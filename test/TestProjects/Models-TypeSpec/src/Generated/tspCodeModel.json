{
 "$id": "1",
 "Name": "ModelsTypeSpec",
 "Description": "CADL project to test various types of models.",
 "ApiVersions": [
  "0.1.0"
 ],
 "Enums": [
  {
   "$id": "2",
   "Name": "FixedStringEnum",
   "Namespace": "ModelsTypeSpec",
   "Description": "Fixed string enum",
   "EnumValueType": "String",
   "AllowedValues": [
    {
     "$id": "3",
     "Name": "One",
     "Value": "1"
    },
    {
     "$id": "4",
     "Name": "Two",
     "Value": "2"
    },
    {
     "$id": "5",
     "Name": "Four",
     "Value": "4"
    }
   ],
   "IsExtensible": false,
   "IsNullable": false,
   "Usage": "RoundTrip"
  },
  {
   "$id": "6",
   "Name": "FixedIntEnum",
   "Namespace": "ModelsTypeSpec",
   "Deprecated": "deprecated for test",
   "Description": "Fixed int enum",
   "EnumValueType": "Float32",
   "AllowedValues": [
    {
     "$id": "7",
     "Name": "One",
     "Value": 1
    },
    {
     "$id": "8",
     "Name": "Two",
     "Value": 2
    },
    {
     "$id": "9",
     "Name": "Four",
     "Value": 4
    }
   ],
   "IsExtensible": false,
   "IsNullable": false,
   "Usage": "RoundTrip"
  },
  {
   "$id": "10",
   "Name": "ExtensibleEnum",
   "Namespace": "ModelsTypeSpec",
   "Deprecated": "deprecated for test",
   "Description": "Extensible enum",
   "EnumValueType": "String",
   "AllowedValues": [
    {
     "$id": "11",
     "Name": "One",
     "Value": "1"
    },
    {
     "$id": "12",
     "Name": "Two",
     "Value": "2"
    },
    {
     "$id": "13",
     "Name": "Four",
     "Value": "4"
    }
   ],
   "IsExtensible": true,
   "IsNullable": false,
   "Usage": "RoundTrip"
  }
 ],
 "Models": [
  {
   "$id": "14",
   "Name": "OutputBaseModelWithDiscriminator",
   "Namespace": "ModelsTypeSpec",
   "Description": "Output model with a discriminator",
   "IsNullable": false,
   "DiscriminatorPropertyName": "kind",
   "Usage": "Output",
   "Properties": [
    {
     "$id": "15",
     "Name": "kind",
     "SerializedName": "kind",
     "Description": "Discriminator",
     "IsRequired": true,
     "IsReadOnly": false,
     "IsNullable": false,
     "Type": {
      "$id": "16",
      "Name": "string",
      "Kind": "String",
      "IsNullable": false
     },
     "IsDiscriminator": true
    }
   ]
  },
  {
   "$id": "17",
   "Name": "FirstDerivedOutputModel",
   "Namespace": "ModelsTypeSpec",
   "Description": "First derived model as an output",
   "IsNullable": false,
   "DiscriminatorValue": "first",
   "BaseModel": {
    "$ref": "14"
   },
   "Usage": "Output",
   "Properties": [
    {
     "$id": "18",
     "Name": "first",
     "SerializedName": "first",
     "Description": "",
     "Type": {
      "$id": "19",
      "Name": "boolean",
      "Kind": "Boolean",
      "IsNullable": false
     },
     "IsRequired": true,
     "IsReadOnly": false
    }
   ]
  },
  {
   "$id": "20",
   "Name": "SecondDerivedOutputModel",
   "Namespace": "ModelsTypeSpec",
   "Description": "Second derived model as an output",
   "IsNullable": false,
   "DiscriminatorValue": "second",
   "BaseModel": {
    "$ref": "14"
   },
   "Usage": "Output",
   "Properties": [
    {
     "$id": "21",
     "Name": "second",
     "SerializedName": "second",
     "Description": "",
     "Type": {
      "$id": "22",
      "Name": "boolean",
      "Kind": "Boolean",
      "IsNullable": false
     },
     "IsRequired": true,
     "IsReadOnly": false
    }
   ]
  },
  {
   "$id": "23",
   "Name": "InputModel",
   "Namespace": "ModelsTypeSpec",
   "Description": "Model used only as input",
   "IsNullable": false,
   "Usage": "Input",
   "Properties": [
    {
     "$id": "24",
     "Name": "requiredString",
     "SerializedName": "requiredString",
     "Description": "Required string",
     "Type": {
      "$id": "25",
      "Name": "string",
      "Kind": "String",
      "IsNullable": false
     },
     "IsRequired": true,
     "IsReadOnly": false
    },
    {
     "$id": "26",
     "Name": "requiredInt",
     "SerializedName": "requiredInt",
     "Description": "Required int",
     "Type": {
      "$id": "27",
      "Name": "int32",
      "Kind": "Int32",
      "IsNullable": false
     },
     "IsRequired": true,
     "IsReadOnly": false
    },
    {
     "$id": "28",
     "Name": "requiredNullableInt",
     "SerializedName": "requiredNullableInt",
     "Description": "Required nullable int",
     "Type": {
      "$id": "29",
      "Name": "int32",
      "Kind": "Int32",
      "IsNullable": true
     },
     "IsRequired": true,
     "IsReadOnly": false,
     "IsDiscriminator": false
    },
    {
     "$id": "30",
     "Name": "requiredNullableString",
     "SerializedName": "requiredNullableString",
     "Description": "Required nullable string",
     "Type": {
      "$id": "31",
      "Name": "string",
      "Kind": "String",
      "IsNullable": true
     },
     "IsRequired": true,
     "IsReadOnly": false,
     "IsDiscriminator": false
    },
    {
     "$id": "32",
     "Name": "nonRequiredNullableInt",
     "SerializedName": "nonRequiredNullableInt",
     "Description": "Optional nullable int",
     "Type": {
      "$id": "33",
      "Name": "int32",
      "Kind": "Int32",
      "IsNullable": true
     },
     "IsRequired": false,
     "IsReadOnly": false,
     "IsDiscriminator": false
    },
    {
     "$id": "34",
     "Name": "nonRequiredNullableString",
     "SerializedName": "nonRequiredNullableString",
     "Description": "Optional nullable string",
     "Type": {
      "$id": "35",
      "Name": "string",
      "Kind": "String",
      "IsNullable": true
     },
     "IsRequired": false,
     "IsReadOnly": false,
     "IsDiscriminator": false
    },
    {
     "$id": "36",
     "Name": "requiredModel",
     "SerializedName": "requiredModel",
     "Description": "Required model",
     "Type": {
      "$id": "37",
      "Name": "BaseModel",
      "Namespace": "ModelsTypeSpec",
      "Description": "Base model",
      "IsNullable": false,
      "Usage": "Input",
      "Properties": []
     },
     "IsRequired": true,
     "IsReadOnly": false
    },
    {
     "$id": "38",
     "Name": "requiredIntList",
     "SerializedName": "requiredIntList",
     "Description": "Required primitive value type collection",
     "Type": {
      "$id": "39",
      "Name": "Array",
      "ElementType": {
       "$id": "40",
       "Name": "int32",
       "Kind": "Int32",
       "IsNullable": false
      },
      "IsNullable": false
     },
     "IsRequired": true,
     "IsReadOnly": false
    },
    {
     "$id": "41",
     "Name": "requiredStringList",
     "SerializedName": "requiredStringList",
     "Description": "Required primitive reference type collection",
     "Type": {
      "$id": "42",
      "Name": "Array",
      "ElementType": {
       "$id": "43",
       "Name": "string",
       "Kind": "String",
       "IsNullable": false
      },
      "IsNullable": false
     },
     "IsRequired": true,
     "IsReadOnly": false
    },
    {
     "$id": "44",
     "Name": "requiredModelList",
     "SerializedName": "requiredModelList",
     "Description": "Required model collection",
     "Type": {
      "$id": "45",
      "Name": "Array",
      "ElementType": {
       "$id": "46",
       "Name": "CollectionItem",
       "Namespace": "ModelsTypeSpec",
       "Description": "Collection item model",
       "IsNullable": false,
       "Usage": "RoundTrip",
       "Properties": [
        {
         "$id": "47",
         "Name": "requiredModelRecord",
         "SerializedName": "requiredModelRecord",
         "Description": "Required model record",
         "Type": {
          "$id": "48",
          "Name": "Dictionary",
          "KeyType": {
           "$id": "49",
           "Name": "string",
           "Kind": "String",
           "IsNullable": false
          },
          "ValueType": {
           "$id": "50",
           "Name": "RecordItem",
           "Namespace": "ModelsTypeSpec",
           "Description": "Record item model",
           "IsNullable": false,
           "BaseModel": {
            "$id": "51",
            "Name": "DerivedModel",
            "Namespace": "ModelsTypeSpec",
            "Description": "Derived model",
            "IsNullable": false,
            "BaseModel": {
             "$ref": "37"
            },
            "Usage": "RoundTrip",
            "Properties": [
             {
              "$id": "52",
              "Name": "requiredList",
              "SerializedName": "requiredList",
              "Description": "Required collection",
              "Type": {
               "$id": "53",
               "Name": "Array",
               "ElementType": {
                "$ref": "46"
               },
               "IsNullable": false
              },
              "IsRequired": true,
              "IsReadOnly": false
             }
            ]
           },
           "Usage": "RoundTrip",
           "Properties": []
          },
          "IsNullable": false
         },
         "IsRequired": true,
         "IsReadOnly": false
        }
       ]
      },
      "IsNullable": false
     },
     "IsRequired": true,
     "IsReadOnly": false
    },
    {
     "$id": "54",
     "Name": "requiredModelRecord",
     "SerializedName": "requiredModelRecord",
     "Description": "Required model record",
     "Type": {
      "$id": "55",
      "Name": "Dictionary",
      "KeyType": {
       "$id": "56",
       "Name": "string",
       "Kind": "String",
       "IsNullable": false
      },
      "ValueType": {
       "$ref": "50"
      },
      "IsNullable": false
     },
     "IsRequired": true,
     "IsReadOnly": false
    },
    {
     "$id": "57",
     "Name": "requiredCollectionWithNullableFloatElement",
     "SerializedName": "requiredCollectionWithNullableFloatElement",
     "Description": "Required collection of which the element is a nullable float",
     "Type": {
      "$id": "58",
      "Name": "Array",
      "ElementType": {
       "$id": "59",
       "Name": "float32",
       "Kind": "Float32",
       "IsNullable": true
      },
      "IsNullable": false
     },
     "IsRequired": true,
     "IsReadOnly": false
    },
    {
     "$id": "60",
     "Name": "requiredCollectionWithNullableBooleanElement",
     "SerializedName": "requiredCollectionWithNullableBooleanElement",
     "Description": "Required collection of which the element is a nullable boolean",
     "Type": {
      "$id": "61",
      "Name": "Array",
      "ElementType": {
       "$id": "62",
       "Name": "boolean",
       "Kind": "Boolean",
       "IsNullable": true
      },
      "IsNullable": false
     },
     "IsRequired": true,
<<<<<<< HEAD
     "IsReadOnly": false,
     "IsDiscriminator": false
    },
    {
     "$id": "63",
     "Name": "requiredNullableModelList",
     "SerializedName": "requiredNullableModelList",
     "Description": "Required model nullable collection",
     "Type": {
      "$id": "64",
      "Name": "Array",
      "ElementType": {
       "$ref": "46"
      },
      "IsNullable": true
     },
     "IsRequired": true,
     "IsReadOnly": false,
     "IsDiscriminator": false
    },
    {
     "$id": "65",
     "Name": "requiredNullableStringList",
     "SerializedName": "requiredNullableStringList",
     "Description": "Required string nullable collection",
     "Type": {
      "$id": "66",
      "Name": "Array",
      "ElementType": {
       "$id": "67",
       "Name": "string",
       "Kind": "String",
       "IsNullable": false
      },
      "IsNullable": true
     },
     "IsRequired": true,
     "IsReadOnly": false,
     "IsDiscriminator": false
    },
    {
     "$id": "68",
     "Name": "requiredNullableIntList",
     "SerializedName": "requiredNullableIntList",
     "Description": "Required int nullable collection",
     "Type": {
      "$id": "69",
      "Name": "Array",
      "ElementType": {
       "$id": "70",
       "Name": "int32",
       "Kind": "Int32",
       "IsNullable": false
      },
      "IsNullable": true
     },
     "IsRequired": true,
     "IsReadOnly": false,
     "IsDiscriminator": false
    },
    {
     "$id": "71",
     "Name": "nonRequiredModelList",
     "SerializedName": "nonRequiredModelList",
     "Description": "Optional model collection",
     "Type": {
      "$id": "72",
      "Name": "Array",
      "ElementType": {
       "$ref": "46"
      },
      "IsNullable": false
     },
     "IsRequired": false,
     "IsReadOnly": false,
     "IsDiscriminator": false
    },
    {
     "$id": "73",
     "Name": "nonRequiredStringList",
     "SerializedName": "nonRequiredStringList",
     "Description": "Optional string collection",
     "Type": {
      "$id": "74",
      "Name": "Array",
      "ElementType": {
       "$id": "75",
       "Name": "string",
       "Kind": "String",
       "IsNullable": false
      },
      "IsNullable": false
     },
     "IsRequired": false,
     "IsReadOnly": false,
     "IsDiscriminator": false
    },
    {
     "$id": "76",
     "Name": "nonRequiredIntList",
     "SerializedName": "nonRequiredIntList",
     "Description": "Optional int collection",
     "Type": {
      "$id": "77",
      "Name": "Array",
      "ElementType": {
       "$id": "78",
       "Name": "int32",
       "Kind": "Int32",
       "IsNullable": false
      },
      "IsNullable": false
     },
     "IsRequired": false,
     "IsReadOnly": false,
     "IsDiscriminator": false
    },
    {
     "$id": "79",
     "Name": "nonRequiredNullableModelList",
     "SerializedName": "nonRequiredNullableModelList",
     "Description": "Optional model nullable collection",
     "Type": {
      "$id": "80",
      "Name": "Array",
      "ElementType": {
       "$ref": "46"
      },
      "IsNullable": true
     },
     "IsRequired": false,
     "IsReadOnly": false,
     "IsDiscriminator": false
    },
    {
     "$id": "81",
     "Name": "nonRequiredNullableStringList",
     "SerializedName": "nonRequiredNullableStringList",
     "Description": "Optional string nullable collection",
     "Type": {
      "$id": "82",
      "Name": "Array",
      "ElementType": {
       "$id": "83",
       "Name": "string",
       "Kind": "String",
       "IsNullable": false
      },
      "IsNullable": true
     },
     "IsRequired": false,
     "IsReadOnly": false,
     "IsDiscriminator": false
    },
    {
     "$id": "84",
     "Name": "nonRequiredNullableIntList",
     "SerializedName": "nonRequiredNullableIntList",
     "Description": "Optional int nullable collection",
     "Type": {
      "$id": "85",
      "Name": "Array",
      "ElementType": {
       "$id": "86",
       "Name": "int32",
       "Kind": "Int32",
       "IsNullable": false
      },
      "IsNullable": true
     },
     "IsRequired": false,
     "IsReadOnly": false,
     "IsDiscriminator": false
=======
     "IsReadOnly": false
>>>>>>> 6375a772
    }
   ]
  },
  {
   "$ref": "37"
  },
  {
   "$ref": "46"
  },
  {
   "$ref": "51"
  },
  {
   "$ref": "50"
  },
  {
   "$id": "87",
   "Name": "RoundTripModel",
   "Namespace": "ModelsTypeSpec",
   "Description": "Model used both as input and output",
   "IsNullable": false,
   "BaseModel": {
    "$ref": "37"
   },
   "Usage": "RoundTrip",
   "Properties": [
    {
     "$id": "88",
     "Name": "requiredString",
     "SerializedName": "requiredString",
     "Description": "Required string, illustrating a reference type property.",
     "Type": {
      "$id": "89",
      "Name": "string",
      "Kind": "String",
      "IsNullable": false
     },
     "IsRequired": true,
     "IsReadOnly": false
    },
    {
     "$id": "90",
     "Name": "requiredInt",
     "SerializedName": "requiredInt",
     "Description": "Required int, illustrating a value type property.",
     "Type": {
      "$id": "91",
      "Name": "int32",
      "Kind": "Int32",
      "IsNullable": false
     },
     "IsRequired": true,
     "IsReadOnly": false
    },
    {
     "$id": "92",
     "Name": "nonRequiredString",
     "SerializedName": "nonRequiredString",
     "Description": "Optional string",
     "Type": {
      "$id": "93",
      "Name": "string",
      "Kind": "String",
      "IsNullable": false
     },
     "IsRequired": false,
     "IsReadOnly": false,
     "IsDiscriminator": false
    },
    {
     "$id": "94",
     "Name": "nonRequiredInt",
     "SerializedName": "nonRequiredInt",
     "Description": "Optional int",
     "Type": {
      "$id": "95",
      "Name": "int32",
      "Kind": "Int32",
      "IsNullable": false
     },
     "IsRequired": false,
     "IsReadOnly": false,
     "IsDiscriminator": false
    },
    {
     "$id": "96",
     "Name": "requiredNullableInt",
     "SerializedName": "requiredNullableInt",
     "Description": "Required nullable int",
     "Type": {
      "$id": "97",
      "Name": "int32",
      "Kind": "Int32",
      "IsNullable": true
     },
     "IsRequired": true,
     "IsReadOnly": false,
     "IsDiscriminator": false
    },
    {
     "$id": "98",
     "Name": "requiredNullableString",
     "SerializedName": "requiredNullableString",
     "Description": "Required nullable string",
     "Type": {
      "$id": "99",
      "Name": "string",
      "Kind": "String",
      "IsNullable": true
     },
     "IsRequired": true,
     "IsReadOnly": false,
     "IsDiscriminator": false
    },
    {
     "$id": "100",
     "Name": "nonRequiredNullableInt",
     "SerializedName": "nonRequiredNullableInt",
     "Description": "Optional nullable int",
     "Type": {
      "$id": "101",
      "Name": "int32",
      "Kind": "Int32",
      "IsNullable": true
     },
     "IsRequired": false,
     "IsReadOnly": false,
     "IsDiscriminator": false
    },
    {
     "$id": "102",
     "Name": "nonRequiredNullableString",
     "SerializedName": "nonRequiredNullableString",
     "Description": "Optional nullable string",
     "Type": {
      "$id": "103",
      "Name": "string",
      "Kind": "String",
      "IsNullable": true
     },
     "IsRequired": false,
     "IsReadOnly": false,
     "IsDiscriminator": false
    },
    {
     "$id": "104",
     "Name": "requiredReadonlyInt",
     "SerializedName": "requiredReadonlyInt",
     "Description": "Required readonly int",
     "Type": {
      "$id": "105",
      "Name": "int32",
      "Kind": "Int32",
      "IsNullable": false
     },
     "IsRequired": true,
     "IsReadOnly": true,
     "IsDiscriminator": false
    },
    {
     "$id": "106",
     "Name": "nonRequiredReadonlyInt",
     "SerializedName": "nonRequiredReadonlyInt",
     "Description": "Optional readonly int",
     "Type": {
      "$id": "107",
      "Name": "int32",
      "Kind": "Int32",
      "IsNullable": false
     },
     "IsRequired": false,
     "IsReadOnly": true,
     "IsDiscriminator": false
    },
    {
     "$id": "108",
     "Name": "requiredModel",
     "SerializedName": "requiredModel",
     "Description": "Required model with discriminator",
     "Type": {
      "$id": "109",
      "Name": "BaseModelWithDiscriminator",
      "Namespace": "ModelsTypeSpec",
      "Description": "Base model with discriminator property.",
      "IsNullable": false,
      "DiscriminatorPropertyName": "discriminatorProperty",
      "Usage": "RoundTrip",
      "Properties": [
       {
        "$id": "110",
        "Name": "discriminatorProperty",
        "SerializedName": "discriminatorProperty",
        "Description": "Discriminator",
        "IsRequired": true,
        "IsReadOnly": false,
        "IsNullable": false,
        "Type": {
         "$id": "111",
         "Name": "string",
         "Kind": "String",
         "IsNullable": false
        },
        "IsDiscriminator": true
       },
       {
        "$id": "112",
        "Name": "optionalPropertyOnBase",
        "SerializedName": "optionalPropertyOnBase",
        "Description": "Optional property on base",
        "Type": {
         "$id": "113",
         "Name": "string",
         "Kind": "String",
         "IsNullable": false
        },
        "IsRequired": false,
        "IsReadOnly": false
       },
       {
        "$id": "114",
        "Name": "requiredPropertyOnBase",
        "SerializedName": "requiredPropertyOnBase",
        "Description": "Required property on base",
        "Type": {
         "$id": "115",
         "Name": "int32",
         "Kind": "Int32",
         "IsNullable": false
        },
        "IsRequired": true,
        "IsReadOnly": false
       }
      ]
     },
     "IsRequired": true,
     "IsReadOnly": false
    },
    {
     "$id": "116",
     "Name": "requiredFixedStringEnum",
     "SerializedName": "requiredFixedStringEnum",
     "Description": "Required fixed string enum",
     "Type": {
      "$ref": "2"
     },
     "IsRequired": true,
     "IsReadOnly": false
    },
    {
     "$id": "117",
     "Name": "requiredFixedIntEnum",
     "SerializedName": "requiredFixedIntEnum",
     "Description": "Required fixed int enum",
     "Type": {
      "$ref": "6"
     },
     "IsRequired": true,
     "IsReadOnly": false
    },
    {
     "$id": "118",
     "Name": "requiredExtensibleEnum",
     "SerializedName": "requiredExtensibleEnum",
     "Description": "Required extensible enum",
     "Type": {
      "$ref": "10"
     },
     "IsRequired": true,
     "IsReadOnly": false
    },
    {
     "$id": "119",
     "Name": "requiredList",
     "SerializedName": "requiredList",
     "Description": "Required collection",
     "Type": {
      "$id": "120",
      "Name": "Array",
      "ElementType": {
       "$ref": "46"
      },
      "IsNullable": false
     },
     "IsRequired": true,
     "IsReadOnly": false
    },
    {
     "$id": "121",
     "Name": "requiredIntRecord",
     "SerializedName": "requiredIntRecord",
     "Description": "Required int record",
     "Type": {
      "$id": "122",
      "Name": "Dictionary",
      "KeyType": {
       "$id": "123",
       "Name": "string",
       "Kind": "String",
       "IsNullable": false
      },
      "ValueType": {
       "$id": "124",
       "Name": "int32",
       "Kind": "Int32",
       "IsNullable": false
      },
      "IsNullable": false
     },
     "IsRequired": true,
     "IsReadOnly": false
    },
    {
     "$id": "125",
     "Name": "requiredStringRecord",
     "SerializedName": "requiredStringRecord",
     "Description": "Required string record",
     "Type": {
      "$id": "126",
      "Name": "Dictionary",
      "KeyType": {
       "$id": "127",
       "Name": "string",
       "Kind": "String",
       "IsNullable": false
      },
      "ValueType": {
       "$id": "128",
       "Name": "string",
       "Kind": "String",
       "IsNullable": false
      },
      "IsNullable": false
     },
     "IsRequired": true,
     "IsReadOnly": false
    },
    {
     "$id": "129",
     "Name": "requiredModelRecord",
     "SerializedName": "requiredModelRecord",
     "Description": "Required Model Record",
     "Type": {
      "$id": "130",
      "Name": "Dictionary",
      "KeyType": {
       "$id": "131",
       "Name": "string",
       "Kind": "String",
       "IsNullable": false
      },
      "ValueType": {
       "$ref": "50"
      },
      "IsNullable": false
     },
     "IsRequired": true,
     "IsReadOnly": false
    },
    {
     "$id": "132",
     "Name": "requiredBytes",
     "SerializedName": "requiredBytes",
     "Description": "Required bytes",
     "Type": {
      "$id": "133",
      "Name": "bytes",
      "Kind": "Bytes",
      "IsNullable": false
     },
     "IsRequired": true,
     "IsReadOnly": false
    },
    {
     "$id": "134",
     "Name": "optionalBytes",
     "SerializedName": "optionalBytes",
     "Description": "Optional bytes",
     "Type": {
      "$id": "135",
      "Name": "bytes",
      "Kind": "Bytes",
      "IsNullable": false
     },
     "IsRequired": false,
     "IsReadOnly": false
    },
    {
     "$id": "136",
     "Name": "requiredUint8Array",
     "SerializedName": "requiredUint8Array",
     "Description": "Required uint8[]",
     "Type": {
      "$id": "137",
      "Name": "Array",
      "ElementType": {
       "$id": "138",
       "Name": "uint8",
       "Kind": "Int32",
       "IsNullable": false
      },
      "IsNullable": false
     },
     "IsRequired": true,
     "IsReadOnly": false
    },
    {
     "$id": "139",
     "Name": "optionalUint8Array",
     "SerializedName": "optionalUint8Array",
     "Description": "Optional uint8[]",
     "Type": {
      "$id": "140",
      "Name": "Array",
      "ElementType": {
       "$id": "141",
       "Name": "uint8",
       "Kind": "Int32",
       "IsNullable": false
      },
      "IsNullable": false
     },
     "IsRequired": false,
     "IsReadOnly": false
    },
    {
     "$id": "142",
     "Name": "requiredUnknown",
     "SerializedName": "requiredUnknown",
     "Description": "Required unknown",
     "Type": {
      "$id": "143",
      "Name": "Intrinsic",
      "Kind": "unknown",
      "IsNullable": false
     },
     "IsRequired": true,
     "IsReadOnly": false
    },
    {
     "$id": "144",
     "Name": "optionalUnknown",
     "SerializedName": "optionalUnknown",
     "Description": "Optional unknown",
     "Type": {
      "$id": "145",
      "Name": "Intrinsic",
      "Kind": "unknown",
      "IsNullable": false
     },
     "IsRequired": false,
     "IsReadOnly": false
    },
    {
     "$id": "146",
     "Name": "requiredInt8Array",
     "SerializedName": "requiredInt8Array",
     "Description": "Required int8[]",
     "Type": {
      "$id": "147",
      "Name": "Array",
      "ElementType": {
       "$id": "148",
       "Name": "int8",
       "Kind": "Int32",
       "IsNullable": false
      },
      "IsNullable": false
     },
     "IsRequired": true,
     "IsReadOnly": false
    },
    {
     "$id": "149",
     "Name": "optionalInt8Array",
     "SerializedName": "optionalInt8Array",
     "Description": "Optional int8[]",
     "Type": {
      "$id": "150",
      "Name": "Array",
      "ElementType": {
       "$id": "151",
       "Name": "int8",
       "Kind": "Int32",
       "IsNullable": false
      },
      "IsNullable": false
     },
     "IsRequired": false,
<<<<<<< HEAD
     "IsReadOnly": false,
     "IsDiscriminator": false
    },
    {
     "$id": "152",
     "Name": "requiredNullableIntList",
     "SerializedName": "requiredNullableIntList",
     "Description": "Required nullable int list",
     "Type": {
      "$id": "153",
      "Name": "Array",
      "ElementType": {
       "$id": "154",
       "Name": "int32",
       "Kind": "Int32",
       "IsNullable": false
      },
      "IsNullable": true
     },
     "IsRequired": true,
     "IsReadOnly": false,
     "IsDiscriminator": false
    },
    {
     "$id": "155",
     "Name": "requiredNullableStringList",
     "SerializedName": "requiredNullableStringList",
     "Description": "Required nullable string list",
     "Type": {
      "$id": "156",
      "Name": "Array",
      "ElementType": {
       "$id": "157",
       "Name": "string",
       "Kind": "String",
       "IsNullable": false
      },
      "IsNullable": true
     },
     "IsRequired": true,
     "IsReadOnly": false,
     "IsDiscriminator": false
    },
    {
     "$id": "158",
     "Name": "nonRequiredNullableIntList",
     "SerializedName": "nonRequiredNullableIntList",
     "Description": "Optional nullable model list",
     "Type": {
      "$id": "159",
      "Name": "Array",
      "ElementType": {
       "$id": "160",
       "Name": "int32",
       "Kind": "Int32",
       "IsNullable": false
      },
      "IsNullable": true
     },
     "IsRequired": false,
     "IsReadOnly": false,
     "IsDiscriminator": false
    },
    {
     "$id": "161",
     "Name": "nonRequiredNullableStringList",
     "SerializedName": "nonRequiredNullableStringList",
     "Description": "Optional nullable string list",
     "Type": {
      "$id": "162",
      "Name": "Array",
      "ElementType": {
       "$id": "163",
       "Name": "string",
       "Kind": "String",
       "IsNullable": false
      },
      "IsNullable": true
     },
     "IsRequired": false,
     "IsReadOnly": false,
     "IsDiscriminator": false
=======
     "IsReadOnly": false
>>>>>>> 6375a772
    }
   ]
  },
  {
   "$ref": "109"
  },
  {
   "$id": "164",
   "Name": "DerivedModelWithDiscriminatorA",
   "Namespace": "ModelsTypeSpec",
   "Description": "Deriver model with discriminator property.",
   "IsNullable": false,
   "DiscriminatorValue": "A",
   "BaseModel": {
    "$ref": "109"
   },
   "Usage": "RoundTrip",
   "Properties": [
    {
     "$id": "165",
     "Name": "requiredString",
     "SerializedName": "requiredString",
     "Description": "Required string.",
     "Type": {
      "$id": "166",
      "Name": "string",
      "Kind": "String",
      "IsNullable": false
     },
     "IsRequired": true,
     "IsReadOnly": false
    }
   ]
  },
  {
   "$id": "167",
   "Name": "DerivedModelWithDiscriminatorB",
   "Namespace": "ModelsTypeSpec",
   "Description": "Deriver model with discriminator property.",
   "IsNullable": false,
   "DiscriminatorValue": "B",
   "BaseModel": {
    "$ref": "109"
   },
   "Usage": "RoundTrip",
   "Properties": [
    {
     "$id": "168",
     "Name": "requiredInt",
     "SerializedName": "requiredInt",
     "Description": "Required int.",
     "Type": {
      "$id": "169",
      "Name": "int32",
      "Kind": "Int32",
      "IsNullable": false
     },
     "IsRequired": true,
     "IsReadOnly": false
    }
   ]
  },
  {
   "$id": "170",
   "Name": "RoundTripPrimitiveModel",
   "Namespace": "ModelsTypeSpec",
   "Description": "Model used both as input and output with primitive types",
   "IsNullable": false,
   "BaseModel": {
    "$ref": "37"
   },
   "Usage": "RoundTrip",
   "Properties": [
    {
     "$id": "171",
     "Name": "requiredString",
     "SerializedName": "requiredString",
     "Description": "Required string, illustrating a reference type property.",
     "Type": {
      "$id": "172",
      "Name": "string",
      "Kind": "String",
      "IsNullable": false
     },
     "IsRequired": true,
     "IsReadOnly": false
    },
    {
     "$id": "173",
     "Name": "requiredInt",
     "SerializedName": "requiredInt",
     "Description": "Required int, illustrating a value type property.",
     "Type": {
      "$id": "174",
      "Name": "int32",
      "Kind": "Int32",
      "IsNullable": false
     },
     "IsRequired": true,
     "IsReadOnly": false
    },
    {
     "$id": "175",
     "Name": "requiredInt64",
     "SerializedName": "requiredInt64",
     "Description": "Required int64, illustrating a value type property.",
     "Type": {
      "$id": "176",
      "Name": "int64",
      "Kind": "Int64",
      "IsNullable": false
     },
     "IsRequired": true,
     "IsReadOnly": false
    },
    {
     "$id": "177",
     "Name": "requiredSafeInt",
     "SerializedName": "requiredSafeInt",
     "Description": "Required safeint, illustrating a value type property.",
     "Type": {
      "$id": "178",
      "Name": "safeint",
      "Kind": "Int64",
      "IsNullable": false
     },
     "IsRequired": true,
     "IsReadOnly": false
    },
    {
     "$id": "179",
     "Name": "requiredFloat",
     "SerializedName": "requiredFloat",
     "Description": "Required float, illustrating a value type property.",
     "Type": {
      "$id": "180",
      "Name": "float32",
      "Kind": "Float32",
      "IsNullable": false
     },
     "IsRequired": true,
     "IsReadOnly": false
    },
    {
     "$id": "181",
     "Name": "required_Double",
     "SerializedName": "required_Double",
     "Description": "Required double, illustrating a value type property.",
     "Type": {
      "$id": "182",
      "Name": "float64",
      "Kind": "Float64",
      "IsNullable": false
     },
     "IsRequired": true,
     "IsReadOnly": false
    },
    {
     "$id": "183",
     "Name": "requiredBoolean",
     "SerializedName": "requiredBoolean",
     "Description": "Required bolean, illustrating a value type property.",
     "Type": {
      "$id": "184",
      "Name": "boolean",
      "Kind": "Boolean",
      "IsNullable": false
     },
     "IsRequired": true,
     "IsReadOnly": false
    },
    {
     "$id": "185",
     "Name": "requiredDateTimeOffset",
     "SerializedName": "requiredDateTimeOffset",
     "Description": "Required date time offset, illustrating a reference type property.",
     "Type": {
      "$id": "186",
      "Name": "utcDateTime",
      "Kind": "DateTime",
      "IsNullable": false
     },
     "IsRequired": true,
     "IsReadOnly": false
    },
    {
     "$id": "187",
     "Name": "requiredTimeSpan",
     "SerializedName": "requiredTimeSpan",
     "Description": "Required time span, illustrating a value type property.",
     "Type": {
      "$id": "188",
      "Name": "duration",
      "Kind": "DurationISO8601",
      "IsNullable": false
     },
     "IsRequired": true,
     "IsReadOnly": false
    },
    {
     "$id": "189",
     "Name": "requiredCollectionWithNullableFloatElement",
     "SerializedName": "requiredCollectionWithNullableFloatElement",
     "Description": "Required collection of which the element is a nullable float",
     "Type": {
      "$id": "190",
      "Name": "Array",
      "ElementType": {
       "$id": "191",
       "Name": "float32",
       "Kind": "Float32",
       "IsNullable": true
      },
      "IsNullable": false
     },
     "IsRequired": true,
     "IsReadOnly": false
    }
   ]
  },
  {
   "$id": "192",
   "Name": "RoundTripOptionalModel",
   "Namespace": "ModelsTypeSpec",
   "Deprecated": "deprecated for test",
   "Description": "RoundTrip model with optional properties.",
   "IsNullable": false,
   "Usage": "RoundTrip",
   "Properties": [
    {
     "$id": "193",
     "Name": "optionalString",
     "SerializedName": "optionalString",
     "Description": "Optional string, illustrating an optional reference type property.",
     "Type": {
      "$id": "194",
      "Name": "string",
      "Kind": "String",
      "IsNullable": false
     },
     "IsRequired": false,
     "IsReadOnly": false
    },
    {
     "$id": "195",
     "Name": "optionalInt",
     "SerializedName": "optionalInt",
     "Description": "Optional int, illustrating an optional value type property.",
     "Type": {
      "$id": "196",
      "Name": "int32",
      "Kind": "Int32",
      "IsNullable": false
     },
     "IsRequired": false,
     "IsReadOnly": false
    },
    {
     "$id": "197",
     "Name": "optionalStringList",
     "SerializedName": "optionalStringList",
     "Description": "Optional string collection.",
     "Type": {
      "$id": "198",
      "Name": "Array",
      "ElementType": {
       "$id": "199",
       "Name": "string",
       "Kind": "String",
       "IsNullable": false
      },
      "IsNullable": false
     },
     "IsRequired": false,
     "IsReadOnly": false
    },
    {
     "$id": "200",
     "Name": "optionalIntList",
     "SerializedName": "optionalIntList",
     "Description": "Optional int collection.",
     "Type": {
      "$id": "201",
      "Name": "Array",
      "ElementType": {
       "$id": "202",
       "Name": "int32",
       "Kind": "Int32",
       "IsNullable": false
      },
      "IsNullable": false
     },
     "IsRequired": false,
     "IsReadOnly": false
    },
    {
     "$id": "203",
     "Name": "optionalModelList",
     "SerializedName": "optionalModelList",
     "Description": "Optional model collection",
     "Type": {
      "$id": "204",
      "Name": "Array",
      "ElementType": {
       "$ref": "46"
      },
      "IsNullable": false
     },
     "IsRequired": false,
     "IsReadOnly": false
    },
    {
     "$id": "205",
     "Name": "optionalModel",
     "SerializedName": "optionalModel",
     "Description": "Optional model.",
     "Type": {
      "$ref": "51"
     },
     "IsRequired": false,
     "IsReadOnly": false
    },
    {
     "$id": "206",
     "Name": "optionalModelWithPropertiesOnBase",
     "SerializedName": "optionalModelWithPropertiesOnBase",
     "Description": "Optional model with properties on base",
     "Type": {
      "$id": "207",
      "Name": "DerivedModelWithProperties",
      "Namespace": "ModelsTypeSpec",
      "Description": "Derived model with properties",
      "IsNullable": false,
      "BaseModel": {
       "$id": "208",
       "Name": "BaseModelWithProperties",
       "Namespace": "ModelsTypeSpec",
       "Description": "Base model with properties",
       "IsNullable": false,
       "Usage": "None",
       "Properties": [
        {
         "$id": "209",
         "Name": "optionalPropertyOnBase",
         "SerializedName": "optionalPropertyOnBase",
         "Description": "Optional properties on base",
         "Type": {
          "$id": "210",
          "Name": "string",
          "Kind": "String",
          "IsNullable": false
         },
         "IsRequired": false,
         "IsReadOnly": false
        }
       ]
      },
      "Usage": "RoundTrip",
      "Properties": [
       {
        "$id": "211",
        "Name": "requiredList",
        "SerializedName": "requiredList",
        "Description": "Required collection",
        "Type": {
         "$id": "212",
         "Name": "Array",
         "ElementType": {
          "$ref": "46"
         },
         "IsNullable": false
        },
        "IsRequired": true,
        "IsReadOnly": false
       }
      ]
     },
     "IsRequired": false,
     "IsReadOnly": false
    },
    {
     "$id": "213",
     "Name": "optionalFixedStringEnum",
     "SerializedName": "optionalFixedStringEnum",
     "Description": "Optional fixed string enum",
     "Type": {
      "$ref": "2"
     },
     "IsRequired": false,
     "IsReadOnly": false
    },
    {
     "$id": "214",
     "Name": "optionalExtensibleEnum",
     "SerializedName": "optionalExtensibleEnum",
     "Description": "Optional extensible enum",
     "Type": {
      "$ref": "10"
     },
     "IsRequired": false,
     "IsReadOnly": false
    },
    {
     "$id": "215",
     "Name": "optionalIntRecord",
     "SerializedName": "optionalIntRecord",
     "Description": "Optional int record",
     "Type": {
      "$id": "216",
      "Name": "Dictionary",
      "KeyType": {
       "$id": "217",
       "Name": "string",
       "Kind": "String",
       "IsNullable": false
      },
      "ValueType": {
       "$id": "218",
       "Name": "int32",
       "Kind": "Int32",
       "IsNullable": false
      },
      "IsNullable": false
     },
     "IsRequired": false,
     "IsReadOnly": false
    },
    {
     "$id": "219",
     "Name": "optionalStringRecord",
     "SerializedName": "optionalStringRecord",
     "Description": "Optional string record",
     "Type": {
      "$id": "220",
      "Name": "Dictionary",
      "KeyType": {
       "$id": "221",
       "Name": "string",
       "Kind": "String",
       "IsNullable": false
      },
      "ValueType": {
       "$id": "222",
       "Name": "string",
       "Kind": "String",
       "IsNullable": false
      },
      "IsNullable": false
     },
     "IsRequired": false,
     "IsReadOnly": false
    },
    {
     "$id": "223",
     "Name": "optionalModelRecord",
     "SerializedName": "optionalModelRecord",
     "Description": "Optional model record",
     "Type": {
      "$id": "224",
      "Name": "Dictionary",
      "KeyType": {
       "$id": "225",
       "Name": "string",
       "Kind": "String",
       "IsNullable": false
      },
      "ValueType": {
       "$ref": "50"
      },
      "IsNullable": false
     },
     "IsRequired": false,
     "IsReadOnly": false
    },
    {
     "$id": "226",
     "Name": "optionalPlainDate",
     "SerializedName": "optionalPlainDate",
     "Description": "Optional plainDate",
     "Type": {
      "$id": "227",
      "Name": "plainDate",
      "Kind": "Date",
      "IsNullable": false
     },
     "IsRequired": false,
     "IsReadOnly": false
    },
    {
     "$id": "228",
     "Name": "optionalPlainTime",
     "SerializedName": "optionalPlainTime",
     "Description": "Optional plainTime",
     "Type": {
      "$id": "229",
      "Name": "plainTime",
      "Kind": "Time",
      "IsNullable": false
     },
     "IsRequired": false,
     "IsReadOnly": false
    },
    {
     "$id": "230",
     "Name": "optionalCollectionWithNullableIntElement",
     "SerializedName": "optionalCollectionWithNullableIntElement",
     "Description": "Optional collection of which the element is a nullable int",
     "Type": {
      "$id": "231",
      "Name": "Array",
      "ElementType": {
       "$id": "232",
       "Name": "int32",
       "Kind": "Int32",
       "IsNullable": true
      },
      "IsNullable": false
     },
     "IsRequired": false,
     "IsReadOnly": false
    }
   ]
  },
  {
   "$ref": "208"
  },
  {
   "$ref": "207"
  },
  {
   "$id": "233",
   "Name": "RoundTripReadOnlyModel",
   "Namespace": "ModelsTypeSpec",
   "Description": "Output model with readonly properties.",
   "IsNullable": false,
   "Usage": "Output",
   "Properties": [
    {
     "$id": "234",
     "Name": "requiredReadonlyString",
     "SerializedName": "requiredReadonlyString",
     "Description": "Required string, illustrating a readonly reference type property.",
     "Type": {
      "$id": "235",
      "Name": "string",
      "Kind": "String",
      "IsNullable": false
     },
     "IsRequired": true,
     "IsReadOnly": true
    },
    {
     "$id": "236",
     "Name": "requiredReadonlyInt",
     "SerializedName": "requiredReadonlyInt",
     "Description": "Required int, illustrating a readonly value type property.",
     "Type": {
      "$id": "237",
      "Name": "int32",
      "Kind": "Int32",
      "IsNullable": false
     },
     "IsRequired": true,
     "IsReadOnly": true
    },
    {
     "$id": "238",
     "Name": "optionalReadonlyString",
     "SerializedName": "optionalReadonlyString",
     "Description": "Optional string, illustrating a readonly reference type property.",
     "Type": {
      "$id": "239",
      "Name": "string",
      "Kind": "String",
      "IsNullable": false
     },
     "IsRequired": false,
     "IsReadOnly": true
    },
    {
     "$id": "240",
     "Name": "optionalReadonlyInt",
     "SerializedName": "optionalReadonlyInt",
     "Description": "Optional int, illustrating a readonly value type property.",
     "Type": {
      "$id": "241",
      "Name": "int32",
      "Kind": "Int32",
      "IsNullable": false
     },
     "IsRequired": false,
     "IsReadOnly": true
    },
    {
     "$id": "242",
     "Name": "requiredReadonlyModel",
     "SerializedName": "requiredReadonlyModel",
     "Description": "Required readonly model.",
     "Type": {
      "$ref": "51"
     },
     "IsRequired": true,
     "IsReadOnly": true
    },
    {
     "$id": "243",
     "Name": "optionalReadonlyModel",
     "SerializedName": "optionalReadonlyModel",
     "Description": "Optional readonly model.",
     "Type": {
      "$ref": "51"
     },
     "IsRequired": false,
     "IsReadOnly": true
    },
    {
     "$id": "244",
     "Name": "requiredReadonlyFixedStringEnum",
     "SerializedName": "requiredReadonlyFixedStringEnum",
     "Description": "Required readonly fixed string enum",
     "Type": {
      "$ref": "2"
     },
     "IsRequired": true,
     "IsReadOnly": true
    },
    {
     "$id": "245",
     "Name": "requiredReadonlyExtensibleEnum",
     "SerializedName": "requiredReadonlyExtensibleEnum",
     "Description": "Required readonly extensible enum",
     "Type": {
      "$ref": "10"
     },
     "IsRequired": true,
     "IsReadOnly": true
    },
    {
     "$id": "246",
     "Name": "optionalReadonlyFixedStringEnum",
     "SerializedName": "optionalReadonlyFixedStringEnum",
     "Description": "Optional readonly fixed string enum",
     "Type": {
      "$ref": "2"
     },
     "IsRequired": true,
     "IsReadOnly": true
    },
    {
     "$id": "247",
     "Name": "optionalReadonlyExtensibleEnum",
     "SerializedName": "optionalReadonlyExtensibleEnum",
     "Description": "Optional readonly extensible enum",
     "Type": {
      "$ref": "10"
     },
     "IsRequired": true,
     "IsReadOnly": true
    },
    {
     "$id": "248",
     "Name": "requiredReadonlyStringList",
     "SerializedName": "requiredReadonlyStringList",
     "Description": "Required readonly string collection.",
     "Type": {
      "$id": "249",
      "Name": "Array",
      "ElementType": {
       "$id": "250",
       "Name": "string",
       "Kind": "String",
       "IsNullable": false
      },
      "IsNullable": false
     },
     "IsRequired": true,
     "IsReadOnly": true
    },
    {
     "$id": "251",
     "Name": "requiredReadonlyIntList",
     "SerializedName": "requiredReadonlyIntList",
     "Description": "Required readonly int collection.",
     "Type": {
      "$id": "252",
      "Name": "Array",
      "ElementType": {
       "$id": "253",
       "Name": "int32",
       "Kind": "Int32",
       "IsNullable": false
      },
      "IsNullable": false
     },
     "IsRequired": true,
     "IsReadOnly": true
    },
    {
     "$id": "254",
     "Name": "requiredReadOnlyModelList",
     "SerializedName": "requiredReadOnlyModelList",
     "Description": "Required model collection",
     "Type": {
      "$id": "255",
      "Name": "Array",
      "ElementType": {
       "$ref": "46"
      },
      "IsNullable": false
     },
     "IsRequired": true,
     "IsReadOnly": true
    },
    {
     "$id": "256",
     "Name": "requiredReadOnlyIntRecord",
     "SerializedName": "requiredReadOnlyIntRecord",
     "Description": "Required int record",
     "Type": {
      "$id": "257",
      "Name": "Dictionary",
      "KeyType": {
       "$id": "258",
       "Name": "string",
       "Kind": "String",
       "IsNullable": false
      },
      "ValueType": {
       "$id": "259",
       "Name": "int32",
       "Kind": "Int32",
       "IsNullable": false
      },
      "IsNullable": false
     },
     "IsRequired": true,
     "IsReadOnly": true
    },
    {
     "$id": "260",
     "Name": "requiredStringRecord",
     "SerializedName": "requiredStringRecord",
     "Description": "Required string record",
     "Type": {
      "$id": "261",
      "Name": "Dictionary",
      "KeyType": {
       "$id": "262",
       "Name": "string",
       "Kind": "String",
       "IsNullable": false
      },
      "ValueType": {
       "$id": "263",
       "Name": "string",
       "Kind": "String",
       "IsNullable": false
      },
      "IsNullable": false
     },
     "IsRequired": true,
     "IsReadOnly": true
    },
    {
     "$id": "264",
     "Name": "requiredReadOnlyModelRecord",
     "SerializedName": "requiredReadOnlyModelRecord",
     "Description": "Required model record",
     "Type": {
      "$id": "265",
      "Name": "Dictionary",
      "KeyType": {
       "$id": "266",
       "Name": "string",
       "Kind": "String",
       "IsNullable": false
      },
      "ValueType": {
       "$ref": "50"
      },
      "IsNullable": false
     },
     "IsRequired": true,
     "IsReadOnly": true
    },
    {
     "$id": "267",
     "Name": "optionalReadonlyStringList",
     "SerializedName": "optionalReadonlyStringList",
     "Description": "Optional readonly string collection.",
     "Type": {
      "$id": "268",
      "Name": "Array",
      "ElementType": {
       "$id": "269",
       "Name": "string",
       "Kind": "String",
       "IsNullable": false
      },
      "IsNullable": false
     },
     "IsRequired": false,
     "IsReadOnly": true
    },
    {
     "$id": "270",
     "Name": "optionalReadonlyIntList",
     "SerializedName": "optionalReadonlyIntList",
     "Description": "Optional readonly int collection.",
     "Type": {
      "$id": "271",
      "Name": "Array",
      "ElementType": {
       "$id": "272",
       "Name": "int32",
       "Kind": "Int32",
       "IsNullable": false
      },
      "IsNullable": false
     },
     "IsRequired": false,
     "IsReadOnly": true
    },
    {
     "$id": "273",
     "Name": "optionalReadOnlyModelList",
     "SerializedName": "optionalReadOnlyModelList",
     "Description": "Optional model collection",
     "Type": {
      "$id": "274",
      "Name": "Array",
      "ElementType": {
       "$ref": "46"
      },
      "IsNullable": false
     },
     "IsRequired": false,
     "IsReadOnly": true
    },
    {
     "$id": "275",
     "Name": "optionalReadOnlyIntRecord",
     "SerializedName": "optionalReadOnlyIntRecord",
     "Description": "Optional int record",
     "Type": {
      "$id": "276",
      "Name": "Dictionary",
      "KeyType": {
       "$id": "277",
       "Name": "string",
       "Kind": "String",
       "IsNullable": false
      },
      "ValueType": {
       "$id": "278",
       "Name": "int32",
       "Kind": "Int32",
       "IsNullable": false
      },
      "IsNullable": false
     },
     "IsRequired": true,
     "IsReadOnly": false
    },
    {
     "$id": "279",
     "Name": "optionalReadOnlyStringRecord",
     "SerializedName": "optionalReadOnlyStringRecord",
     "Description": "Optional string record",
     "Type": {
      "$id": "280",
      "Name": "Dictionary",
      "KeyType": {
       "$id": "281",
       "Name": "string",
       "Kind": "String",
       "IsNullable": false
      },
      "ValueType": {
       "$id": "282",
       "Name": "string",
       "Kind": "String",
       "IsNullable": false
      },
      "IsNullable": false
     },
     "IsRequired": true,
     "IsReadOnly": false
    },
    {
     "$id": "283",
     "Name": "optionalModelRecord",
     "SerializedName": "optionalModelRecord",
     "Description": "Optional model record",
     "Type": {
      "$id": "284",
      "Name": "Dictionary",
      "KeyType": {
       "$id": "285",
       "Name": "string",
       "Kind": "String",
       "IsNullable": false
      },
      "ValueType": {
       "$ref": "50"
      },
      "IsNullable": false
     },
     "IsRequired": false,
     "IsReadOnly": true
    },
    {
     "$id": "286",
     "Name": "requiredCollectionWithNullableIntElement",
     "SerializedName": "requiredCollectionWithNullableIntElement",
     "Description": "Required collection of which the element is a nullable int",
     "Type": {
      "$id": "287",
      "Name": "Array",
      "ElementType": {
       "$id": "288",
       "Name": "int32",
       "Kind": "Int32",
       "IsNullable": true
      },
      "IsNullable": false
     },
     "IsRequired": true,
     "IsReadOnly": false
    },
    {
     "$id": "289",
     "Name": "optionalCollectionWithNullableBooleanElement",
     "SerializedName": "optionalCollectionWithNullableBooleanElement",
     "Description": "Optional collection of which the element is a nullable boolean",
     "Type": {
      "$id": "290",
      "Name": "Array",
      "ElementType": {
       "$id": "291",
       "Name": "boolean",
       "Kind": "Boolean",
       "IsNullable": true
      },
      "IsNullable": false
     },
     "IsRequired": false,
     "IsReadOnly": false
    }
   ]
  },
  {
   "$id": "292",
   "Name": "OutputModel",
   "Namespace": "ModelsTypeSpec",
   "Description": "Model used only as output",
   "IsNullable": false,
   "Usage": "Output",
   "Properties": [
    {
     "$id": "293",
     "Name": "requiredString",
     "SerializedName": "requiredString",
     "Description": "Required string",
     "Type": {
      "$id": "294",
      "Name": "string",
      "Kind": "String",
      "IsNullable": false
     },
     "IsRequired": true,
     "IsReadOnly": false
    },
    {
     "$id": "295",
     "Name": "requiredInt",
     "SerializedName": "requiredInt",
     "Description": "Required int",
     "Type": {
      "$id": "296",
      "Name": "int32",
      "Kind": "Int32",
      "IsNullable": false
     },
     "IsRequired": true,
     "IsReadOnly": false
    },
    {
     "$id": "297",
     "Name": "requiredModel",
     "SerializedName": "requiredModel",
     "Description": "Required model",
     "Type": {
      "$ref": "51"
     },
     "IsRequired": true,
     "IsReadOnly": false
    },
    {
     "$id": "298",
     "Name": "requiredList",
     "SerializedName": "requiredList",
     "Description": "Required collection",
     "Type": {
      "$id": "299",
      "Name": "Array",
      "ElementType": {
       "$ref": "46"
      },
      "IsNullable": false
     },
     "IsRequired": true,
     "IsReadOnly": false
    },
    {
     "$id": "300",
     "Name": "requiredModelRecord",
     "SerializedName": "requiredModelRecord",
     "Description": "Required model record",
     "Type": {
      "$id": "301",
      "Name": "Dictionary",
      "KeyType": {
       "$id": "302",
       "Name": "string",
       "Kind": "String",
       "IsNullable": false
      },
      "ValueType": {
       "$ref": "50"
      },
      "IsNullable": false
     },
     "IsRequired": true,
<<<<<<< HEAD
     "IsReadOnly": false,
     "IsDiscriminator": false
    },
    {
     "$id": "303",
     "Name": "optionalList",
     "SerializedName": "optionalList",
     "Description": "Optional model collection",
     "Type": {
      "$id": "304",
      "Name": "Array",
      "ElementType": {
       "$ref": "46"
      },
      "IsNullable": false
     },
     "IsRequired": false,
     "IsReadOnly": false,
     "IsDiscriminator": false
    },
    {
     "$id": "305",
     "Name": "optionalNullableList",
     "SerializedName": "optionalNullableList",
     "Description": "Optional model nullable collection",
     "Type": {
      "$id": "306",
      "Name": "Array",
      "ElementType": {
       "$ref": "46"
      },
      "IsNullable": true
     },
     "IsRequired": false,
     "IsReadOnly": false,
     "IsDiscriminator": false
    },
    {
     "$id": "307",
     "Name": "optionalRecord",
     "SerializedName": "optionalRecord",
     "Description": "Optional model record",
     "Type": {
      "$id": "308",
      "Name": "Dictionary",
      "KeyType": {
       "$id": "309",
       "Name": "string",
       "Kind": "String",
       "IsNullable": false
      },
      "ValueType": {
       "$ref": "50"
      },
      "IsNullable": false
     },
     "IsRequired": false,
     "IsReadOnly": false,
     "IsDiscriminator": false
    },
    {
     "$id": "310",
     "Name": "optionalNullableRecord",
     "SerializedName": "optionalNullableRecord",
     "Description": "Optional model nullable record",
     "Type": {
      "$id": "311",
      "Name": "Dictionary",
      "KeyType": {
       "$id": "312",
       "Name": "string",
       "Kind": "String",
       "IsNullable": false
      },
      "ValueType": {
       "$ref": "50"
      },
      "IsNullable": true
     },
     "IsRequired": false,
     "IsReadOnly": false,
     "IsDiscriminator": false
=======
     "IsReadOnly": false
>>>>>>> 6375a772
    }
   ]
  },
  {
   "$id": "313",
   "Name": "InputRecursiveModel",
   "Namespace": "ModelsTypeSpec",
   "Description": "Input model that has property of its own type",
   "IsNullable": false,
   "Usage": "Input",
   "Properties": [
    {
     "$id": "314",
     "Name": "message",
     "SerializedName": "message",
     "Description": "Message",
     "Type": {
      "$id": "315",
      "Name": "string",
      "Kind": "String",
      "IsNullable": false
     },
     "IsRequired": true,
     "IsReadOnly": false
    },
    {
     "$id": "316",
     "Name": "inner",
     "SerializedName": "inner",
     "Description": "Required Record",
     "Type": {
      "$ref": "313"
     },
     "IsRequired": false,
     "IsReadOnly": false
    }
   ]
  },
  {
   "$id": "317",
   "Name": "RoundTripRecursiveModel",
   "Namespace": "ModelsTypeSpec",
   "Description": "Roundtrip model that has property of its own type",
   "IsNullable": false,
   "Usage": "RoundTrip",
   "Properties": [
    {
     "$id": "318",
     "Name": "message",
     "SerializedName": "message",
     "Description": "Message",
     "Type": {
      "$id": "319",
      "Name": "string",
      "Kind": "String",
      "IsNullable": false
     },
     "IsRequired": true,
     "IsReadOnly": false
    },
    {
     "$id": "320",
     "Name": "inner",
     "SerializedName": "inner",
     "Description": "Required Record",
     "Type": {
      "$ref": "317"
     },
     "IsRequired": false,
     "IsReadOnly": false
    }
   ]
  },
  {
   "$id": "321",
   "Name": "ErrorModel",
   "Namespace": "ModelsTypeSpec",
   "Description": "Output model that has property of its own type",
   "IsNullable": false,
   "Usage": "Output",
   "Properties": [
    {
     "$id": "322",
     "Name": "message",
     "SerializedName": "message",
     "Description": "Error message",
     "Type": {
      "$id": "323",
      "Name": "string",
      "Kind": "String",
      "IsNullable": false
     },
     "IsRequired": true,
     "IsReadOnly": true
    },
    {
     "$id": "324",
     "Name": "innerError",
     "SerializedName": "innerError",
     "Description": "Required Record",
     "Type": {
      "$ref": "321"
     },
     "IsRequired": false,
     "IsReadOnly": true
    }
   ]
  },
  {
   "$id": "325",
   "Name": "NoUseBase",
   "Namespace": "ModelsTypeSpec",
   "Description": "Base model",
   "IsNullable": false,
   "Usage": "None",
   "Properties": [
    {
     "$id": "326",
     "Name": "baseModelProp",
     "SerializedName": "baseModelProp",
     "Description": "base model property",
     "Type": {
      "$id": "327",
      "Name": "string",
      "Kind": "String",
      "IsNullable": false
     },
     "IsRequired": true,
     "IsReadOnly": false
    }
   ]
  },
  {
   "$id": "328",
   "Name": "RoundTripOnNoUse",
   "Namespace": "ModelsTypeSpec",
   "Description": "Derived model",
   "IsNullable": false,
   "BaseModel": {
    "$ref": "325"
   },
   "Usage": "RoundTrip",
   "Properties": [
    {
     "$id": "329",
     "Name": "requiredList",
     "SerializedName": "requiredList",
     "Description": "Required collection",
     "Type": {
      "$id": "330",
      "Name": "Array",
      "ElementType": {
       "$ref": "46"
      },
      "IsNullable": false
     },
     "IsRequired": true,
     "IsReadOnly": false
    }
   ]
  }
 ],
 "Clients": [
  {
   "$id": "331",
   "Name": "ModelsTypeSpecClient",
   "Description": "CADL project to test various types of models.",
   "Operations": [
    {
     "$id": "332",
     "Name": "getOutputDiscriminatorModel",
     "ResourceName": "ModelsTypeSpec",
     "Parameters": [
      {
       "$id": "333",
       "Name": "endpoint",
       "NameInRequest": "endpoint",
       "Type": {
        "$id": "334",
        "Name": "Uri",
        "Kind": "Uri",
        "IsNullable": false
       },
       "Location": "Uri",
       "IsApiVersion": false,
       "IsResourceParameter": false,
       "IsContentType": false,
       "IsRequired": true,
       "IsEndpoint": true,
       "SkipUrlEncoding": false,
       "Explode": false,
       "Kind": "Client"
      },
      {
       "$id": "335",
       "Name": "accept",
       "NameInRequest": "Accept",
       "Type": {
        "$id": "336",
        "Name": "String",
        "Kind": "String",
        "IsNullable": false
       },
       "Location": "Header",
       "IsApiVersion": false,
       "IsResourceParameter": false,
       "IsContentType": false,
       "IsRequired": true,
       "IsEndpoint": false,
       "SkipUrlEncoding": false,
       "Explode": false,
       "Kind": "Constant",
       "DefaultValue": {
        "$id": "337",
        "Type": {
         "$ref": "336"
        },
        "Value": "application/json"
       }
      },
      {
       "$id": "338",
       "Name": "apiVersion",
       "NameInRequest": "api-version",
       "Description": "",
       "Type": {
        "$id": "339",
        "Name": "String",
        "Kind": "String",
        "IsNullable": false
       },
       "Location": "Query",
       "IsRequired": true,
       "IsApiVersion": true,
       "IsContentType": false,
       "IsEndpoint": false,
       "IsResourceParameter": false,
       "SkipUrlEncoding": false,
       "Explode": false,
       "Kind": "Client",
       "DefaultValue": {
        "$id": "340",
        "Type": {
         "$id": "341",
         "Name": "String",
         "Kind": "String",
         "IsNullable": false
        },
        "Value": "0.1.0"
       }
      }
     ],
     "Responses": [
      {
       "$id": "342",
       "StatusCodes": [
        200
       ],
       "BodyType": {
        "$ref": "14"
       },
       "BodyMediaType": "Json",
       "Headers": [],
       "IsErrorResponse": false
      }
     ],
     "HttpMethod": "GET",
     "RequestBodyMediaType": "None",
     "Uri": "{endpoint}",
     "Path": "/pet",
     "BufferResponse": true,
     "GenerateProtocolMethod": true,
     "GenerateConvenienceMethod": true
    },
    {
     "$id": "343",
     "Name": "inputToRoundTrip",
     "ResourceName": "ModelsTypeSpec",
     "Description": "Input model that has property of its own type",
     "Parameters": [
      {
       "$ref": "333"
      },
      {
       "$id": "344",
       "Name": "input",
       "NameInRequest": "input",
       "Type": {
        "$ref": "23"
       },
       "Location": "Body",
       "IsRequired": true,
       "IsApiVersion": false,
       "IsResourceParameter": false,
       "IsContentType": false,
       "IsEndpoint": false,
       "SkipUrlEncoding": false,
       "Explode": false,
       "Kind": "Method"
      },
      {
       "$id": "345",
       "Name": "contentType",
       "NameInRequest": "Content-Type",
       "Type": {
        "$id": "346",
        "Name": "String",
        "Kind": "String",
        "IsNullable": false
       },
       "Location": "Header",
       "IsApiVersion": false,
       "IsResourceParameter": false,
       "IsContentType": true,
       "IsRequired": true,
       "IsEndpoint": false,
       "SkipUrlEncoding": false,
       "Explode": false,
       "Kind": "Constant",
       "DefaultValue": {
        "$id": "347",
        "Type": {
         "$ref": "346"
        },
        "Value": "application/json"
       }
      },
      {
       "$id": "348",
       "Name": "accept",
       "NameInRequest": "Accept",
       "Type": {
        "$id": "349",
        "Name": "String",
        "Kind": "String",
        "IsNullable": false
       },
       "Location": "Header",
       "IsApiVersion": false,
       "IsResourceParameter": false,
       "IsContentType": false,
       "IsRequired": true,
       "IsEndpoint": false,
       "SkipUrlEncoding": false,
       "Explode": false,
       "Kind": "Constant",
       "DefaultValue": {
        "$id": "350",
        "Type": {
         "$ref": "349"
        },
        "Value": "application/json"
       }
      },
      {
       "$ref": "338"
      }
     ],
     "Responses": [
      {
       "$id": "351",
       "StatusCodes": [
        200
       ],
       "BodyType": {
        "$ref": "87"
       },
       "BodyMediaType": "Json",
       "Headers": [],
       "IsErrorResponse": false
      }
     ],
     "HttpMethod": "GET",
     "RequestBodyMediaType": "Json",
     "Uri": "{endpoint}",
     "Path": "/inputToRoundTrip",
     "RequestMediaTypes": [
      "application/json"
     ],
     "BufferResponse": true,
     "GenerateProtocolMethod": true,
     "GenerateConvenienceMethod": true
    },
    {
     "$id": "352",
     "Name": "inputToRoundTripPrimitive",
     "ResourceName": "ModelsTypeSpec",
     "Description": "Input to RoundTripPrimitive",
     "Parameters": [
      {
       "$ref": "333"
      },
      {
       "$id": "353",
       "Name": "input",
       "NameInRequest": "input",
       "Type": {
        "$ref": "23"
       },
       "Location": "Body",
       "IsRequired": true,
       "IsApiVersion": false,
       "IsResourceParameter": false,
       "IsContentType": false,
       "IsEndpoint": false,
       "SkipUrlEncoding": false,
       "Explode": false,
       "Kind": "Method"
      },
      {
       "$id": "354",
       "Name": "contentType",
       "NameInRequest": "Content-Type",
       "Type": {
        "$id": "355",
        "Name": "String",
        "Kind": "String",
        "IsNullable": false
       },
       "Location": "Header",
       "IsApiVersion": false,
       "IsResourceParameter": false,
       "IsContentType": true,
       "IsRequired": true,
       "IsEndpoint": false,
       "SkipUrlEncoding": false,
       "Explode": false,
       "Kind": "Constant",
       "DefaultValue": {
        "$id": "356",
        "Type": {
         "$ref": "355"
        },
        "Value": "application/json"
       }
      },
      {
       "$id": "357",
       "Name": "accept",
       "NameInRequest": "Accept",
       "Type": {
        "$id": "358",
        "Name": "String",
        "Kind": "String",
        "IsNullable": false
       },
       "Location": "Header",
       "IsApiVersion": false,
       "IsResourceParameter": false,
       "IsContentType": false,
       "IsRequired": true,
       "IsEndpoint": false,
       "SkipUrlEncoding": false,
       "Explode": false,
       "Kind": "Constant",
       "DefaultValue": {
        "$id": "359",
        "Type": {
         "$ref": "358"
        },
        "Value": "application/json"
       }
      },
      {
       "$ref": "338"
      }
     ],
     "Responses": [
      {
       "$id": "360",
       "StatusCodes": [
        200
       ],
       "BodyType": {
        "$ref": "170"
       },
       "BodyMediaType": "Json",
       "Headers": [],
       "IsErrorResponse": false
      }
     ],
     "HttpMethod": "GET",
     "RequestBodyMediaType": "Json",
     "Uri": "{endpoint}",
     "Path": "/inputToRoundTripPrimitive",
     "RequestMediaTypes": [
      "application/json"
     ],
     "BufferResponse": true,
     "GenerateProtocolMethod": true,
     "GenerateConvenienceMethod": true
    },
    {
     "$id": "361",
     "Name": "inputToRoundTripOptional",
     "ResourceName": "ModelsTypeSpec",
     "Description": "Input to RoundTripOptional",
     "Parameters": [
      {
       "$ref": "333"
      },
      {
       "$id": "362",
       "Name": "input",
       "NameInRequest": "input",
       "Type": {
        "$ref": "192"
       },
       "Location": "Body",
       "IsRequired": true,
       "IsApiVersion": false,
       "IsResourceParameter": false,
       "IsContentType": false,
       "IsEndpoint": false,
       "SkipUrlEncoding": false,
       "Explode": false,
       "Kind": "Method"
      },
      {
       "$id": "363",
       "Name": "contentType",
       "NameInRequest": "Content-Type",
       "Type": {
        "$id": "364",
        "Name": "String",
        "Kind": "String",
        "IsNullable": false
       },
       "Location": "Header",
       "IsApiVersion": false,
       "IsResourceParameter": false,
       "IsContentType": true,
       "IsRequired": true,
       "IsEndpoint": false,
       "SkipUrlEncoding": false,
       "Explode": false,
       "Kind": "Constant",
       "DefaultValue": {
        "$id": "365",
        "Type": {
         "$ref": "364"
        },
        "Value": "application/json"
       }
      },
      {
       "$id": "366",
       "Name": "accept",
       "NameInRequest": "Accept",
       "Type": {
        "$id": "367",
        "Name": "String",
        "Kind": "String",
        "IsNullable": false
       },
       "Location": "Header",
       "IsApiVersion": false,
       "IsResourceParameter": false,
       "IsContentType": false,
       "IsRequired": true,
       "IsEndpoint": false,
       "SkipUrlEncoding": false,
       "Explode": false,
       "Kind": "Constant",
       "DefaultValue": {
        "$id": "368",
        "Type": {
         "$ref": "367"
        },
        "Value": "application/json"
       }
      },
      {
       "$ref": "338"
      }
     ],
     "Responses": [
      {
       "$id": "369",
       "StatusCodes": [
        200
       ],
       "BodyType": {
        "$ref": "192"
       },
       "BodyMediaType": "Json",
       "Headers": [],
       "IsErrorResponse": false
      }
     ],
     "HttpMethod": "GET",
     "RequestBodyMediaType": "Json",
     "Uri": "{endpoint}",
     "Path": "/inputToRoundTripOptional",
     "RequestMediaTypes": [
      "application/json"
     ],
     "BufferResponse": true,
     "GenerateProtocolMethod": true,
     "GenerateConvenienceMethod": true
    },
    {
     "$id": "370",
     "Name": "inputToRoundTripReadOnly",
     "ResourceName": "ModelsTypeSpec",
     "Deprecated": "deprecated for test",
     "Description": "Input to RoundTripReadOnly",
     "Parameters": [
      {
       "$ref": "333"
      },
      {
       "$id": "371",
       "Name": "input",
       "NameInRequest": "input",
       "Type": {
        "$ref": "23"
       },
       "Location": "Body",
       "IsRequired": true,
       "IsApiVersion": false,
       "IsResourceParameter": false,
       "IsContentType": false,
       "IsEndpoint": false,
       "SkipUrlEncoding": false,
       "Explode": false,
       "Kind": "Method"
      },
      {
       "$id": "372",
       "Name": "contentType",
       "NameInRequest": "Content-Type",
       "Type": {
        "$id": "373",
        "Name": "String",
        "Kind": "String",
        "IsNullable": false
       },
       "Location": "Header",
       "IsApiVersion": false,
       "IsResourceParameter": false,
       "IsContentType": true,
       "IsRequired": true,
       "IsEndpoint": false,
       "SkipUrlEncoding": false,
       "Explode": false,
       "Kind": "Constant",
       "DefaultValue": {
        "$id": "374",
        "Type": {
         "$ref": "373"
        },
        "Value": "application/json"
       }
      },
      {
       "$id": "375",
       "Name": "accept",
       "NameInRequest": "Accept",
       "Type": {
        "$id": "376",
        "Name": "String",
        "Kind": "String",
        "IsNullable": false
       },
       "Location": "Header",
       "IsApiVersion": false,
       "IsResourceParameter": false,
       "IsContentType": false,
       "IsRequired": true,
       "IsEndpoint": false,
       "SkipUrlEncoding": false,
       "Explode": false,
       "Kind": "Constant",
       "DefaultValue": {
        "$id": "377",
        "Type": {
         "$ref": "376"
        },
        "Value": "application/json"
       }
      },
      {
       "$ref": "338"
      }
     ],
     "Responses": [
      {
       "$id": "378",
       "StatusCodes": [
        200
       ],
       "BodyType": {
        "$ref": "233"
       },
       "BodyMediaType": "Json",
       "Headers": [],
       "IsErrorResponse": false
      }
     ],
     "HttpMethod": "GET",
     "RequestBodyMediaType": "Json",
     "Uri": "{endpoint}",
     "Path": "/inputToRoundTripReadOnly",
     "RequestMediaTypes": [
      "application/json"
     ],
     "BufferResponse": true,
     "GenerateProtocolMethod": true,
     "GenerateConvenienceMethod": true
    },
    {
     "$id": "379",
     "Name": "roundTripToOutput",
     "ResourceName": "ModelsTypeSpec",
     "Description": "RoundTrip to Output",
     "Parameters": [
      {
       "$ref": "333"
      },
      {
       "$id": "380",
       "Name": "input",
       "NameInRequest": "input",
       "Type": {
        "$ref": "87"
       },
       "Location": "Body",
       "IsRequired": true,
       "IsApiVersion": false,
       "IsResourceParameter": false,
       "IsContentType": false,
       "IsEndpoint": false,
       "SkipUrlEncoding": false,
       "Explode": false,
       "Kind": "Method"
      },
      {
       "$id": "381",
       "Name": "contentType",
       "NameInRequest": "Content-Type",
       "Type": {
        "$id": "382",
        "Name": "String",
        "Kind": "String",
        "IsNullable": false
       },
       "Location": "Header",
       "IsApiVersion": false,
       "IsResourceParameter": false,
       "IsContentType": true,
       "IsRequired": true,
       "IsEndpoint": false,
       "SkipUrlEncoding": false,
       "Explode": false,
       "Kind": "Constant",
       "DefaultValue": {
        "$id": "383",
        "Type": {
         "$ref": "382"
        },
        "Value": "application/json"
       }
      },
      {
       "$id": "384",
       "Name": "accept",
       "NameInRequest": "Accept",
       "Type": {
        "$id": "385",
        "Name": "String",
        "Kind": "String",
        "IsNullable": false
       },
       "Location": "Header",
       "IsApiVersion": false,
       "IsResourceParameter": false,
       "IsContentType": false,
       "IsRequired": true,
       "IsEndpoint": false,
       "SkipUrlEncoding": false,
       "Explode": false,
       "Kind": "Constant",
       "DefaultValue": {
        "$id": "386",
        "Type": {
         "$ref": "385"
        },
        "Value": "application/json"
       }
      },
      {
       "$ref": "338"
      }
     ],
     "Responses": [
      {
       "$id": "387",
       "StatusCodes": [
        200
       ],
       "BodyType": {
        "$ref": "292"
       },
       "BodyMediaType": "Json",
       "Headers": [],
       "IsErrorResponse": false
      }
     ],
     "HttpMethod": "GET",
     "RequestBodyMediaType": "Json",
     "Uri": "{endpoint}",
     "Path": "/roundTripToOutput",
     "RequestMediaTypes": [
      "application/json"
     ],
     "BufferResponse": true,
     "GenerateProtocolMethod": true,
     "GenerateConvenienceMethod": true
    },
    {
     "$id": "388",
     "Name": "InputRecursive",
     "ResourceName": "ModelsTypeSpec",
     "Description": "Input recursive model",
     "Parameters": [
      {
       "$ref": "333"
      },
      {
       "$id": "389",
       "Name": "input",
       "NameInRequest": "input",
       "Type": {
        "$ref": "313"
       },
       "Location": "Body",
       "IsRequired": true,
       "IsApiVersion": false,
       "IsResourceParameter": false,
       "IsContentType": false,
       "IsEndpoint": false,
       "SkipUrlEncoding": false,
       "Explode": false,
       "Kind": "Method"
      },
      {
       "$id": "390",
       "Name": "contentType",
       "NameInRequest": "Content-Type",
       "Type": {
        "$id": "391",
        "Name": "String",
        "Kind": "String",
        "IsNullable": false
       },
       "Location": "Header",
       "IsApiVersion": false,
       "IsResourceParameter": false,
       "IsContentType": true,
       "IsRequired": true,
       "IsEndpoint": false,
       "SkipUrlEncoding": false,
       "Explode": false,
       "Kind": "Constant",
       "DefaultValue": {
        "$id": "392",
        "Type": {
         "$ref": "391"
        },
        "Value": "application/json"
       }
      },
      {
       "$id": "393",
       "Name": "accept",
       "NameInRequest": "Accept",
       "Type": {
        "$id": "394",
        "Name": "String",
        "Kind": "String",
        "IsNullable": false
       },
       "Location": "Header",
       "IsApiVersion": false,
       "IsResourceParameter": false,
       "IsContentType": false,
       "IsRequired": true,
       "IsEndpoint": false,
       "SkipUrlEncoding": false,
       "Explode": false,
       "Kind": "Constant",
       "DefaultValue": {
        "$id": "395",
        "Type": {
         "$ref": "394"
        },
        "Value": "application/json"
       }
      },
      {
       "$ref": "338"
      }
     ],
     "Responses": [
      {
       "$id": "396",
       "StatusCodes": [
        200
       ],
       "BodyMediaType": "Json",
       "Headers": [],
       "IsErrorResponse": false
      }
     ],
     "HttpMethod": "POST",
     "RequestBodyMediaType": "Json",
     "Uri": "{endpoint}",
     "Path": "/inputRecursive",
     "RequestMediaTypes": [
      "application/json"
     ],
     "BufferResponse": true,
     "GenerateProtocolMethod": true,
     "GenerateConvenienceMethod": true
    },
    {
     "$id": "397",
     "Name": "roundTripRecursive",
     "ResourceName": "ModelsTypeSpec",
     "Description": "RoundTrip recursive model",
     "Parameters": [
      {
       "$ref": "333"
      },
      {
       "$id": "398",
       "Name": "input",
       "NameInRequest": "input",
       "Type": {
        "$ref": "317"
       },
       "Location": "Body",
       "IsRequired": true,
       "IsApiVersion": false,
       "IsResourceParameter": false,
       "IsContentType": false,
       "IsEndpoint": false,
       "SkipUrlEncoding": false,
       "Explode": false,
       "Kind": "Method"
      },
      {
       "$id": "399",
       "Name": "contentType",
       "NameInRequest": "Content-Type",
       "Type": {
        "$id": "400",
        "Name": "String",
        "Kind": "String",
        "IsNullable": false
       },
       "Location": "Header",
       "IsApiVersion": false,
       "IsResourceParameter": false,
       "IsContentType": true,
       "IsRequired": true,
       "IsEndpoint": false,
       "SkipUrlEncoding": false,
       "Explode": false,
       "Kind": "Constant",
       "DefaultValue": {
        "$id": "401",
        "Type": {
         "$ref": "400"
        },
        "Value": "application/json"
       }
      },
      {
       "$id": "402",
       "Name": "accept",
       "NameInRequest": "Accept",
       "Type": {
        "$id": "403",
        "Name": "String",
        "Kind": "String",
        "IsNullable": false
       },
       "Location": "Header",
       "IsApiVersion": false,
       "IsResourceParameter": false,
       "IsContentType": false,
       "IsRequired": true,
       "IsEndpoint": false,
       "SkipUrlEncoding": false,
       "Explode": false,
       "Kind": "Constant",
       "DefaultValue": {
        "$id": "404",
        "Type": {
         "$ref": "403"
        },
        "Value": "application/json"
       }
      },
      {
       "$ref": "338"
      }
     ],
     "Responses": [
      {
       "$id": "405",
       "StatusCodes": [
        200
       ],
       "BodyType": {
        "$ref": "317"
       },
       "BodyMediaType": "Json",
       "Headers": [],
       "IsErrorResponse": false
      }
     ],
     "HttpMethod": "PUT",
     "RequestBodyMediaType": "Json",
     "Uri": "{endpoint}",
     "Path": "/roundTripRecursive",
     "RequestMediaTypes": [
      "application/json"
     ],
     "BufferResponse": true,
     "GenerateProtocolMethod": true,
     "GenerateConvenienceMethod": true
    },
    {
     "$id": "406",
     "Name": "selfReference",
     "ResourceName": "ModelsTypeSpec",
     "Description": "Returns model that has property of its own type",
     "Parameters": [
      {
       "$ref": "333"
      },
      {
       "$id": "407",
       "Name": "accept",
       "NameInRequest": "Accept",
       "Type": {
        "$id": "408",
        "Name": "String",
        "Kind": "String",
        "IsNullable": false
       },
       "Location": "Header",
       "IsApiVersion": false,
       "IsResourceParameter": false,
       "IsContentType": false,
       "IsRequired": true,
       "IsEndpoint": false,
       "SkipUrlEncoding": false,
       "Explode": false,
       "Kind": "Constant",
       "DefaultValue": {
        "$id": "409",
        "Type": {
         "$ref": "408"
        },
        "Value": "application/json"
       }
      },
      {
       "$ref": "338"
      }
     ],
     "Responses": [
      {
       "$id": "410",
       "StatusCodes": [
        200
       ],
       "BodyType": {
        "$ref": "321"
       },
       "BodyMediaType": "Json",
       "Headers": [],
       "IsErrorResponse": false
      }
     ],
     "HttpMethod": "GET",
     "RequestBodyMediaType": "None",
     "Uri": "{endpoint}",
     "Path": "/selfReference",
     "BufferResponse": true,
     "GenerateProtocolMethod": true,
     "GenerateConvenienceMethod": true
    },
    {
     "$id": "411",
     "Name": "roundTripToOutputWithNoUseBase",
     "ResourceName": "ModelsTypeSpec",
     "Description": "Returns RoundTripOnNoUse",
     "Parameters": [
      {
       "$ref": "333"
      },
      {
       "$id": "412",
       "Name": "input",
       "NameInRequest": "input",
       "Type": {
        "$ref": "328"
       },
       "Location": "Body",
       "IsRequired": true,
       "IsApiVersion": false,
       "IsResourceParameter": false,
       "IsContentType": false,
       "IsEndpoint": false,
       "SkipUrlEncoding": false,
       "Explode": false,
       "Kind": "Method"
      },
      {
       "$id": "413",
       "Name": "contentType",
       "NameInRequest": "Content-Type",
       "Type": {
        "$id": "414",
        "Name": "String",
        "Kind": "String",
        "IsNullable": false
       },
       "Location": "Header",
       "IsApiVersion": false,
       "IsResourceParameter": false,
       "IsContentType": true,
       "IsRequired": true,
       "IsEndpoint": false,
       "SkipUrlEncoding": false,
       "Explode": false,
       "Kind": "Constant",
       "DefaultValue": {
        "$id": "415",
        "Type": {
         "$ref": "414"
        },
        "Value": "application/json"
       }
      },
      {
       "$id": "416",
       "Name": "accept",
       "NameInRequest": "Accept",
       "Type": {
        "$id": "417",
        "Name": "String",
        "Kind": "String",
        "IsNullable": false
       },
       "Location": "Header",
       "IsApiVersion": false,
       "IsResourceParameter": false,
       "IsContentType": false,
       "IsRequired": true,
       "IsEndpoint": false,
       "SkipUrlEncoding": false,
       "Explode": false,
       "Kind": "Constant",
       "DefaultValue": {
        "$id": "418",
        "Type": {
         "$ref": "417"
        },
        "Value": "application/json"
       }
      },
      {
       "$ref": "338"
      }
     ],
     "Responses": [
      {
       "$id": "419",
       "StatusCodes": [
        200
       ],
       "BodyType": {
        "$ref": "328"
       },
       "BodyMediaType": "Json",
       "Headers": [],
       "IsErrorResponse": false
      }
     ],
     "HttpMethod": "GET",
     "RequestBodyMediaType": "Json",
     "Uri": "{endpoint}",
     "Path": "/",
     "RequestMediaTypes": [
      "application/json"
     ],
     "BufferResponse": true,
     "GenerateProtocolMethod": true,
     "GenerateConvenienceMethod": true
    }
   ],
   "Protocol": {
    "$id": "420"
   },
   "Creatable": true
  }
 ]
}<|MERGE_RESOLUTION|>--- conflicted
+++ resolved
@@ -222,8 +222,7 @@
       "IsNullable": true
      },
      "IsRequired": true,
-     "IsReadOnly": false,
-     "IsDiscriminator": false
+     "IsReadOnly": false
     },
     {
      "$id": "30",
@@ -237,8 +236,7 @@
       "IsNullable": true
      },
      "IsRequired": true,
-     "IsReadOnly": false,
-     "IsDiscriminator": false
+     "IsReadOnly": false
     },
     {
      "$id": "32",
@@ -252,8 +250,7 @@
       "IsNullable": true
      },
      "IsRequired": false,
-     "IsReadOnly": false,
-     "IsDiscriminator": false
+     "IsReadOnly": false
     },
     {
      "$id": "34",
@@ -267,8 +264,7 @@
       "IsNullable": true
      },
      "IsRequired": false,
-     "IsReadOnly": false,
-     "IsDiscriminator": false
+     "IsReadOnly": false
     },
     {
      "$id": "36",
@@ -463,9 +459,7 @@
       "IsNullable": false
      },
      "IsRequired": true,
-<<<<<<< HEAD
-     "IsReadOnly": false,
-     "IsDiscriminator": false
+     "IsReadOnly": false
     },
     {
      "$id": "63",
@@ -481,8 +475,7 @@
       "IsNullable": true
      },
      "IsRequired": true,
-     "IsReadOnly": false,
-     "IsDiscriminator": false
+     "IsReadOnly": false
     },
     {
      "$id": "65",
@@ -501,8 +494,7 @@
       "IsNullable": true
      },
      "IsRequired": true,
-     "IsReadOnly": false,
-     "IsDiscriminator": false
+     "IsReadOnly": false
     },
     {
      "$id": "68",
@@ -521,8 +513,7 @@
       "IsNullable": true
      },
      "IsRequired": true,
-     "IsReadOnly": false,
-     "IsDiscriminator": false
+     "IsReadOnly": false
     },
     {
      "$id": "71",
@@ -538,8 +529,7 @@
       "IsNullable": false
      },
      "IsRequired": false,
-     "IsReadOnly": false,
-     "IsDiscriminator": false
+     "IsReadOnly": false
     },
     {
      "$id": "73",
@@ -558,8 +548,7 @@
       "IsNullable": false
      },
      "IsRequired": false,
-     "IsReadOnly": false,
-     "IsDiscriminator": false
+     "IsReadOnly": false
     },
     {
      "$id": "76",
@@ -578,8 +567,7 @@
       "IsNullable": false
      },
      "IsRequired": false,
-     "IsReadOnly": false,
-     "IsDiscriminator": false
+     "IsReadOnly": false
     },
     {
      "$id": "79",
@@ -595,8 +583,7 @@
       "IsNullable": true
      },
      "IsRequired": false,
-     "IsReadOnly": false,
-     "IsDiscriminator": false
+     "IsReadOnly": false
     },
     {
      "$id": "81",
@@ -615,8 +602,7 @@
       "IsNullable": true
      },
      "IsRequired": false,
-     "IsReadOnly": false,
-     "IsDiscriminator": false
+     "IsReadOnly": false
     },
     {
      "$id": "84",
@@ -635,11 +621,7 @@
       "IsNullable": true
      },
      "IsRequired": false,
-     "IsReadOnly": false,
-     "IsDiscriminator": false
-=======
-     "IsReadOnly": false
->>>>>>> 6375a772
+     "IsReadOnly": false
     }
    ]
   },
@@ -706,8 +688,7 @@
       "IsNullable": false
      },
      "IsRequired": false,
-     "IsReadOnly": false,
-     "IsDiscriminator": false
+     "IsReadOnly": false
     },
     {
      "$id": "94",
@@ -721,8 +702,7 @@
       "IsNullable": false
      },
      "IsRequired": false,
-     "IsReadOnly": false,
-     "IsDiscriminator": false
+     "IsReadOnly": false
     },
     {
      "$id": "96",
@@ -736,8 +716,7 @@
       "IsNullable": true
      },
      "IsRequired": true,
-     "IsReadOnly": false,
-     "IsDiscriminator": false
+     "IsReadOnly": false
     },
     {
      "$id": "98",
@@ -751,8 +730,7 @@
       "IsNullable": true
      },
      "IsRequired": true,
-     "IsReadOnly": false,
-     "IsDiscriminator": false
+     "IsReadOnly": false
     },
     {
      "$id": "100",
@@ -766,8 +744,7 @@
       "IsNullable": true
      },
      "IsRequired": false,
-     "IsReadOnly": false,
-     "IsDiscriminator": false
+     "IsReadOnly": false
     },
     {
      "$id": "102",
@@ -781,8 +758,7 @@
       "IsNullable": true
      },
      "IsRequired": false,
-     "IsReadOnly": false,
-     "IsDiscriminator": false
+     "IsReadOnly": false
     },
     {
      "$id": "104",
@@ -796,8 +772,7 @@
       "IsNullable": false
      },
      "IsRequired": true,
-     "IsReadOnly": true,
-     "IsDiscriminator": false
+     "IsReadOnly": true
     },
     {
      "$id": "106",
@@ -811,8 +786,7 @@
       "IsNullable": false
      },
      "IsRequired": false,
-     "IsReadOnly": true,
-     "IsDiscriminator": false
+     "IsReadOnly": true
     },
     {
      "$id": "108",
@@ -1128,9 +1102,7 @@
       "IsNullable": false
      },
      "IsRequired": false,
-<<<<<<< HEAD
-     "IsReadOnly": false,
-     "IsDiscriminator": false
+     "IsReadOnly": false
     },
     {
      "$id": "152",
@@ -1149,8 +1121,7 @@
       "IsNullable": true
      },
      "IsRequired": true,
-     "IsReadOnly": false,
-     "IsDiscriminator": false
+     "IsReadOnly": false
     },
     {
      "$id": "155",
@@ -1169,8 +1140,7 @@
       "IsNullable": true
      },
      "IsRequired": true,
-     "IsReadOnly": false,
-     "IsDiscriminator": false
+     "IsReadOnly": false
     },
     {
      "$id": "158",
@@ -1189,8 +1159,7 @@
       "IsNullable": true
      },
      "IsRequired": false,
-     "IsReadOnly": false,
-     "IsDiscriminator": false
+     "IsReadOnly": false
     },
     {
      "$id": "161",
@@ -1209,11 +1178,7 @@
       "IsNullable": true
      },
      "IsRequired": false,
-     "IsReadOnly": false,
-     "IsDiscriminator": false
-=======
-     "IsReadOnly": false
->>>>>>> 6375a772
+     "IsReadOnly": false
     }
    ]
   },
@@ -2248,9 +2213,7 @@
       "IsNullable": false
      },
      "IsRequired": true,
-<<<<<<< HEAD
-     "IsReadOnly": false,
-     "IsDiscriminator": false
+     "IsReadOnly": false
     },
     {
      "$id": "303",
@@ -2266,8 +2229,7 @@
       "IsNullable": false
      },
      "IsRequired": false,
-     "IsReadOnly": false,
-     "IsDiscriminator": false
+     "IsReadOnly": false
     },
     {
      "$id": "305",
@@ -2283,8 +2245,7 @@
       "IsNullable": true
      },
      "IsRequired": false,
-     "IsReadOnly": false,
-     "IsDiscriminator": false
+     "IsReadOnly": false
     },
     {
      "$id": "307",
@@ -2306,8 +2267,7 @@
       "IsNullable": false
      },
      "IsRequired": false,
-     "IsReadOnly": false,
-     "IsDiscriminator": false
+     "IsReadOnly": false
     },
     {
      "$id": "310",
@@ -2329,11 +2289,7 @@
       "IsNullable": true
      },
      "IsRequired": false,
-     "IsReadOnly": false,
-     "IsDiscriminator": false
-=======
-     "IsReadOnly": false
->>>>>>> 6375a772
+     "IsReadOnly": false
     }
    ]
   },
