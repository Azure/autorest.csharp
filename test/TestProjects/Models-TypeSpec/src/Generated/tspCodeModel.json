{
 "$id": "1",
 "Name": "ModelsTypeSpec",
 "ApiVersions": [
  "0.1.0"
 ],
 "Enums": [
  {
   "$id": "2",
   "Kind": "enum",
   "Name": "FixedStringEnum",
   "ValueType": {
    "$id": "3",
    "Kind": "string"
   },
   "Values": [
    {
     "$id": "4",
     "Name": "One",
     "Value": "1"
    },
    {
     "$id": "5",
     "Name": "Two",
     "Value": "2"
    },
    {
     "$id": "6",
     "Name": "Four",
     "Value": "4"
    }
   ],
   "Namespace": "ModelsTypeSpec",
   "Description": "Fixed string enum",
   "IsExtensible": false,
   "Usage": "Input,Output"
  },
  {
   "$id": "7",
   "Kind": "enum",
   "Name": "FixedIntEnum",
   "ValueType": {
    "$id": "8",
    "Kind": "int32"
   },
   "Values": [
    {
     "$id": "9",
     "Name": "One",
     "Value": 1
    },
    {
     "$id": "10",
     "Name": "Two",
     "Value": 2
    },
    {
     "$id": "11",
     "Name": "Four",
     "Value": 4
    }
   ],
   "Namespace": "ModelsTypeSpec",
   "Deprecated": "deprecated for test",
   "Description": "Fixed int enum",
   "IsExtensible": false,
   "Usage": "Input,Output"
  },
  {
   "$id": "12",
   "Kind": "enum",
   "Name": "ExtensibleEnum",
   "ValueType": {
    "$id": "13",
    "Kind": "string"
   },
   "Values": [
    {
     "$id": "14",
     "Name": "One",
     "Value": "1"
    },
    {
     "$id": "15",
     "Name": "Two",
     "Value": "2"
    },
    {
     "$id": "16",
     "Name": "Four",
     "Value": "4"
    }
   ],
   "Namespace": "ModelsTypeSpec",
   "Deprecated": "deprecated for test",
   "Description": "Extensible enum",
   "IsExtensible": true,
   "Usage": "Input,Output"
  },
  {
   "$id": "17",
   "Kind": "enum",
   "Name": "FixedFloatEnum",
   "ValueType": {
    "$id": "18",
    "Kind": "float32"
   },
   "Values": [
    {
     "$id": "19",
     "Name": "One",
     "Value": 1.1
    },
    {
     "$id": "20",
     "Name": "Two",
     "Value": 2.1
    },
    {
     "$id": "21",
     "Name": "Four",
     "Value": 4
    }
   ],
   "Namespace": "ModelsTypeSpec",
   "Deprecated": "should be replaced by cadl-ranch",
   "Description": "Fixed float enum",
   "IsExtensible": false,
   "Usage": "Input"
  },
  {
   "$id": "22",
   "Kind": "enum",
   "Name": "ExtensibleIntEnum",
   "ValueType": {
    "$id": "23",
    "Kind": "int32"
   },
   "Values": [
    {
     "$id": "24",
     "Name": "One",
     "Value": 1
    },
    {
     "$id": "25",
     "Name": "Two",
     "Value": 2
    },
    {
     "$id": "26",
     "Name": "Four",
     "Value": 4
    }
   ],
   "Namespace": "ModelsTypeSpec",
   "Deprecated": "should be replaced by cadl-ranch",
   "Description": "Extensible int enum",
   "IsExtensible": true,
   "Usage": "Input"
  },
  {
   "$id": "27",
   "Kind": "enum",
   "Name": "Int32ValuesFacet_kind",
   "ValueType": {
    "$id": "28",
    "Kind": "string"
   },
   "Values": [
    {
     "$id": "29",
     "Name": "Int32Values",
     "Value": "Int32Values",
     "Description": "Int32Values"
    }
   ],
   "Namespace": "ModelsTypeSpec",
   "Description": "The Int32ValuesFacet_kind",
   "IsExtensible": true,
   "Usage": "Input"
  },
  {
   "$id": "30",
   "Kind": "enum",
   "Name": "Versions",
   "ValueType": {
    "$id": "31",
    "Kind": "string"
   },
   "Values": [
    {
     "$id": "32",
     "Name": "0.1.0",
     "Value": "0.1.0"
    }
   ],
   "Namespace": "ModelsTypeSpec",
   "IsExtensible": false,
   "Usage": "ApiVersionEnum"
  }
 ],
 "Models": [
  {
   "$id": "33",
   "Kind": "model",
   "Name": "BaseModelWithDiscriminatorDefinedOnBase",
   "Namespace": "ModelsTypeSpec",
<<<<<<< HEAD
   "Description": "A base model in the discriminated set inheriting from a base with the predefined discriminator property",
   "DiscriminatorPropertyName": "kind",
   "Usage": "Input,Output",
   "BaseModel": {
=======
   "Usage": "RoundTrip",
   "Description": "A base model in the discriminated set inheriting from a base with the predefined discriminator property",
   "DiscriminatorProperty": {
>>>>>>> 5c4fa027
    "$id": "34",
    "Name": "kind",
    "SerializedName": "kind",
    "Description": "Discriminator property for BaseModelWithDiscriminatorDefinedOnBase.",
    "Type": {
     "$id": "35",
     "Kind": "string"
    },
    "IsRequired": true,
    "IsReadOnly": false,
    "IsDiscriminator": true
   },
   "BaseModel": {
    "$id": "36",
    "Kind": "model",
    "Name": "BaseModelWithARequiredProperty",
    "Namespace": "ModelsTypeSpec",
<<<<<<< HEAD
    "Description": "A base model with a required property",
    "Usage": "Input,Output",
=======
    "Usage": "RoundTrip",
    "Description": "A base model with a required property",
>>>>>>> 5c4fa027
    "Properties": [
     {
      "$id": "37",
      "Name": "kind",
      "SerializedName": "kind",
      "Description": "Required kind",
      "Type": {
       "$id": "38",
       "Kind": "string"
      },
      "IsRequired": true,
      "IsReadOnly": false
     }
    ]
   },
   "Properties": [
    {
     "$ref": "34"
    },
    {
     "$id": "39",
     "Name": "optionalString",
     "SerializedName": "optionalString",
     "Description": "Optional string.",
     "Type": {
      "$id": "40",
      "Kind": "string"
     },
     "IsRequired": false,
     "IsReadOnly": false
    }
   ],
   "DiscriminatedSubtypes": {
    "$id": "41",
    "A": {
     "$id": "42",
     "Kind": "model",
     "Name": "DerivedWithDiscriminatorDefinedOnBase",
     "Namespace": "ModelsTypeSpec",
     "Usage": "RoundTrip",
     "Description": "A derived class in the discriminated set inheriting from a base with the predefined discriminator property",
     "DiscriminatorValue": "A",
     "BaseModel": {
      "$ref": "33"
     },
     "Properties": [
      {
       "$id": "43",
       "Name": "kind",
       "SerializedName": "kind",
       "Description": "Discriminator",
       "Type": {
        "$id": "44",
        "Kind": "constant",
        "ValueType": {
         "$id": "45",
         "Kind": "string"
        },
        "Value": "A"
       },
       "IsRequired": true,
       "IsReadOnly": false,
       "IsDiscriminator": true
      },
      {
       "$id": "46",
       "Name": "requiredString",
       "SerializedName": "requiredString",
       "Description": "Required string.",
       "Type": {
        "$id": "47",
        "Kind": "string"
       },
       "IsRequired": true,
       "IsReadOnly": false
      },
      {
       "$id": "48",
       "Name": "optionalInt",
       "SerializedName": "optionalInt",
       "Description": "Optional int",
       "Type": {
        "$id": "49",
        "Kind": "int32"
       },
       "IsRequired": false,
       "IsReadOnly": false
      }
     ]
    }
   }
  },
  {
   "$ref": "36"
  },
  {
   "$ref": "42"
  },
  {
   "$id": "50",
   "Kind": "model",
   "Name": "OutputBaseModelWithDiscriminator",
   "Namespace": "ModelsTypeSpec",
   "Usage": "Output",
   "Description": "Output model with a discriminator",
   "DiscriminatorProperty": {
    "$id": "51",
    "Name": "kind",
    "SerializedName": "kind",
    "Description": "Discriminator property for OutputBaseModelWithDiscriminator.",
    "Type": {
     "$id": "52",
     "Kind": "string"
    },
    "IsRequired": true,
    "IsReadOnly": false,
    "IsDiscriminator": true
   },
   "Properties": [
    {
     "$ref": "51"
    }
   ],
   "DiscriminatedSubtypes": {
    "$id": "53",
    "first": {
     "$id": "54",
     "Kind": "model",
     "Name": "FirstDerivedOutputModel",
     "Namespace": "ModelsTypeSpec",
     "Usage": "Output",
     "Description": "First derived model as an output",
     "DiscriminatorValue": "first",
     "BaseModel": {
      "$ref": "50"
     },
     "Properties": [
      {
       "$id": "55",
       "Name": "kind",
       "SerializedName": "kind",
       "Description": "Discriminator",
       "Type": {
        "$id": "56",
        "Kind": "constant",
        "ValueType": {
         "$id": "57",
         "Kind": "string"
        },
        "Value": "first"
       },
       "IsRequired": true,
       "IsReadOnly": false,
       "IsDiscriminator": true
      },
      {
       "$id": "58",
       "Name": "first",
       "SerializedName": "first",
       "Description": "",
       "Type": {
        "$id": "59",
        "Kind": "boolean"
       },
       "IsRequired": true,
       "IsReadOnly": false
      }
     ]
    },
    "second": {
     "$id": "60",
     "Kind": "model",
     "Name": "SecondDerivedOutputModel",
     "Namespace": "ModelsTypeSpec",
     "Usage": "Output",
     "Description": "Second derived model as an output",
     "DiscriminatorValue": "second",
     "BaseModel": {
      "$ref": "50"
     },
     "Properties": [
      {
       "$id": "61",
       "Name": "kind",
       "SerializedName": "kind",
       "Description": "Discriminator",
       "Type": {
        "$id": "62",
        "Kind": "constant",
        "ValueType": {
         "$id": "63",
         "Kind": "string"
        },
        "Value": "second"
       },
       "IsRequired": true,
       "IsReadOnly": false,
       "IsDiscriminator": true
      },
      {
       "$id": "64",
       "Name": "second",
       "SerializedName": "second",
       "Description": "",
       "Type": {
        "$id": "65",
        "Kind": "boolean"
       },
       "IsRequired": true,
       "IsReadOnly": false
      }
     ]
    }
   }
  },
  {
   "$ref": "54"
  },
  {
   "$ref": "60"
  },
  {
   "$id": "66",
   "Kind": "model",
   "Name": "InputModel",
   "Namespace": "ModelsTypeSpec",
   "Usage": "Input",
   "Description": "Model used only as input",
   "Properties": [
    {
     "$id": "67",
     "Name": "requiredString",
     "SerializedName": "requiredString",
     "Description": "Required string",
     "Type": {
      "$id": "68",
      "Kind": "string"
     },
     "IsRequired": true,
     "IsReadOnly": false
    },
    {
     "$id": "69",
     "Name": "requiredInt",
     "SerializedName": "requiredInt",
     "Description": "Required int",
     "Type": {
      "$id": "70",
      "Kind": "int32"
     },
     "IsRequired": true,
     "IsReadOnly": false
    },
    {
     "$id": "71",
     "Name": "requiredNullableInt",
     "SerializedName": "requiredNullableInt",
     "Description": "Required nullable int",
     "Type": {
      "$id": "72",
      "Kind": "nullable",
      "Type": {
       "$id": "73",
       "Kind": "int32"
      }
     },
     "IsRequired": true,
     "IsReadOnly": false
    },
    {
     "$id": "74",
     "Name": "requiredNullableString",
     "SerializedName": "requiredNullableString",
     "Description": "Required nullable string",
     "Type": {
      "$id": "75",
      "Kind": "nullable",
      "Type": {
       "$id": "76",
       "Kind": "string"
      }
     },
     "IsRequired": true,
     "IsReadOnly": false
    },
    {
     "$id": "77",
     "Name": "nonRequiredNullableInt",
     "SerializedName": "nonRequiredNullableInt",
     "Description": "Optional nullable int",
     "Type": {
      "$id": "78",
      "Kind": "nullable",
      "Type": {
       "$id": "79",
       "Kind": "int32"
      }
     },
     "IsRequired": false,
     "IsReadOnly": false
    },
    {
     "$id": "80",
     "Name": "nonRequiredNullableString",
     "SerializedName": "nonRequiredNullableString",
     "Description": "Optional nullable string",
     "Type": {
      "$id": "81",
      "Kind": "nullable",
      "Type": {
       "$id": "82",
       "Kind": "string"
      }
     },
     "IsRequired": false,
     "IsReadOnly": false
    },
    {
     "$id": "83",
     "Name": "requiredModel",
     "SerializedName": "requiredModel",
     "Description": "Required model",
     "Type": {
      "$id": "84",
      "Kind": "model",
      "Name": "BaseModel",
      "Namespace": "ModelsTypeSpec",
<<<<<<< HEAD
      "Description": "Base model",
      "Usage": "Input,Output",
=======
      "Usage": "RoundTrip",
      "Description": "Base model",
>>>>>>> 5c4fa027
      "Properties": []
     },
     "IsRequired": true,
     "IsReadOnly": false
    },
    {
     "$id": "85",
     "Name": "requiredModel2",
     "SerializedName": "requiredModel2",
     "Description": "Required model",
     "Type": {
      "$ref": "84"
     },
     "IsRequired": true,
     "IsReadOnly": false
    },
    {
     "$id": "86",
     "Name": "requiredIntList",
     "SerializedName": "requiredIntList",
     "Description": "Required primitive value type collection",
     "Type": {
      "$id": "87",
      "Kind": "array",
      "ValueType": {
       "$id": "88",
       "Kind": "int32"
      }
     },
     "IsRequired": true,
     "IsReadOnly": false
    },
    {
     "$id": "89",
     "Name": "requiredStringList",
     "SerializedName": "requiredStringList",
     "Description": "Required primitive reference type collection",
     "Type": {
      "$id": "90",
      "Kind": "array",
      "ValueType": {
       "$id": "91",
       "Kind": "string"
      }
     },
     "IsRequired": true,
     "IsReadOnly": false
    },
    {
     "$id": "92",
     "Name": "requiredModelList",
     "SerializedName": "requiredModelList",
     "Description": "Required model collection",
     "Type": {
      "$id": "93",
      "Kind": "array",
      "ValueType": {
       "$id": "94",
       "Kind": "model",
       "Name": "CollectionItem",
       "Namespace": "ModelsTypeSpec",
<<<<<<< HEAD
       "Description": "Collection item model",
       "Usage": "Input,Output",
=======
       "Usage": "RoundTrip",
       "Description": "Collection item model",
>>>>>>> 5c4fa027
       "Properties": [
        {
         "$id": "95",
         "Name": "requiredModelRecord",
         "SerializedName": "requiredModelRecord",
         "Description": "Required model record",
         "Type": {
          "$id": "96",
          "Kind": "dict",
          "KeyType": {
           "$id": "97",
           "Kind": "string"
          },
          "ValueType": {
           "$id": "98",
           "Kind": "model",
           "Name": "RecordItem",
           "Namespace": "ModelsTypeSpec",
<<<<<<< HEAD
           "Description": "Record item model",
           "Usage": "Input,Output",
=======
           "Usage": "RoundTrip",
           "Description": "Record item model",
>>>>>>> 5c4fa027
           "BaseModel": {
            "$id": "99",
            "Kind": "model",
            "Name": "DerivedModel",
            "Namespace": "ModelsTypeSpec",
<<<<<<< HEAD
            "Description": "Derived model",
            "Usage": "Input,Output",
=======
            "Usage": "RoundTrip",
            "Description": "Derived model",
>>>>>>> 5c4fa027
            "BaseModel": {
             "$ref": "84"
            },
            "Properties": [
             {
              "$id": "100",
              "Name": "requiredList",
              "SerializedName": "requiredList",
              "Description": "Required collection",
              "Type": {
               "$id": "101",
               "Kind": "array",
               "ValueType": {
                "$ref": "94"
               }
              },
              "IsRequired": true,
              "IsReadOnly": false
             }
            ]
           },
           "Properties": []
          }
         },
         "IsRequired": true,
         "IsReadOnly": false
        }
       ]
      }
     },
     "IsRequired": true,
     "IsReadOnly": false
    },
    {
     "$id": "102",
     "Name": "requiredModelRecord",
     "SerializedName": "requiredModelRecord",
     "Description": "Required model record",
     "Type": {
      "$id": "103",
      "Kind": "dict",
      "KeyType": {
       "$id": "104",
       "Kind": "string"
      },
      "ValueType": {
       "$ref": "98"
      }
     },
     "IsRequired": true,
     "IsReadOnly": false
    },
    {
     "$id": "105",
     "Name": "requiredCollectionWithNullableFloatElement",
     "SerializedName": "requiredCollectionWithNullableFloatElement",
     "Description": "Required collection of which the element is a nullable float",
     "Type": {
      "$id": "106",
      "Kind": "array",
      "ValueType": {
       "$id": "107",
       "Kind": "nullable",
       "Type": {
        "$id": "108",
        "Kind": "float32"
       }
      }
     },
     "IsRequired": true,
     "IsReadOnly": false
    },
    {
     "$id": "109",
     "Name": "requiredCollectionWithNullableBooleanElement",
     "SerializedName": "requiredCollectionWithNullableBooleanElement",
     "Description": "Required collection of which the element is a nullable boolean",
     "Type": {
      "$id": "110",
      "Kind": "array",
      "ValueType": {
       "$id": "111",
       "Kind": "nullable",
       "Type": {
        "$id": "112",
        "Kind": "boolean"
       }
      }
     },
     "IsRequired": true,
     "IsReadOnly": false
    },
    {
     "$id": "113",
     "Name": "requiredNullableModelList",
     "SerializedName": "requiredNullableModelList",
     "Description": "Required model nullable collection",
     "Type": {
      "$id": "114",
      "Kind": "nullable",
      "Type": {
       "$id": "115",
       "Kind": "array",
       "ValueType": {
        "$ref": "94"
       }
      }
     },
     "IsRequired": true,
     "IsReadOnly": false
    },
    {
     "$id": "116",
     "Name": "requiredNullableStringList",
     "SerializedName": "requiredNullableStringList",
     "Description": "Required string nullable collection",
     "Type": {
      "$id": "117",
      "Kind": "nullable",
      "Type": {
       "$id": "118",
       "Kind": "array",
       "ValueType": {
        "$id": "119",
        "Kind": "string"
       }
      }
     },
     "IsRequired": true,
     "IsReadOnly": false
    },
    {
     "$id": "120",
     "Name": "requiredNullableIntList",
     "SerializedName": "requiredNullableIntList",
     "Description": "Required int nullable collection",
     "Type": {
      "$id": "121",
      "Kind": "nullable",
      "Type": {
       "$id": "122",
       "Kind": "array",
       "ValueType": {
        "$id": "123",
        "Kind": "int32"
       }
      }
     },
     "IsRequired": true,
     "IsReadOnly": false
    },
    {
     "$id": "124",
     "Name": "nonRequiredModelList",
     "SerializedName": "nonRequiredModelList",
     "Description": "Optional model collection",
     "Type": {
      "$id": "125",
      "Kind": "array",
      "ValueType": {
       "$ref": "94"
      }
     },
     "IsRequired": false,
     "IsReadOnly": false
    },
    {
     "$id": "126",
     "Name": "nonRequiredStringList",
     "SerializedName": "nonRequiredStringList",
     "Description": "Optional string collection",
     "Type": {
      "$id": "127",
      "Kind": "array",
      "ValueType": {
       "$id": "128",
       "Kind": "string"
      }
     },
     "IsRequired": false,
     "IsReadOnly": false
    },
    {
     "$id": "129",
     "Name": "nonRequiredIntList",
     "SerializedName": "nonRequiredIntList",
     "Description": "Optional int collection",
     "Type": {
      "$id": "130",
      "Kind": "array",
      "ValueType": {
       "$id": "131",
       "Kind": "int32"
      }
     },
     "IsRequired": false,
     "IsReadOnly": false
    },
    {
     "$id": "132",
     "Name": "nonRequiredNullableModelList",
     "SerializedName": "nonRequiredNullableModelList",
     "Description": "Optional model nullable collection",
     "Type": {
      "$id": "133",
      "Kind": "nullable",
      "Type": {
       "$id": "134",
       "Kind": "array",
       "ValueType": {
        "$ref": "94"
       }
      }
     },
     "IsRequired": false,
     "IsReadOnly": false
    },
    {
     "$id": "135",
     "Name": "nonRequiredNullableStringList",
     "SerializedName": "nonRequiredNullableStringList",
     "Description": "Optional string nullable collection",
     "Type": {
      "$id": "136",
      "Kind": "nullable",
      "Type": {
       "$id": "137",
       "Kind": "array",
       "ValueType": {
        "$id": "138",
        "Kind": "string"
       }
      }
     },
     "IsRequired": false,
     "IsReadOnly": false
    },
    {
     "$id": "139",
     "Name": "nonRequiredNullableIntList",
     "SerializedName": "nonRequiredNullableIntList",
     "Description": "Optional int nullable collection",
     "Type": {
      "$id": "140",
      "Kind": "nullable",
      "Type": {
       "$id": "141",
       "Kind": "array",
       "ValueType": {
        "$id": "142",
        "Kind": "int32"
       }
      }
     },
     "IsRequired": false,
     "IsReadOnly": false
    }
   ]
  },
  {
   "$ref": "84"
  },
  {
   "$ref": "94"
  },
  {
   "$ref": "98"
  },
  {
   "$ref": "99"
  },
  {
   "$id": "143",
   "Kind": "model",
   "Name": "RoundTripModel",
   "Namespace": "ModelsTypeSpec",
<<<<<<< HEAD
   "Description": "Model used both as input and output",
   "Usage": "Input,Output",
=======
   "Usage": "RoundTrip",
   "Description": "Model used both as input and output",
>>>>>>> 5c4fa027
   "BaseModel": {
    "$ref": "84"
   },
   "Properties": [
    {
     "$id": "144",
     "Name": "requiredString",
     "SerializedName": "requiredString",
     "Description": "Required string, illustrating a reference type property.",
     "Type": {
      "$id": "145",
      "Kind": "string"
     },
     "IsRequired": true,
     "IsReadOnly": false
    },
    {
     "$id": "146",
     "Name": "requiredInt",
     "SerializedName": "requiredInt",
     "Description": "Required int, illustrating a value type property.",
     "Type": {
      "$id": "147",
      "Kind": "int32"
     },
     "IsRequired": true,
     "IsReadOnly": false
    },
    {
     "$id": "148",
     "Name": "nonRequiredString",
     "SerializedName": "nonRequiredString",
     "Description": "Optional string",
     "Type": {
      "$id": "149",
      "Kind": "string"
     },
     "IsRequired": false,
     "IsReadOnly": false
    },
    {
     "$id": "150",
     "Name": "nonRequiredInt",
     "SerializedName": "nonRequiredInt",
     "Description": "Optional int",
     "Type": {
      "$id": "151",
      "Kind": "int32"
     },
     "IsRequired": false,
     "IsReadOnly": false
    },
    {
     "$id": "152",
     "Name": "requiredNullableInt",
     "SerializedName": "requiredNullableInt",
     "Description": "Required nullable int",
     "Type": {
      "$id": "153",
      "Kind": "nullable",
      "Type": {
       "$id": "154",
       "Kind": "int32"
      }
     },
     "IsRequired": true,
     "IsReadOnly": false
    },
    {
     "$id": "155",
     "Name": "requiredNullableString",
     "SerializedName": "requiredNullableString",
     "Description": "Required nullable string",
     "Type": {
      "$id": "156",
      "Kind": "nullable",
      "Type": {
       "$id": "157",
       "Kind": "string"
      }
     },
     "IsRequired": true,
     "IsReadOnly": false
    },
    {
     "$id": "158",
     "Name": "nonRequiredNullableInt",
     "SerializedName": "nonRequiredNullableInt",
     "Description": "Optional nullable int",
     "Type": {
      "$id": "159",
      "Kind": "nullable",
      "Type": {
       "$id": "160",
       "Kind": "int32"
      }
     },
     "IsRequired": false,
     "IsReadOnly": false
    },
    {
     "$id": "161",
     "Name": "nonRequiredNullableString",
     "SerializedName": "nonRequiredNullableString",
     "Description": "Optional nullable string",
     "Type": {
      "$id": "162",
      "Kind": "nullable",
      "Type": {
       "$id": "163",
       "Kind": "string"
      }
     },
     "IsRequired": false,
     "IsReadOnly": false
    },
    {
     "$id": "164",
     "Name": "requiredReadonlyInt",
     "SerializedName": "requiredReadonlyInt",
     "Description": "Required readonly int",
     "Type": {
      "$id": "165",
      "Kind": "int32"
     },
     "IsRequired": true,
     "IsReadOnly": true
    },
    {
     "$id": "166",
     "Name": "nonRequiredReadonlyInt",
     "SerializedName": "nonRequiredReadonlyInt",
     "Description": "Optional readonly int",
     "Type": {
      "$id": "167",
      "Kind": "int32"
     },
     "IsRequired": false,
     "IsReadOnly": true
    },
    {
     "$id": "168",
     "Name": "requiredModel",
     "SerializedName": "requiredModel",
     "Description": "Required model with discriminator",
     "Type": {
      "$id": "169",
      "Kind": "model",
      "Name": "BaseModelWithDiscriminator",
      "Namespace": "ModelsTypeSpec",
<<<<<<< HEAD
      "Description": "Base model with discriminator property.",
      "DiscriminatorPropertyName": "discriminatorProperty",
      "Usage": "Input,Output",
=======
      "Usage": "RoundTrip",
      "Description": "Base model with discriminator property.",
      "DiscriminatorProperty": {
       "$id": "170",
       "Name": "discriminatorProperty",
       "SerializedName": "discriminatorProperty",
       "Description": "Discriminator property for BaseModelWithDiscriminator.",
       "Type": {
        "$id": "171",
        "Kind": "string"
       },
       "IsRequired": true,
       "IsReadOnly": false,
       "IsDiscriminator": true
      },
>>>>>>> 5c4fa027
      "Properties": [
       {
        "$ref": "170"
       },
       {
        "$id": "172",
        "Name": "optionalPropertyOnBase",
        "SerializedName": "optionalPropertyOnBase",
        "Description": "Optional property on base",
        "Type": {
         "$id": "173",
         "Kind": "string"
        },
        "IsRequired": false,
        "IsReadOnly": false
       },
       {
        "$id": "174",
        "Name": "requiredPropertyOnBase",
        "SerializedName": "requiredPropertyOnBase",
        "Description": "Required property on base",
        "Type": {
         "$id": "175",
         "Kind": "int32"
        },
        "IsRequired": true,
        "IsReadOnly": false
       }
      ],
      "DiscriminatedSubtypes": {
       "$id": "176",
       "A": {
        "$id": "177",
        "Kind": "model",
        "Name": "DerivedModelWithDiscriminatorA",
        "Namespace": "ModelsTypeSpec",
        "Usage": "RoundTrip",
        "Description": "Deriver model with discriminator property.",
        "DiscriminatorValue": "A",
        "BaseModel": {
         "$ref": "169"
        },
        "Properties": [
         {
          "$id": "178",
          "Name": "discriminatorProperty",
          "SerializedName": "discriminatorProperty",
          "Description": "Discriminator",
          "Type": {
           "$id": "179",
           "Kind": "constant",
           "ValueType": {
            "$id": "180",
            "Kind": "string"
           },
           "Value": "A"
          },
          "IsRequired": true,
          "IsReadOnly": false,
          "IsDiscriminator": true
         },
         {
          "$id": "181",
          "Name": "requiredString",
          "SerializedName": "requiredString",
          "Description": "Required string.",
          "Type": {
           "$id": "182",
           "Kind": "string"
          },
          "IsRequired": true,
          "IsReadOnly": false
         }
        ]
       },
       "B": {
        "$id": "183",
        "Kind": "model",
        "Name": "DerivedModelWithDiscriminatorB",
        "Namespace": "ModelsTypeSpec",
        "Usage": "RoundTrip",
        "Description": "Deriver model with discriminator property.",
        "DiscriminatorValue": "B",
        "BaseModel": {
         "$ref": "169"
        },
        "Properties": [
         {
          "$id": "184",
          "Name": "discriminatorProperty",
          "SerializedName": "discriminatorProperty",
          "Description": "Discriminator",
          "Type": {
           "$id": "185",
           "Kind": "constant",
           "ValueType": {
            "$id": "186",
            "Kind": "string"
           },
           "Value": "B"
          },
          "IsRequired": true,
          "IsReadOnly": false,
          "IsDiscriminator": true
         },
         {
          "$id": "187",
          "Name": "requiredInt",
          "SerializedName": "requiredInt",
          "Description": "Required int.",
          "Type": {
           "$id": "188",
           "Kind": "int32"
          },
          "IsRequired": true,
          "IsReadOnly": false
         }
        ]
       }
      }
     },
     "IsRequired": true,
     "IsReadOnly": false
    },
    {
     "$id": "189",
     "Name": "requiredFixedStringEnum",
     "SerializedName": "requiredFixedStringEnum",
     "Description": "Required fixed string enum",
     "Type": {
      "$ref": "2"
     },
     "IsRequired": true,
     "IsReadOnly": false
    },
    {
     "$id": "190",
     "Name": "requiredFixedIntEnum",
     "SerializedName": "requiredFixedIntEnum",
     "Description": "Required fixed int enum",
     "Type": {
      "$ref": "7"
     },
     "IsRequired": true,
     "IsReadOnly": false
    },
    {
     "$id": "191",
     "Name": "requiredExtensibleEnum",
     "SerializedName": "requiredExtensibleEnum",
     "Description": "Required extensible enum",
     "Type": {
      "$ref": "12"
     },
     "IsRequired": true,
     "IsReadOnly": false
    },
    {
     "$id": "192",
     "Name": "requiredList",
     "SerializedName": "requiredList",
     "Description": "Required collection",
     "Type": {
      "$id": "193",
      "Kind": "array",
      "ValueType": {
       "$ref": "94"
      }
     },
     "IsRequired": true,
     "IsReadOnly": false
    },
    {
     "$id": "194",
     "Name": "requiredIntRecord",
     "SerializedName": "requiredIntRecord",
     "Description": "Required int record",
     "Type": {
      "$id": "195",
      "Kind": "dict",
      "KeyType": {
       "$id": "196",
       "Kind": "string"
      },
      "ValueType": {
       "$id": "197",
       "Kind": "int32"
      }
     },
     "IsRequired": true,
     "IsReadOnly": false
    },
    {
     "$id": "198",
     "Name": "requiredStringRecord",
     "SerializedName": "requiredStringRecord",
     "Description": "Required string record",
     "Type": {
      "$id": "199",
      "Kind": "dict",
      "KeyType": {
       "$id": "200",
       "Kind": "string"
      },
      "ValueType": {
       "$id": "201",
       "Kind": "string"
      }
     },
     "IsRequired": true,
     "IsReadOnly": false
    },
    {
     "$id": "202",
     "Name": "requiredModelRecord",
     "SerializedName": "requiredModelRecord",
     "Description": "Required Model Record",
     "Type": {
      "$id": "203",
      "Kind": "dict",
      "KeyType": {
       "$id": "204",
       "Kind": "string"
      },
      "ValueType": {
       "$ref": "98"
      }
     },
     "IsRequired": true,
     "IsReadOnly": false
    },
    {
     "$id": "205",
     "Name": "requiredBytes",
     "SerializedName": "requiredBytes",
     "Description": "Required bytes",
     "Type": {
      "$id": "206",
      "Kind": "bytes",
      "Encode": "base64"
     },
     "IsRequired": true,
     "IsReadOnly": false
    },
    {
     "$id": "207",
     "Name": "optionalBytes",
     "SerializedName": "optionalBytes",
     "Description": "Optional bytes",
     "Type": {
      "$id": "208",
      "Kind": "bytes",
      "Encode": "base64"
     },
     "IsRequired": false,
     "IsReadOnly": false
    },
    {
     "$id": "209",
     "Name": "requiredUint8Array",
     "SerializedName": "requiredUint8Array",
     "Description": "Required uint8[]",
     "Type": {
      "$id": "210",
      "Kind": "array",
      "ValueType": {
       "$id": "211",
       "Kind": "uint8"
      }
     },
     "IsRequired": true,
     "IsReadOnly": false
    },
    {
     "$id": "212",
     "Name": "optionalUint8Array",
     "SerializedName": "optionalUint8Array",
     "Description": "Optional uint8[]",
     "Type": {
      "$id": "213",
      "Kind": "array",
      "ValueType": {
       "$id": "214",
       "Kind": "uint8"
      }
     },
     "IsRequired": false,
     "IsReadOnly": false
    },
    {
     "$id": "215",
     "Name": "requiredUnknown",
     "SerializedName": "requiredUnknown",
     "Description": "Required unknown",
     "Type": {
      "$id": "216",
      "Kind": "any"
     },
     "IsRequired": true,
     "IsReadOnly": false
    },
    {
     "$id": "217",
     "Name": "optionalUnknown",
     "SerializedName": "optionalUnknown",
     "Description": "Optional unknown",
     "Type": {
      "$id": "218",
      "Kind": "any"
     },
     "IsRequired": false,
     "IsReadOnly": false
    },
    {
     "$id": "219",
     "Name": "requiredInt8Array",
     "SerializedName": "requiredInt8Array",
     "Description": "Required int8[]",
     "Type": {
      "$id": "220",
      "Kind": "array",
      "ValueType": {
       "$id": "221",
       "Kind": "int8"
      }
     },
     "IsRequired": true,
     "IsReadOnly": false
    },
    {
     "$id": "222",
     "Name": "optionalInt8Array",
     "SerializedName": "optionalInt8Array",
     "Description": "Optional int8[]",
     "Type": {
      "$id": "223",
      "Kind": "array",
      "ValueType": {
       "$id": "224",
       "Kind": "int8"
      }
     },
     "IsRequired": false,
     "IsReadOnly": false
    },
    {
     "$id": "225",
     "Name": "requiredNullableIntList",
     "SerializedName": "requiredNullableIntList",
     "Description": "Required nullable int list",
     "Type": {
      "$id": "226",
      "Kind": "nullable",
      "Type": {
       "$id": "227",
       "Kind": "array",
       "ValueType": {
        "$id": "228",
        "Kind": "int32"
       }
      }
     },
     "IsRequired": true,
     "IsReadOnly": false
    },
    {
     "$id": "229",
     "Name": "requiredNullableStringList",
     "SerializedName": "requiredNullableStringList",
     "Description": "Required nullable string list",
     "Type": {
      "$id": "230",
      "Kind": "nullable",
      "Type": {
       "$id": "231",
       "Kind": "array",
       "ValueType": {
        "$id": "232",
        "Kind": "string"
       }
      }
     },
     "IsRequired": true,
     "IsReadOnly": false
    },
    {
     "$id": "233",
     "Name": "nonRequiredNullableIntList",
     "SerializedName": "nonRequiredNullableIntList",
     "Description": "Optional nullable model list",
     "Type": {
      "$id": "234",
      "Kind": "nullable",
      "Type": {
       "$id": "235",
       "Kind": "array",
       "ValueType": {
        "$id": "236",
        "Kind": "int32"
       }
      }
     },
     "IsRequired": false,
     "IsReadOnly": false
    },
    {
     "$id": "237",
     "Name": "nonRequiredNullableStringList",
     "SerializedName": "nonRequiredNullableStringList",
     "Description": "Optional nullable string list",
     "Type": {
      "$id": "238",
      "Kind": "nullable",
      "Type": {
       "$id": "239",
       "Kind": "array",
       "ValueType": {
        "$id": "240",
        "Kind": "string"
       }
      }
     },
     "IsRequired": false,
     "IsReadOnly": false
    },
    {
     "$id": "241",
     "Name": "optionalModel",
     "SerializedName": "optionalModel",
     "Description": "optional model with discriminator",
     "Type": {
      "$id": "242",
      "Kind": "model",
      "Name": "BaseModelWithDiscriminatorFromIsKeyword",
      "Namespace": "ModelsTypeSpec",
      "Usage": "RoundTrip",
      "Description": "A base model in the discriminated set but its discriminator propery comes with the is keyword",
      "DiscriminatorProperty": {
       "$id": "243",
       "Name": "kind",
       "SerializedName": "kind",
       "Description": "Required kind",
       "Type": {
        "$id": "244",
        "Kind": "string"
       },
       "IsRequired": true,
       "IsReadOnly": false,
       "IsDiscriminator": true
      },
      "Properties": [
       {
        "$ref": "243"
       },
       {
        "$id": "245",
        "Name": "optionalString",
        "SerializedName": "optionalString",
        "Description": "Optional string.",
        "Type": {
         "$id": "246",
         "Kind": "string"
        },
        "IsRequired": false,
        "IsReadOnly": false
       }
      ],
      "DiscriminatedSubtypes": {
       "$id": "247",
       "A": {
        "$id": "248",
        "Kind": "model",
        "Name": "DerivedWithDiscriminatorFromIsKeyword",
        "Namespace": "ModelsTypeSpec",
        "Usage": "RoundTrip",
        "Description": "A derived class in the discriminated set inheriting from a base whose discriminator property comes from is keyword",
        "DiscriminatorValue": "A",
        "BaseModel": {
         "$ref": "242"
        },
        "Properties": [
         {
          "$id": "249",
          "Name": "kind",
          "SerializedName": "kind",
          "Description": "Discriminator",
          "Type": {
           "$id": "250",
           "Kind": "constant",
           "ValueType": {
            "$id": "251",
            "Kind": "string"
           },
           "Value": "A"
          },
          "IsRequired": true,
          "IsReadOnly": false,
          "IsDiscriminator": true
         },
         {
          "$id": "252",
          "Name": "requiredString",
          "SerializedName": "requiredString",
          "Description": "Required string.",
          "Type": {
           "$id": "253",
           "Kind": "string"
          },
          "IsRequired": true,
          "IsReadOnly": false
         },
         {
          "$id": "254",
          "Name": "optionalInt",
          "SerializedName": "optionalInt",
          "Description": "Optional int",
          "Type": {
           "$id": "255",
           "Kind": "int32"
          },
          "IsRequired": false,
          "IsReadOnly": false
         }
        ]
       }
      }
     },
     "IsRequired": false,
     "IsReadOnly": false
    }
   ]
  },
  {
   "$ref": "169"
  },
  {
   "$ref": "177"
  },
  {
   "$ref": "183"
  },
  {
   "$ref": "242"
  },
  {
   "$ref": "248"
  },
  {
   "$id": "256",
   "Kind": "model",
   "Name": "RoundTripPrimitiveModel",
   "Namespace": "ModelsTypeSpec",
   "Usage": "Output",
   "Description": "Model used both as input and output with primitive types",
   "BaseModel": {
    "$ref": "84"
   },
   "Properties": [
    {
     "$id": "257",
     "Name": "requiredString",
     "SerializedName": "requiredString",
     "Description": "Required string, illustrating a reference type property.",
     "Type": {
      "$id": "258",
      "Kind": "string"
     },
     "IsRequired": true,
     "IsReadOnly": false
    },
    {
     "$id": "259",
     "Name": "requiredInt",
     "SerializedName": "requiredInt",
     "Description": "Required int, illustrating a value type property.",
     "Type": {
      "$id": "260",
      "Kind": "int32"
     },
     "IsRequired": true,
     "IsReadOnly": false
    },
    {
     "$id": "261",
     "Name": "requiredInt64",
     "SerializedName": "requiredInt64",
     "Description": "Required int64, illustrating a value type property.",
     "Type": {
      "$id": "262",
      "Kind": "int64"
     },
     "IsRequired": true,
     "IsReadOnly": false
    },
    {
     "$id": "263",
     "Name": "requiredSafeInt",
     "SerializedName": "requiredSafeInt",
     "Description": "Required safeint, illustrating a value type property.",
     "Type": {
      "$id": "264",
      "Kind": "safeint"
     },
     "IsRequired": true,
     "IsReadOnly": false
    },
    {
     "$id": "265",
     "Name": "requiredFloat",
     "SerializedName": "requiredFloat",
     "Description": "Required float, illustrating a value type property.",
     "Type": {
      "$id": "266",
      "Kind": "float32"
     },
     "IsRequired": true,
     "IsReadOnly": false
    },
    {
     "$id": "267",
     "Name": "required_Double",
     "SerializedName": "required_Double",
     "Description": "Required double, illustrating a value type property.",
     "Type": {
      "$id": "268",
      "Kind": "float64"
     },
     "IsRequired": true,
     "IsReadOnly": false
    },
    {
     "$id": "269",
     "Name": "requiredBoolean",
     "SerializedName": "requiredBoolean",
     "Description": "Required bolean, illustrating a value type property.",
     "Type": {
      "$id": "270",
      "Kind": "boolean"
     },
     "IsRequired": true,
     "IsReadOnly": false
    },
    {
     "$id": "271",
     "Name": "requiredDateTimeOffset",
     "SerializedName": "requiredDateTimeOffset",
     "Description": "Required date time offset, illustrating a reference type property.",
     "Type": {
      "$id": "272",
      "Kind": "utcDateTime",
      "Encode": "rfc3339",
      "WireType": {
       "$id": "273",
       "Kind": "string"
      }
     },
     "IsRequired": true,
     "IsReadOnly": false
    },
    {
     "$id": "274",
     "Name": "requiredTimeSpan",
     "SerializedName": "requiredTimeSpan",
     "Description": "Required time span, illustrating a value type property.",
     "Type": {
      "$id": "275",
      "Kind": "duration",
      "Encode": "ISO8601",
      "WireType": {
       "$id": "276",
       "Kind": "string"
      }
     },
     "IsRequired": true,
     "IsReadOnly": false
    },
    {
     "$id": "277",
     "Name": "requiredCollectionWithNullableFloatElement",
     "SerializedName": "requiredCollectionWithNullableFloatElement",
     "Description": "Required collection of which the element is a nullable float",
     "Type": {
      "$id": "278",
      "Kind": "array",
      "ValueType": {
       "$id": "279",
       "Kind": "nullable",
       "Type": {
        "$id": "280",
        "Kind": "float32"
       }
      }
     },
     "IsRequired": true,
     "IsReadOnly": false
    }
   ]
  },
  {
   "$id": "281",
   "Kind": "model",
   "Name": "RoundTripOptionalModel",
   "Namespace": "ModelsTypeSpec",
<<<<<<< HEAD
   "Deprecated": "deprecated for test",
   "Description": "RoundTrip model with optional properties.",
   "Usage": "Input,Output",
=======
   "Usage": "RoundTrip",
   "Deprecation": "deprecated for test",
   "Description": "RoundTrip model with optional properties.",
>>>>>>> 5c4fa027
   "Properties": [
    {
     "$id": "282",
     "Name": "optionalString",
     "SerializedName": "optionalString",
     "Description": "Optional string, illustrating an optional reference type property.",
     "Type": {
      "$id": "283",
      "Kind": "string"
     },
     "IsRequired": false,
     "IsReadOnly": false
    },
    {
     "$id": "284",
     "Name": "optionalInt",
     "SerializedName": "optionalInt",
     "Description": "Optional int, illustrating an optional value type property.",
     "Type": {
      "$id": "285",
      "Kind": "int32"
     },
     "IsRequired": false,
     "IsReadOnly": false
    },
    {
     "$id": "286",
     "Name": "optionalStringList",
     "SerializedName": "optionalStringList",
     "Description": "Optional string collection.",
     "Type": {
      "$id": "287",
      "Kind": "array",
      "ValueType": {
       "$id": "288",
       "Kind": "string"
      }
     },
     "IsRequired": false,
     "IsReadOnly": false
    },
    {
     "$id": "289",
     "Name": "optionalIntList",
     "SerializedName": "optionalIntList",
     "Description": "Optional int collection.",
     "Type": {
      "$id": "290",
      "Kind": "array",
      "ValueType": {
       "$id": "291",
       "Kind": "int32"
      }
     },
     "IsRequired": false,
     "IsReadOnly": false
    },
    {
     "$id": "292",
     "Name": "optionalModelList",
     "SerializedName": "optionalModelList",
     "Description": "Optional model collection",
     "Type": {
      "$id": "293",
      "Kind": "array",
      "ValueType": {
       "$ref": "94"
      }
     },
     "IsRequired": false,
     "IsReadOnly": false
    },
    {
     "$id": "294",
     "Name": "optionalModel",
     "SerializedName": "optionalModel",
     "Description": "Optional model.",
     "Type": {
      "$ref": "99"
     },
     "IsRequired": false,
     "IsReadOnly": false
    },
    {
     "$id": "295",
     "Name": "optionalModelWithPropertiesOnBase",
     "SerializedName": "optionalModelWithPropertiesOnBase",
     "Description": "Optional model with properties on base",
     "Type": {
      "$id": "296",
      "Kind": "model",
      "Name": "DerivedModelWithProperties",
      "Namespace": "ModelsTypeSpec",
<<<<<<< HEAD
      "Description": "Derived model with properties",
      "Usage": "Input,Output",
=======
      "Usage": "RoundTrip",
      "Description": "Derived model with properties",
>>>>>>> 5c4fa027
      "BaseModel": {
       "$id": "297",
       "Kind": "model",
       "Name": "BaseModelWithProperties",
       "Namespace": "ModelsTypeSpec",
<<<<<<< HEAD
       "Description": "Base model with properties",
       "Usage": "Input,Output",
=======
       "Usage": "RoundTrip",
       "Description": "Base model with properties",
>>>>>>> 5c4fa027
       "Properties": [
        {
         "$id": "298",
         "Name": "optionalPropertyOnBase",
         "SerializedName": "optionalPropertyOnBase",
         "Description": "Optional properties on base",
         "Type": {
          "$id": "299",
          "Kind": "string"
         },
         "IsRequired": false,
         "IsReadOnly": false
        }
       ]
      },
      "Properties": [
       {
        "$id": "300",
        "Name": "requiredList",
        "SerializedName": "requiredList",
        "Description": "Required collection",
        "Type": {
         "$id": "301",
         "Kind": "array",
         "ValueType": {
          "$ref": "94"
         }
        },
        "IsRequired": true,
        "IsReadOnly": false
       }
      ]
     },
     "IsRequired": false,
     "IsReadOnly": false
    },
    {
     "$id": "302",
     "Name": "optionalFixedStringEnum",
     "SerializedName": "optionalFixedStringEnum",
     "Description": "Optional fixed string enum",
     "Type": {
      "$ref": "2"
     },
     "IsRequired": false,
     "IsReadOnly": false
    },
    {
     "$id": "303",
     "Name": "optionalExtensibleEnum",
     "SerializedName": "optionalExtensibleEnum",
     "Description": "Optional extensible enum",
     "Type": {
      "$ref": "12"
     },
     "IsRequired": false,
     "IsReadOnly": false
    },
    {
     "$id": "304",
     "Name": "optionalIntRecord",
     "SerializedName": "optionalIntRecord",
     "Description": "Optional int record",
     "Type": {
      "$id": "305",
      "Kind": "dict",
      "KeyType": {
       "$id": "306",
       "Kind": "string"
      },
      "ValueType": {
       "$id": "307",
       "Kind": "int32"
      }
     },
     "IsRequired": false,
     "IsReadOnly": false
    },
    {
     "$id": "308",
     "Name": "optionalStringRecord",
     "SerializedName": "optionalStringRecord",
     "Description": "Optional string record",
     "Type": {
      "$id": "309",
      "Kind": "dict",
      "KeyType": {
       "$id": "310",
       "Kind": "string"
      },
      "ValueType": {
       "$id": "311",
       "Kind": "string"
      }
     },
     "IsRequired": false,
     "IsReadOnly": false
    },
    {
     "$id": "312",
     "Name": "optionalModelRecord",
     "SerializedName": "optionalModelRecord",
     "Description": "Optional model record",
     "Type": {
      "$id": "313",
      "Kind": "dict",
      "KeyType": {
       "$id": "314",
       "Kind": "string"
      },
      "ValueType": {
       "$ref": "98"
      }
     },
     "IsRequired": false,
     "IsReadOnly": false
    },
    {
     "$id": "315",
     "Name": "optionalPlainDate",
     "SerializedName": "optionalPlainDate",
     "Description": "Optional plainDate",
     "Type": {
      "$id": "316",
      "Kind": "plainDate"
     },
     "IsRequired": false,
     "IsReadOnly": false
    },
    {
     "$id": "317",
     "Name": "optionalPlainTime",
     "SerializedName": "optionalPlainTime",
     "Description": "Optional plainTime",
     "Type": {
      "$id": "318",
      "Kind": "plainTime"
     },
     "IsRequired": false,
     "IsReadOnly": false
    },
    {
     "$id": "319",
     "Name": "optionalCollectionWithNullableIntElement",
     "SerializedName": "optionalCollectionWithNullableIntElement",
     "Description": "Optional collection of which the element is a nullable int",
     "Type": {
      "$id": "320",
      "Kind": "array",
      "ValueType": {
       "$id": "321",
       "Kind": "nullable",
       "Type": {
        "$id": "322",
        "Kind": "int32"
       }
      }
     },
     "IsRequired": false,
     "IsReadOnly": false
    }
   ]
  },
  {
   "$ref": "296"
  },
  {
   "$ref": "297"
  },
  {
   "$id": "323",
   "Kind": "model",
   "Name": "RoundTripReadOnlyModel",
   "Namespace": "ModelsTypeSpec",
   "Usage": "Output",
   "Description": "Output model with readonly properties.",
   "Properties": [
    {
     "$id": "324",
     "Name": "requiredReadonlyString",
     "SerializedName": "requiredReadonlyString",
     "Description": "Required string, illustrating a readonly reference type property.",
     "Type": {
      "$id": "325",
      "Kind": "string"
     },
     "IsRequired": true,
     "IsReadOnly": true
    },
    {
     "$id": "326",
     "Name": "requiredReadonlyInt",
     "SerializedName": "requiredReadonlyInt",
     "Description": "Required int, illustrating a readonly value type property.",
     "Type": {
      "$id": "327",
      "Kind": "int32"
     },
     "IsRequired": true,
     "IsReadOnly": true
    },
    {
     "$id": "328",
     "Name": "optionalReadonlyString",
     "SerializedName": "optionalReadonlyString",
     "Description": "Optional string, illustrating a readonly reference type property.",
     "Type": {
      "$id": "329",
      "Kind": "string"
     },
     "IsRequired": false,
     "IsReadOnly": true
    },
    {
     "$id": "330",
     "Name": "optionalReadonlyInt",
     "SerializedName": "optionalReadonlyInt",
     "Description": "Optional int, illustrating a readonly value type property.",
     "Type": {
      "$id": "331",
      "Kind": "int32"
     },
     "IsRequired": false,
     "IsReadOnly": true
    },
    {
     "$id": "332",
     "Name": "requiredReadonlyModel",
     "SerializedName": "requiredReadonlyModel",
     "Description": "Required readonly model.",
     "Type": {
      "$ref": "99"
     },
     "IsRequired": true,
     "IsReadOnly": true
    },
    {
     "$id": "333",
     "Name": "optionalReadonlyModel",
     "SerializedName": "optionalReadonlyModel",
     "Description": "Optional readonly model.",
     "Type": {
      "$ref": "99"
     },
     "IsRequired": false,
     "IsReadOnly": true
    },
    {
     "$id": "334",
     "Name": "requiredReadonlyFixedStringEnum",
     "SerializedName": "requiredReadonlyFixedStringEnum",
     "Description": "Required readonly fixed string enum",
     "Type": {
      "$ref": "2"
     },
     "IsRequired": true,
     "IsReadOnly": true
    },
    {
     "$id": "335",
     "Name": "requiredReadonlyExtensibleEnum",
     "SerializedName": "requiredReadonlyExtensibleEnum",
     "Description": "Required readonly extensible enum",
     "Type": {
      "$ref": "12"
     },
     "IsRequired": true,
     "IsReadOnly": true
    },
    {
     "$id": "336",
     "Name": "optionalReadonlyFixedStringEnum",
     "SerializedName": "optionalReadonlyFixedStringEnum",
     "Description": "Optional readonly fixed string enum",
     "Type": {
      "$ref": "2"
     },
     "IsRequired": true,
     "IsReadOnly": true
    },
    {
     "$id": "337",
     "Name": "optionalReadonlyExtensibleEnum",
     "SerializedName": "optionalReadonlyExtensibleEnum",
     "Description": "Optional readonly extensible enum",
     "Type": {
      "$ref": "12"
     },
     "IsRequired": true,
     "IsReadOnly": true
    },
    {
     "$id": "338",
     "Name": "requiredReadonlyStringList",
     "SerializedName": "requiredReadonlyStringList",
     "Description": "Required readonly string collection.",
     "Type": {
      "$id": "339",
      "Kind": "array",
      "ValueType": {
       "$id": "340",
       "Kind": "string"
      }
     },
     "IsRequired": true,
     "IsReadOnly": true
    },
    {
     "$id": "341",
     "Name": "requiredReadonlyIntList",
     "SerializedName": "requiredReadonlyIntList",
     "Description": "Required readonly int collection.",
     "Type": {
      "$id": "342",
      "Kind": "array",
      "ValueType": {
       "$id": "343",
       "Kind": "int32"
      }
     },
     "IsRequired": true,
     "IsReadOnly": true
    },
    {
     "$id": "344",
     "Name": "requiredReadOnlyModelList",
     "SerializedName": "requiredReadOnlyModelList",
     "Description": "Required model collection",
     "Type": {
      "$id": "345",
      "Kind": "array",
      "ValueType": {
       "$ref": "94"
      }
     },
     "IsRequired": true,
     "IsReadOnly": true
    },
    {
     "$id": "346",
     "Name": "requiredReadOnlyIntRecord",
     "SerializedName": "requiredReadOnlyIntRecord",
     "Description": "Required int record",
     "Type": {
      "$id": "347",
      "Kind": "dict",
      "KeyType": {
       "$id": "348",
       "Kind": "string"
      },
      "ValueType": {
       "$id": "349",
       "Kind": "int32"
      }
     },
     "IsRequired": true,
     "IsReadOnly": true
    },
    {
     "$id": "350",
     "Name": "requiredStringRecord",
     "SerializedName": "requiredStringRecord",
     "Description": "Required string record",
     "Type": {
      "$id": "351",
      "Kind": "dict",
      "KeyType": {
       "$id": "352",
       "Kind": "string"
      },
      "ValueType": {
       "$id": "353",
       "Kind": "string"
      }
     },
     "IsRequired": true,
     "IsReadOnly": true
    },
    {
     "$id": "354",
     "Name": "requiredReadOnlyModelRecord",
     "SerializedName": "requiredReadOnlyModelRecord",
     "Description": "Required model record",
     "Type": {
      "$id": "355",
      "Kind": "dict",
      "KeyType": {
       "$id": "356",
       "Kind": "string"
      },
      "ValueType": {
       "$ref": "98"
      }
     },
     "IsRequired": true,
     "IsReadOnly": true
    },
    {
     "$id": "357",
     "Name": "optionalReadonlyStringList",
     "SerializedName": "optionalReadonlyStringList",
     "Description": "Optional readonly string collection.",
     "Type": {
      "$id": "358",
      "Kind": "array",
      "ValueType": {
       "$id": "359",
       "Kind": "string"
      }
     },
     "IsRequired": false,
     "IsReadOnly": true
    },
    {
     "$id": "360",
     "Name": "optionalReadonlyIntList",
     "SerializedName": "optionalReadonlyIntList",
     "Description": "Optional readonly int collection.",
     "Type": {
      "$id": "361",
      "Kind": "array",
      "ValueType": {
       "$id": "362",
       "Kind": "int32"
      }
     },
     "IsRequired": false,
     "IsReadOnly": true
    },
    {
     "$id": "363",
     "Name": "optionalReadOnlyModelList",
     "SerializedName": "optionalReadOnlyModelList",
     "Description": "Optional model collection",
     "Type": {
      "$id": "364",
      "Kind": "array",
      "ValueType": {
       "$ref": "94"
      }
     },
     "IsRequired": false,
     "IsReadOnly": true
    },
    {
     "$id": "365",
     "Name": "optionalReadOnlyIntRecord",
     "SerializedName": "optionalReadOnlyIntRecord",
     "Description": "Optional int record",
     "Type": {
      "$id": "366",
      "Kind": "dict",
      "KeyType": {
       "$id": "367",
       "Kind": "string"
      },
      "ValueType": {
       "$id": "368",
       "Kind": "int32"
      }
     },
     "IsRequired": true,
     "IsReadOnly": false
    },
    {
     "$id": "369",
     "Name": "optionalReadOnlyStringRecord",
     "SerializedName": "optionalReadOnlyStringRecord",
     "Description": "Optional string record",
     "Type": {
      "$id": "370",
      "Kind": "dict",
      "KeyType": {
       "$id": "371",
       "Kind": "string"
      },
      "ValueType": {
       "$id": "372",
       "Kind": "string"
      }
     },
     "IsRequired": true,
     "IsReadOnly": false
    },
    {
     "$id": "373",
     "Name": "optionalModelRecord",
     "SerializedName": "optionalModelRecord",
     "Description": "Optional model record",
     "Type": {
      "$id": "374",
      "Kind": "dict",
      "KeyType": {
       "$id": "375",
       "Kind": "string"
      },
      "ValueType": {
       "$ref": "98"
      }
     },
     "IsRequired": false,
     "IsReadOnly": true
    },
    {
     "$id": "376",
     "Name": "requiredCollectionWithNullableIntElement",
     "SerializedName": "requiredCollectionWithNullableIntElement",
     "Description": "Required collection of which the element is a nullable int",
     "Type": {
      "$id": "377",
      "Kind": "array",
      "ValueType": {
       "$id": "378",
       "Kind": "nullable",
       "Type": {
        "$id": "379",
        "Kind": "int32"
       }
      }
     },
     "IsRequired": true,
     "IsReadOnly": false
    },
    {
     "$id": "380",
     "Name": "optionalCollectionWithNullableBooleanElement",
     "SerializedName": "optionalCollectionWithNullableBooleanElement",
     "Description": "Optional collection of which the element is a nullable boolean",
     "Type": {
      "$id": "381",
      "Kind": "array",
      "ValueType": {
       "$id": "382",
       "Kind": "nullable",
       "Type": {
        "$id": "383",
        "Kind": "boolean"
       }
      }
     },
     "IsRequired": false,
     "IsReadOnly": false
    }
   ]
  },
  {
   "$id": "384",
   "Kind": "model",
   "Name": "OutputModel",
   "Namespace": "ModelsTypeSpec",
   "Usage": "Output",
   "Description": "Model used only as output",
   "Properties": [
    {
     "$id": "385",
     "Name": "requiredString",
     "SerializedName": "requiredString",
     "Description": "Required string",
     "Type": {
      "$id": "386",
      "Kind": "string"
     },
     "IsRequired": true,
     "IsReadOnly": false
    },
    {
     "$id": "387",
     "Name": "requiredInt",
     "SerializedName": "requiredInt",
     "Description": "Required int",
     "Type": {
      "$id": "388",
      "Kind": "int32"
     },
     "IsRequired": true,
     "IsReadOnly": false
    },
    {
     "$id": "389",
     "Name": "requiredModel",
     "SerializedName": "requiredModel",
     "Description": "Required model",
     "Type": {
      "$ref": "99"
     },
     "IsRequired": true,
     "IsReadOnly": false
    },
    {
     "$id": "390",
     "Name": "requiredList",
     "SerializedName": "requiredList",
     "Description": "Required collection",
     "Type": {
      "$id": "391",
      "Kind": "array",
      "ValueType": {
       "$ref": "94"
      }
     },
     "IsRequired": true,
     "IsReadOnly": false
    },
    {
     "$id": "392",
     "Name": "requiredModelRecord",
     "SerializedName": "requiredModelRecord",
     "Description": "Required model record",
     "Type": {
      "$id": "393",
      "Kind": "dict",
      "KeyType": {
       "$id": "394",
       "Kind": "string"
      },
      "ValueType": {
       "$ref": "98"
      }
     },
     "IsRequired": true,
     "IsReadOnly": false
    },
    {
     "$id": "395",
     "Name": "optionalList",
     "SerializedName": "optionalList",
     "Description": "Optional model collection",
     "Type": {
      "$id": "396",
      "Kind": "array",
      "ValueType": {
       "$ref": "94"
      }
     },
     "IsRequired": false,
     "IsReadOnly": false
    },
    {
     "$id": "397",
     "Name": "optionalNullableList",
     "SerializedName": "optionalNullableList",
     "Description": "Optional model nullable collection",
     "Type": {
      "$id": "398",
      "Kind": "nullable",
      "Type": {
       "$id": "399",
       "Kind": "array",
       "ValueType": {
        "$ref": "94"
       }
      }
     },
     "IsRequired": false,
     "IsReadOnly": false
    },
    {
     "$id": "400",
     "Name": "optionalRecord",
     "SerializedName": "optionalRecord",
     "Description": "Optional model record",
     "Type": {
      "$id": "401",
      "Kind": "dict",
      "KeyType": {
       "$id": "402",
       "Kind": "string"
      },
      "ValueType": {
       "$ref": "98"
      }
     },
     "IsRequired": false,
     "IsReadOnly": false
    },
    {
     "$id": "403",
     "Name": "optionalNullableRecord",
     "SerializedName": "optionalNullableRecord",
     "Description": "Optional model nullable record",
     "Type": {
      "$id": "404",
      "Kind": "nullable",
      "Type": {
       "$id": "405",
       "Kind": "dict",
       "KeyType": {
        "$id": "406",
        "Kind": "string"
       },
       "ValueType": {
        "$ref": "98"
       }
      }
     },
     "IsRequired": false,
     "IsReadOnly": false
    }
   ]
  },
  {
   "$id": "407",
   "Kind": "model",
   "Name": "InputRecursiveModel",
   "Namespace": "ModelsTypeSpec",
   "Usage": "Input",
   "Description": "Input model that has property of its own type",
   "Properties": [
    {
     "$id": "408",
     "Name": "message",
     "SerializedName": "message",
     "Description": "Message",
     "Type": {
      "$id": "409",
      "Kind": "string"
     },
     "IsRequired": true,
     "IsReadOnly": false
    },
    {
     "$id": "410",
     "Name": "inner",
     "SerializedName": "inner",
     "Description": "Required Record",
     "Type": {
      "$ref": "407"
     },
     "IsRequired": false,
     "IsReadOnly": false
    }
   ]
  },
  {
   "$id": "411",
   "Kind": "model",
   "Name": "RoundTripRecursiveModel",
   "Namespace": "ModelsTypeSpec",
<<<<<<< HEAD
   "Description": "Roundtrip model that has property of its own type",
   "Usage": "Input,Output",
=======
   "Usage": "RoundTrip",
   "Description": "Roundtrip model that has property of its own type",
>>>>>>> 5c4fa027
   "Properties": [
    {
     "$id": "412",
     "Name": "message",
     "SerializedName": "message",
     "Description": "Message",
     "Type": {
      "$id": "413",
      "Kind": "string"
     },
     "IsRequired": true,
     "IsReadOnly": false
    },
    {
     "$id": "414",
     "Name": "inner",
     "SerializedName": "inner",
     "Description": "Required Record",
     "Type": {
      "$ref": "411"
     },
     "IsRequired": false,
     "IsReadOnly": false
    }
   ]
  },
  {
   "$id": "415",
   "Kind": "model",
   "Name": "ErrorModel",
   "Namespace": "ModelsTypeSpec",
   "Usage": "Output",
   "Description": "Output model that has property of its own type",
   "Properties": [
    {
     "$id": "416",
     "Name": "message",
     "SerializedName": "message",
     "Description": "Error message",
     "Type": {
      "$id": "417",
      "Kind": "string"
     },
     "IsRequired": true,
     "IsReadOnly": true
    },
    {
     "$id": "418",
     "Name": "innerError",
     "SerializedName": "innerError",
     "Description": "Required Record",
     "Type": {
      "$ref": "415"
     },
     "IsRequired": false,
     "IsReadOnly": true
    }
   ]
  },
  {
   "$id": "419",
   "Kind": "model",
   "Name": "RoundTripOnNoUse",
   "Namespace": "ModelsTypeSpec",
<<<<<<< HEAD
   "Description": "Derived model",
   "Usage": "Input,Output",
=======
   "Usage": "RoundTrip",
   "Description": "Derived model",
>>>>>>> 5c4fa027
   "BaseModel": {
    "$id": "420",
    "Kind": "model",
    "Name": "NoUseBase",
    "Namespace": "ModelsTypeSpec",
<<<<<<< HEAD
    "Description": "Base model",
    "Usage": "Input,Output",
=======
    "Usage": "RoundTrip",
    "Description": "Base model",
>>>>>>> 5c4fa027
    "Properties": [
     {
      "$id": "421",
      "Name": "baseModelProp",
      "SerializedName": "baseModelProp",
      "Description": "base model property",
      "Type": {
       "$id": "422",
       "Kind": "string"
      },
      "IsRequired": true,
      "IsReadOnly": false
     }
    ]
   },
   "Properties": [
    {
     "$id": "423",
     "Name": "requiredList",
     "SerializedName": "requiredList",
     "Description": "Required collection",
     "Type": {
      "$id": "424",
      "Kind": "array",
      "ValueType": {
       "$ref": "94"
      }
     },
     "IsRequired": true,
     "IsReadOnly": false
    }
   ]
  },
  {
   "$ref": "420"
  },
  {
   "$id": "425",
   "Kind": "model",
   "Name": "SingleBase",
   "Namespace": "ModelsTypeSpec",
   "Usage": "Output",
   "Description": "Single base model without any child model.",
   "DiscriminatorProperty": {
    "$id": "426",
    "Name": "kind",
    "SerializedName": "kind",
    "Description": "Discriminator property for SingleBase.",
    "Type": {
     "$id": "427",
     "Kind": "string"
    },
    "IsRequired": true,
    "IsReadOnly": false,
    "IsDiscriminator": true
   },
   "Properties": [
    {
     "$ref": "426"
    },
    {
     "$id": "428",
     "Name": "size",
     "SerializedName": "size",
     "Description": "",
     "Type": {
      "$id": "429",
      "Kind": "int32"
     },
     "IsRequired": true,
     "IsReadOnly": false
    }
   ]
  },
  {
   "$id": "430",
   "Kind": "model",
   "Name": "Int32ValuesFacet",
   "Namespace": "ModelsTypeSpec",
   "Usage": "Input",
   "Description": "Facets an int32 field by the specified value ranges.",
   "BaseModel": {
    "$id": "431",
    "Kind": "model",
    "Name": "NumericValuesFacet",
    "Namespace": "ModelsTypeSpec",
    "Usage": "Input",
    "BaseModel": {
     "$id": "432",
     "Kind": "model",
     "Name": "Facet",
     "Namespace": "ModelsTypeSpec",
     "Usage": "Input",
     "Description": "Facet",
     "Properties": [
      {
       "$id": "433",
       "Name": "field",
       "SerializedName": "field",
       "Description": "A field to facet by, where the field is attributed as 'facetable'",
       "Type": {
        "$id": "434",
        "Kind": "string"
       },
       "IsRequired": true,
       "IsReadOnly": false
      }
     ]
    },
    "Properties": [
     {
      "$id": "435",
      "Name": "values",
      "SerializedName": "values",
      "Description": "The facet ranges to produce. The values must be listed in ascending order to get the expected results. For example, values=10,20 produces three buckets: one for base rate 0 up to but not including 10, one for 10 up to but not including 20, and one for 20 and higher.",
      "Type": {
       "$id": "436",
       "Kind": "array",
       "ValueType": {
        "$id": "437",
        "Kind": "int32"
       }
      },
      "IsRequired": true,
      "IsReadOnly": false
     },
     {
      "$id": "438",
      "Name": "value",
      "SerializedName": "value",
      "Description": "",
      "Type": {
       "$id": "439",
       "Kind": "int32"
      },
      "IsRequired": true,
      "IsReadOnly": false
     }
    ]
   },
   "Properties": [
    {
     "$id": "440",
     "Name": "kind",
     "SerializedName": "kind",
     "Description": "The facet type.",
     "Type": {
      "$id": "441",
      "Kind": "constant",
      "ValueType": {
       "$ref": "27"
      },
      "Value": "Int32Values"
     },
     "IsRequired": true,
     "IsReadOnly": false
    }
   ]
  },
  {
<<<<<<< HEAD
   "$ref": "381"
  },
  {
   "$ref": "382"
  },
  {
   "$id": "392",
   "Kind": "Model",
   "Name": "DerivedWithDiscriminatorDefinedOnBase",
   "Namespace": "ModelsTypeSpec",
   "Description": "A derived class in the discriminated set inheriting from a base with the predefined discriminator property",
   "DiscriminatorValue": "A",
   "Usage": "Input,Output",
   "BaseModel": {
    "$ref": "33"
   },
   "Properties": [
    {
     "$id": "393",
     "Name": "requiredString",
     "SerializedName": "requiredString",
     "Description": "Required string.",
     "Type": {
      "$id": "394",
      "Kind": "string"
     },
     "IsRequired": true,
     "IsReadOnly": false
    },
    {
     "$id": "395",
     "Name": "optionalInt",
     "SerializedName": "optionalInt",
     "Description": "Optional int",
     "Type": {
      "$id": "396",
      "Kind": "int32"
     },
     "IsRequired": false,
     "IsReadOnly": false
    }
   ]
  },
  {
   "$id": "397",
   "Kind": "Model",
   "Name": "FirstDerivedOutputModel",
   "Namespace": "ModelsTypeSpec",
   "Description": "First derived model as an output",
   "DiscriminatorValue": "first",
   "Usage": "Output",
   "BaseModel": {
    "$ref": "41"
   },
   "Properties": [
    {
     "$id": "398",
     "Name": "first",
     "SerializedName": "first",
     "Description": "",
     "Type": {
      "$id": "399",
      "Kind": "boolean"
     },
     "IsRequired": true,
     "IsReadOnly": false
    }
   ]
  },
  {
   "$id": "400",
   "Kind": "Model",
   "Name": "SecondDerivedOutputModel",
   "Namespace": "ModelsTypeSpec",
   "Description": "Second derived model as an output",
   "DiscriminatorValue": "second",
   "Usage": "Output",
   "BaseModel": {
    "$ref": "41"
   },
   "Properties": [
    {
     "$id": "401",
     "Name": "second",
     "SerializedName": "second",
     "Description": "",
     "Type": {
      "$id": "402",
      "Kind": "boolean"
     },
     "IsRequired": true,
     "IsReadOnly": false
    }
   ]
  },
  {
   "$id": "403",
   "Kind": "Model",
   "Name": "DerivedModelWithDiscriminatorA",
   "Namespace": "ModelsTypeSpec",
   "Description": "Deriver model with discriminator property.",
   "DiscriminatorValue": "A",
   "Usage": "Input,Output",
   "BaseModel": {
    "$ref": "147"
   },
   "Properties": [
    {
     "$id": "404",
     "Name": "requiredString",
     "SerializedName": "requiredString",
     "Description": "Required string.",
     "Type": {
      "$id": "405",
      "Kind": "string"
     },
     "IsRequired": true,
     "IsReadOnly": false
    }
   ]
  },
  {
   "$id": "406",
   "Kind": "Model",
   "Name": "DerivedModelWithDiscriminatorB",
   "Namespace": "ModelsTypeSpec",
   "Description": "Deriver model with discriminator property.",
   "DiscriminatorValue": "B",
   "Usage": "Input,Output",
   "BaseModel": {
    "$ref": "147"
   },
   "Properties": [
    {
     "$id": "407",
     "Name": "requiredInt",
     "SerializedName": "requiredInt",
     "Description": "Required int.",
     "Type": {
      "$id": "408",
      "Kind": "int32"
     },
     "IsRequired": true,
     "IsReadOnly": false
    }
   ]
=======
   "$ref": "431"
  },
  {
   "$ref": "432"
>>>>>>> 5c4fa027
  }
 ],
 "Clients": [
  {
   "$id": "442",
   "Name": "ModelsTypeSpecClient",
   "Description": "CADL project to test various types of models.",
   "Operations": [
    {
     "$id": "443",
     "Name": "putBaseModelWithDiscriminatorDefinedOnBase",
     "ResourceName": "ModelsTypeSpec",
     "Accessibility": "public",
     "Parameters": [
      {
       "$id": "444",
       "Name": "endpoint",
       "NameInRequest": "endpoint",
       "Type": {
        "$id": "445",
        "Kind": "uri",
        "IsNullable": false
       },
       "Location": "Uri",
       "IsApiVersion": false,
       "IsResourceParameter": false,
       "IsContentType": false,
       "IsRequired": true,
       "IsEndpoint": true,
       "SkipUrlEncoding": false,
       "Explode": false,
       "Kind": "Client"
      },
      {
       "$id": "446",
       "Name": "body",
       "NameInRequest": "body",
       "Type": {
        "$ref": "33"
       },
       "Location": "Body",
       "IsRequired": true,
       "IsApiVersion": false,
       "IsResourceParameter": false,
       "IsContentType": false,
       "IsEndpoint": false,
       "SkipUrlEncoding": false,
       "Explode": false,
       "Kind": "Method"
      },
      {
       "$id": "447",
       "Name": "accept",
       "NameInRequest": "Accept",
       "Type": {
        "$id": "448",
        "Kind": "string",
        "IsNullable": false
       },
       "Location": "Header",
       "IsApiVersion": false,
       "IsResourceParameter": false,
       "IsContentType": false,
       "IsRequired": true,
       "IsEndpoint": false,
       "SkipUrlEncoding": false,
       "Explode": false,
       "Kind": "Constant",
       "DefaultValue": {
        "$id": "449",
        "Type": {
         "$ref": "448"
        },
        "Value": "application/json"
       }
      },
      {
       "$id": "450",
       "Name": "contentType",
       "NameInRequest": "Content-Type",
       "Type": {
        "$id": "451",
        "Kind": "string",
        "IsNullable": false
       },
       "Location": "Header",
       "IsApiVersion": false,
       "IsResourceParameter": false,
       "IsContentType": true,
       "IsRequired": true,
       "IsEndpoint": false,
       "SkipUrlEncoding": false,
       "Explode": false,
       "Kind": "Constant",
       "DefaultValue": {
        "$id": "452",
        "Type": {
         "$ref": "451"
        },
        "Value": "application/json"
       }
      }
     ],
     "Responses": [
      {
       "$id": "453",
       "StatusCodes": [
        200
       ],
       "BodyType": {
        "$ref": "33"
       },
       "BodyMediaType": "Json",
       "Headers": [],
       "IsErrorResponse": false,
       "ContentTypes": [
        "application/json"
       ]
      }
     ],
     "HttpMethod": "PUT",
     "RequestBodyMediaType": "Json",
     "Uri": "{endpoint}",
     "Path": "/roundTripToDiscriminatorDefinedOnBase",
     "RequestMediaTypes": [
      "application/json"
     ],
     "BufferResponse": true,
     "GenerateProtocolMethod": true,
     "GenerateConvenienceMethod": true
    },
    {
     "$id": "454",
     "Name": "getOutputDiscriminatorModel",
     "ResourceName": "ModelsTypeSpec",
     "Accessibility": "public",
     "Parameters": [
      {
       "$ref": "444"
      },
      {
       "$id": "455",
       "Name": "accept",
       "NameInRequest": "Accept",
       "Type": {
        "$id": "456",
        "Kind": "string",
        "IsNullable": false
       },
       "Location": "Header",
       "IsApiVersion": false,
       "IsResourceParameter": false,
       "IsContentType": false,
       "IsRequired": true,
       "IsEndpoint": false,
       "SkipUrlEncoding": false,
       "Explode": false,
       "Kind": "Constant",
       "DefaultValue": {
        "$id": "457",
        "Type": {
         "$ref": "456"
        },
        "Value": "application/json"
       }
      }
     ],
     "Responses": [
      {
       "$id": "458",
       "StatusCodes": [
        200
       ],
       "BodyType": {
        "$ref": "50"
       },
       "BodyMediaType": "Json",
       "Headers": [],
       "IsErrorResponse": false,
       "ContentTypes": [
        "application/json"
       ]
      }
     ],
     "HttpMethod": "GET",
     "RequestBodyMediaType": "None",
     "Uri": "{endpoint}",
     "Path": "/pet",
     "BufferResponse": true,
     "GenerateProtocolMethod": true,
     "GenerateConvenienceMethod": true
    },
    {
     "$id": "459",
     "Name": "inputToRoundTrip",
     "ResourceName": "ModelsTypeSpec",
     "Description": "Input model that has property of its own type",
     "Accessibility": "public",
     "Parameters": [
      {
       "$ref": "444"
      },
      {
       "$id": "460",
       "Name": "input",
       "NameInRequest": "input",
       "Type": {
        "$ref": "66"
       },
       "Location": "Body",
       "IsRequired": true,
       "IsApiVersion": false,
       "IsResourceParameter": false,
       "IsContentType": false,
       "IsEndpoint": false,
       "SkipUrlEncoding": false,
       "Explode": false,
       "Kind": "Method"
      },
      {
       "$id": "461",
       "Name": "accept",
       "NameInRequest": "Accept",
       "Type": {
        "$id": "462",
        "Kind": "string",
        "IsNullable": false
       },
       "Location": "Header",
       "IsApiVersion": false,
       "IsResourceParameter": false,
       "IsContentType": false,
       "IsRequired": true,
       "IsEndpoint": false,
       "SkipUrlEncoding": false,
       "Explode": false,
       "Kind": "Constant",
       "DefaultValue": {
        "$id": "463",
        "Type": {
         "$ref": "462"
        },
        "Value": "application/json"
       }
      },
      {
       "$id": "464",
       "Name": "contentType",
       "NameInRequest": "Content-Type",
       "Type": {
        "$id": "465",
        "Kind": "string",
        "IsNullable": false
       },
       "Location": "Header",
       "IsApiVersion": false,
       "IsResourceParameter": false,
       "IsContentType": true,
       "IsRequired": true,
       "IsEndpoint": false,
       "SkipUrlEncoding": false,
       "Explode": false,
       "Kind": "Constant",
       "DefaultValue": {
        "$id": "466",
        "Type": {
         "$ref": "465"
        },
        "Value": "application/json"
       }
      }
     ],
     "Responses": [
      {
       "$id": "467",
       "StatusCodes": [
        200
       ],
       "BodyType": {
        "$ref": "143"
       },
       "BodyMediaType": "Json",
       "Headers": [],
       "IsErrorResponse": false,
       "ContentTypes": [
        "application/json"
       ]
      }
     ],
     "HttpMethod": "GET",
     "RequestBodyMediaType": "Json",
     "Uri": "{endpoint}",
     "Path": "/inputToRoundTrip",
     "RequestMediaTypes": [
      "application/json"
     ],
     "BufferResponse": true,
     "GenerateProtocolMethod": true,
     "GenerateConvenienceMethod": true
    },
    {
     "$id": "468",
     "Name": "inputToRoundTripPrimitive",
     "ResourceName": "ModelsTypeSpec",
     "Description": "Input to RoundTripPrimitive",
     "Accessibility": "public",
     "Parameters": [
      {
       "$ref": "444"
      },
      {
       "$id": "469",
       "Name": "input",
       "NameInRequest": "input",
       "Type": {
        "$ref": "66"
       },
       "Location": "Body",
       "IsRequired": true,
       "IsApiVersion": false,
       "IsResourceParameter": false,
       "IsContentType": false,
       "IsEndpoint": false,
       "SkipUrlEncoding": false,
       "Explode": false,
       "Kind": "Method"
      },
      {
       "$id": "470",
       "Name": "accept",
       "NameInRequest": "Accept",
       "Type": {
        "$id": "471",
        "Kind": "string",
        "IsNullable": false
       },
       "Location": "Header",
       "IsApiVersion": false,
       "IsResourceParameter": false,
       "IsContentType": false,
       "IsRequired": true,
       "IsEndpoint": false,
       "SkipUrlEncoding": false,
       "Explode": false,
       "Kind": "Constant",
       "DefaultValue": {
        "$id": "472",
        "Type": {
         "$ref": "471"
        },
        "Value": "application/json"
       }
      },
      {
       "$id": "473",
       "Name": "contentType",
       "NameInRequest": "Content-Type",
       "Type": {
        "$id": "474",
        "Kind": "string",
        "IsNullable": false
       },
       "Location": "Header",
       "IsApiVersion": false,
       "IsResourceParameter": false,
       "IsContentType": true,
       "IsRequired": true,
       "IsEndpoint": false,
       "SkipUrlEncoding": false,
       "Explode": false,
       "Kind": "Constant",
       "DefaultValue": {
        "$id": "475",
        "Type": {
         "$ref": "474"
        },
        "Value": "application/json"
       }
      }
     ],
     "Responses": [
      {
       "$id": "476",
       "StatusCodes": [
        200
       ],
       "BodyType": {
        "$ref": "256"
       },
       "BodyMediaType": "Json",
       "Headers": [],
       "IsErrorResponse": false,
       "ContentTypes": [
        "application/json"
       ]
      }
     ],
     "HttpMethod": "GET",
     "RequestBodyMediaType": "Json",
     "Uri": "{endpoint}",
     "Path": "/inputToRoundTripPrimitive",
     "RequestMediaTypes": [
      "application/json"
     ],
     "BufferResponse": true,
     "GenerateProtocolMethod": true,
     "GenerateConvenienceMethod": true
    },
    {
     "$id": "477",
     "Name": "inputToRoundTripOptional",
     "ResourceName": "ModelsTypeSpec",
     "Description": "Input to RoundTripOptional",
     "Accessibility": "public",
     "Parameters": [
      {
       "$ref": "444"
      },
      {
       "$id": "478",
       "Name": "input",
       "NameInRequest": "input",
       "Type": {
        "$ref": "281"
       },
       "Location": "Body",
       "IsRequired": true,
       "IsApiVersion": false,
       "IsResourceParameter": false,
       "IsContentType": false,
       "IsEndpoint": false,
       "SkipUrlEncoding": false,
       "Explode": false,
       "Kind": "Method"
      },
      {
       "$id": "479",
       "Name": "accept",
       "NameInRequest": "Accept",
       "Type": {
        "$id": "480",
        "Kind": "string",
        "IsNullable": false
       },
       "Location": "Header",
       "IsApiVersion": false,
       "IsResourceParameter": false,
       "IsContentType": false,
       "IsRequired": true,
       "IsEndpoint": false,
       "SkipUrlEncoding": false,
       "Explode": false,
       "Kind": "Constant",
       "DefaultValue": {
        "$id": "481",
        "Type": {
         "$ref": "480"
        },
        "Value": "application/json"
       }
      },
      {
       "$id": "482",
       "Name": "contentType",
       "NameInRequest": "Content-Type",
       "Type": {
        "$id": "483",
        "Kind": "string",
        "IsNullable": false
       },
       "Location": "Header",
       "IsApiVersion": false,
       "IsResourceParameter": false,
       "IsContentType": true,
       "IsRequired": true,
       "IsEndpoint": false,
       "SkipUrlEncoding": false,
       "Explode": false,
       "Kind": "Constant",
       "DefaultValue": {
        "$id": "484",
        "Type": {
         "$ref": "483"
        },
        "Value": "application/json"
       }
      }
     ],
     "Responses": [
      {
       "$id": "485",
       "StatusCodes": [
        200
       ],
       "BodyType": {
        "$ref": "281"
       },
       "BodyMediaType": "Json",
       "Headers": [],
       "IsErrorResponse": false,
       "ContentTypes": [
        "application/json"
       ]
      }
     ],
     "HttpMethod": "GET",
     "RequestBodyMediaType": "Json",
     "Uri": "{endpoint}",
     "Path": "/inputToRoundTripOptional",
     "RequestMediaTypes": [
      "application/json"
     ],
     "BufferResponse": true,
     "GenerateProtocolMethod": true,
     "GenerateConvenienceMethod": true
    },
    {
     "$id": "486",
     "Name": "inputToRoundTripReadOnly",
     "ResourceName": "ModelsTypeSpec",
     "Deprecated": "deprecated for test",
     "Description": "Input to RoundTripReadOnly",
     "Accessibility": "public",
     "Parameters": [
      {
       "$ref": "444"
      },
      {
       "$id": "487",
       "Name": "input",
       "NameInRequest": "input",
       "Type": {
        "$ref": "66"
       },
       "Location": "Body",
       "IsRequired": true,
       "IsApiVersion": false,
       "IsResourceParameter": false,
       "IsContentType": false,
       "IsEndpoint": false,
       "SkipUrlEncoding": false,
       "Explode": false,
       "Kind": "Method"
      },
      {
       "$id": "488",
       "Name": "accept",
       "NameInRequest": "Accept",
       "Type": {
        "$id": "489",
        "Kind": "string",
        "IsNullable": false
       },
       "Location": "Header",
       "IsApiVersion": false,
       "IsResourceParameter": false,
       "IsContentType": false,
       "IsRequired": true,
       "IsEndpoint": false,
       "SkipUrlEncoding": false,
       "Explode": false,
       "Kind": "Constant",
       "DefaultValue": {
        "$id": "490",
        "Type": {
         "$ref": "489"
        },
        "Value": "application/json"
       }
      },
      {
       "$id": "491",
       "Name": "contentType",
       "NameInRequest": "Content-Type",
       "Type": {
        "$id": "492",
        "Kind": "string",
        "IsNullable": false
       },
       "Location": "Header",
       "IsApiVersion": false,
       "IsResourceParameter": false,
       "IsContentType": true,
       "IsRequired": true,
       "IsEndpoint": false,
       "SkipUrlEncoding": false,
       "Explode": false,
       "Kind": "Constant",
       "DefaultValue": {
        "$id": "493",
        "Type": {
         "$ref": "492"
        },
        "Value": "application/json"
       }
      }
     ],
     "Responses": [
      {
       "$id": "494",
       "StatusCodes": [
        200
       ],
       "BodyType": {
        "$ref": "323"
       },
       "BodyMediaType": "Json",
       "Headers": [],
       "IsErrorResponse": false,
       "ContentTypes": [
        "application/json"
       ]
      }
     ],
     "HttpMethod": "GET",
     "RequestBodyMediaType": "Json",
     "Uri": "{endpoint}",
     "Path": "/inputToRoundTripReadOnly",
     "RequestMediaTypes": [
      "application/json"
     ],
     "BufferResponse": true,
     "GenerateProtocolMethod": true,
     "GenerateConvenienceMethod": true
    },
    {
     "$id": "495",
     "Name": "roundTripToOutput",
     "ResourceName": "ModelsTypeSpec",
     "Description": "RoundTrip to Output",
     "Accessibility": "public",
     "Parameters": [
      {
       "$ref": "444"
      },
      {
       "$id": "496",
       "Name": "input",
       "NameInRequest": "input",
       "Type": {
        "$ref": "143"
       },
       "Location": "Body",
       "IsRequired": true,
       "IsApiVersion": false,
       "IsResourceParameter": false,
       "IsContentType": false,
       "IsEndpoint": false,
       "SkipUrlEncoding": false,
       "Explode": false,
       "Kind": "Method"
      },
      {
       "$id": "497",
       "Name": "accept",
       "NameInRequest": "Accept",
       "Type": {
        "$id": "498",
        "Kind": "string",
        "IsNullable": false
       },
       "Location": "Header",
       "IsApiVersion": false,
       "IsResourceParameter": false,
       "IsContentType": false,
       "IsRequired": true,
       "IsEndpoint": false,
       "SkipUrlEncoding": false,
       "Explode": false,
       "Kind": "Constant",
       "DefaultValue": {
        "$id": "499",
        "Type": {
         "$ref": "498"
        },
        "Value": "application/json"
       }
      },
      {
       "$id": "500",
       "Name": "contentType",
       "NameInRequest": "Content-Type",
       "Type": {
        "$id": "501",
        "Kind": "string",
        "IsNullable": false
       },
       "Location": "Header",
       "IsApiVersion": false,
       "IsResourceParameter": false,
       "IsContentType": true,
       "IsRequired": true,
       "IsEndpoint": false,
       "SkipUrlEncoding": false,
       "Explode": false,
       "Kind": "Constant",
       "DefaultValue": {
        "$id": "502",
        "Type": {
         "$ref": "501"
        },
        "Value": "application/json"
       }
      }
     ],
     "Responses": [
      {
       "$id": "503",
       "StatusCodes": [
        200
       ],
       "BodyType": {
        "$ref": "384"
       },
       "BodyMediaType": "Json",
       "Headers": [],
       "IsErrorResponse": false,
       "ContentTypes": [
        "application/json"
       ]
      }
     ],
     "HttpMethod": "GET",
     "RequestBodyMediaType": "Json",
     "Uri": "{endpoint}",
     "Path": "/roundTripToOutput",
     "RequestMediaTypes": [
      "application/json"
     ],
     "BufferResponse": true,
     "GenerateProtocolMethod": true,
     "GenerateConvenienceMethod": true
    },
    {
     "$id": "504",
     "Name": "InputRecursive",
     "ResourceName": "ModelsTypeSpec",
     "Description": "Input recursive model",
     "Accessibility": "public",
     "Parameters": [
      {
       "$ref": "444"
      },
      {
       "$id": "505",
       "Name": "input",
       "NameInRequest": "input",
       "Type": {
        "$ref": "407"
       },
       "Location": "Body",
       "IsRequired": true,
       "IsApiVersion": false,
       "IsResourceParameter": false,
       "IsContentType": false,
       "IsEndpoint": false,
       "SkipUrlEncoding": false,
       "Explode": false,
       "Kind": "Method"
      },
      {
       "$id": "506",
       "Name": "contentType",
       "NameInRequest": "Content-Type",
       "Type": {
        "$id": "507",
        "Kind": "string",
        "IsNullable": false
       },
       "Location": "Header",
       "IsApiVersion": false,
       "IsResourceParameter": false,
       "IsContentType": true,
       "IsRequired": true,
       "IsEndpoint": false,
       "SkipUrlEncoding": false,
       "Explode": false,
       "Kind": "Constant",
       "DefaultValue": {
        "$id": "508",
        "Type": {
         "$ref": "507"
        },
        "Value": "application/json"
       }
      },
      {
       "$id": "509",
       "Name": "accept",
       "NameInRequest": "Accept",
       "Type": {
        "$id": "510",
        "Kind": "string",
        "IsNullable": false
       },
       "Location": "Header",
       "IsApiVersion": false,
       "IsResourceParameter": false,
       "IsContentType": false,
       "IsRequired": true,
       "IsEndpoint": false,
       "SkipUrlEncoding": false,
       "Explode": false,
       "Kind": "Constant",
       "DefaultValue": {
        "$id": "511",
        "Type": {
         "$ref": "510"
        },
        "Value": "application/json"
       }
      }
     ],
     "Responses": [
      {
       "$id": "512",
       "StatusCodes": [
        200
       ],
       "BodyMediaType": "Json",
       "Headers": [],
       "IsErrorResponse": false
      }
     ],
     "HttpMethod": "POST",
     "RequestBodyMediaType": "Json",
     "Uri": "{endpoint}",
     "Path": "/inputRecursive",
     "RequestMediaTypes": [
      "application/json"
     ],
     "BufferResponse": true,
     "GenerateProtocolMethod": true,
     "GenerateConvenienceMethod": true
    },
    {
     "$id": "513",
     "Name": "roundTripRecursive",
     "ResourceName": "ModelsTypeSpec",
     "Description": "RoundTrip recursive model",
     "Accessibility": "public",
     "Parameters": [
      {
       "$ref": "444"
      },
      {
       "$id": "514",
       "Name": "input",
       "NameInRequest": "input",
       "Type": {
        "$ref": "411"
       },
       "Location": "Body",
       "IsRequired": true,
       "IsApiVersion": false,
       "IsResourceParameter": false,
       "IsContentType": false,
       "IsEndpoint": false,
       "SkipUrlEncoding": false,
       "Explode": false,
       "Kind": "Method"
      },
      {
       "$id": "515",
       "Name": "accept",
       "NameInRequest": "Accept",
       "Type": {
        "$id": "516",
        "Kind": "string",
        "IsNullable": false
       },
       "Location": "Header",
       "IsApiVersion": false,
       "IsResourceParameter": false,
       "IsContentType": false,
       "IsRequired": true,
       "IsEndpoint": false,
       "SkipUrlEncoding": false,
       "Explode": false,
       "Kind": "Constant",
       "DefaultValue": {
        "$id": "517",
        "Type": {
         "$ref": "516"
        },
        "Value": "application/json"
       }
      },
      {
       "$id": "518",
       "Name": "contentType",
       "NameInRequest": "Content-Type",
       "Type": {
        "$id": "519",
        "Kind": "string",
        "IsNullable": false
       },
       "Location": "Header",
       "IsApiVersion": false,
       "IsResourceParameter": false,
       "IsContentType": true,
       "IsRequired": true,
       "IsEndpoint": false,
       "SkipUrlEncoding": false,
       "Explode": false,
       "Kind": "Constant",
       "DefaultValue": {
        "$id": "520",
        "Type": {
         "$ref": "519"
        },
        "Value": "application/json"
       }
      }
     ],
     "Responses": [
      {
       "$id": "521",
       "StatusCodes": [
        200
       ],
       "BodyType": {
        "$ref": "411"
       },
       "BodyMediaType": "Json",
       "Headers": [],
       "IsErrorResponse": false,
       "ContentTypes": [
        "application/json"
       ]
      }
     ],
     "HttpMethod": "PUT",
     "RequestBodyMediaType": "Json",
     "Uri": "{endpoint}",
     "Path": "/roundTripRecursive",
     "RequestMediaTypes": [
      "application/json"
     ],
     "BufferResponse": true,
     "GenerateProtocolMethod": true,
     "GenerateConvenienceMethod": true
    },
    {
     "$id": "522",
     "Name": "selfReference",
     "ResourceName": "ModelsTypeSpec",
     "Description": "Returns model that has property of its own type",
     "Accessibility": "public",
     "Parameters": [
      {
       "$ref": "444"
      },
      {
       "$id": "523",
       "Name": "accept",
       "NameInRequest": "Accept",
       "Type": {
        "$id": "524",
        "Kind": "string",
        "IsNullable": false
       },
       "Location": "Header",
       "IsApiVersion": false,
       "IsResourceParameter": false,
       "IsContentType": false,
       "IsRequired": true,
       "IsEndpoint": false,
       "SkipUrlEncoding": false,
       "Explode": false,
       "Kind": "Constant",
       "DefaultValue": {
        "$id": "525",
        "Type": {
         "$ref": "524"
        },
        "Value": "application/json"
       }
      }
     ],
     "Responses": [
      {
       "$id": "526",
       "StatusCodes": [
        200
       ],
       "BodyType": {
        "$ref": "415"
       },
       "BodyMediaType": "Json",
       "Headers": [],
       "IsErrorResponse": false,
       "ContentTypes": [
        "application/json"
       ]
      }
     ],
     "HttpMethod": "GET",
     "RequestBodyMediaType": "None",
     "Uri": "{endpoint}",
     "Path": "/selfReference",
     "BufferResponse": true,
     "GenerateProtocolMethod": true,
     "GenerateConvenienceMethod": true
    },
    {
     "$id": "527",
     "Name": "fixedFloatEnum",
     "ResourceName": "ModelsTypeSpec",
     "Description": "Returns model that has property of its own type",
     "Accessibility": "public",
     "Parameters": [
      {
       "$ref": "444"
      },
      {
       "$id": "528",
       "Name": "input",
       "NameInRequest": "input",
       "Type": {
        "$ref": "17"
       },
       "Location": "Query",
       "IsRequired": true,
       "IsApiVersion": false,
       "IsResourceParameter": false,
       "IsContentType": false,
       "IsEndpoint": false,
       "SkipUrlEncoding": false,
       "Explode": false,
       "Kind": "Method"
      },
      {
       "$id": "529",
       "Name": "accept",
       "NameInRequest": "Accept",
       "Type": {
        "$id": "530",
        "Kind": "string",
        "IsNullable": false
       },
       "Location": "Header",
       "IsApiVersion": false,
       "IsResourceParameter": false,
       "IsContentType": false,
       "IsRequired": true,
       "IsEndpoint": false,
       "SkipUrlEncoding": false,
       "Explode": false,
       "Kind": "Constant",
       "DefaultValue": {
        "$id": "531",
        "Type": {
         "$ref": "530"
        },
        "Value": "application/json"
       }
      }
     ],
     "Responses": [
      {
       "$id": "532",
       "StatusCodes": [
        200
       ],
       "BodyType": {
        "$ref": "384"
       },
       "BodyMediaType": "Json",
       "Headers": [],
       "IsErrorResponse": false,
       "ContentTypes": [
        "application/json"
       ]
      }
     ],
     "HttpMethod": "GET",
     "RequestBodyMediaType": "None",
     "Uri": "{endpoint}",
     "Path": "/fixedFloatEnum",
     "BufferResponse": true,
     "GenerateProtocolMethod": true,
     "GenerateConvenienceMethod": true
    },
    {
     "$id": "533",
     "Name": "extenisbleIntEnum",
     "ResourceName": "ModelsTypeSpec",
     "Description": "Returns model that has property of its own type",
     "Accessibility": "public",
     "Parameters": [
      {
       "$ref": "444"
      },
      {
       "$id": "534",
       "Name": "input",
       "NameInRequest": "input",
       "Type": {
        "$ref": "22"
       },
       "Location": "Query",
       "IsRequired": true,
       "IsApiVersion": false,
       "IsResourceParameter": false,
       "IsContentType": false,
       "IsEndpoint": false,
       "SkipUrlEncoding": false,
       "Explode": false,
       "Kind": "Method"
      },
      {
       "$id": "535",
       "Name": "accept",
       "NameInRequest": "Accept",
       "Type": {
        "$id": "536",
        "Kind": "string",
        "IsNullable": false
       },
       "Location": "Header",
       "IsApiVersion": false,
       "IsResourceParameter": false,
       "IsContentType": false,
       "IsRequired": true,
       "IsEndpoint": false,
       "SkipUrlEncoding": false,
       "Explode": false,
       "Kind": "Constant",
       "DefaultValue": {
        "$id": "537",
        "Type": {
         "$ref": "536"
        },
        "Value": "application/json"
       }
      }
     ],
     "Responses": [
      {
       "$id": "538",
       "StatusCodes": [
        200
       ],
       "BodyType": {
        "$ref": "384"
       },
       "BodyMediaType": "Json",
       "Headers": [],
       "IsErrorResponse": false,
       "ContentTypes": [
        "application/json"
       ]
      }
     ],
     "HttpMethod": "GET",
     "RequestBodyMediaType": "None",
     "Uri": "{endpoint}",
     "Path": "/extenisbleIntEnum",
     "BufferResponse": true,
     "GenerateProtocolMethod": true,
     "GenerateConvenienceMethod": true
    },
    {
     "$id": "539",
     "Name": "roundTripToOutputWithNoUseBase",
     "ResourceName": "ModelsTypeSpec",
     "Description": "Returns RoundTripOnNoUse",
     "Accessibility": "public",
     "Parameters": [
      {
       "$ref": "444"
      },
      {
       "$id": "540",
       "Name": "input",
       "NameInRequest": "input",
       "Type": {
        "$ref": "419"
       },
       "Location": "Body",
       "IsRequired": true,
       "IsApiVersion": false,
       "IsResourceParameter": false,
       "IsContentType": false,
       "IsEndpoint": false,
       "SkipUrlEncoding": false,
       "Explode": false,
       "Kind": "Method"
      },
      {
       "$id": "541",
       "Name": "accept",
       "NameInRequest": "Accept",
       "Type": {
        "$id": "542",
        "Kind": "string",
        "IsNullable": false
       },
       "Location": "Header",
       "IsApiVersion": false,
       "IsResourceParameter": false,
       "IsContentType": false,
       "IsRequired": true,
       "IsEndpoint": false,
       "SkipUrlEncoding": false,
       "Explode": false,
       "Kind": "Constant",
       "DefaultValue": {
        "$id": "543",
        "Type": {
         "$ref": "542"
        },
        "Value": "application/json"
       }
      },
      {
       "$id": "544",
       "Name": "contentType",
       "NameInRequest": "Content-Type",
       "Type": {
        "$id": "545",
        "Kind": "string",
        "IsNullable": false
       },
       "Location": "Header",
       "IsApiVersion": false,
       "IsResourceParameter": false,
       "IsContentType": true,
       "IsRequired": true,
       "IsEndpoint": false,
       "SkipUrlEncoding": false,
       "Explode": false,
       "Kind": "Constant",
       "DefaultValue": {
        "$id": "546",
        "Type": {
         "$ref": "545"
        },
        "Value": "application/json"
       }
      }
     ],
     "Responses": [
      {
       "$id": "547",
       "StatusCodes": [
        200
       ],
       "BodyType": {
        "$ref": "419"
       },
       "BodyMediaType": "Json",
       "Headers": [],
       "IsErrorResponse": false,
       "ContentTypes": [
        "application/json"
       ]
      }
     ],
     "HttpMethod": "GET",
     "RequestBodyMediaType": "Json",
     "Uri": "{endpoint}",
     "Path": "/",
     "RequestMediaTypes": [
      "application/json"
     ],
     "BufferResponse": true,
     "GenerateProtocolMethod": true,
     "GenerateConvenienceMethod": true
    },
    {
     "$id": "548",
     "Name": "analyzeConversation",
     "ResourceName": "ModelsTypeSpec",
     "Description": "Resource collection action operation template.",
     "Accessibility": "public",
     "Parameters": [
      {
       "$ref": "444"
      },
      {
       "$id": "549",
       "Name": "apiVersion",
       "NameInRequest": "api-version",
       "Description": "The API version to use for this operation.",
       "Type": {
        "$id": "550",
        "Kind": "string"
       },
       "Location": "Query",
       "DefaultValue": {
        "$id": "551",
        "Type": {
         "$id": "552",
         "Kind": "string",
         "IsNullable": false
        },
        "Value": "0.1.0"
       },
       "IsRequired": true,
       "IsApiVersion": true,
       "IsResourceParameter": false,
       "IsContentType": false,
       "IsEndpoint": false,
       "SkipUrlEncoding": false,
       "Explode": false,
       "Kind": "Client"
      },
      {
       "$id": "553",
       "Name": "accept",
       "NameInRequest": "Accept",
       "Type": {
        "$id": "554",
        "Kind": "string",
        "IsNullable": false
       },
       "Location": "Header",
       "IsApiVersion": false,
       "IsResourceParameter": false,
       "IsContentType": false,
       "IsRequired": true,
       "IsEndpoint": false,
       "SkipUrlEncoding": false,
       "Explode": false,
       "Kind": "Constant",
       "DefaultValue": {
        "$id": "555",
        "Type": {
         "$ref": "554"
        },
        "Value": "application/json"
       }
      }
     ],
     "Responses": [
      {
       "$id": "556",
       "StatusCodes": [
        200
       ],
       "BodyType": {
        "$ref": "169"
       },
       "BodyMediaType": "Json",
       "Headers": [],
       "IsErrorResponse": false,
       "ContentTypes": [
        "application/json"
       ]
      }
     ],
     "HttpMethod": "POST",
     "RequestBodyMediaType": "None",
     "Uri": "{endpoint}",
     "Path": "/items:analyzeConversation",
     "BufferResponse": true,
     "GenerateProtocolMethod": true,
     "GenerateConvenienceMethod": true
    },
    {
     "$id": "557",
     "Name": "getSingleBase",
     "ResourceName": "ModelsTypeSpec",
     "Accessibility": "public",
     "Parameters": [
      {
       "$ref": "444"
      },
      {
       "$id": "558",
       "Name": "accept",
       "NameInRequest": "Accept",
       "Type": {
        "$id": "559",
        "Kind": "string",
        "IsNullable": false
       },
       "Location": "Header",
       "IsApiVersion": false,
       "IsResourceParameter": false,
       "IsContentType": false,
       "IsRequired": true,
       "IsEndpoint": false,
       "SkipUrlEncoding": false,
       "Explode": false,
       "Kind": "Constant",
       "DefaultValue": {
        "$id": "560",
        "Type": {
         "$ref": "559"
        },
        "Value": "application/json"
       }
      }
     ],
     "Responses": [
      {
       "$id": "561",
       "StatusCodes": [
        200
       ],
       "BodyType": {
        "$ref": "425"
       },
       "BodyMediaType": "Json",
       "Headers": [],
       "IsErrorResponse": false,
       "ContentTypes": [
        "application/json"
       ]
      }
     ],
     "HttpMethod": "GET",
     "RequestBodyMediaType": "None",
     "Uri": "{endpoint}",
     "Path": "/single",
     "BufferResponse": true,
     "GenerateProtocolMethod": true,
     "GenerateConvenienceMethod": true
    },
    {
     "$id": "562",
     "Name": "genericType",
     "ResourceName": "ModelsTypeSpec",
     "Accessibility": "public",
     "Parameters": [
      {
       "$ref": "444"
      },
      {
       "$id": "563",
       "Name": "input",
       "NameInRequest": "input",
       "Type": {
        "$ref": "430"
       },
       "Location": "Body",
       "IsRequired": true,
       "IsApiVersion": false,
       "IsResourceParameter": false,
       "IsContentType": false,
       "IsEndpoint": false,
       "SkipUrlEncoding": false,
       "Explode": false,
       "Kind": "Method"
      },
      {
       "$id": "564",
       "Name": "contentType",
       "NameInRequest": "Content-Type",
       "Type": {
        "$id": "565",
        "Kind": "string",
        "IsNullable": false
       },
       "Location": "Header",
       "IsApiVersion": false,
       "IsResourceParameter": false,
       "IsContentType": true,
       "IsRequired": true,
       "IsEndpoint": false,
       "SkipUrlEncoding": false,
       "Explode": false,
       "Kind": "Constant",
       "DefaultValue": {
        "$id": "566",
        "Type": {
         "$ref": "565"
        },
        "Value": "application/json"
       }
      },
      {
       "$id": "567",
       "Name": "accept",
       "NameInRequest": "Accept",
       "Type": {
        "$id": "568",
        "Kind": "string",
        "IsNullable": false
       },
       "Location": "Header",
       "IsApiVersion": false,
       "IsResourceParameter": false,
       "IsContentType": false,
       "IsRequired": true,
       "IsEndpoint": false,
       "SkipUrlEncoding": false,
       "Explode": false,
       "Kind": "Constant",
       "DefaultValue": {
        "$id": "569",
        "Type": {
         "$ref": "568"
        },
        "Value": "application/json"
       }
      }
     ],
     "Responses": [
      {
       "$id": "570",
       "StatusCodes": [
        204
       ],
       "BodyMediaType": "Json",
       "Headers": [],
       "IsErrorResponse": false
      }
     ],
     "HttpMethod": "GET",
     "RequestBodyMediaType": "Json",
     "Uri": "{endpoint}",
     "Path": "/genericType",
     "RequestMediaTypes": [
      "application/json"
     ],
     "BufferResponse": true,
     "GenerateProtocolMethod": true,
     "GenerateConvenienceMethod": true
    }
   ],
   "Protocol": {
    "$id": "571"
   },
   "Creatable": true,
   "Parameters": [
    {
     "$ref": "444"
    }
   ]
  }
 ]
}<|MERGE_RESOLUTION|>--- conflicted
+++ resolved
@@ -206,16 +206,9 @@
    "Kind": "model",
    "Name": "BaseModelWithDiscriminatorDefinedOnBase",
    "Namespace": "ModelsTypeSpec",
-<<<<<<< HEAD
-   "Description": "A base model in the discriminated set inheriting from a base with the predefined discriminator property",
-   "DiscriminatorPropertyName": "kind",
    "Usage": "Input,Output",
-   "BaseModel": {
-=======
-   "Usage": "RoundTrip",
    "Description": "A base model in the discriminated set inheriting from a base with the predefined discriminator property",
    "DiscriminatorProperty": {
->>>>>>> 5c4fa027
     "$id": "34",
     "Name": "kind",
     "SerializedName": "kind",
@@ -233,13 +226,8 @@
     "Kind": "model",
     "Name": "BaseModelWithARequiredProperty",
     "Namespace": "ModelsTypeSpec",
-<<<<<<< HEAD
+    "Usage": "Input,Output",
     "Description": "A base model with a required property",
-    "Usage": "Input,Output",
-=======
-    "Usage": "RoundTrip",
-    "Description": "A base model with a required property",
->>>>>>> 5c4fa027
     "Properties": [
      {
       "$id": "37",
@@ -279,7 +267,7 @@
      "Kind": "model",
      "Name": "DerivedWithDiscriminatorDefinedOnBase",
      "Namespace": "ModelsTypeSpec",
-     "Usage": "RoundTrip",
+     "Usage": "Input,Output",
      "Description": "A derived class in the discriminated set inheriting from a base with the predefined discriminator property",
      "DiscriminatorValue": "A",
      "BaseModel": {
@@ -567,13 +555,8 @@
       "Kind": "model",
       "Name": "BaseModel",
       "Namespace": "ModelsTypeSpec",
-<<<<<<< HEAD
+      "Usage": "Input,Output",
       "Description": "Base model",
-      "Usage": "Input,Output",
-=======
-      "Usage": "RoundTrip",
-      "Description": "Base model",
->>>>>>> 5c4fa027
       "Properties": []
      },
      "IsRequired": true,
@@ -635,13 +618,8 @@
        "Kind": "model",
        "Name": "CollectionItem",
        "Namespace": "ModelsTypeSpec",
-<<<<<<< HEAD
+       "Usage": "Input,Output",
        "Description": "Collection item model",
-       "Usage": "Input,Output",
-=======
-       "Usage": "RoundTrip",
-       "Description": "Collection item model",
->>>>>>> 5c4fa027
        "Properties": [
         {
          "$id": "95",
@@ -660,25 +638,15 @@
            "Kind": "model",
            "Name": "RecordItem",
            "Namespace": "ModelsTypeSpec",
-<<<<<<< HEAD
+           "Usage": "Input,Output",
            "Description": "Record item model",
-           "Usage": "Input,Output",
-=======
-           "Usage": "RoundTrip",
-           "Description": "Record item model",
->>>>>>> 5c4fa027
            "BaseModel": {
             "$id": "99",
             "Kind": "model",
             "Name": "DerivedModel",
             "Namespace": "ModelsTypeSpec",
-<<<<<<< HEAD
+            "Usage": "Input,Output",
             "Description": "Derived model",
-            "Usage": "Input,Output",
-=======
-            "Usage": "RoundTrip",
-            "Description": "Derived model",
->>>>>>> 5c4fa027
             "BaseModel": {
              "$ref": "84"
             },
@@ -955,13 +923,8 @@
    "Kind": "model",
    "Name": "RoundTripModel",
    "Namespace": "ModelsTypeSpec",
-<<<<<<< HEAD
+   "Usage": "Input,Output",
    "Description": "Model used both as input and output",
-   "Usage": "Input,Output",
-=======
-   "Usage": "RoundTrip",
-   "Description": "Model used both as input and output",
->>>>>>> 5c4fa027
    "BaseModel": {
     "$ref": "84"
    },
@@ -1112,12 +1075,7 @@
       "Kind": "model",
       "Name": "BaseModelWithDiscriminator",
       "Namespace": "ModelsTypeSpec",
-<<<<<<< HEAD
-      "Description": "Base model with discriminator property.",
-      "DiscriminatorPropertyName": "discriminatorProperty",
       "Usage": "Input,Output",
-=======
-      "Usage": "RoundTrip",
       "Description": "Base model with discriminator property.",
       "DiscriminatorProperty": {
        "$id": "170",
@@ -1132,7 +1090,6 @@
        "IsReadOnly": false,
        "IsDiscriminator": true
       },
->>>>>>> 5c4fa027
       "Properties": [
        {
         "$ref": "170"
@@ -1169,7 +1126,7 @@
         "Kind": "model",
         "Name": "DerivedModelWithDiscriminatorA",
         "Namespace": "ModelsTypeSpec",
-        "Usage": "RoundTrip",
+        "Usage": "Input,Output",
         "Description": "Deriver model with discriminator property.",
         "DiscriminatorValue": "A",
         "BaseModel": {
@@ -1213,7 +1170,7 @@
         "Kind": "model",
         "Name": "DerivedModelWithDiscriminatorB",
         "Namespace": "ModelsTypeSpec",
-        "Usage": "RoundTrip",
+        "Usage": "Input,Output",
         "Description": "Deriver model with discriminator property.",
         "DiscriminatorValue": "B",
         "BaseModel": {
@@ -1568,7 +1525,7 @@
       "Kind": "model",
       "Name": "BaseModelWithDiscriminatorFromIsKeyword",
       "Namespace": "ModelsTypeSpec",
-      "Usage": "RoundTrip",
+      "Usage": "Input,Output",
       "Description": "A base model in the discriminated set but its discriminator propery comes with the is keyword",
       "DiscriminatorProperty": {
        "$id": "243",
@@ -1607,7 +1564,7 @@
         "Kind": "model",
         "Name": "DerivedWithDiscriminatorFromIsKeyword",
         "Namespace": "ModelsTypeSpec",
-        "Usage": "RoundTrip",
+        "Usage": "Input,Output",
         "Description": "A derived class in the discriminated set inheriting from a base whose discriminator property comes from is keyword",
         "DiscriminatorValue": "A",
         "BaseModel": {
@@ -1836,15 +1793,9 @@
    "Kind": "model",
    "Name": "RoundTripOptionalModel",
    "Namespace": "ModelsTypeSpec",
-<<<<<<< HEAD
-   "Deprecated": "deprecated for test",
-   "Description": "RoundTrip model with optional properties.",
    "Usage": "Input,Output",
-=======
-   "Usage": "RoundTrip",
    "Deprecation": "deprecated for test",
    "Description": "RoundTrip model with optional properties.",
->>>>>>> 5c4fa027
    "Properties": [
     {
      "$id": "282",
@@ -1938,25 +1889,15 @@
       "Kind": "model",
       "Name": "DerivedModelWithProperties",
       "Namespace": "ModelsTypeSpec",
-<<<<<<< HEAD
+      "Usage": "Input,Output",
       "Description": "Derived model with properties",
-      "Usage": "Input,Output",
-=======
-      "Usage": "RoundTrip",
-      "Description": "Derived model with properties",
->>>>>>> 5c4fa027
       "BaseModel": {
        "$id": "297",
        "Kind": "model",
        "Name": "BaseModelWithProperties",
        "Namespace": "ModelsTypeSpec",
-<<<<<<< HEAD
+       "Usage": "Input,Output",
        "Description": "Base model with properties",
-       "Usage": "Input,Output",
-=======
-       "Usage": "RoundTrip",
-       "Description": "Base model with properties",
->>>>>>> 5c4fa027
        "Properties": [
         {
          "$id": "298",
@@ -2695,13 +2636,8 @@
    "Kind": "model",
    "Name": "RoundTripRecursiveModel",
    "Namespace": "ModelsTypeSpec",
-<<<<<<< HEAD
+   "Usage": "Input,Output",
    "Description": "Roundtrip model that has property of its own type",
-   "Usage": "Input,Output",
-=======
-   "Usage": "RoundTrip",
-   "Description": "Roundtrip model that has property of its own type",
->>>>>>> 5c4fa027
    "Properties": [
     {
      "$id": "412",
@@ -2766,25 +2702,15 @@
    "Kind": "model",
    "Name": "RoundTripOnNoUse",
    "Namespace": "ModelsTypeSpec",
-<<<<<<< HEAD
+   "Usage": "Input,Output",
    "Description": "Derived model",
-   "Usage": "Input,Output",
-=======
-   "Usage": "RoundTrip",
-   "Description": "Derived model",
->>>>>>> 5c4fa027
    "BaseModel": {
     "$id": "420",
     "Kind": "model",
     "Name": "NoUseBase",
     "Namespace": "ModelsTypeSpec",
-<<<<<<< HEAD
+    "Usage": "Input,Output",
     "Description": "Base model",
-    "Usage": "Input,Output",
-=======
-    "Usage": "RoundTrip",
-    "Description": "Base model",
->>>>>>> 5c4fa027
     "Properties": [
      {
       "$id": "421",
@@ -2945,159 +2871,10 @@
    ]
   },
   {
-<<<<<<< HEAD
-   "$ref": "381"
-  },
-  {
-   "$ref": "382"
-  },
-  {
-   "$id": "392",
-   "Kind": "Model",
-   "Name": "DerivedWithDiscriminatorDefinedOnBase",
-   "Namespace": "ModelsTypeSpec",
-   "Description": "A derived class in the discriminated set inheriting from a base with the predefined discriminator property",
-   "DiscriminatorValue": "A",
-   "Usage": "Input,Output",
-   "BaseModel": {
-    "$ref": "33"
-   },
-   "Properties": [
-    {
-     "$id": "393",
-     "Name": "requiredString",
-     "SerializedName": "requiredString",
-     "Description": "Required string.",
-     "Type": {
-      "$id": "394",
-      "Kind": "string"
-     },
-     "IsRequired": true,
-     "IsReadOnly": false
-    },
-    {
-     "$id": "395",
-     "Name": "optionalInt",
-     "SerializedName": "optionalInt",
-     "Description": "Optional int",
-     "Type": {
-      "$id": "396",
-      "Kind": "int32"
-     },
-     "IsRequired": false,
-     "IsReadOnly": false
-    }
-   ]
-  },
-  {
-   "$id": "397",
-   "Kind": "Model",
-   "Name": "FirstDerivedOutputModel",
-   "Namespace": "ModelsTypeSpec",
-   "Description": "First derived model as an output",
-   "DiscriminatorValue": "first",
-   "Usage": "Output",
-   "BaseModel": {
-    "$ref": "41"
-   },
-   "Properties": [
-    {
-     "$id": "398",
-     "Name": "first",
-     "SerializedName": "first",
-     "Description": "",
-     "Type": {
-      "$id": "399",
-      "Kind": "boolean"
-     },
-     "IsRequired": true,
-     "IsReadOnly": false
-    }
-   ]
-  },
-  {
-   "$id": "400",
-   "Kind": "Model",
-   "Name": "SecondDerivedOutputModel",
-   "Namespace": "ModelsTypeSpec",
-   "Description": "Second derived model as an output",
-   "DiscriminatorValue": "second",
-   "Usage": "Output",
-   "BaseModel": {
-    "$ref": "41"
-   },
-   "Properties": [
-    {
-     "$id": "401",
-     "Name": "second",
-     "SerializedName": "second",
-     "Description": "",
-     "Type": {
-      "$id": "402",
-      "Kind": "boolean"
-     },
-     "IsRequired": true,
-     "IsReadOnly": false
-    }
-   ]
-  },
-  {
-   "$id": "403",
-   "Kind": "Model",
-   "Name": "DerivedModelWithDiscriminatorA",
-   "Namespace": "ModelsTypeSpec",
-   "Description": "Deriver model with discriminator property.",
-   "DiscriminatorValue": "A",
-   "Usage": "Input,Output",
-   "BaseModel": {
-    "$ref": "147"
-   },
-   "Properties": [
-    {
-     "$id": "404",
-     "Name": "requiredString",
-     "SerializedName": "requiredString",
-     "Description": "Required string.",
-     "Type": {
-      "$id": "405",
-      "Kind": "string"
-     },
-     "IsRequired": true,
-     "IsReadOnly": false
-    }
-   ]
-  },
-  {
-   "$id": "406",
-   "Kind": "Model",
-   "Name": "DerivedModelWithDiscriminatorB",
-   "Namespace": "ModelsTypeSpec",
-   "Description": "Deriver model with discriminator property.",
-   "DiscriminatorValue": "B",
-   "Usage": "Input,Output",
-   "BaseModel": {
-    "$ref": "147"
-   },
-   "Properties": [
-    {
-     "$id": "407",
-     "Name": "requiredInt",
-     "SerializedName": "requiredInt",
-     "Description": "Required int.",
-     "Type": {
-      "$id": "408",
-      "Kind": "int32"
-     },
-     "IsRequired": true,
-     "IsReadOnly": false
-    }
-   ]
-=======
    "$ref": "431"
   },
   {
    "$ref": "432"
->>>>>>> 5c4fa027
   }
  ],
  "Clients": [
