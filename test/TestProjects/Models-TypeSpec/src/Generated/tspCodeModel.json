--- conflicted
+++ resolved
@@ -205,13 +205,8 @@
    "$id": "33",
    "Kind": "model",
    "Name": "BaseModelWithDiscriminatorDefinedOnBase",
-<<<<<<< HEAD
-   "Namespace": "ModelsTypeSpec",
+   "CrossLanguageDefinitionId": "ModelsTypeSpec.BaseModelWithDiscriminatorDefinedOnBase",
    "Usage": "Input,Output",
-=======
-   "CrossLanguageDefinitionId": "ModelsTypeSpec.BaseModelWithDiscriminatorDefinedOnBase",
-   "Usage": "RoundTrip",
->>>>>>> 5f9dfa7e
    "Description": "A base model in the discriminated set inheriting from a base with the predefined discriminator property",
    "DiscriminatorProperty": {
     "$id": "34",
@@ -230,13 +225,8 @@
     "$id": "36",
     "Kind": "model",
     "Name": "BaseModelWithARequiredProperty",
-<<<<<<< HEAD
-    "Namespace": "ModelsTypeSpec",
+    "CrossLanguageDefinitionId": "ModelsTypeSpec.BaseModelWithARequiredProperty",
     "Usage": "Input,Output",
-=======
-    "CrossLanguageDefinitionId": "ModelsTypeSpec.BaseModelWithARequiredProperty",
-    "Usage": "RoundTrip",
->>>>>>> 5f9dfa7e
     "Description": "A base model with a required property",
     "Properties": [
      {
@@ -276,13 +266,8 @@
      "$id": "42",
      "Kind": "model",
      "Name": "DerivedWithDiscriminatorDefinedOnBase",
-<<<<<<< HEAD
-     "Namespace": "ModelsTypeSpec",
+     "CrossLanguageDefinitionId": "ModelsTypeSpec.DerivedWithDiscriminatorDefinedOnBase",
      "Usage": "Input,Output",
-=======
-     "CrossLanguageDefinitionId": "ModelsTypeSpec.DerivedWithDiscriminatorDefinedOnBase",
-     "Usage": "RoundTrip",
->>>>>>> 5f9dfa7e
      "Description": "A derived class in the discriminated set inheriting from a base with the predefined discriminator property",
      "DiscriminatorValue": "A",
      "BaseModel": {
@@ -569,13 +554,8 @@
       "$id": "84",
       "Kind": "model",
       "Name": "BaseModel",
-<<<<<<< HEAD
-      "Namespace": "ModelsTypeSpec",
+      "CrossLanguageDefinitionId": "ModelsTypeSpec.BaseModel",
       "Usage": "Input,Output",
-=======
-      "CrossLanguageDefinitionId": "ModelsTypeSpec.BaseModel",
-      "Usage": "RoundTrip",
->>>>>>> 5f9dfa7e
       "Description": "Base model",
       "Properties": []
      },
@@ -637,13 +617,8 @@
        "$id": "94",
        "Kind": "model",
        "Name": "CollectionItem",
-<<<<<<< HEAD
-       "Namespace": "ModelsTypeSpec",
+       "CrossLanguageDefinitionId": "ModelsTypeSpec.CollectionItem",
        "Usage": "Input,Output",
-=======
-       "CrossLanguageDefinitionId": "ModelsTypeSpec.CollectionItem",
-       "Usage": "RoundTrip",
->>>>>>> 5f9dfa7e
        "Description": "Collection item model",
        "Properties": [
         {
@@ -662,25 +637,15 @@
            "$id": "98",
            "Kind": "model",
            "Name": "RecordItem",
-<<<<<<< HEAD
-           "Namespace": "ModelsTypeSpec",
+           "CrossLanguageDefinitionId": "ModelsTypeSpec.RecordItem",
            "Usage": "Input,Output",
-=======
-           "CrossLanguageDefinitionId": "ModelsTypeSpec.RecordItem",
-           "Usage": "RoundTrip",
->>>>>>> 5f9dfa7e
            "Description": "Record item model",
            "BaseModel": {
             "$id": "99",
             "Kind": "model",
             "Name": "DerivedModel",
-<<<<<<< HEAD
-            "Namespace": "ModelsTypeSpec",
+            "CrossLanguageDefinitionId": "ModelsTypeSpec.DerivedModel",
             "Usage": "Input,Output",
-=======
-            "CrossLanguageDefinitionId": "ModelsTypeSpec.DerivedModel",
-            "Usage": "RoundTrip",
->>>>>>> 5f9dfa7e
             "Description": "Derived model",
             "BaseModel": {
              "$ref": "84"
@@ -957,13 +922,8 @@
    "$id": "143",
    "Kind": "model",
    "Name": "RoundTripModel",
-<<<<<<< HEAD
-   "Namespace": "ModelsTypeSpec",
+   "CrossLanguageDefinitionId": "ModelsTypeSpec.RoundTripModel",
    "Usage": "Input,Output",
-=======
-   "CrossLanguageDefinitionId": "ModelsTypeSpec.RoundTripModel",
-   "Usage": "RoundTrip",
->>>>>>> 5f9dfa7e
    "Description": "Model used both as input and output",
    "BaseModel": {
     "$ref": "84"
@@ -1114,13 +1074,8 @@
       "$id": "169",
       "Kind": "model",
       "Name": "BaseModelWithDiscriminator",
-<<<<<<< HEAD
-      "Namespace": "ModelsTypeSpec",
+      "CrossLanguageDefinitionId": "ModelsTypeSpec.BaseModelWithDiscriminator",
       "Usage": "Input,Output",
-=======
-      "CrossLanguageDefinitionId": "ModelsTypeSpec.BaseModelWithDiscriminator",
-      "Usage": "RoundTrip",
->>>>>>> 5f9dfa7e
       "Description": "Base model with discriminator property.",
       "DiscriminatorProperty": {
        "$id": "170",
@@ -1170,13 +1125,8 @@
         "$id": "177",
         "Kind": "model",
         "Name": "DerivedModelWithDiscriminatorA",
-<<<<<<< HEAD
-        "Namespace": "ModelsTypeSpec",
+        "CrossLanguageDefinitionId": "ModelsTypeSpec.DerivedModelWithDiscriminatorA",
         "Usage": "Input,Output",
-=======
-        "CrossLanguageDefinitionId": "ModelsTypeSpec.DerivedModelWithDiscriminatorA",
-        "Usage": "RoundTrip",
->>>>>>> 5f9dfa7e
         "Description": "Deriver model with discriminator property.",
         "DiscriminatorValue": "A",
         "BaseModel": {
@@ -1219,13 +1169,8 @@
         "$id": "183",
         "Kind": "model",
         "Name": "DerivedModelWithDiscriminatorB",
-<<<<<<< HEAD
-        "Namespace": "ModelsTypeSpec",
+        "CrossLanguageDefinitionId": "ModelsTypeSpec.DerivedModelWithDiscriminatorB",
         "Usage": "Input,Output",
-=======
-        "CrossLanguageDefinitionId": "ModelsTypeSpec.DerivedModelWithDiscriminatorB",
-        "Usage": "RoundTrip",
->>>>>>> 5f9dfa7e
         "Description": "Deriver model with discriminator property.",
         "DiscriminatorValue": "B",
         "BaseModel": {
@@ -1579,13 +1524,8 @@
       "$id": "242",
       "Kind": "model",
       "Name": "BaseModelWithDiscriminatorFromIsKeyword",
-<<<<<<< HEAD
-      "Namespace": "ModelsTypeSpec",
+      "CrossLanguageDefinitionId": "ModelsTypeSpec.BaseModelWithDiscriminatorFromIsKeyword",
       "Usage": "Input,Output",
-=======
-      "CrossLanguageDefinitionId": "ModelsTypeSpec.BaseModelWithDiscriminatorFromIsKeyword",
-      "Usage": "RoundTrip",
->>>>>>> 5f9dfa7e
       "Description": "A base model in the discriminated set but its discriminator propery comes with the is keyword",
       "DiscriminatorProperty": {
        "$id": "243",
@@ -1623,13 +1563,8 @@
         "$id": "248",
         "Kind": "model",
         "Name": "DerivedWithDiscriminatorFromIsKeyword",
-<<<<<<< HEAD
-        "Namespace": "ModelsTypeSpec",
+        "CrossLanguageDefinitionId": "ModelsTypeSpec.DerivedWithDiscriminatorFromIsKeyword",
         "Usage": "Input,Output",
-=======
-        "CrossLanguageDefinitionId": "ModelsTypeSpec.DerivedWithDiscriminatorFromIsKeyword",
-        "Usage": "RoundTrip",
->>>>>>> 5f9dfa7e
         "Description": "A derived class in the discriminated set inheriting from a base whose discriminator property comes from is keyword",
         "DiscriminatorValue": "A",
         "BaseModel": {
@@ -1857,13 +1792,8 @@
    "$id": "281",
    "Kind": "model",
    "Name": "RoundTripOptionalModel",
-<<<<<<< HEAD
-   "Namespace": "ModelsTypeSpec",
+   "CrossLanguageDefinitionId": "ModelsTypeSpec.RoundTripOptionalModel",
    "Usage": "Input,Output",
-=======
-   "CrossLanguageDefinitionId": "ModelsTypeSpec.RoundTripOptionalModel",
-   "Usage": "RoundTrip",
->>>>>>> 5f9dfa7e
    "Deprecation": "deprecated for test",
    "Description": "RoundTrip model with optional properties.",
    "Properties": [
@@ -1958,25 +1888,15 @@
       "$id": "296",
       "Kind": "model",
       "Name": "DerivedModelWithProperties",
-<<<<<<< HEAD
-      "Namespace": "ModelsTypeSpec",
+      "CrossLanguageDefinitionId": "ModelsTypeSpec.DerivedModelWithProperties",
       "Usage": "Input,Output",
-=======
-      "CrossLanguageDefinitionId": "ModelsTypeSpec.DerivedModelWithProperties",
-      "Usage": "RoundTrip",
->>>>>>> 5f9dfa7e
       "Description": "Derived model with properties",
       "BaseModel": {
        "$id": "297",
        "Kind": "model",
        "Name": "BaseModelWithProperties",
-<<<<<<< HEAD
-       "Namespace": "ModelsTypeSpec",
+       "CrossLanguageDefinitionId": "ModelsTypeSpec.BaseModelWithProperties",
        "Usage": "Input,Output",
-=======
-       "CrossLanguageDefinitionId": "ModelsTypeSpec.BaseModelWithProperties",
-       "Usage": "RoundTrip",
->>>>>>> 5f9dfa7e
        "Description": "Base model with properties",
        "Properties": [
         {
@@ -2715,13 +2635,8 @@
    "$id": "411",
    "Kind": "model",
    "Name": "RoundTripRecursiveModel",
-<<<<<<< HEAD
-   "Namespace": "ModelsTypeSpec",
+   "CrossLanguageDefinitionId": "ModelsTypeSpec.RoundTripRecursiveModel",
    "Usage": "Input,Output",
-=======
-   "CrossLanguageDefinitionId": "ModelsTypeSpec.RoundTripRecursiveModel",
-   "Usage": "RoundTrip",
->>>>>>> 5f9dfa7e
    "Description": "Roundtrip model that has property of its own type",
    "Properties": [
     {
@@ -2786,25 +2701,15 @@
    "$id": "419",
    "Kind": "model",
    "Name": "RoundTripOnNoUse",
-<<<<<<< HEAD
-   "Namespace": "ModelsTypeSpec",
+   "CrossLanguageDefinitionId": "ModelsTypeSpec.RoundTripOnNoUse",
    "Usage": "Input,Output",
-=======
-   "CrossLanguageDefinitionId": "ModelsTypeSpec.RoundTripOnNoUse",
-   "Usage": "RoundTrip",
->>>>>>> 5f9dfa7e
    "Description": "Derived model",
    "BaseModel": {
     "$id": "420",
     "Kind": "model",
     "Name": "NoUseBase",
-<<<<<<< HEAD
-    "Namespace": "ModelsTypeSpec",
+    "CrossLanguageDefinitionId": "ModelsTypeSpec.NoUseBase",
     "Usage": "Input,Output",
-=======
-    "CrossLanguageDefinitionId": "ModelsTypeSpec.NoUseBase",
-    "Usage": "RoundTrip",
->>>>>>> 5f9dfa7e
     "Description": "Base model",
     "Properties": [
      {
