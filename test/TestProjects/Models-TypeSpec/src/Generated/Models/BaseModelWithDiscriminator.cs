// Copyright (c) Microsoft Corporation. All rights reserved.
// Licensed under the MIT License.

// <auto-generated/>

#nullable disable

using System;
using System.Collections.Generic;
<<<<<<< HEAD
using Azure.Core;
=======
>>>>>>> 4e2f9487

namespace ModelsTypeSpec.Models
{
    /// <summary>
    /// Base model with discriminator property.
    /// Please note <see cref="BaseModelWithDiscriminator"/> is the base class. According to the scenario, a derived class of the base class might need to be assigned here, or this property needs to be casted to one of the possible derived classes.
    /// The available derived classes include <see cref="DerivedModelWithDiscriminatorA"/> and <see cref="DerivedModelWithDiscriminatorB"/>.
    /// </summary>
    public abstract partial class BaseModelWithDiscriminator
    {
        /// <summary>
        /// Keeps track of any properties unknown to the library.
        /// <para>
        /// To assign an object to the value of this property use <see cref="BinaryData.FromObjectAsJson{T}(T, System.Text.Json.JsonSerializerOptions?)"/>.
        /// </para>
        /// <para>
        /// To assign an already formatted json string to this property use <see cref="BinaryData.FromString(string)"/>.
        /// </para>
        /// <para>
        /// Examples:
        /// <list type="bullet">
        /// <item>
        /// <term>BinaryData.FromObjectAsJson("foo")</term>
        /// <description>Creates a payload of "foo".</description>
        /// </item>
        /// <item>
        /// <term>BinaryData.FromString("\"foo\"")</term>
        /// <description>Creates a payload of "foo".</description>
        /// </item>
        /// <item>
        /// <term>BinaryData.FromObjectAsJson(new { key = "value" })</term>
        /// <description>Creates a payload of { "key": "value" }.</description>
        /// </item>
        /// <item>
        /// <term>BinaryData.FromString("{\"key\": \"value\"}")</term>
        /// <description>Creates a payload of { "key": "value" }.</description>
        /// </item>
        /// </list>
        /// </para>
        /// </summary>
        private protected IDictionary<string, BinaryData> _serializedAdditionalRawData;

        /// <summary> Initializes a new instance of <see cref="BaseModelWithDiscriminator"/>. </summary>
        /// <param name="requiredPropertyOnBase"> Required property on base. </param>
        protected BaseModelWithDiscriminator(int requiredPropertyOnBase)
        {
            RequiredPropertyOnBase = requiredPropertyOnBase;
            _serializedAdditionalRawData = new ChangeTrackingDictionary<string, BinaryData>();
        }

        /// <summary> Initializes a new instance of <see cref="BaseModelWithDiscriminator"/>. </summary>
        /// <param name="discriminatorProperty"> Discriminator. </param>
        /// <param name="optionalPropertyOnBase"> Optional property on base. </param>
        /// <param name="requiredPropertyOnBase"> Required property on base. </param>
        /// <param name="serializedAdditionalRawData"> Keeps track of any properties unknown to the library. </param>
        internal BaseModelWithDiscriminator(string discriminatorProperty, string optionalPropertyOnBase, int requiredPropertyOnBase, IDictionary<string, BinaryData> serializedAdditionalRawData)
        {
            DiscriminatorProperty = discriminatorProperty;
            OptionalPropertyOnBase = optionalPropertyOnBase;
            RequiredPropertyOnBase = requiredPropertyOnBase;
            _serializedAdditionalRawData = serializedAdditionalRawData;
        }

        /// <summary> Initializes a new instance of <see cref="BaseModelWithDiscriminator"/> for deserialization. </summary>
        internal BaseModelWithDiscriminator()
        {
        }

        /// <summary> Discriminator. </summary>
        internal string DiscriminatorProperty { get; set; }
        /// <summary> Optional property on base. </summary>
        public string OptionalPropertyOnBase { get; set; }
        /// <summary> Required property on base. </summary>
        public int RequiredPropertyOnBase { get; set; }
    }
}<|MERGE_RESOLUTION|>--- conflicted
+++ resolved
@@ -7,10 +7,6 @@
 
 using System;
 using System.Collections.Generic;
-<<<<<<< HEAD
-using Azure.Core;
-=======
->>>>>>> 4e2f9487
 
 namespace ModelsTypeSpec.Models
 {
