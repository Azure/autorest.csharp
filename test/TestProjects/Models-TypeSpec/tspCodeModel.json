{
 "$id": "1",
 "Name": "ModelsTypeSpec",
 "ApiVersions": [
  "0.1.0"
 ],
 "Enums": [
  {
   "$id": "2",
   "Kind": "enum",
   "Name": "FixedStringEnum",
   "CrossLanguageDefinitionId": "ModelsTypeSpec.FixedStringEnum",
   "ValueType": {
    "$id": "3",
    "Kind": "string",
    "Name": "string",
    "CrossLanguageDefinitionId": "TypeSpec.string"
   },
   "Values": [
    {
     "$id": "4",
     "Name": "One",
     "Value": "1"
    },
    {
     "$id": "5",
     "Name": "Two",
     "Value": "2"
    },
    {
     "$id": "6",
     "Name": "Four",
     "Value": "4"
    }
   ],
   "Description": "Fixed string enum",
   "IsExtensible": false,
   "Usage": "Input,Output,Json"
  },
  {
   "$id": "7",
   "Kind": "enum",
   "Name": "FixedIntEnum",
   "CrossLanguageDefinitionId": "ModelsTypeSpec.FixedIntEnum",
   "ValueType": {
    "$id": "8",
    "Kind": "int32",
    "Name": "int32",
    "CrossLanguageDefinitionId": "TypeSpec.int32"
   },
   "Values": [
    {
     "$id": "9",
     "Name": "One",
     "Value": 1
    },
    {
     "$id": "10",
     "Name": "Two",
     "Value": 2
    },
    {
     "$id": "11",
     "Name": "Four",
     "Value": 4
    }
   ],
   "Deprecated": "deprecated for test",
   "Description": "Fixed int enum",
   "IsExtensible": false,
   "Usage": "Input,Output,Json"
  },
  {
   "$id": "12",
   "Kind": "enum",
   "Name": "ExtensibleEnum",
   "CrossLanguageDefinitionId": "ModelsTypeSpec.ExtensibleEnum",
   "ValueType": {
    "$id": "13",
    "Kind": "string",
    "Name": "string",
    "CrossLanguageDefinitionId": "TypeSpec.string"
   },
   "Values": [
    {
     "$id": "14",
     "Name": "One",
     "Value": "1"
    },
    {
     "$id": "15",
     "Name": "Two",
     "Value": "2"
    },
    {
     "$id": "16",
     "Name": "Four",
     "Value": "4"
    }
   ],
   "Deprecated": "deprecated for test",
   "Description": "Extensible enum",
   "IsExtensible": true,
   "Usage": "Input,Output,Json"
  },
  {
   "$id": "17",
   "Kind": "enum",
   "Name": "FixedFloatEnum",
   "CrossLanguageDefinitionId": "ModelsTypeSpec.FixedFloatEnum",
   "ValueType": {
    "$id": "18",
    "Kind": "float32",
    "Name": "float32",
    "CrossLanguageDefinitionId": "TypeSpec.float32"
   },
   "Values": [
    {
     "$id": "19",
     "Name": "One",
     "Value": 1.1
    },
    {
     "$id": "20",
     "Name": "Two",
     "Value": 2.1
    },
    {
     "$id": "21",
     "Name": "Four",
     "Value": 4
    }
   ],
   "Deprecated": "should be replaced by cadl-ranch",
   "Description": "Fixed float enum",
   "IsExtensible": false,
   "Usage": "Input"
  },
  {
   "$id": "22",
   "Kind": "enum",
   "Name": "ExtensibleIntEnum",
   "CrossLanguageDefinitionId": "ModelsTypeSpec.ExtensibleIntEnum",
   "ValueType": {
    "$id": "23",
    "Kind": "int32",
    "Name": "int32",
    "CrossLanguageDefinitionId": "TypeSpec.int32"
   },
   "Values": [
    {
     "$id": "24",
     "Name": "One",
     "Value": 1
    },
    {
     "$id": "25",
     "Name": "Two",
     "Value": 2
    },
    {
     "$id": "26",
     "Name": "Four",
     "Value": 4
    }
   ],
   "Deprecated": "should be replaced by cadl-ranch",
   "Description": "Extensible int enum",
   "IsExtensible": true,
   "Usage": "Input"
  },
  {
   "$id": "27",
   "Kind": "enum",
   "Name": "Int32ValuesFacet_kind",
   "ValueType": {
    "$id": "28",
    "Kind": "string",
    "Name": "string",
    "CrossLanguageDefinitionId": "TypeSpec.string"
   },
   "Values": [
    {
     "$id": "29",
     "Name": "Int32Values",
     "Value": "Int32Values",
     "Description": "Int32Values"
    }
   ],
   "CrossLanguageDefinitionId": "",
   "Description": "The Int32ValuesFacet_kind",
   "IsExtensible": true,
   "Usage": "Input,Json"
  },
  {
   "$id": "30",
   "Kind": "enum",
   "Name": "Versions",
   "CrossLanguageDefinitionId": "ModelsTypeSpec.Versions",
   "ValueType": {
    "$id": "31",
    "Kind": "string",
    "Name": "string",
    "CrossLanguageDefinitionId": "TypeSpec.string"
   },
   "Values": [
    {
     "$id": "32",
     "Name": "0.1.0",
     "Value": "0.1.0"
    }
   ],
   "IsExtensible": false,
   "Usage": "ApiVersionEnum"
  }
 ],
 "Models": [
  {
   "$id": "33",
   "Kind": "model",
   "Name": "BaseModelWithDiscriminatorDefinedOnBase",
   "CrossLanguageDefinitionId": "ModelsTypeSpec.BaseModelWithDiscriminatorDefinedOnBase",
   "Usage": "Input,Output,Json",
   "Description": "A base model in the discriminated set inheriting from a base with the predefined discriminator property",
   "DiscriminatorProperty": {
    "$id": "34",
    "Name": "kind",
    "SerializedName": "kind",
    "Description": "Discriminator property for BaseModelWithDiscriminatorDefinedOnBase.",
    "Type": {
     "$id": "35",
     "Kind": "string",
     "Name": "string",
     "CrossLanguageDefinitionId": "TypeSpec.string"
    },
    "IsRequired": true,
    "IsReadOnly": false,
    "IsDiscriminator": true
   },
   "BaseModel": {
    "$id": "36",
    "Kind": "model",
    "Name": "BaseModelWithARequiredProperty",
    "CrossLanguageDefinitionId": "ModelsTypeSpec.BaseModelWithARequiredProperty",
    "Usage": "Input,Output,Json",
    "Description": "A base model with a required property",
    "Properties": [
     {
      "$id": "37",
      "Name": "kind",
      "SerializedName": "kind",
      "Description": "Required kind",
      "Type": {
       "$id": "38",
       "Kind": "string",
       "Name": "string",
       "CrossLanguageDefinitionId": "TypeSpec.string"
      },
      "IsRequired": true,
      "IsReadOnly": false
     }
    ]
   },
   "Properties": [
    {
     "$ref": "34"
    },
    {
     "$id": "39",
     "Name": "optionalString",
     "SerializedName": "optionalString",
     "Description": "Optional string.",
     "Type": {
      "$id": "40",
      "Kind": "string",
      "Name": "string",
      "CrossLanguageDefinitionId": "TypeSpec.string"
     },
     "IsRequired": false,
     "IsReadOnly": false
    }
   ],
   "DiscriminatedSubtypes": {
    "$id": "41",
    "A": {
     "$id": "42",
     "Kind": "model",
     "Name": "DerivedWithDiscriminatorDefinedOnBase",
     "CrossLanguageDefinitionId": "ModelsTypeSpec.DerivedWithDiscriminatorDefinedOnBase",
     "Usage": "Input,Output,Json",
     "Description": "A derived class in the discriminated set inheriting from a base with the predefined discriminator property",
     "DiscriminatorValue": "A",
     "BaseModel": {
      "$ref": "33"
     },
     "Properties": [
      {
       "$id": "43",
       "Name": "kind",
       "SerializedName": "kind",
       "Description": "Discriminator",
       "Type": {
        "$id": "44",
        "Kind": "constant",
        "ValueType": {
         "$id": "45",
         "Kind": "string",
         "Name": "string",
         "CrossLanguageDefinitionId": "TypeSpec.string"
        },
        "Value": "A"
       },
       "IsRequired": true,
       "IsReadOnly": false,
       "IsDiscriminator": true
      },
      {
       "$id": "46",
       "Name": "requiredString",
       "SerializedName": "requiredString",
       "Description": "Required string.",
       "Type": {
        "$id": "47",
        "Kind": "string",
        "Name": "string",
        "CrossLanguageDefinitionId": "TypeSpec.string"
       },
       "IsRequired": true,
       "IsReadOnly": false
      },
      {
       "$id": "48",
       "Name": "optionalInt",
       "SerializedName": "optionalInt",
       "Description": "Optional int",
       "Type": {
        "$id": "49",
        "Kind": "int32",
        "Name": "int32",
        "CrossLanguageDefinitionId": "TypeSpec.int32"
       },
       "IsRequired": false,
       "IsReadOnly": false
      }
     ]
    }
   }
  },
  {
   "$ref": "36"
  },
  {
   "$ref": "42"
  },
  {
   "$id": "50",
   "Kind": "model",
   "Name": "OutputBaseModelWithDiscriminator",
   "CrossLanguageDefinitionId": "ModelsTypeSpec.OutputBaseModelWithDiscriminator",
   "Usage": "Output,Json",
   "Description": "Output model with a discriminator",
   "DiscriminatorProperty": {
    "$id": "51",
    "Name": "kind",
    "SerializedName": "kind",
    "Description": "Discriminator property for OutputBaseModelWithDiscriminator.",
    "Type": {
     "$id": "52",
     "Kind": "string",
     "Name": "string",
     "CrossLanguageDefinitionId": "TypeSpec.string"
    },
    "IsRequired": true,
    "IsReadOnly": false,
    "IsDiscriminator": true
   },
   "Properties": [
    {
     "$ref": "51"
    }
   ],
   "DiscriminatedSubtypes": {
    "$id": "53",
    "first": {
     "$id": "54",
     "Kind": "model",
     "Name": "FirstDerivedOutputModel",
     "CrossLanguageDefinitionId": "ModelsTypeSpec.FirstDerivedOutputModel",
     "Usage": "Output,Json",
     "Description": "First derived model as an output",
     "DiscriminatorValue": "first",
     "BaseModel": {
      "$ref": "50"
     },
     "Properties": [
      {
       "$id": "55",
       "Name": "kind",
       "SerializedName": "kind",
       "Description": "Discriminator",
       "Type": {
        "$id": "56",
        "Kind": "constant",
        "ValueType": {
         "$id": "57",
         "Kind": "string",
         "Name": "string",
         "CrossLanguageDefinitionId": "TypeSpec.string"
        },
        "Value": "first"
       },
       "IsRequired": true,
       "IsReadOnly": false,
       "IsDiscriminator": true
      },
      {
       "$id": "58",
       "Name": "first",
       "SerializedName": "first",
       "Description": "",
       "Type": {
        "$id": "59",
        "Kind": "boolean",
        "Name": "boolean",
        "CrossLanguageDefinitionId": "TypeSpec.boolean"
       },
       "IsRequired": true,
       "IsReadOnly": false
      }
     ]
    },
    "second": {
     "$id": "60",
     "Kind": "model",
     "Name": "SecondDerivedOutputModel",
     "CrossLanguageDefinitionId": "ModelsTypeSpec.SecondDerivedOutputModel",
     "Usage": "Output,Json",
     "Description": "Second derived model as an output",
     "DiscriminatorValue": "second",
     "BaseModel": {
      "$ref": "50"
     },
     "Properties": [
      {
       "$id": "61",
       "Name": "kind",
       "SerializedName": "kind",
       "Description": "Discriminator",
       "Type": {
        "$id": "62",
        "Kind": "constant",
        "ValueType": {
         "$id": "63",
         "Kind": "string",
         "Name": "string",
         "CrossLanguageDefinitionId": "TypeSpec.string"
        },
        "Value": "second"
       },
       "IsRequired": true,
       "IsReadOnly": false,
       "IsDiscriminator": true
      },
      {
       "$id": "64",
       "Name": "second",
       "SerializedName": "second",
       "Description": "",
       "Type": {
        "$id": "65",
        "Kind": "boolean",
        "Name": "boolean",
        "CrossLanguageDefinitionId": "TypeSpec.boolean"
       },
       "IsRequired": true,
       "IsReadOnly": false
      }
     ]
    }
   }
  },
  {
   "$ref": "54"
  },
  {
   "$ref": "60"
  },
  {
   "$id": "66",
   "Kind": "model",
   "Name": "InputModel",
   "CrossLanguageDefinitionId": "ModelsTypeSpec.InputModel",
   "Usage": "Input,Json",
   "Description": "Model used only as input",
   "Properties": [
    {
     "$id": "67",
     "Name": "requiredString",
     "SerializedName": "requiredString",
     "Description": "Required string",
     "Type": {
      "$id": "68",
      "Kind": "string",
      "Name": "string",
      "CrossLanguageDefinitionId": "TypeSpec.string"
     },
     "IsRequired": true,
     "IsReadOnly": false
    },
    {
     "$id": "69",
     "Name": "requiredInt",
     "SerializedName": "requiredInt",
     "Description": "Required int",
     "Type": {
      "$id": "70",
      "Kind": "int32",
      "Name": "int32",
      "CrossLanguageDefinitionId": "TypeSpec.int32"
     },
     "IsRequired": true,
     "IsReadOnly": false
    },
    {
     "$id": "71",
     "Name": "requiredNullableInt",
     "SerializedName": "requiredNullableInt",
     "Description": "Required nullable int",
     "Type": {
      "$id": "72",
      "Kind": "nullable",
      "Type": {
       "$id": "73",
       "Kind": "int32",
       "Name": "int32",
       "CrossLanguageDefinitionId": "TypeSpec.int32"
      }
     },
     "IsRequired": true,
     "IsReadOnly": false
    },
    {
     "$id": "74",
     "Name": "requiredNullableString",
     "SerializedName": "requiredNullableString",
     "Description": "Required nullable string",
     "Type": {
      "$id": "75",
      "Kind": "nullable",
      "Type": {
       "$id": "76",
       "Kind": "string",
       "Name": "string",
       "CrossLanguageDefinitionId": "TypeSpec.string"
      }
     },
     "IsRequired": true,
     "IsReadOnly": false
    },
    {
     "$id": "77",
     "Name": "nonRequiredNullableInt",
     "SerializedName": "nonRequiredNullableInt",
     "Description": "Optional nullable int",
     "Type": {
      "$id": "78",
      "Kind": "nullable",
      "Type": {
       "$id": "79",
       "Kind": "int32",
       "Name": "int32",
       "CrossLanguageDefinitionId": "TypeSpec.int32"
      }
     },
     "IsRequired": false,
     "IsReadOnly": false
    },
    {
     "$id": "80",
     "Name": "nonRequiredNullableString",
     "SerializedName": "nonRequiredNullableString",
     "Description": "Optional nullable string",
     "Type": {
      "$id": "81",
      "Kind": "nullable",
      "Type": {
       "$id": "82",
       "Kind": "string",
       "Name": "string",
       "CrossLanguageDefinitionId": "TypeSpec.string"
      }
     },
     "IsRequired": false,
     "IsReadOnly": false
    },
    {
     "$id": "83",
     "Name": "requiredModel",
     "SerializedName": "requiredModel",
     "Description": "Required model",
     "Type": {
      "$id": "84",
      "Kind": "model",
      "Name": "BaseModel",
      "CrossLanguageDefinitionId": "ModelsTypeSpec.BaseModel",
      "Usage": "Input,Output,Json",
      "Description": "Base model",
      "Properties": []
     },
     "IsRequired": true,
     "IsReadOnly": false
    },
    {
     "$id": "85",
     "Name": "requiredModel2",
     "SerializedName": "requiredModel2",
     "Description": "Required model",
     "Type": {
      "$ref": "84"
     },
     "IsRequired": true,
     "IsReadOnly": false
    },
    {
     "$id": "86",
     "Name": "requiredIntList",
     "SerializedName": "requiredIntList",
     "Description": "Required primitive value type collection",
     "Type": {
      "$id": "87",
      "Kind": "array",
      "Name": "Array",
      "ValueType": {
       "$id": "88",
       "Kind": "int32",
       "Name": "int32",
       "CrossLanguageDefinitionId": "TypeSpec.int32"
      },
      "CrossLanguageDefinitionId": "TypeSpec.Array"
     },
     "IsRequired": true,
     "IsReadOnly": false
    },
    {
     "$id": "89",
     "Name": "requiredStringList",
     "SerializedName": "requiredStringList",
     "Description": "Required primitive reference type collection",
     "Type": {
      "$id": "90",
      "Kind": "array",
      "Name": "Array",
      "ValueType": {
       "$id": "91",
       "Kind": "string",
       "Name": "string",
       "CrossLanguageDefinitionId": "TypeSpec.string"
      },
      "CrossLanguageDefinitionId": "TypeSpec.Array"
     },
     "IsRequired": true,
     "IsReadOnly": false
    },
    {
     "$id": "92",
     "Name": "requiredModelList",
     "SerializedName": "requiredModelList",
     "Description": "Required model collection",
     "Type": {
      "$id": "93",
      "Kind": "array",
      "Name": "ArrayCollectionItem",
      "ValueType": {
       "$id": "94",
       "Kind": "model",
       "Name": "CollectionItem",
       "CrossLanguageDefinitionId": "ModelsTypeSpec.CollectionItem",
       "Usage": "Input,Output,Json",
       "Description": "Collection item model",
       "Properties": [
        {
         "$id": "95",
         "Name": "requiredModelRecord",
         "SerializedName": "requiredModelRecord",
         "Description": "Required model record",
         "Type": {
          "$id": "96",
          "Kind": "dict",
          "KeyType": {
           "$id": "97",
           "Kind": "string",
           "Name": "string",
           "CrossLanguageDefinitionId": "TypeSpec.string"
          },
          "ValueType": {
           "$id": "98",
           "Kind": "model",
           "Name": "RecordItem",
           "CrossLanguageDefinitionId": "ModelsTypeSpec.RecordItem",
           "Usage": "Input,Output,Json",
           "Description": "Record item model",
           "BaseModel": {
            "$id": "99",
            "Kind": "model",
            "Name": "DerivedModel",
            "CrossLanguageDefinitionId": "ModelsTypeSpec.DerivedModel",
            "Usage": "Input,Output,Json",
            "Description": "Derived model",
            "BaseModel": {
             "$ref": "84"
            },
            "Properties": [
             {
              "$id": "100",
              "Name": "requiredList",
              "SerializedName": "requiredList",
              "Description": "Required collection",
              "Type": {
               "$id": "101",
               "Kind": "array",
               "Name": "ArrayCollectionItem",
               "ValueType": {
                "$ref": "94"
               },
               "CrossLanguageDefinitionId": "TypeSpec.Array"
              },
              "IsRequired": true,
              "IsReadOnly": false
             }
            ]
           },
           "Properties": []
          }
         },
         "IsRequired": true,
         "IsReadOnly": false
        }
       ]
      },
      "CrossLanguageDefinitionId": "TypeSpec.Array"
     },
     "IsRequired": true,
     "IsReadOnly": false
    },
    {
     "$id": "102",
     "Name": "requiredModelRecord",
     "SerializedName": "requiredModelRecord",
     "Description": "Required model record",
     "Type": {
      "$id": "103",
      "Kind": "dict",
      "KeyType": {
       "$id": "104",
       "Kind": "string",
       "Name": "string",
       "CrossLanguageDefinitionId": "TypeSpec.string"
      },
      "ValueType": {
       "$ref": "98"
      }
     },
     "IsRequired": true,
     "IsReadOnly": false
    },
    {
     "$id": "105",
     "Name": "requiredCollectionWithNullableFloatElement",
     "SerializedName": "requiredCollectionWithNullableFloatElement",
     "Description": "Required collection of which the element is a nullable float",
     "Type": {
      "$id": "106",
      "Kind": "array",
      "Name": "Array",
      "ValueType": {
       "$id": "107",
       "Kind": "nullable",
       "Type": {
        "$id": "108",
        "Kind": "float32",
        "Name": "float32",
        "CrossLanguageDefinitionId": "TypeSpec.float32"
       }
      },
      "CrossLanguageDefinitionId": "TypeSpec.Array"
     },
     "IsRequired": true,
     "IsReadOnly": false
    },
    {
     "$id": "109",
     "Name": "requiredCollectionWithNullableBooleanElement",
     "SerializedName": "requiredCollectionWithNullableBooleanElement",
     "Description": "Required collection of which the element is a nullable boolean",
     "Type": {
      "$id": "110",
      "Kind": "array",
      "Name": "Array",
      "ValueType": {
       "$id": "111",
       "Kind": "nullable",
       "Type": {
        "$id": "112",
        "Kind": "boolean",
        "Name": "boolean",
        "CrossLanguageDefinitionId": "TypeSpec.boolean"
       }
      },
      "CrossLanguageDefinitionId": "TypeSpec.Array"
     },
     "IsRequired": true,
     "IsReadOnly": false
    },
    {
     "$id": "113",
     "Name": "requiredNullableModelList",
     "SerializedName": "requiredNullableModelList",
     "Description": "Required model nullable collection",
     "Type": {
      "$id": "114",
      "Kind": "nullable",
      "Type": {
       "$id": "115",
       "Kind": "array",
       "Name": "ArrayCollectionItem",
       "ValueType": {
        "$ref": "94"
       },
       "CrossLanguageDefinitionId": "TypeSpec.Array"
      }
     },
     "IsRequired": true,
     "IsReadOnly": false
    },
    {
     "$id": "116",
     "Name": "requiredNullableStringList",
     "SerializedName": "requiredNullableStringList",
     "Description": "Required string nullable collection",
     "Type": {
      "$id": "117",
      "Kind": "nullable",
      "Type": {
       "$id": "118",
       "Kind": "array",
       "Name": "Array",
       "ValueType": {
        "$id": "119",
        "Kind": "string",
        "Name": "string",
        "CrossLanguageDefinitionId": "TypeSpec.string"
       },
       "CrossLanguageDefinitionId": "TypeSpec.Array"
      }
     },
     "IsRequired": true,
     "IsReadOnly": false
    },
    {
     "$id": "120",
     "Name": "requiredNullableIntList",
     "SerializedName": "requiredNullableIntList",
     "Description": "Required int nullable collection",
     "Type": {
      "$id": "121",
      "Kind": "nullable",
      "Type": {
       "$id": "122",
       "Kind": "array",
       "Name": "Array",
       "ValueType": {
        "$id": "123",
        "Kind": "int32",
        "Name": "int32",
        "CrossLanguageDefinitionId": "TypeSpec.int32"
       },
       "CrossLanguageDefinitionId": "TypeSpec.Array"
      }
     },
     "IsRequired": true,
     "IsReadOnly": false
    },
    {
     "$id": "124",
     "Name": "nonRequiredModelList",
     "SerializedName": "nonRequiredModelList",
     "Description": "Optional model collection",
     "Type": {
      "$id": "125",
      "Kind": "array",
      "Name": "ArrayCollectionItem",
      "ValueType": {
       "$ref": "94"
      },
      "CrossLanguageDefinitionId": "TypeSpec.Array"
     },
     "IsRequired": false,
     "IsReadOnly": false
    },
    {
     "$id": "126",
     "Name": "nonRequiredStringList",
     "SerializedName": "nonRequiredStringList",
     "Description": "Optional string collection",
     "Type": {
      "$id": "127",
      "Kind": "array",
      "Name": "Array",
      "ValueType": {
       "$id": "128",
       "Kind": "string",
       "Name": "string",
       "CrossLanguageDefinitionId": "TypeSpec.string"
      },
      "CrossLanguageDefinitionId": "TypeSpec.Array"
     },
     "IsRequired": false,
     "IsReadOnly": false
    },
    {
     "$id": "129",
     "Name": "nonRequiredIntList",
     "SerializedName": "nonRequiredIntList",
     "Description": "Optional int collection",
     "Type": {
      "$id": "130",
      "Kind": "array",
      "Name": "Array",
      "ValueType": {
       "$id": "131",
       "Kind": "int32",
       "Name": "int32",
       "CrossLanguageDefinitionId": "TypeSpec.int32"
      },
      "CrossLanguageDefinitionId": "TypeSpec.Array"
     },
     "IsRequired": false,
     "IsReadOnly": false
    },
    {
     "$id": "132",
     "Name": "nonRequiredNullableModelList",
     "SerializedName": "nonRequiredNullableModelList",
     "Description": "Optional model nullable collection",
     "Type": {
      "$id": "133",
      "Kind": "nullable",
      "Type": {
       "$id": "134",
       "Kind": "array",
       "Name": "ArrayCollectionItem",
       "ValueType": {
        "$ref": "94"
       },
       "CrossLanguageDefinitionId": "TypeSpec.Array"
      }
     },
     "IsRequired": false,
     "IsReadOnly": false
    },
    {
     "$id": "135",
     "Name": "nonRequiredNullableStringList",
     "SerializedName": "nonRequiredNullableStringList",
     "Description": "Optional string nullable collection",
     "Type": {
      "$id": "136",
      "Kind": "nullable",
      "Type": {
       "$id": "137",
       "Kind": "array",
       "Name": "Array",
       "ValueType": {
        "$id": "138",
        "Kind": "string",
        "Name": "string",
        "CrossLanguageDefinitionId": "TypeSpec.string"
       },
       "CrossLanguageDefinitionId": "TypeSpec.Array"
      }
     },
     "IsRequired": false,
     "IsReadOnly": false
    },
    {
     "$id": "139",
     "Name": "nonRequiredNullableIntList",
     "SerializedName": "nonRequiredNullableIntList",
     "Description": "Optional int nullable collection",
     "Type": {
      "$id": "140",
      "Kind": "nullable",
      "Type": {
       "$id": "141",
       "Kind": "array",
       "Name": "Array",
       "ValueType": {
        "$id": "142",
        "Kind": "int32",
        "Name": "int32",
        "CrossLanguageDefinitionId": "TypeSpec.int32"
       },
       "CrossLanguageDefinitionId": "TypeSpec.Array"
      }
     },
     "IsRequired": false,
     "IsReadOnly": false
    }
   ]
  },
  {
   "$ref": "84"
  },
  {
   "$ref": "94"
  },
  {
   "$ref": "98"
  },
  {
   "$ref": "99"
  },
  {
   "$id": "143",
   "Kind": "model",
   "Name": "RoundTripModel",
   "CrossLanguageDefinitionId": "ModelsTypeSpec.RoundTripModel",
   "Usage": "Input,Output,Json",
   "Description": "Model used both as input and output",
   "BaseModel": {
    "$ref": "84"
   },
   "Properties": [
    {
     "$id": "144",
     "Name": "requiredString",
     "SerializedName": "requiredString",
     "Description": "Required string, illustrating a reference type property.",
     "Type": {
      "$id": "145",
      "Kind": "string",
      "Name": "string",
      "CrossLanguageDefinitionId": "TypeSpec.string"
     },
     "IsRequired": true,
     "IsReadOnly": false
    },
    {
     "$id": "146",
     "Name": "requiredInt",
     "SerializedName": "requiredInt",
     "Description": "Required int, illustrating a value type property.",
     "Type": {
      "$id": "147",
      "Kind": "int32",
      "Name": "int32",
      "CrossLanguageDefinitionId": "TypeSpec.int32"
     },
     "IsRequired": true,
     "IsReadOnly": false
    },
    {
     "$id": "148",
     "Name": "nonRequiredString",
     "SerializedName": "nonRequiredString",
     "Description": "Optional string",
     "Type": {
      "$id": "149",
      "Kind": "string",
      "Name": "string",
      "CrossLanguageDefinitionId": "TypeSpec.string"
     },
     "IsRequired": false,
     "IsReadOnly": false
    },
    {
     "$id": "150",
     "Name": "nonRequiredInt",
     "SerializedName": "nonRequiredInt",
     "Description": "Optional int",
     "Type": {
      "$id": "151",
      "Kind": "int32",
      "Name": "int32",
      "CrossLanguageDefinitionId": "TypeSpec.int32"
     },
     "IsRequired": false,
     "IsReadOnly": false
    },
    {
     "$id": "152",
     "Name": "requiredNullableInt",
     "SerializedName": "requiredNullableInt",
     "Description": "Required nullable int",
     "Type": {
      "$id": "153",
      "Kind": "nullable",
      "Type": {
       "$id": "154",
       "Kind": "int32",
       "Name": "int32",
       "CrossLanguageDefinitionId": "TypeSpec.int32"
      }
     },
     "IsRequired": true,
     "IsReadOnly": false
    },
    {
     "$id": "155",
     "Name": "requiredNullableString",
     "SerializedName": "requiredNullableString",
     "Description": "Required nullable string",
     "Type": {
      "$id": "156",
      "Kind": "nullable",
      "Type": {
       "$id": "157",
       "Kind": "string",
       "Name": "string",
       "CrossLanguageDefinitionId": "TypeSpec.string"
      }
     },
     "IsRequired": true,
     "IsReadOnly": false
    },
    {
     "$id": "158",
     "Name": "nonRequiredNullableInt",
     "SerializedName": "nonRequiredNullableInt",
     "Description": "Optional nullable int",
     "Type": {
      "$id": "159",
      "Kind": "nullable",
      "Type": {
       "$id": "160",
       "Kind": "int32",
       "Name": "int32",
       "CrossLanguageDefinitionId": "TypeSpec.int32"
      }
     },
     "IsRequired": false,
     "IsReadOnly": false
    },
    {
     "$id": "161",
     "Name": "nonRequiredNullableString",
     "SerializedName": "nonRequiredNullableString",
     "Description": "Optional nullable string",
     "Type": {
      "$id": "162",
      "Kind": "nullable",
      "Type": {
       "$id": "163",
       "Kind": "string",
       "Name": "string",
       "CrossLanguageDefinitionId": "TypeSpec.string"
      }
     },
     "IsRequired": false,
     "IsReadOnly": false
    },
    {
     "$id": "164",
     "Name": "requiredReadonlyInt",
     "SerializedName": "requiredReadonlyInt",
     "Description": "Required readonly int",
     "Type": {
      "$id": "165",
      "Kind": "int32",
      "Name": "int32",
      "CrossLanguageDefinitionId": "TypeSpec.int32"
     },
     "IsRequired": true,
     "IsReadOnly": true
    },
    {
     "$id": "166",
     "Name": "nonRequiredReadonlyInt",
     "SerializedName": "nonRequiredReadonlyInt",
     "Description": "Optional readonly int",
     "Type": {
      "$id": "167",
      "Kind": "int32",
      "Name": "int32",
      "CrossLanguageDefinitionId": "TypeSpec.int32"
     },
     "IsRequired": false,
     "IsReadOnly": true
    },
    {
     "$id": "168",
     "Name": "requiredModel",
     "SerializedName": "requiredModel",
     "Description": "Required model with discriminator",
     "Type": {
      "$id": "169",
      "Kind": "model",
      "Name": "BaseModelWithDiscriminator",
      "CrossLanguageDefinitionId": "ModelsTypeSpec.BaseModelWithDiscriminator",
      "Usage": "Input,Output,Json",
      "Description": "Base model with discriminator property.",
      "DiscriminatorProperty": {
       "$id": "170",
       "Name": "discriminatorProperty",
       "SerializedName": "discriminatorProperty",
       "Description": "Discriminator property for BaseModelWithDiscriminator.",
       "Type": {
        "$id": "171",
        "Kind": "string",
        "Name": "string",
        "CrossLanguageDefinitionId": "TypeSpec.string"
       },
       "IsRequired": true,
       "IsReadOnly": false,
       "IsDiscriminator": true
      },
      "Properties": [
       {
        "$ref": "170"
       },
       {
        "$id": "172",
        "Name": "optionalPropertyOnBase",
        "SerializedName": "optionalPropertyOnBase",
        "Description": "Optional property on base",
        "Type": {
         "$id": "173",
         "Kind": "string",
         "Name": "string",
         "CrossLanguageDefinitionId": "TypeSpec.string"
        },
        "IsRequired": false,
        "IsReadOnly": false
       },
       {
        "$id": "174",
        "Name": "requiredPropertyOnBase",
        "SerializedName": "requiredPropertyOnBase",
        "Description": "Required property on base",
        "Type": {
         "$id": "175",
         "Kind": "int32",
         "Name": "int32",
         "CrossLanguageDefinitionId": "TypeSpec.int32"
        },
        "IsRequired": true,
        "IsReadOnly": false
       }
      ],
      "DiscriminatedSubtypes": {
       "$id": "176",
       "A": {
        "$id": "177",
        "Kind": "model",
        "Name": "DerivedModelWithDiscriminatorA",
        "CrossLanguageDefinitionId": "ModelsTypeSpec.DerivedModelWithDiscriminatorA",
        "Usage": "Input,Output,Json",
        "Description": "Deriver model with discriminator property.",
        "DiscriminatorValue": "A",
        "BaseModel": {
         "$ref": "169"
        },
        "Properties": [
         {
          "$id": "178",
          "Name": "discriminatorProperty",
          "SerializedName": "discriminatorProperty",
          "Description": "Discriminator",
          "Type": {
           "$id": "179",
           "Kind": "constant",
           "ValueType": {
            "$id": "180",
            "Kind": "string",
            "Name": "string",
            "CrossLanguageDefinitionId": "TypeSpec.string"
           },
           "Value": "A"
          },
          "IsRequired": true,
          "IsReadOnly": false,
          "IsDiscriminator": true
         },
         {
          "$id": "181",
          "Name": "requiredString",
          "SerializedName": "requiredString",
          "Description": "Required string.",
          "Type": {
           "$id": "182",
           "Kind": "string",
           "Name": "string",
           "CrossLanguageDefinitionId": "TypeSpec.string"
          },
          "IsRequired": true,
          "IsReadOnly": false
         }
        ]
       },
       "B": {
        "$id": "183",
        "Kind": "model",
        "Name": "DerivedModelWithDiscriminatorB",
        "CrossLanguageDefinitionId": "ModelsTypeSpec.DerivedModelWithDiscriminatorB",
        "Usage": "Input,Output,Json",
        "Description": "Deriver model with discriminator property.",
        "DiscriminatorValue": "B",
        "BaseModel": {
         "$ref": "169"
        },
        "Properties": [
         {
          "$id": "184",
          "Name": "discriminatorProperty",
          "SerializedName": "discriminatorProperty",
          "Description": "Discriminator",
          "Type": {
           "$id": "185",
           "Kind": "constant",
           "ValueType": {
            "$id": "186",
            "Kind": "string",
            "Name": "string",
            "CrossLanguageDefinitionId": "TypeSpec.string"
           },
           "Value": "B"
          },
          "IsRequired": true,
          "IsReadOnly": false,
          "IsDiscriminator": true
         },
         {
          "$id": "187",
          "Name": "requiredInt",
          "SerializedName": "requiredInt",
          "Description": "Required int.",
          "Type": {
           "$id": "188",
           "Kind": "int32",
           "Name": "int32",
           "CrossLanguageDefinitionId": "TypeSpec.int32"
          },
          "IsRequired": true,
          "IsReadOnly": false
         }
        ]
       }
      }
     },
     "IsRequired": true,
     "IsReadOnly": false
    },
    {
     "$id": "189",
     "Name": "requiredFixedStringEnum",
     "SerializedName": "requiredFixedStringEnum",
     "Description": "Required fixed string enum",
     "Type": {
      "$ref": "2"
     },
     "IsRequired": true,
     "IsReadOnly": false
    },
    {
     "$id": "190",
     "Name": "requiredFixedIntEnum",
     "SerializedName": "requiredFixedIntEnum",
     "Description": "Required fixed int enum",
     "Type": {
      "$ref": "7"
     },
     "IsRequired": true,
     "IsReadOnly": false
    },
    {
     "$id": "191",
     "Name": "requiredExtensibleEnum",
     "SerializedName": "requiredExtensibleEnum",
     "Description": "Required extensible enum",
     "Type": {
      "$ref": "12"
     },
     "IsRequired": true,
     "IsReadOnly": false
    },
    {
     "$id": "192",
     "Name": "requiredList",
     "SerializedName": "requiredList",
     "Description": "Required collection",
     "Type": {
      "$id": "193",
      "Kind": "array",
      "Name": "ArrayCollectionItem",
      "ValueType": {
       "$ref": "94"
      },
      "CrossLanguageDefinitionId": "TypeSpec.Array"
     },
     "IsRequired": true,
     "IsReadOnly": false
    },
    {
     "$id": "194",
     "Name": "requiredIntRecord",
     "SerializedName": "requiredIntRecord",
     "Description": "Required int record",
     "Type": {
      "$id": "195",
      "Kind": "dict",
      "KeyType": {
       "$id": "196",
       "Kind": "string",
       "Name": "string",
       "CrossLanguageDefinitionId": "TypeSpec.string"
      },
      "ValueType": {
       "$id": "197",
       "Kind": "int32",
       "Name": "int32",
       "CrossLanguageDefinitionId": "TypeSpec.int32"
      }
     },
     "IsRequired": true,
     "IsReadOnly": false
    },
    {
     "$id": "198",
     "Name": "requiredStringRecord",
     "SerializedName": "requiredStringRecord",
     "Description": "Required string record",
     "Type": {
      "$id": "199",
      "Kind": "dict",
      "KeyType": {
       "$id": "200",
       "Kind": "string",
       "Name": "string",
       "CrossLanguageDefinitionId": "TypeSpec.string"
      },
      "ValueType": {
       "$id": "201",
       "Kind": "string",
       "Name": "string",
       "CrossLanguageDefinitionId": "TypeSpec.string"
      }
     },
     "IsRequired": true,
     "IsReadOnly": false
    },
    {
     "$id": "202",
     "Name": "requiredModelRecord",
     "SerializedName": "requiredModelRecord",
     "Description": "Required Model Record",
     "Type": {
      "$id": "203",
      "Kind": "dict",
      "KeyType": {
       "$id": "204",
       "Kind": "string",
       "Name": "string",
       "CrossLanguageDefinitionId": "TypeSpec.string"
      },
      "ValueType": {
       "$ref": "98"
      }
     },
     "IsRequired": true,
     "IsReadOnly": false
    },
    {
     "$id": "205",
     "Name": "requiredBytes",
     "SerializedName": "requiredBytes",
     "Description": "Required bytes",
     "Type": {
      "$id": "206",
      "Kind": "bytes",
      "Name": "bytes",
      "Encode": "base64",
      "CrossLanguageDefinitionId": "TypeSpec.bytes"
     },
     "IsRequired": true,
     "IsReadOnly": false
    },
    {
     "$id": "207",
     "Name": "optionalBytes",
     "SerializedName": "optionalBytes",
     "Description": "Optional bytes",
     "Type": {
      "$id": "208",
      "Kind": "bytes",
      "Name": "bytes",
      "Encode": "base64",
      "CrossLanguageDefinitionId": "TypeSpec.bytes"
     },
     "IsRequired": false,
     "IsReadOnly": false
    },
    {
     "$id": "209",
     "Name": "requiredUint8Array",
     "SerializedName": "requiredUint8Array",
     "Description": "Required uint8[]",
     "Type": {
      "$id": "210",
      "Kind": "array",
      "Name": "Array",
      "ValueType": {
       "$id": "211",
       "Kind": "uint8",
       "Name": "uint8",
       "CrossLanguageDefinitionId": "TypeSpec.uint8"
      },
      "CrossLanguageDefinitionId": "TypeSpec.Array"
     },
     "IsRequired": true,
     "IsReadOnly": false
    },
    {
     "$id": "212",
     "Name": "optionalUint8Array",
     "SerializedName": "optionalUint8Array",
     "Description": "Optional uint8[]",
     "Type": {
      "$id": "213",
      "Kind": "array",
      "Name": "Array",
      "ValueType": {
       "$id": "214",
       "Kind": "uint8",
       "Name": "uint8",
       "CrossLanguageDefinitionId": "TypeSpec.uint8"
      },
      "CrossLanguageDefinitionId": "TypeSpec.Array"
     },
     "IsRequired": false,
     "IsReadOnly": false
    },
    {
     "$id": "215",
     "Name": "requiredUnknown",
     "SerializedName": "requiredUnknown",
     "Description": "Required unknown",
     "Type": {
      "$id": "216",
      "Kind": "any",
      "Name": "unknown",
      "CrossLanguageDefinitionId": ""
     },
     "IsRequired": true,
     "IsReadOnly": false
    },
    {
     "$id": "217",
     "Name": "optionalUnknown",
     "SerializedName": "optionalUnknown",
     "Description": "Optional unknown",
     "Type": {
      "$id": "218",
      "Kind": "any",
      "Name": "unknown",
      "CrossLanguageDefinitionId": ""
     },
     "IsRequired": false,
     "IsReadOnly": false
    },
    {
     "$id": "219",
     "Name": "requiredInt8Array",
     "SerializedName": "requiredInt8Array",
     "Description": "Required int8[]",
     "Type": {
      "$id": "220",
      "Kind": "array",
      "Name": "Array",
      "ValueType": {
       "$id": "221",
       "Kind": "int8",
       "Name": "int8",
       "CrossLanguageDefinitionId": "TypeSpec.int8"
      },
      "CrossLanguageDefinitionId": "TypeSpec.Array"
     },
     "IsRequired": true,
     "IsReadOnly": false
    },
    {
     "$id": "222",
     "Name": "optionalInt8Array",
     "SerializedName": "optionalInt8Array",
     "Description": "Optional int8[]",
     "Type": {
      "$id": "223",
      "Kind": "array",
      "Name": "Array",
      "ValueType": {
       "$id": "224",
       "Kind": "int8",
       "Name": "int8",
       "CrossLanguageDefinitionId": "TypeSpec.int8"
      },
      "CrossLanguageDefinitionId": "TypeSpec.Array"
     },
     "IsRequired": false,
     "IsReadOnly": false
    },
    {
     "$id": "225",
     "Name": "requiredNullableIntList",
     "SerializedName": "requiredNullableIntList",
     "Description": "Required nullable int list",
     "Type": {
      "$id": "226",
      "Kind": "nullable",
      "Type": {
       "$id": "227",
       "Kind": "array",
       "Name": "Array",
       "ValueType": {
        "$id": "228",
        "Kind": "int32",
        "Name": "int32",
        "CrossLanguageDefinitionId": "TypeSpec.int32"
       },
       "CrossLanguageDefinitionId": "TypeSpec.Array"
      }
     },
     "IsRequired": true,
     "IsReadOnly": false
    },
    {
     "$id": "229",
     "Name": "requiredNullableStringList",
     "SerializedName": "requiredNullableStringList",
     "Description": "Required nullable string list",
     "Type": {
      "$id": "230",
      "Kind": "nullable",
      "Type": {
       "$id": "231",
       "Kind": "array",
       "Name": "Array",
       "ValueType": {
        "$id": "232",
        "Kind": "string",
        "Name": "string",
        "CrossLanguageDefinitionId": "TypeSpec.string"
       },
       "CrossLanguageDefinitionId": "TypeSpec.Array"
      }
     },
     "IsRequired": true,
     "IsReadOnly": false
    },
    {
     "$id": "233",
     "Name": "nonRequiredNullableIntList",
     "SerializedName": "nonRequiredNullableIntList",
     "Description": "Optional nullable model list",
     "Type": {
      "$id": "234",
      "Kind": "nullable",
      "Type": {
       "$id": "235",
       "Kind": "array",
       "Name": "Array",
       "ValueType": {
        "$id": "236",
        "Kind": "int32",
        "Name": "int32",
        "CrossLanguageDefinitionId": "TypeSpec.int32"
       },
       "CrossLanguageDefinitionId": "TypeSpec.Array"
      }
     },
     "IsRequired": false,
     "IsReadOnly": false
    },
    {
     "$id": "237",
     "Name": "nonRequiredNullableStringList",
     "SerializedName": "nonRequiredNullableStringList",
     "Description": "Optional nullable string list",
     "Type": {
      "$id": "238",
      "Kind": "nullable",
      "Type": {
       "$id": "239",
       "Kind": "array",
       "Name": "Array",
       "ValueType": {
        "$id": "240",
        "Kind": "string",
        "Name": "string",
        "CrossLanguageDefinitionId": "TypeSpec.string"
       },
       "CrossLanguageDefinitionId": "TypeSpec.Array"
      }
     },
     "IsRequired": false,
     "IsReadOnly": false
    },
    {
     "$id": "241",
     "Name": "optionalModel",
     "SerializedName": "optionalModel",
     "Description": "optional model with discriminator",
     "Type": {
      "$id": "242",
      "Kind": "model",
      "Name": "BaseModelWithDiscriminatorFromIsKeyword",
      "CrossLanguageDefinitionId": "ModelsTypeSpec.BaseModelWithDiscriminatorFromIsKeyword",
      "Usage": "Input,Output,Json",
      "Description": "A base model in the discriminated set but its discriminator propery comes with the is keyword",
      "DiscriminatorProperty": {
       "$id": "243",
       "Name": "kind",
       "SerializedName": "kind",
       "Description": "Required kind",
       "Type": {
        "$id": "244",
        "Kind": "string",
        "Name": "string",
        "CrossLanguageDefinitionId": "TypeSpec.string"
       },
       "IsRequired": true,
       "IsReadOnly": false,
       "IsDiscriminator": true
      },
      "Properties": [
       {
        "$ref": "243"
       },
       {
        "$id": "245",
        "Name": "optionalString",
        "SerializedName": "optionalString",
        "Description": "Optional string.",
        "Type": {
         "$id": "246",
         "Kind": "string",
         "Name": "string",
         "CrossLanguageDefinitionId": "TypeSpec.string"
        },
        "IsRequired": false,
        "IsReadOnly": false
       }
      ],
      "DiscriminatedSubtypes": {
       "$id": "247",
       "A": {
        "$id": "248",
        "Kind": "model",
        "Name": "DerivedWithDiscriminatorFromIsKeyword",
        "CrossLanguageDefinitionId": "ModelsTypeSpec.DerivedWithDiscriminatorFromIsKeyword",
        "Usage": "Input,Output,Json",
        "Description": "A derived class in the discriminated set inheriting from a base whose discriminator property comes from is keyword",
        "DiscriminatorValue": "A",
        "BaseModel": {
         "$ref": "242"
        },
        "Properties": [
         {
          "$id": "249",
          "Name": "kind",
          "SerializedName": "kind",
          "Description": "Discriminator",
          "Type": {
           "$id": "250",
           "Kind": "constant",
           "ValueType": {
            "$id": "251",
            "Kind": "string",
            "Name": "string",
            "CrossLanguageDefinitionId": "TypeSpec.string"
           },
           "Value": "A"
          },
          "IsRequired": true,
          "IsReadOnly": false,
          "IsDiscriminator": true
         },
         {
          "$id": "252",
          "Name": "requiredString",
          "SerializedName": "requiredString",
          "Description": "Required string.",
          "Type": {
           "$id": "253",
           "Kind": "string",
           "Name": "string",
           "CrossLanguageDefinitionId": "TypeSpec.string"
          },
          "IsRequired": true,
          "IsReadOnly": false
         },
         {
          "$id": "254",
          "Name": "optionalInt",
          "SerializedName": "optionalInt",
          "Description": "Optional int",
          "Type": {
           "$id": "255",
           "Kind": "int32",
           "Name": "int32",
           "CrossLanguageDefinitionId": "TypeSpec.int32"
          },
          "IsRequired": false,
          "IsReadOnly": false
         }
        ]
       }
      }
     },
     "IsRequired": false,
     "IsReadOnly": false
    }
   ]
  },
  {
   "$ref": "169"
  },
  {
   "$ref": "177"
  },
  {
   "$ref": "183"
  },
  {
   "$ref": "242"
  },
  {
   "$ref": "248"
  },
  {
   "$id": "256",
   "Kind": "model",
   "Name": "RoundTripPrimitiveModel",
   "CrossLanguageDefinitionId": "ModelsTypeSpec.RoundTripPrimitiveModel",
   "Usage": "Output,Json",
   "Description": "Model used both as input and output with primitive types",
   "BaseModel": {
    "$ref": "84"
   },
   "Properties": [
    {
     "$id": "257",
     "Name": "requiredString",
     "SerializedName": "requiredString",
     "Description": "Required string, illustrating a reference type property.",
     "Type": {
      "$id": "258",
      "Kind": "string",
      "Name": "string",
      "CrossLanguageDefinitionId": "TypeSpec.string"
     },
     "IsRequired": true,
     "IsReadOnly": false
    },
    {
     "$id": "259",
     "Name": "requiredInt",
     "SerializedName": "requiredInt",
     "Description": "Required int, illustrating a value type property.",
     "Type": {
      "$id": "260",
      "Kind": "int32",
      "Name": "int32",
      "CrossLanguageDefinitionId": "TypeSpec.int32"
     },
     "IsRequired": true,
     "IsReadOnly": false
    },
    {
     "$id": "261",
     "Name": "requiredInt64",
     "SerializedName": "requiredInt64",
     "Description": "Required int64, illustrating a value type property.",
     "Type": {
      "$id": "262",
      "Kind": "int64",
      "Name": "int64",
      "CrossLanguageDefinitionId": "TypeSpec.int64"
     },
     "IsRequired": true,
     "IsReadOnly": false
    },
    {
     "$id": "263",
     "Name": "requiredSafeInt",
     "SerializedName": "requiredSafeInt",
     "Description": "Required safeint, illustrating a value type property.",
     "Type": {
      "$id": "264",
      "Kind": "safeint",
      "Name": "safeint",
      "CrossLanguageDefinitionId": "TypeSpec.safeint"
     },
     "IsRequired": true,
     "IsReadOnly": false
    },
    {
     "$id": "265",
     "Name": "requiredFloat",
     "SerializedName": "requiredFloat",
     "Description": "Required float, illustrating a value type property.",
     "Type": {
      "$id": "266",
      "Kind": "float32",
      "Name": "float32",
      "CrossLanguageDefinitionId": "TypeSpec.float32"
     },
     "IsRequired": true,
     "IsReadOnly": false
    },
    {
     "$id": "267",
     "Name": "required_Double",
     "SerializedName": "required_Double",
     "Description": "Required double, illustrating a value type property.",
     "Type": {
      "$id": "268",
      "Kind": "float64",
      "Name": "float64",
      "CrossLanguageDefinitionId": "TypeSpec.float64"
     },
     "IsRequired": true,
     "IsReadOnly": false
    },
    {
     "$id": "269",
     "Name": "requiredBoolean",
     "SerializedName": "requiredBoolean",
     "Description": "Required bolean, illustrating a value type property.",
     "Type": {
      "$id": "270",
      "Kind": "boolean",
      "Name": "boolean",
      "CrossLanguageDefinitionId": "TypeSpec.boolean"
     },
     "IsRequired": true,
     "IsReadOnly": false
    },
    {
     "$id": "271",
     "Name": "requiredDateTimeOffset",
     "SerializedName": "requiredDateTimeOffset",
     "Description": "Required date time offset, illustrating a reference type property.",
     "Type": {
      "$id": "272",
      "Kind": "utcDateTime",
      "Name": "utcDateTime",
      "Encode": "rfc3339",
      "WireType": {
       "$id": "273",
       "Kind": "string",
       "Name": "string",
       "CrossLanguageDefinitionId": "TypeSpec.string"
      },
      "CrossLanguageDefinitionId": "TypeSpec.utcDateTime"
     },
     "IsRequired": true,
     "IsReadOnly": false
    },
    {
     "$id": "274",
     "Name": "requiredTimeSpan",
     "SerializedName": "requiredTimeSpan",
     "Description": "Required time span, illustrating a value type property.",
     "Type": {
      "$id": "275",
      "Kind": "duration",
      "Name": "duration",
      "Encode": "ISO8601",
      "WireType": {
       "$id": "276",
       "Kind": "string",
       "Name": "string",
       "CrossLanguageDefinitionId": "TypeSpec.string"
      },
      "CrossLanguageDefinitionId": "TypeSpec.duration"
     },
     "IsRequired": true,
     "IsReadOnly": false
    },
    {
     "$id": "277",
     "Name": "requiredCollectionWithNullableFloatElement",
     "SerializedName": "requiredCollectionWithNullableFloatElement",
     "Description": "Required collection of which the element is a nullable float",
     "Type": {
      "$id": "278",
      "Kind": "array",
      "Name": "Array",
      "ValueType": {
       "$id": "279",
       "Kind": "nullable",
       "Type": {
        "$id": "280",
        "Kind": "float32",
        "Name": "float32",
        "CrossLanguageDefinitionId": "TypeSpec.float32"
       }
      },
      "CrossLanguageDefinitionId": "TypeSpec.Array"
     },
     "IsRequired": true,
     "IsReadOnly": false
    }
   ]
  },
  {
   "$id": "281",
   "Kind": "model",
   "Name": "RoundTripOptionalModel",
   "CrossLanguageDefinitionId": "ModelsTypeSpec.RoundTripOptionalModel",
   "Usage": "Input,Output,Json",
   "Deprecation": "deprecated for test",
   "Description": "RoundTrip model with optional properties.",
   "Properties": [
    {
     "$id": "282",
     "Name": "optionalString",
     "SerializedName": "optionalString",
     "Description": "Optional string, illustrating an optional reference type property.",
     "Type": {
      "$id": "283",
      "Kind": "string",
      "Name": "string",
      "CrossLanguageDefinitionId": "TypeSpec.string"
     },
     "IsRequired": false,
     "IsReadOnly": false
    },
    {
     "$id": "284",
     "Name": "optionalInt",
     "SerializedName": "optionalInt",
     "Description": "Optional int, illustrating an optional value type property.",
     "Type": {
      "$id": "285",
      "Kind": "int32",
      "Name": "int32",
      "CrossLanguageDefinitionId": "TypeSpec.int32"
     },
     "IsRequired": false,
     "IsReadOnly": false
    },
    {
     "$id": "286",
     "Name": "optionalStringList",
     "SerializedName": "optionalStringList",
     "Description": "Optional string collection.",
     "Type": {
      "$id": "287",
      "Kind": "array",
      "Name": "Array",
      "ValueType": {
       "$id": "288",
       "Kind": "string",
       "Name": "string",
       "CrossLanguageDefinitionId": "TypeSpec.string"
      },
      "CrossLanguageDefinitionId": "TypeSpec.Array"
     },
     "IsRequired": false,
     "IsReadOnly": false
    },
    {
     "$id": "289",
     "Name": "optionalIntList",
     "SerializedName": "optionalIntList",
     "Description": "Optional int collection.",
     "Type": {
      "$id": "290",
      "Kind": "array",
      "Name": "Array",
      "ValueType": {
       "$id": "291",
       "Kind": "int32",
       "Name": "int32",
       "CrossLanguageDefinitionId": "TypeSpec.int32"
      },
      "CrossLanguageDefinitionId": "TypeSpec.Array"
     },
     "IsRequired": false,
     "IsReadOnly": false
    },
    {
     "$id": "292",
     "Name": "optionalModelList",
     "SerializedName": "optionalModelList",
     "Description": "Optional model collection",
     "Type": {
      "$id": "293",
      "Kind": "array",
      "Name": "ArrayCollectionItem",
      "ValueType": {
       "$ref": "94"
      },
      "CrossLanguageDefinitionId": "TypeSpec.Array"
     },
     "IsRequired": false,
     "IsReadOnly": false
    },
    {
     "$id": "294",
     "Name": "optionalModel",
     "SerializedName": "optionalModel",
     "Description": "Optional model.",
     "Type": {
      "$ref": "99"
     },
     "IsRequired": false,
     "IsReadOnly": false
    },
    {
     "$id": "295",
     "Name": "optionalModelWithPropertiesOnBase",
     "SerializedName": "optionalModelWithPropertiesOnBase",
     "Description": "Optional model with properties on base",
     "Type": {
      "$id": "296",
      "Kind": "model",
      "Name": "DerivedModelWithProperties",
      "CrossLanguageDefinitionId": "ModelsTypeSpec.DerivedModelWithProperties",
      "Usage": "Input,Output,Json",
      "Description": "Derived model with properties",
      "BaseModel": {
       "$id": "297",
       "Kind": "model",
       "Name": "BaseModelWithProperties",
       "CrossLanguageDefinitionId": "ModelsTypeSpec.BaseModelWithProperties",
       "Usage": "Input,Output,Json",
       "Description": "Base model with properties",
       "Properties": [
        {
         "$id": "298",
         "Name": "optionalPropertyOnBase",
         "SerializedName": "optionalPropertyOnBase",
         "Description": "Optional properties on base",
         "Type": {
          "$id": "299",
          "Kind": "string",
          "Name": "string",
          "CrossLanguageDefinitionId": "TypeSpec.string"
         },
         "IsRequired": false,
         "IsReadOnly": false
        }
       ]
      },
      "Properties": [
       {
        "$id": "300",
        "Name": "requiredList",
        "SerializedName": "requiredList",
        "Description": "Required collection",
        "Type": {
         "$id": "301",
         "Kind": "array",
         "Name": "ArrayCollectionItem",
         "ValueType": {
          "$ref": "94"
         },
         "CrossLanguageDefinitionId": "TypeSpec.Array"
        },
        "IsRequired": true,
        "IsReadOnly": false
       }
      ]
     },
     "IsRequired": false,
     "IsReadOnly": false
    },
    {
     "$id": "302",
     "Name": "optionalFixedStringEnum",
     "SerializedName": "optionalFixedStringEnum",
     "Description": "Optional fixed string enum",
     "Type": {
      "$ref": "2"
     },
     "IsRequired": false,
     "IsReadOnly": false
    },
    {
     "$id": "303",
     "Name": "optionalExtensibleEnum",
     "SerializedName": "optionalExtensibleEnum",
     "Description": "Optional extensible enum",
     "Type": {
      "$ref": "12"
     },
     "IsRequired": false,
     "IsReadOnly": false
    },
    {
     "$id": "304",
     "Name": "optionalIntRecord",
     "SerializedName": "optionalIntRecord",
     "Description": "Optional int record",
     "Type": {
      "$id": "305",
      "Kind": "dict",
      "KeyType": {
       "$id": "306",
       "Kind": "string",
       "Name": "string",
       "CrossLanguageDefinitionId": "TypeSpec.string"
      },
      "ValueType": {
       "$id": "307",
       "Kind": "int32",
       "Name": "int32",
       "CrossLanguageDefinitionId": "TypeSpec.int32"
      }
     },
     "IsRequired": false,
     "IsReadOnly": false
    },
    {
     "$id": "308",
     "Name": "optionalStringRecord",
     "SerializedName": "optionalStringRecord",
     "Description": "Optional string record",
     "Type": {
      "$id": "309",
      "Kind": "dict",
      "KeyType": {
       "$id": "310",
       "Kind": "string",
       "Name": "string",
       "CrossLanguageDefinitionId": "TypeSpec.string"
      },
      "ValueType": {
       "$id": "311",
       "Kind": "string",
       "Name": "string",
       "CrossLanguageDefinitionId": "TypeSpec.string"
      }
     },
     "IsRequired": false,
     "IsReadOnly": false
    },
    {
     "$id": "312",
     "Name": "optionalModelRecord",
     "SerializedName": "optionalModelRecord",
     "Description": "Optional model record",
     "Type": {
      "$id": "313",
      "Kind": "dict",
      "KeyType": {
       "$id": "314",
       "Kind": "string",
       "Name": "string",
       "CrossLanguageDefinitionId": "TypeSpec.string"
      },
      "ValueType": {
       "$ref": "98"
      }
     },
     "IsRequired": false,
     "IsReadOnly": false
    },
    {
     "$id": "315",
     "Name": "optionalPlainDate",
     "SerializedName": "optionalPlainDate",
     "Description": "Optional plainDate",
     "Type": {
      "$id": "316",
      "Kind": "plainDate",
      "Name": "plainDate",
      "CrossLanguageDefinitionId": "TypeSpec.plainDate"
     },
     "IsRequired": false,
     "IsReadOnly": false
    },
    {
     "$id": "317",
     "Name": "optionalPlainTime",
     "SerializedName": "optionalPlainTime",
     "Description": "Optional plainTime",
     "Type": {
      "$id": "318",
      "Kind": "plainTime",
      "Name": "plainTime",
      "CrossLanguageDefinitionId": "TypeSpec.plainTime"
     },
     "IsRequired": false,
     "IsReadOnly": false
    },
    {
     "$id": "319",
     "Name": "optionalCollectionWithNullableIntElement",
     "SerializedName": "optionalCollectionWithNullableIntElement",
     "Description": "Optional collection of which the element is a nullable int",
     "Type": {
      "$id": "320",
      "Kind": "array",
      "Name": "Array",
      "ValueType": {
       "$id": "321",
       "Kind": "nullable",
       "Type": {
        "$id": "322",
        "Kind": "int32",
        "Name": "int32",
        "CrossLanguageDefinitionId": "TypeSpec.int32"
       }
      },
      "CrossLanguageDefinitionId": "TypeSpec.Array"
     },
     "IsRequired": false,
     "IsReadOnly": false
    }
   ]
  },
  {
   "$ref": "296"
  },
  {
   "$ref": "297"
  },
  {
   "$id": "323",
   "Kind": "model",
   "Name": "RoundTripReadOnlyModel",
   "CrossLanguageDefinitionId": "ModelsTypeSpec.RoundTripReadOnlyModel",
   "Usage": "Output,Json",
   "Description": "Output model with readonly properties.",
   "Properties": [
    {
     "$id": "324",
     "Name": "requiredReadonlyString",
     "SerializedName": "requiredReadonlyString",
     "Description": "Required string, illustrating a readonly reference type property.",
     "Type": {
      "$id": "325",
      "Kind": "string",
      "Name": "string",
      "CrossLanguageDefinitionId": "TypeSpec.string"
     },
     "IsRequired": true,
     "IsReadOnly": true
    },
    {
     "$id": "326",
     "Name": "requiredReadonlyInt",
     "SerializedName": "requiredReadonlyInt",
     "Description": "Required int, illustrating a readonly value type property.",
     "Type": {
      "$id": "327",
      "Kind": "int32",
      "Name": "int32",
      "CrossLanguageDefinitionId": "TypeSpec.int32"
     },
     "IsRequired": true,
     "IsReadOnly": true
    },
    {
     "$id": "328",
     "Name": "optionalReadonlyString",
     "SerializedName": "optionalReadonlyString",
     "Description": "Optional string, illustrating a readonly reference type property.",
     "Type": {
      "$id": "329",
      "Kind": "string",
      "Name": "string",
      "CrossLanguageDefinitionId": "TypeSpec.string"
     },
     "IsRequired": false,
     "IsReadOnly": true
    },
    {
     "$id": "330",
     "Name": "optionalReadonlyInt",
     "SerializedName": "optionalReadonlyInt",
     "Description": "Optional int, illustrating a readonly value type property.",
     "Type": {
      "$id": "331",
      "Kind": "int32",
      "Name": "int32",
      "CrossLanguageDefinitionId": "TypeSpec.int32"
     },
     "IsRequired": false,
     "IsReadOnly": true
    },
    {
     "$id": "332",
     "Name": "requiredReadonlyModel",
     "SerializedName": "requiredReadonlyModel",
     "Description": "Required readonly model.",
     "Type": {
      "$ref": "99"
     },
     "IsRequired": true,
     "IsReadOnly": true
    },
    {
     "$id": "333",
     "Name": "optionalReadonlyModel",
     "SerializedName": "optionalReadonlyModel",
     "Description": "Optional readonly model.",
     "Type": {
      "$ref": "99"
     },
     "IsRequired": false,
     "IsReadOnly": true
    },
    {
     "$id": "334",
     "Name": "requiredReadonlyFixedStringEnum",
     "SerializedName": "requiredReadonlyFixedStringEnum",
     "Description": "Required readonly fixed string enum",
     "Type": {
      "$ref": "2"
     },
     "IsRequired": true,
     "IsReadOnly": true
    },
    {
     "$id": "335",
     "Name": "requiredReadonlyExtensibleEnum",
     "SerializedName": "requiredReadonlyExtensibleEnum",
     "Description": "Required readonly extensible enum",
     "Type": {
      "$ref": "12"
     },
     "IsRequired": true,
     "IsReadOnly": true
    },
    {
     "$id": "336",
     "Name": "optionalReadonlyFixedStringEnum",
     "SerializedName": "optionalReadonlyFixedStringEnum",
     "Description": "Optional readonly fixed string enum",
     "Type": {
      "$ref": "2"
     },
     "IsRequired": true,
     "IsReadOnly": true
    },
    {
     "$id": "337",
     "Name": "optionalReadonlyExtensibleEnum",
     "SerializedName": "optionalReadonlyExtensibleEnum",
     "Description": "Optional readonly extensible enum",
     "Type": {
      "$ref": "12"
     },
     "IsRequired": true,
     "IsReadOnly": true
    },
    {
     "$id": "338",
     "Name": "requiredReadonlyStringList",
     "SerializedName": "requiredReadonlyStringList",
     "Description": "Required readonly string collection.",
     "Type": {
      "$id": "339",
      "Kind": "array",
      "Name": "Array",
      "ValueType": {
       "$id": "340",
       "Kind": "string",
       "Name": "string",
       "CrossLanguageDefinitionId": "TypeSpec.string"
      },
      "CrossLanguageDefinitionId": "TypeSpec.Array"
     },
     "IsRequired": true,
     "IsReadOnly": true
    },
    {
     "$id": "341",
     "Name": "requiredReadonlyIntList",
     "SerializedName": "requiredReadonlyIntList",
     "Description": "Required readonly int collection.",
     "Type": {
      "$id": "342",
      "Kind": "array",
      "Name": "Array",
      "ValueType": {
       "$id": "343",
       "Kind": "int32",
       "Name": "int32",
       "CrossLanguageDefinitionId": "TypeSpec.int32"
      },
      "CrossLanguageDefinitionId": "TypeSpec.Array"
     },
     "IsRequired": true,
     "IsReadOnly": true
    },
    {
     "$id": "344",
     "Name": "requiredReadOnlyModelList",
     "SerializedName": "requiredReadOnlyModelList",
     "Description": "Required model collection",
     "Type": {
      "$id": "345",
      "Kind": "array",
      "Name": "ArrayCollectionItem",
      "ValueType": {
       "$ref": "94"
      },
      "CrossLanguageDefinitionId": "TypeSpec.Array"
     },
     "IsRequired": true,
     "IsReadOnly": true
    },
    {
     "$id": "346",
     "Name": "requiredReadOnlyIntRecord",
     "SerializedName": "requiredReadOnlyIntRecord",
     "Description": "Required int record",
     "Type": {
      "$id": "347",
      "Kind": "dict",
      "KeyType": {
       "$id": "348",
       "Kind": "string",
       "Name": "string",
       "CrossLanguageDefinitionId": "TypeSpec.string"
      },
      "ValueType": {
       "$id": "349",
       "Kind": "int32",
       "Name": "int32",
       "CrossLanguageDefinitionId": "TypeSpec.int32"
      }
     },
     "IsRequired": true,
     "IsReadOnly": true
    },
    {
     "$id": "350",
     "Name": "requiredStringRecord",
     "SerializedName": "requiredStringRecord",
     "Description": "Required string record",
     "Type": {
      "$id": "351",
      "Kind": "dict",
      "KeyType": {
       "$id": "352",
       "Kind": "string",
       "Name": "string",
       "CrossLanguageDefinitionId": "TypeSpec.string"
      },
      "ValueType": {
       "$id": "353",
       "Kind": "string",
       "Name": "string",
       "CrossLanguageDefinitionId": "TypeSpec.string"
      }
     },
     "IsRequired": true,
     "IsReadOnly": true
    },
    {
     "$id": "354",
     "Name": "requiredReadOnlyModelRecord",
     "SerializedName": "requiredReadOnlyModelRecord",
     "Description": "Required model record",
     "Type": {
      "$id": "355",
      "Kind": "dict",
      "KeyType": {
       "$id": "356",
       "Kind": "string",
       "Name": "string",
       "CrossLanguageDefinitionId": "TypeSpec.string"
      },
      "ValueType": {
       "$ref": "98"
      }
     },
     "IsRequired": true,
     "IsReadOnly": true
    },
    {
     "$id": "357",
     "Name": "optionalReadonlyStringList",
     "SerializedName": "optionalReadonlyStringList",
     "Description": "Optional readonly string collection.",
     "Type": {
      "$id": "358",
      "Kind": "array",
      "Name": "Array",
      "ValueType": {
       "$id": "359",
       "Kind": "string",
       "Name": "string",
       "CrossLanguageDefinitionId": "TypeSpec.string"
      },
      "CrossLanguageDefinitionId": "TypeSpec.Array"
     },
     "IsRequired": false,
     "IsReadOnly": true
    },
    {
     "$id": "360",
     "Name": "optionalReadonlyIntList",
     "SerializedName": "optionalReadonlyIntList",
     "Description": "Optional readonly int collection.",
     "Type": {
      "$id": "361",
      "Kind": "array",
      "Name": "Array",
      "ValueType": {
       "$id": "362",
       "Kind": "int32",
       "Name": "int32",
       "CrossLanguageDefinitionId": "TypeSpec.int32"
      },
      "CrossLanguageDefinitionId": "TypeSpec.Array"
     },
     "IsRequired": false,
     "IsReadOnly": true
    },
    {
     "$id": "363",
     "Name": "optionalReadOnlyModelList",
     "SerializedName": "optionalReadOnlyModelList",
     "Description": "Optional model collection",
     "Type": {
      "$id": "364",
      "Kind": "array",
      "Name": "ArrayCollectionItem",
      "ValueType": {
       "$ref": "94"
      },
      "CrossLanguageDefinitionId": "TypeSpec.Array"
     },
     "IsRequired": false,
     "IsReadOnly": true
    },
    {
     "$id": "365",
     "Name": "optionalReadOnlyIntRecord",
     "SerializedName": "optionalReadOnlyIntRecord",
     "Description": "Optional int record",
     "Type": {
      "$id": "366",
      "Kind": "dict",
      "KeyType": {
       "$id": "367",
       "Kind": "string",
       "Name": "string",
       "CrossLanguageDefinitionId": "TypeSpec.string"
      },
      "ValueType": {
       "$id": "368",
       "Kind": "int32",
       "Name": "int32",
       "CrossLanguageDefinitionId": "TypeSpec.int32"
      }
     },
     "IsRequired": true,
     "IsReadOnly": false
    },
    {
     "$id": "369",
     "Name": "optionalReadOnlyStringRecord",
     "SerializedName": "optionalReadOnlyStringRecord",
     "Description": "Optional string record",
     "Type": {
      "$id": "370",
      "Kind": "dict",
      "KeyType": {
       "$id": "371",
       "Kind": "string",
       "Name": "string",
       "CrossLanguageDefinitionId": "TypeSpec.string"
      },
      "ValueType": {
       "$id": "372",
       "Kind": "string",
       "Name": "string",
       "CrossLanguageDefinitionId": "TypeSpec.string"
      }
     },
     "IsRequired": true,
     "IsReadOnly": false
    },
    {
     "$id": "373",
     "Name": "optionalModelRecord",
     "SerializedName": "optionalModelRecord",
     "Description": "Optional model record",
     "Type": {
      "$id": "374",
      "Kind": "dict",
      "KeyType": {
       "$id": "375",
       "Kind": "string",
       "Name": "string",
       "CrossLanguageDefinitionId": "TypeSpec.string"
      },
      "ValueType": {
       "$ref": "98"
      }
     },
     "IsRequired": false,
     "IsReadOnly": true
    },
    {
     "$id": "376",
     "Name": "requiredCollectionWithNullableIntElement",
     "SerializedName": "requiredCollectionWithNullableIntElement",
     "Description": "Required collection of which the element is a nullable int",
     "Type": {
      "$id": "377",
      "Kind": "array",
      "Name": "Array",
      "ValueType": {
       "$id": "378",
       "Kind": "nullable",
       "Type": {
        "$id": "379",
        "Kind": "int32",
        "Name": "int32",
        "CrossLanguageDefinitionId": "TypeSpec.int32"
       }
      },
      "CrossLanguageDefinitionId": "TypeSpec.Array"
     },
     "IsRequired": true,
     "IsReadOnly": false
    },
    {
     "$id": "380",
     "Name": "optionalCollectionWithNullableBooleanElement",
     "SerializedName": "optionalCollectionWithNullableBooleanElement",
     "Description": "Optional collection of which the element is a nullable boolean",
     "Type": {
      "$id": "381",
      "Kind": "array",
      "Name": "Array",
      "ValueType": {
       "$id": "382",
       "Kind": "nullable",
       "Type": {
        "$id": "383",
        "Kind": "boolean",
        "Name": "boolean",
        "CrossLanguageDefinitionId": "TypeSpec.boolean"
       }
      },
      "CrossLanguageDefinitionId": "TypeSpec.Array"
     },
     "IsRequired": false,
     "IsReadOnly": false
    }
   ]
  },
  {
   "$id": "384",
   "Kind": "model",
   "Name": "OutputModel",
   "CrossLanguageDefinitionId": "ModelsTypeSpec.OutputModel",
   "Usage": "Output,Json",
   "Description": "Model used only as output",
   "Properties": [
    {
     "$id": "385",
     "Name": "requiredString",
     "SerializedName": "requiredString",
     "Description": "Required string",
     "Type": {
      "$id": "386",
      "Kind": "string",
      "Name": "string",
      "CrossLanguageDefinitionId": "TypeSpec.string"
     },
     "IsRequired": true,
     "IsReadOnly": false
    },
    {
     "$id": "387",
     "Name": "requiredInt",
     "SerializedName": "requiredInt",
     "Description": "Required int",
     "Type": {
      "$id": "388",
      "Kind": "int32",
      "Name": "int32",
      "CrossLanguageDefinitionId": "TypeSpec.int32"
     },
     "IsRequired": true,
     "IsReadOnly": false
    },
    {
     "$id": "389",
     "Name": "requiredModel",
     "SerializedName": "requiredModel",
     "Description": "Required model",
     "Type": {
      "$ref": "99"
     },
     "IsRequired": true,
     "IsReadOnly": false
    },
    {
     "$id": "390",
     "Name": "requiredList",
     "SerializedName": "requiredList",
     "Description": "Required collection",
     "Type": {
      "$id": "391",
      "Kind": "array",
      "Name": "ArrayCollectionItem",
      "ValueType": {
       "$ref": "94"
      },
      "CrossLanguageDefinitionId": "TypeSpec.Array"
     },
     "IsRequired": true,
     "IsReadOnly": false
    },
    {
     "$id": "392",
     "Name": "requiredModelRecord",
     "SerializedName": "requiredModelRecord",
     "Description": "Required model record",
     "Type": {
      "$id": "393",
      "Kind": "dict",
      "KeyType": {
       "$id": "394",
       "Kind": "string",
       "Name": "string",
       "CrossLanguageDefinitionId": "TypeSpec.string"
      },
      "ValueType": {
       "$ref": "98"
      }
     },
     "IsRequired": true,
     "IsReadOnly": false
    },
    {
     "$id": "395",
     "Name": "optionalList",
     "SerializedName": "optionalList",
     "Description": "Optional model collection",
     "Type": {
      "$id": "396",
      "Kind": "array",
      "Name": "ArrayCollectionItem",
      "ValueType": {
       "$ref": "94"
      },
      "CrossLanguageDefinitionId": "TypeSpec.Array"
     },
     "IsRequired": false,
     "IsReadOnly": false
    },
    {
     "$id": "397",
     "Name": "optionalNullableList",
     "SerializedName": "optionalNullableList",
     "Description": "Optional model nullable collection",
     "Type": {
      "$id": "398",
      "Kind": "nullable",
      "Type": {
       "$id": "399",
       "Kind": "array",
       "Name": "ArrayCollectionItem",
       "ValueType": {
        "$ref": "94"
       },
       "CrossLanguageDefinitionId": "TypeSpec.Array"
      }
     },
     "IsRequired": false,
     "IsReadOnly": false
    },
    {
     "$id": "400",
     "Name": "optionalRecord",
     "SerializedName": "optionalRecord",
     "Description": "Optional model record",
     "Type": {
      "$id": "401",
      "Kind": "dict",
      "KeyType": {
       "$id": "402",
       "Kind": "string",
       "Name": "string",
       "CrossLanguageDefinitionId": "TypeSpec.string"
      },
      "ValueType": {
       "$ref": "98"
      }
     },
     "IsRequired": false,
     "IsReadOnly": false
    },
    {
     "$id": "403",
     "Name": "optionalNullableRecord",
     "SerializedName": "optionalNullableRecord",
     "Description": "Optional model nullable record",
     "Type": {
      "$id": "404",
      "Kind": "nullable",
      "Type": {
       "$id": "405",
       "Kind": "dict",
       "KeyType": {
        "$id": "406",
        "Kind": "string",
        "Name": "string",
        "CrossLanguageDefinitionId": "TypeSpec.string"
       },
       "ValueType": {
        "$ref": "98"
       }
      }
     },
     "IsRequired": false,
     "IsReadOnly": false
    }
   ]
  },
  {
   "$id": "407",
   "Kind": "model",
   "Name": "InputRecursiveModel",
   "CrossLanguageDefinitionId": "ModelsTypeSpec.InputRecursiveModel",
   "Usage": "Input,Json",
   "Description": "Input model that has property of its own type",
   "Properties": [
    {
     "$id": "408",
     "Name": "message",
     "SerializedName": "message",
     "Description": "Message",
     "Type": {
      "$id": "409",
      "Kind": "string",
      "Name": "string",
      "CrossLanguageDefinitionId": "TypeSpec.string"
     },
     "IsRequired": true,
     "IsReadOnly": false
    },
    {
     "$id": "410",
     "Name": "inner",
     "SerializedName": "inner",
     "Description": "Required Record",
     "Type": {
      "$ref": "407"
     },
     "IsRequired": false,
     "IsReadOnly": false
    }
   ]
  },
  {
   "$id": "411",
   "Kind": "model",
   "Name": "RoundTripRecursiveModel",
   "CrossLanguageDefinitionId": "ModelsTypeSpec.RoundTripRecursiveModel",
   "Usage": "Input,Output,Json",
   "Description": "Roundtrip model that has property of its own type",
   "Properties": [
    {
     "$id": "412",
     "Name": "message",
     "SerializedName": "message",
     "Description": "Message",
     "Type": {
      "$id": "413",
      "Kind": "string",
      "Name": "string",
      "CrossLanguageDefinitionId": "TypeSpec.string"
     },
     "IsRequired": true,
     "IsReadOnly": false
    },
    {
     "$id": "414",
     "Name": "inner",
     "SerializedName": "inner",
     "Description": "Required Record",
     "Type": {
      "$ref": "411"
     },
     "IsRequired": false,
     "IsReadOnly": false
    }
   ]
  },
  {
   "$id": "415",
   "Kind": "model",
   "Name": "ErrorModel",
   "CrossLanguageDefinitionId": "ModelsTypeSpec.ErrorModel",
   "Usage": "Output,Json",
   "Description": "Output model that has property of its own type",
   "Properties": [
    {
     "$id": "416",
     "Name": "message",
     "SerializedName": "message",
     "Description": "Error message",
     "Type": {
      "$id": "417",
      "Kind": "string",
      "Name": "string",
      "CrossLanguageDefinitionId": "TypeSpec.string"
     },
     "IsRequired": true,
     "IsReadOnly": true
    },
    {
     "$id": "418",
     "Name": "innerError",
     "SerializedName": "innerError",
     "Description": "Required Record",
     "Type": {
      "$ref": "415"
     },
     "IsRequired": false,
     "IsReadOnly": true
    }
   ]
  },
  {
   "$id": "419",
   "Kind": "model",
   "Name": "RoundTripOnNoUse",
   "CrossLanguageDefinitionId": "ModelsTypeSpec.RoundTripOnNoUse",
   "Usage": "Input,Output,Json",
   "Description": "Derived model",
   "BaseModel": {
    "$id": "420",
    "Kind": "model",
    "Name": "NoUseBase",
    "CrossLanguageDefinitionId": "ModelsTypeSpec.NoUseBase",
    "Usage": "Input,Output,Json",
    "Description": "Base model",
    "Properties": [
     {
      "$id": "421",
      "Name": "baseModelProp",
      "SerializedName": "baseModelProp",
      "Description": "base model property",
      "Type": {
       "$id": "422",
       "Kind": "string",
       "Name": "string",
       "CrossLanguageDefinitionId": "TypeSpec.string"
      },
      "IsRequired": true,
      "IsReadOnly": false
     }
    ]
   },
   "Properties": [
    {
     "$id": "423",
     "Name": "requiredList",
     "SerializedName": "requiredList",
     "Description": "Required collection",
     "Type": {
      "$id": "424",
      "Kind": "array",
      "Name": "ArrayCollectionItem",
      "ValueType": {
       "$ref": "94"
      },
      "CrossLanguageDefinitionId": "TypeSpec.Array"
     },
     "IsRequired": true,
     "IsReadOnly": false
    }
   ]
  },
  {
   "$ref": "420"
  },
  {
   "$id": "425",
   "Kind": "model",
   "Name": "ModelInternalInput",
   "CrossLanguageDefinitionId": "ModelsTypeSpec.ModelInternalInput",
   "Usage": "Output,Json",
   "Description": "Model used as internal input and public output",
   "Properties": [
    {
     "$id": "426",
     "Name": "prop",
     "SerializedName": "prop",
     "Description": "model property",
     "Type": {
      "$id": "427",
      "Kind": "string"
     },
     "IsRequired": true,
     "IsReadOnly": false
    }
   ]
  },
  {
   "$id": "428",
   "Kind": "model",
   "Name": "PutInternalInputRequest",
   "CrossLanguageDefinitionId": "ModelsTypeSpec.putInternalInput.Request.anonymous",
   "Usage": "Spread,Json",
   "Properties": [
    {
     "$id": "429",
     "Name": "prop",
     "SerializedName": "prop",
     "Description": "model property",
     "Type": {
      "$id": "430",
      "Kind": "string"
     },
     "IsRequired": true,
     "IsReadOnly": false
    }
   ]
  },
  {
   "$id": "431",
   "Kind": "model",
   "Name": "Int32ValuesFacet",
   "CrossLanguageDefinitionId": "ModelsTypeSpec.Int32ValuesFacet",
   "Usage": "Input,Json",
   "Description": "Facets an int32 field by the specified value ranges.",
   "BaseModel": {
    "$id": "432",
    "Kind": "model",
    "Name": "NumericValuesFacet",
    "CrossLanguageDefinitionId": "ModelsTypeSpec.NumericValuesFacet",
    "Usage": "Input,Json",
    "BaseModel": {
     "$id": "433",
     "Kind": "model",
     "Name": "Facet",
     "CrossLanguageDefinitionId": "ModelsTypeSpec.Facet",
     "Usage": "Input,Json",
     "Description": "Facet",
     "Properties": [
      {
       "$id": "434",
       "Name": "field",
       "SerializedName": "field",
       "Description": "A field to facet by, where the field is attributed as 'facetable'",
       "Type": {
<<<<<<< HEAD
        "$id": "429",
        "Kind": "string",
        "Name": "string",
        "CrossLanguageDefinitionId": "TypeSpec.string"
=======
        "$id": "435",
        "Kind": "string"
>>>>>>> cc743cb2
       },
       "IsRequired": true,
       "IsReadOnly": false
      }
     ]
    },
    "Properties": [
     {
      "$id": "436",
      "Name": "values",
      "SerializedName": "values",
      "Description": "The facet ranges to produce. The values must be listed in ascending order to get the expected results. For example, values=10,20 produces three buckets: one for base rate 0 up to but not including 10, one for 10 up to but not including 20, and one for 20 and higher.",
      "Type": {
       "$id": "437",
       "Kind": "array",
       "Name": "Array",
       "ValueType": {
<<<<<<< HEAD
        "$id": "432",
        "Kind": "int32",
        "Name": "int32",
        "CrossLanguageDefinitionId": "TypeSpec.int32"
=======
        "$id": "438",
        "Kind": "int32"
>>>>>>> cc743cb2
       },
       "CrossLanguageDefinitionId": "TypeSpec.Array"
      },
      "IsRequired": true,
      "IsReadOnly": false
     },
     {
      "$id": "439",
      "Name": "value",
      "SerializedName": "value",
      "Description": "",
      "Type": {
<<<<<<< HEAD
       "$id": "434",
       "Kind": "int32",
       "Name": "int32",
       "CrossLanguageDefinitionId": "TypeSpec.int32"
=======
       "$id": "440",
       "Kind": "int32"
>>>>>>> cc743cb2
      },
      "IsRequired": true,
      "IsReadOnly": false
     }
    ]
   },
   "Properties": [
    {
     "$id": "441",
     "Name": "kind",
     "SerializedName": "kind",
     "Description": "The facet type.",
     "Type": {
      "$id": "442",
      "Kind": "constant",
      "ValueType": {
       "$ref": "27"
      },
      "Value": "Int32Values"
     },
     "IsRequired": true,
     "IsReadOnly": false
    }
   ]
  },
  {
   "$ref": "432"
  },
  {
   "$ref": "433"
  }
 ],
 "Clients": [
  {
   "$id": "443",
   "Name": "ModelsTypeSpecClient",
   "Description": "CADL project to test various types of models.",
   "Operations": [
    {
     "$id": "444",
     "Name": "putBaseModelWithDiscriminatorDefinedOnBase",
     "ResourceName": "ModelsTypeSpec",
     "Accessibility": "public",
     "Parameters": [
      {
       "$id": "445",
       "Name": "endpoint",
       "NameInRequest": "endpoint",
       "Type": {
<<<<<<< HEAD
        "$id": "440",
        "Kind": "url",
        "Name": "url",
        "CrossLanguageDefinitionId": "TypeSpec.url"
=======
        "$id": "446",
        "Kind": "uri"
>>>>>>> cc743cb2
       },
       "Location": "Uri",
       "IsApiVersion": false,
       "IsResourceParameter": false,
       "IsContentType": false,
       "IsRequired": true,
       "IsEndpoint": true,
       "SkipUrlEncoding": false,
       "Explode": false,
       "Kind": "Client"
      },
      {
       "$id": "447",
       "Name": "contentType",
       "NameInRequest": "Content-Type",
       "Description": "Body parameter's content type. Known values are application/json",
       "Type": {
        "$id": "448",
        "Kind": "constant",
        "ValueType": {
         "$id": "449",
         "Kind": "string"
        },
        "Value": "application/json"
       },
       "Location": "Header",
       "IsApiVersion": false,
       "IsContentType": true,
       "IsEndpoint": false,
       "Explode": false,
       "IsRequired": true,
       "Kind": "Constant"
      },
      {
       "$id": "450",
       "Name": "accept",
       "NameInRequest": "Accept",
       "Type": {
<<<<<<< HEAD
        "$id": "443",
        "Kind": "string",
        "Name": "string",
        "CrossLanguageDefinitionId": "TypeSpec.string"
=======
        "$id": "451",
        "Kind": "constant",
        "ValueType": {
         "$id": "452",
         "Kind": "string"
        },
        "Value": "application/json"
>>>>>>> cc743cb2
       },
       "Location": "Header",
       "IsApiVersion": false,
       "IsContentType": false,
       "IsEndpoint": false,
       "Explode": false,
       "IsRequired": true,
       "Kind": "Constant"
      },
      {
       "$id": "453",
       "Name": "body",
       "NameInRequest": "body",
       "Type": {
<<<<<<< HEAD
        "$id": "446",
        "Kind": "string",
        "Name": "string",
        "CrossLanguageDefinitionId": "TypeSpec.string"
=======
        "$ref": "33"
>>>>>>> cc743cb2
       },
       "Location": "Body",
       "IsApiVersion": false,
       "IsContentType": false,
       "IsEndpoint": false,
       "Explode": false,
       "IsRequired": true,
       "Kind": "Method"
      }
     ],
     "Responses": [
      {
       "$id": "454",
       "StatusCodes": [
        200
       ],
       "BodyType": {
        "$ref": "33"
       },
       "BodyMediaType": "Json",
       "Headers": [],
       "IsErrorResponse": false,
       "ContentTypes": [
        "application/json"
       ]
      }
     ],
     "HttpMethod": "PUT",
     "RequestBodyMediaType": "Json",
     "Uri": "{endpoint}",
     "Path": "/roundTripToDiscriminatorDefinedOnBase",
     "RequestMediaTypes": [
      "application/json"
     ],
     "BufferResponse": true,
     "GenerateProtocolMethod": true,
     "GenerateConvenienceMethod": true
    },
    {
     "$id": "455",
     "Name": "getOutputDiscriminatorModel",
     "ResourceName": "ModelsTypeSpec",
     "Accessibility": "public",
     "Parameters": [
      {
       "$ref": "445"
      },
      {
       "$id": "456",
       "Name": "accept",
       "NameInRequest": "Accept",
       "Type": {
<<<<<<< HEAD
        "$id": "451",
        "Kind": "string",
        "Name": "string",
        "CrossLanguageDefinitionId": "TypeSpec.string"
=======
        "$id": "457",
        "Kind": "constant",
        "ValueType": {
         "$id": "458",
         "Kind": "string"
        },
        "Value": "application/json"
>>>>>>> cc743cb2
       },
       "Location": "Header",
       "IsApiVersion": false,
       "IsContentType": false,
       "IsEndpoint": false,
       "Explode": false,
       "IsRequired": true,
       "Kind": "Constant"
      }
     ],
     "Responses": [
      {
       "$id": "459",
       "StatusCodes": [
        200
       ],
       "BodyType": {
        "$ref": "50"
       },
       "BodyMediaType": "Json",
       "Headers": [],
       "IsErrorResponse": false,
       "ContentTypes": [
        "application/json"
       ]
      }
     ],
     "HttpMethod": "GET",
     "RequestBodyMediaType": "None",
     "Uri": "{endpoint}",
     "Path": "/pet",
     "BufferResponse": true,
     "GenerateProtocolMethod": true,
     "GenerateConvenienceMethod": true
    },
    {
     "$id": "460",
     "Name": "inputToRoundTrip",
     "ResourceName": "ModelsTypeSpec",
     "Description": "Input model that has property of its own type",
     "Accessibility": "public",
     "Parameters": [
      {
       "$ref": "445"
      },
      {
       "$id": "461",
       "Name": "contentType",
       "NameInRequest": "Content-Type",
       "Description": "Body parameter's content type. Known values are application/json",
       "Type": {
        "$id": "462",
        "Kind": "constant",
        "ValueType": {
         "$id": "463",
         "Kind": "string"
        },
        "Value": "application/json"
       },
       "Location": "Header",
       "IsApiVersion": false,
       "IsContentType": true,
       "IsEndpoint": false,
       "Explode": false,
       "IsRequired": true,
       "Kind": "Constant"
      },
      {
       "$id": "464",
       "Name": "accept",
       "NameInRequest": "Accept",
       "Type": {
<<<<<<< HEAD
        "$id": "457",
        "Kind": "string",
        "Name": "string",
        "CrossLanguageDefinitionId": "TypeSpec.string"
=======
        "$id": "465",
        "Kind": "constant",
        "ValueType": {
         "$id": "466",
         "Kind": "string"
        },
        "Value": "application/json"
>>>>>>> cc743cb2
       },
       "Location": "Header",
       "IsApiVersion": false,
       "IsContentType": false,
       "IsEndpoint": false,
       "Explode": false,
       "IsRequired": true,
       "Kind": "Constant"
      },
      {
       "$id": "467",
       "Name": "input",
       "NameInRequest": "input",
       "Type": {
<<<<<<< HEAD
        "$id": "460",
        "Kind": "string",
        "Name": "string",
        "CrossLanguageDefinitionId": "TypeSpec.string"
=======
        "$ref": "66"
>>>>>>> cc743cb2
       },
       "Location": "Body",
       "IsApiVersion": false,
       "IsContentType": false,
       "IsEndpoint": false,
       "Explode": false,
       "IsRequired": true,
       "Kind": "Method"
      }
     ],
     "Responses": [
      {
       "$id": "468",
       "StatusCodes": [
        200
       ],
       "BodyType": {
        "$ref": "143"
       },
       "BodyMediaType": "Json",
       "Headers": [],
       "IsErrorResponse": false,
       "ContentTypes": [
        "application/json"
       ]
      }
     ],
     "HttpMethod": "GET",
     "RequestBodyMediaType": "Json",
     "Uri": "{endpoint}",
     "Path": "/inputToRoundTrip",
     "RequestMediaTypes": [
      "application/json"
     ],
     "BufferResponse": true,
     "GenerateProtocolMethod": true,
     "GenerateConvenienceMethod": true
    },
    {
     "$id": "469",
     "Name": "inputToRoundTripPrimitive",
     "ResourceName": "ModelsTypeSpec",
     "Description": "Input to RoundTripPrimitive",
     "Accessibility": "public",
     "Parameters": [
      {
       "$ref": "445"
      },
      {
       "$id": "470",
       "Name": "contentType",
       "NameInRequest": "Content-Type",
       "Description": "Body parameter's content type. Known values are application/json",
       "Type": {
        "$id": "471",
        "Kind": "constant",
        "ValueType": {
         "$id": "472",
         "Kind": "string"
        },
        "Value": "application/json"
       },
       "Location": "Header",
       "IsApiVersion": false,
       "IsContentType": true,
       "IsEndpoint": false,
       "Explode": false,
       "IsRequired": true,
       "Kind": "Constant"
      },
      {
       "$id": "473",
       "Name": "accept",
       "NameInRequest": "Accept",
       "Type": {
<<<<<<< HEAD
        "$id": "466",
        "Kind": "string",
        "Name": "string",
        "CrossLanguageDefinitionId": "TypeSpec.string"
=======
        "$id": "474",
        "Kind": "constant",
        "ValueType": {
         "$id": "475",
         "Kind": "string"
        },
        "Value": "application/json"
>>>>>>> cc743cb2
       },
       "Location": "Header",
       "IsApiVersion": false,
       "IsContentType": false,
       "IsEndpoint": false,
       "Explode": false,
       "IsRequired": true,
       "Kind": "Constant"
      },
      {
       "$id": "476",
       "Name": "input",
       "NameInRequest": "input",
       "Type": {
<<<<<<< HEAD
        "$id": "469",
        "Kind": "string",
        "Name": "string",
        "CrossLanguageDefinitionId": "TypeSpec.string"
=======
        "$ref": "66"
>>>>>>> cc743cb2
       },
       "Location": "Body",
       "IsApiVersion": false,
       "IsContentType": false,
       "IsEndpoint": false,
       "Explode": false,
       "IsRequired": true,
       "Kind": "Method"
      }
     ],
     "Responses": [
      {
       "$id": "477",
       "StatusCodes": [
        200
       ],
       "BodyType": {
        "$ref": "256"
       },
       "BodyMediaType": "Json",
       "Headers": [],
       "IsErrorResponse": false,
       "ContentTypes": [
        "application/json"
       ]
      }
     ],
     "HttpMethod": "GET",
     "RequestBodyMediaType": "Json",
     "Uri": "{endpoint}",
     "Path": "/inputToRoundTripPrimitive",
     "RequestMediaTypes": [
      "application/json"
     ],
     "BufferResponse": true,
     "GenerateProtocolMethod": true,
     "GenerateConvenienceMethod": true
    },
    {
     "$id": "478",
     "Name": "inputToRoundTripOptional",
     "ResourceName": "ModelsTypeSpec",
     "Description": "Input to RoundTripOptional",
     "Accessibility": "public",
     "Parameters": [
      {
       "$ref": "445"
      },
      {
       "$id": "479",
       "Name": "contentType",
       "NameInRequest": "Content-Type",
       "Description": "Body parameter's content type. Known values are application/json",
       "Type": {
        "$id": "480",
        "Kind": "constant",
        "ValueType": {
         "$id": "481",
         "Kind": "string"
        },
        "Value": "application/json"
       },
       "Location": "Header",
       "IsApiVersion": false,
       "IsContentType": true,
       "IsEndpoint": false,
       "Explode": false,
       "IsRequired": true,
       "Kind": "Constant"
      },
      {
       "$id": "482",
       "Name": "accept",
       "NameInRequest": "Accept",
       "Type": {
<<<<<<< HEAD
        "$id": "475",
        "Kind": "string",
        "Name": "string",
        "CrossLanguageDefinitionId": "TypeSpec.string"
       },
       "Location": "Header",
       "IsApiVersion": false,
       "IsResourceParameter": false,
=======
        "$id": "483",
        "Kind": "constant",
        "ValueType": {
         "$id": "484",
         "Kind": "string"
        },
        "Value": "application/json"
       },
       "Location": "Header",
       "IsApiVersion": false,
>>>>>>> cc743cb2
       "IsContentType": false,
       "IsEndpoint": false,
       "Explode": false,
       "IsRequired": true,
       "Kind": "Constant"
      },
      {
       "$id": "485",
       "Name": "input",
       "NameInRequest": "input",
       "Type": {
<<<<<<< HEAD
        "$id": "478",
        "Kind": "string",
        "Name": "string",
        "CrossLanguageDefinitionId": "TypeSpec.string"
=======
        "$ref": "281"
>>>>>>> cc743cb2
       },
       "Location": "Body",
       "IsApiVersion": false,
       "IsContentType": false,
       "IsEndpoint": false,
       "Explode": false,
       "IsRequired": true,
       "Kind": "Method"
      }
     ],
     "Responses": [
      {
       "$id": "486",
       "StatusCodes": [
        200
       ],
       "BodyType": {
        "$ref": "281"
       },
       "BodyMediaType": "Json",
       "Headers": [],
       "IsErrorResponse": false,
       "ContentTypes": [
        "application/json"
       ]
      }
     ],
     "HttpMethod": "GET",
     "RequestBodyMediaType": "Json",
     "Uri": "{endpoint}",
     "Path": "/inputToRoundTripOptional",
     "RequestMediaTypes": [
      "application/json"
     ],
     "BufferResponse": true,
     "GenerateProtocolMethod": true,
     "GenerateConvenienceMethod": true
    },
    {
     "$id": "487",
     "Name": "inputToRoundTripReadOnly",
     "ResourceName": "ModelsTypeSpec",
     "Deprecated": "deprecated for test",
     "Description": "Input to RoundTripReadOnly",
     "Accessibility": "public",
     "Parameters": [
      {
       "$ref": "445"
      },
      {
       "$id": "488",
       "Name": "contentType",
       "NameInRequest": "Content-Type",
       "Description": "Body parameter's content type. Known values are application/json",
       "Type": {
        "$id": "489",
        "Kind": "constant",
        "ValueType": {
         "$id": "490",
         "Kind": "string"
        },
        "Value": "application/json"
       },
       "Location": "Header",
       "IsApiVersion": false,
       "IsContentType": true,
       "IsEndpoint": false,
       "Explode": false,
       "IsRequired": true,
       "Kind": "Constant"
      },
      {
       "$id": "491",
       "Name": "accept",
       "NameInRequest": "Accept",
       "Type": {
<<<<<<< HEAD
        "$id": "484",
        "Kind": "string",
        "Name": "string",
        "CrossLanguageDefinitionId": "TypeSpec.string"
=======
        "$id": "492",
        "Kind": "constant",
        "ValueType": {
         "$id": "493",
         "Kind": "string"
        },
        "Value": "application/json"
>>>>>>> cc743cb2
       },
       "Location": "Header",
       "IsApiVersion": false,
       "IsContentType": false,
       "IsEndpoint": false,
       "Explode": false,
       "IsRequired": true,
       "Kind": "Constant"
      },
      {
       "$id": "494",
       "Name": "input",
       "NameInRequest": "input",
       "Type": {
<<<<<<< HEAD
        "$id": "487",
        "Kind": "string",
        "Name": "string",
        "CrossLanguageDefinitionId": "TypeSpec.string"
=======
        "$ref": "66"
>>>>>>> cc743cb2
       },
       "Location": "Body",
       "IsApiVersion": false,
       "IsContentType": false,
       "IsEndpoint": false,
       "Explode": false,
       "IsRequired": true,
       "Kind": "Method"
      }
     ],
     "Responses": [
      {
       "$id": "495",
       "StatusCodes": [
        200
       ],
       "BodyType": {
        "$ref": "323"
       },
       "BodyMediaType": "Json",
       "Headers": [],
       "IsErrorResponse": false,
       "ContentTypes": [
        "application/json"
       ]
      }
     ],
     "HttpMethod": "GET",
     "RequestBodyMediaType": "Json",
     "Uri": "{endpoint}",
     "Path": "/inputToRoundTripReadOnly",
     "RequestMediaTypes": [
      "application/json"
     ],
     "BufferResponse": true,
     "GenerateProtocolMethod": true,
     "GenerateConvenienceMethod": true
    },
    {
     "$id": "496",
     "Name": "roundTripToOutput",
     "ResourceName": "ModelsTypeSpec",
     "Description": "RoundTrip to Output",
     "Accessibility": "public",
     "Parameters": [
      {
       "$ref": "445"
      },
      {
       "$id": "497",
       "Name": "contentType",
       "NameInRequest": "Content-Type",
       "Description": "Body parameter's content type. Known values are application/json",
       "Type": {
        "$id": "498",
        "Kind": "constant",
        "ValueType": {
         "$id": "499",
         "Kind": "string"
        },
        "Value": "application/json"
       },
       "Location": "Header",
       "IsApiVersion": false,
       "IsContentType": true,
       "IsEndpoint": false,
       "Explode": false,
       "IsRequired": true,
       "Kind": "Constant"
      },
      {
       "$id": "500",
       "Name": "accept",
       "NameInRequest": "Accept",
       "Type": {
<<<<<<< HEAD
        "$id": "493",
        "Kind": "string",
        "Name": "string",
        "CrossLanguageDefinitionId": "TypeSpec.string"
=======
        "$id": "501",
        "Kind": "constant",
        "ValueType": {
         "$id": "502",
         "Kind": "string"
        },
        "Value": "application/json"
>>>>>>> cc743cb2
       },
       "Location": "Header",
       "IsApiVersion": false,
       "IsContentType": false,
       "IsEndpoint": false,
       "Explode": false,
       "IsRequired": true,
       "Kind": "Constant"
      },
      {
       "$id": "503",
       "Name": "input",
       "NameInRequest": "input",
       "Type": {
<<<<<<< HEAD
        "$id": "496",
        "Kind": "string",
        "Name": "string",
        "CrossLanguageDefinitionId": "TypeSpec.string"
=======
        "$ref": "143"
>>>>>>> cc743cb2
       },
       "Location": "Body",
       "IsApiVersion": false,
       "IsContentType": false,
       "IsEndpoint": false,
       "Explode": false,
       "IsRequired": true,
       "Kind": "Method"
      }
     ],
     "Responses": [
      {
       "$id": "504",
       "StatusCodes": [
        200
       ],
       "BodyType": {
        "$ref": "384"
       },
       "BodyMediaType": "Json",
       "Headers": [],
       "IsErrorResponse": false,
       "ContentTypes": [
        "application/json"
       ]
      }
     ],
     "HttpMethod": "GET",
     "RequestBodyMediaType": "Json",
     "Uri": "{endpoint}",
     "Path": "/roundTripToOutput",
     "RequestMediaTypes": [
      "application/json"
     ],
     "BufferResponse": true,
     "GenerateProtocolMethod": true,
     "GenerateConvenienceMethod": true
    },
    {
     "$id": "505",
     "Name": "InputRecursive",
     "ResourceName": "ModelsTypeSpec",
     "Description": "Input recursive model",
     "Accessibility": "public",
     "Parameters": [
      {
       "$ref": "445"
      },
      {
       "$id": "506",
       "Name": "contentType",
       "NameInRequest": "Content-Type",
       "Description": "Body parameter's content type. Known values are application/json",
       "Type": {
        "$id": "507",
        "Kind": "constant",
        "ValueType": {
         "$id": "508",
         "Kind": "string"
        },
        "Value": "application/json"
       },
       "Location": "Header",
       "IsApiVersion": false,
       "IsContentType": true,
       "IsEndpoint": false,
       "Explode": false,
       "IsRequired": true,
       "Kind": "Constant"
      },
      {
       "$id": "509",
       "Name": "input",
       "NameInRequest": "input",
       "Type": {
        "$ref": "407"
       },
       "Location": "Body",
       "IsApiVersion": false,
       "IsContentType": false,
       "IsEndpoint": false,
       "Explode": false,
       "IsRequired": true,
       "Kind": "Method"
      }
     ],
     "Responses": [
      {
       "$id": "510",
       "StatusCodes": [
        200
       ],
       "BodyMediaType": "Json",
       "Headers": [],
       "IsErrorResponse": false
      }
     ],
     "HttpMethod": "POST",
     "RequestBodyMediaType": "Json",
     "Uri": "{endpoint}",
     "Path": "/inputRecursive",
     "RequestMediaTypes": [
      "application/json"
     ],
     "BufferResponse": true,
     "GenerateProtocolMethod": true,
     "GenerateConvenienceMethod": true
    },
    {
     "$id": "511",
     "Name": "roundTripRecursive",
     "ResourceName": "ModelsTypeSpec",
     "Description": "RoundTrip recursive model",
     "Accessibility": "public",
     "Parameters": [
      {
       "$ref": "445"
      },
      {
       "$id": "512",
       "Name": "contentType",
       "NameInRequest": "Content-Type",
       "Description": "Body parameter's content type. Known values are application/json",
       "Type": {
<<<<<<< HEAD
        "$id": "502",
        "Kind": "string",
        "Name": "string",
        "CrossLanguageDefinitionId": "TypeSpec.string"
=======
        "$id": "513",
        "Kind": "constant",
        "ValueType": {
         "$id": "514",
         "Kind": "string"
        },
        "Value": "application/json"
>>>>>>> cc743cb2
       },
       "Location": "Header",
       "IsApiVersion": false,
       "IsContentType": true,
       "IsEndpoint": false,
       "Explode": false,
       "IsRequired": true,
       "Kind": "Constant"
      },
      {
       "$id": "515",
       "Name": "accept",
       "NameInRequest": "Accept",
       "Type": {
<<<<<<< HEAD
        "$id": "505",
        "Kind": "string",
        "Name": "string",
        "CrossLanguageDefinitionId": "TypeSpec.string"
=======
        "$id": "516",
        "Kind": "constant",
        "ValueType": {
         "$id": "517",
         "Kind": "string"
        },
        "Value": "application/json"
>>>>>>> cc743cb2
       },
       "Location": "Header",
       "IsApiVersion": false,
       "IsContentType": false,
       "IsEndpoint": false,
       "Explode": false,
       "IsRequired": true,
       "Kind": "Constant"
      },
      {
       "$id": "518",
       "Name": "input",
       "NameInRequest": "input",
       "Type": {
        "$ref": "411"
       },
       "Location": "Body",
       "IsApiVersion": false,
       "IsContentType": false,
       "IsEndpoint": false,
       "Explode": false,
       "IsRequired": true,
       "Kind": "Method"
      }
     ],
     "Responses": [
      {
       "$id": "519",
       "StatusCodes": [
        200
       ],
       "BodyType": {
        "$ref": "411"
       },
       "BodyMediaType": "Json",
       "Headers": [],
       "IsErrorResponse": false,
       "ContentTypes": [
        "application/json"
       ]
      }
     ],
     "HttpMethod": "PUT",
     "RequestBodyMediaType": "Json",
     "Uri": "{endpoint}",
     "Path": "/roundTripRecursive",
     "RequestMediaTypes": [
      "application/json"
     ],
     "BufferResponse": true,
     "GenerateProtocolMethod": true,
     "GenerateConvenienceMethod": true
    },
    {
     "$id": "520",
     "Name": "selfReference",
     "ResourceName": "ModelsTypeSpec",
     "Description": "Returns model that has property of its own type",
     "Accessibility": "public",
     "Parameters": [
      {
       "$ref": "445"
      },
      {
       "$id": "521",
       "Name": "accept",
       "NameInRequest": "Accept",
       "Type": {
        "$id": "522",
        "Kind": "constant",
        "ValueType": {
         "$id": "523",
         "Kind": "string"
        },
        "Value": "application/json"
       },
       "Location": "Header",
       "IsApiVersion": false,
       "IsContentType": false,
       "IsEndpoint": false,
       "Explode": false,
       "IsRequired": true,
       "Kind": "Constant"
      }
     ],
     "Responses": [
      {
       "$id": "524",
       "StatusCodes": [
        200
       ],
       "BodyType": {
        "$ref": "415"
       },
       "BodyMediaType": "Json",
       "Headers": [],
       "IsErrorResponse": false,
       "ContentTypes": [
        "application/json"
       ]
      }
     ],
     "HttpMethod": "GET",
     "RequestBodyMediaType": "None",
     "Uri": "{endpoint}",
     "Path": "/selfReference",
     "BufferResponse": true,
     "GenerateProtocolMethod": true,
     "GenerateConvenienceMethod": true
    },
    {
     "$id": "525",
     "Name": "fixedFloatEnum",
     "ResourceName": "ModelsTypeSpec",
     "Description": "Returns model that has property of its own type",
     "Accessibility": "public",
     "Parameters": [
      {
       "$ref": "445"
      },
      {
       "$id": "526",
       "Name": "input",
       "NameInRequest": "input",
       "Type": {
<<<<<<< HEAD
        "$id": "511",
        "Kind": "string",
        "Name": "string",
        "CrossLanguageDefinitionId": "TypeSpec.string"
=======
        "$ref": "17"
>>>>>>> cc743cb2
       },
       "Location": "Query",
       "IsApiVersion": false,
       "IsContentType": false,
       "IsEndpoint": false,
       "Explode": false,
       "IsRequired": true,
       "Kind": "Method"
      },
      {
       "$id": "527",
       "Name": "accept",
       "NameInRequest": "Accept",
       "Type": {
<<<<<<< HEAD
        "$id": "514",
        "Kind": "string",
        "Name": "string",
        "CrossLanguageDefinitionId": "TypeSpec.string"
=======
        "$id": "528",
        "Kind": "constant",
        "ValueType": {
         "$id": "529",
         "Kind": "string"
        },
        "Value": "application/json"
>>>>>>> cc743cb2
       },
       "Location": "Header",
       "IsApiVersion": false,
       "IsContentType": false,
       "IsEndpoint": false,
       "Explode": false,
       "IsRequired": true,
       "Kind": "Constant"
      }
     ],
     "Responses": [
      {
       "$id": "530",
       "StatusCodes": [
        200
       ],
       "BodyType": {
        "$ref": "384"
       },
       "BodyMediaType": "Json",
       "Headers": [],
       "IsErrorResponse": false,
       "ContentTypes": [
        "application/json"
       ]
      }
     ],
     "HttpMethod": "GET",
     "RequestBodyMediaType": "None",
     "Uri": "{endpoint}",
     "Path": "/fixedFloatEnum",
     "BufferResponse": true,
     "GenerateProtocolMethod": true,
     "GenerateConvenienceMethod": true
    },
    {
     "$id": "531",
     "Name": "extenisbleIntEnum",
     "ResourceName": "ModelsTypeSpec",
     "Description": "Returns model that has property of its own type",
     "Accessibility": "public",
     "Parameters": [
      {
       "$ref": "445"
      },
      {
       "$id": "532",
       "Name": "input",
       "NameInRequest": "input",
       "Type": {
        "$ref": "22"
       },
       "Location": "Query",
       "IsApiVersion": false,
       "IsContentType": false,
       "IsEndpoint": false,
       "Explode": false,
       "IsRequired": true,
       "Kind": "Method"
      },
      {
       "$id": "533",
       "Name": "accept",
       "NameInRequest": "Accept",
       "Type": {
<<<<<<< HEAD
        "$id": "519",
        "Kind": "string",
        "Name": "string",
        "CrossLanguageDefinitionId": "TypeSpec.string"
=======
        "$id": "534",
        "Kind": "constant",
        "ValueType": {
         "$id": "535",
         "Kind": "string"
        },
        "Value": "application/json"
>>>>>>> cc743cb2
       },
       "Location": "Header",
       "IsApiVersion": false,
       "IsContentType": false,
       "IsEndpoint": false,
       "Explode": false,
       "IsRequired": true,
       "Kind": "Constant"
      }
     ],
     "Responses": [
      {
       "$id": "536",
       "StatusCodes": [
        200
       ],
       "BodyType": {
        "$ref": "384"
       },
       "BodyMediaType": "Json",
       "Headers": [],
       "IsErrorResponse": false,
       "ContentTypes": [
        "application/json"
       ]
      }
     ],
     "HttpMethod": "GET",
     "RequestBodyMediaType": "None",
     "Uri": "{endpoint}",
     "Path": "/extenisbleIntEnum",
     "BufferResponse": true,
     "GenerateProtocolMethod": true,
     "GenerateConvenienceMethod": true
    },
    {
     "$id": "537",
     "Name": "roundTripToOutputWithNoUseBase",
     "ResourceName": "ModelsTypeSpec",
     "Description": "Returns RoundTripOnNoUse",
     "Accessibility": "public",
     "Parameters": [
      {
       "$ref": "445"
      },
      {
       "$id": "538",
       "Name": "contentType",
       "NameInRequest": "Content-Type",
       "Description": "Body parameter's content type. Known values are application/json",
       "Type": {
        "$id": "539",
        "Kind": "constant",
        "ValueType": {
         "$id": "540",
         "Kind": "string"
        },
        "Value": "application/json"
       },
       "Location": "Header",
       "IsApiVersion": false,
       "IsContentType": true,
       "IsEndpoint": false,
       "Explode": false,
       "IsRequired": true,
       "Kind": "Constant"
      },
      {
       "$id": "541",
       "Name": "accept",
       "NameInRequest": "Accept",
       "Type": {
<<<<<<< HEAD
        "$id": "525",
        "Kind": "string",
        "Name": "string",
        "CrossLanguageDefinitionId": "TypeSpec.string"
=======
        "$id": "542",
        "Kind": "constant",
        "ValueType": {
         "$id": "543",
         "Kind": "string"
        },
        "Value": "application/json"
>>>>>>> cc743cb2
       },
       "Location": "Header",
       "IsApiVersion": false,
       "IsContentType": false,
       "IsEndpoint": false,
       "Explode": false,
       "IsRequired": true,
       "Kind": "Constant"
      },
      {
       "$id": "544",
       "Name": "input",
       "NameInRequest": "input",
       "Type": {
        "$ref": "419"
       },
       "Location": "Body",
       "IsApiVersion": false,
       "IsContentType": false,
       "IsEndpoint": false,
       "Explode": false,
       "IsRequired": true,
       "Kind": "Method"
      }
     ],
     "Responses": [
      {
       "$id": "545",
       "StatusCodes": [
        200
       ],
       "BodyType": {
        "$ref": "419"
       },
       "BodyMediaType": "Json",
       "Headers": [],
       "IsErrorResponse": false,
       "ContentTypes": [
        "application/json"
       ]
      }
     ],
     "HttpMethod": "GET",
     "RequestBodyMediaType": "Json",
     "Uri": "{endpoint}",
     "Path": "/",
     "RequestMediaTypes": [
      "application/json"
     ],
     "BufferResponse": true,
     "GenerateProtocolMethod": true,
     "GenerateConvenienceMethod": true
    },
    {
     "$id": "546",
     "Name": "getInternalInput",
     "ResourceName": "ModelsTypeSpec",
     "Accessibility": "public",
     "Parameters": [
      {
       "$ref": "445"
      },
      {
       "$id": "547",
       "Name": "accept",
       "NameInRequest": "Accept",
       "Type": {
<<<<<<< HEAD
        "$id": "531",
        "Kind": "string",
        "Name": "string",
        "CrossLanguageDefinitionId": "TypeSpec.string"
=======
        "$id": "548",
        "Kind": "constant",
        "ValueType": {
         "$id": "549",
         "Kind": "string"
        },
        "Value": "application/json"
>>>>>>> cc743cb2
       },
       "Location": "Header",
       "IsApiVersion": false,
       "IsContentType": false,
       "IsEndpoint": false,
       "Explode": false,
       "IsRequired": true,
       "Kind": "Constant"
      }
     ],
     "Responses": [
      {
       "$id": "550",
       "StatusCodes": [
        200
       ],
       "BodyType": {
        "$ref": "425"
       },
       "BodyMediaType": "Json",
       "Headers": [],
       "IsErrorResponse": false,
       "ContentTypes": [
        "application/json"
       ]
      }
     ],
     "HttpMethod": "GET",
     "RequestBodyMediaType": "None",
     "Uri": "{endpoint}",
     "Path": "/internalInput",
     "BufferResponse": true,
     "GenerateProtocolMethod": true,
     "GenerateConvenienceMethod": true
    },
    {
     "$id": "551",
     "Name": "putInternalInput",
     "ResourceName": "ModelsTypeSpec",
     "Accessibility": "internal",
     "Parameters": [
      {
       "$ref": "445"
      },
      {
       "$id": "552",
       "Name": "contentType",
       "NameInRequest": "Content-Type",
       "Description": "Body parameter's content type. Known values are application/json",
       "Type": {
        "$id": "553",
        "Kind": "constant",
        "ValueType": {
         "$id": "554",
         "Kind": "string"
        },
        "Value": "application/json"
       },
       "Location": "Header",
       "IsApiVersion": false,
       "IsContentType": true,
       "IsEndpoint": false,
       "Explode": false,
       "IsRequired": true,
       "Kind": "Constant"
      },
      {
       "$id": "555",
       "Name": "accept",
       "NameInRequest": "Accept",
       "Type": {
<<<<<<< HEAD
        "$id": "537",
        "Kind": "string",
        "Name": "string",
        "CrossLanguageDefinitionId": "TypeSpec.string"
=======
        "$id": "556",
        "Kind": "constant",
        "ValueType": {
         "$id": "557",
         "Kind": "string"
        },
        "Value": "application/json"
>>>>>>> cc743cb2
       },
       "Location": "Header",
       "IsApiVersion": false,
       "IsContentType": false,
       "IsEndpoint": false,
       "Explode": false,
       "IsRequired": true,
       "Kind": "Constant"
      },
      {
       "$id": "558",
       "Name": "putInternalInputRequest",
       "NameInRequest": "putInternalInputRequest",
       "Type": {
<<<<<<< HEAD
        "$id": "540",
        "Kind": "string",
        "Name": "string",
        "CrossLanguageDefinitionId": "TypeSpec.string"
=======
        "$ref": "428"
>>>>>>> cc743cb2
       },
       "Location": "Body",
       "IsApiVersion": false,
       "IsContentType": false,
       "IsEndpoint": false,
       "Explode": false,
       "IsRequired": true,
       "Kind": "Spread"
      }
     ],
     "Responses": [
      {
       "$id": "559",
       "StatusCodes": [
        200
       ],
       "BodyType": {
        "$ref": "425"
       },
       "BodyMediaType": "Json",
       "Headers": [],
       "IsErrorResponse": false,
       "ContentTypes": [
        "application/json"
       ]
      }
     ],
     "HttpMethod": "PUT",
     "RequestBodyMediaType": "Json",
     "Uri": "{endpoint}",
     "Path": "/internalInput",
     "RequestMediaTypes": [
      "application/json"
     ],
     "BufferResponse": true,
     "GenerateProtocolMethod": true,
     "GenerateConvenienceMethod": true
    },
    {
     "$id": "560",
     "Name": "analyzeConversation",
     "ResourceName": "ModelsTypeSpec",
     "Description": "Resource collection action operation template.",
     "Accessibility": "public",
     "Parameters": [
      {
       "$ref": "445"
      },
      {
       "$id": "561",
       "Name": "apiVersion",
       "NameInRequest": "api-version",
       "Description": "The API version to use for this operation.",
       "Type": {
<<<<<<< HEAD
        "$id": "545",
        "Kind": "string",
        "Name": "string",
        "CrossLanguageDefinitionId": "TypeSpec.string"
=======
        "$id": "562",
        "Kind": "string"
>>>>>>> cc743cb2
       },
       "Location": "Query",
       "IsApiVersion": true,
       "IsContentType": false,
       "IsEndpoint": false,
       "Explode": false,
       "IsRequired": true,
       "Kind": "Client",
       "DefaultValue": {
        "$id": "563",
        "Type": {
<<<<<<< HEAD
         "$id": "547",
         "Kind": "string",
         "Name": "string",
         "CrossLanguageDefinitionId": "TypeSpec.string"
=======
         "$id": "564",
         "Kind": "string"
>>>>>>> cc743cb2
        },
        "Value": "0.1.0"
       }
      },
      {
       "$id": "565",
       "Name": "accept",
       "NameInRequest": "Accept",
       "Type": {
<<<<<<< HEAD
        "$id": "549",
        "Kind": "string",
        "Name": "string",
        "CrossLanguageDefinitionId": "TypeSpec.string"
=======
        "$id": "566",
        "Kind": "constant",
        "ValueType": {
         "$id": "567",
         "Kind": "string"
        },
        "Value": "application/json"
>>>>>>> cc743cb2
       },
       "Location": "Header",
       "IsApiVersion": false,
       "IsContentType": false,
       "IsEndpoint": false,
       "Explode": false,
       "IsRequired": true,
       "Kind": "Constant"
      }
     ],
     "Responses": [
      {
       "$id": "568",
       "StatusCodes": [
        200
       ],
       "BodyType": {
        "$ref": "169"
       },
       "BodyMediaType": "Json",
       "Headers": [],
       "IsErrorResponse": false,
       "ContentTypes": [
        "application/json"
       ]
      }
     ],
     "HttpMethod": "POST",
     "RequestBodyMediaType": "None",
     "Uri": "{endpoint}",
     "Path": "/items:analyzeConversation",
     "BufferResponse": true,
     "GenerateProtocolMethod": true,
     "GenerateConvenienceMethod": true
    },
    {
     "$id": "569",
     "Name": "genericType",
     "ResourceName": "ModelsTypeSpec",
     "Accessibility": "public",
     "Parameters": [
      {
       "$ref": "445"
      },
      {
       "$id": "570",
       "Name": "contentType",
       "NameInRequest": "Content-Type",
       "Description": "Body parameter's content type. Known values are application/json",
       "Type": {
<<<<<<< HEAD
        "$id": "555",
        "Kind": "string",
        "Name": "string",
        "CrossLanguageDefinitionId": "TypeSpec.string"
=======
        "$id": "571",
        "Kind": "constant",
        "ValueType": {
         "$id": "572",
         "Kind": "string"
        },
        "Value": "application/json"
>>>>>>> cc743cb2
       },
       "Location": "Header",
       "IsApiVersion": false,
       "IsContentType": true,
       "IsEndpoint": false,
       "Explode": false,
       "IsRequired": true,
       "Kind": "Constant"
      },
      {
       "$id": "573",
       "Name": "input",
       "NameInRequest": "input",
       "Type": {
<<<<<<< HEAD
        "$id": "558",
        "Kind": "string",
        "Name": "string",
        "CrossLanguageDefinitionId": "TypeSpec.string"
=======
        "$ref": "431"
>>>>>>> cc743cb2
       },
       "Location": "Body",
       "IsApiVersion": false,
       "IsContentType": false,
       "IsEndpoint": false,
       "Explode": false,
       "IsRequired": true,
       "Kind": "Method"
      }
     ],
     "Responses": [
      {
       "$id": "574",
       "StatusCodes": [
        204
       ],
       "BodyMediaType": "Json",
       "Headers": [],
       "IsErrorResponse": false
      }
     ],
     "HttpMethod": "GET",
     "RequestBodyMediaType": "Json",
     "Uri": "{endpoint}",
     "Path": "/genericType",
     "RequestMediaTypes": [
      "application/json"
     ],
     "BufferResponse": true,
     "GenerateProtocolMethod": true,
     "GenerateConvenienceMethod": true
    }
   ],
   "Protocol": {
    "$id": "575"
   },
   "Parameters": [
    {
     "$ref": "445"
    }
   ]
  }
 ]
}<|MERGE_RESOLUTION|>--- conflicted
+++ resolved
@@ -3104,7 +3104,9 @@
      "Description": "model property",
      "Type": {
       "$id": "427",
-      "Kind": "string"
+      "Kind": "string",
+      "Name": "string",
+      "CrossLanguageDefinitionId": "TypeSpec.string"
      },
      "IsRequired": true,
      "IsReadOnly": false
@@ -3125,7 +3127,9 @@
      "Description": "model property",
      "Type": {
       "$id": "430",
-      "Kind": "string"
+      "Kind": "string",
+      "Name": "string",
+      "CrossLanguageDefinitionId": "TypeSpec.string"
      },
      "IsRequired": true,
      "IsReadOnly": false
@@ -3159,15 +3163,10 @@
        "SerializedName": "field",
        "Description": "A field to facet by, where the field is attributed as 'facetable'",
        "Type": {
-<<<<<<< HEAD
-        "$id": "429",
+        "$id": "435",
         "Kind": "string",
         "Name": "string",
         "CrossLanguageDefinitionId": "TypeSpec.string"
-=======
-        "$id": "435",
-        "Kind": "string"
->>>>>>> cc743cb2
        },
        "IsRequired": true,
        "IsReadOnly": false
@@ -3185,15 +3184,10 @@
        "Kind": "array",
        "Name": "Array",
        "ValueType": {
-<<<<<<< HEAD
-        "$id": "432",
+        "$id": "438",
         "Kind": "int32",
         "Name": "int32",
         "CrossLanguageDefinitionId": "TypeSpec.int32"
-=======
-        "$id": "438",
-        "Kind": "int32"
->>>>>>> cc743cb2
        },
        "CrossLanguageDefinitionId": "TypeSpec.Array"
       },
@@ -3206,15 +3200,10 @@
       "SerializedName": "value",
       "Description": "",
       "Type": {
-<<<<<<< HEAD
-       "$id": "434",
+       "$id": "440",
        "Kind": "int32",
        "Name": "int32",
        "CrossLanguageDefinitionId": "TypeSpec.int32"
-=======
-       "$id": "440",
-       "Kind": "int32"
->>>>>>> cc743cb2
       },
       "IsRequired": true,
       "IsReadOnly": false
@@ -3264,15 +3253,10 @@
        "Name": "endpoint",
        "NameInRequest": "endpoint",
        "Type": {
-<<<<<<< HEAD
-        "$id": "440",
+        "$id": "446",
         "Kind": "url",
         "Name": "url",
         "CrossLanguageDefinitionId": "TypeSpec.url"
-=======
-        "$id": "446",
-        "Kind": "uri"
->>>>>>> cc743cb2
        },
        "Location": "Uri",
        "IsApiVersion": false,
@@ -3294,7 +3278,9 @@
         "Kind": "constant",
         "ValueType": {
          "$id": "449",
-         "Kind": "string"
+         "Kind": "string",
+         "Name": "string",
+         "CrossLanguageDefinitionId": "TypeSpec.string"
         },
         "Value": "application/json"
        },
@@ -3311,20 +3297,15 @@
        "Name": "accept",
        "NameInRequest": "Accept",
        "Type": {
-<<<<<<< HEAD
-        "$id": "443",
-        "Kind": "string",
-        "Name": "string",
-        "CrossLanguageDefinitionId": "TypeSpec.string"
-=======
         "$id": "451",
         "Kind": "constant",
         "ValueType": {
          "$id": "452",
-         "Kind": "string"
+         "Kind": "string",
+         "Name": "string",
+         "CrossLanguageDefinitionId": "TypeSpec.string"
         },
         "Value": "application/json"
->>>>>>> cc743cb2
        },
        "Location": "Header",
        "IsApiVersion": false,
@@ -3339,14 +3320,7 @@
        "Name": "body",
        "NameInRequest": "body",
        "Type": {
-<<<<<<< HEAD
-        "$id": "446",
-        "Kind": "string",
-        "Name": "string",
-        "CrossLanguageDefinitionId": "TypeSpec.string"
-=======
         "$ref": "33"
->>>>>>> cc743cb2
        },
        "Location": "Body",
        "IsApiVersion": false,
@@ -3399,20 +3373,15 @@
        "Name": "accept",
        "NameInRequest": "Accept",
        "Type": {
-<<<<<<< HEAD
-        "$id": "451",
-        "Kind": "string",
-        "Name": "string",
-        "CrossLanguageDefinitionId": "TypeSpec.string"
-=======
         "$id": "457",
         "Kind": "constant",
         "ValueType": {
          "$id": "458",
-         "Kind": "string"
+         "Kind": "string",
+         "Name": "string",
+         "CrossLanguageDefinitionId": "TypeSpec.string"
         },
         "Value": "application/json"
->>>>>>> cc743cb2
        },
        "Location": "Header",
        "IsApiVersion": false,
@@ -3468,7 +3437,9 @@
         "Kind": "constant",
         "ValueType": {
          "$id": "463",
-         "Kind": "string"
+         "Kind": "string",
+         "Name": "string",
+         "CrossLanguageDefinitionId": "TypeSpec.string"
         },
         "Value": "application/json"
        },
@@ -3485,20 +3456,15 @@
        "Name": "accept",
        "NameInRequest": "Accept",
        "Type": {
-<<<<<<< HEAD
-        "$id": "457",
-        "Kind": "string",
-        "Name": "string",
-        "CrossLanguageDefinitionId": "TypeSpec.string"
-=======
         "$id": "465",
         "Kind": "constant",
         "ValueType": {
          "$id": "466",
-         "Kind": "string"
+         "Kind": "string",
+         "Name": "string",
+         "CrossLanguageDefinitionId": "TypeSpec.string"
         },
         "Value": "application/json"
->>>>>>> cc743cb2
        },
        "Location": "Header",
        "IsApiVersion": false,
@@ -3513,14 +3479,7 @@
        "Name": "input",
        "NameInRequest": "input",
        "Type": {
-<<<<<<< HEAD
-        "$id": "460",
-        "Kind": "string",
-        "Name": "string",
-        "CrossLanguageDefinitionId": "TypeSpec.string"
-=======
         "$ref": "66"
->>>>>>> cc743cb2
        },
        "Location": "Body",
        "IsApiVersion": false,
@@ -3579,7 +3538,9 @@
         "Kind": "constant",
         "ValueType": {
          "$id": "472",
-         "Kind": "string"
+         "Kind": "string",
+         "Name": "string",
+         "CrossLanguageDefinitionId": "TypeSpec.string"
         },
         "Value": "application/json"
        },
@@ -3596,20 +3557,15 @@
        "Name": "accept",
        "NameInRequest": "Accept",
        "Type": {
-<<<<<<< HEAD
-        "$id": "466",
-        "Kind": "string",
-        "Name": "string",
-        "CrossLanguageDefinitionId": "TypeSpec.string"
-=======
         "$id": "474",
         "Kind": "constant",
         "ValueType": {
          "$id": "475",
-         "Kind": "string"
+         "Kind": "string",
+         "Name": "string",
+         "CrossLanguageDefinitionId": "TypeSpec.string"
         },
         "Value": "application/json"
->>>>>>> cc743cb2
        },
        "Location": "Header",
        "IsApiVersion": false,
@@ -3624,14 +3580,7 @@
        "Name": "input",
        "NameInRequest": "input",
        "Type": {
-<<<<<<< HEAD
-        "$id": "469",
-        "Kind": "string",
-        "Name": "string",
-        "CrossLanguageDefinitionId": "TypeSpec.string"
-=======
         "$ref": "66"
->>>>>>> cc743cb2
        },
        "Location": "Body",
        "IsApiVersion": false,
@@ -3690,7 +3639,9 @@
         "Kind": "constant",
         "ValueType": {
          "$id": "481",
-         "Kind": "string"
+         "Kind": "string",
+         "Name": "string",
+         "CrossLanguageDefinitionId": "TypeSpec.string"
         },
         "Value": "application/json"
        },
@@ -3707,27 +3658,18 @@
        "Name": "accept",
        "NameInRequest": "Accept",
        "Type": {
-<<<<<<< HEAD
-        "$id": "475",
-        "Kind": "string",
-        "Name": "string",
-        "CrossLanguageDefinitionId": "TypeSpec.string"
-       },
-       "Location": "Header",
-       "IsApiVersion": false,
-       "IsResourceParameter": false,
-=======
         "$id": "483",
         "Kind": "constant",
         "ValueType": {
          "$id": "484",
-         "Kind": "string"
+         "Kind": "string",
+         "Name": "string",
+         "CrossLanguageDefinitionId": "TypeSpec.string"
         },
         "Value": "application/json"
        },
        "Location": "Header",
        "IsApiVersion": false,
->>>>>>> cc743cb2
        "IsContentType": false,
        "IsEndpoint": false,
        "Explode": false,
@@ -3739,14 +3681,7 @@
        "Name": "input",
        "NameInRequest": "input",
        "Type": {
-<<<<<<< HEAD
-        "$id": "478",
-        "Kind": "string",
-        "Name": "string",
-        "CrossLanguageDefinitionId": "TypeSpec.string"
-=======
         "$ref": "281"
->>>>>>> cc743cb2
        },
        "Location": "Body",
        "IsApiVersion": false,
@@ -3806,7 +3741,9 @@
         "Kind": "constant",
         "ValueType": {
          "$id": "490",
-         "Kind": "string"
+         "Kind": "string",
+         "Name": "string",
+         "CrossLanguageDefinitionId": "TypeSpec.string"
         },
         "Value": "application/json"
        },
@@ -3823,20 +3760,15 @@
        "Name": "accept",
        "NameInRequest": "Accept",
        "Type": {
-<<<<<<< HEAD
-        "$id": "484",
-        "Kind": "string",
-        "Name": "string",
-        "CrossLanguageDefinitionId": "TypeSpec.string"
-=======
         "$id": "492",
         "Kind": "constant",
         "ValueType": {
          "$id": "493",
-         "Kind": "string"
+         "Kind": "string",
+         "Name": "string",
+         "CrossLanguageDefinitionId": "TypeSpec.string"
         },
         "Value": "application/json"
->>>>>>> cc743cb2
        },
        "Location": "Header",
        "IsApiVersion": false,
@@ -3851,14 +3783,7 @@
        "Name": "input",
        "NameInRequest": "input",
        "Type": {
-<<<<<<< HEAD
-        "$id": "487",
-        "Kind": "string",
-        "Name": "string",
-        "CrossLanguageDefinitionId": "TypeSpec.string"
-=======
         "$ref": "66"
->>>>>>> cc743cb2
        },
        "Location": "Body",
        "IsApiVersion": false,
@@ -3917,7 +3842,9 @@
         "Kind": "constant",
         "ValueType": {
          "$id": "499",
-         "Kind": "string"
+         "Kind": "string",
+         "Name": "string",
+         "CrossLanguageDefinitionId": "TypeSpec.string"
         },
         "Value": "application/json"
        },
@@ -3934,20 +3861,15 @@
        "Name": "accept",
        "NameInRequest": "Accept",
        "Type": {
-<<<<<<< HEAD
-        "$id": "493",
-        "Kind": "string",
-        "Name": "string",
-        "CrossLanguageDefinitionId": "TypeSpec.string"
-=======
         "$id": "501",
         "Kind": "constant",
         "ValueType": {
          "$id": "502",
-         "Kind": "string"
+         "Kind": "string",
+         "Name": "string",
+         "CrossLanguageDefinitionId": "TypeSpec.string"
         },
         "Value": "application/json"
->>>>>>> cc743cb2
        },
        "Location": "Header",
        "IsApiVersion": false,
@@ -3962,14 +3884,7 @@
        "Name": "input",
        "NameInRequest": "input",
        "Type": {
-<<<<<<< HEAD
-        "$id": "496",
-        "Kind": "string",
-        "Name": "string",
-        "CrossLanguageDefinitionId": "TypeSpec.string"
-=======
         "$ref": "143"
->>>>>>> cc743cb2
        },
        "Location": "Body",
        "IsApiVersion": false,
@@ -4028,7 +3943,9 @@
         "Kind": "constant",
         "ValueType": {
          "$id": "508",
-         "Kind": "string"
+         "Kind": "string",
+         "Name": "string",
+         "CrossLanguageDefinitionId": "TypeSpec.string"
         },
         "Value": "application/json"
        },
@@ -4094,20 +4011,15 @@
        "NameInRequest": "Content-Type",
        "Description": "Body parameter's content type. Known values are application/json",
        "Type": {
-<<<<<<< HEAD
-        "$id": "502",
-        "Kind": "string",
-        "Name": "string",
-        "CrossLanguageDefinitionId": "TypeSpec.string"
-=======
         "$id": "513",
         "Kind": "constant",
         "ValueType": {
          "$id": "514",
-         "Kind": "string"
+         "Kind": "string",
+         "Name": "string",
+         "CrossLanguageDefinitionId": "TypeSpec.string"
         },
         "Value": "application/json"
->>>>>>> cc743cb2
        },
        "Location": "Header",
        "IsApiVersion": false,
@@ -4122,20 +4034,15 @@
        "Name": "accept",
        "NameInRequest": "Accept",
        "Type": {
-<<<<<<< HEAD
-        "$id": "505",
-        "Kind": "string",
-        "Name": "string",
-        "CrossLanguageDefinitionId": "TypeSpec.string"
-=======
         "$id": "516",
         "Kind": "constant",
         "ValueType": {
          "$id": "517",
-         "Kind": "string"
+         "Kind": "string",
+         "Name": "string",
+         "CrossLanguageDefinitionId": "TypeSpec.string"
         },
         "Value": "application/json"
->>>>>>> cc743cb2
        },
        "Location": "Header",
        "IsApiVersion": false,
@@ -4208,7 +4115,9 @@
         "Kind": "constant",
         "ValueType": {
          "$id": "523",
-         "Kind": "string"
+         "Kind": "string",
+         "Name": "string",
+         "CrossLanguageDefinitionId": "TypeSpec.string"
         },
         "Value": "application/json"
        },
@@ -4261,14 +4170,7 @@
        "Name": "input",
        "NameInRequest": "input",
        "Type": {
-<<<<<<< HEAD
-        "$id": "511",
-        "Kind": "string",
-        "Name": "string",
-        "CrossLanguageDefinitionId": "TypeSpec.string"
-=======
         "$ref": "17"
->>>>>>> cc743cb2
        },
        "Location": "Query",
        "IsApiVersion": false,
@@ -4283,20 +4185,15 @@
        "Name": "accept",
        "NameInRequest": "Accept",
        "Type": {
-<<<<<<< HEAD
-        "$id": "514",
-        "Kind": "string",
-        "Name": "string",
-        "CrossLanguageDefinitionId": "TypeSpec.string"
-=======
         "$id": "528",
         "Kind": "constant",
         "ValueType": {
          "$id": "529",
-         "Kind": "string"
+         "Kind": "string",
+         "Name": "string",
+         "CrossLanguageDefinitionId": "TypeSpec.string"
         },
         "Value": "application/json"
->>>>>>> cc743cb2
        },
        "Location": "Header",
        "IsApiVersion": false,
@@ -4362,20 +4259,15 @@
        "Name": "accept",
        "NameInRequest": "Accept",
        "Type": {
-<<<<<<< HEAD
-        "$id": "519",
-        "Kind": "string",
-        "Name": "string",
-        "CrossLanguageDefinitionId": "TypeSpec.string"
-=======
         "$id": "534",
         "Kind": "constant",
         "ValueType": {
          "$id": "535",
-         "Kind": "string"
+         "Kind": "string",
+         "Name": "string",
+         "CrossLanguageDefinitionId": "TypeSpec.string"
         },
         "Value": "application/json"
->>>>>>> cc743cb2
        },
        "Location": "Header",
        "IsApiVersion": false,
@@ -4431,7 +4323,9 @@
         "Kind": "constant",
         "ValueType": {
          "$id": "540",
-         "Kind": "string"
+         "Kind": "string",
+         "Name": "string",
+         "CrossLanguageDefinitionId": "TypeSpec.string"
         },
         "Value": "application/json"
        },
@@ -4448,20 +4342,15 @@
        "Name": "accept",
        "NameInRequest": "Accept",
        "Type": {
-<<<<<<< HEAD
-        "$id": "525",
-        "Kind": "string",
-        "Name": "string",
-        "CrossLanguageDefinitionId": "TypeSpec.string"
-=======
         "$id": "542",
         "Kind": "constant",
         "ValueType": {
          "$id": "543",
-         "Kind": "string"
+         "Kind": "string",
+         "Name": "string",
+         "CrossLanguageDefinitionId": "TypeSpec.string"
         },
         "Value": "application/json"
->>>>>>> cc743cb2
        },
        "Location": "Header",
        "IsApiVersion": false,
@@ -4529,20 +4418,15 @@
        "Name": "accept",
        "NameInRequest": "Accept",
        "Type": {
-<<<<<<< HEAD
-        "$id": "531",
-        "Kind": "string",
-        "Name": "string",
-        "CrossLanguageDefinitionId": "TypeSpec.string"
-=======
         "$id": "548",
         "Kind": "constant",
         "ValueType": {
          "$id": "549",
-         "Kind": "string"
+         "Kind": "string",
+         "Name": "string",
+         "CrossLanguageDefinitionId": "TypeSpec.string"
         },
         "Value": "application/json"
->>>>>>> cc743cb2
        },
        "Location": "Header",
        "IsApiVersion": false,
@@ -4597,7 +4481,9 @@
         "Kind": "constant",
         "ValueType": {
          "$id": "554",
-         "Kind": "string"
+         "Kind": "string",
+         "Name": "string",
+         "CrossLanguageDefinitionId": "TypeSpec.string"
         },
         "Value": "application/json"
        },
@@ -4614,20 +4500,15 @@
        "Name": "accept",
        "NameInRequest": "Accept",
        "Type": {
-<<<<<<< HEAD
-        "$id": "537",
-        "Kind": "string",
-        "Name": "string",
-        "CrossLanguageDefinitionId": "TypeSpec.string"
-=======
         "$id": "556",
         "Kind": "constant",
         "ValueType": {
          "$id": "557",
-         "Kind": "string"
+         "Kind": "string",
+         "Name": "string",
+         "CrossLanguageDefinitionId": "TypeSpec.string"
         },
         "Value": "application/json"
->>>>>>> cc743cb2
        },
        "Location": "Header",
        "IsApiVersion": false,
@@ -4642,14 +4523,7 @@
        "Name": "putInternalInputRequest",
        "NameInRequest": "putInternalInputRequest",
        "Type": {
-<<<<<<< HEAD
-        "$id": "540",
-        "Kind": "string",
-        "Name": "string",
-        "CrossLanguageDefinitionId": "TypeSpec.string"
-=======
         "$ref": "428"
->>>>>>> cc743cb2
        },
        "Location": "Body",
        "IsApiVersion": false,
@@ -4704,15 +4578,10 @@
        "NameInRequest": "api-version",
        "Description": "The API version to use for this operation.",
        "Type": {
-<<<<<<< HEAD
-        "$id": "545",
+        "$id": "562",
         "Kind": "string",
         "Name": "string",
         "CrossLanguageDefinitionId": "TypeSpec.string"
-=======
-        "$id": "562",
-        "Kind": "string"
->>>>>>> cc743cb2
        },
        "Location": "Query",
        "IsApiVersion": true,
@@ -4724,15 +4593,10 @@
        "DefaultValue": {
         "$id": "563",
         "Type": {
-<<<<<<< HEAD
-         "$id": "547",
+         "$id": "564",
          "Kind": "string",
          "Name": "string",
          "CrossLanguageDefinitionId": "TypeSpec.string"
-=======
-         "$id": "564",
-         "Kind": "string"
->>>>>>> cc743cb2
         },
         "Value": "0.1.0"
        }
@@ -4742,20 +4606,15 @@
        "Name": "accept",
        "NameInRequest": "Accept",
        "Type": {
-<<<<<<< HEAD
-        "$id": "549",
-        "Kind": "string",
-        "Name": "string",
-        "CrossLanguageDefinitionId": "TypeSpec.string"
-=======
         "$id": "566",
         "Kind": "constant",
         "ValueType": {
          "$id": "567",
-         "Kind": "string"
+         "Kind": "string",
+         "Name": "string",
+         "CrossLanguageDefinitionId": "TypeSpec.string"
         },
         "Value": "application/json"
->>>>>>> cc743cb2
        },
        "Location": "Header",
        "IsApiVersion": false,
@@ -4806,20 +4665,15 @@
        "NameInRequest": "Content-Type",
        "Description": "Body parameter's content type. Known values are application/json",
        "Type": {
-<<<<<<< HEAD
-        "$id": "555",
-        "Kind": "string",
-        "Name": "string",
-        "CrossLanguageDefinitionId": "TypeSpec.string"
-=======
         "$id": "571",
         "Kind": "constant",
         "ValueType": {
          "$id": "572",
-         "Kind": "string"
+         "Kind": "string",
+         "Name": "string",
+         "CrossLanguageDefinitionId": "TypeSpec.string"
         },
         "Value": "application/json"
->>>>>>> cc743cb2
        },
        "Location": "Header",
        "IsApiVersion": false,
@@ -4834,14 +4688,7 @@
        "Name": "input",
        "NameInRequest": "input",
        "Type": {
-<<<<<<< HEAD
-        "$id": "558",
-        "Kind": "string",
-        "Name": "string",
-        "CrossLanguageDefinitionId": "TypeSpec.string"
-=======
         "$ref": "431"
->>>>>>> cc743cb2
        },
        "Location": "Body",
        "IsApiVersion": false,
