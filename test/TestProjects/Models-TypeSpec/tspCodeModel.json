{
 "$id": "1",
 "Name": "ModelsTypeSpec",
 "ApiVersions": [
  "0.1.0"
 ],
 "Enums": [
  {
   "$id": "2",
   "Kind": "enum",
   "Name": "FixedStringEnum",
   "CrossLanguageDefinitionId": "ModelsTypeSpec.FixedStringEnum",
   "ValueType": {
    "$id": "3",
    "Kind": "string"
   },
   "Values": [
    {
     "$id": "4",
     "Name": "One",
     "Value": "1"
    },
    {
     "$id": "5",
     "Name": "Two",
     "Value": "2"
    },
    {
     "$id": "6",
     "Name": "Four",
     "Value": "4"
    }
   ],
   "Description": "Fixed string enum",
   "IsExtensible": false,
   "Usage": "Input,Output,Json"
  },
  {
   "$id": "7",
   "Kind": "enum",
   "Name": "FixedIntEnum",
   "CrossLanguageDefinitionId": "ModelsTypeSpec.FixedIntEnum",
   "ValueType": {
    "$id": "8",
    "Kind": "int32"
   },
   "Values": [
    {
     "$id": "9",
     "Name": "One",
     "Value": 1
    },
    {
     "$id": "10",
     "Name": "Two",
     "Value": 2
    },
    {
     "$id": "11",
     "Name": "Four",
     "Value": 4
    }
   ],
   "Deprecated": "deprecated for test",
   "Description": "Fixed int enum",
   "IsExtensible": false,
   "Usage": "Input,Output,Json"
  },
  {
   "$id": "12",
   "Kind": "enum",
   "Name": "ExtensibleEnum",
   "CrossLanguageDefinitionId": "ModelsTypeSpec.ExtensibleEnum",
   "ValueType": {
    "$id": "13",
    "Kind": "string"
   },
   "Values": [
    {
     "$id": "14",
     "Name": "One",
     "Value": "1"
    },
    {
     "$id": "15",
     "Name": "Two",
     "Value": "2"
    },
    {
     "$id": "16",
     "Name": "Four",
     "Value": "4"
    }
   ],
   "Deprecated": "deprecated for test",
   "Description": "Extensible enum",
   "IsExtensible": true,
   "Usage": "Input,Output,Json"
  },
  {
   "$id": "17",
   "Kind": "enum",
   "Name": "FixedFloatEnum",
   "CrossLanguageDefinitionId": "ModelsTypeSpec.FixedFloatEnum",
   "ValueType": {
    "$id": "18",
    "Kind": "float32"
   },
   "Values": [
    {
     "$id": "19",
     "Name": "One",
     "Value": 1.1
    },
    {
     "$id": "20",
     "Name": "Two",
     "Value": 2.1
    },
    {
     "$id": "21",
     "Name": "Four",
     "Value": 4
    }
   ],
   "Deprecated": "should be replaced by cadl-ranch",
   "Description": "Fixed float enum",
   "IsExtensible": false,
   "Usage": "Input"
  },
  {
   "$id": "22",
   "Kind": "enum",
   "Name": "ExtensibleIntEnum",
   "CrossLanguageDefinitionId": "ModelsTypeSpec.ExtensibleIntEnum",
   "ValueType": {
    "$id": "23",
    "Kind": "int32"
   },
   "Values": [
    {
     "$id": "24",
     "Name": "One",
     "Value": 1
    },
    {
     "$id": "25",
     "Name": "Two",
     "Value": 2
    },
    {
     "$id": "26",
     "Name": "Four",
     "Value": 4
    }
   ],
   "Deprecated": "should be replaced by cadl-ranch",
   "Description": "Extensible int enum",
   "IsExtensible": true,
   "Usage": "Input"
  },
  {
   "$id": "27",
   "Kind": "enum",
   "Name": "Int32ValuesFacet_kind",
   "ValueType": {
    "$id": "28",
    "Kind": "string"
   },
   "Values": [
    {
     "$id": "29",
     "Name": "Int32Values",
     "Value": "Int32Values",
     "Description": "Int32Values"
    }
   ],
   "CrossLanguageDefinitionId": "",
   "Description": "The Int32ValuesFacet_kind",
   "IsExtensible": true,
<<<<<<< HEAD
   "Usage": "None"
=======
   "Usage": "Input,Json"
>>>>>>> f082aaf1
  },
  {
   "$id": "30",
   "Kind": "enum",
   "Name": "Versions",
   "CrossLanguageDefinitionId": "ModelsTypeSpec.Versions",
   "ValueType": {
    "$id": "31",
    "Kind": "string"
   },
   "Values": [
    {
     "$id": "32",
     "Name": "0.1.0",
     "Value": "0.1.0"
    }
   ],
   "IsExtensible": false,
   "Usage": "ApiVersionEnum"
  }
 ],
 "Models": [
  {
   "$id": "33",
   "Kind": "model",
   "Name": "BaseModelWithDiscriminatorDefinedOnBase",
   "CrossLanguageDefinitionId": "ModelsTypeSpec.BaseModelWithDiscriminatorDefinedOnBase",
   "Usage": "Input,Output,Json",
   "Description": "A base model in the discriminated set inheriting from a base with the predefined discriminator property",
   "DiscriminatorProperty": {
    "$id": "34",
    "Name": "kind",
    "SerializedName": "kind",
    "Description": "Discriminator property for BaseModelWithDiscriminatorDefinedOnBase.",
    "Type": {
     "$id": "35",
     "Kind": "string"
    },
    "IsRequired": true,
    "IsReadOnly": false,
    "IsDiscriminator": true
   },
   "BaseModel": {
    "$id": "36",
    "Kind": "model",
    "Name": "BaseModelWithARequiredProperty",
    "CrossLanguageDefinitionId": "ModelsTypeSpec.BaseModelWithARequiredProperty",
    "Usage": "Input,Output,Json",
    "Description": "A base model with a required property",
    "Properties": [
     {
      "$id": "37",
      "Name": "kind",
      "SerializedName": "kind",
      "Description": "Required kind",
      "Type": {
       "$id": "38",
       "Kind": "string"
      },
      "IsRequired": true,
      "IsReadOnly": false
     }
    ]
   },
   "Properties": [
    {
     "$ref": "34"
    },
    {
     "$id": "39",
     "Name": "optionalString",
     "SerializedName": "optionalString",
     "Description": "Optional string.",
     "Type": {
      "$id": "40",
      "Kind": "string"
     },
     "IsRequired": false,
     "IsReadOnly": false
    }
   ],
   "DiscriminatedSubtypes": {
    "$id": "41",
    "A": {
     "$id": "42",
     "Kind": "model",
     "Name": "DerivedWithDiscriminatorDefinedOnBase",
     "CrossLanguageDefinitionId": "ModelsTypeSpec.DerivedWithDiscriminatorDefinedOnBase",
     "Usage": "Input,Output,Json",
     "Description": "A derived class in the discriminated set inheriting from a base with the predefined discriminator property",
     "DiscriminatorValue": "A",
     "BaseModel": {
      "$ref": "33"
     },
     "Properties": [
      {
       "$id": "43",
       "Name": "kind",
       "SerializedName": "kind",
       "Description": "Discriminator",
       "Type": {
        "$id": "44",
        "Kind": "constant",
        "ValueType": {
         "$id": "45",
         "Kind": "string"
        },
        "Value": "A"
       },
       "IsRequired": true,
       "IsReadOnly": false,
       "IsDiscriminator": true
      },
      {
       "$id": "46",
       "Name": "requiredString",
       "SerializedName": "requiredString",
       "Description": "Required string.",
       "Type": {
        "$id": "47",
        "Kind": "string"
       },
       "IsRequired": true,
       "IsReadOnly": false
      },
      {
       "$id": "48",
       "Name": "optionalInt",
       "SerializedName": "optionalInt",
       "Description": "Optional int",
       "Type": {
        "$id": "49",
        "Kind": "int32"
       },
       "IsRequired": false,
       "IsReadOnly": false
      }
     ]
    }
   }
  },
  {
   "$ref": "36"
  },
  {
   "$ref": "42"
  },
  {
   "$id": "50",
   "Kind": "model",
   "Name": "OutputBaseModelWithDiscriminator",
   "CrossLanguageDefinitionId": "ModelsTypeSpec.OutputBaseModelWithDiscriminator",
   "Usage": "Output,Json",
   "Description": "Output model with a discriminator",
   "DiscriminatorProperty": {
    "$id": "51",
    "Name": "kind",
    "SerializedName": "kind",
    "Description": "Discriminator property for OutputBaseModelWithDiscriminator.",
    "Type": {
     "$id": "52",
     "Kind": "string"
    },
    "IsRequired": true,
    "IsReadOnly": false,
    "IsDiscriminator": true
   },
   "Properties": [
    {
     "$ref": "51"
    }
   ],
   "DiscriminatedSubtypes": {
    "$id": "53",
    "first": {
     "$id": "54",
     "Kind": "model",
     "Name": "FirstDerivedOutputModel",
     "CrossLanguageDefinitionId": "ModelsTypeSpec.FirstDerivedOutputModel",
     "Usage": "Output,Json",
     "Description": "First derived model as an output",
     "DiscriminatorValue": "first",
     "BaseModel": {
      "$ref": "50"
     },
     "Properties": [
      {
       "$id": "55",
       "Name": "kind",
       "SerializedName": "kind",
       "Description": "Discriminator",
       "Type": {
        "$id": "56",
        "Kind": "constant",
        "ValueType": {
         "$id": "57",
         "Kind": "string"
        },
        "Value": "first"
       },
       "IsRequired": true,
       "IsReadOnly": false,
       "IsDiscriminator": true
      },
      {
       "$id": "58",
       "Name": "first",
       "SerializedName": "first",
       "Description": "",
       "Type": {
        "$id": "59",
        "Kind": "boolean"
       },
       "IsRequired": true,
       "IsReadOnly": false
      }
     ]
    },
    "second": {
     "$id": "60",
     "Kind": "model",
     "Name": "SecondDerivedOutputModel",
     "CrossLanguageDefinitionId": "ModelsTypeSpec.SecondDerivedOutputModel",
     "Usage": "Output,Json",
     "Description": "Second derived model as an output",
     "DiscriminatorValue": "second",
     "BaseModel": {
      "$ref": "50"
     },
     "Properties": [
      {
       "$id": "61",
       "Name": "kind",
       "SerializedName": "kind",
       "Description": "Discriminator",
       "Type": {
        "$id": "62",
        "Kind": "constant",
        "ValueType": {
         "$id": "63",
         "Kind": "string"
        },
        "Value": "second"
       },
       "IsRequired": true,
       "IsReadOnly": false,
       "IsDiscriminator": true
      },
      {
       "$id": "64",
       "Name": "second",
       "SerializedName": "second",
       "Description": "",
       "Type": {
        "$id": "65",
        "Kind": "boolean"
       },
       "IsRequired": true,
       "IsReadOnly": false
      }
     ]
    }
   }
  },
  {
   "$ref": "54"
  },
  {
   "$ref": "60"
  },
  {
   "$id": "66",
   "Kind": "model",
   "Name": "InputModel",
   "CrossLanguageDefinitionId": "ModelsTypeSpec.InputModel",
   "Usage": "Input,Json",
   "Description": "Model used only as input",
   "Properties": [
    {
     "$id": "67",
     "Name": "requiredString",
     "SerializedName": "requiredString",
     "Description": "Required string",
     "Type": {
      "$id": "68",
      "Kind": "string"
     },
     "IsRequired": true,
     "IsReadOnly": false
    },
    {
     "$id": "69",
     "Name": "requiredInt",
     "SerializedName": "requiredInt",
     "Description": "Required int",
     "Type": {
      "$id": "70",
      "Kind": "int32"
     },
     "IsRequired": true,
     "IsReadOnly": false
    },
    {
     "$id": "71",
     "Name": "requiredNullableInt",
     "SerializedName": "requiredNullableInt",
     "Description": "Required nullable int",
     "Type": {
      "$id": "72",
      "Kind": "nullable",
      "Type": {
       "$id": "73",
       "Kind": "int32"
      }
     },
     "IsRequired": true,
     "IsReadOnly": false
    },
    {
     "$id": "74",
     "Name": "requiredNullableString",
     "SerializedName": "requiredNullableString",
     "Description": "Required nullable string",
     "Type": {
      "$id": "75",
      "Kind": "nullable",
      "Type": {
       "$id": "76",
       "Kind": "string"
      }
     },
     "IsRequired": true,
     "IsReadOnly": false
    },
    {
     "$id": "77",
     "Name": "nonRequiredNullableInt",
     "SerializedName": "nonRequiredNullableInt",
     "Description": "Optional nullable int",
     "Type": {
      "$id": "78",
      "Kind": "nullable",
      "Type": {
       "$id": "79",
       "Kind": "int32"
      }
     },
     "IsRequired": false,
     "IsReadOnly": false
    },
    {
     "$id": "80",
     "Name": "nonRequiredNullableString",
     "SerializedName": "nonRequiredNullableString",
     "Description": "Optional nullable string",
     "Type": {
      "$id": "81",
      "Kind": "nullable",
      "Type": {
       "$id": "82",
       "Kind": "string"
      }
     },
     "IsRequired": false,
     "IsReadOnly": false
    },
    {
     "$id": "83",
     "Name": "requiredModel",
     "SerializedName": "requiredModel",
     "Description": "Required model",
     "Type": {
      "$id": "84",
      "Kind": "model",
      "Name": "BaseModel",
      "CrossLanguageDefinitionId": "ModelsTypeSpec.BaseModel",
      "Usage": "Input,Output,Json",
      "Description": "Base model",
      "Properties": []
     },
     "IsRequired": true,
     "IsReadOnly": false
    },
    {
     "$id": "85",
     "Name": "requiredModel2",
     "SerializedName": "requiredModel2",
     "Description": "Required model",
     "Type": {
      "$ref": "84"
     },
     "IsRequired": true,
     "IsReadOnly": false
    },
    {
     "$id": "86",
     "Name": "requiredIntList",
     "SerializedName": "requiredIntList",
     "Description": "Required primitive value type collection",
     "Type": {
      "$id": "87",
      "Kind": "array",
      "Name": "Array",
      "ValueType": {
       "$id": "88",
       "Kind": "int32"
      },
      "CrossLanguageDefinitionId": "TypeSpec.Array"
     },
     "IsRequired": true,
     "IsReadOnly": false
    },
    {
     "$id": "89",
     "Name": "requiredStringList",
     "SerializedName": "requiredStringList",
     "Description": "Required primitive reference type collection",
     "Type": {
      "$id": "90",
      "Kind": "array",
      "Name": "Array",
      "ValueType": {
       "$id": "91",
       "Kind": "string"
      },
      "CrossLanguageDefinitionId": "TypeSpec.Array"
     },
     "IsRequired": true,
     "IsReadOnly": false
    },
    {
     "$id": "92",
     "Name": "requiredModelList",
     "SerializedName": "requiredModelList",
     "Description": "Required model collection",
     "Type": {
      "$id": "93",
      "Kind": "array",
      "Name": "ArrayCollectionItem",
      "ValueType": {
       "$id": "94",
       "Kind": "model",
       "Name": "CollectionItem",
       "CrossLanguageDefinitionId": "ModelsTypeSpec.CollectionItem",
       "Usage": "Input,Output,Json",
       "Description": "Collection item model",
       "Properties": [
        {
         "$id": "95",
         "Name": "requiredModelRecord",
         "SerializedName": "requiredModelRecord",
         "Description": "Required model record",
         "Type": {
          "$id": "96",
          "Kind": "dict",
          "KeyType": {
           "$id": "97",
           "Kind": "string"
          },
          "ValueType": {
           "$id": "98",
           "Kind": "model",
           "Name": "RecordItem",
           "CrossLanguageDefinitionId": "ModelsTypeSpec.RecordItem",
           "Usage": "Input,Output,Json",
           "Description": "Record item model",
           "BaseModel": {
            "$id": "99",
            "Kind": "model",
            "Name": "DerivedModel",
            "CrossLanguageDefinitionId": "ModelsTypeSpec.DerivedModel",
            "Usage": "Input,Output,Json",
            "Description": "Derived model",
            "BaseModel": {
             "$ref": "84"
            },
            "Properties": [
             {
              "$id": "100",
              "Name": "requiredList",
              "SerializedName": "requiredList",
              "Description": "Required collection",
              "Type": {
               "$id": "101",
               "Kind": "array",
               "Name": "ArrayCollectionItem",
               "ValueType": {
                "$ref": "94"
               },
               "CrossLanguageDefinitionId": "TypeSpec.Array"
              },
              "IsRequired": true,
              "IsReadOnly": false
             }
            ]
           },
           "Properties": []
          }
         },
         "IsRequired": true,
         "IsReadOnly": false
        }
       ]
      },
      "CrossLanguageDefinitionId": "TypeSpec.Array"
     },
     "IsRequired": true,
     "IsReadOnly": false
    },
    {
     "$id": "102",
     "Name": "requiredModelRecord",
     "SerializedName": "requiredModelRecord",
     "Description": "Required model record",
     "Type": {
      "$id": "103",
      "Kind": "dict",
      "KeyType": {
       "$id": "104",
       "Kind": "string"
      },
      "ValueType": {
       "$ref": "98"
      }
     },
     "IsRequired": true,
     "IsReadOnly": false
    },
    {
     "$id": "105",
     "Name": "requiredCollectionWithNullableFloatElement",
     "SerializedName": "requiredCollectionWithNullableFloatElement",
     "Description": "Required collection of which the element is a nullable float",
     "Type": {
      "$id": "106",
      "Kind": "array",
      "Name": "Array",
      "ValueType": {
       "$id": "107",
       "Kind": "nullable",
       "Type": {
        "$id": "108",
        "Kind": "float32"
       }
      },
      "CrossLanguageDefinitionId": "TypeSpec.Array"
     },
     "IsRequired": true,
     "IsReadOnly": false
    },
    {
     "$id": "109",
     "Name": "requiredCollectionWithNullableBooleanElement",
     "SerializedName": "requiredCollectionWithNullableBooleanElement",
     "Description": "Required collection of which the element is a nullable boolean",
     "Type": {
      "$id": "110",
      "Kind": "array",
      "Name": "Array",
      "ValueType": {
       "$id": "111",
       "Kind": "nullable",
       "Type": {
        "$id": "112",
        "Kind": "boolean"
       }
      },
      "CrossLanguageDefinitionId": "TypeSpec.Array"
     },
     "IsRequired": true,
     "IsReadOnly": false
    },
    {
     "$id": "113",
     "Name": "requiredNullableModelList",
     "SerializedName": "requiredNullableModelList",
     "Description": "Required model nullable collection",
     "Type": {
      "$id": "114",
      "Kind": "nullable",
      "Type": {
       "$id": "115",
       "Kind": "array",
       "Name": "ArrayCollectionItem",
       "ValueType": {
        "$ref": "94"
       },
       "CrossLanguageDefinitionId": "TypeSpec.Array"
      }
     },
     "IsRequired": true,
     "IsReadOnly": false
    },
    {
     "$id": "116",
     "Name": "requiredNullableStringList",
     "SerializedName": "requiredNullableStringList",
     "Description": "Required string nullable collection",
     "Type": {
      "$id": "117",
      "Kind": "nullable",
      "Type": {
       "$id": "118",
       "Kind": "array",
       "Name": "Array",
       "ValueType": {
        "$id": "119",
        "Kind": "string"
       },
       "CrossLanguageDefinitionId": "TypeSpec.Array"
      }
     },
     "IsRequired": true,
     "IsReadOnly": false
    },
    {
     "$id": "120",
     "Name": "requiredNullableIntList",
     "SerializedName": "requiredNullableIntList",
     "Description": "Required int nullable collection",
     "Type": {
      "$id": "121",
      "Kind": "nullable",
      "Type": {
       "$id": "122",
       "Kind": "array",
       "Name": "Array",
       "ValueType": {
        "$id": "123",
        "Kind": "int32"
       },
       "CrossLanguageDefinitionId": "TypeSpec.Array"
      }
     },
     "IsRequired": true,
     "IsReadOnly": false
    },
    {
     "$id": "124",
     "Name": "nonRequiredModelList",
     "SerializedName": "nonRequiredModelList",
     "Description": "Optional model collection",
     "Type": {
      "$id": "125",
      "Kind": "array",
      "Name": "ArrayCollectionItem",
      "ValueType": {
       "$ref": "94"
      },
      "CrossLanguageDefinitionId": "TypeSpec.Array"
     },
     "IsRequired": false,
     "IsReadOnly": false
    },
    {
     "$id": "126",
     "Name": "nonRequiredStringList",
     "SerializedName": "nonRequiredStringList",
     "Description": "Optional string collection",
     "Type": {
      "$id": "127",
      "Kind": "array",
      "Name": "Array",
      "ValueType": {
       "$id": "128",
       "Kind": "string"
      },
      "CrossLanguageDefinitionId": "TypeSpec.Array"
     },
     "IsRequired": false,
     "IsReadOnly": false
    },
    {
     "$id": "129",
     "Name": "nonRequiredIntList",
     "SerializedName": "nonRequiredIntList",
     "Description": "Optional int collection",
     "Type": {
      "$id": "130",
      "Kind": "array",
      "Name": "Array",
      "ValueType": {
       "$id": "131",
       "Kind": "int32"
      },
      "CrossLanguageDefinitionId": "TypeSpec.Array"
     },
     "IsRequired": false,
     "IsReadOnly": false
    },
    {
     "$id": "132",
     "Name": "nonRequiredNullableModelList",
     "SerializedName": "nonRequiredNullableModelList",
     "Description": "Optional model nullable collection",
     "Type": {
      "$id": "133",
      "Kind": "nullable",
      "Type": {
       "$id": "134",
       "Kind": "array",
       "Name": "ArrayCollectionItem",
       "ValueType": {
        "$ref": "94"
       },
       "CrossLanguageDefinitionId": "TypeSpec.Array"
      }
     },
     "IsRequired": false,
     "IsReadOnly": false
    },
    {
     "$id": "135",
     "Name": "nonRequiredNullableStringList",
     "SerializedName": "nonRequiredNullableStringList",
     "Description": "Optional string nullable collection",
     "Type": {
      "$id": "136",
      "Kind": "nullable",
      "Type": {
       "$id": "137",
       "Kind": "array",
       "Name": "Array",
       "ValueType": {
        "$id": "138",
        "Kind": "string"
       },
       "CrossLanguageDefinitionId": "TypeSpec.Array"
      }
     },
     "IsRequired": false,
     "IsReadOnly": false
    },
    {
     "$id": "139",
     "Name": "nonRequiredNullableIntList",
     "SerializedName": "nonRequiredNullableIntList",
     "Description": "Optional int nullable collection",
     "Type": {
      "$id": "140",
      "Kind": "nullable",
      "Type": {
       "$id": "141",
       "Kind": "array",
       "Name": "Array",
       "ValueType": {
        "$id": "142",
        "Kind": "int32"
       },
       "CrossLanguageDefinitionId": "TypeSpec.Array"
      }
     },
     "IsRequired": false,
     "IsReadOnly": false
    }
   ]
  },
  {
   "$ref": "84"
  },
  {
   "$ref": "94"
  },
  {
   "$ref": "98"
  },
  {
   "$ref": "99"
  },
  {
   "$id": "143",
   "Kind": "model",
   "Name": "RoundTripModel",
   "CrossLanguageDefinitionId": "ModelsTypeSpec.RoundTripModel",
   "Usage": "Input,Output,Json",
   "Description": "Model used both as input and output",
   "BaseModel": {
    "$ref": "84"
   },
   "Properties": [
    {
     "$id": "144",
     "Name": "requiredString",
     "SerializedName": "requiredString",
     "Description": "Required string, illustrating a reference type property.",
     "Type": {
      "$id": "145",
      "Kind": "string"
     },
     "IsRequired": true,
     "IsReadOnly": false
    },
    {
     "$id": "146",
     "Name": "requiredInt",
     "SerializedName": "requiredInt",
     "Description": "Required int, illustrating a value type property.",
     "Type": {
      "$id": "147",
      "Kind": "int32"
     },
     "IsRequired": true,
     "IsReadOnly": false
    },
    {
     "$id": "148",
     "Name": "nonRequiredString",
     "SerializedName": "nonRequiredString",
     "Description": "Optional string",
     "Type": {
      "$id": "149",
      "Kind": "string"
     },
     "IsRequired": false,
     "IsReadOnly": false
    },
    {
     "$id": "150",
     "Name": "nonRequiredInt",
     "SerializedName": "nonRequiredInt",
     "Description": "Optional int",
     "Type": {
      "$id": "151",
      "Kind": "int32"
     },
     "IsRequired": false,
     "IsReadOnly": false
    },
    {
     "$id": "152",
     "Name": "requiredNullableInt",
     "SerializedName": "requiredNullableInt",
     "Description": "Required nullable int",
     "Type": {
      "$id": "153",
      "Kind": "nullable",
      "Type": {
       "$id": "154",
       "Kind": "int32"
      }
     },
     "IsRequired": true,
     "IsReadOnly": false
    },
    {
     "$id": "155",
     "Name": "requiredNullableString",
     "SerializedName": "requiredNullableString",
     "Description": "Required nullable string",
     "Type": {
      "$id": "156",
      "Kind": "nullable",
      "Type": {
       "$id": "157",
       "Kind": "string"
      }
     },
     "IsRequired": true,
     "IsReadOnly": false
    },
    {
     "$id": "158",
     "Name": "nonRequiredNullableInt",
     "SerializedName": "nonRequiredNullableInt",
     "Description": "Optional nullable int",
     "Type": {
      "$id": "159",
      "Kind": "nullable",
      "Type": {
       "$id": "160",
       "Kind": "int32"
      }
     },
     "IsRequired": false,
     "IsReadOnly": false
    },
    {
     "$id": "161",
     "Name": "nonRequiredNullableString",
     "SerializedName": "nonRequiredNullableString",
     "Description": "Optional nullable string",
     "Type": {
      "$id": "162",
      "Kind": "nullable",
      "Type": {
       "$id": "163",
       "Kind": "string"
      }
     },
     "IsRequired": false,
     "IsReadOnly": false
    },
    {
     "$id": "164",
     "Name": "requiredReadonlyInt",
     "SerializedName": "requiredReadonlyInt",
     "Description": "Required readonly int",
     "Type": {
      "$id": "165",
      "Kind": "int32"
     },
     "IsRequired": true,
     "IsReadOnly": true
    },
    {
     "$id": "166",
     "Name": "nonRequiredReadonlyInt",
     "SerializedName": "nonRequiredReadonlyInt",
     "Description": "Optional readonly int",
     "Type": {
      "$id": "167",
      "Kind": "int32"
     },
     "IsRequired": false,
     "IsReadOnly": true
    },
    {
     "$id": "168",
     "Name": "requiredModel",
     "SerializedName": "requiredModel",
     "Description": "Required model with discriminator",
     "Type": {
      "$id": "169",
      "Kind": "model",
      "Name": "BaseModelWithDiscriminator",
      "CrossLanguageDefinitionId": "ModelsTypeSpec.BaseModelWithDiscriminator",
      "Usage": "Input,Output,Json",
      "Description": "Base model with discriminator property.",
      "DiscriminatorProperty": {
       "$id": "170",
       "Name": "discriminatorProperty",
       "SerializedName": "discriminatorProperty",
       "Description": "Discriminator property for BaseModelWithDiscriminator.",
       "Type": {
        "$id": "171",
        "Kind": "string"
       },
       "IsRequired": true,
       "IsReadOnly": false,
       "IsDiscriminator": true
      },
      "Properties": [
       {
        "$ref": "170"
       },
       {
        "$id": "172",
        "Name": "optionalPropertyOnBase",
        "SerializedName": "optionalPropertyOnBase",
        "Description": "Optional property on base",
        "Type": {
         "$id": "173",
         "Kind": "string"
        },
        "IsRequired": false,
        "IsReadOnly": false
       },
       {
        "$id": "174",
        "Name": "requiredPropertyOnBase",
        "SerializedName": "requiredPropertyOnBase",
        "Description": "Required property on base",
        "Type": {
         "$id": "175",
         "Kind": "int32"
        },
        "IsRequired": true,
        "IsReadOnly": false
       }
      ],
      "DiscriminatedSubtypes": {
       "$id": "176",
       "A": {
        "$id": "177",
        "Kind": "model",
        "Name": "DerivedModelWithDiscriminatorA",
        "CrossLanguageDefinitionId": "ModelsTypeSpec.DerivedModelWithDiscriminatorA",
        "Usage": "Input,Output,Json",
        "Description": "Deriver model with discriminator property.",
        "DiscriminatorValue": "A",
        "BaseModel": {
         "$ref": "169"
        },
        "Properties": [
         {
          "$id": "178",
          "Name": "discriminatorProperty",
          "SerializedName": "discriminatorProperty",
          "Description": "Discriminator",
          "Type": {
           "$id": "179",
           "Kind": "constant",
           "ValueType": {
            "$id": "180",
            "Kind": "string"
           },
           "Value": "A"
          },
          "IsRequired": true,
          "IsReadOnly": false,
          "IsDiscriminator": true
         },
         {
          "$id": "181",
          "Name": "requiredString",
          "SerializedName": "requiredString",
          "Description": "Required string.",
          "Type": {
           "$id": "182",
           "Kind": "string"
          },
          "IsRequired": true,
          "IsReadOnly": false
         }
        ]
       },
       "B": {
        "$id": "183",
        "Kind": "model",
        "Name": "DerivedModelWithDiscriminatorB",
        "CrossLanguageDefinitionId": "ModelsTypeSpec.DerivedModelWithDiscriminatorB",
        "Usage": "Input,Output,Json",
        "Description": "Deriver model with discriminator property.",
        "DiscriminatorValue": "B",
        "BaseModel": {
         "$ref": "169"
        },
        "Properties": [
         {
          "$id": "184",
          "Name": "discriminatorProperty",
          "SerializedName": "discriminatorProperty",
          "Description": "Discriminator",
          "Type": {
           "$id": "185",
           "Kind": "constant",
           "ValueType": {
            "$id": "186",
            "Kind": "string"
           },
           "Value": "B"
          },
          "IsRequired": true,
          "IsReadOnly": false,
          "IsDiscriminator": true
         },
         {
          "$id": "187",
          "Name": "requiredInt",
          "SerializedName": "requiredInt",
          "Description": "Required int.",
          "Type": {
           "$id": "188",
           "Kind": "int32"
          },
          "IsRequired": true,
          "IsReadOnly": false
         }
        ]
       }
      }
     },
     "IsRequired": true,
     "IsReadOnly": false
    },
    {
     "$id": "189",
     "Name": "requiredFixedStringEnum",
     "SerializedName": "requiredFixedStringEnum",
     "Description": "Required fixed string enum",
     "Type": {
      "$ref": "2"
     },
     "IsRequired": true,
     "IsReadOnly": false
    },
    {
     "$id": "190",
     "Name": "requiredFixedIntEnum",
     "SerializedName": "requiredFixedIntEnum",
     "Description": "Required fixed int enum",
     "Type": {
      "$ref": "7"
     },
     "IsRequired": true,
     "IsReadOnly": false
    },
    {
     "$id": "191",
     "Name": "requiredExtensibleEnum",
     "SerializedName": "requiredExtensibleEnum",
     "Description": "Required extensible enum",
     "Type": {
      "$ref": "12"
     },
     "IsRequired": true,
     "IsReadOnly": false
    },
    {
     "$id": "192",
     "Name": "requiredList",
     "SerializedName": "requiredList",
     "Description": "Required collection",
     "Type": {
      "$id": "193",
      "Kind": "array",
      "Name": "ArrayCollectionItem",
      "ValueType": {
       "$ref": "94"
      },
      "CrossLanguageDefinitionId": "TypeSpec.Array"
     },
     "IsRequired": true,
     "IsReadOnly": false
    },
    {
     "$id": "194",
     "Name": "requiredIntRecord",
     "SerializedName": "requiredIntRecord",
     "Description": "Required int record",
     "Type": {
      "$id": "195",
      "Kind": "dict",
      "KeyType": {
       "$id": "196",
       "Kind": "string"
      },
      "ValueType": {
       "$id": "197",
       "Kind": "int32"
      }
     },
     "IsRequired": true,
     "IsReadOnly": false
    },
    {
     "$id": "198",
     "Name": "requiredStringRecord",
     "SerializedName": "requiredStringRecord",
     "Description": "Required string record",
     "Type": {
      "$id": "199",
      "Kind": "dict",
      "KeyType": {
       "$id": "200",
       "Kind": "string"
      },
      "ValueType": {
       "$id": "201",
       "Kind": "string"
      }
     },
     "IsRequired": true,
     "IsReadOnly": false
    },
    {
     "$id": "202",
     "Name": "requiredModelRecord",
     "SerializedName": "requiredModelRecord",
     "Description": "Required Model Record",
     "Type": {
      "$id": "203",
      "Kind": "dict",
      "KeyType": {
       "$id": "204",
       "Kind": "string"
      },
      "ValueType": {
       "$ref": "98"
      }
     },
     "IsRequired": true,
     "IsReadOnly": false
    },
    {
     "$id": "205",
     "Name": "requiredBytes",
     "SerializedName": "requiredBytes",
     "Description": "Required bytes",
     "Type": {
      "$id": "206",
      "Kind": "bytes",
      "Encode": "base64"
     },
     "IsRequired": true,
     "IsReadOnly": false
    },
    {
     "$id": "207",
     "Name": "optionalBytes",
     "SerializedName": "optionalBytes",
     "Description": "Optional bytes",
     "Type": {
      "$id": "208",
      "Kind": "bytes",
      "Encode": "base64"
     },
     "IsRequired": false,
     "IsReadOnly": false
    },
    {
     "$id": "209",
     "Name": "requiredUint8Array",
     "SerializedName": "requiredUint8Array",
     "Description": "Required uint8[]",
     "Type": {
      "$id": "210",
      "Kind": "array",
      "Name": "Array",
      "ValueType": {
       "$id": "211",
       "Kind": "uint8"
      },
      "CrossLanguageDefinitionId": "TypeSpec.Array"
     },
     "IsRequired": true,
     "IsReadOnly": false
    },
    {
     "$id": "212",
     "Name": "optionalUint8Array",
     "SerializedName": "optionalUint8Array",
     "Description": "Optional uint8[]",
     "Type": {
      "$id": "213",
      "Kind": "array",
      "Name": "Array",
      "ValueType": {
       "$id": "214",
       "Kind": "uint8"
      },
      "CrossLanguageDefinitionId": "TypeSpec.Array"
     },
     "IsRequired": false,
     "IsReadOnly": false
    },
    {
     "$id": "215",
     "Name": "requiredUnknown",
     "SerializedName": "requiredUnknown",
     "Description": "Required unknown",
     "Type": {
      "$id": "216",
      "Kind": "any"
     },
     "IsRequired": true,
     "IsReadOnly": false
    },
    {
     "$id": "217",
     "Name": "optionalUnknown",
     "SerializedName": "optionalUnknown",
     "Description": "Optional unknown",
     "Type": {
      "$id": "218",
      "Kind": "any"
     },
     "IsRequired": false,
     "IsReadOnly": false
    },
    {
     "$id": "219",
     "Name": "requiredInt8Array",
     "SerializedName": "requiredInt8Array",
     "Description": "Required int8[]",
     "Type": {
      "$id": "220",
      "Kind": "array",
      "Name": "Array",
      "ValueType": {
       "$id": "221",
       "Kind": "int8"
      },
      "CrossLanguageDefinitionId": "TypeSpec.Array"
     },
     "IsRequired": true,
     "IsReadOnly": false
    },
    {
     "$id": "222",
     "Name": "optionalInt8Array",
     "SerializedName": "optionalInt8Array",
     "Description": "Optional int8[]",
     "Type": {
      "$id": "223",
      "Kind": "array",
      "Name": "Array",
      "ValueType": {
       "$id": "224",
       "Kind": "int8"
      },
      "CrossLanguageDefinitionId": "TypeSpec.Array"
     },
     "IsRequired": false,
     "IsReadOnly": false
    },
    {
     "$id": "225",
     "Name": "requiredNullableIntList",
     "SerializedName": "requiredNullableIntList",
     "Description": "Required nullable int list",
     "Type": {
      "$id": "226",
      "Kind": "nullable",
      "Type": {
       "$id": "227",
       "Kind": "array",
       "Name": "Array",
       "ValueType": {
        "$id": "228",
        "Kind": "int32"
       },
       "CrossLanguageDefinitionId": "TypeSpec.Array"
      }
     },
     "IsRequired": true,
     "IsReadOnly": false
    },
    {
     "$id": "229",
     "Name": "requiredNullableStringList",
     "SerializedName": "requiredNullableStringList",
     "Description": "Required nullable string list",
     "Type": {
      "$id": "230",
      "Kind": "nullable",
      "Type": {
       "$id": "231",
       "Kind": "array",
       "Name": "Array",
       "ValueType": {
        "$id": "232",
        "Kind": "string"
       },
       "CrossLanguageDefinitionId": "TypeSpec.Array"
      }
     },
     "IsRequired": true,
     "IsReadOnly": false
    },
    {
     "$id": "233",
     "Name": "nonRequiredNullableIntList",
     "SerializedName": "nonRequiredNullableIntList",
     "Description": "Optional nullable model list",
     "Type": {
      "$id": "234",
      "Kind": "nullable",
      "Type": {
       "$id": "235",
       "Kind": "array",
       "Name": "Array",
       "ValueType": {
        "$id": "236",
        "Kind": "int32"
       },
       "CrossLanguageDefinitionId": "TypeSpec.Array"
      }
     },
     "IsRequired": false,
     "IsReadOnly": false
    },
    {
     "$id": "237",
     "Name": "nonRequiredNullableStringList",
     "SerializedName": "nonRequiredNullableStringList",
     "Description": "Optional nullable string list",
     "Type": {
      "$id": "238",
      "Kind": "nullable",
      "Type": {
       "$id": "239",
       "Kind": "array",
       "Name": "Array",
       "ValueType": {
        "$id": "240",
        "Kind": "string"
       },
       "CrossLanguageDefinitionId": "TypeSpec.Array"
      }
     },
     "IsRequired": false,
     "IsReadOnly": false
    },
    {
     "$id": "241",
     "Name": "optionalModel",
     "SerializedName": "optionalModel",
     "Description": "optional model with discriminator",
     "Type": {
      "$id": "242",
      "Kind": "model",
      "Name": "BaseModelWithDiscriminatorFromIsKeyword",
      "CrossLanguageDefinitionId": "ModelsTypeSpec.BaseModelWithDiscriminatorFromIsKeyword",
      "Usage": "Input,Output,Json",
      "Description": "A base model in the discriminated set but its discriminator propery comes with the is keyword",
      "DiscriminatorProperty": {
       "$id": "243",
       "Name": "kind",
       "SerializedName": "kind",
       "Description": "Required kind",
       "Type": {
        "$id": "244",
        "Kind": "string"
       },
       "IsRequired": true,
       "IsReadOnly": false,
       "IsDiscriminator": true
      },
      "Properties": [
       {
        "$ref": "243"
       },
       {
        "$id": "245",
        "Name": "optionalString",
        "SerializedName": "optionalString",
        "Description": "Optional string.",
        "Type": {
         "$id": "246",
         "Kind": "string"
        },
        "IsRequired": false,
        "IsReadOnly": false
       }
      ],
      "DiscriminatedSubtypes": {
       "$id": "247",
       "A": {
        "$id": "248",
        "Kind": "model",
        "Name": "DerivedWithDiscriminatorFromIsKeyword",
        "CrossLanguageDefinitionId": "ModelsTypeSpec.DerivedWithDiscriminatorFromIsKeyword",
        "Usage": "Input,Output,Json",
        "Description": "A derived class in the discriminated set inheriting from a base whose discriminator property comes from is keyword",
        "DiscriminatorValue": "A",
        "BaseModel": {
         "$ref": "242"
        },
        "Properties": [
         {
          "$id": "249",
          "Name": "kind",
          "SerializedName": "kind",
          "Description": "Discriminator",
          "Type": {
           "$id": "250",
           "Kind": "constant",
           "ValueType": {
            "$id": "251",
            "Kind": "string"
           },
           "Value": "A"
          },
          "IsRequired": true,
          "IsReadOnly": false,
          "IsDiscriminator": true
         },
         {
          "$id": "252",
          "Name": "requiredString",
          "SerializedName": "requiredString",
          "Description": "Required string.",
          "Type": {
           "$id": "253",
           "Kind": "string"
          },
          "IsRequired": true,
          "IsReadOnly": false
         },
         {
          "$id": "254",
          "Name": "optionalInt",
          "SerializedName": "optionalInt",
          "Description": "Optional int",
          "Type": {
           "$id": "255",
           "Kind": "int32"
          },
          "IsRequired": false,
          "IsReadOnly": false
         }
        ]
       }
      }
     },
     "IsRequired": false,
     "IsReadOnly": false
    }
   ]
  },
  {
   "$ref": "169"
  },
  {
   "$ref": "177"
  },
  {
   "$ref": "183"
  },
  {
   "$ref": "242"
  },
  {
   "$ref": "248"
  },
  {
   "$id": "256",
   "Kind": "model",
   "Name": "RoundTripPrimitiveModel",
   "CrossLanguageDefinitionId": "ModelsTypeSpec.RoundTripPrimitiveModel",
   "Usage": "Output,Json",
   "Description": "Model used both as input and output with primitive types",
   "BaseModel": {
    "$ref": "84"
   },
   "Properties": [
    {
     "$id": "257",
     "Name": "requiredString",
     "SerializedName": "requiredString",
     "Description": "Required string, illustrating a reference type property.",
     "Type": {
      "$id": "258",
      "Kind": "string"
     },
     "IsRequired": true,
     "IsReadOnly": false
    },
    {
     "$id": "259",
     "Name": "requiredInt",
     "SerializedName": "requiredInt",
     "Description": "Required int, illustrating a value type property.",
     "Type": {
      "$id": "260",
      "Kind": "int32"
     },
     "IsRequired": true,
     "IsReadOnly": false
    },
    {
     "$id": "261",
     "Name": "requiredInt64",
     "SerializedName": "requiredInt64",
     "Description": "Required int64, illustrating a value type property.",
     "Type": {
      "$id": "262",
      "Kind": "int64"
     },
     "IsRequired": true,
     "IsReadOnly": false
    },
    {
     "$id": "263",
     "Name": "requiredSafeInt",
     "SerializedName": "requiredSafeInt",
     "Description": "Required safeint, illustrating a value type property.",
     "Type": {
      "$id": "264",
      "Kind": "safeint"
     },
     "IsRequired": true,
     "IsReadOnly": false
    },
    {
     "$id": "265",
     "Name": "requiredFloat",
     "SerializedName": "requiredFloat",
     "Description": "Required float, illustrating a value type property.",
     "Type": {
      "$id": "266",
      "Kind": "float32"
     },
     "IsRequired": true,
     "IsReadOnly": false
    },
    {
     "$id": "267",
     "Name": "required_Double",
     "SerializedName": "required_Double",
     "Description": "Required double, illustrating a value type property.",
     "Type": {
      "$id": "268",
      "Kind": "float64"
     },
     "IsRequired": true,
     "IsReadOnly": false
    },
    {
     "$id": "269",
     "Name": "requiredBoolean",
     "SerializedName": "requiredBoolean",
     "Description": "Required bolean, illustrating a value type property.",
     "Type": {
      "$id": "270",
      "Kind": "boolean"
     },
     "IsRequired": true,
     "IsReadOnly": false
    },
    {
     "$id": "271",
     "Name": "requiredDateTimeOffset",
     "SerializedName": "requiredDateTimeOffset",
     "Description": "Required date time offset, illustrating a reference type property.",
     "Type": {
      "$id": "272",
      "Kind": "utcDateTime",
      "Encode": "rfc3339",
      "WireType": {
       "$id": "273",
       "Kind": "string"
      }
     },
     "IsRequired": true,
     "IsReadOnly": false
    },
    {
     "$id": "274",
     "Name": "requiredTimeSpan",
     "SerializedName": "requiredTimeSpan",
     "Description": "Required time span, illustrating a value type property.",
     "Type": {
      "$id": "275",
      "Kind": "duration",
      "Encode": "ISO8601",
      "WireType": {
       "$id": "276",
       "Kind": "string"
      }
     },
     "IsRequired": true,
     "IsReadOnly": false
    },
    {
     "$id": "277",
     "Name": "requiredCollectionWithNullableFloatElement",
     "SerializedName": "requiredCollectionWithNullableFloatElement",
     "Description": "Required collection of which the element is a nullable float",
     "Type": {
      "$id": "278",
      "Kind": "array",
      "Name": "Array",
      "ValueType": {
       "$id": "279",
       "Kind": "nullable",
       "Type": {
        "$id": "280",
        "Kind": "float32"
       }
      },
      "CrossLanguageDefinitionId": "TypeSpec.Array"
     },
     "IsRequired": true,
     "IsReadOnly": false
    }
   ]
  },
  {
   "$id": "281",
   "Kind": "model",
   "Name": "RoundTripOptionalModel",
   "CrossLanguageDefinitionId": "ModelsTypeSpec.RoundTripOptionalModel",
   "Usage": "Input,Output,Json",
   "Deprecation": "deprecated for test",
   "Description": "RoundTrip model with optional properties.",
   "Properties": [
    {
     "$id": "282",
     "Name": "optionalString",
     "SerializedName": "optionalString",
     "Description": "Optional string, illustrating an optional reference type property.",
     "Type": {
      "$id": "283",
      "Kind": "string"
     },
     "IsRequired": false,
     "IsReadOnly": false
    },
    {
     "$id": "284",
     "Name": "optionalInt",
     "SerializedName": "optionalInt",
     "Description": "Optional int, illustrating an optional value type property.",
     "Type": {
      "$id": "285",
      "Kind": "int32"
     },
     "IsRequired": false,
     "IsReadOnly": false
    },
    {
     "$id": "286",
     "Name": "optionalStringList",
     "SerializedName": "optionalStringList",
     "Description": "Optional string collection.",
     "Type": {
      "$id": "287",
      "Kind": "array",
      "Name": "Array",
      "ValueType": {
       "$id": "288",
       "Kind": "string"
      },
      "CrossLanguageDefinitionId": "TypeSpec.Array"
     },
     "IsRequired": false,
     "IsReadOnly": false
    },
    {
     "$id": "289",
     "Name": "optionalIntList",
     "SerializedName": "optionalIntList",
     "Description": "Optional int collection.",
     "Type": {
      "$id": "290",
      "Kind": "array",
      "Name": "Array",
      "ValueType": {
       "$id": "291",
       "Kind": "int32"
      },
      "CrossLanguageDefinitionId": "TypeSpec.Array"
     },
     "IsRequired": false,
     "IsReadOnly": false
    },
    {
     "$id": "292",
     "Name": "optionalModelList",
     "SerializedName": "optionalModelList",
     "Description": "Optional model collection",
     "Type": {
      "$id": "293",
      "Kind": "array",
      "Name": "ArrayCollectionItem",
      "ValueType": {
       "$ref": "94"
      },
      "CrossLanguageDefinitionId": "TypeSpec.Array"
     },
     "IsRequired": false,
     "IsReadOnly": false
    },
    {
     "$id": "294",
     "Name": "optionalModel",
     "SerializedName": "optionalModel",
     "Description": "Optional model.",
     "Type": {
      "$ref": "99"
     },
     "IsRequired": false,
     "IsReadOnly": false
    },
    {
     "$id": "295",
     "Name": "optionalModelWithPropertiesOnBase",
     "SerializedName": "optionalModelWithPropertiesOnBase",
     "Description": "Optional model with properties on base",
     "Type": {
      "$id": "296",
      "Kind": "model",
      "Name": "DerivedModelWithProperties",
      "CrossLanguageDefinitionId": "ModelsTypeSpec.DerivedModelWithProperties",
      "Usage": "Input,Output,Json",
      "Description": "Derived model with properties",
      "BaseModel": {
       "$id": "297",
       "Kind": "model",
       "Name": "BaseModelWithProperties",
       "CrossLanguageDefinitionId": "ModelsTypeSpec.BaseModelWithProperties",
       "Usage": "Input,Output,Json",
       "Description": "Base model with properties",
       "Properties": [
        {
         "$id": "298",
         "Name": "optionalPropertyOnBase",
         "SerializedName": "optionalPropertyOnBase",
         "Description": "Optional properties on base",
         "Type": {
          "$id": "299",
          "Kind": "string"
         },
         "IsRequired": false,
         "IsReadOnly": false
        }
       ]
      },
      "Properties": [
       {
        "$id": "300",
        "Name": "requiredList",
        "SerializedName": "requiredList",
        "Description": "Required collection",
        "Type": {
         "$id": "301",
         "Kind": "array",
         "Name": "ArrayCollectionItem",
         "ValueType": {
          "$ref": "94"
         },
         "CrossLanguageDefinitionId": "TypeSpec.Array"
        },
        "IsRequired": true,
        "IsReadOnly": false
       }
      ]
     },
     "IsRequired": false,
     "IsReadOnly": false
    },
    {
     "$id": "302",
     "Name": "optionalFixedStringEnum",
     "SerializedName": "optionalFixedStringEnum",
     "Description": "Optional fixed string enum",
     "Type": {
      "$ref": "2"
     },
     "IsRequired": false,
     "IsReadOnly": false
    },
    {
     "$id": "303",
     "Name": "optionalExtensibleEnum",
     "SerializedName": "optionalExtensibleEnum",
     "Description": "Optional extensible enum",
     "Type": {
      "$ref": "12"
     },
     "IsRequired": false,
     "IsReadOnly": false
    },
    {
     "$id": "304",
     "Name": "optionalIntRecord",
     "SerializedName": "optionalIntRecord",
     "Description": "Optional int record",
     "Type": {
      "$id": "305",
      "Kind": "dict",
      "KeyType": {
       "$id": "306",
       "Kind": "string"
      },
      "ValueType": {
       "$id": "307",
       "Kind": "int32"
      }
     },
     "IsRequired": false,
     "IsReadOnly": false
    },
    {
     "$id": "308",
     "Name": "optionalStringRecord",
     "SerializedName": "optionalStringRecord",
     "Description": "Optional string record",
     "Type": {
      "$id": "309",
      "Kind": "dict",
      "KeyType": {
       "$id": "310",
       "Kind": "string"
      },
      "ValueType": {
       "$id": "311",
       "Kind": "string"
      }
     },
     "IsRequired": false,
     "IsReadOnly": false
    },
    {
     "$id": "312",
     "Name": "optionalModelRecord",
     "SerializedName": "optionalModelRecord",
     "Description": "Optional model record",
     "Type": {
      "$id": "313",
      "Kind": "dict",
      "KeyType": {
       "$id": "314",
       "Kind": "string"
      },
      "ValueType": {
       "$ref": "98"
      }
     },
     "IsRequired": false,
     "IsReadOnly": false
    },
    {
     "$id": "315",
     "Name": "optionalPlainDate",
     "SerializedName": "optionalPlainDate",
     "Description": "Optional plainDate",
     "Type": {
      "$id": "316",
      "Kind": "plainDate"
     },
     "IsRequired": false,
     "IsReadOnly": false
    },
    {
     "$id": "317",
     "Name": "optionalPlainTime",
     "SerializedName": "optionalPlainTime",
     "Description": "Optional plainTime",
     "Type": {
      "$id": "318",
      "Kind": "plainTime"
     },
     "IsRequired": false,
     "IsReadOnly": false
    },
    {
     "$id": "319",
     "Name": "optionalCollectionWithNullableIntElement",
     "SerializedName": "optionalCollectionWithNullableIntElement",
     "Description": "Optional collection of which the element is a nullable int",
     "Type": {
      "$id": "320",
      "Kind": "array",
      "Name": "Array",
      "ValueType": {
       "$id": "321",
       "Kind": "nullable",
       "Type": {
        "$id": "322",
        "Kind": "int32"
       }
      },
      "CrossLanguageDefinitionId": "TypeSpec.Array"
     },
     "IsRequired": false,
     "IsReadOnly": false
    }
   ]
  },
  {
   "$ref": "296"
  },
  {
   "$ref": "297"
  },
  {
   "$id": "323",
   "Kind": "model",
   "Name": "RoundTripReadOnlyModel",
   "CrossLanguageDefinitionId": "ModelsTypeSpec.RoundTripReadOnlyModel",
   "Usage": "Output,Json",
   "Description": "Output model with readonly properties.",
   "Properties": [
    {
     "$id": "324",
     "Name": "requiredReadonlyString",
     "SerializedName": "requiredReadonlyString",
     "Description": "Required string, illustrating a readonly reference type property.",
     "Type": {
      "$id": "325",
      "Kind": "string"
     },
     "IsRequired": true,
     "IsReadOnly": true
    },
    {
     "$id": "326",
     "Name": "requiredReadonlyInt",
     "SerializedName": "requiredReadonlyInt",
     "Description": "Required int, illustrating a readonly value type property.",
     "Type": {
      "$id": "327",
      "Kind": "int32"
     },
     "IsRequired": true,
     "IsReadOnly": true
    },
    {
     "$id": "328",
     "Name": "optionalReadonlyString",
     "SerializedName": "optionalReadonlyString",
     "Description": "Optional string, illustrating a readonly reference type property.",
     "Type": {
      "$id": "329",
      "Kind": "string"
     },
     "IsRequired": false,
     "IsReadOnly": true
    },
    {
     "$id": "330",
     "Name": "optionalReadonlyInt",
     "SerializedName": "optionalReadonlyInt",
     "Description": "Optional int, illustrating a readonly value type property.",
     "Type": {
      "$id": "331",
      "Kind": "int32"
     },
     "IsRequired": false,
     "IsReadOnly": true
    },
    {
     "$id": "332",
     "Name": "requiredReadonlyModel",
     "SerializedName": "requiredReadonlyModel",
     "Description": "Required readonly model.",
     "Type": {
      "$ref": "99"
     },
     "IsRequired": true,
     "IsReadOnly": true
    },
    {
     "$id": "333",
     "Name": "optionalReadonlyModel",
     "SerializedName": "optionalReadonlyModel",
     "Description": "Optional readonly model.",
     "Type": {
      "$ref": "99"
     },
     "IsRequired": false,
     "IsReadOnly": true
    },
    {
     "$id": "334",
     "Name": "requiredReadonlyFixedStringEnum",
     "SerializedName": "requiredReadonlyFixedStringEnum",
     "Description": "Required readonly fixed string enum",
     "Type": {
      "$ref": "2"
     },
     "IsRequired": true,
     "IsReadOnly": true
    },
    {
     "$id": "335",
     "Name": "requiredReadonlyExtensibleEnum",
     "SerializedName": "requiredReadonlyExtensibleEnum",
     "Description": "Required readonly extensible enum",
     "Type": {
      "$ref": "12"
     },
     "IsRequired": true,
     "IsReadOnly": true
    },
    {
     "$id": "336",
     "Name": "optionalReadonlyFixedStringEnum",
     "SerializedName": "optionalReadonlyFixedStringEnum",
     "Description": "Optional readonly fixed string enum",
     "Type": {
      "$ref": "2"
     },
     "IsRequired": true,
     "IsReadOnly": true
    },
    {
     "$id": "337",
     "Name": "optionalReadonlyExtensibleEnum",
     "SerializedName": "optionalReadonlyExtensibleEnum",
     "Description": "Optional readonly extensible enum",
     "Type": {
      "$ref": "12"
     },
     "IsRequired": true,
     "IsReadOnly": true
    },
    {
     "$id": "338",
     "Name": "requiredReadonlyStringList",
     "SerializedName": "requiredReadonlyStringList",
     "Description": "Required readonly string collection.",
     "Type": {
      "$id": "339",
      "Kind": "array",
      "Name": "Array",
      "ValueType": {
       "$id": "340",
       "Kind": "string"
      },
      "CrossLanguageDefinitionId": "TypeSpec.Array"
     },
     "IsRequired": true,
     "IsReadOnly": true
    },
    {
     "$id": "341",
     "Name": "requiredReadonlyIntList",
     "SerializedName": "requiredReadonlyIntList",
     "Description": "Required readonly int collection.",
     "Type": {
      "$id": "342",
      "Kind": "array",
      "Name": "Array",
      "ValueType": {
       "$id": "343",
       "Kind": "int32"
      },
      "CrossLanguageDefinitionId": "TypeSpec.Array"
     },
     "IsRequired": true,
     "IsReadOnly": true
    },
    {
     "$id": "344",
     "Name": "requiredReadOnlyModelList",
     "SerializedName": "requiredReadOnlyModelList",
     "Description": "Required model collection",
     "Type": {
      "$id": "345",
      "Kind": "array",
      "Name": "ArrayCollectionItem",
      "ValueType": {
       "$ref": "94"
      },
      "CrossLanguageDefinitionId": "TypeSpec.Array"
     },
     "IsRequired": true,
     "IsReadOnly": true
    },
    {
     "$id": "346",
     "Name": "requiredReadOnlyIntRecord",
     "SerializedName": "requiredReadOnlyIntRecord",
     "Description": "Required int record",
     "Type": {
      "$id": "347",
      "Kind": "dict",
      "KeyType": {
       "$id": "348",
       "Kind": "string"
      },
      "ValueType": {
       "$id": "349",
       "Kind": "int32"
      }
     },
     "IsRequired": true,
     "IsReadOnly": true
    },
    {
     "$id": "350",
     "Name": "requiredStringRecord",
     "SerializedName": "requiredStringRecord",
     "Description": "Required string record",
     "Type": {
      "$id": "351",
      "Kind": "dict",
      "KeyType": {
       "$id": "352",
       "Kind": "string"
      },
      "ValueType": {
       "$id": "353",
       "Kind": "string"
      }
     },
     "IsRequired": true,
     "IsReadOnly": true
    },
    {
     "$id": "354",
     "Name": "requiredReadOnlyModelRecord",
     "SerializedName": "requiredReadOnlyModelRecord",
     "Description": "Required model record",
     "Type": {
      "$id": "355",
      "Kind": "dict",
      "KeyType": {
       "$id": "356",
       "Kind": "string"
      },
      "ValueType": {
       "$ref": "98"
      }
     },
     "IsRequired": true,
     "IsReadOnly": true
    },
    {
     "$id": "357",
     "Name": "optionalReadonlyStringList",
     "SerializedName": "optionalReadonlyStringList",
     "Description": "Optional readonly string collection.",
     "Type": {
      "$id": "358",
      "Kind": "array",
      "Name": "Array",
      "ValueType": {
       "$id": "359",
       "Kind": "string"
      },
      "CrossLanguageDefinitionId": "TypeSpec.Array"
     },
     "IsRequired": false,
     "IsReadOnly": true
    },
    {
     "$id": "360",
     "Name": "optionalReadonlyIntList",
     "SerializedName": "optionalReadonlyIntList",
     "Description": "Optional readonly int collection.",
     "Type": {
      "$id": "361",
      "Kind": "array",
      "Name": "Array",
      "ValueType": {
       "$id": "362",
       "Kind": "int32"
      },
      "CrossLanguageDefinitionId": "TypeSpec.Array"
     },
     "IsRequired": false,
     "IsReadOnly": true
    },
    {
     "$id": "363",
     "Name": "optionalReadOnlyModelList",
     "SerializedName": "optionalReadOnlyModelList",
     "Description": "Optional model collection",
     "Type": {
      "$id": "364",
      "Kind": "array",
      "Name": "ArrayCollectionItem",
      "ValueType": {
       "$ref": "94"
      },
      "CrossLanguageDefinitionId": "TypeSpec.Array"
     },
     "IsRequired": false,
     "IsReadOnly": true
    },
    {
     "$id": "365",
     "Name": "optionalReadOnlyIntRecord",
     "SerializedName": "optionalReadOnlyIntRecord",
     "Description": "Optional int record",
     "Type": {
      "$id": "366",
      "Kind": "dict",
      "KeyType": {
       "$id": "367",
       "Kind": "string"
      },
      "ValueType": {
       "$id": "368",
       "Kind": "int32"
      }
     },
     "IsRequired": true,
     "IsReadOnly": false
    },
    {
     "$id": "369",
     "Name": "optionalReadOnlyStringRecord",
     "SerializedName": "optionalReadOnlyStringRecord",
     "Description": "Optional string record",
     "Type": {
      "$id": "370",
      "Kind": "dict",
      "KeyType": {
       "$id": "371",
       "Kind": "string"
      },
      "ValueType": {
       "$id": "372",
       "Kind": "string"
      }
     },
     "IsRequired": true,
     "IsReadOnly": false
    },
    {
     "$id": "373",
     "Name": "optionalModelRecord",
     "SerializedName": "optionalModelRecord",
     "Description": "Optional model record",
     "Type": {
      "$id": "374",
      "Kind": "dict",
      "KeyType": {
       "$id": "375",
       "Kind": "string"
      },
      "ValueType": {
       "$ref": "98"
      }
     },
     "IsRequired": false,
     "IsReadOnly": true
    },
    {
     "$id": "376",
     "Name": "requiredCollectionWithNullableIntElement",
     "SerializedName": "requiredCollectionWithNullableIntElement",
     "Description": "Required collection of which the element is a nullable int",
     "Type": {
      "$id": "377",
      "Kind": "array",
      "Name": "Array",
      "ValueType": {
       "$id": "378",
       "Kind": "nullable",
       "Type": {
        "$id": "379",
        "Kind": "int32"
       }
      },
      "CrossLanguageDefinitionId": "TypeSpec.Array"
     },
     "IsRequired": true,
     "IsReadOnly": false
    },
    {
     "$id": "380",
     "Name": "optionalCollectionWithNullableBooleanElement",
     "SerializedName": "optionalCollectionWithNullableBooleanElement",
     "Description": "Optional collection of which the element is a nullable boolean",
     "Type": {
      "$id": "381",
      "Kind": "array",
      "Name": "Array",
      "ValueType": {
       "$id": "382",
       "Kind": "nullable",
       "Type": {
        "$id": "383",
        "Kind": "boolean"
       }
      },
      "CrossLanguageDefinitionId": "TypeSpec.Array"
     },
     "IsRequired": false,
     "IsReadOnly": false
    }
   ]
  },
  {
   "$id": "384",
   "Kind": "model",
   "Name": "OutputModel",
   "CrossLanguageDefinitionId": "ModelsTypeSpec.OutputModel",
   "Usage": "Output,Json",
   "Description": "Model used only as output",
   "Properties": [
    {
     "$id": "385",
     "Name": "requiredString",
     "SerializedName": "requiredString",
     "Description": "Required string",
     "Type": {
      "$id": "386",
      "Kind": "string"
     },
     "IsRequired": true,
     "IsReadOnly": false
    },
    {
     "$id": "387",
     "Name": "requiredInt",
     "SerializedName": "requiredInt",
     "Description": "Required int",
     "Type": {
      "$id": "388",
      "Kind": "int32"
     },
     "IsRequired": true,
     "IsReadOnly": false
    },
    {
     "$id": "389",
     "Name": "requiredModel",
     "SerializedName": "requiredModel",
     "Description": "Required model",
     "Type": {
      "$ref": "99"
     },
     "IsRequired": true,
     "IsReadOnly": false
    },
    {
     "$id": "390",
     "Name": "requiredList",
     "SerializedName": "requiredList",
     "Description": "Required collection",
     "Type": {
      "$id": "391",
      "Kind": "array",
      "Name": "ArrayCollectionItem",
      "ValueType": {
       "$ref": "94"
      },
      "CrossLanguageDefinitionId": "TypeSpec.Array"
     },
     "IsRequired": true,
     "IsReadOnly": false
    },
    {
     "$id": "392",
     "Name": "requiredModelRecord",
     "SerializedName": "requiredModelRecord",
     "Description": "Required model record",
     "Type": {
      "$id": "393",
      "Kind": "dict",
      "KeyType": {
       "$id": "394",
       "Kind": "string"
      },
      "ValueType": {
       "$ref": "98"
      }
     },
     "IsRequired": true,
     "IsReadOnly": false
    },
    {
     "$id": "395",
     "Name": "optionalList",
     "SerializedName": "optionalList",
     "Description": "Optional model collection",
     "Type": {
      "$id": "396",
      "Kind": "array",
      "Name": "ArrayCollectionItem",
      "ValueType": {
       "$ref": "94"
      },
      "CrossLanguageDefinitionId": "TypeSpec.Array"
     },
     "IsRequired": false,
     "IsReadOnly": false
    },
    {
     "$id": "397",
     "Name": "optionalNullableList",
     "SerializedName": "optionalNullableList",
     "Description": "Optional model nullable collection",
     "Type": {
      "$id": "398",
      "Kind": "nullable",
      "Type": {
       "$id": "399",
       "Kind": "array",
       "Name": "ArrayCollectionItem",
       "ValueType": {
        "$ref": "94"
       },
       "CrossLanguageDefinitionId": "TypeSpec.Array"
      }
     },
     "IsRequired": false,
     "IsReadOnly": false
    },
    {
     "$id": "400",
     "Name": "optionalRecord",
     "SerializedName": "optionalRecord",
     "Description": "Optional model record",
     "Type": {
      "$id": "401",
      "Kind": "dict",
      "KeyType": {
       "$id": "402",
       "Kind": "string"
      },
      "ValueType": {
       "$ref": "98"
      }
     },
     "IsRequired": false,
     "IsReadOnly": false
    },
    {
     "$id": "403",
     "Name": "optionalNullableRecord",
     "SerializedName": "optionalNullableRecord",
     "Description": "Optional model nullable record",
     "Type": {
      "$id": "404",
      "Kind": "nullable",
      "Type": {
       "$id": "405",
       "Kind": "dict",
       "KeyType": {
        "$id": "406",
        "Kind": "string"
       },
       "ValueType": {
        "$ref": "98"
       }
      }
     },
     "IsRequired": false,
     "IsReadOnly": false
    }
   ]
  },
  {
   "$id": "407",
   "Kind": "model",
   "Name": "InputRecursiveModel",
   "CrossLanguageDefinitionId": "ModelsTypeSpec.InputRecursiveModel",
   "Usage": "Input,Json",
   "Description": "Input model that has property of its own type",
   "Properties": [
    {
     "$id": "408",
     "Name": "message",
     "SerializedName": "message",
     "Description": "Message",
     "Type": {
      "$id": "409",
      "Kind": "string"
     },
     "IsRequired": true,
     "IsReadOnly": false
    },
    {
     "$id": "410",
     "Name": "inner",
     "SerializedName": "inner",
     "Description": "Required Record",
     "Type": {
      "$ref": "407"
     },
     "IsRequired": false,
     "IsReadOnly": false
    }
   ]
  },
  {
   "$id": "411",
   "Kind": "model",
   "Name": "RoundTripRecursiveModel",
   "CrossLanguageDefinitionId": "ModelsTypeSpec.RoundTripRecursiveModel",
   "Usage": "Input,Output,Json",
   "Description": "Roundtrip model that has property of its own type",
   "Properties": [
    {
     "$id": "412",
     "Name": "message",
     "SerializedName": "message",
     "Description": "Message",
     "Type": {
      "$id": "413",
      "Kind": "string"
     },
     "IsRequired": true,
     "IsReadOnly": false
    },
    {
     "$id": "414",
     "Name": "inner",
     "SerializedName": "inner",
     "Description": "Required Record",
     "Type": {
      "$ref": "411"
     },
     "IsRequired": false,
     "IsReadOnly": false
    }
   ]
  },
  {
   "$id": "415",
   "Kind": "model",
   "Name": "ErrorModel",
   "CrossLanguageDefinitionId": "ModelsTypeSpec.ErrorModel",
   "Usage": "Output,Json",
   "Description": "Output model that has property of its own type",
   "Properties": [
    {
     "$id": "416",
     "Name": "message",
     "SerializedName": "message",
     "Description": "Error message",
     "Type": {
      "$id": "417",
      "Kind": "string"
     },
     "IsRequired": true,
     "IsReadOnly": true
    },
    {
     "$id": "418",
     "Name": "innerError",
     "SerializedName": "innerError",
     "Description": "Required Record",
     "Type": {
      "$ref": "415"
     },
     "IsRequired": false,
     "IsReadOnly": true
    }
   ]
  },
  {
   "$id": "419",
   "Kind": "model",
   "Name": "RoundTripOnNoUse",
   "CrossLanguageDefinitionId": "ModelsTypeSpec.RoundTripOnNoUse",
   "Usage": "Input,Output,Json",
   "Description": "Derived model",
   "BaseModel": {
    "$id": "420",
    "Kind": "model",
    "Name": "NoUseBase",
    "CrossLanguageDefinitionId": "ModelsTypeSpec.NoUseBase",
    "Usage": "Input,Output,Json",
    "Description": "Base model",
    "Properties": [
     {
      "$id": "421",
      "Name": "baseModelProp",
      "SerializedName": "baseModelProp",
      "Description": "base model property",
      "Type": {
       "$id": "422",
       "Kind": "string"
      },
      "IsRequired": true,
      "IsReadOnly": false
     }
    ]
   },
   "Properties": [
    {
     "$id": "423",
     "Name": "requiredList",
     "SerializedName": "requiredList",
     "Description": "Required collection",
     "Type": {
      "$id": "424",
      "Kind": "array",
      "Name": "ArrayCollectionItem",
      "ValueType": {
       "$ref": "94"
      },
      "CrossLanguageDefinitionId": "TypeSpec.Array"
     },
     "IsRequired": true,
     "IsReadOnly": false
    }
   ]
  },
  {
   "$ref": "420"
  },
  {
   "$id": "425",
   "Kind": "model",
   "Name": "ModelInternalInput",
   "CrossLanguageDefinitionId": "ModelsTypeSpec.ModelInternalInput",
   "Usage": "Output",
   "Description": "Model used as internal input and public output",
   "Properties": [
    {
     "$id": "426",
     "Name": "prop",
     "SerializedName": "prop",
     "Description": "model property",
     "Type": {
      "$id": "427",
      "Kind": "string"
     },
     "IsRequired": true,
     "IsReadOnly": false
    }
   ]
  },
  {
   "$id": "428",
   "Kind": "model",
   "Name": "PutInternalInputRequest",
   "CrossLanguageDefinitionId": "ModelsTypeSpec.putInternalInput.Request.anonymous",
   "Usage": "None",
   "Properties": [
    {
     "$id": "429",
     "Name": "prop",
     "SerializedName": "prop",
     "Description": "model property",
     "Type": {
      "$id": "430",
      "Kind": "string"
     },
     "IsRequired": true,
     "IsReadOnly": false
    }
   ]
  },
  {
   "$id": "431",
   "Kind": "model",
   "Name": "Int32ValuesFacet",
   "CrossLanguageDefinitionId": "ModelsTypeSpec.Int32ValuesFacet",
   "Usage": "Input,Json",
   "Description": "Facets an int32 field by the specified value ranges.",
   "BaseModel": {
    "$id": "432",
    "Kind": "model",
    "Name": "NumericValuesFacet",
    "CrossLanguageDefinitionId": "ModelsTypeSpec.NumericValuesFacet",
    "Usage": "Input,Json",
    "BaseModel": {
     "$id": "433",
     "Kind": "model",
     "Name": "Facet",
     "CrossLanguageDefinitionId": "ModelsTypeSpec.Facet",
     "Usage": "Input,Json",
     "Description": "Facet",
     "Properties": [
      {
       "$id": "434",
       "Name": "field",
       "SerializedName": "field",
       "Description": "A field to facet by, where the field is attributed as 'facetable'",
       "Type": {
        "$id": "435",
        "Kind": "string"
       },
       "IsRequired": true,
       "IsReadOnly": false
      }
     ]
    },
    "Properties": [
     {
      "$id": "436",
      "Name": "values",
      "SerializedName": "values",
      "Description": "The facet ranges to produce. The values must be listed in ascending order to get the expected results. For example, values=10,20 produces three buckets: one for base rate 0 up to but not including 10, one for 10 up to but not including 20, and one for 20 and higher.",
      "Type": {
       "$id": "437",
       "Kind": "array",
       "Name": "Array",
       "ValueType": {
        "$id": "438",
        "Kind": "int32"
       },
       "CrossLanguageDefinitionId": "TypeSpec.Array"
      },
      "IsRequired": true,
      "IsReadOnly": false
     },
     {
      "$id": "439",
      "Name": "value",
      "SerializedName": "value",
      "Description": "",
      "Type": {
       "$id": "440",
       "Kind": "int32"
      },
      "IsRequired": true,
      "IsReadOnly": false
     }
    ]
   },
   "Properties": [
    {
     "$id": "441",
     "Name": "kind",
     "SerializedName": "kind",
     "Description": "The facet type.",
     "Type": {
      "$id": "442",
      "Kind": "constant",
      "ValueType": {
       "$ref": "27"
      },
      "Value": "Int32Values"
     },
     "IsRequired": true,
     "IsReadOnly": false
    }
   ]
  },
  {
   "$ref": "432"
  },
  {
   "$ref": "433"
  }
 ],
 "Clients": [
  {
   "$id": "443",
   "Name": "ModelsTypeSpecClient",
   "Description": "CADL project to test various types of models.",
   "Operations": [
    {
     "$id": "444",
     "Name": "putBaseModelWithDiscriminatorDefinedOnBase",
     "ResourceName": "ModelsTypeSpec",
     "Accessibility": "public",
     "Parameters": [
      {
       "$id": "445",
       "Name": "endpoint",
       "NameInRequest": "endpoint",
       "Type": {
        "$id": "446",
        "Kind": "uri"
       },
       "Location": "Uri",
       "IsApiVersion": false,
       "IsResourceParameter": false,
       "IsContentType": false,
       "IsRequired": true,
       "IsEndpoint": true,
       "SkipUrlEncoding": false,
       "Explode": false,
       "Kind": "Client"
      },
      {
       "$id": "447",
       "Name": "contentType",
       "NameInRequest": "Content-Type",
       "Description": "Body parameter's content type. Known values are application/json",
       "Type": {
        "$id": "448",
        "Kind": "constant",
        "ValueType": {
         "$id": "449",
         "Kind": "string"
        },
        "Value": "application/json"
       },
       "Location": "Header",
       "IsApiVersion": false,
       "IsContentType": true,
       "IsEndpoint": false,
       "Explode": false,
       "IsRequired": true,
       "Kind": "Constant"
      },
      {
       "$id": "450",
       "Name": "accept",
       "NameInRequest": "Accept",
       "Type": {
        "$id": "451",
        "Kind": "constant",
        "ValueType": {
         "$id": "452",
         "Kind": "string"
        },
        "Value": "application/json"
       },
       "Location": "Header",
       "IsApiVersion": false,
       "IsContentType": false,
       "IsEndpoint": false,
       "Explode": false,
       "IsRequired": true,
       "Kind": "Constant"
      },
      {
       "$id": "453",
       "Name": "body",
       "NameInRequest": "body",
       "Type": {
        "$ref": "33"
       },
       "Location": "Body",
       "IsApiVersion": false,
       "IsContentType": false,
       "IsEndpoint": false,
       "Explode": false,
       "IsRequired": true,
       "Kind": "Method"
      }
     ],
     "Responses": [
      {
       "$id": "454",
       "StatusCodes": [
        200
       ],
       "BodyType": {
        "$ref": "33"
       },
       "BodyMediaType": "Json",
       "Headers": [],
       "IsErrorResponse": false,
       "ContentTypes": [
        "application/json"
       ]
      }
     ],
     "HttpMethod": "PUT",
     "RequestBodyMediaType": "Json",
     "Uri": "{endpoint}",
     "Path": "/roundTripToDiscriminatorDefinedOnBase",
     "RequestMediaTypes": [
      "application/json"
     ],
     "BufferResponse": true,
     "GenerateProtocolMethod": true,
     "GenerateConvenienceMethod": true
    },
    {
     "$id": "455",
     "Name": "getOutputDiscriminatorModel",
     "ResourceName": "ModelsTypeSpec",
     "Accessibility": "public",
     "Parameters": [
      {
       "$ref": "445"
      },
      {
       "$id": "456",
       "Name": "accept",
       "NameInRequest": "Accept",
       "Type": {
        "$id": "457",
        "Kind": "constant",
        "ValueType": {
         "$id": "458",
         "Kind": "string"
        },
        "Value": "application/json"
       },
       "Location": "Header",
       "IsApiVersion": false,
       "IsContentType": false,
       "IsEndpoint": false,
       "Explode": false,
       "IsRequired": true,
       "Kind": "Constant"
      }
     ],
     "Responses": [
      {
       "$id": "459",
       "StatusCodes": [
        200
       ],
       "BodyType": {
        "$ref": "50"
       },
       "BodyMediaType": "Json",
       "Headers": [],
       "IsErrorResponse": false,
       "ContentTypes": [
        "application/json"
       ]
      }
     ],
     "HttpMethod": "GET",
     "RequestBodyMediaType": "None",
     "Uri": "{endpoint}",
     "Path": "/pet",
     "BufferResponse": true,
     "GenerateProtocolMethod": true,
     "GenerateConvenienceMethod": true
    },
    {
     "$id": "460",
     "Name": "inputToRoundTrip",
     "ResourceName": "ModelsTypeSpec",
     "Description": "Input model that has property of its own type",
     "Accessibility": "public",
     "Parameters": [
      {
       "$ref": "445"
      },
      {
       "$id": "461",
       "Name": "contentType",
       "NameInRequest": "Content-Type",
       "Description": "Body parameter's content type. Known values are application/json",
       "Type": {
        "$id": "462",
        "Kind": "constant",
        "ValueType": {
         "$id": "463",
         "Kind": "string"
        },
        "Value": "application/json"
       },
       "Location": "Header",
       "IsApiVersion": false,
       "IsContentType": true,
       "IsEndpoint": false,
       "Explode": false,
       "IsRequired": true,
       "Kind": "Constant"
      },
      {
       "$id": "464",
       "Name": "accept",
       "NameInRequest": "Accept",
       "Type": {
        "$id": "465",
        "Kind": "constant",
        "ValueType": {
         "$id": "466",
         "Kind": "string"
        },
        "Value": "application/json"
       },
       "Location": "Header",
       "IsApiVersion": false,
       "IsContentType": false,
       "IsEndpoint": false,
       "Explode": false,
       "IsRequired": true,
       "Kind": "Constant"
      },
      {
       "$id": "467",
       "Name": "input",
       "NameInRequest": "input",
       "Type": {
        "$ref": "66"
       },
       "Location": "Body",
       "IsApiVersion": false,
       "IsContentType": false,
       "IsEndpoint": false,
       "Explode": false,
       "IsRequired": true,
       "Kind": "Method"
      }
     ],
     "Responses": [
      {
       "$id": "468",
       "StatusCodes": [
        200
       ],
       "BodyType": {
        "$ref": "143"
       },
       "BodyMediaType": "Json",
       "Headers": [],
       "IsErrorResponse": false,
       "ContentTypes": [
        "application/json"
       ]
      }
     ],
     "HttpMethod": "GET",
     "RequestBodyMediaType": "Json",
     "Uri": "{endpoint}",
     "Path": "/inputToRoundTrip",
     "RequestMediaTypes": [
      "application/json"
     ],
     "BufferResponse": true,
     "GenerateProtocolMethod": true,
     "GenerateConvenienceMethod": true
    },
    {
     "$id": "469",
     "Name": "inputToRoundTripPrimitive",
     "ResourceName": "ModelsTypeSpec",
     "Description": "Input to RoundTripPrimitive",
     "Accessibility": "public",
     "Parameters": [
      {
       "$ref": "445"
      },
      {
       "$id": "470",
       "Name": "contentType",
       "NameInRequest": "Content-Type",
       "Description": "Body parameter's content type. Known values are application/json",
       "Type": {
        "$id": "471",
        "Kind": "constant",
        "ValueType": {
         "$id": "472",
         "Kind": "string"
        },
        "Value": "application/json"
       },
       "Location": "Header",
       "IsApiVersion": false,
       "IsContentType": true,
       "IsEndpoint": false,
       "Explode": false,
       "IsRequired": true,
       "Kind": "Constant"
      },
      {
       "$id": "473",
       "Name": "accept",
       "NameInRequest": "Accept",
       "Type": {
        "$id": "474",
        "Kind": "constant",
        "ValueType": {
         "$id": "475",
         "Kind": "string"
        },
        "Value": "application/json"
       },
       "Location": "Header",
       "IsApiVersion": false,
       "IsContentType": false,
       "IsEndpoint": false,
       "Explode": false,
       "IsRequired": true,
       "Kind": "Constant"
      },
      {
       "$id": "476",
       "Name": "input",
       "NameInRequest": "input",
       "Type": {
        "$ref": "66"
       },
       "Location": "Body",
       "IsApiVersion": false,
       "IsContentType": false,
       "IsEndpoint": false,
       "Explode": false,
       "IsRequired": true,
       "Kind": "Method"
      }
     ],
     "Responses": [
      {
       "$id": "477",
       "StatusCodes": [
        200
       ],
       "BodyType": {
        "$ref": "256"
       },
       "BodyMediaType": "Json",
       "Headers": [],
       "IsErrorResponse": false,
       "ContentTypes": [
        "application/json"
       ]
      }
     ],
     "HttpMethod": "GET",
     "RequestBodyMediaType": "Json",
     "Uri": "{endpoint}",
     "Path": "/inputToRoundTripPrimitive",
     "RequestMediaTypes": [
      "application/json"
     ],
     "BufferResponse": true,
     "GenerateProtocolMethod": true,
     "GenerateConvenienceMethod": true
    },
    {
     "$id": "478",
     "Name": "inputToRoundTripOptional",
     "ResourceName": "ModelsTypeSpec",
     "Description": "Input to RoundTripOptional",
     "Accessibility": "public",
     "Parameters": [
      {
       "$ref": "445"
      },
      {
       "$id": "479",
       "Name": "contentType",
       "NameInRequest": "Content-Type",
       "Description": "Body parameter's content type. Known values are application/json",
       "Type": {
        "$id": "480",
        "Kind": "constant",
        "ValueType": {
         "$id": "481",
         "Kind": "string"
        },
        "Value": "application/json"
       },
       "Location": "Header",
       "IsApiVersion": false,
       "IsContentType": true,
       "IsEndpoint": false,
       "Explode": false,
       "IsRequired": true,
       "Kind": "Constant"
      },
      {
       "$id": "482",
       "Name": "accept",
       "NameInRequest": "Accept",
       "Type": {
        "$id": "483",
        "Kind": "constant",
        "ValueType": {
         "$id": "484",
         "Kind": "string"
        },
        "Value": "application/json"
       },
       "Location": "Header",
       "IsApiVersion": false,
       "IsContentType": false,
       "IsEndpoint": false,
       "Explode": false,
       "IsRequired": true,
       "Kind": "Constant"
      },
      {
       "$id": "485",
       "Name": "input",
       "NameInRequest": "input",
       "Type": {
        "$ref": "281"
       },
       "Location": "Body",
       "IsApiVersion": false,
       "IsContentType": false,
       "IsEndpoint": false,
       "Explode": false,
       "IsRequired": true,
       "Kind": "Method"
      }
     ],
     "Responses": [
      {
       "$id": "486",
       "StatusCodes": [
        200
       ],
       "BodyType": {
        "$ref": "281"
       },
       "BodyMediaType": "Json",
       "Headers": [],
       "IsErrorResponse": false,
       "ContentTypes": [
        "application/json"
       ]
      }
     ],
     "HttpMethod": "GET",
     "RequestBodyMediaType": "Json",
     "Uri": "{endpoint}",
     "Path": "/inputToRoundTripOptional",
     "RequestMediaTypes": [
      "application/json"
     ],
     "BufferResponse": true,
     "GenerateProtocolMethod": true,
     "GenerateConvenienceMethod": true
    },
    {
     "$id": "487",
     "Name": "inputToRoundTripReadOnly",
     "ResourceName": "ModelsTypeSpec",
     "Deprecated": "deprecated for test",
     "Description": "Input to RoundTripReadOnly",
     "Accessibility": "public",
     "Parameters": [
      {
       "$ref": "445"
      },
      {
       "$id": "488",
       "Name": "contentType",
       "NameInRequest": "Content-Type",
       "Description": "Body parameter's content type. Known values are application/json",
       "Type": {
        "$id": "489",
        "Kind": "constant",
        "ValueType": {
         "$id": "490",
         "Kind": "string"
        },
        "Value": "application/json"
       },
       "Location": "Header",
       "IsApiVersion": false,
       "IsContentType": true,
       "IsEndpoint": false,
       "Explode": false,
       "IsRequired": true,
       "Kind": "Constant"
      },
      {
       "$id": "491",
       "Name": "accept",
       "NameInRequest": "Accept",
       "Type": {
        "$id": "492",
        "Kind": "constant",
        "ValueType": {
         "$id": "493",
         "Kind": "string"
        },
        "Value": "application/json"
       },
       "Location": "Header",
       "IsApiVersion": false,
       "IsContentType": false,
       "IsEndpoint": false,
       "Explode": false,
       "IsRequired": true,
       "Kind": "Constant"
      },
      {
       "$id": "494",
       "Name": "input",
       "NameInRequest": "input",
       "Type": {
        "$ref": "66"
       },
       "Location": "Body",
       "IsApiVersion": false,
       "IsContentType": false,
       "IsEndpoint": false,
       "Explode": false,
       "IsRequired": true,
       "Kind": "Method"
      }
     ],
     "Responses": [
      {
       "$id": "495",
       "StatusCodes": [
        200
       ],
       "BodyType": {
        "$ref": "323"
       },
       "BodyMediaType": "Json",
       "Headers": [],
       "IsErrorResponse": false,
       "ContentTypes": [
        "application/json"
       ]
      }
     ],
     "HttpMethod": "GET",
     "RequestBodyMediaType": "Json",
     "Uri": "{endpoint}",
     "Path": "/inputToRoundTripReadOnly",
     "RequestMediaTypes": [
      "application/json"
     ],
     "BufferResponse": true,
     "GenerateProtocolMethod": true,
     "GenerateConvenienceMethod": true
    },
    {
     "$id": "496",
     "Name": "roundTripToOutput",
     "ResourceName": "ModelsTypeSpec",
     "Description": "RoundTrip to Output",
     "Accessibility": "public",
     "Parameters": [
      {
       "$ref": "445"
      },
      {
       "$id": "497",
       "Name": "contentType",
       "NameInRequest": "Content-Type",
       "Description": "Body parameter's content type. Known values are application/json",
       "Type": {
        "$id": "498",
        "Kind": "constant",
        "ValueType": {
         "$id": "499",
         "Kind": "string"
        },
        "Value": "application/json"
       },
       "Location": "Header",
       "IsApiVersion": false,
       "IsContentType": true,
       "IsEndpoint": false,
       "Explode": false,
       "IsRequired": true,
       "Kind": "Constant"
      },
      {
       "$id": "500",
       "Name": "accept",
       "NameInRequest": "Accept",
       "Type": {
        "$id": "501",
        "Kind": "constant",
        "ValueType": {
         "$id": "502",
         "Kind": "string"
        },
        "Value": "application/json"
       },
       "Location": "Header",
       "IsApiVersion": false,
       "IsContentType": false,
       "IsEndpoint": false,
       "Explode": false,
       "IsRequired": true,
       "Kind": "Constant"
      },
      {
       "$id": "503",
       "Name": "input",
       "NameInRequest": "input",
       "Type": {
        "$ref": "143"
       },
       "Location": "Body",
       "IsApiVersion": false,
       "IsContentType": false,
       "IsEndpoint": false,
       "Explode": false,
       "IsRequired": true,
       "Kind": "Method"
      }
     ],
     "Responses": [
      {
       "$id": "504",
       "StatusCodes": [
        200
       ],
       "BodyType": {
        "$ref": "384"
       },
       "BodyMediaType": "Json",
       "Headers": [],
       "IsErrorResponse": false,
       "ContentTypes": [
        "application/json"
       ]
      }
     ],
     "HttpMethod": "GET",
     "RequestBodyMediaType": "Json",
     "Uri": "{endpoint}",
     "Path": "/roundTripToOutput",
     "RequestMediaTypes": [
      "application/json"
     ],
     "BufferResponse": true,
     "GenerateProtocolMethod": true,
     "GenerateConvenienceMethod": true
    },
    {
     "$id": "505",
     "Name": "InputRecursive",
     "ResourceName": "ModelsTypeSpec",
     "Description": "Input recursive model",
     "Accessibility": "public",
     "Parameters": [
      {
       "$ref": "445"
      },
      {
       "$id": "506",
       "Name": "contentType",
       "NameInRequest": "Content-Type",
       "Description": "Body parameter's content type. Known values are application/json",
       "Type": {
        "$id": "507",
        "Kind": "constant",
        "ValueType": {
         "$id": "508",
         "Kind": "string"
        },
        "Value": "application/json"
       },
       "Location": "Header",
       "IsApiVersion": false,
       "IsContentType": true,
       "IsEndpoint": false,
       "Explode": false,
       "IsRequired": true,
       "Kind": "Constant"
      },
      {
       "$id": "509",
       "Name": "input",
       "NameInRequest": "input",
       "Type": {
        "$ref": "407"
       },
       "Location": "Body",
       "IsApiVersion": false,
       "IsContentType": false,
       "IsEndpoint": false,
       "Explode": false,
       "IsRequired": true,
       "Kind": "Method"
      }
     ],
     "Responses": [
      {
       "$id": "510",
       "StatusCodes": [
        200
       ],
       "BodyMediaType": "Json",
       "Headers": [],
       "IsErrorResponse": false
      }
     ],
     "HttpMethod": "POST",
     "RequestBodyMediaType": "Json",
     "Uri": "{endpoint}",
     "Path": "/inputRecursive",
     "RequestMediaTypes": [
      "application/json"
     ],
     "BufferResponse": true,
     "GenerateProtocolMethod": true,
     "GenerateConvenienceMethod": true
    },
    {
     "$id": "511",
     "Name": "roundTripRecursive",
     "ResourceName": "ModelsTypeSpec",
     "Description": "RoundTrip recursive model",
     "Accessibility": "public",
     "Parameters": [
      {
       "$ref": "445"
      },
      {
       "$id": "512",
       "Name": "contentType",
       "NameInRequest": "Content-Type",
       "Description": "Body parameter's content type. Known values are application/json",
       "Type": {
        "$id": "513",
        "Kind": "constant",
        "ValueType": {
         "$id": "514",
         "Kind": "string"
        },
        "Value": "application/json"
       },
       "Location": "Header",
       "IsApiVersion": false,
       "IsContentType": true,
       "IsEndpoint": false,
       "Explode": false,
       "IsRequired": true,
       "Kind": "Constant"
      },
      {
       "$id": "515",
       "Name": "accept",
       "NameInRequest": "Accept",
       "Type": {
        "$id": "516",
        "Kind": "constant",
        "ValueType": {
         "$id": "517",
         "Kind": "string"
        },
        "Value": "application/json"
       },
       "Location": "Header",
       "IsApiVersion": false,
       "IsContentType": false,
       "IsEndpoint": false,
       "Explode": false,
       "IsRequired": true,
       "Kind": "Constant"
      },
      {
       "$id": "518",
       "Name": "input",
       "NameInRequest": "input",
       "Type": {
        "$ref": "411"
       },
       "Location": "Body",
       "IsApiVersion": false,
       "IsContentType": false,
       "IsEndpoint": false,
       "Explode": false,
       "IsRequired": true,
       "Kind": "Method"
      }
     ],
     "Responses": [
      {
       "$id": "519",
       "StatusCodes": [
        200
       ],
       "BodyType": {
        "$ref": "411"
       },
       "BodyMediaType": "Json",
       "Headers": [],
       "IsErrorResponse": false,
       "ContentTypes": [
        "application/json"
       ]
      }
     ],
     "HttpMethod": "PUT",
     "RequestBodyMediaType": "Json",
     "Uri": "{endpoint}",
     "Path": "/roundTripRecursive",
     "RequestMediaTypes": [
      "application/json"
     ],
     "BufferResponse": true,
     "GenerateProtocolMethod": true,
     "GenerateConvenienceMethod": true
    },
    {
     "$id": "520",
     "Name": "selfReference",
     "ResourceName": "ModelsTypeSpec",
     "Description": "Returns model that has property of its own type",
     "Accessibility": "public",
     "Parameters": [
      {
       "$ref": "445"
      },
      {
       "$id": "521",
       "Name": "accept",
       "NameInRequest": "Accept",
       "Type": {
        "$id": "522",
        "Kind": "constant",
        "ValueType": {
         "$id": "523",
         "Kind": "string"
        },
        "Value": "application/json"
       },
       "Location": "Header",
       "IsApiVersion": false,
       "IsContentType": false,
       "IsEndpoint": false,
       "Explode": false,
       "IsRequired": true,
       "Kind": "Constant"
      }
     ],
     "Responses": [
      {
       "$id": "524",
       "StatusCodes": [
        200
       ],
       "BodyType": {
        "$ref": "415"
       },
       "BodyMediaType": "Json",
       "Headers": [],
       "IsErrorResponse": false,
       "ContentTypes": [
        "application/json"
       ]
      }
     ],
     "HttpMethod": "GET",
     "RequestBodyMediaType": "None",
     "Uri": "{endpoint}",
     "Path": "/selfReference",
     "BufferResponse": true,
     "GenerateProtocolMethod": true,
     "GenerateConvenienceMethod": true
    },
    {
     "$id": "525",
     "Name": "fixedFloatEnum",
     "ResourceName": "ModelsTypeSpec",
     "Description": "Returns model that has property of its own type",
     "Accessibility": "public",
     "Parameters": [
      {
       "$ref": "445"
      },
      {
       "$id": "526",
       "Name": "input",
       "NameInRequest": "input",
       "Type": {
        "$ref": "17"
       },
       "Location": "Query",
       "IsApiVersion": false,
       "IsContentType": false,
       "IsEndpoint": false,
       "Explode": false,
       "IsRequired": true,
       "Kind": "Method"
      },
      {
       "$id": "527",
       "Name": "accept",
       "NameInRequest": "Accept",
       "Type": {
        "$id": "528",
        "Kind": "constant",
        "ValueType": {
         "$id": "529",
         "Kind": "string"
        },
        "Value": "application/json"
       },
       "Location": "Header",
       "IsApiVersion": false,
       "IsContentType": false,
       "IsEndpoint": false,
       "Explode": false,
       "IsRequired": true,
       "Kind": "Constant"
      }
     ],
     "Responses": [
      {
       "$id": "530",
       "StatusCodes": [
        200
       ],
       "BodyType": {
        "$ref": "384"
       },
       "BodyMediaType": "Json",
       "Headers": [],
       "IsErrorResponse": false,
       "ContentTypes": [
        "application/json"
       ]
      }
     ],
     "HttpMethod": "GET",
     "RequestBodyMediaType": "None",
     "Uri": "{endpoint}",
     "Path": "/fixedFloatEnum",
     "BufferResponse": true,
     "GenerateProtocolMethod": true,
     "GenerateConvenienceMethod": true
    },
    {
     "$id": "531",
     "Name": "extenisbleIntEnum",
     "ResourceName": "ModelsTypeSpec",
     "Description": "Returns model that has property of its own type",
     "Accessibility": "public",
     "Parameters": [
      {
       "$ref": "445"
      },
      {
       "$id": "532",
       "Name": "input",
       "NameInRequest": "input",
       "Type": {
        "$ref": "22"
       },
       "Location": "Query",
       "IsApiVersion": false,
       "IsContentType": false,
       "IsEndpoint": false,
       "Explode": false,
       "IsRequired": true,
       "Kind": "Method"
      },
      {
       "$id": "533",
       "Name": "accept",
       "NameInRequest": "Accept",
       "Type": {
        "$id": "534",
        "Kind": "constant",
        "ValueType": {
         "$id": "535",
         "Kind": "string"
        },
        "Value": "application/json"
       },
       "Location": "Header",
       "IsApiVersion": false,
       "IsContentType": false,
       "IsEndpoint": false,
       "Explode": false,
       "IsRequired": true,
       "Kind": "Constant"
      }
     ],
     "Responses": [
      {
       "$id": "536",
       "StatusCodes": [
        200
       ],
       "BodyType": {
        "$ref": "384"
       },
       "BodyMediaType": "Json",
       "Headers": [],
       "IsErrorResponse": false,
       "ContentTypes": [
        "application/json"
       ]
      }
     ],
     "HttpMethod": "GET",
     "RequestBodyMediaType": "None",
     "Uri": "{endpoint}",
     "Path": "/extenisbleIntEnum",
     "BufferResponse": true,
     "GenerateProtocolMethod": true,
     "GenerateConvenienceMethod": true
    },
    {
     "$id": "537",
     "Name": "roundTripToOutputWithNoUseBase",
     "ResourceName": "ModelsTypeSpec",
     "Description": "Returns RoundTripOnNoUse",
     "Accessibility": "public",
     "Parameters": [
      {
       "$ref": "445"
      },
      {
       "$id": "538",
       "Name": "contentType",
       "NameInRequest": "Content-Type",
       "Description": "Body parameter's content type. Known values are application/json",
       "Type": {
        "$id": "539",
        "Kind": "constant",
        "ValueType": {
         "$id": "540",
         "Kind": "string"
        },
        "Value": "application/json"
       },
       "Location": "Header",
       "IsApiVersion": false,
       "IsContentType": true,
       "IsEndpoint": false,
       "Explode": false,
       "IsRequired": true,
       "Kind": "Constant"
      },
      {
       "$id": "541",
       "Name": "accept",
       "NameInRequest": "Accept",
       "Type": {
        "$id": "542",
        "Kind": "constant",
        "ValueType": {
         "$id": "543",
         "Kind": "string"
        },
        "Value": "application/json"
       },
       "Location": "Header",
       "IsApiVersion": false,
       "IsContentType": false,
       "IsEndpoint": false,
       "Explode": false,
       "IsRequired": true,
       "Kind": "Constant"
      },
      {
       "$id": "544",
       "Name": "input",
       "NameInRequest": "input",
       "Type": {
        "$ref": "419"
       },
       "Location": "Body",
       "IsApiVersion": false,
       "IsContentType": false,
       "IsEndpoint": false,
       "Explode": false,
       "IsRequired": true,
       "Kind": "Method"
      }
     ],
     "Responses": [
      {
       "$id": "545",
       "StatusCodes": [
        200
       ],
       "BodyType": {
        "$ref": "419"
       },
       "BodyMediaType": "Json",
       "Headers": [],
       "IsErrorResponse": false,
       "ContentTypes": [
        "application/json"
       ]
      }
     ],
     "HttpMethod": "GET",
     "RequestBodyMediaType": "Json",
     "Uri": "{endpoint}",
     "Path": "/",
     "RequestMediaTypes": [
      "application/json"
     ],
     "BufferResponse": true,
     "GenerateProtocolMethod": true,
     "GenerateConvenienceMethod": true
    },
    {
     "$id": "546",
     "Name": "getInternalInput",
     "ResourceName": "ModelsTypeSpec",
     "Accessibility": "public",
     "Parameters": [
      {
       "$ref": "445"
      },
      {
       "$id": "547",
       "Name": "accept",
       "NameInRequest": "Accept",
       "Type": {
        "$id": "548",
        "Kind": "constant",
        "ValueType": {
         "$id": "549",
         "Kind": "string"
        },
        "Value": "application/json"
       },
       "Location": "Header",
       "IsApiVersion": false,
       "IsContentType": false,
       "IsEndpoint": false,
       "Explode": false,
       "IsRequired": true,
       "Kind": "Constant"
      }
     ],
     "Responses": [
      {
       "$id": "550",
       "StatusCodes": [
        200
       ],
       "BodyType": {
        "$ref": "425"
       },
       "BodyMediaType": "Json",
       "Headers": [],
       "IsErrorResponse": false,
       "ContentTypes": [
        "application/json"
       ]
      }
     ],
     "HttpMethod": "GET",
     "RequestBodyMediaType": "None",
     "Uri": "{endpoint}",
     "Path": "/internalInput",
     "BufferResponse": true,
     "GenerateProtocolMethod": true,
     "GenerateConvenienceMethod": true
    },
    {
     "$id": "551",
     "Name": "putInternalInput",
     "ResourceName": "ModelsTypeSpec",
     "Accessibility": "internal",
     "Parameters": [
      {
       "$ref": "445"
      },
      {
       "$id": "552",
       "Name": "contentType",
       "NameInRequest": "Content-Type",
       "Description": "Body parameter's content type. Known values are application/json",
       "Type": {
        "$id": "553",
        "Kind": "constant",
        "ValueType": {
         "$id": "554",
         "Kind": "string"
        },
        "Value": "application/json"
       },
       "Location": "Header",
       "IsApiVersion": false,
       "IsContentType": true,
       "IsEndpoint": false,
       "Explode": false,
       "IsRequired": true,
       "Kind": "Constant"
      },
      {
       "$id": "555",
       "Name": "accept",
       "NameInRequest": "Accept",
       "Type": {
        "$id": "556",
        "Kind": "constant",
        "ValueType": {
         "$id": "557",
         "Kind": "string"
        },
        "Value": "application/json"
       },
       "Location": "Header",
       "IsApiVersion": false,
       "IsContentType": false,
       "IsEndpoint": false,
       "Explode": false,
       "IsRequired": true,
       "Kind": "Constant"
      },
      {
       "$id": "558",
       "Name": "putInternalInputRequest",
       "NameInRequest": "putInternalInputRequest",
       "Type": {
        "$ref": "428"
       },
       "Location": "Body",
       "IsApiVersion": false,
       "IsContentType": false,
       "IsEndpoint": false,
       "Explode": false,
       "IsRequired": true,
       "Kind": "Spread"
      }
     ],
     "Responses": [
      {
       "$id": "559",
       "StatusCodes": [
        200
       ],
       "BodyType": {
        "$ref": "425"
       },
       "BodyMediaType": "Json",
       "Headers": [],
       "IsErrorResponse": false,
       "ContentTypes": [
        "application/json"
       ]
      }
     ],
     "HttpMethod": "PUT",
     "RequestBodyMediaType": "Json",
     "Uri": "{endpoint}",
     "Path": "/internalInput",
     "RequestMediaTypes": [
      "application/json"
     ],
     "BufferResponse": true,
     "GenerateProtocolMethod": true,
     "GenerateConvenienceMethod": true
    },
    {
     "$id": "560",
     "Name": "analyzeConversation",
     "ResourceName": "ModelsTypeSpec",
     "Description": "Resource collection action operation template.",
     "Accessibility": "public",
     "Parameters": [
      {
       "$ref": "445"
      },
      {
       "$id": "561",
       "Name": "apiVersion",
       "NameInRequest": "api-version",
       "Description": "The API version to use for this operation.",
       "Type": {
        "$id": "562",
        "Kind": "string"
       },
       "Location": "Query",
       "IsApiVersion": true,
       "IsContentType": false,
       "IsEndpoint": false,
       "Explode": false,
       "IsRequired": true,
       "Kind": "Client",
       "DefaultValue": {
        "$id": "563",
        "Type": {
         "$id": "564",
         "Kind": "string"
        },
        "Value": "0.1.0"
       }
      },
      {
       "$id": "565",
       "Name": "accept",
       "NameInRequest": "Accept",
       "Type": {
        "$id": "566",
        "Kind": "constant",
        "ValueType": {
         "$id": "567",
         "Kind": "string"
        },
        "Value": "application/json"
       },
       "Location": "Header",
       "IsApiVersion": false,
       "IsContentType": false,
       "IsEndpoint": false,
       "Explode": false,
       "IsRequired": true,
       "Kind": "Constant"
      }
     ],
     "Responses": [
      {
       "$id": "568",
       "StatusCodes": [
        200
       ],
       "BodyType": {
        "$ref": "169"
       },
       "BodyMediaType": "Json",
       "Headers": [],
       "IsErrorResponse": false,
       "ContentTypes": [
        "application/json"
       ]
      }
     ],
     "HttpMethod": "POST",
     "RequestBodyMediaType": "None",
     "Uri": "{endpoint}",
     "Path": "/items:analyzeConversation",
     "BufferResponse": true,
     "GenerateProtocolMethod": true,
     "GenerateConvenienceMethod": true
    },
    {
     "$id": "569",
     "Name": "genericType",
     "ResourceName": "ModelsTypeSpec",
     "Accessibility": "public",
     "Parameters": [
      {
       "$ref": "445"
      },
      {
       "$id": "570",
       "Name": "contentType",
       "NameInRequest": "Content-Type",
       "Description": "Body parameter's content type. Known values are application/json",
       "Type": {
        "$id": "571",
        "Kind": "constant",
        "ValueType": {
         "$id": "572",
         "Kind": "string"
        },
        "Value": "application/json"
       },
       "Location": "Header",
       "IsApiVersion": false,
       "IsContentType": true,
       "IsEndpoint": false,
       "Explode": false,
       "IsRequired": true,
       "Kind": "Constant"
      },
      {
       "$id": "573",
       "Name": "input",
       "NameInRequest": "input",
       "Type": {
        "$ref": "431"
       },
       "Location": "Body",
       "IsApiVersion": false,
       "IsContentType": false,
       "IsEndpoint": false,
       "Explode": false,
       "IsRequired": true,
       "Kind": "Method"
      }
     ],
     "Responses": [
      {
       "$id": "574",
       "StatusCodes": [
        204
       ],
       "BodyMediaType": "Json",
       "Headers": [],
       "IsErrorResponse": false
      }
     ],
     "HttpMethod": "GET",
     "RequestBodyMediaType": "Json",
     "Uri": "{endpoint}",
     "Path": "/genericType",
     "RequestMediaTypes": [
      "application/json"
     ],
     "BufferResponse": true,
     "GenerateProtocolMethod": true,
     "GenerateConvenienceMethod": true
    }
   ],
   "Protocol": {
    "$id": "575"
   },
   "Parameters": [
    {
     "$ref": "445"
    }
   ]
  }
 ]
}<|MERGE_RESOLUTION|>--- conflicted
+++ resolved
@@ -178,11 +178,7 @@
    "CrossLanguageDefinitionId": "",
    "Description": "The Int32ValuesFacet_kind",
    "IsExtensible": true,
-<<<<<<< HEAD
-   "Usage": "None"
-=======
    "Usage": "Input,Json"
->>>>>>> f082aaf1
   },
   {
    "$id": "30",
@@ -2840,7 +2836,7 @@
    "Kind": "model",
    "Name": "ModelInternalInput",
    "CrossLanguageDefinitionId": "ModelsTypeSpec.ModelInternalInput",
-   "Usage": "Output",
+   "Usage": "Output,Json",
    "Description": "Model used as internal input and public output",
    "Properties": [
     {
@@ -2862,7 +2858,7 @@
    "Kind": "model",
    "Name": "PutInternalInputRequest",
    "CrossLanguageDefinitionId": "ModelsTypeSpec.putInternalInput.Request.anonymous",
-   "Usage": "None",
+   "Usage": "Spread,Json",
    "Properties": [
     {
      "$id": "429",
