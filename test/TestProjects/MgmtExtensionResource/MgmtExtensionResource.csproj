<Project Sdk="Microsoft.NET.Sdk">

  <PropertyGroup>
    <TargetFramework>netstandard2.0</TargetFramework>
    <TreatWarningsAsErrors>true</TreatWarningsAsErrors>
    <Nullable>annotations</Nullable>
  </PropertyGroup>

  <PropertyGroup>
    <IncludeManagementSharedCode>true</IncludeManagementSharedCode>
  </PropertyGroup>

  <ItemGroup>
<<<<<<< HEAD
    <PackageReference Include="Azure.ResourceManager" Version="1.0.0-alpha.20220318.3" />
  </ItemGroup>

  <ItemGroup>
    <PackageReference Include="Azure.Core" Version="1.23.0-alpha.20220318.3" />
=======
    <PackageReference Include="Azure.ResourceManager" Version="1.0.0-alpha.20220318.4" />
  </ItemGroup>

  <ItemGroup>
    <PackageReference Include="Azure.Core" Version="1.23.0-alpha.20220318.4" />
>>>>>>> 8cd1580a
  </ItemGroup>

</Project><|MERGE_RESOLUTION|>--- conflicted
+++ resolved
@@ -11,19 +11,11 @@
   </PropertyGroup>
 
   <ItemGroup>
-<<<<<<< HEAD
-    <PackageReference Include="Azure.ResourceManager" Version="1.0.0-alpha.20220318.3" />
-  </ItemGroup>
-
-  <ItemGroup>
-    <PackageReference Include="Azure.Core" Version="1.23.0-alpha.20220318.3" />
-=======
     <PackageReference Include="Azure.ResourceManager" Version="1.0.0-alpha.20220318.4" />
   </ItemGroup>
 
   <ItemGroup>
     <PackageReference Include="Azure.Core" Version="1.23.0-alpha.20220318.4" />
->>>>>>> 8cd1580a
   </ItemGroup>
 
 </Project>