// Copyright (c) Microsoft Corporation. All rights reserved.
// Licensed under the MIT License.

// <auto-generated/>

#nullable disable

using System;
using System.Collections;
using System.Collections.Generic;
using System.Globalization;
using System.Linq;
using System.Threading;
using System.Threading.Tasks;
using Azure;
using Azure.Core;
using Azure.Core.Pipeline;
using Azure.ResourceManager;
using Azure.ResourceManager.Management;

namespace MgmtExtensionResource
{
    /// <summary> A class representing collection of ManagementGroupPolicyDefinition and their operations over its parent. </summary>
    public partial class ManagementGroupPolicyDefinitionCollection : ArmCollection, IEnumerable<ManagementGroupPolicyDefinitionResource>, IAsyncEnumerable<ManagementGroupPolicyDefinitionResource>
    {
        private readonly ClientDiagnostics _managementGroupPolicyDefinitionPolicyDefinitionsClientDiagnostics;
        private readonly PolicyDefinitionsRestOperations _managementGroupPolicyDefinitionPolicyDefinitionsRestClient;

        /// <summary> Initializes a new instance of the <see cref="ManagementGroupPolicyDefinitionCollection"/> class for mocking. </summary>
        protected ManagementGroupPolicyDefinitionCollection()
        {
        }

        /// <summary> Initializes a new instance of the <see cref="ManagementGroupPolicyDefinitionCollection"/> class. </summary>
        /// <param name="client"> The client parameters to use in these operations. </param>
        /// <param name="id"> The identifier of the parent resource that is the target of operations. </param>
        internal ManagementGroupPolicyDefinitionCollection(ArmClient client, ResourceIdentifier id) : base(client, id)
        {
<<<<<<< HEAD
            _managementGroupPolicyDefinitionPolicyDefinitionsClientDiagnostics = new ClientDiagnostics("MgmtExtensionResource", ManagementGroupPolicyDefinitionResource.ResourceType.Namespace, DiagnosticOptions);
            TryGetApiVersion(ManagementGroupPolicyDefinitionResource.ResourceType, out string managementGroupPolicyDefinitionPolicyDefinitionsApiVersion);
            _managementGroupPolicyDefinitionPolicyDefinitionsRestClient = new PolicyDefinitionsRestOperations(Pipeline, DiagnosticOptions.ApplicationId, BaseUri, managementGroupPolicyDefinitionPolicyDefinitionsApiVersion);
=======
            _managementGroupPolicyDefinitionPolicyDefinitionsClientDiagnostics = new ClientDiagnostics("MgmtExtensionResource", ManagementGroupPolicyDefinition.ResourceType.Namespace, Diagnostics);
            TryGetApiVersion(ManagementGroupPolicyDefinition.ResourceType, out string managementGroupPolicyDefinitionPolicyDefinitionsApiVersion);
            _managementGroupPolicyDefinitionPolicyDefinitionsRestClient = new PolicyDefinitionsRestOperations(Pipeline, Diagnostics.ApplicationId, Endpoint, managementGroupPolicyDefinitionPolicyDefinitionsApiVersion);
>>>>>>> ab22d0bd
#if DEBUG
			ValidateResourceId(Id);
#endif
        }

        internal static void ValidateResourceId(ResourceIdentifier id)
        {
            if (id.ResourceType != ManagementGroupResource.ResourceType)
                throw new ArgumentException(string.Format(CultureInfo.CurrentCulture, "Invalid resource type {0} expected {1}", id.ResourceType, ManagementGroupResource.ResourceType), nameof(id));
        }

        /// <summary>
        /// This operation creates or updates a policy definition in the given management group with the given name.
        /// Request Path: /providers/Microsoft.Management/managementGroups/{managementGroupId}/providers/Microsoft.Authorization/policyDefinitions/{policyDefinitionName}
        /// Operation Id: PolicyDefinitions_CreateOrUpdateAtManagementGroup
        /// </summary>
        /// <param name="waitUntil"> "F:Azure.WaitUntil.Completed" if the method should wait to return until the long-running operation has completed on the service; "F:Azure.WaitUntil.Started" if it should return after starting the operation. For more information on long-running operations, please see <see href="https://github.com/Azure/azure-sdk-for-net/blob/main/sdk/core/Azure.Core/samples/LongRunningOperations.md"> Azure.Core Long-Running Operation samples</see>. </param>
        /// <param name="policyDefinitionName"> The name of the policy definition to create. </param>
        /// <param name="parameters"> The policy definition properties. </param>
        /// <param name="cancellationToken"> The cancellation token to use. </param>
        /// <exception cref="ArgumentException"> <paramref name="policyDefinitionName"/> is an empty string, and was expected to be non-empty. </exception>
        /// <exception cref="ArgumentNullException"> <paramref name="policyDefinitionName"/> or <paramref name="parameters"/> is null. </exception>
        public virtual async Task<ArmOperation<ManagementGroupPolicyDefinitionResource>> CreateOrUpdateAsync(WaitUntil waitUntil, string policyDefinitionName, PolicyDefinitionData parameters, CancellationToken cancellationToken = default)
        {
            Argument.AssertNotNullOrEmpty(policyDefinitionName, nameof(policyDefinitionName));
            Argument.AssertNotNull(parameters, nameof(parameters));

            using var scope = _managementGroupPolicyDefinitionPolicyDefinitionsClientDiagnostics.CreateScope("ManagementGroupPolicyDefinitionCollection.CreateOrUpdate");
            scope.Start();
            try
            {
                var response = await _managementGroupPolicyDefinitionPolicyDefinitionsRestClient.CreateOrUpdateAtManagementGroupAsync(Id.Name, policyDefinitionName, parameters, cancellationToken).ConfigureAwait(false);
                var operation = new MgmtExtensionResourceArmOperation<ManagementGroupPolicyDefinitionResource>(Response.FromValue(new ManagementGroupPolicyDefinitionResource(Client, response), response.GetRawResponse()));
                if (waitUntil == WaitUntil.Completed)
                    await operation.WaitForCompletionAsync(cancellationToken).ConfigureAwait(false);
                return operation;
            }
            catch (Exception e)
            {
                scope.Failed(e);
                throw;
            }
        }

        /// <summary>
        /// This operation creates or updates a policy definition in the given management group with the given name.
        /// Request Path: /providers/Microsoft.Management/managementGroups/{managementGroupId}/providers/Microsoft.Authorization/policyDefinitions/{policyDefinitionName}
        /// Operation Id: PolicyDefinitions_CreateOrUpdateAtManagementGroup
        /// </summary>
        /// <param name="waitUntil"> "F:Azure.WaitUntil.Completed" if the method should wait to return until the long-running operation has completed on the service; "F:Azure.WaitUntil.Started" if it should return after starting the operation. For more information on long-running operations, please see <see href="https://github.com/Azure/azure-sdk-for-net/blob/main/sdk/core/Azure.Core/samples/LongRunningOperations.md"> Azure.Core Long-Running Operation samples</see>. </param>
        /// <param name="policyDefinitionName"> The name of the policy definition to create. </param>
        /// <param name="parameters"> The policy definition properties. </param>
        /// <param name="cancellationToken"> The cancellation token to use. </param>
        /// <exception cref="ArgumentException"> <paramref name="policyDefinitionName"/> is an empty string, and was expected to be non-empty. </exception>
        /// <exception cref="ArgumentNullException"> <paramref name="policyDefinitionName"/> or <paramref name="parameters"/> is null. </exception>
        public virtual ArmOperation<ManagementGroupPolicyDefinitionResource> CreateOrUpdate(WaitUntil waitUntil, string policyDefinitionName, PolicyDefinitionData parameters, CancellationToken cancellationToken = default)
        {
            Argument.AssertNotNullOrEmpty(policyDefinitionName, nameof(policyDefinitionName));
            Argument.AssertNotNull(parameters, nameof(parameters));

            using var scope = _managementGroupPolicyDefinitionPolicyDefinitionsClientDiagnostics.CreateScope("ManagementGroupPolicyDefinitionCollection.CreateOrUpdate");
            scope.Start();
            try
            {
                var response = _managementGroupPolicyDefinitionPolicyDefinitionsRestClient.CreateOrUpdateAtManagementGroup(Id.Name, policyDefinitionName, parameters, cancellationToken);
                var operation = new MgmtExtensionResourceArmOperation<ManagementGroupPolicyDefinitionResource>(Response.FromValue(new ManagementGroupPolicyDefinitionResource(Client, response), response.GetRawResponse()));
                if (waitUntil == WaitUntil.Completed)
                    operation.WaitForCompletion(cancellationToken);
                return operation;
            }
            catch (Exception e)
            {
                scope.Failed(e);
                throw;
            }
        }

        /// <summary>
        /// This operation retrieves the policy definition in the given management group with the given name.
        /// Request Path: /providers/Microsoft.Management/managementGroups/{managementGroupId}/providers/Microsoft.Authorization/policyDefinitions/{policyDefinitionName}
        /// Operation Id: PolicyDefinitions_GetAtManagementGroup
        /// </summary>
        /// <param name="policyDefinitionName"> The name of the policy definition to get. </param>
        /// <param name="cancellationToken"> The cancellation token to use. </param>
        /// <exception cref="ArgumentException"> <paramref name="policyDefinitionName"/> is an empty string, and was expected to be non-empty. </exception>
        /// <exception cref="ArgumentNullException"> <paramref name="policyDefinitionName"/> is null. </exception>
        public virtual async Task<Response<ManagementGroupPolicyDefinitionResource>> GetAsync(string policyDefinitionName, CancellationToken cancellationToken = default)
        {
            Argument.AssertNotNullOrEmpty(policyDefinitionName, nameof(policyDefinitionName));

            using var scope = _managementGroupPolicyDefinitionPolicyDefinitionsClientDiagnostics.CreateScope("ManagementGroupPolicyDefinitionCollection.Get");
            scope.Start();
            try
            {
                var response = await _managementGroupPolicyDefinitionPolicyDefinitionsRestClient.GetAtManagementGroupAsync(Id.Name, policyDefinitionName, cancellationToken).ConfigureAwait(false);
                if (response.Value == null)
                    throw new RequestFailedException(response.GetRawResponse());
                return Response.FromValue(new ManagementGroupPolicyDefinitionResource(Client, response.Value), response.GetRawResponse());
            }
            catch (Exception e)
            {
                scope.Failed(e);
                throw;
            }
        }

        /// <summary>
        /// This operation retrieves the policy definition in the given management group with the given name.
        /// Request Path: /providers/Microsoft.Management/managementGroups/{managementGroupId}/providers/Microsoft.Authorization/policyDefinitions/{policyDefinitionName}
        /// Operation Id: PolicyDefinitions_GetAtManagementGroup
        /// </summary>
        /// <param name="policyDefinitionName"> The name of the policy definition to get. </param>
        /// <param name="cancellationToken"> The cancellation token to use. </param>
        /// <exception cref="ArgumentException"> <paramref name="policyDefinitionName"/> is an empty string, and was expected to be non-empty. </exception>
        /// <exception cref="ArgumentNullException"> <paramref name="policyDefinitionName"/> is null. </exception>
        public virtual Response<ManagementGroupPolicyDefinitionResource> Get(string policyDefinitionName, CancellationToken cancellationToken = default)
        {
            Argument.AssertNotNullOrEmpty(policyDefinitionName, nameof(policyDefinitionName));

            using var scope = _managementGroupPolicyDefinitionPolicyDefinitionsClientDiagnostics.CreateScope("ManagementGroupPolicyDefinitionCollection.Get");
            scope.Start();
            try
            {
                var response = _managementGroupPolicyDefinitionPolicyDefinitionsRestClient.GetAtManagementGroup(Id.Name, policyDefinitionName, cancellationToken);
                if (response.Value == null)
                    throw new RequestFailedException(response.GetRawResponse());
                return Response.FromValue(new ManagementGroupPolicyDefinitionResource(Client, response.Value), response.GetRawResponse());
            }
            catch (Exception e)
            {
                scope.Failed(e);
                throw;
            }
        }

        /// <summary>
        /// This operation retrieves a list of all the policy definitions in a given management group that match the optional given $filter. Valid values for $filter are: &apos;atExactScope()&apos;, &apos;policyType -eq {value}&apos; or &apos;category eq &apos;{value}&apos;&apos;. If $filter is not provided, the unfiltered list includes all policy definitions associated with the management group, including those that apply directly or from management groups that contain the given management group. If $filter=atExactScope() is provided, the returned list only includes all policy definitions that at the given management group. If $filter=&apos;policyType -eq {value}&apos; is provided, the returned list only includes all policy definitions whose type match the {value}. Possible policyType values are NotSpecified, BuiltIn, Custom, and Static. If $filter=&apos;category -eq {value}&apos; is provided, the returned list only includes all policy definitions whose category match the {value}.
        /// Request Path: /providers/Microsoft.Management/managementGroups/{managementGroupId}/providers/Microsoft.Authorization/policyDefinitions
        /// Operation Id: PolicyDefinitions_ListByManagementGroup
        /// </summary>
        /// <param name="filter"> The filter to apply on the operation. Valid values for $filter are: &apos;atExactScope()&apos;, &apos;policyType -eq {value}&apos; or &apos;category eq &apos;{value}&apos;&apos;. If $filter is not provided, no filtering is performed. If $filter=atExactScope() is provided, the returned list only includes all policy definitions that at the given scope. If $filter=&apos;policyType -eq {value}&apos; is provided, the returned list only includes all policy definitions whose type match the {value}. Possible policyType values are NotSpecified, BuiltIn, Custom, and Static. If $filter=&apos;category -eq {value}&apos; is provided, the returned list only includes all policy definitions whose category match the {value}. </param>
        /// <param name="top"> Maximum number of records to return. When the $top filter is not provided, it will return 500 records. </param>
        /// <param name="cancellationToken"> The cancellation token to use. </param>
        /// <returns> An async collection of <see cref="ManagementGroupPolicyDefinitionResource" /> that may take multiple service requests to iterate over. </returns>
        public virtual AsyncPageable<ManagementGroupPolicyDefinitionResource> GetAllAsync(string filter = null, int? top = null, CancellationToken cancellationToken = default)
        {
            async Task<Page<ManagementGroupPolicyDefinitionResource>> FirstPageFunc(int? pageSizeHint)
            {
                using var scope = _managementGroupPolicyDefinitionPolicyDefinitionsClientDiagnostics.CreateScope("ManagementGroupPolicyDefinitionCollection.GetAll");
                scope.Start();
                try
                {
                    var response = await _managementGroupPolicyDefinitionPolicyDefinitionsRestClient.ListByManagementGroupAsync(Id.Name, filter, top, cancellationToken: cancellationToken).ConfigureAwait(false);
                    return Page.FromValues(response.Value.Value.Select(value => new ManagementGroupPolicyDefinitionResource(Client, value)), response.Value.NextLink, response.GetRawResponse());
                }
                catch (Exception e)
                {
                    scope.Failed(e);
                    throw;
                }
            }
            async Task<Page<ManagementGroupPolicyDefinitionResource>> NextPageFunc(string nextLink, int? pageSizeHint)
            {
                using var scope = _managementGroupPolicyDefinitionPolicyDefinitionsClientDiagnostics.CreateScope("ManagementGroupPolicyDefinitionCollection.GetAll");
                scope.Start();
                try
                {
                    var response = await _managementGroupPolicyDefinitionPolicyDefinitionsRestClient.ListByManagementGroupNextPageAsync(nextLink, Id.Name, filter, top, cancellationToken: cancellationToken).ConfigureAwait(false);
                    return Page.FromValues(response.Value.Value.Select(value => new ManagementGroupPolicyDefinitionResource(Client, value)), response.Value.NextLink, response.GetRawResponse());
                }
                catch (Exception e)
                {
                    scope.Failed(e);
                    throw;
                }
            }
            return PageableHelpers.CreateAsyncEnumerable(FirstPageFunc, NextPageFunc);
        }

        /// <summary>
        /// This operation retrieves a list of all the policy definitions in a given management group that match the optional given $filter. Valid values for $filter are: &apos;atExactScope()&apos;, &apos;policyType -eq {value}&apos; or &apos;category eq &apos;{value}&apos;&apos;. If $filter is not provided, the unfiltered list includes all policy definitions associated with the management group, including those that apply directly or from management groups that contain the given management group. If $filter=atExactScope() is provided, the returned list only includes all policy definitions that at the given management group. If $filter=&apos;policyType -eq {value}&apos; is provided, the returned list only includes all policy definitions whose type match the {value}. Possible policyType values are NotSpecified, BuiltIn, Custom, and Static. If $filter=&apos;category -eq {value}&apos; is provided, the returned list only includes all policy definitions whose category match the {value}.
        /// Request Path: /providers/Microsoft.Management/managementGroups/{managementGroupId}/providers/Microsoft.Authorization/policyDefinitions
        /// Operation Id: PolicyDefinitions_ListByManagementGroup
        /// </summary>
        /// <param name="filter"> The filter to apply on the operation. Valid values for $filter are: &apos;atExactScope()&apos;, &apos;policyType -eq {value}&apos; or &apos;category eq &apos;{value}&apos;&apos;. If $filter is not provided, no filtering is performed. If $filter=atExactScope() is provided, the returned list only includes all policy definitions that at the given scope. If $filter=&apos;policyType -eq {value}&apos; is provided, the returned list only includes all policy definitions whose type match the {value}. Possible policyType values are NotSpecified, BuiltIn, Custom, and Static. If $filter=&apos;category -eq {value}&apos; is provided, the returned list only includes all policy definitions whose category match the {value}. </param>
        /// <param name="top"> Maximum number of records to return. When the $top filter is not provided, it will return 500 records. </param>
        /// <param name="cancellationToken"> The cancellation token to use. </param>
        /// <returns> A collection of <see cref="ManagementGroupPolicyDefinitionResource" /> that may take multiple service requests to iterate over. </returns>
        public virtual Pageable<ManagementGroupPolicyDefinitionResource> GetAll(string filter = null, int? top = null, CancellationToken cancellationToken = default)
        {
            Page<ManagementGroupPolicyDefinitionResource> FirstPageFunc(int? pageSizeHint)
            {
                using var scope = _managementGroupPolicyDefinitionPolicyDefinitionsClientDiagnostics.CreateScope("ManagementGroupPolicyDefinitionCollection.GetAll");
                scope.Start();
                try
                {
                    var response = _managementGroupPolicyDefinitionPolicyDefinitionsRestClient.ListByManagementGroup(Id.Name, filter, top, cancellationToken: cancellationToken);
                    return Page.FromValues(response.Value.Value.Select(value => new ManagementGroupPolicyDefinitionResource(Client, value)), response.Value.NextLink, response.GetRawResponse());
                }
                catch (Exception e)
                {
                    scope.Failed(e);
                    throw;
                }
            }
            Page<ManagementGroupPolicyDefinitionResource> NextPageFunc(string nextLink, int? pageSizeHint)
            {
                using var scope = _managementGroupPolicyDefinitionPolicyDefinitionsClientDiagnostics.CreateScope("ManagementGroupPolicyDefinitionCollection.GetAll");
                scope.Start();
                try
                {
                    var response = _managementGroupPolicyDefinitionPolicyDefinitionsRestClient.ListByManagementGroupNextPage(nextLink, Id.Name, filter, top, cancellationToken: cancellationToken);
                    return Page.FromValues(response.Value.Value.Select(value => new ManagementGroupPolicyDefinitionResource(Client, value)), response.Value.NextLink, response.GetRawResponse());
                }
                catch (Exception e)
                {
                    scope.Failed(e);
                    throw;
                }
            }
            return PageableHelpers.CreateEnumerable(FirstPageFunc, NextPageFunc);
        }

        /// <summary>
        /// Checks to see if the resource exists in azure.
        /// Request Path: /providers/Microsoft.Management/managementGroups/{managementGroupId}/providers/Microsoft.Authorization/policyDefinitions/{policyDefinitionName}
        /// Operation Id: PolicyDefinitions_GetAtManagementGroup
        /// </summary>
        /// <param name="policyDefinitionName"> The name of the policy definition to get. </param>
        /// <param name="cancellationToken"> The cancellation token to use. </param>
        /// <exception cref="ArgumentException"> <paramref name="policyDefinitionName"/> is an empty string, and was expected to be non-empty. </exception>
        /// <exception cref="ArgumentNullException"> <paramref name="policyDefinitionName"/> is null. </exception>
        public virtual async Task<Response<bool>> ExistsAsync(string policyDefinitionName, CancellationToken cancellationToken = default)
        {
            Argument.AssertNotNullOrEmpty(policyDefinitionName, nameof(policyDefinitionName));

            using var scope = _managementGroupPolicyDefinitionPolicyDefinitionsClientDiagnostics.CreateScope("ManagementGroupPolicyDefinitionCollection.Exists");
            scope.Start();
            try
            {
                var response = await GetIfExistsAsync(policyDefinitionName, cancellationToken: cancellationToken).ConfigureAwait(false);
                return Response.FromValue(response.Value != null, response.GetRawResponse());
            }
            catch (Exception e)
            {
                scope.Failed(e);
                throw;
            }
        }

        /// <summary>
        /// Checks to see if the resource exists in azure.
        /// Request Path: /providers/Microsoft.Management/managementGroups/{managementGroupId}/providers/Microsoft.Authorization/policyDefinitions/{policyDefinitionName}
        /// Operation Id: PolicyDefinitions_GetAtManagementGroup
        /// </summary>
        /// <param name="policyDefinitionName"> The name of the policy definition to get. </param>
        /// <param name="cancellationToken"> The cancellation token to use. </param>
        /// <exception cref="ArgumentException"> <paramref name="policyDefinitionName"/> is an empty string, and was expected to be non-empty. </exception>
        /// <exception cref="ArgumentNullException"> <paramref name="policyDefinitionName"/> is null. </exception>
        public virtual Response<bool> Exists(string policyDefinitionName, CancellationToken cancellationToken = default)
        {
            Argument.AssertNotNullOrEmpty(policyDefinitionName, nameof(policyDefinitionName));

            using var scope = _managementGroupPolicyDefinitionPolicyDefinitionsClientDiagnostics.CreateScope("ManagementGroupPolicyDefinitionCollection.Exists");
            scope.Start();
            try
            {
                var response = GetIfExists(policyDefinitionName, cancellationToken: cancellationToken);
                return Response.FromValue(response.Value != null, response.GetRawResponse());
            }
            catch (Exception e)
            {
                scope.Failed(e);
                throw;
            }
        }

        /// <summary>
        /// Tries to get details for this resource from the service.
        /// Request Path: /providers/Microsoft.Management/managementGroups/{managementGroupId}/providers/Microsoft.Authorization/policyDefinitions/{policyDefinitionName}
        /// Operation Id: PolicyDefinitions_GetAtManagementGroup
        /// </summary>
        /// <param name="policyDefinitionName"> The name of the policy definition to get. </param>
        /// <param name="cancellationToken"> The cancellation token to use. </param>
        /// <exception cref="ArgumentException"> <paramref name="policyDefinitionName"/> is an empty string, and was expected to be non-empty. </exception>
        /// <exception cref="ArgumentNullException"> <paramref name="policyDefinitionName"/> is null. </exception>
        public virtual async Task<Response<ManagementGroupPolicyDefinitionResource>> GetIfExistsAsync(string policyDefinitionName, CancellationToken cancellationToken = default)
        {
            Argument.AssertNotNullOrEmpty(policyDefinitionName, nameof(policyDefinitionName));

            using var scope = _managementGroupPolicyDefinitionPolicyDefinitionsClientDiagnostics.CreateScope("ManagementGroupPolicyDefinitionCollection.GetIfExists");
            scope.Start();
            try
            {
                var response = await _managementGroupPolicyDefinitionPolicyDefinitionsRestClient.GetAtManagementGroupAsync(Id.Name, policyDefinitionName, cancellationToken: cancellationToken).ConfigureAwait(false);
                if (response.Value == null)
                    return Response.FromValue<ManagementGroupPolicyDefinitionResource>(null, response.GetRawResponse());
                return Response.FromValue(new ManagementGroupPolicyDefinitionResource(Client, response.Value), response.GetRawResponse());
            }
            catch (Exception e)
            {
                scope.Failed(e);
                throw;
            }
        }

        /// <summary>
        /// Tries to get details for this resource from the service.
        /// Request Path: /providers/Microsoft.Management/managementGroups/{managementGroupId}/providers/Microsoft.Authorization/policyDefinitions/{policyDefinitionName}
        /// Operation Id: PolicyDefinitions_GetAtManagementGroup
        /// </summary>
        /// <param name="policyDefinitionName"> The name of the policy definition to get. </param>
        /// <param name="cancellationToken"> The cancellation token to use. </param>
        /// <exception cref="ArgumentException"> <paramref name="policyDefinitionName"/> is an empty string, and was expected to be non-empty. </exception>
        /// <exception cref="ArgumentNullException"> <paramref name="policyDefinitionName"/> is null. </exception>
        public virtual Response<ManagementGroupPolicyDefinitionResource> GetIfExists(string policyDefinitionName, CancellationToken cancellationToken = default)
        {
            Argument.AssertNotNullOrEmpty(policyDefinitionName, nameof(policyDefinitionName));

            using var scope = _managementGroupPolicyDefinitionPolicyDefinitionsClientDiagnostics.CreateScope("ManagementGroupPolicyDefinitionCollection.GetIfExists");
            scope.Start();
            try
            {
                var response = _managementGroupPolicyDefinitionPolicyDefinitionsRestClient.GetAtManagementGroup(Id.Name, policyDefinitionName, cancellationToken: cancellationToken);
                if (response.Value == null)
                    return Response.FromValue<ManagementGroupPolicyDefinitionResource>(null, response.GetRawResponse());
                return Response.FromValue(new ManagementGroupPolicyDefinitionResource(Client, response.Value), response.GetRawResponse());
            }
            catch (Exception e)
            {
                scope.Failed(e);
                throw;
            }
        }

        IEnumerator<ManagementGroupPolicyDefinitionResource> IEnumerable<ManagementGroupPolicyDefinitionResource>.GetEnumerator()
        {
            return GetAll().GetEnumerator();
        }

        IEnumerator IEnumerable.GetEnumerator()
        {
            return GetAll().GetEnumerator();
        }

        IAsyncEnumerator<ManagementGroupPolicyDefinitionResource> IAsyncEnumerable<ManagementGroupPolicyDefinitionResource>.GetAsyncEnumerator(CancellationToken cancellationToken)
        {
            return GetAllAsync(cancellationToken: cancellationToken).GetAsyncEnumerator(cancellationToken);
        }
    }
}<|MERGE_RESOLUTION|>--- conflicted
+++ resolved
@@ -36,15 +36,9 @@
         /// <param name="id"> The identifier of the parent resource that is the target of operations. </param>
         internal ManagementGroupPolicyDefinitionCollection(ArmClient client, ResourceIdentifier id) : base(client, id)
         {
-<<<<<<< HEAD
-            _managementGroupPolicyDefinitionPolicyDefinitionsClientDiagnostics = new ClientDiagnostics("MgmtExtensionResource", ManagementGroupPolicyDefinitionResource.ResourceType.Namespace, DiagnosticOptions);
+            _managementGroupPolicyDefinitionPolicyDefinitionsClientDiagnostics = new ClientDiagnostics("MgmtExtensionResource", ManagementGroupPolicyDefinitionResource.ResourceType.Namespace, Diagnostics);
             TryGetApiVersion(ManagementGroupPolicyDefinitionResource.ResourceType, out string managementGroupPolicyDefinitionPolicyDefinitionsApiVersion);
-            _managementGroupPolicyDefinitionPolicyDefinitionsRestClient = new PolicyDefinitionsRestOperations(Pipeline, DiagnosticOptions.ApplicationId, BaseUri, managementGroupPolicyDefinitionPolicyDefinitionsApiVersion);
-=======
-            _managementGroupPolicyDefinitionPolicyDefinitionsClientDiagnostics = new ClientDiagnostics("MgmtExtensionResource", ManagementGroupPolicyDefinition.ResourceType.Namespace, Diagnostics);
-            TryGetApiVersion(ManagementGroupPolicyDefinition.ResourceType, out string managementGroupPolicyDefinitionPolicyDefinitionsApiVersion);
             _managementGroupPolicyDefinitionPolicyDefinitionsRestClient = new PolicyDefinitionsRestOperations(Pipeline, Diagnostics.ApplicationId, Endpoint, managementGroupPolicyDefinitionPolicyDefinitionsApiVersion);
->>>>>>> ab22d0bd
 #if DEBUG
 			ValidateResourceId(Id);
 #endif
