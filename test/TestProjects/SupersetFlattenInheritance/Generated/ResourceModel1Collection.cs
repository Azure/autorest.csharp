--- conflicted
+++ resolved
@@ -53,11 +53,7 @@
         /// <param name="waitForCompletion"> Waits for the completion of the long running operations. </param>
         /// <param name="cancellationToken"> The cancellation token to use. </param>
         /// <exception cref="ArgumentNullException"> <paramref name="resourceModel1SName"/> or <paramref name="parameters"/> is null. </exception>
-<<<<<<< HEAD
-        public virtual ResourceModel1PutOperation CreateOrUpdate(bool waitForCompletion, string resourceModel1SName, ResourceModel1Data parameters, CancellationToken cancellationToken = default)
-=======
-        public virtual ResourceModel1SPutOperation CreateOrUpdate(string resourceModel1SName, ResourceModel1Data parameters, bool waitForCompletion = true, CancellationToken cancellationToken = default)
->>>>>>> 8436f4e9
+        public virtual ResourceModel1SPutOperation CreateOrUpdate(bool waitForCompletion, string resourceModel1SName, ResourceModel1Data parameters, CancellationToken cancellationToken = default)
         {
             if (resourceModel1SName == null)
             {
@@ -93,11 +89,7 @@
         /// <param name="waitForCompletion"> Waits for the completion of the long running operations. </param>
         /// <param name="cancellationToken"> The cancellation token to use. </param>
         /// <exception cref="ArgumentNullException"> <paramref name="resourceModel1SName"/> or <paramref name="parameters"/> is null. </exception>
-<<<<<<< HEAD
-        public async virtual Task<ResourceModel1PutOperation> CreateOrUpdateAsync(bool waitForCompletion, string resourceModel1SName, ResourceModel1Data parameters, CancellationToken cancellationToken = default)
-=======
-        public async virtual Task<ResourceModel1SPutOperation> CreateOrUpdateAsync(string resourceModel1SName, ResourceModel1Data parameters, bool waitForCompletion = true, CancellationToken cancellationToken = default)
->>>>>>> 8436f4e9
+        public async virtual Task<ResourceModel1SPutOperation> CreateOrUpdateAsync(bool waitForCompletion, string resourceModel1SName, ResourceModel1Data parameters, CancellationToken cancellationToken = default)
         {
             if (resourceModel1SName == null)
             {
