--- conflicted
+++ resolved
@@ -43,65 +43,54 @@
 
         // Container level operations.
 
+        /// <summary> The operation to create or update a TrackedResourceModel2. Please note some properties can be set only during creation. </summary>
         /// <param name="trackedResourceModel2SName"> The String to use. </param>
         /// <param name="parameters"> The TrackedResourceModel2 to use. </param>
-<<<<<<< HEAD
-        /// <param name="cancellationToken"> The cancellation token to use. </param>
-        /// <exception cref="ArgumentNullException"> <paramref name="trackedResourceModel2SName"/> or <paramref name="parameters"/> is null. </exception>
-        public Response<TrackedResourceModel2> Put(string trackedResourceModel2SName, TrackedResourceModel2Data parameters, CancellationToken cancellationToken = default)
-=======
         /// <param name="cancellationToken"> A token to allow the caller to cancel the call to the service. The default value is <see cref="CancellationToken.None" />. </param>
         public virtual Response<TrackedResourceModel2> CreateOrUpdate(string trackedResourceModel2SName, TrackedResourceModel2Data parameters, CancellationToken cancellationToken = default)
->>>>>>> ec5e109a
-        {
-            if (trackedResourceModel2SName == null)
-            {
-                throw new ArgumentNullException(nameof(trackedResourceModel2SName));
-            }
-            if (parameters == null)
-            {
-                throw new ArgumentNullException(nameof(parameters));
-            }
-
-            using var scope = _clientDiagnostics.CreateScope("TrackedResourceModel2Container.Put");
-            scope.Start();
-            try
-            {
-                var operation = StartPut(trackedResourceModel2SName, parameters, cancellationToken);
-                return operation.WaitForCompletion(cancellationToken);
-            }
-            catch (Exception e)
-            {
-                scope.Failed(e);
-                throw;
-            }
-        }
-
+        {
+            using var scope = _clientDiagnostics.CreateScope("TrackedResourceModel2Container.CreateOrUpdate");
+            scope.Start();
+            try
+            {
+                if (trackedResourceModel2SName == null)
+                {
+                    throw new ArgumentNullException(nameof(trackedResourceModel2SName));
+                }
+                if (parameters == null)
+                {
+                    throw new ArgumentNullException(nameof(parameters));
+                }
+
+                return StartCreateOrUpdate(trackedResourceModel2SName, parameters, cancellationToken: cancellationToken).WaitForCompletion(cancellationToken);
+            }
+            catch (Exception e)
+            {
+                scope.Failed(e);
+                throw;
+            }
+        }
+
+        /// <summary> The operation to create or update a TrackedResourceModel2. Please note some properties can be set only during creation. </summary>
         /// <param name="trackedResourceModel2SName"> The String to use. </param>
         /// <param name="parameters"> The TrackedResourceModel2 to use. </param>
-<<<<<<< HEAD
-        /// <param name="cancellationToken"> The cancellation token to use. </param>
-        /// <exception cref="ArgumentNullException"> <paramref name="trackedResourceModel2SName"/> or <paramref name="parameters"/> is null. </exception>
-        public async Task<Response<TrackedResourceModel2>> PutAsync(string trackedResourceModel2SName, TrackedResourceModel2Data parameters, CancellationToken cancellationToken = default)
-=======
         /// <param name="cancellationToken"> A token to allow the caller to cancel the call to the service. The default value is <see cref="CancellationToken.None" />. </param>
         public async virtual Task<Response<TrackedResourceModel2>> CreateOrUpdateAsync(string trackedResourceModel2SName, TrackedResourceModel2Data parameters, CancellationToken cancellationToken = default)
->>>>>>> ec5e109a
-        {
-            if (trackedResourceModel2SName == null)
-            {
-                throw new ArgumentNullException(nameof(trackedResourceModel2SName));
-            }
-            if (parameters == null)
-            {
-                throw new ArgumentNullException(nameof(parameters));
-            }
-
-            using var scope = _clientDiagnostics.CreateScope("TrackedResourceModel2Container.Put");
-            scope.Start();
-            try
-            {
-                var operation = await StartPutAsync(trackedResourceModel2SName, parameters, cancellationToken).ConfigureAwait(false);
+        {
+            using var scope = _clientDiagnostics.CreateScope("TrackedResourceModel2Container.CreateOrUpdate");
+            scope.Start();
+            try
+            {
+                if (trackedResourceModel2SName == null)
+                {
+                    throw new ArgumentNullException(nameof(trackedResourceModel2SName));
+                }
+                if (parameters == null)
+                {
+                    throw new ArgumentNullException(nameof(parameters));
+                }
+
+                var operation = await StartCreateOrUpdateAsync(trackedResourceModel2SName, parameters, cancellationToken: cancellationToken).ConfigureAwait(false);
                 return await operation.WaitForCompletionAsync(cancellationToken).ConfigureAwait(false);
             }
             catch (Exception e)
@@ -111,66 +100,56 @@
             }
         }
 
+        /// <summary> The operation to create or update a TrackedResourceModel2. Please note some properties can be set only during creation. </summary>
         /// <param name="trackedResourceModel2SName"> The String to use. </param>
         /// <param name="parameters"> The TrackedResourceModel2 to use. </param>
-<<<<<<< HEAD
-        /// <param name="cancellationToken"> The cancellation token to use. </param>
-        /// <exception cref="ArgumentNullException"> <paramref name="trackedResourceModel2SName"/> or <paramref name="parameters"/> is null. </exception>
-        public TrackedResourceModel2SPutOperation StartPut(string trackedResourceModel2SName, TrackedResourceModel2Data parameters, CancellationToken cancellationToken = default)
-=======
         /// <param name="cancellationToken"> A token to allow the caller to cancel the call to the service. The default value is <see cref="CancellationToken.None" />. </param>
         public virtual TrackedResourceModel2SPutOperation StartCreateOrUpdate(string trackedResourceModel2SName, TrackedResourceModel2Data parameters, CancellationToken cancellationToken = default)
->>>>>>> ec5e109a
-        {
-            if (trackedResourceModel2SName == null)
-            {
-                throw new ArgumentNullException(nameof(trackedResourceModel2SName));
-            }
-            if (parameters == null)
-            {
-                throw new ArgumentNullException(nameof(parameters));
-            }
-
-            using var scope = _clientDiagnostics.CreateScope("TrackedResourceModel2Container.StartPut");
-            scope.Start();
-            try
-            {
-                var response = _restClient.Put(Id.ResourceGroupName, trackedResourceModel2SName, parameters, cancellationToken);
-                return new TrackedResourceModel2SPutOperation(Parent, response);
-            }
-            catch (Exception e)
-            {
-                scope.Failed(e);
-                throw;
-            }
-        }
-
+        {
+            using var scope = _clientDiagnostics.CreateScope("TrackedResourceModel2Container.StartCreateOrUpdate");
+            scope.Start();
+            try
+            {
+                if (trackedResourceModel2SName == null)
+                {
+                    throw new ArgumentNullException(nameof(trackedResourceModel2SName));
+                }
+                if (parameters == null)
+                {
+                    throw new ArgumentNullException(nameof(parameters));
+                }
+
+                var originalResponse = _restClient.Put(Id.ResourceGroupName, trackedResourceModel2SName, parameters, cancellationToken: cancellationToken);
+                return new TrackedResourceModel2SPutOperation(Parent, originalResponse);
+            }
+            catch (Exception e)
+            {
+                scope.Failed(e);
+                throw;
+            }
+        }
+
+        /// <summary> The operation to create or update a TrackedResourceModel2. Please note some properties can be set only during creation. </summary>
         /// <param name="trackedResourceModel2SName"> The String to use. </param>
         /// <param name="parameters"> The TrackedResourceModel2 to use. </param>
-<<<<<<< HEAD
-        /// <param name="cancellationToken"> The cancellation token to use. </param>
-        /// <exception cref="ArgumentNullException"> <paramref name="trackedResourceModel2SName"/> or <paramref name="parameters"/> is null. </exception>
-        public async Task<TrackedResourceModel2SPutOperation> StartPutAsync(string trackedResourceModel2SName, TrackedResourceModel2Data parameters, CancellationToken cancellationToken = default)
-=======
         /// <param name="cancellationToken"> A token to allow the caller to cancel the call to the service. The default value is <see cref="CancellationToken.None" />. </param>
         public async virtual Task<TrackedResourceModel2SPutOperation> StartCreateOrUpdateAsync(string trackedResourceModel2SName, TrackedResourceModel2Data parameters, CancellationToken cancellationToken = default)
->>>>>>> ec5e109a
-        {
-            if (trackedResourceModel2SName == null)
-            {
-                throw new ArgumentNullException(nameof(trackedResourceModel2SName));
-            }
-            if (parameters == null)
-            {
-                throw new ArgumentNullException(nameof(parameters));
-            }
-
-            using var scope = _clientDiagnostics.CreateScope("TrackedResourceModel2Container.StartPut");
-            scope.Start();
-            try
-            {
-                var response = await _restClient.PutAsync(Id.ResourceGroupName, trackedResourceModel2SName, parameters, cancellationToken).ConfigureAwait(false);
-                return new TrackedResourceModel2SPutOperation(Parent, response);
+        {
+            using var scope = _clientDiagnostics.CreateScope("TrackedResourceModel2Container.StartCreateOrUpdate");
+            scope.Start();
+            try
+            {
+                if (trackedResourceModel2SName == null)
+                {
+                    throw new ArgumentNullException(nameof(trackedResourceModel2SName));
+                }
+                if (parameters == null)
+                {
+                    throw new ArgumentNullException(nameof(parameters));
+                }
+
+                var originalResponse = await _restClient.PutAsync(Id.ResourceGroupName, trackedResourceModel2SName, parameters, cancellationToken: cancellationToken).ConfigureAwait(false);
+                return new TrackedResourceModel2SPutOperation(Parent, originalResponse);
             }
             catch (Exception e)
             {
