!CodeModel 
info: !Info 
  description: Test definitions regarding x-ms-azure-resource:true and flatten properties.
  title: SuperSet Of Flatten Properties
schemas: !Schemas 
  strings:
    - !StringSchema &ref_0
      type: string
      language: !Languages 
        default:
          name: String
          description: simple string
      protocol: !Protocols {}
    - !StringSchema &ref_1
      type: string
      apiVersions:
        - !ApiVersion 
          version: '2021-06-10'
      language: !Languages 
        default:
          name: String
          description: ''
      protocol: !Protocols {}
    - !StringSchema &ref_2
      type: string
      apiVersions:
        - !ApiVersion 
          version: '2021-06-10'
      language: !Languages 
        default:
          name: CustomModel1Id
          description: ''
      protocol: !Protocols {}
    - !StringSchema &ref_3
      type: string
      apiVersions:
        - !ApiVersion 
          version: '2021-06-10'
      language: !Languages 
        default:
          name: CustomModel1Foo
          description: ''
      protocol: !Protocols {}
    - !StringSchema &ref_4
      type: string
      apiVersions:
        - !ApiVersion 
          version: '2021-06-10'
      language: !Languages 
        default:
          name: CustomModel1ListResultNextLink
          description: Request URL that can be used to query next page of storage accounts. Returned when total number of requested storage accounts exceed maximum page size.
      protocol: !Protocols {}
    - !StringSchema &ref_6
      type: string
      apiVersions:
        - !ApiVersion 
          version: '2021-06-10'
      language: !Languages 
        default:
          name: CustomModel2Id
          description: ''
      protocol: !Protocols {}
    - !StringSchema &ref_7
      type: string
      apiVersions:
        - !ApiVersion 
          version: '2021-06-10'
      language: !Languages 
        default:
          name: CustomModel2Bar
          description: ''
      protocol: !Protocols {}
    - !StringSchema &ref_8
      type: string
      apiVersions:
        - !ApiVersion 
          version: '2021-06-10'
      language: !Languages 
        default:
          name: CustomModel2ListResultNextLink
          description: Request URL that can be used to query next page of storage accounts. Returned when total number of requested storage accounts exceed maximum page size.
      protocol: !Protocols {}
    - !StringSchema &ref_10
      type: string
      apiVersions:
        - !ApiVersion 
          version: '2021-06-10'
      language: !Languages 
        default:
          name: SubResourceModel1Id
          description: ''
      protocol: !Protocols {}
    - !StringSchema &ref_11
      type: string
      apiVersions:
        - !ApiVersion 
          version: '2021-06-10'
      language: !Languages 
        default:
          name: SubResourceModel1Foo
          description: ''
      protocol: !Protocols {}
    - !StringSchema &ref_12
      type: string
      apiVersions:
        - !ApiVersion 
          version: '2021-06-10'
      language: !Languages 
        default:
          name: SubResourceModel1ListResultNextLink
          description: Request URL that can be used to query next page of storage accounts. Returned when total number of requested storage accounts exceed maximum page size.
      protocol: !Protocols {}
    - !StringSchema &ref_14
      type: string
      apiVersions:
        - !ApiVersion 
          version: '2021-06-10'
      language: !Languages 
        default:
          name: SubResourceModel2Id
          description: ''
      protocol: !Protocols {}
    - !StringSchema &ref_15
      type: string
      apiVersions:
        - !ApiVersion 
          version: '2021-06-10'
      language: !Languages 
        default:
          name: SubResourceModel2ListResultNextLink
          description: Request URL that can be used to query next page of storage accounts. Returned when total number of requested storage accounts exceed maximum page size.
      protocol: !Protocols {}
    - !StringSchema &ref_17
      type: string
      apiVersions:
        - !ApiVersion 
          version: '2021-06-10'
      language: !Languages 
        default:
          name: WritableSubResourceModel1Id
          description: ''
      protocol: !Protocols {}
    - !StringSchema &ref_18
      type: string
      apiVersions:
        - !ApiVersion 
          version: '2021-06-10'
      language: !Languages 
        default:
          name: WritableSubResourceModel1Foo
          description: ''
      protocol: !Protocols {}
    - !StringSchema &ref_19
      type: string
      apiVersions:
        - !ApiVersion 
          version: '2021-06-10'
      language: !Languages 
        default:
          name: WritableSubResourceModel1ListResultNextLink
          description: Request URL that can be used to query next page of storage accounts. Returned when total number of requested storage accounts exceed maximum page size.
      protocol: !Protocols {}
    - !StringSchema &ref_21
      type: string
      apiVersions:
        - !ApiVersion 
          version: '2021-06-10'
      language: !Languages 
        default:
          name: WritableSubResourceModel2Id
          description: ''
      protocol: !Protocols {}
    - !StringSchema &ref_22
      type: string
      apiVersions:
        - !ApiVersion 
          version: '2021-06-10'
      language: !Languages 
        default:
          name: WritableSubResourceModel2ListResultNextLink
          description: Request URL that can be used to query next page of storage accounts. Returned when total number of requested storage accounts exceed maximum page size.
      protocol: !Protocols {}
    - !StringSchema &ref_24
      type: string
      apiVersions:
        - !ApiVersion 
          version: '2021-06-10'
      language: !Languages 
        default:
          name: ResourceModel1Id
          description: ''
      protocol: !Protocols {}
    - !StringSchema &ref_25
      type: string
      apiVersions:
        - !ApiVersion 
          version: '2021-06-10'
      language: !Languages 
        default:
          name: ResourceModel1Name
          description: ''
      protocol: !Protocols {}
    - !StringSchema &ref_26
      type: string
      apiVersions:
        - !ApiVersion 
          version: '2021-06-10'
      language: !Languages 
        default:
          name: ResourceModel1Type
          description: ''
      protocol: !Protocols {}
    - !StringSchema &ref_27
      type: string
      apiVersions:
        - !ApiVersion 
          version: '2021-06-10'
      language: !Languages 
        default:
          name: ResourceModel1Foo
          description: ''
      protocol: !Protocols {}
    - !StringSchema &ref_28
      type: string
      apiVersions:
        - !ApiVersion 
          version: '2021-06-10'
      language: !Languages 
        default:
          name: ResourceModel1ListResultNextLink
          description: Request URL that can be used to query next page of storage accounts. Returned when total number of requested storage accounts exceed maximum page size.
      protocol: !Protocols {}
    - !StringSchema &ref_30
      type: string
      apiVersions:
        - !ApiVersion 
          version: '2021-06-10'
      language: !Languages 
        default:
          name: ResourceModel2Name
          description: ''
      protocol: !Protocols {}
    - !StringSchema &ref_31
      type: string
      apiVersions:
        - !ApiVersion 
          version: '2021-06-10'
      language: !Languages 
        default:
          name: ResourceModel2Type
          description: ''
      protocol: !Protocols {}
    - !StringSchema &ref_32
      type: string
      apiVersions:
        - !ApiVersion 
          version: '2021-06-10'
      language: !Languages 
        default:
          name: ResourceModel2ListResultNextLink
          description: Request URL that can be used to query next page of storage accounts. Returned when total number of requested storage accounts exceed maximum page size.
      protocol: !Protocols {}
    - !StringSchema &ref_34
      type: string
      apiVersions:
        - !ApiVersion 
          version: '2021-06-10'
      language: !Languages 
        default:
          name: TrackedResourceModel1Id
          description: ''
      protocol: !Protocols {}
    - !StringSchema &ref_35
      type: string
      apiVersions:
        - !ApiVersion 
          version: '2021-06-10'
      language: !Languages 
        default:
          name: TrackedResourceModel1Name
          description: ''
      protocol: !Protocols {}
    - !StringSchema &ref_36
      type: string
      apiVersions:
        - !ApiVersion 
          version: '2021-06-10'
      language: !Languages 
        default:
          name: TrackedResourceModel1Type
          description: ''
      protocol: !Protocols {}
    - !StringSchema &ref_37
      type: string
      apiVersions:
        - !ApiVersion 
          version: '2021-06-10'
      language: !Languages 
        default:
          name: TrackedResourceModel1Location
          description: ''
      protocol: !Protocols {}
    - !StringSchema &ref_39
      type: string
      apiVersions:
        - !ApiVersion 
          version: '2021-06-10'
      language: !Languages 
        default:
          name: TrackedResourceModel1Foo
          description: ''
      protocol: !Protocols {}
    - !StringSchema &ref_40
      type: string
      apiVersions:
        - !ApiVersion 
          version: '2021-06-10'
      language: !Languages 
        default:
          name: TrackedResourceModel1ListResultNextLink
          description: Request URL that can be used to query next page of storage accounts. Returned when total number of requested storage accounts exceed maximum page size.
      protocol: !Protocols {}
    - !StringSchema &ref_42
      type: string
      apiVersions:
        - !ApiVersion 
          version: '2021-06-10'
      language: !Languages 
        default:
          name: TrackedResourceModel2Location
          description: ''
      protocol: !Protocols {}
    - !StringSchema &ref_44
      type: string
      apiVersions:
        - !ApiVersion 
          version: '2021-06-10'
      language: !Languages 
        default:
          name: TrackedResourceModel2Foo
          description: ''
      protocol: !Protocols {}
    - !StringSchema &ref_45
      type: string
      apiVersions:
        - !ApiVersion 
          version: '2021-06-10'
      language: !Languages 
        default:
          name: TrackedResourceModel2Bar
          description: ''
      protocol: !Protocols {}
    - !StringSchema &ref_46
      type: string
      apiVersions:
        - !ApiVersion 
          version: '2021-06-10'
      language: !Languages 
        default:
          name: TrackedResourceModel2ListResultNextLink
          description: Request URL that can be used to query next page of storage accounts. Returned when total number of requested storage accounts exceed maximum page size.
      protocol: !Protocols {}
    - !StringSchema &ref_48
      type: string
      apiVersions:
        - !ApiVersion 
          version: '2021-06-10'
      language: !Languages 
        default:
          name: NonResourceModel1Bar
          description: ''
      protocol: !Protocols {}
  constants:
    - !ConstantSchema &ref_59
      type: constant
      value: !ConstantValue 
        value: '2021-06-10'
      valueType: *ref_0
      language: !Languages 
        default:
          name: ApiVersion20210610
          description: Api Version (2021-06-10)
      protocol: !Protocols {}
    - !ConstantSchema &ref_63
      type: constant
      value: !ConstantValue 
        value: application/json
      valueType: *ref_0
      language: !Languages 
        default:
          name: Accept
          description: 'Accept: application/json'
      protocol: !Protocols {}
    - !ConstantSchema &ref_66
      type: constant
      value: !ConstantValue 
        value: application/json
      valueType: *ref_0
      language: !Languages 
        default:
          name: ApplicationJson
          description: Content Type 'application/json'
      protocol: !Protocols {}
  dictionaries:
    - !DictionarySchema &ref_38
      type: dictionary
      elementType: *ref_1
      language: !Languages 
        default:
          name: TrackedResourceModel1Tags
          description: Dictionary of <string>
      protocol: !Protocols {}
    - !DictionarySchema &ref_43
      type: dictionary
      elementType: *ref_1
      language: !Languages 
        default:
          name: TrackedResourceModel2Tags
          description: Dictionary of <string>
      protocol: !Protocols {}
  objects:
    - !ObjectSchema &ref_65
      type: object
      apiVersions:
        - !ApiVersion 
          version: '2021-06-10'
      properties:
        - !Property 
          schema: !ArraySchema &ref_49
            type: array
            apiVersions:
              - !ApiVersion 
                version: '2021-06-10'
            elementType: !ObjectSchema &ref_5
              type: object
              apiVersions:
                - !ApiVersion 
                  version: '2021-06-10'
              properties:
                - !Property 
                  schema: *ref_2
                  serializedName: id
                  language: !Languages 
                    default:
                      name: id
                      description: ''
                  protocol: !Protocols {}
                - !Property 
                  schema: *ref_3
                  serializedName: foo
                  language: !Languages 
                    default:
                      name: foo
                      description: ''
                  protocol: !Protocols {}
              serializationFormats:
                - json
              usage:
                - input
                - output
              extensions:
                x-ms-azure-resource: true
                x-ms-flattened: true
              language: !Languages 
                default:
                  name: CustomModel1
                  description: Normal custom object, although marked as azure resource, but it's not recognized by autorest.
                  namespace: ''
              protocol: !Protocols {}
            language: !Languages 
              default:
                name: CustomModel1ListResultValue
                description: Gets the list of storage accounts and their properties.
            protocol: !Protocols {}
          readOnly: true
          serializedName: value
          language: !Languages 
            default:
              name: value
              description: Gets the list of storage accounts and their properties.
          protocol: !Protocols {}
        - !Property 
          schema: *ref_4
          readOnly: true
          serializedName: nextLink
          language: !Languages 
            default:
              name: nextLink
              description: Request URL that can be used to query next page of storage accounts. Returned when total number of requested storage accounts exceed maximum page size.
          protocol: !Protocols {}
      serializationFormats:
        - json
      usage:
        - output
      language: !Languages 
        default:
          name: CustomModel1ListResult
          description: The response from the List Storage Accounts operation.
          namespace: ''
      protocol: !Protocols {}
    - *ref_5
    - !ObjectSchema &ref_73
      type: object
      apiVersions:
        - !ApiVersion 
          version: '2021-06-10'
      properties:
        - !Property 
          schema: !ArraySchema &ref_50
            type: array
            apiVersions:
              - !ApiVersion 
                version: '2021-06-10'
            elementType: !ObjectSchema &ref_9
              type: object
              apiVersions:
                - !ApiVersion 
                  version: '2021-06-10'
              properties:
                - !Property 
                  schema: *ref_6
                  serializedName: id
                  language: !Languages 
                    default:
                      name: id
                      description: ''
                  protocol: !Protocols {}
                - !Property 
                  schema: *ref_7
                  serializedName: bar
                  language: !Languages 
                    default:
                      name: bar
                      description: ''
                  protocol: !Protocols {}
                - !Property 
                  schema: *ref_2
                  flattenedNames:
                    - properties
                    - id
                  serializedName: id
                  language: !Languages 
                    default:
                      name: idPropertiesId
                      description: ''
                  protocol: !Protocols {}
                - !Property 
                  schema: *ref_3
                  flattenedNames:
                    - properties
                    - foo
                  serializedName: foo
                  language: !Languages 
                    default:
                      name: foo
                      description: ''
                  protocol: !Protocols {}
              serializationFormats:
                - json
              usage:
                - input
                - output
              extensions:
                x-ms-azure-resource: true
              language: !Languages 
                default:
                  name: CustomModel2
                  description: Normal custom object with flatten properties from CustomModel2. Also marked as azure resource, but it's not recognized either.
                  namespace: ''
              protocol: !Protocols {}
            language: !Languages 
              default:
                name: CustomModel2ListResultValue
                description: Gets the list of storage accounts and their properties.
            protocol: !Protocols {}
          readOnly: true
          serializedName: value
          language: !Languages 
            default:
              name: value
              description: Gets the list of storage accounts and their properties.
          protocol: !Protocols {}
        - !Property 
          schema: *ref_8
          readOnly: true
          serializedName: nextLink
          language: !Languages 
            default:
              name: nextLink
              description: Request URL that can be used to query next page of storage accounts. Returned when total number of requested storage accounts exceed maximum page size.
          protocol: !Protocols {}
      serializationFormats:
        - json
      usage:
        - output
      language: !Languages 
        default:
          name: CustomModel2ListResult
          description: The response from the List Storage Accounts operation.
          namespace: ''
      protocol: !Protocols {}
    - *ref_9
    - !ObjectSchema &ref_80
      type: object
      apiVersions:
        - !ApiVersion 
          version: '2021-06-10'
      properties:
        - !Property 
          schema: !ArraySchema &ref_51
            type: array
            apiVersions:
              - !ApiVersion 
                version: '2021-06-10'
            elementType: !ObjectSchema &ref_13
              type: object
              apiVersions:
                - !ApiVersion 
                  version: '2021-06-10'
              properties:
                - !Property 
                  schema: *ref_10
                  readOnly: true
                  serializedName: id
                  language: !Languages 
                    default:
                      name: id
                      description: ''
                  protocol: !Protocols {}
                - !Property 
                  schema: *ref_11
                  serializedName: foo
                  language: !Languages 
                    default:
                      name: foo
                      description: ''
                  protocol: !Protocols {}
              serializationFormats:
                - json
              usage:
                - input
                - output
              extensions:
                x-ms-azure-resource: true
                x-ms-flattened: true
              language: !Languages 
                default:
                  name: SubResourceModel1
                  description: SubResource WITHOUT flatten properties.
                  namespace: ''
              protocol: !Protocols {}
            language: !Languages 
              default:
                name: SubResourceModel1ListResultValue
                description: Gets the list of storage accounts and their properties.
            protocol: !Protocols {}
          readOnly: true
          serializedName: value
          language: !Languages 
            default:
              name: value
              description: Gets the list of storage accounts and their properties.
          protocol: !Protocols {}
        - !Property 
          schema: *ref_12
          readOnly: true
          serializedName: nextLink
          language: !Languages 
            default:
              name: nextLink
              description: Request URL that can be used to query next page of storage accounts. Returned when total number of requested storage accounts exceed maximum page size.
          protocol: !Protocols {}
      serializationFormats:
        - json
      usage:
        - output
      language: !Languages 
        default:
          name: SubResourceModel1ListResult
          description: The response from the List Storage Accounts operation.
          namespace: ''
      protocol: !Protocols {}
    - *ref_13
    - !ObjectSchema &ref_87
      type: object
      apiVersions:
        - !ApiVersion 
          version: '2021-06-10'
      properties:
        - !Property 
          schema: !ArraySchema &ref_52
            type: array
            apiVersions:
              - !ApiVersion 
                version: '2021-06-10'
            elementType: !ObjectSchema &ref_16
              type: object
              apiVersions:
                - !ApiVersion 
                  version: '2021-06-10'
              properties:
                - !Property 
                  schema: *ref_14
                  readOnly: true
                  serializedName: id
                  language: !Languages 
                    default:
                      name: id
                      description: ''
                  protocol: !Protocols {}
                - !Property 
                  schema: *ref_2
                  flattenedNames:
                    - properties
                    - id
                  serializedName: id
                  language: !Languages 
                    default:
                      name: idPropertiesId
                      description: ''
                  protocol: !Protocols {}
                - !Property 
                  schema: *ref_3
                  flattenedNames:
                    - properties
                    - foo
                  serializedName: foo
                  language: !Languages 
                    default:
                      name: foo
                      description: ''
                  protocol: !Protocols {}
              serializationFormats:
                - json
              usage:
                - input
                - output
              extensions:
                x-ms-azure-resource: true
              language: !Languages 
                default:
                  name: SubResourceModel2
                  description: SubResource with flatten properties.
                  namespace: ''
              protocol: !Protocols {}
            language: !Languages 
              default:
                name: SubResourceModel2ListResultValue
                description: Gets the list of storage accounts and their properties.
            protocol: !Protocols {}
          readOnly: true
          serializedName: value
          language: !Languages 
            default:
              name: value
              description: Gets the list of storage accounts and their properties.
          protocol: !Protocols {}
        - !Property 
          schema: *ref_15
          readOnly: true
          serializedName: nextLink
          language: !Languages 
            default:
              name: nextLink
              description: Request URL that can be used to query next page of storage accounts. Returned when total number of requested storage accounts exceed maximum page size.
          protocol: !Protocols {}
      serializationFormats:
        - json
      usage:
        - output
      language: !Languages 
        default:
          name: SubResourceModel2ListResult
          description: The response from the List Storage Accounts operation.
          namespace: ''
      protocol: !Protocols {}
    - *ref_16
    - !ObjectSchema &ref_94
      type: object
      apiVersions:
        - !ApiVersion 
          version: '2021-06-10'
      properties:
        - !Property 
          schema: !ArraySchema &ref_53
            type: array
            apiVersions:
              - !ApiVersion 
                version: '2021-06-10'
            elementType: !ObjectSchema &ref_20
              type: object
              apiVersions:
                - !ApiVersion 
                  version: '2021-06-10'
              properties:
                - !Property 
                  schema: *ref_17
                  serializedName: id
                  language: !Languages 
                    default:
                      name: id
                      description: ''
                  protocol: !Protocols {}
                - !Property 
                  schema: *ref_18
                  serializedName: foo
                  language: !Languages 
                    default:
                      name: foo
                      description: ''
                  protocol: !Protocols {}
              serializationFormats:
                - json
              usage:
                - input
                - output
              extensions:
                x-ms-azure-resource: true
              language: !Languages 
                default:
                  name: WritableSubResourceModel1
                  description: WritableSubResource WITHOUT flatten properties.
                  namespace: ''
              protocol: !Protocols {}
            language: !Languages 
              default:
                name: WritableSubResourceModel1ListResultValue
                description: Gets the list of storage accounts and their properties.
            protocol: !Protocols {}
          readOnly: true
          serializedName: value
          language: !Languages 
            default:
              name: value
              description: Gets the list of storage accounts and their properties.
          protocol: !Protocols {}
        - !Property 
          schema: *ref_19
          readOnly: true
          serializedName: nextLink
          language: !Languages 
            default:
              name: nextLink
              description: Request URL that can be used to query next page of storage accounts. Returned when total number of requested storage accounts exceed maximum page size.
          protocol: !Protocols {}
      serializationFormats:
        - json
      usage:
        - output
      language: !Languages 
        default:
          name: WritableSubResourceModel1ListResult
          description: The response from the List Storage Accounts operation.
          namespace: ''
      protocol: !Protocols {}
    - *ref_20
    - !ObjectSchema &ref_101
      type: object
      apiVersions:
        - !ApiVersion 
          version: '2021-06-10'
      properties:
        - !Property 
          schema: !ArraySchema &ref_54
            type: array
            apiVersions:
              - !ApiVersion 
                version: '2021-06-10'
            elementType: !ObjectSchema &ref_23
              type: object
              apiVersions:
                - !ApiVersion 
                  version: '2021-06-10'
              properties:
                - !Property 
                  schema: *ref_21
                  serializedName: id
                  language: !Languages 
                    default:
                      name: id
                      description: ''
                  protocol: !Protocols {}
                - !Property 
                  schema: *ref_2
                  flattenedNames:
                    - properties
                    - id
                  serializedName: id
                  language: !Languages 
                    default:
                      name: idPropertiesId
                      description: ''
                  protocol: !Protocols {}
                - !Property 
                  schema: *ref_3
                  flattenedNames:
                    - properties
                    - foo
                  serializedName: foo
                  language: !Languages 
                    default:
                      name: foo
                      description: ''
                  protocol: !Protocols {}
              serializationFormats:
                - json
              usage:
                - input
                - output
              extensions:
                x-ms-azure-resource: true
              language: !Languages 
                default:
                  name: WritableSubResourceModel2
                  description: WritableSubResource with flatten properties.
                  namespace: ''
              protocol: !Protocols {}
            language: !Languages 
              default:
                name: WritableSubResourceModel2ListResultValue
                description: Gets the list of storage accounts and their properties.
            protocol: !Protocols {}
          readOnly: true
          serializedName: value
          language: !Languages 
            default:
              name: value
              description: Gets the list of storage accounts and their properties.
          protocol: !Protocols {}
        - !Property 
          schema: *ref_22
          readOnly: true
          serializedName: nextLink
          language: !Languages 
            default:
              name: nextLink
              description: Request URL that can be used to query next page of storage accounts. Returned when total number of requested storage accounts exceed maximum page size.
          protocol: !Protocols {}
      serializationFormats:
        - json
      usage:
        - output
      language: !Languages 
        default:
          name: WritableSubResourceModel2ListResult
          description: The response from the List Storage Accounts operation.
          namespace: ''
      protocol: !Protocols {}
    - *ref_23
    - !ObjectSchema &ref_108
      type: object
      apiVersions:
        - !ApiVersion 
          version: '2021-06-10'
      properties:
        - !Property 
          schema: !ArraySchema &ref_55
            type: array
            apiVersions:
              - !ApiVersion 
                version: '2021-06-10'
            elementType: !ObjectSchema &ref_29
              type: object
              apiVersions:
                - !ApiVersion 
                  version: '2021-06-10'
              properties:
                - !Property 
                  schema: *ref_24
                  readOnly: true
                  serializedName: id
                  language: !Languages 
                    default:
                      name: id
                      description: ''
                  protocol: !Protocols {}
                - !Property 
                  schema: *ref_25
                  readOnly: true
                  serializedName: name
                  language: !Languages 
                    default:
                      name: name
                      description: ''
                  protocol: !Protocols {}
                - !Property 
                  schema: *ref_26
                  readOnly: true
                  serializedName: type
                  language: !Languages 
                    default:
                      name: type
                      description: ''
                  protocol: !Protocols {}
                - !Property 
                  schema: *ref_27
                  serializedName: foo
                  language: !Languages 
                    default:
                      name: foo
                      description: ''
                  protocol: !Protocols {}
              serializationFormats:
                - json
              usage:
                - input
                - output
              extensions:
                x-ms-azure-resource: true
                x-ms-flattened: true
              language: !Languages 
                default:
                  name: ResourceModel1
                  description: Resource WITHOUT flatten properties.
                  namespace: ''
              protocol: !Protocols {}
            language: !Languages 
              default:
                name: ResourceModel1ListResultValue
                description: Gets the list of storage accounts and their properties.
            protocol: !Protocols {}
          readOnly: true
          serializedName: value
          language: !Languages 
            default:
              name: value
              description: Gets the list of storage accounts and their properties.
          protocol: !Protocols {}
        - !Property 
          schema: *ref_28
          readOnly: true
          serializedName: nextLink
          language: !Languages 
            default:
              name: nextLink
              description: Request URL that can be used to query next page of storage accounts. Returned when total number of requested storage accounts exceed maximum page size.
          protocol: !Protocols {}
      serializationFormats:
        - json
      usage:
        - output
      language: !Languages 
        default:
          name: ResourceModel1ListResult
          description: The response from the List Storage Accounts operation.
          namespace: ''
      protocol: !Protocols {}
    - *ref_29
    - !ObjectSchema &ref_115
      type: object
      apiVersions:
        - !ApiVersion 
          version: '2021-06-10'
      properties:
        - !Property 
          schema: !ArraySchema &ref_56
            type: array
            apiVersions:
              - !ApiVersion 
                version: '2021-06-10'
            elementType: !ObjectSchema &ref_33
              type: object
              apiVersions:
                - !ApiVersion 
                  version: '2021-06-10'
              properties:
                - !Property 
                  schema: *ref_30
                  readOnly: true
                  serializedName: name
                  language: !Languages 
                    default:
                      name: name
                      description: ''
                  protocol: !Protocols {}
                - !Property 
                  schema: *ref_31
                  readOnly: true
                  serializedName: type
                  language: !Languages 
                    default:
                      name: type
                      description: ''
                  protocol: !Protocols {}
                - !Property 
                  schema: *ref_10
                  flattenedNames:
                    - properties
                    - id
                  readOnly: true
                  serializedName: id
                  language: !Languages 
                    default:
                      name: id
                      description: ''
                  protocol: !Protocols {}
                - !Property 
                  schema: *ref_11
                  flattenedNames:
                    - properties
                    - foo
                  serializedName: foo
                  language: !Languages 
                    default:
                      name: foo
                      description: ''
                  protocol: !Protocols {}
              serializationFormats:
                - json
              usage:
                - input
                - output
              extensions:
                x-ms-azure-resource: true
              language: !Languages 
                default:
                  name: ResourceModel2
                  description: Resource with flatten properties.
                  namespace: ''
              protocol: !Protocols {}
            language: !Languages 
              default:
                name: ResourceModel2ListResultValue
                description: Gets the list of storage accounts and their properties.
            protocol: !Protocols {}
          readOnly: true
          serializedName: value
          language: !Languages 
            default:
              name: value
              description: Gets the list of storage accounts and their properties.
          protocol: !Protocols {}
        - !Property 
          schema: *ref_32
          readOnly: true
          serializedName: nextLink
          language: !Languages 
            default:
              name: nextLink
              description: Request URL that can be used to query next page of storage accounts. Returned when total number of requested storage accounts exceed maximum page size.
          protocol: !Protocols {}
      serializationFormats:
        - json
      usage:
        - output
      language: !Languages 
        default:
<<<<<<< HEAD
          name: ResourceModel2
          description: Resource with flatten properties (contains id). Since the id comes from flattened properties, this should not be counted as a resource
=======
          name: ResourceModel2ListResult
          description: The response from the List Storage Accounts operation.
>>>>>>> af581b9f
          namespace: ''
      protocol: !Protocols {}
    - *ref_33
    - !ObjectSchema &ref_122
      type: object
      apiVersions:
        - !ApiVersion 
          version: '2021-06-10'
      properties:
        - !Property 
          schema: !ArraySchema &ref_57
            type: array
            apiVersions:
              - !ApiVersion 
                version: '2021-06-10'
            elementType: !ObjectSchema &ref_41
              type: object
              apiVersions:
                - !ApiVersion 
                  version: '2021-06-10'
              properties:
                - !Property 
                  schema: *ref_34
                  readOnly: true
                  serializedName: id
                  language: !Languages 
                    default:
                      name: id
                      description: ''
                  protocol: !Protocols {}
                - !Property 
                  schema: *ref_35
                  readOnly: true
                  serializedName: name
                  language: !Languages 
                    default:
                      name: name
                      description: ''
                  protocol: !Protocols {}
                - !Property 
                  schema: *ref_36
                  readOnly: true
                  serializedName: type
                  language: !Languages 
                    default:
                      name: type
                      description: ''
                  protocol: !Protocols {}
                - !Property 
                  schema: *ref_37
                  serializedName: location
                  language: !Languages 
                    default:
                      name: location
                      description: ''
                  protocol: !Protocols {}
                - !Property 
                  schema: *ref_38
                  serializedName: tags
                  language: !Languages 
                    default:
                      name: tags
                      description: Dictionary of <string>
                  protocol: !Protocols {}
                - !Property 
                  schema: *ref_39
                  serializedName: foo
                  language: !Languages 
                    default:
                      name: foo
                      description: ''
                  protocol: !Protocols {}
              serializationFormats:
                - json
              usage:
                - input
                - output
              extensions:
                x-ms-azure-resource: true
              language: !Languages 
                default:
                  name: TrackedResourceModel1
                  description: TrackedResource WITHOUT flatten properties
                  namespace: ''
              protocol: !Protocols {}
            language: !Languages 
              default:
                name: TrackedResourceModel1ListResultValue
                description: Gets the list of storage accounts and their properties.
            protocol: !Protocols {}
          readOnly: true
          serializedName: value
          language: !Languages 
            default:
              name: value
              description: Gets the list of storage accounts and their properties.
          protocol: !Protocols {}
        - !Property 
          schema: *ref_40
          readOnly: true
          serializedName: nextLink
          language: !Languages 
            default:
              name: nextLink
              description: Request URL that can be used to query next page of storage accounts. Returned when total number of requested storage accounts exceed maximum page size.
          protocol: !Protocols {}
      serializationFormats:
        - json
      usage:
        - output
      language: !Languages 
        default:
          name: TrackedResourceModel1ListResult
          description: The response from the List Storage Accounts operation.
          namespace: ''
      protocol: !Protocols {}
    - *ref_41
    - !ObjectSchema &ref_129
      type: object
      apiVersions:
        - !ApiVersion 
          version: '2021-06-10'
      properties:
        - !Property 
          schema: !ArraySchema &ref_58
            type: array
            apiVersions:
              - !ApiVersion 
                version: '2021-06-10'
            elementType: !ObjectSchema &ref_47
              type: object
              apiVersions:
                - !ApiVersion 
                  version: '2021-06-10'
              properties:
                - !Property 
                  schema: *ref_42
                  serializedName: location
                  language: !Languages 
                    default:
                      name: location
                      description: ''
                  protocol: !Protocols {}
                - !Property 
                  schema: *ref_43
                  serializedName: tags
                  language: !Languages 
                    default:
                      name: tags
                      description: Dictionary of <string>
                  protocol: !Protocols {}
                - !Property 
                  schema: *ref_44
                  serializedName: foo
                  language: !Languages 
                    default:
                      name: foo
                      description: ''
                  protocol: !Protocols {}
                - !Property 
                  schema: *ref_45
                  serializedName: bar
                  language: !Languages 
                    default:
                      name: bar
                      description: ''
                  protocol: !Protocols {}
                - !Property 
                  schema: *ref_24
                  flattenedNames:
                    - properties
                    - id
                  readOnly: true
                  serializedName: id
                  language: !Languages 
                    default:
                      name: id
                      description: ''
                  protocol: !Protocols {}
                - !Property 
                  schema: *ref_25
                  flattenedNames:
                    - properties
                    - name
                  readOnly: true
                  serializedName: name
                  language: !Languages 
                    default:
                      name: name
                      description: ''
                  protocol: !Protocols {}
                - !Property 
                  schema: *ref_26
                  flattenedNames:
                    - properties
                    - type
                  readOnly: true
                  serializedName: type
                  language: !Languages 
                    default:
                      name: type
                      description: ''
                  protocol: !Protocols {}
                - !Property 
                  schema: *ref_27
                  flattenedNames:
                    - properties
                    - foo
                  serializedName: foo
                  language: !Languages 
                    default:
                      name: fooPropertiesFoo
                      description: ''
                  protocol: !Protocols {}
              serializationFormats:
                - json
              usage:
                - input
                - output
              extensions:
                x-ms-azure-resource: true
              language: !Languages 
                default:
                  name: TrackedResourceModel2
                  description: TrackedResource with flatten properties
                  namespace: ''
              protocol: !Protocols {}
            language: !Languages 
              default:
                name: TrackedResourceModel2ListResultValue
                description: Gets the list of storage accounts and their properties.
            protocol: !Protocols {}
          readOnly: true
          serializedName: value
          language: !Languages 
            default:
              name: value
              description: Gets the list of storage accounts and their properties.
          protocol: !Protocols {}
        - !Property 
          schema: *ref_46
          readOnly: true
          serializedName: nextLink
          language: !Languages 
            default:
              name: nextLink
              description: Request URL that can be used to query next page of storage accounts. Returned when total number of requested storage accounts exceed maximum page size.
          protocol: !Protocols {}
      serializationFormats:
        - json
      usage:
        - output
      language: !Languages 
        default:
<<<<<<< HEAD
          name: TrackedResourceModel2
          description: TrackedResource with flatten properties, but the id comes from flattened properties, therefore this should not be a resource
=======
          name: TrackedResourceModel2ListResult
          description: The response from the List Storage Accounts operation.
>>>>>>> af581b9f
          namespace: ''
      protocol: !Protocols {}
    - *ref_47
    - !ObjectSchema &ref_135
      type: object
      apiVersions:
        - !ApiVersion 
          version: '2021-06-10'
      properties:
        - !Property 
          schema: *ref_48
          serializedName: bar
          language: !Languages 
            default:
              name: bar
              description: ''
          protocol: !Protocols {}
        - !Property 
          schema: *ref_2
          flattenedNames:
            - properties
            - id
          serializedName: id
          language: !Languages 
            default:
              name: id
              description: ''
          protocol: !Protocols {}
        - !Property 
          schema: *ref_3
          flattenedNames:
            - properties
            - foo
          serializedName: foo
          language: !Languages 
            default:
              name: foo
              description: ''
          protocol: !Protocols {}
      serializationFormats:
        - json
      usage:
        - input
        - output
      extensions:
        x-ms-azure-resource: true
      language: !Languages 
        default:
          name: NonResourceModel1
          description: Normal custom object with flatten properties from CustomModel2. Also marked as azure resource, but it's not recognized either.
          namespace: ''
      protocol: !Protocols {}
  arrays:
    - *ref_49
    - *ref_50
    - *ref_51
    - *ref_52
    - *ref_53
    - *ref_54
    - *ref_55
    - *ref_56
    - *ref_57
    - *ref_58
globalParameters:
  - !Parameter &ref_62
    schema: *ref_1
    implementation: Client
    required: true
    extensions:
      x-ms-priority: 0
    language: !Languages 
      default:
        name: SubscriptionId
        description: ''
        serializedName: subscriptionId
    protocol: !Protocols 
      http: !HttpParameter 
        in: path
  - !Parameter &ref_60
    schema: *ref_0
    clientDefaultValue: https://management.azure.com
    implementation: Client
    origin: modelerfour:synthesized/host
    required: true
    extensions:
      x-ms-skip-url-encoding: true
    language: !Languages 
      default:
        name: $host
        description: server parameter
        serializedName: $host
    protocol: !Protocols 
      http: !HttpParameter 
        in: uri
  - !Parameter &ref_61
    schema: *ref_59
    implementation: Client
    origin: modelerfour:synthesized/api-version
    required: true
    language: !Languages 
      default:
        name: apiVersion
        description: Api Version
        serializedName: api-version
    protocol: !Protocols 
      http: !HttpParameter 
        in: query
operationGroups:
  - !OperationGroup 
    $key: CustomModel1s
    operations:
      - !Operation 
        apiVersions:
          - !ApiVersion 
            version: '2021-06-10'
        parameters:
          - *ref_60
          - !Parameter &ref_64
            schema: *ref_1
            implementation: Method
            required: true
            language: !Languages 
              default:
                name: resourceGroupName
                description: ''
                serializedName: resourceGroupName
            protocol: !Protocols 
              http: !HttpParameter 
                in: path
          - *ref_61
          - *ref_62
        requests:
          - !Request 
            parameters:
              - !Parameter 
                schema: *ref_63
                implementation: Method
                origin: modelerfour:synthesized/accept
                required: true
                language: !Languages 
                  default:
                    name: accept
                    description: Accept header
                    serializedName: Accept
                protocol: !Protocols 
                  http: !HttpParameter 
                    in: header
            signatureParameters: []
            language: !Languages 
              default:
                name: ''
                description: ''
            protocol: !Protocols 
              http: !HttpRequest 
                path: /subscriptions/{subscriptionId}/resourceGroups/{resourceGroupName}/providers/Microsoft.Compute/customModel1s
                method: get
                uri: '{$host}'
        signatureParameters:
          - *ref_64
        responses:
          - !SchemaResponse 
            schema: *ref_65
            language: !Languages 
              default:
                name: ''
                description: OK
            protocol: !Protocols 
              http: !HttpResponse 
                knownMediaType: json
                mediaTypes:
                  - application/json
                statusCodes:
                  - '200'
        language: !Languages 
          default:
            name: List
            description: ''
        protocol: !Protocols {}
      - !Operation 
        apiVersions:
          - !ApiVersion 
            version: '2021-06-10'
        parameters:
          - *ref_60
          - !Parameter &ref_68
            schema: *ref_1
            implementation: Method
            required: true
            language: !Languages 
              default:
                name: resourceGroupName
                description: ''
                serializedName: resourceGroupName
            protocol: !Protocols 
              http: !HttpParameter 
                in: path
          - !Parameter &ref_69
            schema: *ref_1
            implementation: Method
            required: true
            language: !Languages 
              default:
                name: customModel1SName
                description: ''
                serializedName: customModel1sName
            protocol: !Protocols 
              http: !HttpParameter 
                in: path
          - *ref_61
          - *ref_62
        requests:
          - !Request 
            parameters:
              - !Parameter 
                schema: *ref_66
                implementation: Method
                origin: modelerfour:synthesized/content-type
                required: true
                language: !Languages 
                  default:
                    name: contentType
                    description: Body Parameter content-type
                    serializedName: Content-Type
                protocol: !Protocols 
                  http: !HttpParameter 
                    in: header
              - !Parameter &ref_67
                schema: *ref_5
                implementation: Method
                required: true
                language: !Languages 
                  default:
                    name: parameters
                    description: ''
                protocol: !Protocols 
                  http: !HttpParameter 
                    in: body
                    style: json
              - !Parameter 
                schema: *ref_63
                implementation: Method
                origin: modelerfour:synthesized/accept
                required: true
                language: !Languages 
                  default:
                    name: accept
                    description: Accept header
                    serializedName: Accept
                protocol: !Protocols 
                  http: !HttpParameter 
                    in: header
            signatureParameters:
              - *ref_67
            language: !Languages 
              default:
                name: ''
                description: ''
            protocol: !Protocols 
              http: !HttpWithBodyRequest 
                path: /subscriptions/{subscriptionId}/resourceGroups/{resourceGroupName}/providers/Microsoft.Compute/customModel1s/{customModel1sName}
                method: put
                knownMediaType: json
                mediaTypes:
                  - application/json
                uri: '{$host}'
        signatureParameters:
          - *ref_68
          - *ref_69
        responses:
          - !SchemaResponse 
            schema: *ref_5
            language: !Languages 
              default:
                name: ''
                description: OK
            protocol: !Protocols 
              http: !HttpResponse 
                knownMediaType: json
                mediaTypes:
                  - application/json
                statusCodes:
                  - '200'
        language: !Languages 
          default:
            name: Put
            description: ''
        protocol: !Protocols {}
      - !Operation 
        apiVersions:
          - !ApiVersion 
            version: '2021-06-10'
        parameters:
          - *ref_60
          - !Parameter &ref_70
            schema: *ref_1
            implementation: Method
            required: true
            language: !Languages 
              default:
                name: resourceGroupName
                description: ''
                serializedName: resourceGroupName
            protocol: !Protocols 
              http: !HttpParameter 
                in: path
          - !Parameter &ref_71
            schema: *ref_1
            implementation: Method
            required: true
            language: !Languages 
              default:
                name: customModel1SName
                description: ''
                serializedName: customModel1sName
            protocol: !Protocols 
              http: !HttpParameter 
                in: path
          - *ref_61
          - *ref_62
        requests:
          - !Request 
            parameters:
              - !Parameter 
                schema: *ref_63
                implementation: Method
                origin: modelerfour:synthesized/accept
                required: true
                language: !Languages 
                  default:
                    name: accept
                    description: Accept header
                    serializedName: Accept
                protocol: !Protocols 
                  http: !HttpParameter 
                    in: header
            signatureParameters: []
            language: !Languages 
              default:
                name: ''
                description: ''
            protocol: !Protocols 
              http: !HttpRequest 
                path: /subscriptions/{subscriptionId}/resourceGroups/{resourceGroupName}/providers/Microsoft.Compute/customModel1s/{customModel1sName}
                method: get
                uri: '{$host}'
        signatureParameters:
          - *ref_70
          - *ref_71
        responses:
          - !SchemaResponse 
            schema: *ref_5
            language: !Languages 
              default:
                name: ''
                description: OK
            protocol: !Protocols 
              http: !HttpResponse 
                knownMediaType: json
                mediaTypes:
                  - application/json
                statusCodes:
                  - '200'
        language: !Languages 
          default:
            name: Get
            description: ''
        protocol: !Protocols {}
    language: !Languages 
      default:
        name: CustomModel1S
        description: ''
    protocol: !Protocols {}
  - !OperationGroup 
    $key: CustomModel2s
    operations:
      - !Operation 
        apiVersions:
          - !ApiVersion 
            version: '2021-06-10'
        parameters:
          - *ref_60
          - !Parameter &ref_72
            schema: *ref_1
            implementation: Method
            required: true
            language: !Languages 
              default:
                name: resourceGroupName
                description: ''
                serializedName: resourceGroupName
            protocol: !Protocols 
              http: !HttpParameter 
                in: path
          - *ref_61
          - *ref_62
        requests:
          - !Request 
            parameters:
              - !Parameter 
                schema: *ref_63
                implementation: Method
                origin: modelerfour:synthesized/accept
                required: true
                language: !Languages 
                  default:
                    name: accept
                    description: Accept header
                    serializedName: Accept
                protocol: !Protocols 
                  http: !HttpParameter 
                    in: header
            signatureParameters: []
            language: !Languages 
              default:
                name: ''
                description: ''
            protocol: !Protocols 
              http: !HttpRequest 
                path: /subscriptions/{subscriptionId}/resourceGroups/{resourceGroupName}/providers/Microsoft.Compute/customModel2s
                method: get
                uri: '{$host}'
        signatureParameters:
          - *ref_72
        responses:
          - !SchemaResponse 
            schema: *ref_73
            language: !Languages 
              default:
                name: ''
                description: OK
            protocol: !Protocols 
              http: !HttpResponse 
                knownMediaType: json
                mediaTypes:
                  - application/json
                statusCodes:
                  - '200'
        language: !Languages 
          default:
            name: List
            description: ''
        protocol: !Protocols {}
      - !Operation 
        apiVersions:
          - !ApiVersion 
            version: '2021-06-10'
        parameters:
          - *ref_60
          - !Parameter &ref_75
            schema: *ref_1
            implementation: Method
            required: true
            language: !Languages 
              default:
                name: resourceGroupName
                description: ''
                serializedName: resourceGroupName
            protocol: !Protocols 
              http: !HttpParameter 
                in: path
          - !Parameter &ref_76
            schema: *ref_1
            implementation: Method
            required: true
            language: !Languages 
              default:
                name: customModel2SName
                description: ''
                serializedName: customModel2sName
            protocol: !Protocols 
              http: !HttpParameter 
                in: path
          - *ref_61
          - *ref_62
        requests:
          - !Request 
            parameters:
              - !Parameter 
                schema: *ref_66
                implementation: Method
                origin: modelerfour:synthesized/content-type
                required: true
                language: !Languages 
                  default:
                    name: contentType
                    description: Body Parameter content-type
                    serializedName: Content-Type
                protocol: !Protocols 
                  http: !HttpParameter 
                    in: header
              - !Parameter &ref_74
                schema: *ref_9
                implementation: Method
                required: true
                language: !Languages 
                  default:
                    name: parameters
                    description: ''
                protocol: !Protocols 
                  http: !HttpParameter 
                    in: body
                    style: json
              - !Parameter 
                schema: *ref_63
                implementation: Method
                origin: modelerfour:synthesized/accept
                required: true
                language: !Languages 
                  default:
                    name: accept
                    description: Accept header
                    serializedName: Accept
                protocol: !Protocols 
                  http: !HttpParameter 
                    in: header
            signatureParameters:
              - *ref_74
            language: !Languages 
              default:
                name: ''
                description: ''
            protocol: !Protocols 
              http: !HttpWithBodyRequest 
                path: /subscriptions/{subscriptionId}/resourceGroups/{resourceGroupName}/providers/Microsoft.Compute/customModel2s/{customModel2sName}
                method: put
                knownMediaType: json
                mediaTypes:
                  - application/json
                uri: '{$host}'
        signatureParameters:
          - *ref_75
          - *ref_76
        responses:
          - !SchemaResponse 
            schema: *ref_9
            language: !Languages 
              default:
                name: ''
                description: OK
            protocol: !Protocols 
              http: !HttpResponse 
                knownMediaType: json
                mediaTypes:
                  - application/json
                statusCodes:
                  - '200'
        language: !Languages 
          default:
            name: Put
            description: ''
        protocol: !Protocols {}
      - !Operation 
        apiVersions:
          - !ApiVersion 
            version: '2021-06-10'
        parameters:
          - *ref_60
          - !Parameter &ref_77
            schema: *ref_1
            implementation: Method
            required: true
            language: !Languages 
              default:
                name: resourceGroupName
                description: ''
                serializedName: resourceGroupName
            protocol: !Protocols 
              http: !HttpParameter 
                in: path
          - !Parameter &ref_78
            schema: *ref_1
            implementation: Method
            required: true
            language: !Languages 
              default:
                name: customModel2SName
                description: ''
                serializedName: customModel2sName
            protocol: !Protocols 
              http: !HttpParameter 
                in: path
          - *ref_61
          - *ref_62
        requests:
          - !Request 
            parameters:
              - !Parameter 
                schema: *ref_63
                implementation: Method
                origin: modelerfour:synthesized/accept
                required: true
                language: !Languages 
                  default:
                    name: accept
                    description: Accept header
                    serializedName: Accept
                protocol: !Protocols 
                  http: !HttpParameter 
                    in: header
            signatureParameters: []
            language: !Languages 
              default:
                name: ''
                description: ''
            protocol: !Protocols 
              http: !HttpRequest 
                path: /subscriptions/{subscriptionId}/resourceGroups/{resourceGroupName}/providers/Microsoft.Compute/customModel2s/{customModel2sName}
                method: get
                uri: '{$host}'
        signatureParameters:
          - *ref_77
          - *ref_78
        responses:
          - !SchemaResponse 
            schema: *ref_9
            language: !Languages 
              default:
                name: ''
                description: OK
            protocol: !Protocols 
              http: !HttpResponse 
                knownMediaType: json
                mediaTypes:
                  - application/json
                statusCodes:
                  - '200'
        language: !Languages 
          default:
            name: Get
            description: ''
        protocol: !Protocols {}
    language: !Languages 
      default:
        name: CustomModel2S
        description: ''
    protocol: !Protocols {}
  - !OperationGroup 
    $key: SubResourceModel1s
    operations:
      - !Operation 
        apiVersions:
          - !ApiVersion 
            version: '2021-06-10'
        parameters:
          - *ref_60
          - !Parameter &ref_79
            schema: *ref_1
            implementation: Method
            required: true
            language: !Languages 
              default:
                name: resourceGroupName
                description: ''
                serializedName: resourceGroupName
            protocol: !Protocols 
              http: !HttpParameter 
                in: path
          - *ref_61
          - *ref_62
        requests:
          - !Request 
            parameters:
              - !Parameter 
                schema: *ref_63
                implementation: Method
                origin: modelerfour:synthesized/accept
                required: true
                language: !Languages 
                  default:
                    name: accept
                    description: Accept header
                    serializedName: Accept
                protocol: !Protocols 
                  http: !HttpParameter 
                    in: header
            signatureParameters: []
            language: !Languages 
              default:
                name: ''
                description: ''
            protocol: !Protocols 
              http: !HttpRequest 
                path: /subscriptions/{subscriptionId}/resourceGroups/{resourceGroupName}/providers/Microsoft.Compute/subResourceModel1s
                method: get
                uri: '{$host}'
        signatureParameters:
          - *ref_79
        responses:
          - !SchemaResponse 
            schema: *ref_80
            language: !Languages 
              default:
                name: ''
                description: OK
            protocol: !Protocols 
              http: !HttpResponse 
                knownMediaType: json
                mediaTypes:
                  - application/json
                statusCodes:
                  - '200'
        language: !Languages 
          default:
            name: List
            description: ''
        protocol: !Protocols {}
      - !Operation 
        apiVersions:
          - !ApiVersion 
            version: '2021-06-10'
        parameters:
          - *ref_60
          - !Parameter &ref_82
            schema: *ref_1
            implementation: Method
            required: true
            language: !Languages 
              default:
                name: resourceGroupName
                description: ''
                serializedName: resourceGroupName
            protocol: !Protocols 
              http: !HttpParameter 
                in: path
          - !Parameter &ref_83
            schema: *ref_1
            implementation: Method
            required: true
            language: !Languages 
              default:
                name: subResourceModel1SName
                description: ''
                serializedName: subResourceModel1sName
            protocol: !Protocols 
              http: !HttpParameter 
                in: path
          - *ref_61
          - *ref_62
        requests:
          - !Request 
            parameters:
              - !Parameter 
                schema: *ref_66
                implementation: Method
                origin: modelerfour:synthesized/content-type
                required: true
                language: !Languages 
                  default:
                    name: contentType
                    description: Body Parameter content-type
                    serializedName: Content-Type
                protocol: !Protocols 
                  http: !HttpParameter 
                    in: header
              - !Parameter &ref_81
                schema: *ref_13
                implementation: Method
                required: true
                language: !Languages 
                  default:
                    name: parameters
                    description: ''
                protocol: !Protocols 
                  http: !HttpParameter 
                    in: body
                    style: json
              - !Parameter 
                schema: *ref_63
                implementation: Method
                origin: modelerfour:synthesized/accept
                required: true
                language: !Languages 
                  default:
                    name: accept
                    description: Accept header
                    serializedName: Accept
                protocol: !Protocols 
                  http: !HttpParameter 
                    in: header
            signatureParameters:
              - *ref_81
            language: !Languages 
              default:
                name: ''
                description: ''
            protocol: !Protocols 
              http: !HttpWithBodyRequest 
                path: /subscriptions/{subscriptionId}/resourceGroups/{resourceGroupName}/providers/Microsoft.Compute/subResourceModel1s/{subResourceModel1sName}
                method: put
                knownMediaType: json
                mediaTypes:
                  - application/json
                uri: '{$host}'
        signatureParameters:
          - *ref_82
          - *ref_83
        responses:
          - !SchemaResponse 
            schema: *ref_13
            language: !Languages 
              default:
                name: ''
                description: OK
            protocol: !Protocols 
              http: !HttpResponse 
                knownMediaType: json
                mediaTypes:
                  - application/json
                statusCodes:
                  - '200'
        language: !Languages 
          default:
            name: Put
            description: ''
        protocol: !Protocols {}
      - !Operation 
        apiVersions:
          - !ApiVersion 
            version: '2021-06-10'
        parameters:
          - *ref_60
          - !Parameter &ref_84
            schema: *ref_1
            implementation: Method
            required: true
            language: !Languages 
              default:
                name: resourceGroupName
                description: ''
                serializedName: resourceGroupName
            protocol: !Protocols 
              http: !HttpParameter 
                in: path
          - !Parameter &ref_85
            schema: *ref_1
            implementation: Method
            required: true
            language: !Languages 
              default:
                name: subResourceModel1SName
                description: ''
                serializedName: subResourceModel1sName
            protocol: !Protocols 
              http: !HttpParameter 
                in: path
          - *ref_61
          - *ref_62
        requests:
          - !Request 
            parameters:
              - !Parameter 
                schema: *ref_63
                implementation: Method
                origin: modelerfour:synthesized/accept
                required: true
                language: !Languages 
                  default:
                    name: accept
                    description: Accept header
                    serializedName: Accept
                protocol: !Protocols 
                  http: !HttpParameter 
                    in: header
            signatureParameters: []
            language: !Languages 
              default:
                name: ''
                description: ''
            protocol: !Protocols 
              http: !HttpRequest 
                path: /subscriptions/{subscriptionId}/resourceGroups/{resourceGroupName}/providers/Microsoft.Compute/subResourceModel1s/{subResourceModel1sName}
                method: get
                uri: '{$host}'
        signatureParameters:
          - *ref_84
          - *ref_85
        responses:
          - !SchemaResponse 
            schema: *ref_13
            language: !Languages 
              default:
                name: ''
                description: OK
            protocol: !Protocols 
              http: !HttpResponse 
                knownMediaType: json
                mediaTypes:
                  - application/json
                statusCodes:
                  - '200'
        language: !Languages 
          default:
            name: Get
            description: ''
        protocol: !Protocols {}
    language: !Languages 
      default:
        name: SubResourceModel1S
        description: ''
    protocol: !Protocols {}
  - !OperationGroup 
    $key: SubResourceModel2s
    operations:
      - !Operation 
        apiVersions:
          - !ApiVersion 
            version: '2021-06-10'
        parameters:
          - *ref_60
          - !Parameter &ref_86
            schema: *ref_1
            implementation: Method
            required: true
            language: !Languages 
              default:
                name: resourceGroupName
                description: ''
                serializedName: resourceGroupName
            protocol: !Protocols 
              http: !HttpParameter 
                in: path
          - *ref_61
          - *ref_62
        requests:
          - !Request 
            parameters:
              - !Parameter 
                schema: *ref_63
                implementation: Method
                origin: modelerfour:synthesized/accept
                required: true
                language: !Languages 
                  default:
                    name: accept
                    description: Accept header
                    serializedName: Accept
                protocol: !Protocols 
                  http: !HttpParameter 
                    in: header
            signatureParameters: []
            language: !Languages 
              default:
                name: ''
                description: ''
            protocol: !Protocols 
              http: !HttpRequest 
                path: /subscriptions/{subscriptionId}/resourceGroups/{resourceGroupName}/providers/Microsoft.Compute/subResourceModel2s
                method: get
                uri: '{$host}'
        signatureParameters:
          - *ref_86
        responses:
          - !SchemaResponse 
            schema: *ref_87
            language: !Languages 
              default:
                name: ''
                description: OK
            protocol: !Protocols 
              http: !HttpResponse 
                knownMediaType: json
                mediaTypes:
                  - application/json
                statusCodes:
                  - '200'
        language: !Languages 
          default:
            name: List
            description: ''
        protocol: !Protocols {}
      - !Operation 
        apiVersions:
          - !ApiVersion 
            version: '2021-06-10'
        parameters:
          - *ref_60
          - !Parameter &ref_89
            schema: *ref_1
            implementation: Method
            required: true
            language: !Languages 
              default:
                name: resourceGroupName
                description: ''
                serializedName: resourceGroupName
            protocol: !Protocols 
              http: !HttpParameter 
                in: path
          - !Parameter &ref_90
            schema: *ref_1
            implementation: Method
            required: true
            language: !Languages 
              default:
                name: subResourceModel2SName
                description: ''
                serializedName: subResourceModel2sName
            protocol: !Protocols 
              http: !HttpParameter 
                in: path
          - *ref_61
          - *ref_62
        requests:
          - !Request 
            parameters:
              - !Parameter 
                schema: *ref_66
                implementation: Method
                origin: modelerfour:synthesized/content-type
                required: true
                language: !Languages 
                  default:
                    name: contentType
                    description: Body Parameter content-type
                    serializedName: Content-Type
                protocol: !Protocols 
                  http: !HttpParameter 
                    in: header
              - !Parameter &ref_88
                schema: *ref_16
                implementation: Method
                required: true
                language: !Languages 
                  default:
                    name: parameters
                    description: ''
                protocol: !Protocols 
                  http: !HttpParameter 
                    in: body
                    style: json
              - !Parameter 
                schema: *ref_63
                implementation: Method
                origin: modelerfour:synthesized/accept
                required: true
                language: !Languages 
                  default:
                    name: accept
                    description: Accept header
                    serializedName: Accept
                protocol: !Protocols 
                  http: !HttpParameter 
                    in: header
            signatureParameters:
              - *ref_88
            language: !Languages 
              default:
                name: ''
                description: ''
            protocol: !Protocols 
              http: !HttpWithBodyRequest 
                path: /subscriptions/{subscriptionId}/resourceGroups/{resourceGroupName}/providers/Microsoft.Compute/subResourceModel2s/{subResourceModel2sName}
                method: put
                knownMediaType: json
                mediaTypes:
                  - application/json
                uri: '{$host}'
        signatureParameters:
          - *ref_89
          - *ref_90
        responses:
          - !SchemaResponse 
            schema: *ref_16
            language: !Languages 
              default:
                name: ''
                description: OK
            protocol: !Protocols 
              http: !HttpResponse 
                knownMediaType: json
                mediaTypes:
                  - application/json
                statusCodes:
                  - '200'
        language: !Languages 
          default:
            name: Put
            description: ''
        protocol: !Protocols {}
      - !Operation 
        apiVersions:
          - !ApiVersion 
            version: '2021-06-10'
        parameters:
          - *ref_60
          - !Parameter &ref_91
            schema: *ref_1
            implementation: Method
            required: true
            language: !Languages 
              default:
                name: resourceGroupName
                description: ''
                serializedName: resourceGroupName
            protocol: !Protocols 
              http: !HttpParameter 
                in: path
          - !Parameter &ref_92
            schema: *ref_1
            implementation: Method
            required: true
            language: !Languages 
              default:
                name: subResourceModel2SName
                description: ''
                serializedName: subResourceModel2sName
            protocol: !Protocols 
              http: !HttpParameter 
                in: path
          - *ref_61
          - *ref_62
        requests:
          - !Request 
            parameters:
              - !Parameter 
                schema: *ref_63
                implementation: Method
                origin: modelerfour:synthesized/accept
                required: true
                language: !Languages 
                  default:
                    name: accept
                    description: Accept header
                    serializedName: Accept
                protocol: !Protocols 
                  http: !HttpParameter 
                    in: header
            signatureParameters: []
            language: !Languages 
              default:
                name: ''
                description: ''
            protocol: !Protocols 
              http: !HttpRequest 
                path: /subscriptions/{subscriptionId}/resourceGroups/{resourceGroupName}/providers/Microsoft.Compute/subResourceModel2s/{subResourceModel2sName}
                method: get
                uri: '{$host}'
        signatureParameters:
          - *ref_91
          - *ref_92
        responses:
          - !SchemaResponse 
            schema: *ref_16
            language: !Languages 
              default:
                name: ''
                description: OK
            protocol: !Protocols 
              http: !HttpResponse 
                knownMediaType: json
                mediaTypes:
                  - application/json
                statusCodes:
                  - '200'
        language: !Languages 
          default:
            name: Get
            description: ''
        protocol: !Protocols {}
    language: !Languages 
      default:
        name: SubResourceModel2S
        description: ''
    protocol: !Protocols {}
  - !OperationGroup 
    $key: WritableSubResourceModel1s
    operations:
      - !Operation 
        apiVersions:
          - !ApiVersion 
            version: '2021-06-10'
        parameters:
          - *ref_60
          - !Parameter &ref_93
            schema: *ref_1
            implementation: Method
            required: true
            language: !Languages 
              default:
                name: resourceGroupName
                description: ''
                serializedName: resourceGroupName
            protocol: !Protocols 
              http: !HttpParameter 
                in: path
          - *ref_61
          - *ref_62
        requests:
          - !Request 
            parameters:
              - !Parameter 
                schema: *ref_63
                implementation: Method
                origin: modelerfour:synthesized/accept
                required: true
                language: !Languages 
                  default:
                    name: accept
                    description: Accept header
                    serializedName: Accept
                protocol: !Protocols 
                  http: !HttpParameter 
                    in: header
            signatureParameters: []
            language: !Languages 
              default:
                name: ''
                description: ''
            protocol: !Protocols 
              http: !HttpRequest 
                path: /subscriptions/{subscriptionId}/resourceGroups/{resourceGroupName}/providers/Microsoft.Compute/writableSubResourceModel1s
                method: get
                uri: '{$host}'
        signatureParameters:
          - *ref_93
        responses:
          - !SchemaResponse 
            schema: *ref_94
            language: !Languages 
              default:
                name: ''
                description: OK
            protocol: !Protocols 
              http: !HttpResponse 
                knownMediaType: json
                mediaTypes:
                  - application/json
                statusCodes:
                  - '200'
        language: !Languages 
          default:
            name: List
            description: ''
        protocol: !Protocols {}
      - !Operation 
        apiVersions:
          - !ApiVersion 
            version: '2021-06-10'
        parameters:
          - *ref_60
          - !Parameter &ref_96
            schema: *ref_1
            implementation: Method
            required: true
            language: !Languages 
              default:
                name: resourceGroupName
                description: ''
                serializedName: resourceGroupName
            protocol: !Protocols 
              http: !HttpParameter 
                in: path
          - !Parameter &ref_97
            schema: *ref_1
            implementation: Method
            required: true
            language: !Languages 
              default:
                name: writableSubResourceModel1SName
                description: ''
                serializedName: writableSubResourceModel1sName
            protocol: !Protocols 
              http: !HttpParameter 
                in: path
          - *ref_61
          - *ref_62
        requests:
          - !Request 
            parameters:
              - !Parameter 
                schema: *ref_66
                implementation: Method
                origin: modelerfour:synthesized/content-type
                required: true
                language: !Languages 
                  default:
                    name: contentType
                    description: Body Parameter content-type
                    serializedName: Content-Type
                protocol: !Protocols 
                  http: !HttpParameter 
                    in: header
              - !Parameter &ref_95
                schema: *ref_20
                implementation: Method
                required: true
                language: !Languages 
                  default:
                    name: parameters
                    description: ''
                protocol: !Protocols 
                  http: !HttpParameter 
                    in: body
                    style: json
              - !Parameter 
                schema: *ref_63
                implementation: Method
                origin: modelerfour:synthesized/accept
                required: true
                language: !Languages 
                  default:
                    name: accept
                    description: Accept header
                    serializedName: Accept
                protocol: !Protocols 
                  http: !HttpParameter 
                    in: header
            signatureParameters:
              - *ref_95
            language: !Languages 
              default:
                name: ''
                description: ''
            protocol: !Protocols 
              http: !HttpWithBodyRequest 
                path: /subscriptions/{subscriptionId}/resourceGroups/{resourceGroupName}/providers/Microsoft.Compute/writableSubResourceModel1s/{writableSubResourceModel1sName}
                method: put
                knownMediaType: json
                mediaTypes:
                  - application/json
                uri: '{$host}'
        signatureParameters:
          - *ref_96
          - *ref_97
        responses:
          - !SchemaResponse 
            schema: *ref_20
            language: !Languages 
              default:
                name: ''
                description: OK
            protocol: !Protocols 
              http: !HttpResponse 
                knownMediaType: json
                mediaTypes:
                  - application/json
                statusCodes:
                  - '200'
        language: !Languages 
          default:
            name: Put
            description: ''
        protocol: !Protocols {}
      - !Operation 
        apiVersions:
          - !ApiVersion 
            version: '2021-06-10'
        parameters:
          - *ref_60
          - !Parameter &ref_98
            schema: *ref_1
            implementation: Method
            required: true
            language: !Languages 
              default:
                name: resourceGroupName
                description: ''
                serializedName: resourceGroupName
            protocol: !Protocols 
              http: !HttpParameter 
                in: path
          - !Parameter &ref_99
            schema: *ref_1
            implementation: Method
            required: true
            language: !Languages 
              default:
                name: writableSubResourceModel1SName
                description: ''
                serializedName: writableSubResourceModel1sName
            protocol: !Protocols 
              http: !HttpParameter 
                in: path
          - *ref_61
          - *ref_62
        requests:
          - !Request 
            parameters:
              - !Parameter 
                schema: *ref_63
                implementation: Method
                origin: modelerfour:synthesized/accept
                required: true
                language: !Languages 
                  default:
                    name: accept
                    description: Accept header
                    serializedName: Accept
                protocol: !Protocols 
                  http: !HttpParameter 
                    in: header
            signatureParameters: []
            language: !Languages 
              default:
                name: ''
                description: ''
            protocol: !Protocols 
              http: !HttpRequest 
                path: /subscriptions/{subscriptionId}/resourceGroups/{resourceGroupName}/providers/Microsoft.Compute/writableSubResourceModel1s/{writableSubResourceModel1sName}
                method: get
                uri: '{$host}'
        signatureParameters:
          - *ref_98
          - *ref_99
        responses:
          - !SchemaResponse 
            schema: *ref_20
            language: !Languages 
              default:
                name: ''
                description: OK
            protocol: !Protocols 
              http: !HttpResponse 
                knownMediaType: json
                mediaTypes:
                  - application/json
                statusCodes:
                  - '200'
        language: !Languages 
          default:
            name: Get
            description: ''
        protocol: !Protocols {}
    language: !Languages 
      default:
        name: WritableSubResourceModel1S
        description: ''
    protocol: !Protocols {}
  - !OperationGroup 
    $key: WritableSubResourceModel2s
    operations:
      - !Operation 
        apiVersions:
          - !ApiVersion 
            version: '2021-06-10'
        parameters:
          - *ref_60
          - !Parameter &ref_100
            schema: *ref_1
            implementation: Method
            required: true
            language: !Languages 
              default:
                name: resourceGroupName
                description: ''
                serializedName: resourceGroupName
            protocol: !Protocols 
              http: !HttpParameter 
                in: path
          - *ref_61
          - *ref_62
        requests:
          - !Request 
            parameters:
              - !Parameter 
                schema: *ref_63
                implementation: Method
                origin: modelerfour:synthesized/accept
                required: true
                language: !Languages 
                  default:
                    name: accept
                    description: Accept header
                    serializedName: Accept
                protocol: !Protocols 
                  http: !HttpParameter 
                    in: header
            signatureParameters: []
            language: !Languages 
              default:
                name: ''
                description: ''
            protocol: !Protocols 
              http: !HttpRequest 
                path: /subscriptions/{subscriptionId}/resourceGroups/{resourceGroupName}/providers/Microsoft.Compute/writableSubResourceModel2s
                method: get
                uri: '{$host}'
        signatureParameters:
          - *ref_100
        responses:
          - !SchemaResponse 
            schema: *ref_101
            language: !Languages 
              default:
                name: ''
                description: OK
            protocol: !Protocols 
              http: !HttpResponse 
                knownMediaType: json
                mediaTypes:
                  - application/json
                statusCodes:
                  - '200'
        language: !Languages 
          default:
            name: List
            description: ''
        protocol: !Protocols {}
      - !Operation 
        apiVersions:
          - !ApiVersion 
            version: '2021-06-10'
        parameters:
          - *ref_60
          - !Parameter &ref_103
            schema: *ref_1
            implementation: Method
            required: true
            language: !Languages 
              default:
                name: resourceGroupName
                description: ''
                serializedName: resourceGroupName
            protocol: !Protocols 
              http: !HttpParameter 
                in: path
          - !Parameter &ref_104
            schema: *ref_1
            implementation: Method
            required: true
            language: !Languages 
              default:
                name: writableSubResourceModel2SName
                description: ''
                serializedName: writableSubResourceModel2sName
            protocol: !Protocols 
              http: !HttpParameter 
                in: path
          - *ref_61
          - *ref_62
        requests:
          - !Request 
            parameters:
              - !Parameter 
                schema: *ref_66
                implementation: Method
                origin: modelerfour:synthesized/content-type
                required: true
                language: !Languages 
                  default:
                    name: contentType
                    description: Body Parameter content-type
                    serializedName: Content-Type
                protocol: !Protocols 
                  http: !HttpParameter 
                    in: header
              - !Parameter &ref_102
                schema: *ref_23
                implementation: Method
                required: true
                language: !Languages 
                  default:
                    name: parameters
                    description: ''
                protocol: !Protocols 
                  http: !HttpParameter 
                    in: body
                    style: json
              - !Parameter 
                schema: *ref_63
                implementation: Method
                origin: modelerfour:synthesized/accept
                required: true
                language: !Languages 
                  default:
                    name: accept
                    description: Accept header
                    serializedName: Accept
                protocol: !Protocols 
                  http: !HttpParameter 
                    in: header
            signatureParameters:
              - *ref_102
            language: !Languages 
              default:
                name: ''
                description: ''
            protocol: !Protocols 
              http: !HttpWithBodyRequest 
                path: /subscriptions/{subscriptionId}/resourceGroups/{resourceGroupName}/providers/Microsoft.Compute/writableSubResourceModel2s/{writableSubResourceModel2sName}
                method: put
                knownMediaType: json
                mediaTypes:
                  - application/json
                uri: '{$host}'
        signatureParameters:
          - *ref_103
          - *ref_104
        responses:
          - !SchemaResponse 
            schema: *ref_23
            language: !Languages 
              default:
                name: ''
                description: OK
            protocol: !Protocols 
              http: !HttpResponse 
                knownMediaType: json
                mediaTypes:
                  - application/json
                statusCodes:
                  - '200'
        language: !Languages 
          default:
            name: Put
            description: ''
        protocol: !Protocols {}
      - !Operation 
        apiVersions:
          - !ApiVersion 
            version: '2021-06-10'
        parameters:
          - *ref_60
          - !Parameter &ref_105
            schema: *ref_1
            implementation: Method
            required: true
            language: !Languages 
              default:
                name: resourceGroupName
                description: ''
                serializedName: resourceGroupName
            protocol: !Protocols 
              http: !HttpParameter 
                in: path
          - !Parameter &ref_106
            schema: *ref_1
            implementation: Method
            required: true
            language: !Languages 
              default:
                name: writableSubResourceModel2SName
                description: ''
                serializedName: writableSubResourceModel2sName
            protocol: !Protocols 
              http: !HttpParameter 
                in: path
          - *ref_61
          - *ref_62
        requests:
          - !Request 
            parameters:
              - !Parameter 
                schema: *ref_63
                implementation: Method
                origin: modelerfour:synthesized/accept
                required: true
                language: !Languages 
                  default:
                    name: accept
                    description: Accept header
                    serializedName: Accept
                protocol: !Protocols 
                  http: !HttpParameter 
                    in: header
            signatureParameters: []
            language: !Languages 
              default:
                name: ''
                description: ''
            protocol: !Protocols 
              http: !HttpRequest 
                path: /subscriptions/{subscriptionId}/resourceGroups/{resourceGroupName}/providers/Microsoft.Compute/writableSubResourceModel2s/{writableSubResourceModel2sName}
                method: get
                uri: '{$host}'
        signatureParameters:
          - *ref_105
          - *ref_106
        responses:
          - !SchemaResponse 
            schema: *ref_23
            language: !Languages 
              default:
                name: ''
                description: OK
            protocol: !Protocols 
              http: !HttpResponse 
                knownMediaType: json
                mediaTypes:
                  - application/json
                statusCodes:
                  - '200'
        language: !Languages 
          default:
            name: Get
            description: ''
        protocol: !Protocols {}
    language: !Languages 
      default:
        name: WritableSubResourceModel2S
        description: ''
    protocol: !Protocols {}
  - !OperationGroup 
    $key: ResourceModel1s
    operations:
      - !Operation 
        apiVersions:
          - !ApiVersion 
            version: '2021-06-10'
        parameters:
          - *ref_60
          - !Parameter &ref_107
            schema: *ref_1
            implementation: Method
            required: true
            language: !Languages 
              default:
                name: resourceGroupName
                description: ''
                serializedName: resourceGroupName
            protocol: !Protocols 
              http: !HttpParameter 
                in: path
          - *ref_61
          - *ref_62
        requests:
          - !Request 
            parameters:
              - !Parameter 
                schema: *ref_63
                implementation: Method
                origin: modelerfour:synthesized/accept
                required: true
                language: !Languages 
                  default:
                    name: accept
                    description: Accept header
                    serializedName: Accept
                protocol: !Protocols 
                  http: !HttpParameter 
                    in: header
            signatureParameters: []
            language: !Languages 
              default:
                name: ''
                description: ''
            protocol: !Protocols 
              http: !HttpRequest 
                path: /subscriptions/{subscriptionId}/resourceGroups/{resourceGroupName}/providers/Microsoft.Compute/resourceModel1s
                method: get
                uri: '{$host}'
        signatureParameters:
          - *ref_107
        responses:
          - !SchemaResponse 
            schema: *ref_108
            language: !Languages 
              default:
                name: ''
                description: OK
            protocol: !Protocols 
              http: !HttpResponse 
                knownMediaType: json
                mediaTypes:
                  - application/json
                statusCodes:
                  - '200'
        language: !Languages 
          default:
            name: List
            description: ''
        protocol: !Protocols {}
      - !Operation 
        apiVersions:
          - !ApiVersion 
            version: '2021-06-10'
        parameters:
          - *ref_60
          - !Parameter &ref_110
            schema: *ref_1
            implementation: Method
            required: true
            language: !Languages 
              default:
                name: resourceGroupName
                description: ''
                serializedName: resourceGroupName
            protocol: !Protocols 
              http: !HttpParameter 
                in: path
          - !Parameter &ref_111
            schema: *ref_1
            implementation: Method
            required: true
            language: !Languages 
              default:
                name: resourceModel1SName
                description: ''
                serializedName: resourceModel1sName
            protocol: !Protocols 
              http: !HttpParameter 
                in: path
          - *ref_61
          - *ref_62
        requests:
          - !Request 
            parameters:
              - !Parameter 
                schema: *ref_66
                implementation: Method
                origin: modelerfour:synthesized/content-type
                required: true
                language: !Languages 
                  default:
                    name: contentType
                    description: Body Parameter content-type
                    serializedName: Content-Type
                protocol: !Protocols 
                  http: !HttpParameter 
                    in: header
              - !Parameter &ref_109
                schema: *ref_29
                implementation: Method
                required: true
                language: !Languages 
                  default:
                    name: parameters
                    description: ''
                protocol: !Protocols 
                  http: !HttpParameter 
                    in: body
                    style: json
              - !Parameter 
                schema: *ref_63
                implementation: Method
                origin: modelerfour:synthesized/accept
                required: true
                language: !Languages 
                  default:
                    name: accept
                    description: Accept header
                    serializedName: Accept
                protocol: !Protocols 
                  http: !HttpParameter 
                    in: header
            signatureParameters:
              - *ref_109
            language: !Languages 
              default:
                name: ''
                description: ''
            protocol: !Protocols 
              http: !HttpWithBodyRequest 
                path: /subscriptions/{subscriptionId}/resourceGroups/{resourceGroupName}/providers/Microsoft.Compute/resourceModel1s/{resourceModel1sName}
                method: put
                knownMediaType: json
                mediaTypes:
                  - application/json
                uri: '{$host}'
        signatureParameters:
          - *ref_110
          - *ref_111
        responses:
          - !SchemaResponse 
            schema: *ref_29
            language: !Languages 
              default:
                name: ''
                description: OK
            protocol: !Protocols 
              http: !HttpResponse 
                knownMediaType: json
                mediaTypes:
                  - application/json
                statusCodes:
                  - '200'
        language: !Languages 
          default:
            name: Put
            description: ''
        protocol: !Protocols {}
      - !Operation 
        apiVersions:
          - !ApiVersion 
            version: '2021-06-10'
        parameters:
          - *ref_60
          - !Parameter &ref_112
            schema: *ref_1
            implementation: Method
            required: true
            language: !Languages 
              default:
                name: resourceGroupName
                description: ''
                serializedName: resourceGroupName
            protocol: !Protocols 
              http: !HttpParameter 
                in: path
          - !Parameter &ref_113
            schema: *ref_1
            implementation: Method
            required: true
            language: !Languages 
              default:
                name: resourceModel1SName
                description: ''
                serializedName: resourceModel1sName
            protocol: !Protocols 
              http: !HttpParameter 
                in: path
          - *ref_61
          - *ref_62
        requests:
          - !Request 
            parameters:
              - !Parameter 
                schema: *ref_63
                implementation: Method
                origin: modelerfour:synthesized/accept
                required: true
                language: !Languages 
                  default:
                    name: accept
                    description: Accept header
                    serializedName: Accept
                protocol: !Protocols 
                  http: !HttpParameter 
                    in: header
            signatureParameters: []
            language: !Languages 
              default:
                name: ''
                description: ''
            protocol: !Protocols 
              http: !HttpRequest 
                path: /subscriptions/{subscriptionId}/resourceGroups/{resourceGroupName}/providers/Microsoft.Compute/resourceModel1s/{resourceModel1sName}
                method: get
                uri: '{$host}'
        signatureParameters:
          - *ref_112
          - *ref_113
        responses:
          - !SchemaResponse 
            schema: *ref_29
            language: !Languages 
              default:
                name: ''
                description: OK
            protocol: !Protocols 
              http: !HttpResponse 
                knownMediaType: json
                mediaTypes:
                  - application/json
                statusCodes:
                  - '200'
        language: !Languages 
          default:
            name: Get
            description: ''
        protocol: !Protocols {}
    language: !Languages 
      default:
        name: ResourceModel1S
        description: ''
    protocol: !Protocols {}
  - !OperationGroup 
    $key: ResourceModel2s
    operations:
      - !Operation 
        apiVersions:
          - !ApiVersion 
            version: '2021-06-10'
        parameters:
          - *ref_60
          - !Parameter &ref_114
            schema: *ref_1
            implementation: Method
            required: true
            language: !Languages 
              default:
                name: resourceGroupName
                description: ''
                serializedName: resourceGroupName
            protocol: !Protocols 
              http: !HttpParameter 
                in: path
          - *ref_61
          - *ref_62
        requests:
          - !Request 
            parameters:
              - !Parameter 
                schema: *ref_63
                implementation: Method
                origin: modelerfour:synthesized/accept
                required: true
                language: !Languages 
                  default:
                    name: accept
                    description: Accept header
                    serializedName: Accept
                protocol: !Protocols 
                  http: !HttpParameter 
                    in: header
            signatureParameters: []
            language: !Languages 
              default:
                name: ''
                description: ''
            protocol: !Protocols 
              http: !HttpRequest 
                path: /subscriptions/{subscriptionId}/resourceGroups/{resourceGroupName}/providers/Microsoft.Compute/resourceModel2s
                method: get
                uri: '{$host}'
        signatureParameters:
          - *ref_114
        responses:
          - !SchemaResponse 
            schema: *ref_115
            language: !Languages 
              default:
                name: ''
                description: OK
            protocol: !Protocols 
              http: !HttpResponse 
                knownMediaType: json
                mediaTypes:
                  - application/json
                statusCodes:
                  - '200'
        language: !Languages 
          default:
            name: List
            description: ''
        protocol: !Protocols {}
      - !Operation 
        apiVersions:
          - !ApiVersion 
            version: '2021-06-10'
        parameters:
          - *ref_60
          - !Parameter &ref_117
            schema: *ref_1
            implementation: Method
            required: true
            language: !Languages 
              default:
                name: resourceGroupName
                description: ''
                serializedName: resourceGroupName
            protocol: !Protocols 
              http: !HttpParameter 
                in: path
          - !Parameter &ref_118
            schema: *ref_1
            implementation: Method
            required: true
            language: !Languages 
              default:
                name: resourceModel2SName
                description: ''
                serializedName: resourceModel2sName
            protocol: !Protocols 
              http: !HttpParameter 
                in: path
          - *ref_61
          - *ref_62
        requests:
          - !Request 
            parameters:
              - !Parameter 
                schema: *ref_66
                implementation: Method
                origin: modelerfour:synthesized/content-type
                required: true
                language: !Languages 
                  default:
                    name: contentType
                    description: Body Parameter content-type
                    serializedName: Content-Type
                protocol: !Protocols 
                  http: !HttpParameter 
                    in: header
              - !Parameter &ref_116
                schema: *ref_33
                implementation: Method
                required: true
                language: !Languages 
                  default:
                    name: parameters
                    description: ''
                protocol: !Protocols 
                  http: !HttpParameter 
                    in: body
                    style: json
              - !Parameter 
                schema: *ref_63
                implementation: Method
                origin: modelerfour:synthesized/accept
                required: true
                language: !Languages 
                  default:
                    name: accept
                    description: Accept header
                    serializedName: Accept
                protocol: !Protocols 
                  http: !HttpParameter 
                    in: header
            signatureParameters:
              - *ref_116
            language: !Languages 
              default:
                name: ''
                description: ''
            protocol: !Protocols 
              http: !HttpWithBodyRequest 
                path: /subscriptions/{subscriptionId}/resourceGroups/{resourceGroupName}/providers/Microsoft.Compute/resourceModel2s/{resourceModel2sName}
                method: put
                knownMediaType: json
                mediaTypes:
                  - application/json
                uri: '{$host}'
        signatureParameters:
          - *ref_117
          - *ref_118
        responses:
          - !SchemaResponse 
            schema: *ref_33
            language: !Languages 
              default:
                name: ''
                description: OK
            protocol: !Protocols 
              http: !HttpResponse 
                knownMediaType: json
                mediaTypes:
                  - application/json
                statusCodes:
                  - '200'
        language: !Languages 
          default:
            name: Put
            description: ''
        protocol: !Protocols {}
      - !Operation 
        apiVersions:
          - !ApiVersion 
            version: '2021-06-10'
        parameters:
          - *ref_60
          - !Parameter &ref_119
            schema: *ref_1
            implementation: Method
            required: true
            language: !Languages 
              default:
                name: resourceGroupName
                description: ''
                serializedName: resourceGroupName
            protocol: !Protocols 
              http: !HttpParameter 
                in: path
          - !Parameter &ref_120
            schema: *ref_1
            implementation: Method
            required: true
            language: !Languages 
              default:
                name: resourceModel2SName
                description: ''
                serializedName: resourceModel2sName
            protocol: !Protocols 
              http: !HttpParameter 
                in: path
          - *ref_61
          - *ref_62
        requests:
          - !Request 
            parameters:
              - !Parameter 
                schema: *ref_63
                implementation: Method
                origin: modelerfour:synthesized/accept
                required: true
                language: !Languages 
                  default:
                    name: accept
                    description: Accept header
                    serializedName: Accept
                protocol: !Protocols 
                  http: !HttpParameter 
                    in: header
            signatureParameters: []
            language: !Languages 
              default:
                name: ''
                description: ''
            protocol: !Protocols 
              http: !HttpRequest 
                path: /subscriptions/{subscriptionId}/resourceGroups/{resourceGroupName}/providers/Microsoft.Compute/resourceModel2s/{resourceModel2sName}
                method: get
                uri: '{$host}'
        signatureParameters:
          - *ref_119
          - *ref_120
        responses:
          - !SchemaResponse 
            schema: *ref_33
            language: !Languages 
              default:
                name: ''
                description: OK
            protocol: !Protocols 
              http: !HttpResponse 
                knownMediaType: json
                mediaTypes:
                  - application/json
                statusCodes:
                  - '200'
        language: !Languages 
          default:
            name: Get
            description: ''
        protocol: !Protocols {}
    language: !Languages 
      default:
        name: ResourceModel2S
        description: ''
    protocol: !Protocols {}
  - !OperationGroup 
    $key: TrackedResourceModel1s
    operations:
      - !Operation 
        apiVersions:
          - !ApiVersion 
            version: '2021-06-10'
        parameters:
          - *ref_60
          - !Parameter &ref_121
            schema: *ref_1
            implementation: Method
            required: true
            language: !Languages 
              default:
                name: resourceGroupName
                description: ''
                serializedName: resourceGroupName
            protocol: !Protocols 
              http: !HttpParameter 
                in: path
          - *ref_61
          - *ref_62
        requests:
          - !Request 
            parameters:
              - !Parameter 
                schema: *ref_63
                implementation: Method
                origin: modelerfour:synthesized/accept
                required: true
                language: !Languages 
                  default:
                    name: accept
                    description: Accept header
                    serializedName: Accept
                protocol: !Protocols 
                  http: !HttpParameter 
                    in: header
            signatureParameters: []
            language: !Languages 
              default:
                name: ''
                description: ''
            protocol: !Protocols 
              http: !HttpRequest 
                path: /subscriptions/{subscriptionId}/resourceGroups/{resourceGroupName}/providers/Microsoft.Compute/trackedResourceModel1s
                method: get
                uri: '{$host}'
        signatureParameters:
          - *ref_121
        responses:
          - !SchemaResponse 
            schema: *ref_122
            language: !Languages 
              default:
                name: ''
                description: OK
            protocol: !Protocols 
              http: !HttpResponse 
                knownMediaType: json
                mediaTypes:
                  - application/json
                statusCodes:
                  - '200'
        language: !Languages 
          default:
            name: List
            description: ''
        protocol: !Protocols {}
      - !Operation 
        apiVersions:
          - !ApiVersion 
            version: '2021-06-10'
        parameters:
          - *ref_60
          - !Parameter &ref_124
            schema: *ref_1
            implementation: Method
            required: true
            language: !Languages 
              default:
                name: resourceGroupName
                description: ''
                serializedName: resourceGroupName
            protocol: !Protocols 
              http: !HttpParameter 
                in: path
          - !Parameter &ref_125
            schema: *ref_1
            implementation: Method
            required: true
            language: !Languages 
              default:
                name: trackedResourceModel1SName
                description: ''
                serializedName: trackedResourceModel1sName
            protocol: !Protocols 
              http: !HttpParameter 
                in: path
          - *ref_61
          - *ref_62
        requests:
          - !Request 
            parameters:
              - !Parameter 
                schema: *ref_66
                implementation: Method
                origin: modelerfour:synthesized/content-type
                required: true
                language: !Languages 
                  default:
                    name: contentType
                    description: Body Parameter content-type
                    serializedName: Content-Type
                protocol: !Protocols 
                  http: !HttpParameter 
                    in: header
              - !Parameter &ref_123
                schema: *ref_41
                implementation: Method
                required: true
                language: !Languages 
                  default:
                    name: parameters
                    description: ''
                protocol: !Protocols 
                  http: !HttpParameter 
                    in: body
                    style: json
              - !Parameter 
                schema: *ref_63
                implementation: Method
                origin: modelerfour:synthesized/accept
                required: true
                language: !Languages 
                  default:
                    name: accept
                    description: Accept header
                    serializedName: Accept
                protocol: !Protocols 
                  http: !HttpParameter 
                    in: header
            signatureParameters:
              - *ref_123
            language: !Languages 
              default:
                name: ''
                description: ''
            protocol: !Protocols 
              http: !HttpWithBodyRequest 
                path: /subscriptions/{subscriptionId}/resourceGroups/{resourceGroupName}/providers/Microsoft.Compute/trackedResourceModel1s/{trackedResourceModel1sName}
                method: put
                knownMediaType: json
                mediaTypes:
                  - application/json
                uri: '{$host}'
        signatureParameters:
          - *ref_124
          - *ref_125
        responses:
          - !SchemaResponse 
            schema: *ref_41
            language: !Languages 
              default:
                name: ''
                description: OK
            protocol: !Protocols 
              http: !HttpResponse 
                knownMediaType: json
                mediaTypes:
                  - application/json
                statusCodes:
                  - '200'
        language: !Languages 
          default:
            name: Put
            description: ''
        protocol: !Protocols {}
      - !Operation 
        apiVersions:
          - !ApiVersion 
            version: '2021-06-10'
        parameters:
          - *ref_60
          - !Parameter &ref_126
            schema: *ref_1
            implementation: Method
            required: true
            language: !Languages 
              default:
                name: resourceGroupName
                description: ''
                serializedName: resourceGroupName
            protocol: !Protocols 
              http: !HttpParameter 
                in: path
          - !Parameter &ref_127
            schema: *ref_1
            implementation: Method
            required: true
            language: !Languages 
              default:
                name: trackedResourceModel1SName
                description: ''
                serializedName: trackedResourceModel1sName
            protocol: !Protocols 
              http: !HttpParameter 
                in: path
          - *ref_61
          - *ref_62
        requests:
          - !Request 
            parameters:
              - !Parameter 
                schema: *ref_63
                implementation: Method
                origin: modelerfour:synthesized/accept
                required: true
                language: !Languages 
                  default:
                    name: accept
                    description: Accept header
                    serializedName: Accept
                protocol: !Protocols 
                  http: !HttpParameter 
                    in: header
            signatureParameters: []
            language: !Languages 
              default:
                name: ''
                description: ''
            protocol: !Protocols 
              http: !HttpRequest 
                path: /subscriptions/{subscriptionId}/resourceGroups/{resourceGroupName}/providers/Microsoft.Compute/trackedResourceModel1s/{trackedResourceModel1sName}
                method: get
                uri: '{$host}'
        signatureParameters:
          - *ref_126
          - *ref_127
        responses:
          - !SchemaResponse 
            schema: *ref_41
            language: !Languages 
              default:
                name: ''
                description: OK
            protocol: !Protocols 
              http: !HttpResponse 
                knownMediaType: json
                mediaTypes:
                  - application/json
                statusCodes:
                  - '200'
        language: !Languages 
          default:
            name: Get
            description: ''
        protocol: !Protocols {}
    language: !Languages 
      default:
        name: TrackedResourceModel1S
        description: ''
    protocol: !Protocols {}
  - !OperationGroup 
    $key: TrackedResourceModel2s
    operations:
      - !Operation 
        apiVersions:
          - !ApiVersion 
            version: '2021-06-10'
        parameters:
          - *ref_60
          - !Parameter &ref_128
            schema: *ref_1
            implementation: Method
            required: true
            language: !Languages 
              default:
                name: resourceGroupName
                description: ''
                serializedName: resourceGroupName
            protocol: !Protocols 
              http: !HttpParameter 
                in: path
          - *ref_61
          - *ref_62
        requests:
          - !Request 
            parameters:
              - !Parameter 
                schema: *ref_63
                implementation: Method
                origin: modelerfour:synthesized/accept
                required: true
                language: !Languages 
                  default:
                    name: accept
                    description: Accept header
                    serializedName: Accept
                protocol: !Protocols 
                  http: !HttpParameter 
                    in: header
            signatureParameters: []
            language: !Languages 
              default:
                name: ''
                description: ''
            protocol: !Protocols 
              http: !HttpRequest 
                path: /subscriptions/{subscriptionId}/resourceGroups/{resourceGroupName}/providers/Microsoft.Compute/trackedResourceModel2s
                method: get
                uri: '{$host}'
        signatureParameters:
          - *ref_128
        responses:
          - !SchemaResponse 
            schema: *ref_129
            language: !Languages 
              default:
                name: ''
                description: OK
            protocol: !Protocols 
              http: !HttpResponse 
                knownMediaType: json
                mediaTypes:
                  - application/json
                statusCodes:
                  - '200'
        language: !Languages 
          default:
            name: List
            description: ''
        protocol: !Protocols {}
      - !Operation 
        apiVersions:
          - !ApiVersion 
            version: '2021-06-10'
        parameters:
          - *ref_60
          - !Parameter &ref_131
            schema: *ref_1
            implementation: Method
            required: true
            language: !Languages 
              default:
                name: resourceGroupName
                description: ''
                serializedName: resourceGroupName
            protocol: !Protocols 
              http: !HttpParameter 
                in: path
          - !Parameter &ref_132
            schema: *ref_1
            implementation: Method
            required: true
            language: !Languages 
              default:
                name: trackedResourceModel2SName
                description: ''
                serializedName: trackedResourceModel2sName
            protocol: !Protocols 
              http: !HttpParameter 
                in: path
          - *ref_61
          - *ref_62
        requests:
          - !Request 
            parameters:
              - !Parameter 
                schema: *ref_66
                implementation: Method
                origin: modelerfour:synthesized/content-type
                required: true
                language: !Languages 
                  default:
                    name: contentType
                    description: Body Parameter content-type
                    serializedName: Content-Type
                protocol: !Protocols 
                  http: !HttpParameter 
                    in: header
              - !Parameter &ref_130
                schema: *ref_47
                implementation: Method
                required: true
                language: !Languages 
                  default:
                    name: parameters
                    description: ''
                protocol: !Protocols 
                  http: !HttpParameter 
                    in: body
                    style: json
              - !Parameter 
                schema: *ref_63
                implementation: Method
                origin: modelerfour:synthesized/accept
                required: true
                language: !Languages 
                  default:
                    name: accept
                    description: Accept header
                    serializedName: Accept
                protocol: !Protocols 
                  http: !HttpParameter 
                    in: header
            signatureParameters:
              - *ref_130
            language: !Languages 
              default:
                name: ''
                description: ''
            protocol: !Protocols 
              http: !HttpWithBodyRequest 
                path: /subscriptions/{subscriptionId}/resourceGroups/{resourceGroupName}/providers/Microsoft.Compute/trackedResourceModel2s/{trackedResourceModel2sName}
                method: put
                knownMediaType: json
                mediaTypes:
                  - application/json
                uri: '{$host}'
        signatureParameters:
          - *ref_131
          - *ref_132
        responses:
          - !SchemaResponse 
            schema: *ref_47
            language: !Languages 
              default:
                name: ''
                description: OK
            protocol: !Protocols 
              http: !HttpResponse 
                knownMediaType: json
                mediaTypes:
                  - application/json
                statusCodes:
                  - '200'
        language: !Languages 
          default:
            name: Put
            description: ''
        protocol: !Protocols {}
      - !Operation 
        apiVersions:
          - !ApiVersion 
            version: '2021-06-10'
        parameters:
          - *ref_60
          - !Parameter &ref_133
            schema: *ref_1
            implementation: Method
            required: true
            language: !Languages 
              default:
                name: resourceGroupName
                description: ''
                serializedName: resourceGroupName
            protocol: !Protocols 
              http: !HttpParameter 
                in: path
          - !Parameter &ref_134
            schema: *ref_1
            implementation: Method
            required: true
            language: !Languages 
              default:
                name: trackedResourceModel2SName
                description: ''
                serializedName: trackedResourceModel2sName
            protocol: !Protocols 
              http: !HttpParameter 
                in: path
          - *ref_61
          - *ref_62
        requests:
          - !Request 
            parameters:
              - !Parameter 
                schema: *ref_63
                implementation: Method
                origin: modelerfour:synthesized/accept
                required: true
                language: !Languages 
                  default:
                    name: accept
                    description: Accept header
                    serializedName: Accept
                protocol: !Protocols 
                  http: !HttpParameter 
                    in: header
            signatureParameters: []
            language: !Languages 
              default:
                name: ''
                description: ''
            protocol: !Protocols 
              http: !HttpRequest 
                path: /subscriptions/{subscriptionId}/resourceGroups/{resourceGroupName}/providers/Microsoft.Compute/trackedResourceModel2s/{trackedResourceModel2sName}
                method: get
                uri: '{$host}'
        signatureParameters:
          - *ref_133
          - *ref_134
        responses:
          - !SchemaResponse 
            schema: *ref_47
            language: !Languages 
              default:
                name: ''
                description: OK
            protocol: !Protocols 
              http: !HttpResponse 
                knownMediaType: json
                mediaTypes:
                  - application/json
                statusCodes:
                  - '200'
        language: !Languages 
          default:
            name: Get
            description: ''
        protocol: !Protocols {}
    language: !Languages 
      default:
        name: TrackedResourceModel2S
        description: ''
    protocol: !Protocols {}
  - !OperationGroup 
    $key: NonResourceModel1s
    operations:
      - !Operation 
        apiVersions:
          - !ApiVersion 
            version: '2021-06-10'
        parameters:
          - *ref_60
          - !Parameter &ref_137
            schema: *ref_1
            implementation: Method
            required: true
            language: !Languages 
              default:
                name: resourceGroupName
                description: ''
                serializedName: resourceGroupName
            protocol: !Protocols 
              http: !HttpParameter 
                in: path
          - !Parameter &ref_138
            schema: *ref_1
            implementation: Method
            required: true
            language: !Languages 
              default:
                name: nonResourceModel1SName
                description: ''
                serializedName: nonResourceModel1sName
            protocol: !Protocols 
              http: !HttpParameter 
                in: path
          - *ref_61
          - *ref_62
        requests:
          - !Request 
            parameters:
              - !Parameter 
                schema: *ref_66
                implementation: Method
                origin: modelerfour:synthesized/content-type
                required: true
                language: !Languages 
                  default:
                    name: contentType
                    description: Body Parameter content-type
                    serializedName: Content-Type
                protocol: !Protocols 
                  http: !HttpParameter 
                    in: header
              - !Parameter &ref_136
                schema: *ref_135
                implementation: Method
                required: true
                language: !Languages 
                  default:
                    name: parameters
                    description: ''
                protocol: !Protocols 
                  http: !HttpParameter 
                    in: body
                    style: json
              - !Parameter 
                schema: *ref_63
                implementation: Method
                origin: modelerfour:synthesized/accept
                required: true
                language: !Languages 
                  default:
                    name: accept
                    description: Accept header
                    serializedName: Accept
                protocol: !Protocols 
                  http: !HttpParameter 
                    in: header
            signatureParameters:
              - *ref_136
            language: !Languages 
              default:
                name: ''
                description: ''
            protocol: !Protocols 
              http: !HttpWithBodyRequest 
                path: /subscriptions/{subscriptionId}/resourceGroups/{resourceGroupName}/providers/Microsoft.Compute/nonResourceModel1s/{nonResourceModel1sName}
                method: put
                knownMediaType: json
                mediaTypes:
                  - application/json
                uri: '{$host}'
        signatureParameters:
          - *ref_137
          - *ref_138
        responses:
          - !SchemaResponse 
            schema: *ref_135
            language: !Languages 
              default:
                name: ''
                description: OK
            protocol: !Protocols 
              http: !HttpResponse 
                knownMediaType: json
                mediaTypes:
                  - application/json
                statusCodes:
                  - '200'
        language: !Languages 
          default:
            name: Put
            description: ''
        protocol: !Protocols {}
      - !Operation 
        apiVersions:
          - !ApiVersion 
            version: '2021-06-10'
        parameters:
          - *ref_60
          - !Parameter &ref_139
            schema: *ref_1
            implementation: Method
            required: true
            language: !Languages 
              default:
                name: resourceGroupName
                description: ''
                serializedName: resourceGroupName
            protocol: !Protocols 
              http: !HttpParameter 
                in: path
          - !Parameter &ref_140
            schema: *ref_1
            implementation: Method
            required: true
            language: !Languages 
              default:
                name: nonResourceModel1SName
                description: ''
                serializedName: nonResourceModel1sName
            protocol: !Protocols 
              http: !HttpParameter 
                in: path
          - *ref_61
          - *ref_62
        requests:
          - !Request 
            parameters:
              - !Parameter 
                schema: *ref_63
                implementation: Method
                origin: modelerfour:synthesized/accept
                required: true
                language: !Languages 
                  default:
                    name: accept
                    description: Accept header
                    serializedName: Accept
                protocol: !Protocols 
                  http: !HttpParameter 
                    in: header
            signatureParameters: []
            language: !Languages 
              default:
                name: ''
                description: ''
            protocol: !Protocols 
              http: !HttpRequest 
                path: /subscriptions/{subscriptionId}/resourceGroups/{resourceGroupName}/providers/Microsoft.Compute/nonResourceModel1s/{nonResourceModel1sName}
                method: get
                uri: '{$host}'
        signatureParameters:
          - *ref_139
          - *ref_140
        responses:
          - !SchemaResponse 
            schema: *ref_135
            language: !Languages 
              default:
                name: ''
                description: OK
            protocol: !Protocols 
              http: !HttpResponse 
                knownMediaType: json
                mediaTypes:
                  - application/json
                statusCodes:
                  - '200'
        language: !Languages 
          default:
            name: Get
            description: ''
        protocol: !Protocols {}
    language: !Languages 
      default:
        name: NonResourceModel1S
        description: ''
    protocol: !Protocols {}
security: !Security 
  authenticationRequired: true
  schemes:
    - !AADTokenSecurityScheme 
      type: AADToken
      scopes:
        - https://management.azure.com/.default
language: !Languages 
  default:
    name: SuperSetOfFlattenProperties
    description: ''
protocol: !Protocols 
  http: !HttpModel {}<|MERGE_RESOLUTION|>--- conflicted
+++ resolved
@@ -1146,13 +1146,8 @@
         - output
       language: !Languages 
         default:
-<<<<<<< HEAD
-          name: ResourceModel2
-          description: Resource with flatten properties (contains id). Since the id comes from flattened properties, this should not be counted as a resource
-=======
           name: ResourceModel2ListResult
           description: The response from the List Storage Accounts operation.
->>>>>>> af581b9f
           namespace: ''
       protocol: !Protocols {}
     - *ref_33
@@ -1407,13 +1402,8 @@
         - output
       language: !Languages 
         default:
-<<<<<<< HEAD
-          name: TrackedResourceModel2
-          description: TrackedResource with flatten properties, but the id comes from flattened properties, therefore this should not be a resource
-=======
           name: TrackedResourceModel2ListResult
           description: The response from the List Storage Accounts operation.
->>>>>>> af581b9f
           namespace: ''
       protocol: !Protocols {}
     - *ref_47
