--- conflicted
+++ resolved
@@ -77,11 +77,7 @@
             try
             {
                 var response = _trackedResourceModel1sRestClient.Put(Id.SubscriptionId, Id.ResourceGroupName, trackedResourceModel1SName, parameters, cancellationToken);
-<<<<<<< HEAD
-                var operation = new TrackedResourceModel1SPutOperation(this, response);
-=======
-                var operation = new TrackedResourceModel1CreateOrUpdateOperation(Parent, response);
->>>>>>> 41bbc5a4
+                var operation = new TrackedResourceModel1CreateOrUpdateOperation(this, response);
                 if (waitForCompletion)
                     operation.WaitForCompletion(cancellationToken);
                 return operation;
@@ -117,11 +113,7 @@
             try
             {
                 var response = await _trackedResourceModel1sRestClient.PutAsync(Id.SubscriptionId, Id.ResourceGroupName, trackedResourceModel1SName, parameters, cancellationToken).ConfigureAwait(false);
-<<<<<<< HEAD
-                var operation = new TrackedResourceModel1SPutOperation(this, response);
-=======
-                var operation = new TrackedResourceModel1CreateOrUpdateOperation(Parent, response);
->>>>>>> 41bbc5a4
+                var operation = new TrackedResourceModel1CreateOrUpdateOperation(this, response);
                 if (waitForCompletion)
                     await operation.WaitForCompletionAsync(cancellationToken).ConfigureAwait(false);
                 return operation;
