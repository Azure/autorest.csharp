// Copyright (c) Microsoft Corporation. All rights reserved.
// Licensed under the MIT License.

// <auto-generated/>

#nullable disable

using System;
using System.Collections;
using System.Collections.Generic;
using System.Globalization;
using System.Linq;
using System.Threading;
using System.Threading.Tasks;
using Azure;
using Azure.Core;
using Azure.Core.Pipeline;
using Azure.ResourceManager;
using Azure.ResourceManager.Resources;

namespace ExactMatchFlattenInheritance
{
    /// <summary> A class representing collection of AzureResourceFlattenModel1 and their operations over its parent. </summary>
    public partial class AzureResourceFlattenModel1Collection : ArmCollection, IEnumerable<AzureResourceFlattenModel1Resource>, IAsyncEnumerable<AzureResourceFlattenModel1Resource>
    {
        private readonly ClientDiagnostics _azureResourceFlattenModel1ClientDiagnostics;
        private readonly AzureResourceFlattenModel1SRestOperations _azureResourceFlattenModel1RestClient;

        /// <summary> Initializes a new instance of the <see cref="AzureResourceFlattenModel1Collection"/> class for mocking. </summary>
        protected AzureResourceFlattenModel1Collection()
        {
        }

        /// <summary> Initializes a new instance of the <see cref="AzureResourceFlattenModel1Collection"/> class. </summary>
        /// <param name="client"> The client parameters to use in these operations. </param>
        /// <param name="id"> The identifier of the parent resource that is the target of operations. </param>
        internal AzureResourceFlattenModel1Collection(ArmClient client, ResourceIdentifier id) : base(client, id)
        {
<<<<<<< HEAD
            _azureResourceFlattenModel1ClientDiagnostics = new ClientDiagnostics("ExactMatchFlattenInheritance", AzureResourceFlattenModel1Resource.ResourceType.Namespace, DiagnosticOptions);
            TryGetApiVersion(AzureResourceFlattenModel1Resource.ResourceType, out string azureResourceFlattenModel1ApiVersion);
            _azureResourceFlattenModel1RestClient = new AzureResourceFlattenModel1SRestOperations(Pipeline, DiagnosticOptions.ApplicationId, BaseUri, azureResourceFlattenModel1ApiVersion);
=======
            _azureResourceFlattenModel1ClientDiagnostics = new ClientDiagnostics("ExactMatchFlattenInheritance", AzureResourceFlattenModel1.ResourceType.Namespace, Diagnostics);
            TryGetApiVersion(AzureResourceFlattenModel1.ResourceType, out string azureResourceFlattenModel1ApiVersion);
            _azureResourceFlattenModel1RestClient = new AzureResourceFlattenModel1SRestOperations(Pipeline, Diagnostics.ApplicationId, Endpoint, azureResourceFlattenModel1ApiVersion);
>>>>>>> ab22d0bd
#if DEBUG
			ValidateResourceId(Id);
#endif
        }

        internal static void ValidateResourceId(ResourceIdentifier id)
        {
            if (id.ResourceType != ResourceGroupResource.ResourceType)
                throw new ArgumentException(string.Format(CultureInfo.CurrentCulture, "Invalid resource type {0} expected {1}", id.ResourceType, ResourceGroupResource.ResourceType), nameof(id));
        }

        /// <summary>
        /// Create or update an AzureResourceFlattenModel1.
        /// Request Path: /subscriptions/{subscriptionId}/resourceGroups/{resourceGroupName}/providers/Microsoft.Compute/azureResourceFlattenModel1s/{name}
        /// Operation Id: AzureResourceFlattenModel1s_Put
        /// </summary>
        /// <param name="waitUntil"> "F:Azure.WaitUntil.Completed" if the method should wait to return until the long-running operation has completed on the service; "F:Azure.WaitUntil.Started" if it should return after starting the operation. For more information on long-running operations, please see <see href="https://github.com/Azure/azure-sdk-for-net/blob/main/sdk/core/Azure.Core/samples/LongRunningOperations.md"> Azure.Core Long-Running Operation samples</see>. </param>
        /// <param name="name"> The String to use. </param>
        /// <param name="parameters"> The AzureResourceFlattenModel1 to use. </param>
        /// <param name="cancellationToken"> The cancellation token to use. </param>
        /// <exception cref="ArgumentException"> <paramref name="name"/> is an empty string, and was expected to be non-empty. </exception>
        /// <exception cref="ArgumentNullException"> <paramref name="name"/> or <paramref name="parameters"/> is null. </exception>
        public virtual async Task<ArmOperation<AzureResourceFlattenModel1Resource>> CreateOrUpdateAsync(WaitUntil waitUntil, string name, AzureResourceFlattenModel1Data parameters, CancellationToken cancellationToken = default)
        {
            Argument.AssertNotNullOrEmpty(name, nameof(name));
            Argument.AssertNotNull(parameters, nameof(parameters));

            using var scope = _azureResourceFlattenModel1ClientDiagnostics.CreateScope("AzureResourceFlattenModel1Collection.CreateOrUpdate");
            scope.Start();
            try
            {
                var response = await _azureResourceFlattenModel1RestClient.PutAsync(Id.SubscriptionId, Id.ResourceGroupName, name, parameters, cancellationToken).ConfigureAwait(false);
                var operation = new ExactMatchFlattenInheritanceArmOperation<AzureResourceFlattenModel1Resource>(Response.FromValue(new AzureResourceFlattenModel1Resource(Client, response), response.GetRawResponse()));
                if (waitUntil == WaitUntil.Completed)
                    await operation.WaitForCompletionAsync(cancellationToken).ConfigureAwait(false);
                return operation;
            }
            catch (Exception e)
            {
                scope.Failed(e);
                throw;
            }
        }

        /// <summary>
        /// Create or update an AzureResourceFlattenModel1.
        /// Request Path: /subscriptions/{subscriptionId}/resourceGroups/{resourceGroupName}/providers/Microsoft.Compute/azureResourceFlattenModel1s/{name}
        /// Operation Id: AzureResourceFlattenModel1s_Put
        /// </summary>
        /// <param name="waitUntil"> "F:Azure.WaitUntil.Completed" if the method should wait to return until the long-running operation has completed on the service; "F:Azure.WaitUntil.Started" if it should return after starting the operation. For more information on long-running operations, please see <see href="https://github.com/Azure/azure-sdk-for-net/blob/main/sdk/core/Azure.Core/samples/LongRunningOperations.md"> Azure.Core Long-Running Operation samples</see>. </param>
        /// <param name="name"> The String to use. </param>
        /// <param name="parameters"> The AzureResourceFlattenModel1 to use. </param>
        /// <param name="cancellationToken"> The cancellation token to use. </param>
        /// <exception cref="ArgumentException"> <paramref name="name"/> is an empty string, and was expected to be non-empty. </exception>
        /// <exception cref="ArgumentNullException"> <paramref name="name"/> or <paramref name="parameters"/> is null. </exception>
        public virtual ArmOperation<AzureResourceFlattenModel1Resource> CreateOrUpdate(WaitUntil waitUntil, string name, AzureResourceFlattenModel1Data parameters, CancellationToken cancellationToken = default)
        {
            Argument.AssertNotNullOrEmpty(name, nameof(name));
            Argument.AssertNotNull(parameters, nameof(parameters));

            using var scope = _azureResourceFlattenModel1ClientDiagnostics.CreateScope("AzureResourceFlattenModel1Collection.CreateOrUpdate");
            scope.Start();
            try
            {
                var response = _azureResourceFlattenModel1RestClient.Put(Id.SubscriptionId, Id.ResourceGroupName, name, parameters, cancellationToken);
                var operation = new ExactMatchFlattenInheritanceArmOperation<AzureResourceFlattenModel1Resource>(Response.FromValue(new AzureResourceFlattenModel1Resource(Client, response), response.GetRawResponse()));
                if (waitUntil == WaitUntil.Completed)
                    operation.WaitForCompletion(cancellationToken);
                return operation;
            }
            catch (Exception e)
            {
                scope.Failed(e);
                throw;
            }
        }

        /// <summary>
        /// Get an AzureResourceFlattenModel1.
        /// Request Path: /subscriptions/{subscriptionId}/resourceGroups/{resourceGroupName}/providers/Microsoft.Compute/azureResourceFlattenModel1s/{name}
        /// Operation Id: AzureResourceFlattenModel1s_Get
        /// </summary>
        /// <param name="name"> The String to use. </param>
        /// <param name="cancellationToken"> The cancellation token to use. </param>
        /// <exception cref="ArgumentException"> <paramref name="name"/> is an empty string, and was expected to be non-empty. </exception>
        /// <exception cref="ArgumentNullException"> <paramref name="name"/> is null. </exception>
        public virtual async Task<Response<AzureResourceFlattenModel1Resource>> GetAsync(string name, CancellationToken cancellationToken = default)
        {
            Argument.AssertNotNullOrEmpty(name, nameof(name));

            using var scope = _azureResourceFlattenModel1ClientDiagnostics.CreateScope("AzureResourceFlattenModel1Collection.Get");
            scope.Start();
            try
            {
                var response = await _azureResourceFlattenModel1RestClient.GetAsync(Id.SubscriptionId, Id.ResourceGroupName, name, cancellationToken).ConfigureAwait(false);
                if (response.Value == null)
                    throw new RequestFailedException(response.GetRawResponse());
                return Response.FromValue(new AzureResourceFlattenModel1Resource(Client, response.Value), response.GetRawResponse());
            }
            catch (Exception e)
            {
                scope.Failed(e);
                throw;
            }
        }

        /// <summary>
        /// Get an AzureResourceFlattenModel1.
        /// Request Path: /subscriptions/{subscriptionId}/resourceGroups/{resourceGroupName}/providers/Microsoft.Compute/azureResourceFlattenModel1s/{name}
        /// Operation Id: AzureResourceFlattenModel1s_Get
        /// </summary>
        /// <param name="name"> The String to use. </param>
        /// <param name="cancellationToken"> The cancellation token to use. </param>
        /// <exception cref="ArgumentException"> <paramref name="name"/> is an empty string, and was expected to be non-empty. </exception>
        /// <exception cref="ArgumentNullException"> <paramref name="name"/> is null. </exception>
        public virtual Response<AzureResourceFlattenModel1Resource> Get(string name, CancellationToken cancellationToken = default)
        {
            Argument.AssertNotNullOrEmpty(name, nameof(name));

            using var scope = _azureResourceFlattenModel1ClientDiagnostics.CreateScope("AzureResourceFlattenModel1Collection.Get");
            scope.Start();
            try
            {
                var response = _azureResourceFlattenModel1RestClient.Get(Id.SubscriptionId, Id.ResourceGroupName, name, cancellationToken);
                if (response.Value == null)
                    throw new RequestFailedException(response.GetRawResponse());
                return Response.FromValue(new AzureResourceFlattenModel1Resource(Client, response.Value), response.GetRawResponse());
            }
            catch (Exception e)
            {
                scope.Failed(e);
                throw;
            }
        }

        /// <summary>
        /// Get an AzureResourceFlattenModel1.
        /// Request Path: /subscriptions/{subscriptionId}/resourceGroups/{resourceGroupName}/providers/Microsoft.Compute/azureResourceFlattenModel1s
        /// Operation Id: AzureResourceFlattenModel1s_List
        /// </summary>
        /// <param name="cancellationToken"> The cancellation token to use. </param>
        /// <returns> An async collection of <see cref="AzureResourceFlattenModel1Resource" /> that may take multiple service requests to iterate over. </returns>
        public virtual AsyncPageable<AzureResourceFlattenModel1Resource> GetAllAsync(CancellationToken cancellationToken = default)
        {
            async Task<Page<AzureResourceFlattenModel1Resource>> FirstPageFunc(int? pageSizeHint)
            {
                using var scope = _azureResourceFlattenModel1ClientDiagnostics.CreateScope("AzureResourceFlattenModel1Collection.GetAll");
                scope.Start();
                try
                {
                    var response = await _azureResourceFlattenModel1RestClient.ListAsync(Id.SubscriptionId, Id.ResourceGroupName, cancellationToken: cancellationToken).ConfigureAwait(false);
                    return Page.FromValues(response.Value.Value.Select(value => new AzureResourceFlattenModel1Resource(Client, value)), null, response.GetRawResponse());
                }
                catch (Exception e)
                {
                    scope.Failed(e);
                    throw;
                }
            }
            return PageableHelpers.CreateAsyncEnumerable(FirstPageFunc, null);
        }

        /// <summary>
        /// Get an AzureResourceFlattenModel1.
        /// Request Path: /subscriptions/{subscriptionId}/resourceGroups/{resourceGroupName}/providers/Microsoft.Compute/azureResourceFlattenModel1s
        /// Operation Id: AzureResourceFlattenModel1s_List
        /// </summary>
        /// <param name="cancellationToken"> The cancellation token to use. </param>
        /// <returns> A collection of <see cref="AzureResourceFlattenModel1Resource" /> that may take multiple service requests to iterate over. </returns>
        public virtual Pageable<AzureResourceFlattenModel1Resource> GetAll(CancellationToken cancellationToken = default)
        {
            Page<AzureResourceFlattenModel1Resource> FirstPageFunc(int? pageSizeHint)
            {
                using var scope = _azureResourceFlattenModel1ClientDiagnostics.CreateScope("AzureResourceFlattenModel1Collection.GetAll");
                scope.Start();
                try
                {
                    var response = _azureResourceFlattenModel1RestClient.List(Id.SubscriptionId, Id.ResourceGroupName, cancellationToken: cancellationToken);
                    return Page.FromValues(response.Value.Value.Select(value => new AzureResourceFlattenModel1Resource(Client, value)), null, response.GetRawResponse());
                }
                catch (Exception e)
                {
                    scope.Failed(e);
                    throw;
                }
            }
            return PageableHelpers.CreateEnumerable(FirstPageFunc, null);
        }

        /// <summary>
        /// Checks to see if the resource exists in azure.
        /// Request Path: /subscriptions/{subscriptionId}/resourceGroups/{resourceGroupName}/providers/Microsoft.Compute/azureResourceFlattenModel1s/{name}
        /// Operation Id: AzureResourceFlattenModel1s_Get
        /// </summary>
        /// <param name="name"> The String to use. </param>
        /// <param name="cancellationToken"> The cancellation token to use. </param>
        /// <exception cref="ArgumentException"> <paramref name="name"/> is an empty string, and was expected to be non-empty. </exception>
        /// <exception cref="ArgumentNullException"> <paramref name="name"/> is null. </exception>
        public virtual async Task<Response<bool>> ExistsAsync(string name, CancellationToken cancellationToken = default)
        {
            Argument.AssertNotNullOrEmpty(name, nameof(name));

            using var scope = _azureResourceFlattenModel1ClientDiagnostics.CreateScope("AzureResourceFlattenModel1Collection.Exists");
            scope.Start();
            try
            {
                var response = await GetIfExistsAsync(name, cancellationToken: cancellationToken).ConfigureAwait(false);
                return Response.FromValue(response.Value != null, response.GetRawResponse());
            }
            catch (Exception e)
            {
                scope.Failed(e);
                throw;
            }
        }

        /// <summary>
        /// Checks to see if the resource exists in azure.
        /// Request Path: /subscriptions/{subscriptionId}/resourceGroups/{resourceGroupName}/providers/Microsoft.Compute/azureResourceFlattenModel1s/{name}
        /// Operation Id: AzureResourceFlattenModel1s_Get
        /// </summary>
        /// <param name="name"> The String to use. </param>
        /// <param name="cancellationToken"> The cancellation token to use. </param>
        /// <exception cref="ArgumentException"> <paramref name="name"/> is an empty string, and was expected to be non-empty. </exception>
        /// <exception cref="ArgumentNullException"> <paramref name="name"/> is null. </exception>
        public virtual Response<bool> Exists(string name, CancellationToken cancellationToken = default)
        {
            Argument.AssertNotNullOrEmpty(name, nameof(name));

            using var scope = _azureResourceFlattenModel1ClientDiagnostics.CreateScope("AzureResourceFlattenModel1Collection.Exists");
            scope.Start();
            try
            {
                var response = GetIfExists(name, cancellationToken: cancellationToken);
                return Response.FromValue(response.Value != null, response.GetRawResponse());
            }
            catch (Exception e)
            {
                scope.Failed(e);
                throw;
            }
        }

        /// <summary>
        /// Tries to get details for this resource from the service.
        /// Request Path: /subscriptions/{subscriptionId}/resourceGroups/{resourceGroupName}/providers/Microsoft.Compute/azureResourceFlattenModel1s/{name}
        /// Operation Id: AzureResourceFlattenModel1s_Get
        /// </summary>
        /// <param name="name"> The String to use. </param>
        /// <param name="cancellationToken"> The cancellation token to use. </param>
        /// <exception cref="ArgumentException"> <paramref name="name"/> is an empty string, and was expected to be non-empty. </exception>
        /// <exception cref="ArgumentNullException"> <paramref name="name"/> is null. </exception>
        public virtual async Task<Response<AzureResourceFlattenModel1Resource>> GetIfExistsAsync(string name, CancellationToken cancellationToken = default)
        {
            Argument.AssertNotNullOrEmpty(name, nameof(name));

            using var scope = _azureResourceFlattenModel1ClientDiagnostics.CreateScope("AzureResourceFlattenModel1Collection.GetIfExists");
            scope.Start();
            try
            {
                var response = await _azureResourceFlattenModel1RestClient.GetAsync(Id.SubscriptionId, Id.ResourceGroupName, name, cancellationToken: cancellationToken).ConfigureAwait(false);
                if (response.Value == null)
                    return Response.FromValue<AzureResourceFlattenModel1Resource>(null, response.GetRawResponse());
                return Response.FromValue(new AzureResourceFlattenModel1Resource(Client, response.Value), response.GetRawResponse());
            }
            catch (Exception e)
            {
                scope.Failed(e);
                throw;
            }
        }

        /// <summary>
        /// Tries to get details for this resource from the service.
        /// Request Path: /subscriptions/{subscriptionId}/resourceGroups/{resourceGroupName}/providers/Microsoft.Compute/azureResourceFlattenModel1s/{name}
        /// Operation Id: AzureResourceFlattenModel1s_Get
        /// </summary>
        /// <param name="name"> The String to use. </param>
        /// <param name="cancellationToken"> The cancellation token to use. </param>
        /// <exception cref="ArgumentException"> <paramref name="name"/> is an empty string, and was expected to be non-empty. </exception>
        /// <exception cref="ArgumentNullException"> <paramref name="name"/> is null. </exception>
        public virtual Response<AzureResourceFlattenModel1Resource> GetIfExists(string name, CancellationToken cancellationToken = default)
        {
            Argument.AssertNotNullOrEmpty(name, nameof(name));

            using var scope = _azureResourceFlattenModel1ClientDiagnostics.CreateScope("AzureResourceFlattenModel1Collection.GetIfExists");
            scope.Start();
            try
            {
                var response = _azureResourceFlattenModel1RestClient.Get(Id.SubscriptionId, Id.ResourceGroupName, name, cancellationToken: cancellationToken);
                if (response.Value == null)
                    return Response.FromValue<AzureResourceFlattenModel1Resource>(null, response.GetRawResponse());
                return Response.FromValue(new AzureResourceFlattenModel1Resource(Client, response.Value), response.GetRawResponse());
            }
            catch (Exception e)
            {
                scope.Failed(e);
                throw;
            }
        }

        IEnumerator<AzureResourceFlattenModel1Resource> IEnumerable<AzureResourceFlattenModel1Resource>.GetEnumerator()
        {
            return GetAll().GetEnumerator();
        }

        IEnumerator IEnumerable.GetEnumerator()
        {
            return GetAll().GetEnumerator();
        }

        IAsyncEnumerator<AzureResourceFlattenModel1Resource> IAsyncEnumerable<AzureResourceFlattenModel1Resource>.GetAsyncEnumerator(CancellationToken cancellationToken)
        {
            return GetAllAsync(cancellationToken: cancellationToken).GetAsyncEnumerator(cancellationToken);
        }
    }
}<|MERGE_RESOLUTION|>--- conflicted
+++ resolved
@@ -36,15 +36,9 @@
         /// <param name="id"> The identifier of the parent resource that is the target of operations. </param>
         internal AzureResourceFlattenModel1Collection(ArmClient client, ResourceIdentifier id) : base(client, id)
         {
-<<<<<<< HEAD
-            _azureResourceFlattenModel1ClientDiagnostics = new ClientDiagnostics("ExactMatchFlattenInheritance", AzureResourceFlattenModel1Resource.ResourceType.Namespace, DiagnosticOptions);
+            _azureResourceFlattenModel1ClientDiagnostics = new ClientDiagnostics("ExactMatchFlattenInheritance", AzureResourceFlattenModel1Resource.ResourceType.Namespace, Diagnostics);
             TryGetApiVersion(AzureResourceFlattenModel1Resource.ResourceType, out string azureResourceFlattenModel1ApiVersion);
-            _azureResourceFlattenModel1RestClient = new AzureResourceFlattenModel1SRestOperations(Pipeline, DiagnosticOptions.ApplicationId, BaseUri, azureResourceFlattenModel1ApiVersion);
-=======
-            _azureResourceFlattenModel1ClientDiagnostics = new ClientDiagnostics("ExactMatchFlattenInheritance", AzureResourceFlattenModel1.ResourceType.Namespace, Diagnostics);
-            TryGetApiVersion(AzureResourceFlattenModel1.ResourceType, out string azureResourceFlattenModel1ApiVersion);
             _azureResourceFlattenModel1RestClient = new AzureResourceFlattenModel1SRestOperations(Pipeline, Diagnostics.ApplicationId, Endpoint, azureResourceFlattenModel1ApiVersion);
->>>>>>> ab22d0bd
 #if DEBUG
 			ValidateResourceId(Id);
 #endif
