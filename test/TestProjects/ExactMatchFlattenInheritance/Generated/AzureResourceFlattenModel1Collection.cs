--- conflicted
+++ resolved
@@ -78,11 +78,7 @@
             try
             {
                 var response = _azureResourceFlattenModel1sRestClient.Put(Id.SubscriptionId, Id.ResourceGroupName, name, parameters, cancellationToken);
-<<<<<<< HEAD
-                var operation = new AzureResourceFlattenModel1SPutOperation(this, response);
-=======
-                var operation = new AzureResourceFlattenModel1CreateOrUpdateOperation(Parent, response);
->>>>>>> 41bbc5a4
+                var operation = new AzureResourceFlattenModel1CreateOrUpdateOperation(this, response);
                 if (waitForCompletion)
                     operation.WaitForCompletion(cancellationToken);
                 return operation;
@@ -119,11 +115,7 @@
             try
             {
                 var response = await _azureResourceFlattenModel1sRestClient.PutAsync(Id.SubscriptionId, Id.ResourceGroupName, name, parameters, cancellationToken).ConfigureAwait(false);
-<<<<<<< HEAD
-                var operation = new AzureResourceFlattenModel1SPutOperation(this, response);
-=======
-                var operation = new AzureResourceFlattenModel1CreateOrUpdateOperation(Parent, response);
->>>>>>> 41bbc5a4
+                var operation = new AzureResourceFlattenModel1CreateOrUpdateOperation(this, response);
                 if (waitForCompletion)
                     await operation.WaitForCompletionAsync(cancellationToken).ConfigureAwait(false);
                 return operation;
