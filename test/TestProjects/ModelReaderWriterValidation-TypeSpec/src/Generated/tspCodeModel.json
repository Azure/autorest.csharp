{
 "$id": "1",
 "Name": "ModelReaderWriterValidationTypeSpec",
 "ApiVersions": [],
 "Enums": [
  {
   "$id": "2",
   "Kind": "enum",
   "Name": "ResourceTypeAliasPatternType",
   "CrossLanguageDefinitionId": "ModelReaderWriterValidationTypeSpec.ResourceTypeAliasPatternType",
   "ValueType": {
    "$id": "3",
    "Kind": "string",
    "Name": "string",
    "CrossLanguageDefinitionId": "TypeSpec.string"
   },
   "Values": [
    {
     "$id": "4",
     "Name": "NotSpecified",
     "Value": "NotSpecified",
     "Description": "NotSpecified is not allowed."
    },
    {
     "$id": "5",
     "Name": "Extract",
     "Value": "Extract",
     "Description": "Extract is the only allowed value."
    }
   ],
   "Description": "The type of alias pattern.",
   "IsExtensible": false,
   "Usage": "Output"
  },
  {
   "$id": "6",
   "Kind": "enum",
   "Name": "ResourceTypeAliasPathTokenType",
   "CrossLanguageDefinitionId": "ModelReaderWriterValidationTypeSpec.ResourceTypeAliasPathTokenType",
   "ValueType": {
    "$id": "7",
    "Kind": "string",
    "Name": "string",
    "CrossLanguageDefinitionId": "TypeSpec.string"
   },
   "Values": [
    {
     "$id": "8",
     "Name": "NotSpecified",
     "Value": "NotSpecified",
     "Description": "The token type is not specified."
    },
    {
     "$id": "9",
     "Name": "Any",
     "Value": "Any",
     "Description": "The token type can be anything."
    },
    {
     "$id": "10",
     "Name": "String",
     "Value": "String",
     "Description": "The token type is string."
    },
    {
     "$id": "11",
     "Name": "Object",
     "Value": "Object",
     "Description": "The token type is object."
    },
    {
     "$id": "12",
     "Name": "Array",
     "Value": "Array",
     "Description": "The token type is array."
    },
    {
     "$id": "13",
     "Name": "Integer",
     "Value": "Integer",
     "Description": "The token type is integer."
    },
    {
     "$id": "14",
     "Name": "Number",
     "Value": "Number",
     "Description": "The token type is number."
    },
    {
     "$id": "15",
     "Name": "Boolean",
     "Value": "Boolean",
     "Description": "The token type is boolean."
    }
   ],
   "Description": "The type of the token that the alias path is referring to.",
   "IsExtensible": true,
   "Usage": "RoundTrip"
  },
  {
   "$id": "16",
   "Kind": "enum",
   "Name": "ResourceTypeAliasPathAttributes",
   "CrossLanguageDefinitionId": "ModelReaderWriterValidationTypeSpec.ResourceTypeAliasPathAttributes",
   "ValueType": {
    "$id": "17",
    "Kind": "string",
    "Name": "string",
    "CrossLanguageDefinitionId": "TypeSpec.string"
   },
   "Values": [
    {
     "$id": "18",
     "Name": "None",
     "Value": "None",
     "Description": "The token that the alias path is referring to has no attributes."
    },
    {
     "$id": "19",
     "Name": "Modifiable",
     "Value": "Modifiable",
     "Description": "The token that the alias path is referring to is modifiable by policies with 'modify' effect."
    }
   ],
   "Description": "The attributes of the token that the alias path is referring to.",
   "IsExtensible": true,
   "Usage": "RoundTrip"
  },
  {
   "$id": "20",
   "Kind": "enum",
   "Name": "ResourceTypeAliasType",
   "CrossLanguageDefinitionId": "ModelReaderWriterValidationTypeSpec.ResourceTypeAliasType",
   "ValueType": {
    "$id": "21",
    "Kind": "string",
    "Name": "string",
    "CrossLanguageDefinitionId": "TypeSpec.string"
   },
   "Values": [
    {
     "$id": "22",
     "Name": "NotSpecified",
     "Value": "NotSpecified",
     "Description": "Alias type is unknown (same as not providing alias type)."
    },
    {
     "$id": "23",
     "Name": "PlainText",
     "Value": "PlainText",
     "Description": "Alias value is not secret."
    },
    {
     "$id": "24",
     "Name": "Mask",
     "Value": "Mask",
     "Description": "Alias value is secret."
    }
   ],
   "Description": "The type of the alias.",
   "IsExtensible": false,
   "Usage": "Output"
  },
  {
   "$id": "25",
   "Kind": "enum",
   "Name": "ProviderAuthorizationConsentState",
   "CrossLanguageDefinitionId": "ModelReaderWriterValidationTypeSpec.ProviderAuthorizationConsentState",
   "ValueType": {
    "$id": "26",
    "Kind": "string",
    "Name": "string",
    "CrossLanguageDefinitionId": "TypeSpec.string"
   },
   "Values": [
    {
     "$id": "27",
     "Name": "NotSpecified",
     "Value": "NotSpecified",
     "Description": "The provider authorization consent state is not specified."
    },
    {
     "$id": "28",
     "Name": "Required",
     "Value": "Required",
     "Description": "The provider authorization consent state is required."
    },
    {
     "$id": "29",
     "Name": "NotRequired",
     "Value": "NotRequired",
     "Description": "The provider authorization consent state is not required."
    },
    {
     "$id": "30",
     "Name": "Consented",
     "Value": "Consented",
     "Description": "The provider authorization consent state is consented."
    }
   ],
   "Description": "The provider authorization consent state.",
   "IsExtensible": true,
   "Usage": "Output"
  }
 ],
 "Models": [
  {
   "$id": "31",
   "Kind": "model",
   "Name": "ModelAsStruct",
   "CrossLanguageDefinitionId": "ModelReaderWriterValidationTypeSpec.ModelAsStruct",
   "Usage": "RoundTrip",
   "Description": "The model to change to struct.",
   "Properties": [
    {
     "$id": "32",
     "Name": "id",
     "SerializedName": "id",
     "Description": "The id property.",
     "Type": {
      "$id": "33",
      "Kind": "int32",
      "Name": "int32",
      "CrossLanguageDefinitionId": "TypeSpec.int32"
     },
     "IsRequired": true,
     "IsReadOnly": false
    }
   ]
  },
  {
   "$id": "34",
   "Kind": "model",
   "Name": "ModelWithPersistableOnly",
   "CrossLanguageDefinitionId": "ModelReaderWriterValidationTypeSpec.ModelWithPersistableOnly",
   "Usage": "RoundTrip",
   "Properties": [
    {
     "$id": "35",
     "Name": "name",
     "SerializedName": "name",
     "Description": "The name.",
     "Type": {
      "$id": "36",
      "Kind": "string",
      "Name": "string",
      "CrossLanguageDefinitionId": "TypeSpec.string"
     },
     "IsRequired": false,
     "IsReadOnly": false
    },
    {
     "$id": "37",
     "Name": "fields",
     "SerializedName": "fields",
     "Description": "The fields property.",
     "Type": {
      "$id": "38",
      "Kind": "array",
      "Name": "Array",
      "ValueType": {
       "$id": "39",
<<<<<<< HEAD
       "Kind": "string",
       "Name": "string",
       "CrossLanguageDefinitionId": "TypeSpec.string"
      }
=======
       "Kind": "string"
      },
      "CrossLanguageDefinitionId": "TypeSpec.Array"
>>>>>>> d4a5bea0
     },
     "IsRequired": false,
     "IsReadOnly": false
    },
    {
     "$id": "40",
     "Name": "nullProperty",
     "SerializedName": "nullProperty",
     "Description": "The nullable property.",
     "Type": {
      "$id": "41",
      "Kind": "int32",
      "Name": "int32",
      "CrossLanguageDefinitionId": "TypeSpec.int32"
     },
     "IsRequired": false,
     "IsReadOnly": false
    },
    {
     "$id": "42",
     "Name": "keyValuePairs",
     "SerializedName": "keyValuePairs",
     "Description": "The key value pairs property.",
     "Type": {
      "$id": "43",
      "Kind": "dict",
      "KeyType": {
       "$id": "44",
       "Kind": "string",
       "Name": "string",
       "CrossLanguageDefinitionId": "TypeSpec.string"
      },
      "ValueType": {
       "$id": "45",
       "Kind": "string",
       "Name": "string",
       "CrossLanguageDefinitionId": "TypeSpec.string"
      }
     },
     "IsRequired": false,
     "IsReadOnly": false
    },
    {
     "$id": "46",
     "Name": "xProperty",
     "SerializedName": "xProperty",
     "Description": "The x property.",
     "Type": {
      "$id": "47",
      "Kind": "int32",
      "Name": "int32",
      "CrossLanguageDefinitionId": "TypeSpec.int32"
     },
     "IsRequired": true,
     "IsReadOnly": true
    }
   ]
  },
  {
   "$id": "48",
   "Kind": "model",
   "Name": "BaseModel",
   "CrossLanguageDefinitionId": "ModelReaderWriterValidationTypeSpec.BaseModel",
   "Usage": "RoundTrip",
   "Description": "The BaseModel in the discriminated set",
   "DiscriminatorProperty": {
    "$id": "49",
    "Name": "kind",
    "SerializedName": "kind",
    "Description": "The kind",
    "Type": {
     "$id": "50",
     "Kind": "string",
     "Name": "string",
     "CrossLanguageDefinitionId": "TypeSpec.string"
    },
    "IsRequired": true,
    "IsReadOnly": false,
    "IsDiscriminator": true
   },
   "Properties": [
    {
     "$ref": "49"
    },
    {
     "$id": "51",
     "Name": "name",
     "SerializedName": "name",
     "Description": "The name property.",
     "Type": {
      "$id": "52",
      "Kind": "string",
      "Name": "string",
      "CrossLanguageDefinitionId": "TypeSpec.string"
     },
     "IsRequired": false,
     "IsReadOnly": false
    }
   ],
   "DiscriminatedSubtypes": {
    "$id": "53",
    "X": {
     "$id": "54",
     "Kind": "model",
     "Name": "ModelX",
     "CrossLanguageDefinitionId": "ModelReaderWriterValidationTypeSpec.ModelX",
     "Usage": "RoundTrip",
     "Description": "The ModelX in the discriminated set",
     "DiscriminatorValue": "X",
     "BaseModel": {
      "$ref": "48"
     },
     "Properties": [
      {
       "$id": "55",
       "Name": "kind",
       "SerializedName": "kind",
       "Description": "Discriminator",
       "Type": {
        "$id": "56",
        "Kind": "constant",
        "ValueType": {
         "$id": "57",
         "Kind": "string",
         "Name": "string",
         "CrossLanguageDefinitionId": "TypeSpec.string"
        },
        "Value": "X"
       },
       "IsRequired": true,
       "IsReadOnly": false,
       "IsDiscriminator": true
      },
      {
       "$id": "58",
       "Name": "fields",
       "SerializedName": "fields",
       "Description": "Optional list.",
       "Type": {
        "$id": "59",
        "Kind": "array",
        "Name": "Array",
        "ValueType": {
         "$id": "60",
<<<<<<< HEAD
         "Kind": "string",
         "Name": "string",
         "CrossLanguageDefinitionId": "TypeSpec.string"
        }
=======
         "Kind": "string"
        },
        "CrossLanguageDefinitionId": "TypeSpec.Array"
>>>>>>> d4a5bea0
       },
       "IsRequired": false,
       "IsReadOnly": false
      },
      {
       "$id": "61",
       "Name": "nullProperty",
       "SerializedName": "nullProperty",
       "Description": "Nullable integer.",
       "Type": {
        "$id": "62",
        "Kind": "int32",
        "Name": "int32",
        "CrossLanguageDefinitionId": "TypeSpec.int32"
       },
       "IsRequired": false,
       "IsReadOnly": false
      },
      {
       "$id": "63",
       "Name": "keyValuePairs",
       "SerializedName": "keyValuePairs",
       "Description": "Optional dictionary.",
       "Type": {
        "$id": "64",
        "Kind": "dict",
        "KeyType": {
         "$id": "65",
         "Kind": "string",
         "Name": "string",
         "CrossLanguageDefinitionId": "TypeSpec.string"
        },
        "ValueType": {
         "$id": "66",
         "Kind": "string",
         "Name": "string",
         "CrossLanguageDefinitionId": "TypeSpec.string"
        }
       },
       "IsRequired": false,
       "IsReadOnly": false
      },
      {
       "$id": "67",
       "Name": "xProperty",
       "SerializedName": "xProperty",
       "Description": "The XProperty property.",
       "Type": {
        "$id": "68",
        "Kind": "int32",
        "Name": "int32",
        "CrossLanguageDefinitionId": "TypeSpec.int32"
       },
       "IsRequired": true,
       "IsReadOnly": true
      }
     ]
    },
    "Y": {
     "$id": "69",
     "Kind": "model",
     "Name": "ModelY",
     "CrossLanguageDefinitionId": "ModelReaderWriterValidationTypeSpec.ModelY",
     "Usage": "RoundTrip",
     "Description": "The ModelY in the discriminated set",
     "DiscriminatorValue": "Y",
     "BaseModel": {
      "$ref": "48"
     },
     "Properties": [
      {
       "$id": "70",
       "Name": "kind",
       "SerializedName": "kind",
       "Description": "Discriminator",
       "Type": {
        "$id": "71",
        "Kind": "constant",
        "ValueType": {
         "$id": "72",
         "Kind": "string",
         "Name": "string",
         "CrossLanguageDefinitionId": "TypeSpec.string"
        },
        "Value": "Y"
       },
       "IsRequired": true,
       "IsReadOnly": false,
       "IsDiscriminator": true
      },
      {
       "$id": "73",
       "Name": "yProperty",
       "SerializedName": "yProperty",
       "Description": "The YProperty property.",
       "Type": {
        "$id": "74",
        "Kind": "string",
        "Name": "string",
        "CrossLanguageDefinitionId": "TypeSpec.string"
       },
       "IsRequired": true,
       "IsReadOnly": true
      }
     ]
    }
   }
  },
  {
   "$ref": "54"
  },
  {
   "$ref": "69"
  },
  {
   "$id": "75",
   "Kind": "model",
   "Name": "AvailabilitySetData",
   "CrossLanguageDefinitionId": "ModelReaderWriterValidationTypeSpec.AvailabilitySetData",
   "Usage": "RoundTrip",
   "Description": "The availability set data",
   "BaseModel": {
    "$id": "76",
    "Kind": "model",
    "Name": "TrackedResourceData",
    "CrossLanguageDefinitionId": "ModelReaderWriterValidationTypeSpec.TrackedResourceData",
    "Usage": "RoundTrip",
    "Description": "The tracked resource data",
    "Properties": [
     {
      "$id": "77",
      "Name": "id",
      "SerializedName": "id",
      "Description": "The id property.",
      "Type": {
       "$id": "78",
       "Kind": "string",
       "Name": "string",
       "CrossLanguageDefinitionId": "TypeSpec.string"
      },
      "IsRequired": true,
      "IsReadOnly": true
     },
     {
      "$id": "79",
      "Name": "name",
      "SerializedName": "name",
      "Description": "The name property.",
      "Type": {
       "$id": "80",
       "Kind": "string",
       "Name": "string",
       "CrossLanguageDefinitionId": "TypeSpec.string"
      },
      "IsRequired": true,
      "IsReadOnly": true
     },
     {
      "$id": "81",
      "Name": "resourceType",
      "SerializedName": "type",
      "Description": "The resource type.",
      "Type": {
       "$id": "82",
       "Kind": "string",
       "Name": "string",
       "CrossLanguageDefinitionId": "TypeSpec.string"
      },
      "IsRequired": true,
      "IsReadOnly": true
     },
     {
      "$id": "83",
      "Name": "location",
      "SerializedName": "location",
      "Description": "The location property.",
      "Type": {
       "$id": "84",
       "Kind": "string",
       "Name": "string",
       "CrossLanguageDefinitionId": "TypeSpec.string"
      },
      "IsRequired": true,
      "IsReadOnly": false
     },
     {
      "$id": "85",
      "Name": "tags",
      "SerializedName": "tags",
      "Description": "The tags property.",
      "Type": {
       "$id": "86",
       "Kind": "dict",
       "KeyType": {
        "$id": "87",
        "Kind": "string",
        "Name": "string",
        "CrossLanguageDefinitionId": "TypeSpec.string"
       },
       "ValueType": {
        "$id": "88",
        "Kind": "string",
        "Name": "string",
        "CrossLanguageDefinitionId": "TypeSpec.string"
       }
      },
      "IsRequired": false,
      "IsReadOnly": false
     }
    ]
   },
   "Properties": [
    {
     "$id": "89",
     "Name": "sku",
     "SerializedName": "sku",
     "Description": "The sku.",
     "Type": {
      "$id": "90",
      "Kind": "model",
      "Name": "ComputeSku",
      "CrossLanguageDefinitionId": "ModelReaderWriterValidationTypeSpec.ComputeSku",
      "Usage": "RoundTrip",
      "Properties": [
       {
        "$id": "91",
        "Name": "name",
        "SerializedName": "name",
        "Description": "The sku name.",
        "Type": {
         "$id": "92",
         "Kind": "string",
         "Name": "string",
         "CrossLanguageDefinitionId": "TypeSpec.string"
        },
        "IsRequired": false,
        "IsReadOnly": false
       },
       {
        "$id": "93",
        "Name": "tier",
        "SerializedName": "tier",
        "Description": "Specifies the tier of virtual machines in a scale set.&lt;br /&gt;&lt;br /&gt; Possible Values:&lt;br /&gt;&lt;br /&gt; **Standard**&lt;br /&gt;&lt;br /&gt; **Basic**.",
        "Type": {
         "$id": "94",
         "Kind": "string",
         "Name": "string",
         "CrossLanguageDefinitionId": "TypeSpec.string"
        },
        "IsRequired": false,
        "IsReadOnly": false
       },
       {
        "$id": "95",
        "Name": "capacity",
        "SerializedName": "capacity",
        "Description": "Specifies the number of virtual machines in the scale set.",
        "Type": {
         "$id": "96",
         "Kind": "int64",
         "Name": "int64",
         "CrossLanguageDefinitionId": "TypeSpec.int64"
        },
        "IsRequired": false,
        "IsReadOnly": false
       }
      ]
     },
     "IsRequired": false,
     "IsReadOnly": false
    },
    {
     "$id": "97",
     "Name": "properties",
     "SerializedName": "properties",
     "Description": "The properties property.",
     "Type": {
      "$id": "98",
      "Kind": "model",
      "Name": "AvailabilitySetProperties",
      "CrossLanguageDefinitionId": "ModelReaderWriterValidationTypeSpec.AvailabilitySetProperties",
      "Usage": "RoundTrip",
      "Description": "The availability set properties",
      "Properties": [
       {
        "$id": "99",
        "Name": "virtualMachines",
        "SerializedName": "virtualMachines",
        "Description": "The virtual machines.",
        "Type": {
         "$id": "100",
         "Kind": "array",
         "Name": "ArrayWritableSubResource",
         "ValueType": {
          "$id": "101",
          "Kind": "model",
          "Name": "WritableSubResource",
          "CrossLanguageDefinitionId": "ModelReaderWriterValidationTypeSpec.WritableSubResource",
          "Usage": "RoundTrip",
          "Description": "The writable sub resource",
          "Properties": [
           {
            "$id": "102",
            "Name": "id",
            "SerializedName": "id",
            "Description": "The resource id",
            "Type": {
             "$id": "103",
             "Kind": "string",
             "Name": "string",
             "CrossLanguageDefinitionId": "TypeSpec.string"
            },
            "IsRequired": false,
            "IsReadOnly": false
           }
          ]
         },
         "CrossLanguageDefinitionId": "TypeSpec.Array"
        },
        "IsRequired": false,
        "IsReadOnly": false
       },
       {
        "$id": "104",
        "Name": "platformFaultDomainCount",
        "SerializedName": "platformFaultDomainCount",
        "Description": "The platform fault domain count property.",
        "Type": {
         "$id": "105",
         "Kind": "int32",
         "Name": "int32",
         "CrossLanguageDefinitionId": "TypeSpec.int32"
        },
        "IsRequired": false,
        "IsReadOnly": false
       },
       {
        "$id": "106",
        "Name": "platformUpdateDomainCount",
        "SerializedName": "platformUpdateDomainCount",
        "Description": "The platform update domain count property.",
        "Type": {
         "$id": "107",
         "Kind": "int32",
         "Name": "int32",
         "CrossLanguageDefinitionId": "TypeSpec.int32"
        },
        "IsRequired": false,
        "IsReadOnly": false
       }
      ]
     },
     "IsRequired": false,
     "IsReadOnly": false
    }
   ]
  },
  {
   "$ref": "90"
  },
  {
   "$ref": "98"
  },
  {
   "$ref": "101"
  },
  {
   "$ref": "76"
  },
  {
   "$id": "108",
   "Kind": "model",
   "Name": "ResourceProviderData",
   "CrossLanguageDefinitionId": "ModelReaderWriterValidationTypeSpec.ResourceProviderData",
   "Usage": "Output",
   "Description": "A class representing the ResourceProvider data model.\nResource provider information.",
   "Properties": [
    {
     "$id": "109",
     "Name": "id",
     "SerializedName": "id",
     "Description": "The provider ID.",
     "Type": {
      "$id": "110",
      "Kind": "string",
      "Name": "string",
      "CrossLanguageDefinitionId": "TypeSpec.string"
     },
     "IsRequired": false,
     "IsReadOnly": false
    },
    {
     "$id": "111",
     "Name": "namespace",
     "SerializedName": "namespace",
     "Description": "The namespace of the resource provider.",
     "Type": {
      "$id": "112",
      "Kind": "string",
      "Name": "string",
      "CrossLanguageDefinitionId": "TypeSpec.string"
     },
     "IsRequired": false,
     "IsReadOnly": false
    },
    {
     "$id": "113",
     "Name": "registrationState",
     "SerializedName": "registrationState",
     "Description": "The registration state of the resource provider.",
     "Type": {
      "$id": "114",
      "Kind": "string",
      "Name": "string",
      "CrossLanguageDefinitionId": "TypeSpec.string"
     },
     "IsRequired": false,
     "IsReadOnly": false
    },
    {
     "$id": "115",
     "Name": "registrationPolicy",
     "SerializedName": "registrationPolicy",
     "Description": "The registration policy of the resource provider.",
     "Type": {
      "$id": "116",
      "Kind": "string",
      "Name": "string",
      "CrossLanguageDefinitionId": "TypeSpec.string"
     },
     "IsRequired": false,
     "IsReadOnly": false
    },
    {
     "$id": "117",
     "Name": "resourceTypes",
     "SerializedName": "resourceTypes",
     "Description": "The collection of provider resource types.",
     "Type": {
      "$id": "118",
      "Kind": "array",
      "Name": "ArrayProviderResourceType",
      "ValueType": {
       "$id": "119",
       "Kind": "model",
       "Name": "ProviderResourceType",
       "CrossLanguageDefinitionId": "ModelReaderWriterValidationTypeSpec.ProviderResourceType",
       "Usage": "Output",
       "Properties": [
        {
         "$id": "120",
         "Name": "resourceType",
         "SerializedName": "resourceType",
         "Description": "The resource type.",
         "Type": {
          "$id": "121",
          "Kind": "string",
          "Name": "string",
          "CrossLanguageDefinitionId": "TypeSpec.string"
         },
         "IsRequired": false,
         "IsReadOnly": false
        },
        {
         "$id": "122",
         "Name": "locations",
         "SerializedName": "locations",
         "Description": "The collection of locations where this resource type can be created.",
         "Type": {
          "$id": "123",
          "Kind": "array",
          "Name": "Array",
          "ValueType": {
           "$id": "124",
<<<<<<< HEAD
           "Kind": "string",
           "Name": "string",
           "CrossLanguageDefinitionId": "TypeSpec.string"
          }
=======
           "Kind": "string"
          },
          "CrossLanguageDefinitionId": "TypeSpec.Array"
>>>>>>> d4a5bea0
         },
         "IsRequired": false,
         "IsReadOnly": false
        },
        {
         "$id": "125",
         "Name": "locationMappings",
         "SerializedName": "locationMappings",
         "Description": "The location mappings that are supported by this resource type.",
         "Type": {
          "$id": "126",
          "Kind": "array",
          "Name": "ArrayProviderExtendedLocation",
          "ValueType": {
           "$id": "127",
           "Kind": "model",
           "Name": "ProviderExtendedLocation",
           "CrossLanguageDefinitionId": "ModelReaderWriterValidationTypeSpec.ProviderExtendedLocation",
           "Usage": "Output",
           "Description": "The provider extended location.",
           "Properties": [
            {
             "$id": "128",
             "Name": "location",
             "SerializedName": "location",
             "Description": "The azure location.",
             "Type": {
              "$id": "129",
              "Kind": "string",
              "Name": "string",
              "CrossLanguageDefinitionId": "TypeSpec.string"
             },
             "IsRequired": false,
             "IsReadOnly": false
            },
            {
             "$id": "130",
             "Name": "providerExtendedLocationType",
             "SerializedName": "type",
             "Description": "The extended location type.",
             "Type": {
              "$id": "131",
              "Kind": "string",
              "Name": "string",
              "CrossLanguageDefinitionId": "TypeSpec.string"
             },
             "IsRequired": false,
             "IsReadOnly": false
            },
            {
             "$id": "132",
             "Name": "extendedLocations",
             "SerializedName": "extendedLocations",
             "Description": "The extended locations for the azure location.",
             "Type": {
              "$id": "133",
              "Kind": "array",
              "Name": "Array",
              "ValueType": {
               "$id": "134",
<<<<<<< HEAD
               "Kind": "string",
               "Name": "string",
               "CrossLanguageDefinitionId": "TypeSpec.string"
              }
=======
               "Kind": "string"
              },
              "CrossLanguageDefinitionId": "TypeSpec.Array"
>>>>>>> d4a5bea0
             },
             "IsRequired": false,
             "IsReadOnly": false
            }
           ]
          },
          "CrossLanguageDefinitionId": "TypeSpec.Array"
         },
         "IsRequired": false,
         "IsReadOnly": false
        },
        {
         "$id": "135",
         "Name": "aliases",
         "SerializedName": "aliases",
         "Description": "The aliases that are supported by this resource type.",
         "Type": {
          "$id": "136",
          "Kind": "array",
          "Name": "ArrayResourceTypeAlias",
          "ValueType": {
           "$id": "137",
           "Kind": "model",
           "Name": "ResourceTypeAlias",
           "CrossLanguageDefinitionId": "ModelReaderWriterValidationTypeSpec.ResourceTypeAlias",
           "Usage": "Output",
           "Description": "The alias type.",
           "Properties": [
            {
             "$id": "138",
             "Name": "name",
             "SerializedName": "name",
             "Description": "The alias name.",
             "Type": {
              "$id": "139",
              "Kind": "string",
              "Name": "string",
              "CrossLanguageDefinitionId": "TypeSpec.string"
             },
             "IsRequired": false,
             "IsReadOnly": false
            },
            {
             "$id": "140",
             "Name": "paths",
             "SerializedName": "paths",
             "Description": "The paths for an alias.",
             "Type": {
              "$id": "141",
              "Kind": "array",
              "Name": "ArrayResourceTypeAliasPath",
              "ValueType": {
               "$id": "142",
               "Kind": "model",
               "Name": "ResourceTypeAliasPath",
               "CrossLanguageDefinitionId": "ModelReaderWriterValidationTypeSpec.ResourceTypeAliasPath",
               "Usage": "Output",
               "Description": "The type of the paths for alias.",
               "Properties": [
                {
                 "$id": "143",
                 "Name": "path",
                 "SerializedName": "path",
                 "Description": "The path of an alias.",
                 "Type": {
                  "$id": "144",
                  "Kind": "string",
                  "Name": "string",
                  "CrossLanguageDefinitionId": "TypeSpec.string"
                 },
                 "IsRequired": false,
                 "IsReadOnly": false
                },
                {
                 "$id": "145",
                 "Name": "apiVersions",
                 "SerializedName": "apiVersions",
                 "Description": "The API versions.",
                 "Type": {
                  "$id": "146",
                  "Kind": "array",
                  "Name": "Array",
                  "ValueType": {
                   "$id": "147",
<<<<<<< HEAD
                   "Kind": "string",
                   "Name": "string",
                   "CrossLanguageDefinitionId": "TypeSpec.string"
                  }
=======
                   "Kind": "string"
                  },
                  "CrossLanguageDefinitionId": "TypeSpec.Array"
>>>>>>> d4a5bea0
                 },
                 "IsRequired": false,
                 "IsReadOnly": false
                },
                {
                 "$id": "148",
                 "Name": "pattern",
                 "SerializedName": "pattern",
                 "Description": "The pattern for an alias path.",
                 "Type": {
                  "$id": "149",
                  "Kind": "model",
                  "Name": "ResourceTypeAliasPattern",
                  "CrossLanguageDefinitionId": "ModelReaderWriterValidationTypeSpec.ResourceTypeAliasPattern",
                  "Usage": "Output",
                  "Description": "The type of the pattern for an alias path.",
                  "Properties": [
                   {
                    "$id": "150",
                    "Name": "phrase",
                    "SerializedName": "phrase",
                    "Description": "The alias pattern phrase.",
                    "Type": {
                     "$id": "151",
                     "Kind": "string",
                     "Name": "string",
                     "CrossLanguageDefinitionId": "TypeSpec.string"
                    },
                    "IsRequired": false,
                    "IsReadOnly": false
                   },
                   {
                    "$id": "152",
                    "Name": "variable",
                    "SerializedName": "variable",
                    "Description": "The alias pattern variable.",
                    "Type": {
                     "$id": "153",
                     "Kind": "string",
                     "Name": "string",
                     "CrossLanguageDefinitionId": "TypeSpec.string"
                    },
                    "IsRequired": false,
                    "IsReadOnly": false
                   },
                   {
                    "$id": "154",
                    "Name": "patternType",
                    "SerializedName": "patternType",
                    "Description": "The type of alias pattern.",
                    "Type": {
                     "$ref": "2"
                    },
                    "IsRequired": false,
                    "IsReadOnly": false
                   }
                  ]
                 },
                 "IsRequired": false,
                 "IsReadOnly": false
                },
                {
                 "$id": "155",
                 "Name": "metadata",
                 "SerializedName": "metadata",
                 "Description": "The metadata of the alias path. If missing, fall back to the default metadata of the alias.",
                 "Type": {
                  "$id": "156",
                  "Kind": "model",
                  "Name": "ResourceTypeAliasPathMetadata",
                  "CrossLanguageDefinitionId": "ModelReaderWriterValidationTypeSpec.ResourceTypeAliasPathMetadata",
                  "Usage": "RoundTrip",
                  "Description": "The ResourceTypeAliasPathMetadata.",
                  "Properties": [
                   {
                    "$id": "157",
                    "Name": "tokenType",
                    "SerializedName": "tokenType",
                    "Description": "The type of the token that the alias path is referring to.",
                    "Type": {
                     "$ref": "6"
                    },
                    "IsRequired": false,
                    "IsReadOnly": false
                   },
                   {
                    "$id": "158",
                    "Name": "attributes",
                    "SerializedName": "attributes",
                    "Description": "The attributes of the token that the alias path is referring to.",
                    "Type": {
                     "$ref": "16"
                    },
                    "IsRequired": false,
                    "IsReadOnly": false
                   }
                  ]
                 },
                 "IsRequired": false,
                 "IsReadOnly": false
                }
               ]
              },
              "CrossLanguageDefinitionId": "TypeSpec.Array"
             },
             "IsRequired": false,
             "IsReadOnly": false
            },
            {
             "$id": "159",
             "Name": "aliasType",
             "SerializedName": "aliasType",
             "Description": "The type of the alias.",
             "Type": {
              "$ref": "20"
             },
             "IsRequired": false,
             "IsReadOnly": false
            },
            {
             "$id": "160",
             "Name": "defaultPath",
             "SerializedName": "defaultPath",
             "Description": "The default path for an alias.",
             "Type": {
              "$id": "161",
              "Kind": "string",
              "Name": "string",
              "CrossLanguageDefinitionId": "TypeSpec.string"
             },
             "IsRequired": false,
             "IsReadOnly": false
            },
            {
             "$id": "162",
             "Name": "defaultPattern",
             "SerializedName": "defaultPattern",
             "Description": "The default pattern for an alias.",
             "Type": {
              "$ref": "149"
             },
             "IsRequired": false,
             "IsReadOnly": false
            },
            {
             "$id": "163",
             "Name": "defaultMetadata",
             "SerializedName": "defaultMetadata",
             "Description": "The default alias path metadata. Applies to the default path and to any alias path that doesn't have metadata.",
             "Type": {
              "$ref": "156"
             },
             "IsRequired": false,
             "IsReadOnly": false
            }
           ]
          },
          "CrossLanguageDefinitionId": "TypeSpec.Array"
         },
         "IsRequired": false,
         "IsReadOnly": false
        },
        {
         "$id": "164",
         "Name": "apiVersions",
         "SerializedName": "apiVersions",
         "Description": "The API version.",
         "Type": {
          "$id": "165",
          "Kind": "array",
          "Name": "Array",
          "ValueType": {
           "$id": "166",
<<<<<<< HEAD
           "Kind": "string",
           "Name": "string",
           "CrossLanguageDefinitionId": "TypeSpec.string"
          }
=======
           "Kind": "string"
          },
          "CrossLanguageDefinitionId": "TypeSpec.Array"
>>>>>>> d4a5bea0
         },
         "IsRequired": false,
         "IsReadOnly": false
        },
        {
         "$id": "167",
         "Name": "defaultApiVersion",
         "SerializedName": "defaultApiVersion",
         "Description": "The default API version.",
         "Type": {
          "$id": "168",
          "Kind": "string",
          "Name": "string",
          "CrossLanguageDefinitionId": "TypeSpec.string"
         },
         "IsRequired": false,
         "IsReadOnly": false
        },
        {
         "$id": "169",
         "Name": "zoneMappings",
         "SerializedName": "zoneMappings",
         "Description": "Gets the zone mappings.",
         "Type": {
          "$id": "170",
          "Kind": "array",
          "Name": "ArrayZoneMapping",
          "ValueType": {
           "$id": "171",
           "Kind": "model",
           "Name": "ZoneMapping",
           "CrossLanguageDefinitionId": "ModelReaderWriterValidationTypeSpec.ZoneMapping",
           "Usage": "Output",
           "Description": "The ZoneMapping.",
           "Properties": [
            {
             "$id": "172",
             "Name": "location",
             "SerializedName": "location",
             "Description": "The location of the zone mapping.",
             "Type": {
              "$id": "173",
              "Kind": "string",
              "Name": "string",
              "CrossLanguageDefinitionId": "TypeSpec.string"
             },
             "IsRequired": false,
             "IsReadOnly": false
            },
            {
             "$id": "174",
             "Name": "zones",
             "SerializedName": "zones",
             "Description": "The zones.",
             "Type": {
              "$id": "175",
              "Kind": "array",
              "Name": "Array",
              "ValueType": {
               "$id": "176",
<<<<<<< HEAD
               "Kind": "string",
               "Name": "string",
               "CrossLanguageDefinitionId": "TypeSpec.string"
              }
=======
               "Kind": "string"
              },
              "CrossLanguageDefinitionId": "TypeSpec.Array"
>>>>>>> d4a5bea0
             },
             "IsRequired": false,
             "IsReadOnly": false
            }
           ]
          },
          "CrossLanguageDefinitionId": "TypeSpec.Array"
         },
         "IsRequired": false,
         "IsReadOnly": false
        },
        {
         "$id": "177",
         "Name": "apiProfiles",
         "SerializedName": "apiProfiles",
         "Description": "The API profiles for the resource provider.",
         "Type": {
          "$id": "178",
          "Kind": "array",
          "Name": "ArrayApiProfile",
          "ValueType": {
           "$id": "179",
           "Kind": "model",
           "Name": "ApiProfile",
           "CrossLanguageDefinitionId": "ModelReaderWriterValidationTypeSpec.ApiProfile",
           "Usage": "Output",
           "Properties": [
            {
             "$id": "180",
             "Name": "profileVersion",
             "SerializedName": "profileVersion",
             "Description": "The profile version.",
             "Type": {
              "$id": "181",
              "Kind": "string",
              "Name": "string",
              "CrossLanguageDefinitionId": "TypeSpec.string"
             },
             "IsRequired": false,
             "IsReadOnly": false
            },
            {
             "$id": "182",
             "Name": "apiVersion",
             "SerializedName": "apiVersion",
             "Description": "The API version.",
             "Type": {
              "$id": "183",
              "Kind": "string",
              "Name": "string",
              "CrossLanguageDefinitionId": "TypeSpec.string"
             },
             "IsRequired": false,
             "IsReadOnly": false
            }
           ]
          },
          "CrossLanguageDefinitionId": "TypeSpec.Array"
         },
         "IsRequired": false,
         "IsReadOnly": false
        },
        {
         "$id": "184",
         "Name": "capabilities",
         "SerializedName": "capabilities",
         "Description": "The additional capabilities offered by this resource type.",
         "Type": {
          "$id": "185",
          "Kind": "string",
          "Name": "string",
          "CrossLanguageDefinitionId": "TypeSpec.string"
         },
         "IsRequired": false,
         "IsReadOnly": false
        },
        {
         "$id": "186",
         "Name": "properties",
         "SerializedName": "properties",
         "Description": "The properties.",
         "Type": {
          "$id": "187",
          "Kind": "dict",
          "KeyType": {
           "$id": "188",
           "Kind": "string",
           "Name": "string",
           "CrossLanguageDefinitionId": "TypeSpec.string"
          },
          "ValueType": {
           "$id": "189",
           "Kind": "string",
           "Name": "string",
           "CrossLanguageDefinitionId": "TypeSpec.string"
          }
         },
         "IsRequired": false,
         "IsReadOnly": false
        }
       ]
      },
      "CrossLanguageDefinitionId": "TypeSpec.Array"
     },
     "IsRequired": false,
     "IsReadOnly": false
    },
    {
     "$id": "190",
     "Name": "providerAuthorizationConsentState",
     "SerializedName": "providerAuthorizationConsentState",
     "Description": "The provider authorization consent state.",
     "Type": {
      "$ref": "25"
     },
     "IsRequired": false,
     "IsReadOnly": false
    }
   ]
  },
  {
   "$ref": "119"
  },
  {
   "$ref": "127"
  },
  {
   "$ref": "137"
  },
  {
   "$ref": "142"
  },
  {
   "$ref": "149"
  },
  {
   "$ref": "156"
  },
  {
   "$ref": "171"
  },
  {
   "$ref": "179"
  },
  {
   "$id": "191",
   "Kind": "model",
   "Name": "ModelWithStringAdditionalProperties",
   "CrossLanguageDefinitionId": "ModelReaderWriterValidationTypeSpec.ModelWithStringAdditionalProperties",
   "Usage": "RoundTrip",
   "AdditionalProperties": {
    "$id": "192",
    "Kind": "string",
    "Name": "string",
    "CrossLanguageDefinitionId": "TypeSpec.string"
   },
   "Properties": [
    {
     "$id": "193",
     "Name": "id",
     "SerializedName": "id",
     "Description": "The id property.",
     "Type": {
      "$id": "194",
      "Kind": "string",
      "Name": "string",
      "CrossLanguageDefinitionId": "TypeSpec.string"
     },
     "IsRequired": true,
     "IsReadOnly": true
    },
    {
     "$id": "195",
     "Name": "name",
     "SerializedName": "name",
     "Description": "The name property.",
     "Type": {
      "$id": "196",
      "Kind": "string",
      "Name": "string",
      "CrossLanguageDefinitionId": "TypeSpec.string"
     },
     "IsRequired": true,
     "IsReadOnly": false
    },
    {
     "$id": "197",
     "Name": "age",
     "SerializedName": "age",
     "Description": "The age property.",
     "Type": {
      "$id": "198",
      "Kind": "int32",
      "Name": "int32",
      "CrossLanguageDefinitionId": "TypeSpec.int32"
     },
     "IsRequired": false,
     "IsReadOnly": false
    }
   ]
  },
  {
   "$id": "199",
   "Kind": "model",
   "Name": "ModelWithArrayAdditionalProperties",
   "CrossLanguageDefinitionId": "ModelReaderWriterValidationTypeSpec.ModelWithArrayAdditionalProperties",
   "Usage": "RoundTrip",
   "AdditionalProperties": {
    "$id": "200",
    "Kind": "array",
    "Name": "ArrayResourceTypeAliasPathMetadata",
    "ValueType": {
     "$ref": "156"
    },
    "CrossLanguageDefinitionId": "TypeSpec.Array"
   },
   "Properties": [
    {
     "$id": "201",
     "Name": "id",
     "SerializedName": "id",
     "Description": "The id property.",
     "Type": {
      "$id": "202",
      "Kind": "string",
      "Name": "string",
      "CrossLanguageDefinitionId": "TypeSpec.string"
     },
     "IsRequired": true,
     "IsReadOnly": true
    },
    {
     "$id": "203",
     "Name": "name",
     "SerializedName": "name",
     "Description": "The name property.",
     "Type": {
      "$id": "204",
      "Kind": "string",
      "Name": "string",
      "CrossLanguageDefinitionId": "TypeSpec.string"
     },
     "IsRequired": true,
     "IsReadOnly": false
    },
    {
     "$id": "205",
     "Name": "age",
     "SerializedName": "age",
     "Description": "The age property.",
     "Type": {
      "$id": "206",
      "Kind": "int32",
      "Name": "int32",
      "CrossLanguageDefinitionId": "TypeSpec.int32"
     },
     "IsRequired": false,
     "IsReadOnly": false
    }
   ]
  },
  {
   "$id": "207",
   "Kind": "model",
   "Name": "ModelWithUnknownAdditionalProperties",
   "CrossLanguageDefinitionId": "ModelReaderWriterValidationTypeSpec.ModelWithUnknownAdditionalProperties",
   "Usage": "RoundTrip",
   "AdditionalProperties": {
    "$id": "208",
    "Kind": "any",
    "Name": "unknown",
    "CrossLanguageDefinitionId": ""
   },
   "Properties": [
    {
     "$id": "209",
     "Name": "id",
     "SerializedName": "id",
     "Description": "The id property.",
     "Type": {
      "$id": "210",
      "Kind": "string",
      "Name": "string",
      "CrossLanguageDefinitionId": "TypeSpec.string"
     },
     "IsRequired": true,
     "IsReadOnly": true
    },
    {
     "$id": "211",
     "Name": "name",
     "SerializedName": "name",
     "Description": "The name property.",
     "Type": {
      "$id": "212",
      "Kind": "string",
      "Name": "string",
      "CrossLanguageDefinitionId": "TypeSpec.string"
     },
     "IsRequired": true,
     "IsReadOnly": false
    },
    {
     "$id": "213",
     "Name": "age",
     "SerializedName": "age",
     "Description": "The age property.",
     "Type": {
      "$id": "214",
      "Kind": "int32",
      "Name": "int32",
      "CrossLanguageDefinitionId": "TypeSpec.int32"
     },
     "IsRequired": false,
     "IsReadOnly": false
    }
   ]
  }
 ],
 "Clients": [
  {
   "$id": "215",
   "Name": "ModelReaderWriterValidationTypeSpecClient",
   "Description": "This is a typespec project to validation the model reader writer functionalities.",
   "Operations": [
    {
     "$id": "216",
     "Name": "op1",
     "ResourceName": "ModelReaderWriterValidationTypeSpec",
     "Accessibility": "public",
     "Parameters": [
      {
       "$id": "217",
       "Name": "endpoint",
       "NameInRequest": "endpoint",
       "Type": {
        "$id": "218",
<<<<<<< HEAD
        "Kind": "url",
        "Name": "url",
        "CrossLanguageDefinitionId": ""
=======
        "Kind": "url"
>>>>>>> d4a5bea0
       },
       "Location": "Uri",
       "IsApiVersion": false,
       "IsResourceParameter": false,
       "IsContentType": false,
       "IsRequired": true,
       "IsEndpoint": true,
       "SkipUrlEncoding": false,
       "Explode": false,
       "Kind": "Client"
      },
      {
       "$id": "219",
       "Name": "body",
       "NameInRequest": "body",
       "Type": {
        "$ref": "31"
       },
       "Location": "Body",
       "IsRequired": true,
       "IsApiVersion": false,
       "IsResourceParameter": false,
       "IsContentType": false,
       "IsEndpoint": false,
       "SkipUrlEncoding": false,
       "Explode": false,
       "Kind": "Method"
      },
      {
       "$id": "220",
       "Name": "accept",
       "NameInRequest": "Accept",
       "Type": {
        "$id": "221",
        "Kind": "string",
        "Name": "string",
        "CrossLanguageDefinitionId": ""
       },
       "Location": "Header",
       "IsApiVersion": false,
       "IsResourceParameter": false,
       "IsContentType": false,
       "IsRequired": true,
       "IsEndpoint": false,
       "SkipUrlEncoding": false,
       "Explode": false,
       "Kind": "Constant",
       "DefaultValue": {
        "$id": "222",
        "Type": {
         "$ref": "221"
        },
        "Value": "application/json"
       }
      },
      {
       "$id": "223",
       "Name": "contentType",
       "NameInRequest": "Content-Type",
       "Type": {
        "$id": "224",
        "Kind": "string",
        "Name": "string",
        "CrossLanguageDefinitionId": ""
       },
       "Location": "Header",
       "IsApiVersion": false,
       "IsResourceParameter": false,
       "IsContentType": true,
       "IsRequired": true,
       "IsEndpoint": false,
       "SkipUrlEncoding": false,
       "Explode": false,
       "Kind": "Constant",
       "DefaultValue": {
        "$id": "225",
        "Type": {
         "$ref": "224"
        },
        "Value": "application/json"
       }
      }
     ],
     "Responses": [
      {
       "$id": "226",
       "StatusCodes": [
        200
       ],
       "BodyType": {
        "$ref": "31"
       },
       "BodyMediaType": "Json",
       "Headers": [],
       "IsErrorResponse": false,
       "ContentTypes": [
        "application/json"
       ]
      }
     ],
     "HttpMethod": "POST",
     "RequestBodyMediaType": "Json",
     "Uri": "{endpoint}",
     "Path": "/api/ModelAsStruct",
     "RequestMediaTypes": [
      "application/json"
     ],
     "BufferResponse": true,
     "GenerateProtocolMethod": true,
     "GenerateConvenienceMethod": true
    },
    {
     "$id": "227",
     "Name": "op2",
     "ResourceName": "ModelReaderWriterValidationTypeSpec",
     "Accessibility": "public",
     "Parameters": [
      {
       "$ref": "217"
      },
      {
       "$id": "228",
       "Name": "body",
       "NameInRequest": "body",
       "Type": {
        "$ref": "34"
       },
       "Location": "Body",
       "IsRequired": true,
       "IsApiVersion": false,
       "IsResourceParameter": false,
       "IsContentType": false,
       "IsEndpoint": false,
       "SkipUrlEncoding": false,
       "Explode": false,
       "Kind": "Method"
      },
      {
       "$id": "229",
       "Name": "accept",
       "NameInRequest": "Accept",
       "Type": {
        "$id": "230",
        "Kind": "string",
        "Name": "string",
        "CrossLanguageDefinitionId": ""
       },
       "Location": "Header",
       "IsApiVersion": false,
       "IsResourceParameter": false,
       "IsContentType": false,
       "IsRequired": true,
       "IsEndpoint": false,
       "SkipUrlEncoding": false,
       "Explode": false,
       "Kind": "Constant",
       "DefaultValue": {
        "$id": "231",
        "Type": {
         "$ref": "230"
        },
        "Value": "application/json"
       }
      },
      {
       "$id": "232",
       "Name": "contentType",
       "NameInRequest": "Content-Type",
       "Type": {
        "$id": "233",
        "Kind": "string",
        "Name": "string",
        "CrossLanguageDefinitionId": ""
       },
       "Location": "Header",
       "IsApiVersion": false,
       "IsResourceParameter": false,
       "IsContentType": true,
       "IsRequired": true,
       "IsEndpoint": false,
       "SkipUrlEncoding": false,
       "Explode": false,
       "Kind": "Constant",
       "DefaultValue": {
        "$id": "234",
        "Type": {
         "$ref": "233"
        },
        "Value": "application/json"
       }
      }
     ],
     "Responses": [
      {
       "$id": "235",
       "StatusCodes": [
        200
       ],
       "BodyType": {
        "$ref": "34"
       },
       "BodyMediaType": "Json",
       "Headers": [],
       "IsErrorResponse": false,
       "ContentTypes": [
        "application/json"
       ]
      }
     ],
     "HttpMethod": "POST",
     "RequestBodyMediaType": "Json",
     "Uri": "{endpoint}",
     "Path": "/api/ModelWithPersistableOnly",
     "RequestMediaTypes": [
      "application/json"
     ],
     "BufferResponse": true,
     "GenerateProtocolMethod": true,
     "GenerateConvenienceMethod": true
    },
    {
     "$id": "236",
     "Name": "op3",
     "ResourceName": "ModelReaderWriterValidationTypeSpec",
     "Accessibility": "public",
     "Parameters": [
      {
       "$ref": "217"
      },
      {
       "$id": "237",
       "Name": "body",
       "NameInRequest": "body",
       "Type": {
        "$ref": "48"
       },
       "Location": "Body",
       "IsRequired": true,
       "IsApiVersion": false,
       "IsResourceParameter": false,
       "IsContentType": false,
       "IsEndpoint": false,
       "SkipUrlEncoding": false,
       "Explode": false,
       "Kind": "Method"
      },
      {
       "$id": "238",
       "Name": "accept",
       "NameInRequest": "Accept",
       "Type": {
        "$id": "239",
        "Kind": "string",
        "Name": "string",
        "CrossLanguageDefinitionId": ""
       },
       "Location": "Header",
       "IsApiVersion": false,
       "IsResourceParameter": false,
       "IsContentType": false,
       "IsRequired": true,
       "IsEndpoint": false,
       "SkipUrlEncoding": false,
       "Explode": false,
       "Kind": "Constant",
       "DefaultValue": {
        "$id": "240",
        "Type": {
         "$ref": "239"
        },
        "Value": "application/json"
       }
      },
      {
       "$id": "241",
       "Name": "contentType",
       "NameInRequest": "Content-Type",
       "Type": {
        "$id": "242",
        "Kind": "string",
        "Name": "string",
        "CrossLanguageDefinitionId": ""
       },
       "Location": "Header",
       "IsApiVersion": false,
       "IsResourceParameter": false,
       "IsContentType": true,
       "IsRequired": true,
       "IsEndpoint": false,
       "SkipUrlEncoding": false,
       "Explode": false,
       "Kind": "Constant",
       "DefaultValue": {
        "$id": "243",
        "Type": {
         "$ref": "242"
        },
        "Value": "application/json"
       }
      }
     ],
     "Responses": [
      {
       "$id": "244",
       "StatusCodes": [
        200
       ],
       "BodyType": {
        "$ref": "48"
       },
       "BodyMediaType": "Json",
       "Headers": [],
       "IsErrorResponse": false,
       "ContentTypes": [
        "application/json"
       ]
      }
     ],
     "HttpMethod": "POST",
     "RequestBodyMediaType": "Json",
     "Uri": "{endpoint}",
     "Path": "/api/DiscriminatedSet",
     "RequestMediaTypes": [
      "application/json"
     ],
     "BufferResponse": true,
     "GenerateProtocolMethod": true,
     "GenerateConvenienceMethod": true
    },
    {
     "$id": "245",
     "Name": "op4",
     "ResourceName": "ModelReaderWriterValidationTypeSpec",
     "Accessibility": "public",
     "Parameters": [
      {
       "$ref": "217"
      },
      {
       "$id": "246",
       "Name": "body",
       "NameInRequest": "body",
       "Type": {
        "$ref": "75"
       },
       "Location": "Body",
       "IsRequired": true,
       "IsApiVersion": false,
       "IsResourceParameter": false,
       "IsContentType": false,
       "IsEndpoint": false,
       "SkipUrlEncoding": false,
       "Explode": false,
       "Kind": "Method"
      },
      {
       "$id": "247",
       "Name": "accept",
       "NameInRequest": "Accept",
       "Type": {
        "$id": "248",
        "Kind": "string",
        "Name": "string",
        "CrossLanguageDefinitionId": ""
       },
       "Location": "Header",
       "IsApiVersion": false,
       "IsResourceParameter": false,
       "IsContentType": false,
       "IsRequired": true,
       "IsEndpoint": false,
       "SkipUrlEncoding": false,
       "Explode": false,
       "Kind": "Constant",
       "DefaultValue": {
        "$id": "249",
        "Type": {
         "$ref": "248"
        },
        "Value": "application/json"
       }
      },
      {
       "$id": "250",
       "Name": "contentType",
       "NameInRequest": "Content-Type",
       "Type": {
        "$id": "251",
        "Kind": "string",
        "Name": "string",
        "CrossLanguageDefinitionId": ""
       },
       "Location": "Header",
       "IsApiVersion": false,
       "IsResourceParameter": false,
       "IsContentType": true,
       "IsRequired": true,
       "IsEndpoint": false,
       "SkipUrlEncoding": false,
       "Explode": false,
       "Kind": "Constant",
       "DefaultValue": {
        "$id": "252",
        "Type": {
         "$ref": "251"
        },
        "Value": "application/json"
       }
      }
     ],
     "Responses": [
      {
       "$id": "253",
       "StatusCodes": [
        200
       ],
       "BodyType": {
        "$ref": "75"
       },
       "BodyMediaType": "Json",
       "Headers": [],
       "IsErrorResponse": false,
       "ContentTypes": [
        "application/json"
       ]
      }
     ],
     "HttpMethod": "POST",
     "RequestBodyMediaType": "Json",
     "Uri": "{endpoint}",
     "Path": "/api/AvailabilitySet",
     "RequestMediaTypes": [
      "application/json"
     ],
     "BufferResponse": true,
     "GenerateProtocolMethod": true,
     "GenerateConvenienceMethod": true
    },
    {
     "$id": "254",
     "Name": "op5",
     "ResourceName": "ModelReaderWriterValidationTypeSpec",
     "Accessibility": "public",
     "Parameters": [
      {
       "$ref": "217"
      },
      {
       "$id": "255",
       "Name": "accept",
       "NameInRequest": "Accept",
       "Type": {
        "$id": "256",
        "Kind": "string",
        "Name": "string",
        "CrossLanguageDefinitionId": ""
       },
       "Location": "Header",
       "IsApiVersion": false,
       "IsResourceParameter": false,
       "IsContentType": false,
       "IsRequired": true,
       "IsEndpoint": false,
       "SkipUrlEncoding": false,
       "Explode": false,
       "Kind": "Constant",
       "DefaultValue": {
        "$id": "257",
        "Type": {
         "$ref": "256"
        },
        "Value": "application/json"
       }
      }
     ],
     "Responses": [
      {
       "$id": "258",
       "StatusCodes": [
        200
       ],
       "BodyType": {
        "$ref": "108"
       },
       "BodyMediaType": "Json",
       "Headers": [],
       "IsErrorResponse": false,
       "ContentTypes": [
        "application/json"
       ]
      }
     ],
     "HttpMethod": "GET",
     "RequestBodyMediaType": "None",
     "Uri": "{endpoint}",
     "Path": "/api/ResourceProvider",
     "BufferResponse": true,
     "GenerateProtocolMethod": true,
     "GenerateConvenienceMethod": true
    },
    {
     "$id": "259",
     "Name": "op6",
     "ResourceName": "ModelReaderWriterValidationTypeSpec",
     "Accessibility": "public",
     "Parameters": [
      {
       "$ref": "217"
      },
      {
       "$id": "260",
       "Name": "body",
       "NameInRequest": "body",
       "Type": {
        "$ref": "191"
       },
       "Location": "Body",
       "IsRequired": true,
       "IsApiVersion": false,
       "IsResourceParameter": false,
       "IsContentType": false,
       "IsEndpoint": false,
       "SkipUrlEncoding": false,
       "Explode": false,
       "Kind": "Method"
      },
      {
       "$id": "261",
       "Name": "accept",
       "NameInRequest": "Accept",
       "Type": {
        "$id": "262",
        "Kind": "string",
        "Name": "string",
        "CrossLanguageDefinitionId": ""
       },
       "Location": "Header",
       "IsApiVersion": false,
       "IsResourceParameter": false,
       "IsContentType": false,
       "IsRequired": true,
       "IsEndpoint": false,
       "SkipUrlEncoding": false,
       "Explode": false,
       "Kind": "Constant",
       "DefaultValue": {
        "$id": "263",
        "Type": {
         "$ref": "262"
        },
        "Value": "application/json"
       }
      },
      {
       "$id": "264",
       "Name": "contentType",
       "NameInRequest": "Content-Type",
       "Type": {
        "$id": "265",
        "Kind": "string",
        "Name": "string",
        "CrossLanguageDefinitionId": ""
       },
       "Location": "Header",
       "IsApiVersion": false,
       "IsResourceParameter": false,
       "IsContentType": true,
       "IsRequired": true,
       "IsEndpoint": false,
       "SkipUrlEncoding": false,
       "Explode": false,
       "Kind": "Constant",
       "DefaultValue": {
        "$id": "266",
        "Type": {
         "$ref": "265"
        },
        "Value": "application/json"
       }
      }
     ],
     "Responses": [
      {
       "$id": "267",
       "StatusCodes": [
        200
       ],
       "BodyType": {
        "$ref": "191"
       },
       "BodyMediaType": "Json",
       "Headers": [],
       "IsErrorResponse": false,
       "ContentTypes": [
        "application/json"
       ]
      }
     ],
     "HttpMethod": "POST",
     "RequestBodyMediaType": "Json",
     "Uri": "{endpoint}",
     "Path": "/api/AdditionalProperties/string",
     "RequestMediaTypes": [
      "application/json"
     ],
     "BufferResponse": true,
     "GenerateProtocolMethod": true,
     "GenerateConvenienceMethod": true
    },
    {
     "$id": "268",
     "Name": "op7",
     "ResourceName": "ModelReaderWriterValidationTypeSpec",
     "Accessibility": "public",
     "Parameters": [
      {
       "$ref": "217"
      },
      {
       "$id": "269",
       "Name": "body",
       "NameInRequest": "body",
       "Type": {
        "$ref": "199"
       },
       "Location": "Body",
       "IsRequired": true,
       "IsApiVersion": false,
       "IsResourceParameter": false,
       "IsContentType": false,
       "IsEndpoint": false,
       "SkipUrlEncoding": false,
       "Explode": false,
       "Kind": "Method"
      },
      {
       "$id": "270",
       "Name": "accept",
       "NameInRequest": "Accept",
       "Type": {
        "$id": "271",
        "Kind": "string",
        "Name": "string",
        "CrossLanguageDefinitionId": ""
       },
       "Location": "Header",
       "IsApiVersion": false,
       "IsResourceParameter": false,
       "IsContentType": false,
       "IsRequired": true,
       "IsEndpoint": false,
       "SkipUrlEncoding": false,
       "Explode": false,
       "Kind": "Constant",
       "DefaultValue": {
        "$id": "272",
        "Type": {
         "$ref": "271"
        },
        "Value": "application/json"
       }
      },
      {
       "$id": "273",
       "Name": "contentType",
       "NameInRequest": "Content-Type",
       "Type": {
        "$id": "274",
        "Kind": "string",
        "Name": "string",
        "CrossLanguageDefinitionId": ""
       },
       "Location": "Header",
       "IsApiVersion": false,
       "IsResourceParameter": false,
       "IsContentType": true,
       "IsRequired": true,
       "IsEndpoint": false,
       "SkipUrlEncoding": false,
       "Explode": false,
       "Kind": "Constant",
       "DefaultValue": {
        "$id": "275",
        "Type": {
         "$ref": "274"
        },
        "Value": "application/json"
       }
      }
     ],
     "Responses": [
      {
       "$id": "276",
       "StatusCodes": [
        200
       ],
       "BodyType": {
        "$ref": "199"
       },
       "BodyMediaType": "Json",
       "Headers": [],
       "IsErrorResponse": false,
       "ContentTypes": [
        "application/json"
       ]
      }
     ],
     "HttpMethod": "POST",
     "RequestBodyMediaType": "Json",
     "Uri": "{endpoint}",
     "Path": "/api/AdditionalProperties/array",
     "RequestMediaTypes": [
      "application/json"
     ],
     "BufferResponse": true,
     "GenerateProtocolMethod": true,
     "GenerateConvenienceMethod": true
    },
    {
     "$id": "277",
     "Name": "op8",
     "ResourceName": "ModelReaderWriterValidationTypeSpec",
     "Accessibility": "public",
     "Parameters": [
      {
       "$ref": "217"
      },
      {
       "$id": "278",
       "Name": "body",
       "NameInRequest": "body",
       "Type": {
        "$ref": "207"
       },
       "Location": "Body",
       "IsRequired": true,
       "IsApiVersion": false,
       "IsResourceParameter": false,
       "IsContentType": false,
       "IsEndpoint": false,
       "SkipUrlEncoding": false,
       "Explode": false,
       "Kind": "Method"
      },
      {
       "$id": "279",
       "Name": "accept",
       "NameInRequest": "Accept",
       "Type": {
        "$id": "280",
        "Kind": "string",
        "Name": "string",
        "CrossLanguageDefinitionId": ""
       },
       "Location": "Header",
       "IsApiVersion": false,
       "IsResourceParameter": false,
       "IsContentType": false,
       "IsRequired": true,
       "IsEndpoint": false,
       "SkipUrlEncoding": false,
       "Explode": false,
       "Kind": "Constant",
       "DefaultValue": {
        "$id": "281",
        "Type": {
         "$ref": "280"
        },
        "Value": "application/json"
       }
      },
      {
       "$id": "282",
       "Name": "contentType",
       "NameInRequest": "Content-Type",
       "Type": {
        "$id": "283",
        "Kind": "string",
        "Name": "string",
        "CrossLanguageDefinitionId": ""
       },
       "Location": "Header",
       "IsApiVersion": false,
       "IsResourceParameter": false,
       "IsContentType": true,
       "IsRequired": true,
       "IsEndpoint": false,
       "SkipUrlEncoding": false,
       "Explode": false,
       "Kind": "Constant",
       "DefaultValue": {
        "$id": "284",
        "Type": {
         "$ref": "283"
        },
        "Value": "application/json"
       }
      }
     ],
     "Responses": [
      {
       "$id": "285",
       "StatusCodes": [
        200
       ],
       "BodyType": {
        "$ref": "207"
       },
       "BodyMediaType": "Json",
       "Headers": [],
       "IsErrorResponse": false,
       "ContentTypes": [
        "application/json"
       ]
      }
     ],
     "HttpMethod": "POST",
     "RequestBodyMediaType": "Json",
     "Uri": "{endpoint}",
     "Path": "/api/AdditionalProperties/unknown",
     "RequestMediaTypes": [
      "application/json"
     ],
     "BufferResponse": true,
     "GenerateProtocolMethod": true,
     "GenerateConvenienceMethod": true
    }
   ],
   "Protocol": {
    "$id": "286"
   },
   "Parameters": [
    {
     "$ref": "217"
    }
   ]
  }
 ]
}<|MERGE_RESOLUTION|>--- conflicted
+++ resolved
@@ -260,16 +260,11 @@
       "Name": "Array",
       "ValueType": {
        "$id": "39",
-<<<<<<< HEAD
        "Kind": "string",
        "Name": "string",
        "CrossLanguageDefinitionId": "TypeSpec.string"
-      }
-=======
-       "Kind": "string"
       },
       "CrossLanguageDefinitionId": "TypeSpec.Array"
->>>>>>> d4a5bea0
      },
      "IsRequired": false,
      "IsReadOnly": false
@@ -414,16 +409,11 @@
         "Name": "Array",
         "ValueType": {
          "$id": "60",
-<<<<<<< HEAD
          "Kind": "string",
          "Name": "string",
          "CrossLanguageDefinitionId": "TypeSpec.string"
-        }
-=======
-         "Kind": "string"
         },
         "CrossLanguageDefinitionId": "TypeSpec.Array"
->>>>>>> d4a5bea0
        },
        "IsRequired": false,
        "IsReadOnly": false
@@ -898,16 +888,11 @@
           "Name": "Array",
           "ValueType": {
            "$id": "124",
-<<<<<<< HEAD
            "Kind": "string",
            "Name": "string",
            "CrossLanguageDefinitionId": "TypeSpec.string"
-          }
-=======
-           "Kind": "string"
           },
           "CrossLanguageDefinitionId": "TypeSpec.Array"
->>>>>>> d4a5bea0
          },
          "IsRequired": false,
          "IsReadOnly": false
@@ -968,16 +953,11 @@
               "Name": "Array",
               "ValueType": {
                "$id": "134",
-<<<<<<< HEAD
                "Kind": "string",
                "Name": "string",
                "CrossLanguageDefinitionId": "TypeSpec.string"
-              }
-=======
-               "Kind": "string"
               },
               "CrossLanguageDefinitionId": "TypeSpec.Array"
->>>>>>> d4a5bea0
              },
              "IsRequired": false,
              "IsReadOnly": false
@@ -1062,16 +1042,11 @@
                   "Name": "Array",
                   "ValueType": {
                    "$id": "147",
-<<<<<<< HEAD
                    "Kind": "string",
                    "Name": "string",
                    "CrossLanguageDefinitionId": "TypeSpec.string"
-                  }
-=======
-                   "Kind": "string"
                   },
                   "CrossLanguageDefinitionId": "TypeSpec.Array"
->>>>>>> d4a5bea0
                  },
                  "IsRequired": false,
                  "IsReadOnly": false
@@ -1245,16 +1220,11 @@
           "Name": "Array",
           "ValueType": {
            "$id": "166",
-<<<<<<< HEAD
            "Kind": "string",
            "Name": "string",
            "CrossLanguageDefinitionId": "TypeSpec.string"
-          }
-=======
-           "Kind": "string"
           },
           "CrossLanguageDefinitionId": "TypeSpec.Array"
->>>>>>> d4a5bea0
          },
          "IsRequired": false,
          "IsReadOnly": false
@@ -1315,16 +1285,11 @@
               "Name": "Array",
               "ValueType": {
                "$id": "176",
-<<<<<<< HEAD
                "Kind": "string",
                "Name": "string",
                "CrossLanguageDefinitionId": "TypeSpec.string"
-              }
-=======
-               "Kind": "string"
               },
               "CrossLanguageDefinitionId": "TypeSpec.Array"
->>>>>>> d4a5bea0
              },
              "IsRequired": false,
              "IsReadOnly": false
@@ -1662,13 +1627,9 @@
        "NameInRequest": "endpoint",
        "Type": {
         "$id": "218",
-<<<<<<< HEAD
         "Kind": "url",
         "Name": "url",
-        "CrossLanguageDefinitionId": ""
-=======
-        "Kind": "url"
->>>>>>> d4a5bea0
+        "CrossLanguageDefinitionId": "TypeSpec.url"
        },
        "Location": "Uri",
        "IsApiVersion": false,
