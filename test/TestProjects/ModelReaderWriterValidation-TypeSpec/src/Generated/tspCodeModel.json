{
 "$id": "1",
 "Name": "ModelReaderWriterValidationTypeSpec",
 "ApiVersions": [],
 "Enums": [
  {
   "$id": "2",
   "Kind": "enum",
   "Name": "ResourceTypeAliasPatternType",
   "ValueType": {
    "$id": "3",
    "Kind": "string"
   },
   "Values": [
    {
     "$id": "4",
     "Name": "NotSpecified",
     "Value": "NotSpecified",
     "Description": "NotSpecified is not allowed."
    },
    {
     "$id": "5",
     "Name": "Extract",
     "Value": "Extract",
     "Description": "Extract is the only allowed value."
    }
   ],
   "Namespace": "ModelReaderWriterValidationTypeSpec",
   "Description": "The type of alias pattern.",
   "IsExtensible": false,
   "Usage": "Output"
  },
  {
   "$id": "6",
   "Kind": "enum",
   "Name": "ResourceTypeAliasPathTokenType",
   "ValueType": {
    "$id": "7",
    "Kind": "string"
   },
   "Values": [
    {
     "$id": "8",
     "Name": "NotSpecified",
     "Value": "NotSpecified",
     "Description": "The token type is not specified."
    },
    {
     "$id": "9",
     "Name": "Any",
     "Value": "Any",
     "Description": "The token type can be anything."
    },
    {
     "$id": "10",
     "Name": "String",
     "Value": "String",
     "Description": "The token type is string."
    },
    {
     "$id": "11",
     "Name": "Object",
     "Value": "Object",
     "Description": "The token type is object."
    },
    {
     "$id": "12",
     "Name": "Array",
     "Value": "Array",
     "Description": "The token type is array."
    },
    {
     "$id": "13",
     "Name": "Integer",
     "Value": "Integer",
     "Description": "The token type is integer."
    },
    {
     "$id": "14",
     "Name": "Number",
     "Value": "Number",
     "Description": "The token type is number."
    },
    {
     "$id": "15",
     "Name": "Boolean",
     "Value": "Boolean",
     "Description": "The token type is boolean."
    }
   ],
   "Namespace": "ModelReaderWriterValidationTypeSpec",
   "Description": "The type of the token that the alias path is referring to.",
   "IsExtensible": true,
   "Usage": "Input,Output"
  },
  {
   "$id": "16",
   "Kind": "enum",
   "Name": "ResourceTypeAliasPathAttributes",
   "ValueType": {
    "$id": "17",
    "Kind": "string"
   },
   "Values": [
    {
     "$id": "18",
     "Name": "None",
     "Value": "None",
     "Description": "The token that the alias path is referring to has no attributes."
    },
    {
     "$id": "19",
     "Name": "Modifiable",
     "Value": "Modifiable",
     "Description": "The token that the alias path is referring to is modifiable by policies with 'modify' effect."
    }
   ],
   "Namespace": "ModelReaderWriterValidationTypeSpec",
   "Description": "The attributes of the token that the alias path is referring to.",
   "IsExtensible": true,
   "Usage": "Input,Output"
  },
  {
   "$id": "20",
   "Kind": "enum",
   "Name": "ResourceTypeAliasType",
   "ValueType": {
    "$id": "21",
    "Kind": "string"
   },
   "Values": [
    {
     "$id": "22",
     "Name": "NotSpecified",
     "Value": "NotSpecified",
     "Description": "Alias type is unknown (same as not providing alias type)."
    },
    {
     "$id": "23",
     "Name": "PlainText",
     "Value": "PlainText",
     "Description": "Alias value is not secret."
    },
    {
     "$id": "24",
     "Name": "Mask",
     "Value": "Mask",
     "Description": "Alias value is secret."
    }
   ],
   "Namespace": "ModelReaderWriterValidationTypeSpec",
   "Description": "The type of the alias.",
   "IsExtensible": false,
   "Usage": "Output"
  },
  {
   "$id": "25",
   "Kind": "enum",
   "Name": "ProviderAuthorizationConsentState",
   "ValueType": {
    "$id": "26",
    "Kind": "string"
   },
   "Values": [
    {
     "$id": "27",
     "Name": "NotSpecified",
     "Value": "NotSpecified",
     "Description": "The provider authorization consent state is not specified."
    },
    {
     "$id": "28",
     "Name": "Required",
     "Value": "Required",
     "Description": "The provider authorization consent state is required."
    },
    {
     "$id": "29",
     "Name": "NotRequired",
     "Value": "NotRequired",
     "Description": "The provider authorization consent state is not required."
    },
    {
     "$id": "30",
     "Name": "Consented",
     "Value": "Consented",
     "Description": "The provider authorization consent state is consented."
    }
   ],
   "Namespace": "ModelReaderWriterValidationTypeSpec",
   "Description": "The provider authorization consent state.",
   "IsExtensible": true,
   "Usage": "Output"
  }
 ],
 "Models": [
  {
   "$id": "31",
   "Kind": "model",
   "Name": "ModelAsStruct",
   "Namespace": "ModelReaderWriterValidationTypeSpec",
<<<<<<< HEAD
   "Description": "The model to change to struct.",
   "Usage": "Input,Output",
=======
   "Usage": "RoundTrip",
   "Description": "The model to change to struct.",
>>>>>>> 5c4fa027
   "Properties": [
    {
     "$id": "32",
     "Name": "id",
     "SerializedName": "id",
     "Description": "The id property.",
     "Type": {
      "$id": "33",
      "Kind": "int32"
     },
     "IsRequired": true,
     "IsReadOnly": false
    }
   ]
  },
  {
   "$id": "34",
   "Kind": "model",
   "Name": "ModelWithPersistableOnly",
   "Namespace": "ModelReaderWriterValidationTypeSpec",
   "Usage": "Input,Output",
   "Properties": [
    {
     "$id": "35",
     "Name": "name",
     "SerializedName": "name",
     "Description": "The name.",
     "Type": {
      "$id": "36",
      "Kind": "string"
     },
     "IsRequired": false,
     "IsReadOnly": false
    },
    {
     "$id": "37",
     "Name": "fields",
     "SerializedName": "fields",
     "Description": "The fields property.",
     "Type": {
      "$id": "38",
      "Kind": "array",
      "ValueType": {
       "$id": "39",
       "Kind": "string"
      }
     },
     "IsRequired": false,
     "IsReadOnly": false
    },
    {
     "$id": "40",
     "Name": "nullProperty",
     "SerializedName": "nullProperty",
     "Description": "The nullable property.",
     "Type": {
      "$id": "41",
      "Kind": "int32"
     },
     "IsRequired": false,
     "IsReadOnly": false
    },
    {
     "$id": "42",
     "Name": "keyValuePairs",
     "SerializedName": "keyValuePairs",
     "Description": "The key value pairs property.",
     "Type": {
      "$id": "43",
      "Kind": "dict",
      "KeyType": {
       "$id": "44",
       "Kind": "string"
      },
      "ValueType": {
       "$id": "45",
       "Kind": "string"
      }
     },
     "IsRequired": false,
     "IsReadOnly": false
    },
    {
     "$id": "46",
     "Name": "xProperty",
     "SerializedName": "xProperty",
     "Description": "The x property.",
     "Type": {
      "$id": "47",
      "Kind": "int32"
     },
     "IsRequired": true,
     "IsReadOnly": true
    }
   ]
  },
  {
   "$id": "48",
   "Kind": "model",
   "Name": "BaseModel",
   "Namespace": "ModelReaderWriterValidationTypeSpec",
<<<<<<< HEAD
   "Description": "The BaseModel in the discriminated set",
   "DiscriminatorPropertyName": "kind",
   "Usage": "Input,Output",
=======
   "Usage": "RoundTrip",
   "Description": "The BaseModel in the discriminated set",
   "DiscriminatorProperty": {
    "$id": "49",
    "Name": "kind",
    "SerializedName": "kind",
    "Description": "The kind",
    "Type": {
     "$id": "50",
     "Kind": "string"
    },
    "IsRequired": true,
    "IsReadOnly": false,
    "IsDiscriminator": true
   },
>>>>>>> 5c4fa027
   "Properties": [
    {
     "$ref": "49"
    },
    {
     "$id": "51",
     "Name": "name",
     "SerializedName": "name",
     "Description": "The name property.",
     "Type": {
      "$id": "52",
      "Kind": "string"
     },
     "IsRequired": false,
     "IsReadOnly": false
    }
   ],
   "DiscriminatedSubtypes": {
    "$id": "53",
    "X": {
     "$id": "54",
     "Kind": "model",
     "Name": "ModelX",
     "Namespace": "ModelReaderWriterValidationTypeSpec",
     "Usage": "RoundTrip",
     "Description": "The ModelX in the discriminated set",
     "DiscriminatorValue": "X",
     "BaseModel": {
      "$ref": "48"
     },
     "Properties": [
      {
       "$id": "55",
       "Name": "kind",
       "SerializedName": "kind",
       "Description": "Discriminator",
       "Type": {
        "$id": "56",
        "Kind": "constant",
        "ValueType": {
         "$id": "57",
         "Kind": "string"
        },
        "Value": "X"
       },
       "IsRequired": true,
       "IsReadOnly": false,
       "IsDiscriminator": true
      },
      {
       "$id": "58",
       "Name": "fields",
       "SerializedName": "fields",
       "Description": "Optional list.",
       "Type": {
        "$id": "59",
        "Kind": "array",
        "ValueType": {
         "$id": "60",
         "Kind": "string"
        }
       },
       "IsRequired": false,
       "IsReadOnly": false
      },
      {
       "$id": "61",
       "Name": "nullProperty",
       "SerializedName": "nullProperty",
       "Description": "Nullable integer.",
       "Type": {
        "$id": "62",
        "Kind": "int32"
       },
       "IsRequired": false,
       "IsReadOnly": false
      },
      {
       "$id": "63",
       "Name": "keyValuePairs",
       "SerializedName": "keyValuePairs",
       "Description": "Optional dictionary.",
       "Type": {
        "$id": "64",
        "Kind": "dict",
        "KeyType": {
         "$id": "65",
         "Kind": "string"
        },
        "ValueType": {
         "$id": "66",
         "Kind": "string"
        }
       },
       "IsRequired": false,
       "IsReadOnly": false
      },
      {
       "$id": "67",
       "Name": "xProperty",
       "SerializedName": "xProperty",
       "Description": "The XProperty property.",
       "Type": {
        "$id": "68",
        "Kind": "int32"
       },
       "IsRequired": true,
       "IsReadOnly": true
      }
     ]
    },
    "Y": {
     "$id": "69",
     "Kind": "model",
     "Name": "ModelY",
     "Namespace": "ModelReaderWriterValidationTypeSpec",
     "Usage": "RoundTrip",
     "Description": "The ModelY in the discriminated set",
     "DiscriminatorValue": "Y",
     "BaseModel": {
      "$ref": "48"
     },
     "Properties": [
      {
       "$id": "70",
       "Name": "kind",
       "SerializedName": "kind",
       "Description": "Discriminator",
       "Type": {
        "$id": "71",
        "Kind": "constant",
        "ValueType": {
         "$id": "72",
         "Kind": "string"
        },
        "Value": "Y"
       },
       "IsRequired": true,
       "IsReadOnly": false,
       "IsDiscriminator": true
      },
      {
       "$id": "73",
       "Name": "yProperty",
       "SerializedName": "yProperty",
       "Description": "The YProperty property.",
       "Type": {
        "$id": "74",
        "Kind": "string"
       },
       "IsRequired": true,
       "IsReadOnly": true
      }
     ]
    }
   }
  },
  {
   "$ref": "54"
  },
  {
   "$ref": "69"
  },
  {
   "$id": "75",
   "Kind": "model",
   "Name": "AvailabilitySetData",
   "Namespace": "ModelReaderWriterValidationTypeSpec",
<<<<<<< HEAD
   "Description": "The availability set data",
   "Usage": "Input,Output",
=======
   "Usage": "RoundTrip",
   "Description": "The availability set data",
>>>>>>> 5c4fa027
   "BaseModel": {
    "$id": "76",
    "Kind": "model",
    "Name": "TrackedResourceData",
    "Namespace": "ModelReaderWriterValidationTypeSpec",
<<<<<<< HEAD
    "Description": "The tracked resource data",
    "Usage": "Input,Output",
=======
    "Usage": "RoundTrip",
    "Description": "The tracked resource data",
>>>>>>> 5c4fa027
    "Properties": [
     {
      "$id": "77",
      "Name": "id",
      "SerializedName": "id",
      "Description": "The id property.",
      "Type": {
       "$id": "78",
       "Kind": "string"
      },
      "IsRequired": true,
      "IsReadOnly": true
     },
     {
      "$id": "79",
      "Name": "name",
      "SerializedName": "name",
      "Description": "The name property.",
      "Type": {
       "$id": "80",
       "Kind": "string"
      },
      "IsRequired": true,
      "IsReadOnly": true
     },
     {
      "$id": "81",
      "Name": "resourceType",
      "SerializedName": "type",
      "Description": "The resource type.",
      "Type": {
       "$id": "82",
       "Kind": "string"
      },
      "IsRequired": true,
      "IsReadOnly": true
     },
     {
      "$id": "83",
      "Name": "location",
      "SerializedName": "location",
      "Description": "The location property.",
      "Type": {
       "$id": "84",
       "Kind": "string"
      },
      "IsRequired": true,
      "IsReadOnly": false
     },
     {
      "$id": "85",
      "Name": "tags",
      "SerializedName": "tags",
      "Description": "The tags property.",
      "Type": {
       "$id": "86",
       "Kind": "dict",
       "KeyType": {
        "$id": "87",
        "Kind": "string"
       },
       "ValueType": {
        "$id": "88",
        "Kind": "string"
       }
      },
      "IsRequired": false,
      "IsReadOnly": false
     }
    ]
   },
   "Properties": [
    {
     "$id": "89",
     "Name": "sku",
     "SerializedName": "sku",
     "Description": "The sku.",
     "Type": {
      "$id": "90",
      "Kind": "model",
      "Name": "ComputeSku",
      "Namespace": "ModelReaderWriterValidationTypeSpec",
      "Usage": "Input,Output",
      "Properties": [
       {
        "$id": "91",
        "Name": "name",
        "SerializedName": "name",
        "Description": "The sku name.",
        "Type": {
         "$id": "92",
         "Kind": "string"
        },
        "IsRequired": false,
        "IsReadOnly": false
       },
       {
        "$id": "93",
        "Name": "tier",
        "SerializedName": "tier",
        "Description": "Specifies the tier of virtual machines in a scale set.&lt;br /&gt;&lt;br /&gt; Possible Values:&lt;br /&gt;&lt;br /&gt; **Standard**&lt;br /&gt;&lt;br /&gt; **Basic**.",
        "Type": {
         "$id": "94",
         "Kind": "string"
        },
        "IsRequired": false,
        "IsReadOnly": false
       },
       {
        "$id": "95",
        "Name": "capacity",
        "SerializedName": "capacity",
        "Description": "Specifies the number of virtual machines in the scale set.",
        "Type": {
         "$id": "96",
         "Kind": "int64"
        },
        "IsRequired": false,
        "IsReadOnly": false
       }
      ]
     },
     "IsRequired": false,
     "IsReadOnly": false
    },
    {
     "$id": "97",
     "Name": "properties",
     "SerializedName": "properties",
     "Description": "The properties property.",
     "Type": {
      "$id": "98",
      "Kind": "model",
      "Name": "AvailabilitySetProperties",
      "Namespace": "ModelReaderWriterValidationTypeSpec",
<<<<<<< HEAD
      "Description": "The availability set properties",
      "Usage": "Input,Output",
=======
      "Usage": "RoundTrip",
      "Description": "The availability set properties",
>>>>>>> 5c4fa027
      "Properties": [
       {
        "$id": "99",
        "Name": "virtualMachines",
        "SerializedName": "virtualMachines",
        "Description": "The virtual machines.",
        "Type": {
         "$id": "100",
         "Kind": "array",
         "ValueType": {
          "$id": "101",
          "Kind": "model",
          "Name": "WritableSubResource",
          "Namespace": "ModelReaderWriterValidationTypeSpec",
<<<<<<< HEAD
          "Description": "The writable sub resource",
          "Usage": "Input,Output",
=======
          "Usage": "RoundTrip",
          "Description": "The writable sub resource",
>>>>>>> 5c4fa027
          "Properties": [
           {
            "$id": "102",
            "Name": "id",
            "SerializedName": "id",
            "Description": "The resource id",
            "Type": {
             "$id": "103",
             "Kind": "string"
            },
            "IsRequired": false,
            "IsReadOnly": false
           }
          ]
         }
        },
        "IsRequired": false,
        "IsReadOnly": false
       },
       {
        "$id": "104",
        "Name": "platformFaultDomainCount",
        "SerializedName": "platformFaultDomainCount",
        "Description": "The platform fault domain count property.",
        "Type": {
         "$id": "105",
         "Kind": "int32"
        },
        "IsRequired": false,
        "IsReadOnly": false
       },
       {
        "$id": "106",
        "Name": "platformUpdateDomainCount",
        "SerializedName": "platformUpdateDomainCount",
        "Description": "The platform update domain count property.",
        "Type": {
         "$id": "107",
         "Kind": "int32"
        },
        "IsRequired": false,
        "IsReadOnly": false
       }
      ]
     },
     "IsRequired": false,
     "IsReadOnly": false
    }
   ]
  },
  {
   "$ref": "90"
  },
  {
   "$ref": "98"
  },
  {
   "$ref": "101"
  },
  {
   "$ref": "76"
  },
  {
   "$id": "108",
   "Kind": "model",
   "Name": "ResourceProviderData",
   "Namespace": "ModelReaderWriterValidationTypeSpec",
   "Usage": "Output",
   "Description": "A class representing the ResourceProvider data model.\nResource provider information.",
   "Properties": [
    {
     "$id": "109",
     "Name": "id",
     "SerializedName": "id",
     "Description": "The provider ID.",
     "Type": {
      "$id": "110",
      "Kind": "string"
     },
     "IsRequired": false,
     "IsReadOnly": false
    },
    {
     "$id": "111",
     "Name": "namespace",
     "SerializedName": "namespace",
     "Description": "The namespace of the resource provider.",
     "Type": {
      "$id": "112",
      "Kind": "string"
     },
     "IsRequired": false,
     "IsReadOnly": false
    },
    {
     "$id": "113",
     "Name": "registrationState",
     "SerializedName": "registrationState",
     "Description": "The registration state of the resource provider.",
     "Type": {
      "$id": "114",
      "Kind": "string"
     },
     "IsRequired": false,
     "IsReadOnly": false
    },
    {
     "$id": "115",
     "Name": "registrationPolicy",
     "SerializedName": "registrationPolicy",
     "Description": "The registration policy of the resource provider.",
     "Type": {
      "$id": "116",
      "Kind": "string"
     },
     "IsRequired": false,
     "IsReadOnly": false
    },
    {
     "$id": "117",
     "Name": "resourceTypes",
     "SerializedName": "resourceTypes",
     "Description": "The collection of provider resource types.",
     "Type": {
      "$id": "118",
      "Kind": "array",
      "ValueType": {
       "$id": "119",
       "Kind": "model",
       "Name": "ProviderResourceType",
       "Namespace": "ModelReaderWriterValidationTypeSpec",
       "Usage": "Output",
       "Properties": [
        {
         "$id": "120",
         "Name": "resourceType",
         "SerializedName": "resourceType",
         "Description": "The resource type.",
         "Type": {
          "$id": "121",
          "Kind": "string"
         },
         "IsRequired": false,
         "IsReadOnly": false
        },
        {
         "$id": "122",
         "Name": "locations",
         "SerializedName": "locations",
         "Description": "The collection of locations where this resource type can be created.",
         "Type": {
          "$id": "123",
          "Kind": "array",
          "ValueType": {
           "$id": "124",
           "Kind": "string"
          }
         },
         "IsRequired": false,
         "IsReadOnly": false
        },
        {
         "$id": "125",
         "Name": "locationMappings",
         "SerializedName": "locationMappings",
         "Description": "The location mappings that are supported by this resource type.",
         "Type": {
          "$id": "126",
          "Kind": "array",
          "ValueType": {
           "$id": "127",
           "Kind": "model",
           "Name": "ProviderExtendedLocation",
           "Namespace": "ModelReaderWriterValidationTypeSpec",
           "Usage": "Output",
           "Description": "The provider extended location.",
           "Properties": [
            {
             "$id": "128",
             "Name": "location",
             "SerializedName": "location",
             "Description": "The azure location.",
             "Type": {
              "$id": "129",
              "Kind": "string"
             },
             "IsRequired": false,
             "IsReadOnly": false
            },
            {
             "$id": "130",
             "Name": "providerExtendedLocationType",
             "SerializedName": "type",
             "Description": "The extended location type.",
             "Type": {
              "$id": "131",
              "Kind": "string"
             },
             "IsRequired": false,
             "IsReadOnly": false
            },
            {
             "$id": "132",
             "Name": "extendedLocations",
             "SerializedName": "extendedLocations",
             "Description": "The extended locations for the azure location.",
             "Type": {
              "$id": "133",
              "Kind": "array",
              "ValueType": {
               "$id": "134",
               "Kind": "string"
              }
             },
             "IsRequired": false,
             "IsReadOnly": false
            }
           ]
          }
         },
         "IsRequired": false,
         "IsReadOnly": false
        },
        {
         "$id": "135",
         "Name": "aliases",
         "SerializedName": "aliases",
         "Description": "The aliases that are supported by this resource type.",
         "Type": {
          "$id": "136",
          "Kind": "array",
          "ValueType": {
           "$id": "137",
           "Kind": "model",
           "Name": "ResourceTypeAlias",
           "Namespace": "ModelReaderWriterValidationTypeSpec",
           "Usage": "Output",
           "Description": "The alias type.",
           "Properties": [
            {
             "$id": "138",
             "Name": "name",
             "SerializedName": "name",
             "Description": "The alias name.",
             "Type": {
              "$id": "139",
              "Kind": "string"
             },
             "IsRequired": false,
             "IsReadOnly": false
            },
            {
             "$id": "140",
             "Name": "paths",
             "SerializedName": "paths",
             "Description": "The paths for an alias.",
             "Type": {
              "$id": "141",
              "Kind": "array",
              "ValueType": {
               "$id": "142",
               "Kind": "model",
               "Name": "ResourceTypeAliasPath",
               "Namespace": "ModelReaderWriterValidationTypeSpec",
               "Usage": "Output",
               "Description": "The type of the paths for alias.",
               "Properties": [
                {
                 "$id": "143",
                 "Name": "path",
                 "SerializedName": "path",
                 "Description": "The path of an alias.",
                 "Type": {
                  "$id": "144",
                  "Kind": "string"
                 },
                 "IsRequired": false,
                 "IsReadOnly": false
                },
                {
                 "$id": "145",
                 "Name": "apiVersions",
                 "SerializedName": "apiVersions",
                 "Description": "The API versions.",
                 "Type": {
                  "$id": "146",
                  "Kind": "array",
                  "ValueType": {
                   "$id": "147",
                   "Kind": "string"
                  }
                 },
                 "IsRequired": false,
                 "IsReadOnly": false
                },
                {
                 "$id": "148",
                 "Name": "pattern",
                 "SerializedName": "pattern",
                 "Description": "The pattern for an alias path.",
                 "Type": {
                  "$id": "149",
                  "Kind": "model",
                  "Name": "ResourceTypeAliasPattern",
                  "Namespace": "ModelReaderWriterValidationTypeSpec",
                  "Usage": "Output",
                  "Description": "The type of the pattern for an alias path.",
                  "Properties": [
                   {
                    "$id": "150",
                    "Name": "phrase",
                    "SerializedName": "phrase",
                    "Description": "The alias pattern phrase.",
                    "Type": {
                     "$id": "151",
                     "Kind": "string"
                    },
                    "IsRequired": false,
                    "IsReadOnly": false
                   },
                   {
                    "$id": "152",
                    "Name": "variable",
                    "SerializedName": "variable",
                    "Description": "The alias pattern variable.",
                    "Type": {
                     "$id": "153",
                     "Kind": "string"
                    },
                    "IsRequired": false,
                    "IsReadOnly": false
                   },
                   {
                    "$id": "154",
                    "Name": "patternType",
                    "SerializedName": "patternType",
                    "Description": "The type of alias pattern.",
                    "Type": {
                     "$ref": "2"
                    },
                    "IsRequired": false,
                    "IsReadOnly": false
                   }
                  ]
                 },
                 "IsRequired": false,
                 "IsReadOnly": false
                },
                {
                 "$id": "155",
                 "Name": "metadata",
                 "SerializedName": "metadata",
                 "Description": "The metadata of the alias path. If missing, fall back to the default metadata of the alias.",
                 "Type": {
                  "$id": "156",
                  "Kind": "model",
                  "Name": "ResourceTypeAliasPathMetadata",
                  "Namespace": "ModelReaderWriterValidationTypeSpec",
<<<<<<< HEAD
                  "Description": "The ResourceTypeAliasPathMetadata.",
                  "Usage": "Input,Output",
=======
                  "Usage": "RoundTrip",
                  "Description": "The ResourceTypeAliasPathMetadata.",
>>>>>>> 5c4fa027
                  "Properties": [
                   {
                    "$id": "157",
                    "Name": "tokenType",
                    "SerializedName": "tokenType",
                    "Description": "The type of the token that the alias path is referring to.",
                    "Type": {
                     "$ref": "6"
                    },
                    "IsRequired": false,
                    "IsReadOnly": false
                   },
                   {
                    "$id": "158",
                    "Name": "attributes",
                    "SerializedName": "attributes",
                    "Description": "The attributes of the token that the alias path is referring to.",
                    "Type": {
                     "$ref": "16"
                    },
                    "IsRequired": false,
                    "IsReadOnly": false
                   }
                  ]
                 },
                 "IsRequired": false,
                 "IsReadOnly": false
                }
               ]
              }
             },
             "IsRequired": false,
             "IsReadOnly": false
            },
            {
             "$id": "159",
             "Name": "aliasType",
             "SerializedName": "aliasType",
             "Description": "The type of the alias.",
             "Type": {
              "$ref": "20"
             },
             "IsRequired": false,
             "IsReadOnly": false
            },
            {
             "$id": "160",
             "Name": "defaultPath",
             "SerializedName": "defaultPath",
             "Description": "The default path for an alias.",
             "Type": {
              "$id": "161",
              "Kind": "string"
             },
             "IsRequired": false,
             "IsReadOnly": false
            },
            {
             "$id": "162",
             "Name": "defaultPattern",
             "SerializedName": "defaultPattern",
             "Description": "The default pattern for an alias.",
             "Type": {
              "$ref": "149"
             },
             "IsRequired": false,
             "IsReadOnly": false
            },
            {
             "$id": "163",
             "Name": "defaultMetadata",
             "SerializedName": "defaultMetadata",
             "Description": "The default alias path metadata. Applies to the default path and to any alias path that doesn't have metadata.",
             "Type": {
              "$ref": "156"
             },
             "IsRequired": false,
             "IsReadOnly": false
            }
           ]
          }
         },
         "IsRequired": false,
         "IsReadOnly": false
        },
        {
         "$id": "164",
         "Name": "apiVersions",
         "SerializedName": "apiVersions",
         "Description": "The API version.",
         "Type": {
          "$id": "165",
          "Kind": "array",
          "ValueType": {
           "$id": "166",
           "Kind": "string"
          }
         },
         "IsRequired": false,
         "IsReadOnly": false
        },
        {
         "$id": "167",
         "Name": "defaultApiVersion",
         "SerializedName": "defaultApiVersion",
         "Description": "The default API version.",
         "Type": {
          "$id": "168",
          "Kind": "string"
         },
         "IsRequired": false,
         "IsReadOnly": false
        },
        {
         "$id": "169",
         "Name": "zoneMappings",
         "SerializedName": "zoneMappings",
         "Description": "Gets the zone mappings.",
         "Type": {
          "$id": "170",
          "Kind": "array",
          "ValueType": {
           "$id": "171",
           "Kind": "model",
           "Name": "ZoneMapping",
           "Namespace": "ModelReaderWriterValidationTypeSpec",
           "Usage": "Output",
           "Description": "The ZoneMapping.",
           "Properties": [
            {
             "$id": "172",
             "Name": "location",
             "SerializedName": "location",
             "Description": "The location of the zone mapping.",
             "Type": {
              "$id": "173",
              "Kind": "string"
             },
             "IsRequired": false,
             "IsReadOnly": false
            },
            {
             "$id": "174",
             "Name": "zones",
             "SerializedName": "zones",
             "Description": "The zones.",
             "Type": {
              "$id": "175",
              "Kind": "array",
              "ValueType": {
               "$id": "176",
               "Kind": "string"
              }
             },
             "IsRequired": false,
             "IsReadOnly": false
            }
           ]
          }
         },
         "IsRequired": false,
         "IsReadOnly": false
        },
        {
         "$id": "177",
         "Name": "apiProfiles",
         "SerializedName": "apiProfiles",
         "Description": "The API profiles for the resource provider.",
         "Type": {
          "$id": "178",
          "Kind": "array",
          "ValueType": {
           "$id": "179",
           "Kind": "model",
           "Name": "ApiProfile",
           "Namespace": "ModelReaderWriterValidationTypeSpec",
           "Usage": "Output",
           "Properties": [
            {
             "$id": "180",
             "Name": "profileVersion",
             "SerializedName": "profileVersion",
             "Description": "The profile version.",
             "Type": {
              "$id": "181",
              "Kind": "string"
             },
             "IsRequired": false,
             "IsReadOnly": false
            },
            {
             "$id": "182",
             "Name": "apiVersion",
             "SerializedName": "apiVersion",
             "Description": "The API version.",
             "Type": {
              "$id": "183",
              "Kind": "string"
             },
             "IsRequired": false,
             "IsReadOnly": false
            }
           ]
          }
         },
         "IsRequired": false,
         "IsReadOnly": false
        },
        {
         "$id": "184",
         "Name": "capabilities",
         "SerializedName": "capabilities",
         "Description": "The additional capabilities offered by this resource type.",
         "Type": {
          "$id": "185",
          "Kind": "string"
         },
         "IsRequired": false,
         "IsReadOnly": false
        },
        {
         "$id": "186",
         "Name": "properties",
         "SerializedName": "properties",
         "Description": "The properties.",
         "Type": {
          "$id": "187",
          "Kind": "dict",
          "KeyType": {
           "$id": "188",
           "Kind": "string"
          },
          "ValueType": {
           "$id": "189",
           "Kind": "string"
          }
         },
         "IsRequired": false,
         "IsReadOnly": false
        }
       ]
      }
     },
     "IsRequired": false,
     "IsReadOnly": false
    },
    {
     "$id": "190",
     "Name": "providerAuthorizationConsentState",
     "SerializedName": "providerAuthorizationConsentState",
     "Description": "The provider authorization consent state.",
     "Type": {
      "$ref": "25"
     },
     "IsRequired": false,
     "IsReadOnly": false
    }
   ]
  },
  {
   "$ref": "119"
  },
  {
   "$ref": "127"
  },
  {
   "$ref": "137"
  },
  {
   "$ref": "142"
  },
  {
   "$ref": "149"
  },
  {
   "$ref": "156"
  },
  {
   "$ref": "171"
  },
  {
   "$ref": "179"
  },
  {
   "$id": "191",
   "Kind": "model",
   "Name": "ModelWithStringAdditionalProperties",
   "Namespace": "ModelReaderWriterValidationTypeSpec",
<<<<<<< HEAD
   "Usage": "Input,Output",
   "InheritedDictionaryType": {
    "$id": "170",
    "Kind": "dict",
    "KeyType": {
     "$id": "171",
     "Kind": "string"
    },
    "ValueType": {
     "$id": "172",
     "Kind": "string"
    }
=======
   "Usage": "RoundTrip",
   "AdditionalProperties": {
    "$id": "192",
    "Kind": "string"
>>>>>>> 5c4fa027
   },
   "Properties": [
    {
     "$id": "193",
     "Name": "id",
     "SerializedName": "id",
     "Description": "The id property.",
     "Type": {
      "$id": "194",
      "Kind": "string"
     },
     "IsRequired": true,
     "IsReadOnly": true
    },
    {
     "$id": "195",
     "Name": "name",
     "SerializedName": "name",
     "Description": "The name property.",
     "Type": {
      "$id": "196",
      "Kind": "string"
     },
     "IsRequired": true,
     "IsReadOnly": false
    },
    {
     "$id": "197",
     "Name": "age",
     "SerializedName": "age",
     "Description": "The age property.",
     "Type": {
      "$id": "198",
      "Kind": "int32"
     },
     "IsRequired": false,
     "IsReadOnly": false
    }
   ]
  },
  {
   "$id": "199",
   "Kind": "model",
   "Name": "ModelWithArrayAdditionalProperties",
   "Namespace": "ModelReaderWriterValidationTypeSpec",
<<<<<<< HEAD
   "Usage": "Input,Output",
   "InheritedDictionaryType": {
    "$id": "180",
    "Kind": "dict",
    "KeyType": {
     "$id": "181",
     "Kind": "string"
    },
=======
   "Usage": "RoundTrip",
   "AdditionalProperties": {
    "$id": "200",
    "Kind": "array",
>>>>>>> 5c4fa027
    "ValueType": {
     "$ref": "156"
    }
   },
   "Properties": [
    {
     "$id": "201",
     "Name": "id",
     "SerializedName": "id",
     "Description": "The id property.",
     "Type": {
      "$id": "202",
      "Kind": "string"
     },
     "IsRequired": true,
     "IsReadOnly": true
    },
    {
     "$id": "203",
     "Name": "name",
     "SerializedName": "name",
     "Description": "The name property.",
     "Type": {
      "$id": "204",
      "Kind": "string"
     },
     "IsRequired": true,
     "IsReadOnly": false
    },
    {
     "$id": "205",
     "Name": "age",
     "SerializedName": "age",
     "Description": "The age property.",
     "Type": {
      "$id": "206",
      "Kind": "int32"
     },
     "IsRequired": false,
     "IsReadOnly": false
    }
   ]
  },
  {
   "$id": "207",
   "Kind": "model",
   "Name": "ModelWithUnknownAdditionalProperties",
   "Namespace": "ModelReaderWriterValidationTypeSpec",
<<<<<<< HEAD
   "Usage": "Input,Output",
   "InheritedDictionaryType": {
    "$id": "190",
    "Kind": "dict",
    "KeyType": {
     "$id": "191",
     "Kind": "string"
    },
    "ValueType": {
     "$id": "192",
     "Kind": "any"
    }
=======
   "Usage": "RoundTrip",
   "AdditionalProperties": {
    "$id": "208",
    "Kind": "any"
>>>>>>> 5c4fa027
   },
   "Properties": [
    {
     "$id": "209",
     "Name": "id",
     "SerializedName": "id",
     "Description": "The id property.",
     "Type": {
      "$id": "210",
      "Kind": "string"
     },
     "IsRequired": true,
     "IsReadOnly": true
    },
    {
     "$id": "211",
     "Name": "name",
     "SerializedName": "name",
     "Description": "The name property.",
     "Type": {
      "$id": "212",
      "Kind": "string"
     },
     "IsRequired": true,
     "IsReadOnly": false
    },
    {
     "$id": "213",
     "Name": "age",
     "SerializedName": "age",
     "Description": "The age property.",
     "Type": {
      "$id": "214",
      "Kind": "int32"
     },
     "IsRequired": false,
     "IsReadOnly": false
    }
   ]
<<<<<<< HEAD
  },
  {
   "$id": "199",
   "Kind": "Model",
   "Name": "ModelX",
   "Namespace": "ModelReaderWriterValidationTypeSpec",
   "Description": "The ModelX in the discriminated set",
   "DiscriminatorValue": "X",
   "Usage": "Input,Output",
   "BaseModel": {
    "$ref": "48"
   },
   "Properties": [
    {
     "$id": "200",
     "Name": "fields",
     "SerializedName": "fields",
     "Description": "Optional list.",
     "Type": {
      "$id": "201",
      "Kind": "array",
      "ValueType": {
       "$id": "202",
       "Kind": "string"
      }
     },
     "IsRequired": false,
     "IsReadOnly": false
    },
    {
     "$id": "203",
     "Name": "nullProperty",
     "SerializedName": "nullProperty",
     "Description": "Nullable integer.",
     "Type": {
      "$id": "204",
      "Kind": "int32"
     },
     "IsRequired": false,
     "IsReadOnly": false
    },
    {
     "$id": "205",
     "Name": "keyValuePairs",
     "SerializedName": "keyValuePairs",
     "Description": "Optional dictionary.",
     "Type": {
      "$id": "206",
      "Kind": "dict",
      "KeyType": {
       "$id": "207",
       "Kind": "string"
      },
      "ValueType": {
       "$id": "208",
       "Kind": "string"
      }
     },
     "IsRequired": false,
     "IsReadOnly": false
    },
    {
     "$id": "209",
     "Name": "xProperty",
     "SerializedName": "xProperty",
     "Description": "The XProperty property.",
     "Type": {
      "$id": "210",
      "Kind": "int32"
     },
     "IsRequired": true,
     "IsReadOnly": true
    }
   ]
  },
  {
   "$id": "211",
   "Kind": "Model",
   "Name": "ModelY",
   "Namespace": "ModelReaderWriterValidationTypeSpec",
   "Description": "The ModelY in the discriminated set",
   "DiscriminatorValue": "Y",
   "Usage": "Input,Output",
   "BaseModel": {
    "$ref": "48"
   },
   "Properties": [
    {
     "$id": "212",
     "Name": "yProperty",
     "SerializedName": "yProperty",
     "Description": "The YProperty property.",
     "Type": {
      "$id": "213",
      "Kind": "string"
     },
     "IsRequired": true,
     "IsReadOnly": true
    }
   ]
=======
>>>>>>> 5c4fa027
  }
 ],
 "Clients": [
  {
   "$id": "215",
   "Name": "ModelReaderWriterValidationTypeSpecClient",
   "Description": "This is a typespec project to validation the model reader writer functionalities.",
   "Operations": [
    {
     "$id": "216",
     "Name": "op1",
     "ResourceName": "ModelReaderWriterValidationTypeSpec",
     "Accessibility": "public",
     "Parameters": [
      {
       "$id": "217",
       "Name": "endpoint",
       "NameInRequest": "endpoint",
       "Type": {
        "$id": "218",
        "Kind": "uri",
        "IsNullable": false
       },
       "Location": "Uri",
       "IsApiVersion": false,
       "IsResourceParameter": false,
       "IsContentType": false,
       "IsRequired": true,
       "IsEndpoint": true,
       "SkipUrlEncoding": false,
       "Explode": false,
       "Kind": "Client"
      },
      {
       "$id": "219",
       "Name": "body",
       "NameInRequest": "body",
       "Type": {
        "$ref": "31"
       },
       "Location": "Body",
       "IsRequired": true,
       "IsApiVersion": false,
       "IsResourceParameter": false,
       "IsContentType": false,
       "IsEndpoint": false,
       "SkipUrlEncoding": false,
       "Explode": false,
       "Kind": "Method"
      },
      {
       "$id": "220",
       "Name": "accept",
       "NameInRequest": "Accept",
       "Type": {
        "$id": "221",
        "Kind": "string",
        "IsNullable": false
       },
       "Location": "Header",
       "IsApiVersion": false,
       "IsResourceParameter": false,
       "IsContentType": false,
       "IsRequired": true,
       "IsEndpoint": false,
       "SkipUrlEncoding": false,
       "Explode": false,
       "Kind": "Constant",
       "DefaultValue": {
        "$id": "222",
        "Type": {
         "$ref": "221"
        },
        "Value": "application/json"
       }
      },
      {
       "$id": "223",
       "Name": "contentType",
       "NameInRequest": "Content-Type",
       "Type": {
        "$id": "224",
        "Kind": "string",
        "IsNullable": false
       },
       "Location": "Header",
       "IsApiVersion": false,
       "IsResourceParameter": false,
       "IsContentType": true,
       "IsRequired": true,
       "IsEndpoint": false,
       "SkipUrlEncoding": false,
       "Explode": false,
       "Kind": "Constant",
       "DefaultValue": {
        "$id": "225",
        "Type": {
         "$ref": "224"
        },
        "Value": "application/json"
       }
      }
     ],
     "Responses": [
      {
       "$id": "226",
       "StatusCodes": [
        200
       ],
       "BodyType": {
        "$ref": "31"
       },
       "BodyMediaType": "Json",
       "Headers": [],
       "IsErrorResponse": false,
       "ContentTypes": [
        "application/json"
       ]
      }
     ],
     "HttpMethod": "POST",
     "RequestBodyMediaType": "Json",
     "Uri": "{endpoint}",
     "Path": "/api/ModelAsStruct",
     "RequestMediaTypes": [
      "application/json"
     ],
     "BufferResponse": true,
     "GenerateProtocolMethod": true,
     "GenerateConvenienceMethod": true
    },
    {
     "$id": "227",
     "Name": "op2",
     "ResourceName": "ModelReaderWriterValidationTypeSpec",
     "Accessibility": "public",
     "Parameters": [
      {
       "$ref": "217"
      },
      {
       "$id": "228",
       "Name": "body",
       "NameInRequest": "body",
       "Type": {
        "$ref": "34"
       },
       "Location": "Body",
       "IsRequired": true,
       "IsApiVersion": false,
       "IsResourceParameter": false,
       "IsContentType": false,
       "IsEndpoint": false,
       "SkipUrlEncoding": false,
       "Explode": false,
       "Kind": "Method"
      },
      {
       "$id": "229",
       "Name": "accept",
       "NameInRequest": "Accept",
       "Type": {
        "$id": "230",
        "Kind": "string",
        "IsNullable": false
       },
       "Location": "Header",
       "IsApiVersion": false,
       "IsResourceParameter": false,
       "IsContentType": false,
       "IsRequired": true,
       "IsEndpoint": false,
       "SkipUrlEncoding": false,
       "Explode": false,
       "Kind": "Constant",
       "DefaultValue": {
        "$id": "231",
        "Type": {
         "$ref": "230"
        },
        "Value": "application/json"
       }
      },
      {
       "$id": "232",
       "Name": "contentType",
       "NameInRequest": "Content-Type",
       "Type": {
        "$id": "233",
        "Kind": "string",
        "IsNullable": false
       },
       "Location": "Header",
       "IsApiVersion": false,
       "IsResourceParameter": false,
       "IsContentType": true,
       "IsRequired": true,
       "IsEndpoint": false,
       "SkipUrlEncoding": false,
       "Explode": false,
       "Kind": "Constant",
       "DefaultValue": {
        "$id": "234",
        "Type": {
         "$ref": "233"
        },
        "Value": "application/json"
       }
      }
     ],
     "Responses": [
      {
       "$id": "235",
       "StatusCodes": [
        200
       ],
       "BodyType": {
        "$ref": "34"
       },
       "BodyMediaType": "Json",
       "Headers": [],
       "IsErrorResponse": false,
       "ContentTypes": [
        "application/json"
       ]
      }
     ],
     "HttpMethod": "POST",
     "RequestBodyMediaType": "Json",
     "Uri": "{endpoint}",
     "Path": "/api/ModelWithPersistableOnly",
     "RequestMediaTypes": [
      "application/json"
     ],
     "BufferResponse": true,
     "GenerateProtocolMethod": true,
     "GenerateConvenienceMethod": true
    },
    {
     "$id": "236",
     "Name": "op3",
     "ResourceName": "ModelReaderWriterValidationTypeSpec",
     "Accessibility": "public",
     "Parameters": [
      {
       "$ref": "217"
      },
      {
       "$id": "237",
       "Name": "body",
       "NameInRequest": "body",
       "Type": {
        "$ref": "48"
       },
       "Location": "Body",
       "IsRequired": true,
       "IsApiVersion": false,
       "IsResourceParameter": false,
       "IsContentType": false,
       "IsEndpoint": false,
       "SkipUrlEncoding": false,
       "Explode": false,
       "Kind": "Method"
      },
      {
       "$id": "238",
       "Name": "accept",
       "NameInRequest": "Accept",
       "Type": {
        "$id": "239",
        "Kind": "string",
        "IsNullable": false
       },
       "Location": "Header",
       "IsApiVersion": false,
       "IsResourceParameter": false,
       "IsContentType": false,
       "IsRequired": true,
       "IsEndpoint": false,
       "SkipUrlEncoding": false,
       "Explode": false,
       "Kind": "Constant",
       "DefaultValue": {
        "$id": "240",
        "Type": {
         "$ref": "239"
        },
        "Value": "application/json"
       }
      },
      {
       "$id": "241",
       "Name": "contentType",
       "NameInRequest": "Content-Type",
       "Type": {
        "$id": "242",
        "Kind": "string",
        "IsNullable": false
       },
       "Location": "Header",
       "IsApiVersion": false,
       "IsResourceParameter": false,
       "IsContentType": true,
       "IsRequired": true,
       "IsEndpoint": false,
       "SkipUrlEncoding": false,
       "Explode": false,
       "Kind": "Constant",
       "DefaultValue": {
        "$id": "243",
        "Type": {
         "$ref": "242"
        },
        "Value": "application/json"
       }
      }
     ],
     "Responses": [
      {
       "$id": "244",
       "StatusCodes": [
        200
       ],
       "BodyType": {
        "$ref": "48"
       },
       "BodyMediaType": "Json",
       "Headers": [],
       "IsErrorResponse": false,
       "ContentTypes": [
        "application/json"
       ]
      }
     ],
     "HttpMethod": "POST",
     "RequestBodyMediaType": "Json",
     "Uri": "{endpoint}",
     "Path": "/api/DiscriminatedSet",
     "RequestMediaTypes": [
      "application/json"
     ],
     "BufferResponse": true,
     "GenerateProtocolMethod": true,
     "GenerateConvenienceMethod": true
    },
    {
     "$id": "245",
     "Name": "op4",
     "ResourceName": "ModelReaderWriterValidationTypeSpec",
     "Accessibility": "public",
     "Parameters": [
      {
       "$ref": "217"
      },
      {
       "$id": "246",
       "Name": "body",
       "NameInRequest": "body",
       "Type": {
        "$ref": "75"
       },
       "Location": "Body",
       "IsRequired": true,
       "IsApiVersion": false,
       "IsResourceParameter": false,
       "IsContentType": false,
       "IsEndpoint": false,
       "SkipUrlEncoding": false,
       "Explode": false,
       "Kind": "Method"
      },
      {
       "$id": "247",
       "Name": "accept",
       "NameInRequest": "Accept",
       "Type": {
        "$id": "248",
        "Kind": "string",
        "IsNullable": false
       },
       "Location": "Header",
       "IsApiVersion": false,
       "IsResourceParameter": false,
       "IsContentType": false,
       "IsRequired": true,
       "IsEndpoint": false,
       "SkipUrlEncoding": false,
       "Explode": false,
       "Kind": "Constant",
       "DefaultValue": {
        "$id": "249",
        "Type": {
         "$ref": "248"
        },
        "Value": "application/json"
       }
      },
      {
       "$id": "250",
       "Name": "contentType",
       "NameInRequest": "Content-Type",
       "Type": {
        "$id": "251",
        "Kind": "string",
        "IsNullable": false
       },
       "Location": "Header",
       "IsApiVersion": false,
       "IsResourceParameter": false,
       "IsContentType": true,
       "IsRequired": true,
       "IsEndpoint": false,
       "SkipUrlEncoding": false,
       "Explode": false,
       "Kind": "Constant",
       "DefaultValue": {
        "$id": "252",
        "Type": {
         "$ref": "251"
        },
        "Value": "application/json"
       }
      }
     ],
     "Responses": [
      {
       "$id": "253",
       "StatusCodes": [
        200
       ],
       "BodyType": {
        "$ref": "75"
       },
       "BodyMediaType": "Json",
       "Headers": [],
       "IsErrorResponse": false,
       "ContentTypes": [
        "application/json"
       ]
      }
     ],
     "HttpMethod": "POST",
     "RequestBodyMediaType": "Json",
     "Uri": "{endpoint}",
     "Path": "/api/AvailabilitySet",
     "RequestMediaTypes": [
      "application/json"
     ],
     "BufferResponse": true,
     "GenerateProtocolMethod": true,
     "GenerateConvenienceMethod": true
    },
    {
     "$id": "254",
     "Name": "op5",
     "ResourceName": "ModelReaderWriterValidationTypeSpec",
     "Accessibility": "public",
     "Parameters": [
      {
       "$ref": "217"
      },
      {
       "$id": "255",
       "Name": "accept",
       "NameInRequest": "Accept",
       "Type": {
        "$id": "256",
        "Kind": "string",
        "IsNullable": false
       },
       "Location": "Header",
       "IsApiVersion": false,
       "IsResourceParameter": false,
       "IsContentType": false,
       "IsRequired": true,
       "IsEndpoint": false,
       "SkipUrlEncoding": false,
       "Explode": false,
       "Kind": "Constant",
       "DefaultValue": {
        "$id": "257",
        "Type": {
         "$ref": "256"
        },
        "Value": "application/json"
       }
      }
     ],
     "Responses": [
      {
       "$id": "258",
       "StatusCodes": [
        200
       ],
       "BodyType": {
        "$ref": "108"
       },
       "BodyMediaType": "Json",
       "Headers": [],
       "IsErrorResponse": false,
       "ContentTypes": [
        "application/json"
       ]
      }
     ],
     "HttpMethod": "GET",
     "RequestBodyMediaType": "None",
     "Uri": "{endpoint}",
     "Path": "/api/ResourceProvider",
     "BufferResponse": true,
     "GenerateProtocolMethod": true,
     "GenerateConvenienceMethod": true
    },
    {
     "$id": "259",
     "Name": "op6",
     "ResourceName": "ModelReaderWriterValidationTypeSpec",
     "Accessibility": "public",
     "Parameters": [
      {
       "$ref": "217"
      },
      {
       "$id": "260",
       "Name": "body",
       "NameInRequest": "body",
       "Type": {
        "$ref": "191"
       },
       "Location": "Body",
       "IsRequired": true,
       "IsApiVersion": false,
       "IsResourceParameter": false,
       "IsContentType": false,
       "IsEndpoint": false,
       "SkipUrlEncoding": false,
       "Explode": false,
       "Kind": "Method"
      },
      {
       "$id": "261",
       "Name": "accept",
       "NameInRequest": "Accept",
       "Type": {
        "$id": "262",
        "Kind": "string",
        "IsNullable": false
       },
       "Location": "Header",
       "IsApiVersion": false,
       "IsResourceParameter": false,
       "IsContentType": false,
       "IsRequired": true,
       "IsEndpoint": false,
       "SkipUrlEncoding": false,
       "Explode": false,
       "Kind": "Constant",
       "DefaultValue": {
        "$id": "263",
        "Type": {
         "$ref": "262"
        },
        "Value": "application/json"
       }
      },
      {
       "$id": "264",
       "Name": "contentType",
       "NameInRequest": "Content-Type",
       "Type": {
        "$id": "265",
        "Kind": "string",
        "IsNullable": false
       },
       "Location": "Header",
       "IsApiVersion": false,
       "IsResourceParameter": false,
       "IsContentType": true,
       "IsRequired": true,
       "IsEndpoint": false,
       "SkipUrlEncoding": false,
       "Explode": false,
       "Kind": "Constant",
       "DefaultValue": {
        "$id": "266",
        "Type": {
         "$ref": "265"
        },
        "Value": "application/json"
       }
      }
     ],
     "Responses": [
      {
       "$id": "267",
       "StatusCodes": [
        200
       ],
       "BodyType": {
        "$ref": "191"
       },
       "BodyMediaType": "Json",
       "Headers": [],
       "IsErrorResponse": false,
       "ContentTypes": [
        "application/json"
       ]
      }
     ],
     "HttpMethod": "POST",
     "RequestBodyMediaType": "Json",
     "Uri": "{endpoint}",
     "Path": "/api/AdditionalProperties/string",
     "RequestMediaTypes": [
      "application/json"
     ],
     "BufferResponse": true,
     "GenerateProtocolMethod": true,
     "GenerateConvenienceMethod": true
    },
    {
     "$id": "268",
     "Name": "op7",
     "ResourceName": "ModelReaderWriterValidationTypeSpec",
     "Accessibility": "public",
     "Parameters": [
      {
       "$ref": "217"
      },
      {
       "$id": "269",
       "Name": "body",
       "NameInRequest": "body",
       "Type": {
        "$ref": "199"
       },
       "Location": "Body",
       "IsRequired": true,
       "IsApiVersion": false,
       "IsResourceParameter": false,
       "IsContentType": false,
       "IsEndpoint": false,
       "SkipUrlEncoding": false,
       "Explode": false,
       "Kind": "Method"
      },
      {
       "$id": "270",
       "Name": "accept",
       "NameInRequest": "Accept",
       "Type": {
        "$id": "271",
        "Kind": "string",
        "IsNullable": false
       },
       "Location": "Header",
       "IsApiVersion": false,
       "IsResourceParameter": false,
       "IsContentType": false,
       "IsRequired": true,
       "IsEndpoint": false,
       "SkipUrlEncoding": false,
       "Explode": false,
       "Kind": "Constant",
       "DefaultValue": {
        "$id": "272",
        "Type": {
         "$ref": "271"
        },
        "Value": "application/json"
       }
      },
      {
       "$id": "273",
       "Name": "contentType",
       "NameInRequest": "Content-Type",
       "Type": {
        "$id": "274",
        "Kind": "string",
        "IsNullable": false
       },
       "Location": "Header",
       "IsApiVersion": false,
       "IsResourceParameter": false,
       "IsContentType": true,
       "IsRequired": true,
       "IsEndpoint": false,
       "SkipUrlEncoding": false,
       "Explode": false,
       "Kind": "Constant",
       "DefaultValue": {
        "$id": "275",
        "Type": {
         "$ref": "274"
        },
        "Value": "application/json"
       }
      }
     ],
     "Responses": [
      {
       "$id": "276",
       "StatusCodes": [
        200
       ],
       "BodyType": {
        "$ref": "199"
       },
       "BodyMediaType": "Json",
       "Headers": [],
       "IsErrorResponse": false,
       "ContentTypes": [
        "application/json"
       ]
      }
     ],
     "HttpMethod": "POST",
     "RequestBodyMediaType": "Json",
     "Uri": "{endpoint}",
     "Path": "/api/AdditionalProperties/array",
     "RequestMediaTypes": [
      "application/json"
     ],
     "BufferResponse": true,
     "GenerateProtocolMethod": true,
     "GenerateConvenienceMethod": true
    },
    {
     "$id": "277",
     "Name": "op8",
     "ResourceName": "ModelReaderWriterValidationTypeSpec",
     "Accessibility": "public",
     "Parameters": [
      {
       "$ref": "217"
      },
      {
       "$id": "278",
       "Name": "body",
       "NameInRequest": "body",
       "Type": {
        "$ref": "207"
       },
       "Location": "Body",
       "IsRequired": true,
       "IsApiVersion": false,
       "IsResourceParameter": false,
       "IsContentType": false,
       "IsEndpoint": false,
       "SkipUrlEncoding": false,
       "Explode": false,
       "Kind": "Method"
      },
      {
       "$id": "279",
       "Name": "accept",
       "NameInRequest": "Accept",
       "Type": {
        "$id": "280",
        "Kind": "string",
        "IsNullable": false
       },
       "Location": "Header",
       "IsApiVersion": false,
       "IsResourceParameter": false,
       "IsContentType": false,
       "IsRequired": true,
       "IsEndpoint": false,
       "SkipUrlEncoding": false,
       "Explode": false,
       "Kind": "Constant",
       "DefaultValue": {
        "$id": "281",
        "Type": {
         "$ref": "280"
        },
        "Value": "application/json"
       }
      },
      {
       "$id": "282",
       "Name": "contentType",
       "NameInRequest": "Content-Type",
       "Type": {
        "$id": "283",
        "Kind": "string",
        "IsNullable": false
       },
       "Location": "Header",
       "IsApiVersion": false,
       "IsResourceParameter": false,
       "IsContentType": true,
       "IsRequired": true,
       "IsEndpoint": false,
       "SkipUrlEncoding": false,
       "Explode": false,
       "Kind": "Constant",
       "DefaultValue": {
        "$id": "284",
        "Type": {
         "$ref": "283"
        },
        "Value": "application/json"
       }
      }
     ],
     "Responses": [
      {
       "$id": "285",
       "StatusCodes": [
        200
       ],
       "BodyType": {
        "$ref": "207"
       },
       "BodyMediaType": "Json",
       "Headers": [],
       "IsErrorResponse": false,
       "ContentTypes": [
        "application/json"
       ]
      }
     ],
     "HttpMethod": "POST",
     "RequestBodyMediaType": "Json",
     "Uri": "{endpoint}",
     "Path": "/api/AdditionalProperties/unknown",
     "RequestMediaTypes": [
      "application/json"
     ],
     "BufferResponse": true,
     "GenerateProtocolMethod": true,
     "GenerateConvenienceMethod": true
    }
   ],
   "Protocol": {
    "$id": "286"
   },
   "Creatable": true,
   "Parameters": [
    {
     "$ref": "217"
    }
   ]
  }
 ]
}<|MERGE_RESOLUTION|>--- conflicted
+++ resolved
@@ -199,13 +199,8 @@
    "Kind": "model",
    "Name": "ModelAsStruct",
    "Namespace": "ModelReaderWriterValidationTypeSpec",
-<<<<<<< HEAD
+   "Usage": "Input,Output",
    "Description": "The model to change to struct.",
-   "Usage": "Input,Output",
-=======
-   "Usage": "RoundTrip",
-   "Description": "The model to change to struct.",
->>>>>>> 5c4fa027
    "Properties": [
     {
      "$id": "32",
@@ -307,12 +302,7 @@
    "Kind": "model",
    "Name": "BaseModel",
    "Namespace": "ModelReaderWriterValidationTypeSpec",
-<<<<<<< HEAD
-   "Description": "The BaseModel in the discriminated set",
-   "DiscriminatorPropertyName": "kind",
    "Usage": "Input,Output",
-=======
-   "Usage": "RoundTrip",
    "Description": "The BaseModel in the discriminated set",
    "DiscriminatorProperty": {
     "$id": "49",
@@ -327,7 +317,6 @@
     "IsReadOnly": false,
     "IsDiscriminator": true
    },
->>>>>>> 5c4fa027
    "Properties": [
     {
      "$ref": "49"
@@ -352,7 +341,7 @@
      "Kind": "model",
      "Name": "ModelX",
      "Namespace": "ModelReaderWriterValidationTypeSpec",
-     "Usage": "RoundTrip",
+     "Usage": "Input,Output",
      "Description": "The ModelX in the discriminated set",
      "DiscriminatorValue": "X",
      "BaseModel": {
@@ -444,7 +433,7 @@
      "Kind": "model",
      "Name": "ModelY",
      "Namespace": "ModelReaderWriterValidationTypeSpec",
-     "Usage": "RoundTrip",
+     "Usage": "Input,Output",
      "Description": "The ModelY in the discriminated set",
      "DiscriminatorValue": "Y",
      "BaseModel": {
@@ -496,25 +485,15 @@
    "Kind": "model",
    "Name": "AvailabilitySetData",
    "Namespace": "ModelReaderWriterValidationTypeSpec",
-<<<<<<< HEAD
+   "Usage": "Input,Output",
    "Description": "The availability set data",
-   "Usage": "Input,Output",
-=======
-   "Usage": "RoundTrip",
-   "Description": "The availability set data",
->>>>>>> 5c4fa027
    "BaseModel": {
     "$id": "76",
     "Kind": "model",
     "Name": "TrackedResourceData",
     "Namespace": "ModelReaderWriterValidationTypeSpec",
-<<<<<<< HEAD
+    "Usage": "Input,Output",
     "Description": "The tracked resource data",
-    "Usage": "Input,Output",
-=======
-    "Usage": "RoundTrip",
-    "Description": "The tracked resource data",
->>>>>>> 5c4fa027
     "Properties": [
      {
       "$id": "77",
@@ -650,13 +629,8 @@
       "Kind": "model",
       "Name": "AvailabilitySetProperties",
       "Namespace": "ModelReaderWriterValidationTypeSpec",
-<<<<<<< HEAD
+      "Usage": "Input,Output",
       "Description": "The availability set properties",
-      "Usage": "Input,Output",
-=======
-      "Usage": "RoundTrip",
-      "Description": "The availability set properties",
->>>>>>> 5c4fa027
       "Properties": [
        {
         "$id": "99",
@@ -671,13 +645,8 @@
           "Kind": "model",
           "Name": "WritableSubResource",
           "Namespace": "ModelReaderWriterValidationTypeSpec",
-<<<<<<< HEAD
+          "Usage": "Input,Output",
           "Description": "The writable sub resource",
-          "Usage": "Input,Output",
-=======
-          "Usage": "RoundTrip",
-          "Description": "The writable sub resource",
->>>>>>> 5c4fa027
           "Properties": [
            {
             "$id": "102",
@@ -1036,13 +1005,8 @@
                   "Kind": "model",
                   "Name": "ResourceTypeAliasPathMetadata",
                   "Namespace": "ModelReaderWriterValidationTypeSpec",
-<<<<<<< HEAD
+                  "Usage": "Input,Output",
                   "Description": "The ResourceTypeAliasPathMetadata.",
-                  "Usage": "Input,Output",
-=======
-                  "Usage": "RoundTrip",
-                  "Description": "The ResourceTypeAliasPathMetadata.",
->>>>>>> 5c4fa027
                   "Properties": [
                    {
                     "$id": "157",
@@ -1331,25 +1295,10 @@
    "Kind": "model",
    "Name": "ModelWithStringAdditionalProperties",
    "Namespace": "ModelReaderWriterValidationTypeSpec",
-<<<<<<< HEAD
    "Usage": "Input,Output",
-   "InheritedDictionaryType": {
-    "$id": "170",
-    "Kind": "dict",
-    "KeyType": {
-     "$id": "171",
-     "Kind": "string"
-    },
-    "ValueType": {
-     "$id": "172",
-     "Kind": "string"
-    }
-=======
-   "Usage": "RoundTrip",
    "AdditionalProperties": {
     "$id": "192",
     "Kind": "string"
->>>>>>> 5c4fa027
    },
    "Properties": [
     {
@@ -1395,21 +1344,10 @@
    "Kind": "model",
    "Name": "ModelWithArrayAdditionalProperties",
    "Namespace": "ModelReaderWriterValidationTypeSpec",
-<<<<<<< HEAD
    "Usage": "Input,Output",
-   "InheritedDictionaryType": {
-    "$id": "180",
-    "Kind": "dict",
-    "KeyType": {
-     "$id": "181",
-     "Kind": "string"
-    },
-=======
-   "Usage": "RoundTrip",
    "AdditionalProperties": {
     "$id": "200",
     "Kind": "array",
->>>>>>> 5c4fa027
     "ValueType": {
      "$ref": "156"
     }
@@ -1458,25 +1396,10 @@
    "Kind": "model",
    "Name": "ModelWithUnknownAdditionalProperties",
    "Namespace": "ModelReaderWriterValidationTypeSpec",
-<<<<<<< HEAD
    "Usage": "Input,Output",
-   "InheritedDictionaryType": {
-    "$id": "190",
-    "Kind": "dict",
-    "KeyType": {
-     "$id": "191",
-     "Kind": "string"
-    },
-    "ValueType": {
-     "$id": "192",
-     "Kind": "any"
-    }
-=======
-   "Usage": "RoundTrip",
    "AdditionalProperties": {
     "$id": "208",
     "Kind": "any"
->>>>>>> 5c4fa027
    },
    "Properties": [
     {
@@ -1516,109 +1439,6 @@
      "IsReadOnly": false
     }
    ]
-<<<<<<< HEAD
-  },
-  {
-   "$id": "199",
-   "Kind": "Model",
-   "Name": "ModelX",
-   "Namespace": "ModelReaderWriterValidationTypeSpec",
-   "Description": "The ModelX in the discriminated set",
-   "DiscriminatorValue": "X",
-   "Usage": "Input,Output",
-   "BaseModel": {
-    "$ref": "48"
-   },
-   "Properties": [
-    {
-     "$id": "200",
-     "Name": "fields",
-     "SerializedName": "fields",
-     "Description": "Optional list.",
-     "Type": {
-      "$id": "201",
-      "Kind": "array",
-      "ValueType": {
-       "$id": "202",
-       "Kind": "string"
-      }
-     },
-     "IsRequired": false,
-     "IsReadOnly": false
-    },
-    {
-     "$id": "203",
-     "Name": "nullProperty",
-     "SerializedName": "nullProperty",
-     "Description": "Nullable integer.",
-     "Type": {
-      "$id": "204",
-      "Kind": "int32"
-     },
-     "IsRequired": false,
-     "IsReadOnly": false
-    },
-    {
-     "$id": "205",
-     "Name": "keyValuePairs",
-     "SerializedName": "keyValuePairs",
-     "Description": "Optional dictionary.",
-     "Type": {
-      "$id": "206",
-      "Kind": "dict",
-      "KeyType": {
-       "$id": "207",
-       "Kind": "string"
-      },
-      "ValueType": {
-       "$id": "208",
-       "Kind": "string"
-      }
-     },
-     "IsRequired": false,
-     "IsReadOnly": false
-    },
-    {
-     "$id": "209",
-     "Name": "xProperty",
-     "SerializedName": "xProperty",
-     "Description": "The XProperty property.",
-     "Type": {
-      "$id": "210",
-      "Kind": "int32"
-     },
-     "IsRequired": true,
-     "IsReadOnly": true
-    }
-   ]
-  },
-  {
-   "$id": "211",
-   "Kind": "Model",
-   "Name": "ModelY",
-   "Namespace": "ModelReaderWriterValidationTypeSpec",
-   "Description": "The ModelY in the discriminated set",
-   "DiscriminatorValue": "Y",
-   "Usage": "Input,Output",
-   "BaseModel": {
-    "$ref": "48"
-   },
-   "Properties": [
-    {
-     "$id": "212",
-     "Name": "yProperty",
-     "SerializedName": "yProperty",
-     "Description": "The YProperty property.",
-     "Type": {
-      "$id": "213",
-      "Kind": "string"
-     },
-     "IsRequired": true,
-     "IsReadOnly": true
-    }
-   ]
-=======
->>>>>>> 5c4fa027
   }
  ],
  "Clients": [
