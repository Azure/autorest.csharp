{
 "$id": "1",
 "Name": "ModelReaderWriterValidationTypeSpec",
 "ApiVersions": [],
 "Enums": [
  {
   "$id": "2",
   "Kind": "enum",
   "Name": "ResourceTypeAliasPatternType",
   "CrossLanguageDefinitionId": "ModelReaderWriterValidationTypeSpec.ResourceTypeAliasPatternType",
   "ValueType": {
    "$id": "3",
    "Kind": "string"
   },
   "Values": [
    {
     "$id": "4",
     "Name": "NotSpecified",
     "Value": "NotSpecified",
     "Description": "NotSpecified is not allowed."
    },
    {
     "$id": "5",
     "Name": "Extract",
     "Value": "Extract",
     "Description": "Extract is the only allowed value."
    }
   ],
   "Description": "The type of alias pattern.",
   "IsExtensible": false,
   "Usage": "Output"
  },
  {
   "$id": "6",
   "Kind": "enum",
   "Name": "ResourceTypeAliasPathTokenType",
   "CrossLanguageDefinitionId": "ModelReaderWriterValidationTypeSpec.ResourceTypeAliasPathTokenType",
   "ValueType": {
    "$id": "7",
    "Kind": "string"
   },
   "Values": [
    {
     "$id": "8",
     "Name": "NotSpecified",
     "Value": "NotSpecified",
     "Description": "The token type is not specified."
    },
    {
     "$id": "9",
     "Name": "Any",
     "Value": "Any",
     "Description": "The token type can be anything."
    },
    {
     "$id": "10",
     "Name": "String",
     "Value": "String",
     "Description": "The token type is string."
    },
    {
     "$id": "11",
     "Name": "Object",
     "Value": "Object",
     "Description": "The token type is object."
    },
    {
     "$id": "12",
     "Name": "Array",
     "Value": "Array",
     "Description": "The token type is array."
    },
    {
     "$id": "13",
     "Name": "Integer",
     "Value": "Integer",
     "Description": "The token type is integer."
    },
    {
     "$id": "14",
     "Name": "Number",
     "Value": "Number",
     "Description": "The token type is number."
    },
    {
     "$id": "15",
     "Name": "Boolean",
     "Value": "Boolean",
     "Description": "The token type is boolean."
    }
   ],
   "Description": "The type of the token that the alias path is referring to.",
   "IsExtensible": true,
   "Usage": "Input,Output"
  },
  {
   "$id": "16",
   "Kind": "enum",
   "Name": "ResourceTypeAliasPathAttributes",
   "CrossLanguageDefinitionId": "ModelReaderWriterValidationTypeSpec.ResourceTypeAliasPathAttributes",
   "ValueType": {
    "$id": "17",
    "Kind": "string"
   },
   "Values": [
    {
     "$id": "18",
     "Name": "None",
     "Value": "None",
     "Description": "The token that the alias path is referring to has no attributes."
    },
    {
     "$id": "19",
     "Name": "Modifiable",
     "Value": "Modifiable",
     "Description": "The token that the alias path is referring to is modifiable by policies with 'modify' effect."
    }
   ],
   "Description": "The attributes of the token that the alias path is referring to.",
   "IsExtensible": true,
   "Usage": "Input,Output"
  },
  {
   "$id": "20",
   "Kind": "enum",
   "Name": "ResourceTypeAliasType",
   "CrossLanguageDefinitionId": "ModelReaderWriterValidationTypeSpec.ResourceTypeAliasType",
   "ValueType": {
    "$id": "21",
    "Kind": "string"
   },
   "Values": [
    {
     "$id": "22",
     "Name": "NotSpecified",
     "Value": "NotSpecified",
     "Description": "Alias type is unknown (same as not providing alias type)."
    },
    {
     "$id": "23",
     "Name": "PlainText",
     "Value": "PlainText",
     "Description": "Alias value is not secret."
    },
    {
     "$id": "24",
     "Name": "Mask",
     "Value": "Mask",
     "Description": "Alias value is secret."
    }
   ],
   "Description": "The type of the alias.",
   "IsExtensible": false,
   "Usage": "Output"
  },
  {
   "$id": "25",
   "Kind": "enum",
   "Name": "ProviderAuthorizationConsentState",
   "CrossLanguageDefinitionId": "ModelReaderWriterValidationTypeSpec.ProviderAuthorizationConsentState",
   "ValueType": {
    "$id": "26",
    "Kind": "string"
   },
   "Values": [
    {
     "$id": "27",
     "Name": "NotSpecified",
     "Value": "NotSpecified",
     "Description": "The provider authorization consent state is not specified."
    },
    {
     "$id": "28",
     "Name": "Required",
     "Value": "Required",
     "Description": "The provider authorization consent state is required."
    },
    {
     "$id": "29",
     "Name": "NotRequired",
     "Value": "NotRequired",
     "Description": "The provider authorization consent state is not required."
    },
    {
     "$id": "30",
     "Name": "Consented",
     "Value": "Consented",
     "Description": "The provider authorization consent state is consented."
    }
   ],
   "Description": "The provider authorization consent state.",
   "IsExtensible": true,
   "Usage": "Output"
  }
 ],
 "Models": [
  {
   "$id": "31",
   "Kind": "model",
   "Name": "ModelAsStruct",
<<<<<<< HEAD
   "Namespace": "ModelReaderWriterValidationTypeSpec",
   "Usage": "Input,Output",
=======
   "CrossLanguageDefinitionId": "ModelReaderWriterValidationTypeSpec.ModelAsStruct",
   "Usage": "RoundTrip",
>>>>>>> 5f9dfa7e
   "Description": "The model to change to struct.",
   "Properties": [
    {
     "$id": "32",
     "Name": "id",
     "SerializedName": "id",
     "Description": "The id property.",
     "Type": {
      "$id": "33",
      "Kind": "int32"
     },
     "IsRequired": true,
     "IsReadOnly": false
    }
   ]
  },
  {
   "$id": "34",
   "Kind": "model",
   "Name": "ModelWithPersistableOnly",
<<<<<<< HEAD
   "Namespace": "ModelReaderWriterValidationTypeSpec",
   "Usage": "Input,Output",
=======
   "CrossLanguageDefinitionId": "ModelReaderWriterValidationTypeSpec.ModelWithPersistableOnly",
   "Usage": "RoundTrip",
>>>>>>> 5f9dfa7e
   "Properties": [
    {
     "$id": "35",
     "Name": "name",
     "SerializedName": "name",
     "Description": "The name.",
     "Type": {
      "$id": "36",
      "Kind": "string"
     },
     "IsRequired": false,
     "IsReadOnly": false
    },
    {
     "$id": "37",
     "Name": "fields",
     "SerializedName": "fields",
     "Description": "The fields property.",
     "Type": {
      "$id": "38",
      "Kind": "array",
      "ValueType": {
       "$id": "39",
       "Kind": "string"
      }
     },
     "IsRequired": false,
     "IsReadOnly": false
    },
    {
     "$id": "40",
     "Name": "nullProperty",
     "SerializedName": "nullProperty",
     "Description": "The nullable property.",
     "Type": {
      "$id": "41",
      "Kind": "int32"
     },
     "IsRequired": false,
     "IsReadOnly": false
    },
    {
     "$id": "42",
     "Name": "keyValuePairs",
     "SerializedName": "keyValuePairs",
     "Description": "The key value pairs property.",
     "Type": {
      "$id": "43",
      "Kind": "dict",
      "KeyType": {
       "$id": "44",
       "Kind": "string"
      },
      "ValueType": {
       "$id": "45",
       "Kind": "string"
      }
     },
     "IsRequired": false,
     "IsReadOnly": false
    },
    {
     "$id": "46",
     "Name": "xProperty",
     "SerializedName": "xProperty",
     "Description": "The x property.",
     "Type": {
      "$id": "47",
      "Kind": "int32"
     },
     "IsRequired": true,
     "IsReadOnly": true
    }
   ]
  },
  {
   "$id": "48",
   "Kind": "model",
   "Name": "BaseModel",
<<<<<<< HEAD
   "Namespace": "ModelReaderWriterValidationTypeSpec",
   "Usage": "Input,Output",
=======
   "CrossLanguageDefinitionId": "ModelReaderWriterValidationTypeSpec.BaseModel",
   "Usage": "RoundTrip",
>>>>>>> 5f9dfa7e
   "Description": "The BaseModel in the discriminated set",
   "DiscriminatorProperty": {
    "$id": "49",
    "Name": "kind",
    "SerializedName": "kind",
    "Description": "The kind",
    "Type": {
     "$id": "50",
     "Kind": "string"
    },
    "IsRequired": true,
    "IsReadOnly": false,
    "IsDiscriminator": true
   },
   "Properties": [
    {
     "$ref": "49"
    },
    {
     "$id": "51",
     "Name": "name",
     "SerializedName": "name",
     "Description": "The name property.",
     "Type": {
      "$id": "52",
      "Kind": "string"
     },
     "IsRequired": false,
     "IsReadOnly": false
    }
   ],
   "DiscriminatedSubtypes": {
    "$id": "53",
    "X": {
     "$id": "54",
     "Kind": "model",
     "Name": "ModelX",
<<<<<<< HEAD
     "Namespace": "ModelReaderWriterValidationTypeSpec",
     "Usage": "Input,Output",
=======
     "CrossLanguageDefinitionId": "ModelReaderWriterValidationTypeSpec.ModelX",
     "Usage": "RoundTrip",
>>>>>>> 5f9dfa7e
     "Description": "The ModelX in the discriminated set",
     "DiscriminatorValue": "X",
     "BaseModel": {
      "$ref": "48"
     },
     "Properties": [
      {
       "$id": "55",
       "Name": "kind",
       "SerializedName": "kind",
       "Description": "Discriminator",
       "Type": {
        "$id": "56",
        "Kind": "constant",
        "ValueType": {
         "$id": "57",
         "Kind": "string"
        },
        "Value": "X"
       },
       "IsRequired": true,
       "IsReadOnly": false,
       "IsDiscriminator": true
      },
      {
       "$id": "58",
       "Name": "fields",
       "SerializedName": "fields",
       "Description": "Optional list.",
       "Type": {
        "$id": "59",
        "Kind": "array",
        "ValueType": {
         "$id": "60",
         "Kind": "string"
        }
       },
       "IsRequired": false,
       "IsReadOnly": false
      },
      {
       "$id": "61",
       "Name": "nullProperty",
       "SerializedName": "nullProperty",
       "Description": "Nullable integer.",
       "Type": {
        "$id": "62",
        "Kind": "int32"
       },
       "IsRequired": false,
       "IsReadOnly": false
      },
      {
       "$id": "63",
       "Name": "keyValuePairs",
       "SerializedName": "keyValuePairs",
       "Description": "Optional dictionary.",
       "Type": {
        "$id": "64",
        "Kind": "dict",
        "KeyType": {
         "$id": "65",
         "Kind": "string"
        },
        "ValueType": {
         "$id": "66",
         "Kind": "string"
        }
       },
       "IsRequired": false,
       "IsReadOnly": false
      },
      {
       "$id": "67",
       "Name": "xProperty",
       "SerializedName": "xProperty",
       "Description": "The XProperty property.",
       "Type": {
        "$id": "68",
        "Kind": "int32"
       },
       "IsRequired": true,
       "IsReadOnly": true
      }
     ]
    },
    "Y": {
     "$id": "69",
     "Kind": "model",
     "Name": "ModelY",
<<<<<<< HEAD
     "Namespace": "ModelReaderWriterValidationTypeSpec",
     "Usage": "Input,Output",
=======
     "CrossLanguageDefinitionId": "ModelReaderWriterValidationTypeSpec.ModelY",
     "Usage": "RoundTrip",
>>>>>>> 5f9dfa7e
     "Description": "The ModelY in the discriminated set",
     "DiscriminatorValue": "Y",
     "BaseModel": {
      "$ref": "48"
     },
     "Properties": [
      {
       "$id": "70",
       "Name": "kind",
       "SerializedName": "kind",
       "Description": "Discriminator",
       "Type": {
        "$id": "71",
        "Kind": "constant",
        "ValueType": {
         "$id": "72",
         "Kind": "string"
        },
        "Value": "Y"
       },
       "IsRequired": true,
       "IsReadOnly": false,
       "IsDiscriminator": true
      },
      {
       "$id": "73",
       "Name": "yProperty",
       "SerializedName": "yProperty",
       "Description": "The YProperty property.",
       "Type": {
        "$id": "74",
        "Kind": "string"
       },
       "IsRequired": true,
       "IsReadOnly": true
      }
     ]
    }
   }
  },
  {
   "$ref": "54"
  },
  {
   "$ref": "69"
  },
  {
   "$id": "75",
   "Kind": "model",
   "Name": "AvailabilitySetData",
<<<<<<< HEAD
   "Namespace": "ModelReaderWriterValidationTypeSpec",
   "Usage": "Input,Output",
=======
   "CrossLanguageDefinitionId": "ModelReaderWriterValidationTypeSpec.AvailabilitySetData",
   "Usage": "RoundTrip",
>>>>>>> 5f9dfa7e
   "Description": "The availability set data",
   "BaseModel": {
    "$id": "76",
    "Kind": "model",
    "Name": "TrackedResourceData",
<<<<<<< HEAD
    "Namespace": "ModelReaderWriterValidationTypeSpec",
    "Usage": "Input,Output",
=======
    "CrossLanguageDefinitionId": "ModelReaderWriterValidationTypeSpec.TrackedResourceData",
    "Usage": "RoundTrip",
>>>>>>> 5f9dfa7e
    "Description": "The tracked resource data",
    "Properties": [
     {
      "$id": "77",
      "Name": "id",
      "SerializedName": "id",
      "Description": "The id property.",
      "Type": {
       "$id": "78",
       "Kind": "string"
      },
      "IsRequired": true,
      "IsReadOnly": true
     },
     {
      "$id": "79",
      "Name": "name",
      "SerializedName": "name",
      "Description": "The name property.",
      "Type": {
       "$id": "80",
       "Kind": "string"
      },
      "IsRequired": true,
      "IsReadOnly": true
     },
     {
      "$id": "81",
      "Name": "resourceType",
      "SerializedName": "type",
      "Description": "The resource type.",
      "Type": {
       "$id": "82",
       "Kind": "string"
      },
      "IsRequired": true,
      "IsReadOnly": true
     },
     {
      "$id": "83",
      "Name": "location",
      "SerializedName": "location",
      "Description": "The location property.",
      "Type": {
       "$id": "84",
       "Kind": "string"
      },
      "IsRequired": true,
      "IsReadOnly": false
     },
     {
      "$id": "85",
      "Name": "tags",
      "SerializedName": "tags",
      "Description": "The tags property.",
      "Type": {
       "$id": "86",
       "Kind": "dict",
       "KeyType": {
        "$id": "87",
        "Kind": "string"
       },
       "ValueType": {
        "$id": "88",
        "Kind": "string"
       }
      },
      "IsRequired": false,
      "IsReadOnly": false
     }
    ]
   },
   "Properties": [
    {
     "$id": "89",
     "Name": "sku",
     "SerializedName": "sku",
     "Description": "The sku.",
     "Type": {
      "$id": "90",
      "Kind": "model",
      "Name": "ComputeSku",
<<<<<<< HEAD
      "Namespace": "ModelReaderWriterValidationTypeSpec",
      "Usage": "Input,Output",
=======
      "CrossLanguageDefinitionId": "ModelReaderWriterValidationTypeSpec.ComputeSku",
      "Usage": "RoundTrip",
>>>>>>> 5f9dfa7e
      "Properties": [
       {
        "$id": "91",
        "Name": "name",
        "SerializedName": "name",
        "Description": "The sku name.",
        "Type": {
         "$id": "92",
         "Kind": "string"
        },
        "IsRequired": false,
        "IsReadOnly": false
       },
       {
        "$id": "93",
        "Name": "tier",
        "SerializedName": "tier",
        "Description": "Specifies the tier of virtual machines in a scale set.&lt;br /&gt;&lt;br /&gt; Possible Values:&lt;br /&gt;&lt;br /&gt; **Standard**&lt;br /&gt;&lt;br /&gt; **Basic**.",
        "Type": {
         "$id": "94",
         "Kind": "string"
        },
        "IsRequired": false,
        "IsReadOnly": false
       },
       {
        "$id": "95",
        "Name": "capacity",
        "SerializedName": "capacity",
        "Description": "Specifies the number of virtual machines in the scale set.",
        "Type": {
         "$id": "96",
         "Kind": "int64"
        },
        "IsRequired": false,
        "IsReadOnly": false
       }
      ]
     },
     "IsRequired": false,
     "IsReadOnly": false
    },
    {
     "$id": "97",
     "Name": "properties",
     "SerializedName": "properties",
     "Description": "The properties property.",
     "Type": {
      "$id": "98",
      "Kind": "model",
      "Name": "AvailabilitySetProperties",
<<<<<<< HEAD
      "Namespace": "ModelReaderWriterValidationTypeSpec",
      "Usage": "Input,Output",
=======
      "CrossLanguageDefinitionId": "ModelReaderWriterValidationTypeSpec.AvailabilitySetProperties",
      "Usage": "RoundTrip",
>>>>>>> 5f9dfa7e
      "Description": "The availability set properties",
      "Properties": [
       {
        "$id": "99",
        "Name": "virtualMachines",
        "SerializedName": "virtualMachines",
        "Description": "The virtual machines.",
        "Type": {
         "$id": "100",
         "Kind": "array",
         "ValueType": {
          "$id": "101",
          "Kind": "model",
          "Name": "WritableSubResource",
<<<<<<< HEAD
          "Namespace": "ModelReaderWriterValidationTypeSpec",
          "Usage": "Input,Output",
=======
          "CrossLanguageDefinitionId": "ModelReaderWriterValidationTypeSpec.WritableSubResource",
          "Usage": "RoundTrip",
>>>>>>> 5f9dfa7e
          "Description": "The writable sub resource",
          "Properties": [
           {
            "$id": "102",
            "Name": "id",
            "SerializedName": "id",
            "Description": "The resource id",
            "Type": {
             "$id": "103",
             "Kind": "string"
            },
            "IsRequired": false,
            "IsReadOnly": false
           }
          ]
         }
        },
        "IsRequired": false,
        "IsReadOnly": false
       },
       {
        "$id": "104",
        "Name": "platformFaultDomainCount",
        "SerializedName": "platformFaultDomainCount",
        "Description": "The platform fault domain count property.",
        "Type": {
         "$id": "105",
         "Kind": "int32"
        },
        "IsRequired": false,
        "IsReadOnly": false
       },
       {
        "$id": "106",
        "Name": "platformUpdateDomainCount",
        "SerializedName": "platformUpdateDomainCount",
        "Description": "The platform update domain count property.",
        "Type": {
         "$id": "107",
         "Kind": "int32"
        },
        "IsRequired": false,
        "IsReadOnly": false
       }
      ]
     },
     "IsRequired": false,
     "IsReadOnly": false
    }
   ]
  },
  {
   "$ref": "90"
  },
  {
   "$ref": "98"
  },
  {
   "$ref": "101"
  },
  {
   "$ref": "76"
  },
  {
   "$id": "108",
   "Kind": "model",
   "Name": "ResourceProviderData",
   "CrossLanguageDefinitionId": "ModelReaderWriterValidationTypeSpec.ResourceProviderData",
   "Usage": "Output",
   "Description": "A class representing the ResourceProvider data model.\nResource provider information.",
   "Properties": [
    {
     "$id": "109",
     "Name": "id",
     "SerializedName": "id",
     "Description": "The provider ID.",
     "Type": {
      "$id": "110",
      "Kind": "string"
     },
     "IsRequired": false,
     "IsReadOnly": false
    },
    {
     "$id": "111",
     "Name": "namespace",
     "SerializedName": "namespace",
     "Description": "The namespace of the resource provider.",
     "Type": {
      "$id": "112",
      "Kind": "string"
     },
     "IsRequired": false,
     "IsReadOnly": false
    },
    {
     "$id": "113",
     "Name": "registrationState",
     "SerializedName": "registrationState",
     "Description": "The registration state of the resource provider.",
     "Type": {
      "$id": "114",
      "Kind": "string"
     },
     "IsRequired": false,
     "IsReadOnly": false
    },
    {
     "$id": "115",
     "Name": "registrationPolicy",
     "SerializedName": "registrationPolicy",
     "Description": "The registration policy of the resource provider.",
     "Type": {
      "$id": "116",
      "Kind": "string"
     },
     "IsRequired": false,
     "IsReadOnly": false
    },
    {
     "$id": "117",
     "Name": "resourceTypes",
     "SerializedName": "resourceTypes",
     "Description": "The collection of provider resource types.",
     "Type": {
      "$id": "118",
      "Kind": "array",
      "ValueType": {
       "$id": "119",
       "Kind": "model",
       "Name": "ProviderResourceType",
       "CrossLanguageDefinitionId": "ModelReaderWriterValidationTypeSpec.ProviderResourceType",
       "Usage": "Output",
       "Properties": [
        {
         "$id": "120",
         "Name": "resourceType",
         "SerializedName": "resourceType",
         "Description": "The resource type.",
         "Type": {
          "$id": "121",
          "Kind": "string"
         },
         "IsRequired": false,
         "IsReadOnly": false
        },
        {
         "$id": "122",
         "Name": "locations",
         "SerializedName": "locations",
         "Description": "The collection of locations where this resource type can be created.",
         "Type": {
          "$id": "123",
          "Kind": "array",
          "ValueType": {
           "$id": "124",
           "Kind": "string"
          }
         },
         "IsRequired": false,
         "IsReadOnly": false
        },
        {
         "$id": "125",
         "Name": "locationMappings",
         "SerializedName": "locationMappings",
         "Description": "The location mappings that are supported by this resource type.",
         "Type": {
          "$id": "126",
          "Kind": "array",
          "ValueType": {
           "$id": "127",
           "Kind": "model",
           "Name": "ProviderExtendedLocation",
           "CrossLanguageDefinitionId": "ModelReaderWriterValidationTypeSpec.ProviderExtendedLocation",
           "Usage": "Output",
           "Description": "The provider extended location.",
           "Properties": [
            {
             "$id": "128",
             "Name": "location",
             "SerializedName": "location",
             "Description": "The azure location.",
             "Type": {
              "$id": "129",
              "Kind": "string"
             },
             "IsRequired": false,
             "IsReadOnly": false
            },
            {
             "$id": "130",
             "Name": "providerExtendedLocationType",
             "SerializedName": "type",
             "Description": "The extended location type.",
             "Type": {
              "$id": "131",
              "Kind": "string"
             },
             "IsRequired": false,
             "IsReadOnly": false
            },
            {
             "$id": "132",
             "Name": "extendedLocations",
             "SerializedName": "extendedLocations",
             "Description": "The extended locations for the azure location.",
             "Type": {
              "$id": "133",
              "Kind": "array",
              "ValueType": {
               "$id": "134",
               "Kind": "string"
              }
             },
             "IsRequired": false,
             "IsReadOnly": false
            }
           ]
          }
         },
         "IsRequired": false,
         "IsReadOnly": false
        },
        {
         "$id": "135",
         "Name": "aliases",
         "SerializedName": "aliases",
         "Description": "The aliases that are supported by this resource type.",
         "Type": {
          "$id": "136",
          "Kind": "array",
          "ValueType": {
           "$id": "137",
           "Kind": "model",
           "Name": "ResourceTypeAlias",
           "CrossLanguageDefinitionId": "ModelReaderWriterValidationTypeSpec.ResourceTypeAlias",
           "Usage": "Output",
           "Description": "The alias type.",
           "Properties": [
            {
             "$id": "138",
             "Name": "name",
             "SerializedName": "name",
             "Description": "The alias name.",
             "Type": {
              "$id": "139",
              "Kind": "string"
             },
             "IsRequired": false,
             "IsReadOnly": false
            },
            {
             "$id": "140",
             "Name": "paths",
             "SerializedName": "paths",
             "Description": "The paths for an alias.",
             "Type": {
              "$id": "141",
              "Kind": "array",
              "ValueType": {
               "$id": "142",
               "Kind": "model",
               "Name": "ResourceTypeAliasPath",
               "CrossLanguageDefinitionId": "ModelReaderWriterValidationTypeSpec.ResourceTypeAliasPath",
               "Usage": "Output",
               "Description": "The type of the paths for alias.",
               "Properties": [
                {
                 "$id": "143",
                 "Name": "path",
                 "SerializedName": "path",
                 "Description": "The path of an alias.",
                 "Type": {
                  "$id": "144",
                  "Kind": "string"
                 },
                 "IsRequired": false,
                 "IsReadOnly": false
                },
                {
                 "$id": "145",
                 "Name": "apiVersions",
                 "SerializedName": "apiVersions",
                 "Description": "The API versions.",
                 "Type": {
                  "$id": "146",
                  "Kind": "array",
                  "ValueType": {
                   "$id": "147",
                   "Kind": "string"
                  }
                 },
                 "IsRequired": false,
                 "IsReadOnly": false
                },
                {
                 "$id": "148",
                 "Name": "pattern",
                 "SerializedName": "pattern",
                 "Description": "The pattern for an alias path.",
                 "Type": {
                  "$id": "149",
                  "Kind": "model",
                  "Name": "ResourceTypeAliasPattern",
                  "CrossLanguageDefinitionId": "ModelReaderWriterValidationTypeSpec.ResourceTypeAliasPattern",
                  "Usage": "Output",
                  "Description": "The type of the pattern for an alias path.",
                  "Properties": [
                   {
                    "$id": "150",
                    "Name": "phrase",
                    "SerializedName": "phrase",
                    "Description": "The alias pattern phrase.",
                    "Type": {
                     "$id": "151",
                     "Kind": "string"
                    },
                    "IsRequired": false,
                    "IsReadOnly": false
                   },
                   {
                    "$id": "152",
                    "Name": "variable",
                    "SerializedName": "variable",
                    "Description": "The alias pattern variable.",
                    "Type": {
                     "$id": "153",
                     "Kind": "string"
                    },
                    "IsRequired": false,
                    "IsReadOnly": false
                   },
                   {
                    "$id": "154",
                    "Name": "patternType",
                    "SerializedName": "patternType",
                    "Description": "The type of alias pattern.",
                    "Type": {
                     "$ref": "2"
                    },
                    "IsRequired": false,
                    "IsReadOnly": false
                   }
                  ]
                 },
                 "IsRequired": false,
                 "IsReadOnly": false
                },
                {
                 "$id": "155",
                 "Name": "metadata",
                 "SerializedName": "metadata",
                 "Description": "The metadata of the alias path. If missing, fall back to the default metadata of the alias.",
                 "Type": {
                  "$id": "156",
                  "Kind": "model",
                  "Name": "ResourceTypeAliasPathMetadata",
<<<<<<< HEAD
                  "Namespace": "ModelReaderWriterValidationTypeSpec",
                  "Usage": "Input,Output",
=======
                  "CrossLanguageDefinitionId": "ModelReaderWriterValidationTypeSpec.ResourceTypeAliasPathMetadata",
                  "Usage": "RoundTrip",
>>>>>>> 5f9dfa7e
                  "Description": "The ResourceTypeAliasPathMetadata.",
                  "Properties": [
                   {
                    "$id": "157",
                    "Name": "tokenType",
                    "SerializedName": "tokenType",
                    "Description": "The type of the token that the alias path is referring to.",
                    "Type": {
                     "$ref": "6"
                    },
                    "IsRequired": false,
                    "IsReadOnly": false
                   },
                   {
                    "$id": "158",
                    "Name": "attributes",
                    "SerializedName": "attributes",
                    "Description": "The attributes of the token that the alias path is referring to.",
                    "Type": {
                     "$ref": "16"
                    },
                    "IsRequired": false,
                    "IsReadOnly": false
                   }
                  ]
                 },
                 "IsRequired": false,
                 "IsReadOnly": false
                }
               ]
              }
             },
             "IsRequired": false,
             "IsReadOnly": false
            },
            {
             "$id": "159",
             "Name": "aliasType",
             "SerializedName": "aliasType",
             "Description": "The type of the alias.",
             "Type": {
              "$ref": "20"
             },
             "IsRequired": false,
             "IsReadOnly": false
            },
            {
             "$id": "160",
             "Name": "defaultPath",
             "SerializedName": "defaultPath",
             "Description": "The default path for an alias.",
             "Type": {
              "$id": "161",
              "Kind": "string"
             },
             "IsRequired": false,
             "IsReadOnly": false
            },
            {
             "$id": "162",
             "Name": "defaultPattern",
             "SerializedName": "defaultPattern",
             "Description": "The default pattern for an alias.",
             "Type": {
              "$ref": "149"
             },
             "IsRequired": false,
             "IsReadOnly": false
            },
            {
             "$id": "163",
             "Name": "defaultMetadata",
             "SerializedName": "defaultMetadata",
             "Description": "The default alias path metadata. Applies to the default path and to any alias path that doesn't have metadata.",
             "Type": {
              "$ref": "156"
             },
             "IsRequired": false,
             "IsReadOnly": false
            }
           ]
          }
         },
         "IsRequired": false,
         "IsReadOnly": false
        },
        {
         "$id": "164",
         "Name": "apiVersions",
         "SerializedName": "apiVersions",
         "Description": "The API version.",
         "Type": {
          "$id": "165",
          "Kind": "array",
          "ValueType": {
           "$id": "166",
           "Kind": "string"
          }
         },
         "IsRequired": false,
         "IsReadOnly": false
        },
        {
         "$id": "167",
         "Name": "defaultApiVersion",
         "SerializedName": "defaultApiVersion",
         "Description": "The default API version.",
         "Type": {
          "$id": "168",
          "Kind": "string"
         },
         "IsRequired": false,
         "IsReadOnly": false
        },
        {
         "$id": "169",
         "Name": "zoneMappings",
         "SerializedName": "zoneMappings",
         "Description": "Gets the zone mappings.",
         "Type": {
          "$id": "170",
          "Kind": "array",
          "ValueType": {
           "$id": "171",
           "Kind": "model",
           "Name": "ZoneMapping",
           "CrossLanguageDefinitionId": "ModelReaderWriterValidationTypeSpec.ZoneMapping",
           "Usage": "Output",
           "Description": "The ZoneMapping.",
           "Properties": [
            {
             "$id": "172",
             "Name": "location",
             "SerializedName": "location",
             "Description": "The location of the zone mapping.",
             "Type": {
              "$id": "173",
              "Kind": "string"
             },
             "IsRequired": false,
             "IsReadOnly": false
            },
            {
             "$id": "174",
             "Name": "zones",
             "SerializedName": "zones",
             "Description": "The zones.",
             "Type": {
              "$id": "175",
              "Kind": "array",
              "ValueType": {
               "$id": "176",
               "Kind": "string"
              }
             },
             "IsRequired": false,
             "IsReadOnly": false
            }
           ]
          }
         },
         "IsRequired": false,
         "IsReadOnly": false
        },
        {
         "$id": "177",
         "Name": "apiProfiles",
         "SerializedName": "apiProfiles",
         "Description": "The API profiles for the resource provider.",
         "Type": {
          "$id": "178",
          "Kind": "array",
          "ValueType": {
           "$id": "179",
           "Kind": "model",
           "Name": "ApiProfile",
           "CrossLanguageDefinitionId": "ModelReaderWriterValidationTypeSpec.ApiProfile",
           "Usage": "Output",
           "Properties": [
            {
             "$id": "180",
             "Name": "profileVersion",
             "SerializedName": "profileVersion",
             "Description": "The profile version.",
             "Type": {
              "$id": "181",
              "Kind": "string"
             },
             "IsRequired": false,
             "IsReadOnly": false
            },
            {
             "$id": "182",
             "Name": "apiVersion",
             "SerializedName": "apiVersion",
             "Description": "The API version.",
             "Type": {
              "$id": "183",
              "Kind": "string"
             },
             "IsRequired": false,
             "IsReadOnly": false
            }
           ]
          }
         },
         "IsRequired": false,
         "IsReadOnly": false
        },
        {
         "$id": "184",
         "Name": "capabilities",
         "SerializedName": "capabilities",
         "Description": "The additional capabilities offered by this resource type.",
         "Type": {
          "$id": "185",
          "Kind": "string"
         },
         "IsRequired": false,
         "IsReadOnly": false
        },
        {
         "$id": "186",
         "Name": "properties",
         "SerializedName": "properties",
         "Description": "The properties.",
         "Type": {
          "$id": "187",
          "Kind": "dict",
          "KeyType": {
           "$id": "188",
           "Kind": "string"
          },
          "ValueType": {
           "$id": "189",
           "Kind": "string"
          }
         },
         "IsRequired": false,
         "IsReadOnly": false
        }
       ]
      }
     },
     "IsRequired": false,
     "IsReadOnly": false
    },
    {
     "$id": "190",
     "Name": "providerAuthorizationConsentState",
     "SerializedName": "providerAuthorizationConsentState",
     "Description": "The provider authorization consent state.",
     "Type": {
      "$ref": "25"
     },
     "IsRequired": false,
     "IsReadOnly": false
    }
   ]
  },
  {
   "$ref": "119"
  },
  {
   "$ref": "127"
  },
  {
   "$ref": "137"
  },
  {
   "$ref": "142"
  },
  {
   "$ref": "149"
  },
  {
   "$ref": "156"
  },
  {
   "$ref": "171"
  },
  {
   "$ref": "179"
  },
  {
   "$id": "191",
   "Kind": "model",
   "Name": "ModelWithStringAdditionalProperties",
<<<<<<< HEAD
   "Namespace": "ModelReaderWriterValidationTypeSpec",
   "Usage": "Input,Output",
=======
   "CrossLanguageDefinitionId": "ModelReaderWriterValidationTypeSpec.ModelWithStringAdditionalProperties",
   "Usage": "RoundTrip",
>>>>>>> 5f9dfa7e
   "AdditionalProperties": {
    "$id": "192",
    "Kind": "string"
   },
   "Properties": [
    {
     "$id": "193",
     "Name": "id",
     "SerializedName": "id",
     "Description": "The id property.",
     "Type": {
      "$id": "194",
      "Kind": "string"
     },
     "IsRequired": true,
     "IsReadOnly": true
    },
    {
     "$id": "195",
     "Name": "name",
     "SerializedName": "name",
     "Description": "The name property.",
     "Type": {
      "$id": "196",
      "Kind": "string"
     },
     "IsRequired": true,
     "IsReadOnly": false
    },
    {
     "$id": "197",
     "Name": "age",
     "SerializedName": "age",
     "Description": "The age property.",
     "Type": {
      "$id": "198",
      "Kind": "int32"
     },
     "IsRequired": false,
     "IsReadOnly": false
    }
   ]
  },
  {
   "$id": "199",
   "Kind": "model",
   "Name": "ModelWithArrayAdditionalProperties",
<<<<<<< HEAD
   "Namespace": "ModelReaderWriterValidationTypeSpec",
   "Usage": "Input,Output",
=======
   "CrossLanguageDefinitionId": "ModelReaderWriterValidationTypeSpec.ModelWithArrayAdditionalProperties",
   "Usage": "RoundTrip",
>>>>>>> 5f9dfa7e
   "AdditionalProperties": {
    "$id": "200",
    "Kind": "array",
    "ValueType": {
     "$ref": "156"
    }
   },
   "Properties": [
    {
     "$id": "201",
     "Name": "id",
     "SerializedName": "id",
     "Description": "The id property.",
     "Type": {
      "$id": "202",
      "Kind": "string"
     },
     "IsRequired": true,
     "IsReadOnly": true
    },
    {
     "$id": "203",
     "Name": "name",
     "SerializedName": "name",
     "Description": "The name property.",
     "Type": {
      "$id": "204",
      "Kind": "string"
     },
     "IsRequired": true,
     "IsReadOnly": false
    },
    {
     "$id": "205",
     "Name": "age",
     "SerializedName": "age",
     "Description": "The age property.",
     "Type": {
      "$id": "206",
      "Kind": "int32"
     },
     "IsRequired": false,
     "IsReadOnly": false
    }
   ]
  },
  {
   "$id": "207",
   "Kind": "model",
   "Name": "ModelWithUnknownAdditionalProperties",
<<<<<<< HEAD
   "Namespace": "ModelReaderWriterValidationTypeSpec",
   "Usage": "Input,Output",
=======
   "CrossLanguageDefinitionId": "ModelReaderWriterValidationTypeSpec.ModelWithUnknownAdditionalProperties",
   "Usage": "RoundTrip",
>>>>>>> 5f9dfa7e
   "AdditionalProperties": {
    "$id": "208",
    "Kind": "any"
   },
   "Properties": [
    {
     "$id": "209",
     "Name": "id",
     "SerializedName": "id",
     "Description": "The id property.",
     "Type": {
      "$id": "210",
      "Kind": "string"
     },
     "IsRequired": true,
     "IsReadOnly": true
    },
    {
     "$id": "211",
     "Name": "name",
     "SerializedName": "name",
     "Description": "The name property.",
     "Type": {
      "$id": "212",
      "Kind": "string"
     },
     "IsRequired": true,
     "IsReadOnly": false
    },
    {
     "$id": "213",
     "Name": "age",
     "SerializedName": "age",
     "Description": "The age property.",
     "Type": {
      "$id": "214",
      "Kind": "int32"
     },
     "IsRequired": false,
     "IsReadOnly": false
    }
   ]
  }
 ],
 "Clients": [
  {
   "$id": "215",
   "Name": "ModelReaderWriterValidationTypeSpecClient",
   "Description": "This is a typespec project to validation the model reader writer functionalities.",
   "Operations": [
    {
     "$id": "216",
     "Name": "op1",
     "ResourceName": "ModelReaderWriterValidationTypeSpec",
     "Accessibility": "public",
     "Parameters": [
      {
       "$id": "217",
       "Name": "endpoint",
       "NameInRequest": "endpoint",
       "Type": {
        "$id": "218",
        "Kind": "uri",
        "IsNullable": false
       },
       "Location": "Uri",
       "IsApiVersion": false,
       "IsResourceParameter": false,
       "IsContentType": false,
       "IsRequired": true,
       "IsEndpoint": true,
       "SkipUrlEncoding": false,
       "Explode": false,
       "Kind": "Client"
      },
      {
       "$id": "219",
       "Name": "body",
       "NameInRequest": "body",
       "Type": {
        "$ref": "31"
       },
       "Location": "Body",
       "IsRequired": true,
       "IsApiVersion": false,
       "IsResourceParameter": false,
       "IsContentType": false,
       "IsEndpoint": false,
       "SkipUrlEncoding": false,
       "Explode": false,
       "Kind": "Method"
      },
      {
       "$id": "220",
       "Name": "accept",
       "NameInRequest": "Accept",
       "Type": {
        "$id": "221",
        "Kind": "string",
        "IsNullable": false
       },
       "Location": "Header",
       "IsApiVersion": false,
       "IsResourceParameter": false,
       "IsContentType": false,
       "IsRequired": true,
       "IsEndpoint": false,
       "SkipUrlEncoding": false,
       "Explode": false,
       "Kind": "Constant",
       "DefaultValue": {
        "$id": "222",
        "Type": {
         "$ref": "221"
        },
        "Value": "application/json"
       }
      },
      {
       "$id": "223",
       "Name": "contentType",
       "NameInRequest": "Content-Type",
       "Type": {
        "$id": "224",
        "Kind": "string",
        "IsNullable": false
       },
       "Location": "Header",
       "IsApiVersion": false,
       "IsResourceParameter": false,
       "IsContentType": true,
       "IsRequired": true,
       "IsEndpoint": false,
       "SkipUrlEncoding": false,
       "Explode": false,
       "Kind": "Constant",
       "DefaultValue": {
        "$id": "225",
        "Type": {
         "$ref": "224"
        },
        "Value": "application/json"
       }
      }
     ],
     "Responses": [
      {
       "$id": "226",
       "StatusCodes": [
        200
       ],
       "BodyType": {
        "$ref": "31"
       },
       "BodyMediaType": "Json",
       "Headers": [],
       "IsErrorResponse": false,
       "ContentTypes": [
        "application/json"
       ]
      }
     ],
     "HttpMethod": "POST",
     "RequestBodyMediaType": "Json",
     "Uri": "{endpoint}",
     "Path": "/api/ModelAsStruct",
     "RequestMediaTypes": [
      "application/json"
     ],
     "BufferResponse": true,
     "GenerateProtocolMethod": true,
     "GenerateConvenienceMethod": true
    },
    {
     "$id": "227",
     "Name": "op2",
     "ResourceName": "ModelReaderWriterValidationTypeSpec",
     "Accessibility": "public",
     "Parameters": [
      {
       "$ref": "217"
      },
      {
       "$id": "228",
       "Name": "body",
       "NameInRequest": "body",
       "Type": {
        "$ref": "34"
       },
       "Location": "Body",
       "IsRequired": true,
       "IsApiVersion": false,
       "IsResourceParameter": false,
       "IsContentType": false,
       "IsEndpoint": false,
       "SkipUrlEncoding": false,
       "Explode": false,
       "Kind": "Method"
      },
      {
       "$id": "229",
       "Name": "accept",
       "NameInRequest": "Accept",
       "Type": {
        "$id": "230",
        "Kind": "string",
        "IsNullable": false
       },
       "Location": "Header",
       "IsApiVersion": false,
       "IsResourceParameter": false,
       "IsContentType": false,
       "IsRequired": true,
       "IsEndpoint": false,
       "SkipUrlEncoding": false,
       "Explode": false,
       "Kind": "Constant",
       "DefaultValue": {
        "$id": "231",
        "Type": {
         "$ref": "230"
        },
        "Value": "application/json"
       }
      },
      {
       "$id": "232",
       "Name": "contentType",
       "NameInRequest": "Content-Type",
       "Type": {
        "$id": "233",
        "Kind": "string",
        "IsNullable": false
       },
       "Location": "Header",
       "IsApiVersion": false,
       "IsResourceParameter": false,
       "IsContentType": true,
       "IsRequired": true,
       "IsEndpoint": false,
       "SkipUrlEncoding": false,
       "Explode": false,
       "Kind": "Constant",
       "DefaultValue": {
        "$id": "234",
        "Type": {
         "$ref": "233"
        },
        "Value": "application/json"
       }
      }
     ],
     "Responses": [
      {
       "$id": "235",
       "StatusCodes": [
        200
       ],
       "BodyType": {
        "$ref": "34"
       },
       "BodyMediaType": "Json",
       "Headers": [],
       "IsErrorResponse": false,
       "ContentTypes": [
        "application/json"
       ]
      }
     ],
     "HttpMethod": "POST",
     "RequestBodyMediaType": "Json",
     "Uri": "{endpoint}",
     "Path": "/api/ModelWithPersistableOnly",
     "RequestMediaTypes": [
      "application/json"
     ],
     "BufferResponse": true,
     "GenerateProtocolMethod": true,
     "GenerateConvenienceMethod": true
    },
    {
     "$id": "236",
     "Name": "op3",
     "ResourceName": "ModelReaderWriterValidationTypeSpec",
     "Accessibility": "public",
     "Parameters": [
      {
       "$ref": "217"
      },
      {
       "$id": "237",
       "Name": "body",
       "NameInRequest": "body",
       "Type": {
        "$ref": "48"
       },
       "Location": "Body",
       "IsRequired": true,
       "IsApiVersion": false,
       "IsResourceParameter": false,
       "IsContentType": false,
       "IsEndpoint": false,
       "SkipUrlEncoding": false,
       "Explode": false,
       "Kind": "Method"
      },
      {
       "$id": "238",
       "Name": "accept",
       "NameInRequest": "Accept",
       "Type": {
        "$id": "239",
        "Kind": "string",
        "IsNullable": false
       },
       "Location": "Header",
       "IsApiVersion": false,
       "IsResourceParameter": false,
       "IsContentType": false,
       "IsRequired": true,
       "IsEndpoint": false,
       "SkipUrlEncoding": false,
       "Explode": false,
       "Kind": "Constant",
       "DefaultValue": {
        "$id": "240",
        "Type": {
         "$ref": "239"
        },
        "Value": "application/json"
       }
      },
      {
       "$id": "241",
       "Name": "contentType",
       "NameInRequest": "Content-Type",
       "Type": {
        "$id": "242",
        "Kind": "string",
        "IsNullable": false
       },
       "Location": "Header",
       "IsApiVersion": false,
       "IsResourceParameter": false,
       "IsContentType": true,
       "IsRequired": true,
       "IsEndpoint": false,
       "SkipUrlEncoding": false,
       "Explode": false,
       "Kind": "Constant",
       "DefaultValue": {
        "$id": "243",
        "Type": {
         "$ref": "242"
        },
        "Value": "application/json"
       }
      }
     ],
     "Responses": [
      {
       "$id": "244",
       "StatusCodes": [
        200
       ],
       "BodyType": {
        "$ref": "48"
       },
       "BodyMediaType": "Json",
       "Headers": [],
       "IsErrorResponse": false,
       "ContentTypes": [
        "application/json"
       ]
      }
     ],
     "HttpMethod": "POST",
     "RequestBodyMediaType": "Json",
     "Uri": "{endpoint}",
     "Path": "/api/DiscriminatedSet",
     "RequestMediaTypes": [
      "application/json"
     ],
     "BufferResponse": true,
     "GenerateProtocolMethod": true,
     "GenerateConvenienceMethod": true
    },
    {
     "$id": "245",
     "Name": "op4",
     "ResourceName": "ModelReaderWriterValidationTypeSpec",
     "Accessibility": "public",
     "Parameters": [
      {
       "$ref": "217"
      },
      {
       "$id": "246",
       "Name": "body",
       "NameInRequest": "body",
       "Type": {
        "$ref": "75"
       },
       "Location": "Body",
       "IsRequired": true,
       "IsApiVersion": false,
       "IsResourceParameter": false,
       "IsContentType": false,
       "IsEndpoint": false,
       "SkipUrlEncoding": false,
       "Explode": false,
       "Kind": "Method"
      },
      {
       "$id": "247",
       "Name": "accept",
       "NameInRequest": "Accept",
       "Type": {
        "$id": "248",
        "Kind": "string",
        "IsNullable": false
       },
       "Location": "Header",
       "IsApiVersion": false,
       "IsResourceParameter": false,
       "IsContentType": false,
       "IsRequired": true,
       "IsEndpoint": false,
       "SkipUrlEncoding": false,
       "Explode": false,
       "Kind": "Constant",
       "DefaultValue": {
        "$id": "249",
        "Type": {
         "$ref": "248"
        },
        "Value": "application/json"
       }
      },
      {
       "$id": "250",
       "Name": "contentType",
       "NameInRequest": "Content-Type",
       "Type": {
        "$id": "251",
        "Kind": "string",
        "IsNullable": false
       },
       "Location": "Header",
       "IsApiVersion": false,
       "IsResourceParameter": false,
       "IsContentType": true,
       "IsRequired": true,
       "IsEndpoint": false,
       "SkipUrlEncoding": false,
       "Explode": false,
       "Kind": "Constant",
       "DefaultValue": {
        "$id": "252",
        "Type": {
         "$ref": "251"
        },
        "Value": "application/json"
       }
      }
     ],
     "Responses": [
      {
       "$id": "253",
       "StatusCodes": [
        200
       ],
       "BodyType": {
        "$ref": "75"
       },
       "BodyMediaType": "Json",
       "Headers": [],
       "IsErrorResponse": false,
       "ContentTypes": [
        "application/json"
       ]
      }
     ],
     "HttpMethod": "POST",
     "RequestBodyMediaType": "Json",
     "Uri": "{endpoint}",
     "Path": "/api/AvailabilitySet",
     "RequestMediaTypes": [
      "application/json"
     ],
     "BufferResponse": true,
     "GenerateProtocolMethod": true,
     "GenerateConvenienceMethod": true
    },
    {
     "$id": "254",
     "Name": "op5",
     "ResourceName": "ModelReaderWriterValidationTypeSpec",
     "Accessibility": "public",
     "Parameters": [
      {
       "$ref": "217"
      },
      {
       "$id": "255",
       "Name": "accept",
       "NameInRequest": "Accept",
       "Type": {
        "$id": "256",
        "Kind": "string",
        "IsNullable": false
       },
       "Location": "Header",
       "IsApiVersion": false,
       "IsResourceParameter": false,
       "IsContentType": false,
       "IsRequired": true,
       "IsEndpoint": false,
       "SkipUrlEncoding": false,
       "Explode": false,
       "Kind": "Constant",
       "DefaultValue": {
        "$id": "257",
        "Type": {
         "$ref": "256"
        },
        "Value": "application/json"
       }
      }
     ],
     "Responses": [
      {
       "$id": "258",
       "StatusCodes": [
        200
       ],
       "BodyType": {
        "$ref": "108"
       },
       "BodyMediaType": "Json",
       "Headers": [],
       "IsErrorResponse": false,
       "ContentTypes": [
        "application/json"
       ]
      }
     ],
     "HttpMethod": "GET",
     "RequestBodyMediaType": "None",
     "Uri": "{endpoint}",
     "Path": "/api/ResourceProvider",
     "BufferResponse": true,
     "GenerateProtocolMethod": true,
     "GenerateConvenienceMethod": true
    },
    {
     "$id": "259",
     "Name": "op6",
     "ResourceName": "ModelReaderWriterValidationTypeSpec",
     "Accessibility": "public",
     "Parameters": [
      {
       "$ref": "217"
      },
      {
       "$id": "260",
       "Name": "body",
       "NameInRequest": "body",
       "Type": {
        "$ref": "191"
       },
       "Location": "Body",
       "IsRequired": true,
       "IsApiVersion": false,
       "IsResourceParameter": false,
       "IsContentType": false,
       "IsEndpoint": false,
       "SkipUrlEncoding": false,
       "Explode": false,
       "Kind": "Method"
      },
      {
       "$id": "261",
       "Name": "accept",
       "NameInRequest": "Accept",
       "Type": {
        "$id": "262",
        "Kind": "string",
        "IsNullable": false
       },
       "Location": "Header",
       "IsApiVersion": false,
       "IsResourceParameter": false,
       "IsContentType": false,
       "IsRequired": true,
       "IsEndpoint": false,
       "SkipUrlEncoding": false,
       "Explode": false,
       "Kind": "Constant",
       "DefaultValue": {
        "$id": "263",
        "Type": {
         "$ref": "262"
        },
        "Value": "application/json"
       }
      },
      {
       "$id": "264",
       "Name": "contentType",
       "NameInRequest": "Content-Type",
       "Type": {
        "$id": "265",
        "Kind": "string",
        "IsNullable": false
       },
       "Location": "Header",
       "IsApiVersion": false,
       "IsResourceParameter": false,
       "IsContentType": true,
       "IsRequired": true,
       "IsEndpoint": false,
       "SkipUrlEncoding": false,
       "Explode": false,
       "Kind": "Constant",
       "DefaultValue": {
        "$id": "266",
        "Type": {
         "$ref": "265"
        },
        "Value": "application/json"
       }
      }
     ],
     "Responses": [
      {
       "$id": "267",
       "StatusCodes": [
        200
       ],
       "BodyType": {
        "$ref": "191"
       },
       "BodyMediaType": "Json",
       "Headers": [],
       "IsErrorResponse": false,
       "ContentTypes": [
        "application/json"
       ]
      }
     ],
     "HttpMethod": "POST",
     "RequestBodyMediaType": "Json",
     "Uri": "{endpoint}",
     "Path": "/api/AdditionalProperties/string",
     "RequestMediaTypes": [
      "application/json"
     ],
     "BufferResponse": true,
     "GenerateProtocolMethod": true,
     "GenerateConvenienceMethod": true
    },
    {
     "$id": "268",
     "Name": "op7",
     "ResourceName": "ModelReaderWriterValidationTypeSpec",
     "Accessibility": "public",
     "Parameters": [
      {
       "$ref": "217"
      },
      {
       "$id": "269",
       "Name": "body",
       "NameInRequest": "body",
       "Type": {
        "$ref": "199"
       },
       "Location": "Body",
       "IsRequired": true,
       "IsApiVersion": false,
       "IsResourceParameter": false,
       "IsContentType": false,
       "IsEndpoint": false,
       "SkipUrlEncoding": false,
       "Explode": false,
       "Kind": "Method"
      },
      {
       "$id": "270",
       "Name": "accept",
       "NameInRequest": "Accept",
       "Type": {
        "$id": "271",
        "Kind": "string",
        "IsNullable": false
       },
       "Location": "Header",
       "IsApiVersion": false,
       "IsResourceParameter": false,
       "IsContentType": false,
       "IsRequired": true,
       "IsEndpoint": false,
       "SkipUrlEncoding": false,
       "Explode": false,
       "Kind": "Constant",
       "DefaultValue": {
        "$id": "272",
        "Type": {
         "$ref": "271"
        },
        "Value": "application/json"
       }
      },
      {
       "$id": "273",
       "Name": "contentType",
       "NameInRequest": "Content-Type",
       "Type": {
        "$id": "274",
        "Kind": "string",
        "IsNullable": false
       },
       "Location": "Header",
       "IsApiVersion": false,
       "IsResourceParameter": false,
       "IsContentType": true,
       "IsRequired": true,
       "IsEndpoint": false,
       "SkipUrlEncoding": false,
       "Explode": false,
       "Kind": "Constant",
       "DefaultValue": {
        "$id": "275",
        "Type": {
         "$ref": "274"
        },
        "Value": "application/json"
       }
      }
     ],
     "Responses": [
      {
       "$id": "276",
       "StatusCodes": [
        200
       ],
       "BodyType": {
        "$ref": "199"
       },
       "BodyMediaType": "Json",
       "Headers": [],
       "IsErrorResponse": false,
       "ContentTypes": [
        "application/json"
       ]
      }
     ],
     "HttpMethod": "POST",
     "RequestBodyMediaType": "Json",
     "Uri": "{endpoint}",
     "Path": "/api/AdditionalProperties/array",
     "RequestMediaTypes": [
      "application/json"
     ],
     "BufferResponse": true,
     "GenerateProtocolMethod": true,
     "GenerateConvenienceMethod": true
    },
    {
     "$id": "277",
     "Name": "op8",
     "ResourceName": "ModelReaderWriterValidationTypeSpec",
     "Accessibility": "public",
     "Parameters": [
      {
       "$ref": "217"
      },
      {
       "$id": "278",
       "Name": "body",
       "NameInRequest": "body",
       "Type": {
        "$ref": "207"
       },
       "Location": "Body",
       "IsRequired": true,
       "IsApiVersion": false,
       "IsResourceParameter": false,
       "IsContentType": false,
       "IsEndpoint": false,
       "SkipUrlEncoding": false,
       "Explode": false,
       "Kind": "Method"
      },
      {
       "$id": "279",
       "Name": "accept",
       "NameInRequest": "Accept",
       "Type": {
        "$id": "280",
        "Kind": "string",
        "IsNullable": false
       },
       "Location": "Header",
       "IsApiVersion": false,
       "IsResourceParameter": false,
       "IsContentType": false,
       "IsRequired": true,
       "IsEndpoint": false,
       "SkipUrlEncoding": false,
       "Explode": false,
       "Kind": "Constant",
       "DefaultValue": {
        "$id": "281",
        "Type": {
         "$ref": "280"
        },
        "Value": "application/json"
       }
      },
      {
       "$id": "282",
       "Name": "contentType",
       "NameInRequest": "Content-Type",
       "Type": {
        "$id": "283",
        "Kind": "string",
        "IsNullable": false
       },
       "Location": "Header",
       "IsApiVersion": false,
       "IsResourceParameter": false,
       "IsContentType": true,
       "IsRequired": true,
       "IsEndpoint": false,
       "SkipUrlEncoding": false,
       "Explode": false,
       "Kind": "Constant",
       "DefaultValue": {
        "$id": "284",
        "Type": {
         "$ref": "283"
        },
        "Value": "application/json"
       }
      }
     ],
     "Responses": [
      {
       "$id": "285",
       "StatusCodes": [
        200
       ],
       "BodyType": {
        "$ref": "207"
       },
       "BodyMediaType": "Json",
       "Headers": [],
       "IsErrorResponse": false,
       "ContentTypes": [
        "application/json"
       ]
      }
     ],
     "HttpMethod": "POST",
     "RequestBodyMediaType": "Json",
     "Uri": "{endpoint}",
     "Path": "/api/AdditionalProperties/unknown",
     "RequestMediaTypes": [
      "application/json"
     ],
     "BufferResponse": true,
     "GenerateProtocolMethod": true,
     "GenerateConvenienceMethod": true
    }
   ],
   "Protocol": {
    "$id": "286"
   },
   "Creatable": true,
   "Parameters": [
    {
     "$ref": "217"
    }
   ]
  }
 ]
}<|MERGE_RESOLUTION|>--- conflicted
+++ resolved
@@ -198,13 +198,8 @@
    "$id": "31",
    "Kind": "model",
    "Name": "ModelAsStruct",
-<<<<<<< HEAD
-   "Namespace": "ModelReaderWriterValidationTypeSpec",
+   "CrossLanguageDefinitionId": "ModelReaderWriterValidationTypeSpec.ModelAsStruct",
    "Usage": "Input,Output",
-=======
-   "CrossLanguageDefinitionId": "ModelReaderWriterValidationTypeSpec.ModelAsStruct",
-   "Usage": "RoundTrip",
->>>>>>> 5f9dfa7e
    "Description": "The model to change to struct.",
    "Properties": [
     {
@@ -225,13 +220,8 @@
    "$id": "34",
    "Kind": "model",
    "Name": "ModelWithPersistableOnly",
-<<<<<<< HEAD
-   "Namespace": "ModelReaderWriterValidationTypeSpec",
+   "CrossLanguageDefinitionId": "ModelReaderWriterValidationTypeSpec.ModelWithPersistableOnly",
    "Usage": "Input,Output",
-=======
-   "CrossLanguageDefinitionId": "ModelReaderWriterValidationTypeSpec.ModelWithPersistableOnly",
-   "Usage": "RoundTrip",
->>>>>>> 5f9dfa7e
    "Properties": [
     {
      "$id": "35",
@@ -311,13 +301,8 @@
    "$id": "48",
    "Kind": "model",
    "Name": "BaseModel",
-<<<<<<< HEAD
-   "Namespace": "ModelReaderWriterValidationTypeSpec",
+   "CrossLanguageDefinitionId": "ModelReaderWriterValidationTypeSpec.BaseModel",
    "Usage": "Input,Output",
-=======
-   "CrossLanguageDefinitionId": "ModelReaderWriterValidationTypeSpec.BaseModel",
-   "Usage": "RoundTrip",
->>>>>>> 5f9dfa7e
    "Description": "The BaseModel in the discriminated set",
    "DiscriminatorProperty": {
     "$id": "49",
@@ -355,13 +340,8 @@
      "$id": "54",
      "Kind": "model",
      "Name": "ModelX",
-<<<<<<< HEAD
-     "Namespace": "ModelReaderWriterValidationTypeSpec",
+     "CrossLanguageDefinitionId": "ModelReaderWriterValidationTypeSpec.ModelX",
      "Usage": "Input,Output",
-=======
-     "CrossLanguageDefinitionId": "ModelReaderWriterValidationTypeSpec.ModelX",
-     "Usage": "RoundTrip",
->>>>>>> 5f9dfa7e
      "Description": "The ModelX in the discriminated set",
      "DiscriminatorValue": "X",
      "BaseModel": {
@@ -452,13 +432,8 @@
      "$id": "69",
      "Kind": "model",
      "Name": "ModelY",
-<<<<<<< HEAD
-     "Namespace": "ModelReaderWriterValidationTypeSpec",
+     "CrossLanguageDefinitionId": "ModelReaderWriterValidationTypeSpec.ModelY",
      "Usage": "Input,Output",
-=======
-     "CrossLanguageDefinitionId": "ModelReaderWriterValidationTypeSpec.ModelY",
-     "Usage": "RoundTrip",
->>>>>>> 5f9dfa7e
      "Description": "The ModelY in the discriminated set",
      "DiscriminatorValue": "Y",
      "BaseModel": {
@@ -509,25 +484,15 @@
    "$id": "75",
    "Kind": "model",
    "Name": "AvailabilitySetData",
-<<<<<<< HEAD
-   "Namespace": "ModelReaderWriterValidationTypeSpec",
+   "CrossLanguageDefinitionId": "ModelReaderWriterValidationTypeSpec.AvailabilitySetData",
    "Usage": "Input,Output",
-=======
-   "CrossLanguageDefinitionId": "ModelReaderWriterValidationTypeSpec.AvailabilitySetData",
-   "Usage": "RoundTrip",
->>>>>>> 5f9dfa7e
    "Description": "The availability set data",
    "BaseModel": {
     "$id": "76",
     "Kind": "model",
     "Name": "TrackedResourceData",
-<<<<<<< HEAD
-    "Namespace": "ModelReaderWriterValidationTypeSpec",
+    "CrossLanguageDefinitionId": "ModelReaderWriterValidationTypeSpec.TrackedResourceData",
     "Usage": "Input,Output",
-=======
-    "CrossLanguageDefinitionId": "ModelReaderWriterValidationTypeSpec.TrackedResourceData",
-    "Usage": "RoundTrip",
->>>>>>> 5f9dfa7e
     "Description": "The tracked resource data",
     "Properties": [
      {
@@ -610,13 +575,8 @@
       "$id": "90",
       "Kind": "model",
       "Name": "ComputeSku",
-<<<<<<< HEAD
-      "Namespace": "ModelReaderWriterValidationTypeSpec",
+      "CrossLanguageDefinitionId": "ModelReaderWriterValidationTypeSpec.ComputeSku",
       "Usage": "Input,Output",
-=======
-      "CrossLanguageDefinitionId": "ModelReaderWriterValidationTypeSpec.ComputeSku",
-      "Usage": "RoundTrip",
->>>>>>> 5f9dfa7e
       "Properties": [
        {
         "$id": "91",
@@ -668,13 +628,8 @@
       "$id": "98",
       "Kind": "model",
       "Name": "AvailabilitySetProperties",
-<<<<<<< HEAD
-      "Namespace": "ModelReaderWriterValidationTypeSpec",
+      "CrossLanguageDefinitionId": "ModelReaderWriterValidationTypeSpec.AvailabilitySetProperties",
       "Usage": "Input,Output",
-=======
-      "CrossLanguageDefinitionId": "ModelReaderWriterValidationTypeSpec.AvailabilitySetProperties",
-      "Usage": "RoundTrip",
->>>>>>> 5f9dfa7e
       "Description": "The availability set properties",
       "Properties": [
        {
@@ -689,13 +644,8 @@
           "$id": "101",
           "Kind": "model",
           "Name": "WritableSubResource",
-<<<<<<< HEAD
-          "Namespace": "ModelReaderWriterValidationTypeSpec",
+          "CrossLanguageDefinitionId": "ModelReaderWriterValidationTypeSpec.WritableSubResource",
           "Usage": "Input,Output",
-=======
-          "CrossLanguageDefinitionId": "ModelReaderWriterValidationTypeSpec.WritableSubResource",
-          "Usage": "RoundTrip",
->>>>>>> 5f9dfa7e
           "Description": "The writable sub resource",
           "Properties": [
            {
@@ -1054,13 +1004,8 @@
                   "$id": "156",
                   "Kind": "model",
                   "Name": "ResourceTypeAliasPathMetadata",
-<<<<<<< HEAD
-                  "Namespace": "ModelReaderWriterValidationTypeSpec",
+                  "CrossLanguageDefinitionId": "ModelReaderWriterValidationTypeSpec.ResourceTypeAliasPathMetadata",
                   "Usage": "Input,Output",
-=======
-                  "CrossLanguageDefinitionId": "ModelReaderWriterValidationTypeSpec.ResourceTypeAliasPathMetadata",
-                  "Usage": "RoundTrip",
->>>>>>> 5f9dfa7e
                   "Description": "The ResourceTypeAliasPathMetadata.",
                   "Properties": [
                    {
@@ -1349,13 +1294,8 @@
    "$id": "191",
    "Kind": "model",
    "Name": "ModelWithStringAdditionalProperties",
-<<<<<<< HEAD
-   "Namespace": "ModelReaderWriterValidationTypeSpec",
+   "CrossLanguageDefinitionId": "ModelReaderWriterValidationTypeSpec.ModelWithStringAdditionalProperties",
    "Usage": "Input,Output",
-=======
-   "CrossLanguageDefinitionId": "ModelReaderWriterValidationTypeSpec.ModelWithStringAdditionalProperties",
-   "Usage": "RoundTrip",
->>>>>>> 5f9dfa7e
    "AdditionalProperties": {
     "$id": "192",
     "Kind": "string"
@@ -1403,13 +1343,8 @@
    "$id": "199",
    "Kind": "model",
    "Name": "ModelWithArrayAdditionalProperties",
-<<<<<<< HEAD
-   "Namespace": "ModelReaderWriterValidationTypeSpec",
+   "CrossLanguageDefinitionId": "ModelReaderWriterValidationTypeSpec.ModelWithArrayAdditionalProperties",
    "Usage": "Input,Output",
-=======
-   "CrossLanguageDefinitionId": "ModelReaderWriterValidationTypeSpec.ModelWithArrayAdditionalProperties",
-   "Usage": "RoundTrip",
->>>>>>> 5f9dfa7e
    "AdditionalProperties": {
     "$id": "200",
     "Kind": "array",
@@ -1460,13 +1395,8 @@
    "$id": "207",
    "Kind": "model",
    "Name": "ModelWithUnknownAdditionalProperties",
-<<<<<<< HEAD
-   "Namespace": "ModelReaderWriterValidationTypeSpec",
+   "CrossLanguageDefinitionId": "ModelReaderWriterValidationTypeSpec.ModelWithUnknownAdditionalProperties",
    "Usage": "Input,Output",
-=======
-   "CrossLanguageDefinitionId": "ModelReaderWriterValidationTypeSpec.ModelWithUnknownAdditionalProperties",
-   "Usage": "RoundTrip",
->>>>>>> 5f9dfa7e
    "AdditionalProperties": {
     "$id": "208",
     "Kind": "any"
