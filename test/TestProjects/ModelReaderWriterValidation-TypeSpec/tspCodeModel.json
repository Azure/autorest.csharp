{
 "$id": "1",
 "name": "ModelReaderWriterValidationTypeSpec",
 "apiVersions": [],
 "enums": [
  {
   "$id": "2",
   "kind": "enum",
   "name": "ResourceTypeAliasPatternType",
   "crossLanguageDefinitionId": "ModelReaderWriterValidationTypeSpec.ResourceTypeAliasPatternType",
   "valueType": {
    "$id": "3",
    "kind": "string",
    "name": "string",
    "crossLanguageDefinitionId": "TypeSpec.string",
    "decorators": []
   },
   "values": [
    {
     "$id": "4",
     "kind": "enumvalue",
     "name": "NotSpecified",
     "value": "NotSpecified",
     "valueType": {
      "$id": "5",
      "kind": "string",
      "name": "string",
      "crossLanguageDefinitionId": "TypeSpec.string",
      "decorators": []
     },
     "enumType": {
      "$ref": "2"
     },
     "doc": "NotSpecified is not allowed.",
     "decorators": []
    },
    {
     "$id": "6",
     "kind": "enumvalue",
     "name": "Extract",
     "value": "Extract",
     "valueType": {
      "$id": "7",
      "kind": "string",
      "name": "string",
      "crossLanguageDefinitionId": "TypeSpec.string",
      "decorators": []
     },
     "enumType": {
      "$ref": "2"
     },
     "doc": "Extract is the only allowed value.",
     "decorators": []
    }
   ],
   "namespace": "ModelReaderWriterValidationTypeSpec",
   "doc": "The type of alias pattern.",
   "isFixed": true,
   "isFlags": false,
   "usage": "Output,Json",
   "decorators": []
  },
  {
   "$id": "8",
   "kind": "enum",
   "name": "ResourceTypeAliasPathTokenType",
   "crossLanguageDefinitionId": "ModelReaderWriterValidationTypeSpec.ResourceTypeAliasPathTokenType",
   "valueType": {
    "$id": "9",
    "kind": "string",
    "name": "string",
    "crossLanguageDefinitionId": "TypeSpec.string",
    "decorators": []
   },
   "values": [
    {
     "$id": "10",
     "kind": "enumvalue",
     "name": "NotSpecified",
     "value": "NotSpecified",
     "valueType": {
      "$id": "11",
      "kind": "string",
      "name": "string",
      "crossLanguageDefinitionId": "TypeSpec.string",
      "decorators": []
     },
     "enumType": {
      "$ref": "8"
     },
     "doc": "The token type is not specified.",
     "decorators": []
    },
    {
     "$id": "12",
     "kind": "enumvalue",
     "name": "Any",
     "value": "Any",
     "valueType": {
      "$id": "13",
      "kind": "string",
      "name": "string",
      "crossLanguageDefinitionId": "TypeSpec.string",
      "decorators": []
     },
     "enumType": {
      "$ref": "8"
     },
     "doc": "The token type can be anything.",
     "decorators": []
    },
    {
     "$id": "14",
     "kind": "enumvalue",
     "name": "String",
     "value": "String",
     "valueType": {
      "$id": "15",
      "kind": "string",
      "name": "string",
      "crossLanguageDefinitionId": "TypeSpec.string",
      "decorators": []
     },
     "enumType": {
      "$ref": "8"
     },
     "doc": "The token type is string.",
     "decorators": []
    },
    {
     "$id": "16",
     "kind": "enumvalue",
     "name": "Object",
     "value": "Object",
     "valueType": {
      "$id": "17",
      "kind": "string",
      "name": "string",
      "crossLanguageDefinitionId": "TypeSpec.string",
      "decorators": []
     },
     "enumType": {
      "$ref": "8"
     },
     "doc": "The token type is object.",
     "decorators": []
    },
    {
     "$id": "18",
     "kind": "enumvalue",
     "name": "Array",
     "value": "Array",
     "valueType": {
      "$id": "19",
      "kind": "string",
      "name": "string",
      "crossLanguageDefinitionId": "TypeSpec.string",
      "decorators": []
     },
     "enumType": {
      "$ref": "8"
     },
     "doc": "The token type is array.",
     "decorators": []
    },
    {
     "$id": "20",
     "kind": "enumvalue",
     "name": "Integer",
     "value": "Integer",
     "valueType": {
      "$id": "21",
      "kind": "string",
      "name": "string",
      "crossLanguageDefinitionId": "TypeSpec.string",
      "decorators": []
     },
     "enumType": {
      "$ref": "8"
     },
     "doc": "The token type is integer.",
     "decorators": []
    },
    {
     "$id": "22",
     "kind": "enumvalue",
     "name": "Number",
     "value": "Number",
     "valueType": {
      "$id": "23",
      "kind": "string",
      "name": "string",
      "crossLanguageDefinitionId": "TypeSpec.string",
      "decorators": []
     },
     "enumType": {
      "$ref": "8"
     },
     "doc": "The token type is number.",
     "decorators": []
    },
    {
     "$id": "24",
     "kind": "enumvalue",
     "name": "Boolean",
     "value": "Boolean",
     "valueType": {
      "$id": "25",
      "kind": "string",
      "name": "string",
      "crossLanguageDefinitionId": "TypeSpec.string",
      "decorators": []
     },
     "enumType": {
      "$ref": "8"
     },
     "doc": "The token type is boolean.",
     "decorators": []
    }
   ],
   "namespace": "ModelReaderWriterValidationTypeSpec",
   "doc": "The type of the token that the alias path is referring to.",
   "isFixed": false,
   "isFlags": false,
   "usage": "Input,Output,Json",
   "decorators": []
  },
  {
   "$id": "26",
   "kind": "enum",
   "name": "ResourceTypeAliasPathAttributes",
   "crossLanguageDefinitionId": "ModelReaderWriterValidationTypeSpec.ResourceTypeAliasPathAttributes",
   "valueType": {
    "$id": "27",
    "kind": "string",
    "name": "string",
    "crossLanguageDefinitionId": "TypeSpec.string",
    "decorators": []
   },
   "values": [
    {
     "$id": "28",
     "kind": "enumvalue",
     "name": "None",
     "value": "None",
     "valueType": {
      "$id": "29",
      "kind": "string",
      "name": "string",
      "crossLanguageDefinitionId": "TypeSpec.string",
      "decorators": []
     },
     "enumType": {
      "$ref": "26"
     },
     "doc": "The token that the alias path is referring to has no attributes.",
     "decorators": []
    },
    {
     "$id": "30",
     "kind": "enumvalue",
     "name": "Modifiable",
     "value": "Modifiable",
     "valueType": {
      "$id": "31",
      "kind": "string",
      "name": "string",
      "crossLanguageDefinitionId": "TypeSpec.string",
      "decorators": []
     },
     "enumType": {
      "$ref": "26"
     },
     "doc": "The token that the alias path is referring to is modifiable by policies with 'modify' effect.",
     "decorators": []
    }
   ],
   "namespace": "ModelReaderWriterValidationTypeSpec",
   "doc": "The attributes of the token that the alias path is referring to.",
   "isFixed": false,
   "isFlags": false,
   "usage": "Input,Output,Json",
   "decorators": []
  },
  {
   "$id": "32",
   "kind": "enum",
   "name": "ResourceTypeAliasType",
   "crossLanguageDefinitionId": "ModelReaderWriterValidationTypeSpec.ResourceTypeAliasType",
   "valueType": {
    "$id": "33",
    "kind": "string",
    "name": "string",
    "crossLanguageDefinitionId": "TypeSpec.string",
    "decorators": []
   },
   "values": [
    {
     "$id": "34",
     "kind": "enumvalue",
     "name": "NotSpecified",
     "value": "NotSpecified",
     "valueType": {
      "$id": "35",
      "kind": "string",
      "name": "string",
      "crossLanguageDefinitionId": "TypeSpec.string",
      "decorators": []
     },
     "enumType": {
      "$ref": "32"
     },
     "doc": "Alias type is unknown (same as not providing alias type).",
     "decorators": []
    },
    {
     "$id": "36",
     "kind": "enumvalue",
     "name": "PlainText",
     "value": "PlainText",
     "valueType": {
      "$id": "37",
      "kind": "string",
      "name": "string",
      "crossLanguageDefinitionId": "TypeSpec.string",
      "decorators": []
     },
     "enumType": {
      "$ref": "32"
     },
     "doc": "Alias value is not secret.",
     "decorators": []
    },
    {
     "$id": "38",
     "kind": "enumvalue",
     "name": "Mask",
     "value": "Mask",
     "valueType": {
      "$id": "39",
      "kind": "string",
      "name": "string",
      "crossLanguageDefinitionId": "TypeSpec.string",
      "decorators": []
     },
     "enumType": {
      "$ref": "32"
     },
     "doc": "Alias value is secret.",
     "decorators": []
    }
   ],
   "namespace": "ModelReaderWriterValidationTypeSpec",
   "doc": "The type of the alias.",
   "isFixed": true,
   "isFlags": false,
   "usage": "Output,Json",
   "decorators": []
  },
  {
   "$id": "40",
   "kind": "enum",
   "name": "ProviderAuthorizationConsentState",
   "crossLanguageDefinitionId": "ModelReaderWriterValidationTypeSpec.ProviderAuthorizationConsentState",
   "valueType": {
    "$id": "41",
    "kind": "string",
    "name": "string",
    "crossLanguageDefinitionId": "TypeSpec.string",
    "decorators": []
   },
   "values": [
    {
     "$id": "42",
     "kind": "enumvalue",
     "name": "NotSpecified",
     "value": "NotSpecified",
     "valueType": {
      "$id": "43",
      "kind": "string",
      "name": "string",
      "crossLanguageDefinitionId": "TypeSpec.string",
      "decorators": []
     },
     "enumType": {
      "$ref": "40"
     },
     "doc": "The provider authorization consent state is not specified.",
     "decorators": []
    },
    {
     "$id": "44",
     "kind": "enumvalue",
     "name": "Required",
     "value": "Required",
     "valueType": {
      "$id": "45",
      "kind": "string",
      "name": "string",
      "crossLanguageDefinitionId": "TypeSpec.string",
      "decorators": []
     },
     "enumType": {
      "$ref": "40"
     },
     "doc": "The provider authorization consent state is required.",
     "decorators": []
    },
    {
     "$id": "46",
     "kind": "enumvalue",
     "name": "NotRequired",
     "value": "NotRequired",
     "valueType": {
      "$id": "47",
      "kind": "string",
      "name": "string",
      "crossLanguageDefinitionId": "TypeSpec.string",
      "decorators": []
     },
     "enumType": {
      "$ref": "40"
     },
     "doc": "The provider authorization consent state is not required.",
     "decorators": []
    },
    {
     "$id": "48",
     "kind": "enumvalue",
     "name": "Consented",
     "value": "Consented",
     "valueType": {
      "$id": "49",
      "kind": "string",
      "name": "string",
      "crossLanguageDefinitionId": "TypeSpec.string",
      "decorators": []
     },
     "enumType": {
      "$ref": "40"
     },
     "doc": "The provider authorization consent state is consented.",
     "decorators": []
    }
   ],
   "namespace": "ModelReaderWriterValidationTypeSpec",
   "doc": "The provider authorization consent state.",
   "isFixed": false,
   "isFlags": false,
   "usage": "Output,Json",
   "decorators": []
  }
 ],
 "models": [
  {
   "$id": "50",
   "kind": "model",
   "name": "ModelAsStruct",
   "namespace": "ModelReaderWriterValidationTypeSpec",
   "crossLanguageDefinitionId": "ModelReaderWriterValidationTypeSpec.ModelAsStruct",
   "usage": "Input,Output,Json",
   "doc": "The model to change to struct.",
   "decorators": [],
   "properties": [
    {
     "$id": "51",
     "kind": "property",
     "name": "id",
     "serializedName": "id",
     "doc": "The id property.",
     "type": {
      "$id": "52",
      "kind": "int32",
      "name": "int32",
      "crossLanguageDefinitionId": "TypeSpec.int32",
      "decorators": []
     },
     "optional": false,
     "readOnly": false,
     "discriminator": false,
     "flatten": false,
     "decorators": [],
     "crossLanguageDefinitionId": "ModelReaderWriterValidationTypeSpec.ModelAsStruct.id",
     "serializationOptions": {
      "$id": "53",
      "json": {
       "$id": "54",
       "name": "id"
      }
     }
    }
   ]
  },
  {
   "$id": "55",
   "kind": "model",
   "name": "ModelWithPersistableOnly",
   "namespace": "ModelReaderWriterValidationTypeSpec",
   "crossLanguageDefinitionId": "ModelReaderWriterValidationTypeSpec.ModelWithPersistableOnly",
   "usage": "Input,Output,Json",
   "decorators": [],
   "properties": [
    {
     "$id": "56",
     "kind": "property",
     "name": "name",
     "serializedName": "name",
     "doc": "The name.",
     "type": {
      "$id": "57",
      "kind": "string",
      "name": "string",
      "crossLanguageDefinitionId": "TypeSpec.string",
      "decorators": []
     },
     "optional": true,
     "readOnly": false,
     "discriminator": false,
     "flatten": false,
     "decorators": [],
     "crossLanguageDefinitionId": "ModelReaderWriterValidationTypeSpec.ModelWithPersistableOnly.name",
     "serializationOptions": {
      "$id": "58",
      "json": {
       "$id": "59",
       "name": "name"
      }
     }
    },
    {
     "$id": "60",
     "kind": "property",
     "name": "fields",
     "serializedName": "fields",
     "doc": "The fields property.",
     "type": {
      "$id": "61",
      "kind": "array",
      "name": "Array",
      "valueType": {
       "$id": "62",
       "kind": "string",
       "name": "string",
       "crossLanguageDefinitionId": "TypeSpec.string",
       "decorators": []
      },
      "crossLanguageDefinitionId": "TypeSpec.Array",
      "decorators": []
     },
     "optional": true,
     "readOnly": false,
     "discriminator": false,
     "flatten": false,
     "decorators": [],
     "crossLanguageDefinitionId": "ModelReaderWriterValidationTypeSpec.ModelWithPersistableOnly.fields",
     "serializationOptions": {
      "$id": "63",
      "json": {
       "$id": "64",
       "name": "fields"
      }
     }
    },
    {
     "$id": "65",
     "kind": "property",
     "name": "nullProperty",
     "serializedName": "nullProperty",
     "doc": "The nullable property.",
     "type": {
      "$id": "66",
      "kind": "int32",
      "name": "int32",
      "crossLanguageDefinitionId": "TypeSpec.int32",
      "decorators": []
     },
     "optional": true,
     "readOnly": false,
     "discriminator": false,
     "flatten": false,
     "decorators": [],
     "crossLanguageDefinitionId": "ModelReaderWriterValidationTypeSpec.ModelWithPersistableOnly.nullProperty",
     "serializationOptions": {
      "$id": "67",
      "json": {
       "$id": "68",
       "name": "nullProperty"
      }
     }
    },
    {
     "$id": "69",
     "kind": "property",
     "name": "keyValuePairs",
     "serializedName": "keyValuePairs",
     "doc": "The key value pairs property.",
     "type": {
      "$id": "70",
      "kind": "dict",
      "keyType": {
       "$id": "71",
       "kind": "string",
       "name": "string",
       "crossLanguageDefinitionId": "TypeSpec.string",
       "decorators": []
      },
      "valueType": {
       "$id": "72",
       "kind": "string",
       "name": "string",
       "crossLanguageDefinitionId": "TypeSpec.string",
       "decorators": []
      },
      "decorators": []
     },
     "optional": true,
     "readOnly": false,
     "discriminator": false,
     "flatten": false,
     "decorators": [],
     "crossLanguageDefinitionId": "ModelReaderWriterValidationTypeSpec.ModelWithPersistableOnly.keyValuePairs",
     "serializationOptions": {
      "$id": "73",
      "json": {
       "$id": "74",
       "name": "keyValuePairs"
      }
     }
    },
    {
     "$id": "75",
     "kind": "property",
     "name": "xProperty",
     "serializedName": "xProperty",
     "doc": "The x property.",
     "type": {
      "$id": "76",
      "kind": "int32",
      "name": "int32",
      "crossLanguageDefinitionId": "TypeSpec.int32",
      "decorators": []
     },
     "optional": false,
     "readOnly": true,
     "discriminator": false,
     "flatten": false,
     "decorators": [],
     "crossLanguageDefinitionId": "ModelReaderWriterValidationTypeSpec.ModelWithPersistableOnly.xProperty",
     "serializationOptions": {
      "$id": "77",
      "json": {
       "$id": "78",
       "name": "xProperty"
      }
     }
    }
   ]
  },
  {
   "$id": "79",
   "kind": "model",
   "name": "BaseModel",
   "namespace": "ModelReaderWriterValidationTypeSpec",
   "crossLanguageDefinitionId": "ModelReaderWriterValidationTypeSpec.BaseModel",
   "usage": "Input,Output,Json",
   "doc": "The BaseModel in the discriminated set",
   "decorators": [],
   "discriminatorProperty": {
    "$id": "80",
    "kind": "property",
    "name": "kind",
    "serializedName": "kind",
    "doc": "The kind",
    "type": {
     "$id": "81",
     "kind": "string",
     "name": "string",
     "crossLanguageDefinitionId": "TypeSpec.string",
     "decorators": []
    },
    "optional": false,
    "readOnly": false,
    "discriminator": true,
    "flatten": false,
    "decorators": [],
    "crossLanguageDefinitionId": "ModelReaderWriterValidationTypeSpec.BaseModel.kind",
    "serializationOptions": {
     "$id": "82",
     "json": {
      "$id": "83",
      "name": "kind"
     }
    }
   },
   "properties": [
    {
     "$ref": "80"
    },
    {
     "$id": "84",
     "kind": "property",
     "name": "name",
     "serializedName": "name",
     "doc": "The name property.",
     "type": {
      "$id": "85",
      "kind": "string",
      "name": "string",
      "crossLanguageDefinitionId": "TypeSpec.string",
      "decorators": []
     },
     "optional": true,
     "readOnly": false,
     "discriminator": false,
     "flatten": false,
     "decorators": [],
     "crossLanguageDefinitionId": "ModelReaderWriterValidationTypeSpec.BaseModel.name",
     "serializationOptions": {
      "$id": "86",
      "json": {
       "$id": "87",
       "name": "name"
      }
     }
    }
   ],
   "discriminatedSubtypes": {
    "$id": "88",
    "X": {
     "$id": "89",
     "kind": "model",
     "name": "ModelX",
     "namespace": "ModelReaderWriterValidationTypeSpec",
     "crossLanguageDefinitionId": "ModelReaderWriterValidationTypeSpec.ModelX",
     "usage": "Input,Output,Json",
     "doc": "The ModelX in the discriminated set",
     "discriminatorValue": "X",
     "decorators": [],
     "baseModel": {
      "$ref": "79"
     },
     "properties": [
      {
       "$id": "90",
       "kind": "property",
       "name": "kind",
       "serializedName": "kind",
       "type": {
        "$id": "91",
        "kind": "constant",
        "valueType": {
         "$id": "92",
         "kind": "string",
         "name": "string",
         "crossLanguageDefinitionId": "TypeSpec.string",
         "decorators": []
        },
        "value": "X",
        "decorators": []
       },
       "optional": false,
       "readOnly": false,
       "discriminator": true,
       "flatten": false,
       "decorators": [],
       "crossLanguageDefinitionId": "ModelReaderWriterValidationTypeSpec.ModelX.kind",
       "serializationOptions": {
        "$id": "93",
        "json": {
         "$id": "94",
         "name": "kind"
        }
       }
      },
      {
       "$id": "95",
       "kind": "property",
       "name": "fields",
       "serializedName": "fields",
       "doc": "Optional list.",
       "type": {
        "$id": "96",
        "kind": "array",
        "name": "Array",
        "valueType": {
         "$id": "97",
         "kind": "string",
         "name": "string",
         "crossLanguageDefinitionId": "TypeSpec.string",
         "decorators": []
        },
        "crossLanguageDefinitionId": "TypeSpec.Array",
        "decorators": []
       },
       "optional": true,
       "readOnly": false,
       "discriminator": false,
       "flatten": false,
       "decorators": [],
       "crossLanguageDefinitionId": "ModelReaderWriterValidationTypeSpec.ModelX.fields",
       "serializationOptions": {
        "$id": "98",
        "json": {
         "$id": "99",
         "name": "fields"
        }
       }
      },
      {
       "$id": "100",
       "kind": "property",
       "name": "nullProperty",
       "serializedName": "nullProperty",
       "doc": "Nullable integer.",
       "type": {
        "$id": "101",
        "kind": "int32",
        "name": "int32",
        "crossLanguageDefinitionId": "TypeSpec.int32",
        "decorators": []
       },
       "optional": true,
       "readOnly": false,
       "discriminator": false,
       "flatten": false,
       "decorators": [],
       "crossLanguageDefinitionId": "ModelReaderWriterValidationTypeSpec.ModelX.nullProperty",
       "serializationOptions": {
        "$id": "102",
        "json": {
         "$id": "103",
         "name": "nullProperty"
        }
       }
      },
      {
       "$id": "104",
       "kind": "property",
       "name": "keyValuePairs",
       "serializedName": "keyValuePairs",
       "doc": "Optional dictionary.",
       "type": {
        "$id": "105",
        "kind": "dict",
        "keyType": {
         "$id": "106",
         "kind": "string",
         "name": "string",
         "crossLanguageDefinitionId": "TypeSpec.string",
         "decorators": []
        },
        "valueType": {
         "$id": "107",
         "kind": "string",
         "name": "string",
         "crossLanguageDefinitionId": "TypeSpec.string",
         "decorators": []
        },
        "decorators": []
       },
       "optional": true,
       "readOnly": false,
       "discriminator": false,
       "flatten": false,
       "decorators": [],
       "crossLanguageDefinitionId": "ModelReaderWriterValidationTypeSpec.ModelX.keyValuePairs",
       "serializationOptions": {
        "$id": "108",
        "json": {
         "$id": "109",
         "name": "keyValuePairs"
        }
       }
      },
      {
       "$id": "110",
       "kind": "property",
       "name": "xProperty",
       "serializedName": "xProperty",
       "doc": "The XProperty property.",
       "type": {
        "$id": "111",
        "kind": "int32",
        "name": "int32",
        "crossLanguageDefinitionId": "TypeSpec.int32",
        "decorators": []
       },
       "optional": false,
       "readOnly": true,
       "discriminator": false,
       "flatten": false,
       "decorators": [],
       "crossLanguageDefinitionId": "ModelReaderWriterValidationTypeSpec.ModelX.xProperty",
       "serializationOptions": {
        "$id": "112",
        "json": {
         "$id": "113",
         "name": "xProperty"
        }
       }
      }
     ]
    },
    "Y": {
     "$id": "114",
     "kind": "model",
     "name": "ModelY",
     "namespace": "ModelReaderWriterValidationTypeSpec",
     "crossLanguageDefinitionId": "ModelReaderWriterValidationTypeSpec.ModelY",
     "usage": "Input,Output,Json",
     "doc": "The ModelY in the discriminated set",
     "discriminatorValue": "Y",
     "decorators": [],
     "baseModel": {
      "$ref": "79"
     },
     "properties": [
      {
       "$id": "115",
       "kind": "property",
       "name": "kind",
       "serializedName": "kind",
       "type": {
        "$id": "116",
        "kind": "constant",
        "valueType": {
         "$id": "117",
         "kind": "string",
         "name": "string",
         "crossLanguageDefinitionId": "TypeSpec.string",
         "decorators": []
        },
        "value": "Y",
        "decorators": []
       },
       "optional": false,
       "readOnly": false,
       "discriminator": true,
       "flatten": false,
       "decorators": [],
       "crossLanguageDefinitionId": "ModelReaderWriterValidationTypeSpec.ModelY.kind",
       "serializationOptions": {
        "$id": "118",
        "json": {
         "$id": "119",
         "name": "kind"
        }
       }
      },
      {
       "$id": "120",
       "kind": "property",
       "name": "yProperty",
       "serializedName": "yProperty",
       "doc": "The YProperty property.",
       "type": {
        "$id": "121",
        "kind": "string",
        "name": "string",
        "crossLanguageDefinitionId": "TypeSpec.string",
        "decorators": []
       },
       "optional": false,
       "readOnly": true,
       "discriminator": false,
       "flatten": false,
       "decorators": [],
       "crossLanguageDefinitionId": "ModelReaderWriterValidationTypeSpec.ModelY.yProperty",
       "serializationOptions": {
        "$id": "122",
        "json": {
         "$id": "123",
         "name": "yProperty"
        }
       }
      }
     ]
    }
   }
  },
  {
   "$ref": "89"
  },
  {
   "$ref": "114"
  },
  {
   "$id": "124",
   "kind": "model",
   "name": "AvailabilitySetData",
   "namespace": "ModelReaderWriterValidationTypeSpec",
   "crossLanguageDefinitionId": "ModelReaderWriterValidationTypeSpec.AvailabilitySetData",
   "usage": "Input,Output,Json",
   "doc": "The availability set data",
   "decorators": [],
   "baseModel": {
    "$id": "125",
    "kind": "model",
    "name": "TrackedResourceData",
    "namespace": "ModelReaderWriterValidationTypeSpec",
    "crossLanguageDefinitionId": "ModelReaderWriterValidationTypeSpec.TrackedResourceData",
    "usage": "Input,Output,Json",
    "doc": "The tracked resource data",
    "decorators": [],
    "properties": [
     {
      "$id": "126",
      "kind": "property",
      "name": "id",
      "serializedName": "id",
      "doc": "The id property.",
      "type": {
       "$id": "127",
       "kind": "string",
       "name": "string",
       "crossLanguageDefinitionId": "TypeSpec.string",
       "decorators": []
      },
      "optional": false,
      "readOnly": true,
      "discriminator": false,
      "flatten": false,
      "decorators": [],
      "crossLanguageDefinitionId": "ModelReaderWriterValidationTypeSpec.TrackedResourceData.id",
      "serializationOptions": {
       "$id": "128",
       "json": {
        "$id": "129",
        "name": "id"
       }
      }
     },
     {
      "$id": "130",
      "kind": "property",
      "name": "name",
      "serializedName": "name",
      "doc": "The name property.",
      "type": {
       "$id": "131",
       "kind": "string",
       "name": "string",
       "crossLanguageDefinitionId": "TypeSpec.string",
       "decorators": []
      },
      "optional": false,
      "readOnly": true,
      "discriminator": false,
      "flatten": false,
      "decorators": [],
      "crossLanguageDefinitionId": "ModelReaderWriterValidationTypeSpec.TrackedResourceData.name",
      "serializationOptions": {
       "$id": "132",
       "json": {
        "$id": "133",
        "name": "name"
       }
      }
     },
     {
      "$id": "134",
      "kind": "property",
      "name": "resourceType",
      "serializedName": "type",
      "doc": "The resource type.",
      "type": {
       "$id": "135",
       "kind": "string",
       "name": "string",
       "crossLanguageDefinitionId": "TypeSpec.string",
       "decorators": []
      },
      "optional": false,
      "readOnly": true,
      "discriminator": false,
      "flatten": false,
      "decorators": [],
      "crossLanguageDefinitionId": "ModelReaderWriterValidationTypeSpec.TrackedResourceData.type",
      "serializationOptions": {
       "$id": "136",
       "json": {
        "$id": "137",
        "name": "type"
       }
      }
     },
     {
      "$id": "138",
      "kind": "property",
      "name": "location",
      "serializedName": "location",
      "doc": "The location property.",
      "type": {
       "$id": "139",
       "kind": "string",
       "name": "string",
       "crossLanguageDefinitionId": "TypeSpec.string",
       "decorators": []
      },
      "optional": false,
      "readOnly": false,
      "discriminator": false,
      "flatten": false,
      "decorators": [],
      "crossLanguageDefinitionId": "ModelReaderWriterValidationTypeSpec.TrackedResourceData.location",
      "serializationOptions": {
       "$id": "140",
       "json": {
        "$id": "141",
        "name": "location"
       }
      }
     },
     {
      "$id": "142",
      "kind": "property",
      "name": "tags",
      "serializedName": "tags",
      "doc": "The tags property.",
      "type": {
       "$id": "143",
       "kind": "dict",
       "keyType": {
        "$id": "144",
        "kind": "string",
        "name": "string",
        "crossLanguageDefinitionId": "TypeSpec.string",
        "decorators": []
       },
       "valueType": {
        "$id": "145",
        "kind": "string",
        "name": "string",
        "crossLanguageDefinitionId": "TypeSpec.string",
        "decorators": []
       },
       "decorators": []
      },
      "optional": true,
      "readOnly": false,
      "discriminator": false,
      "flatten": false,
      "decorators": [],
      "crossLanguageDefinitionId": "ModelReaderWriterValidationTypeSpec.TrackedResourceData.tags",
      "serializationOptions": {
       "$id": "146",
       "json": {
        "$id": "147",
        "name": "tags"
       }
      }
     }
    ]
   },
   "properties": [
    {
     "$id": "148",
     "kind": "property",
     "name": "sku",
     "serializedName": "sku",
     "doc": "The sku.",
     "type": {
      "$id": "149",
      "kind": "model",
      "name": "ComputeSku",
      "namespace": "ModelReaderWriterValidationTypeSpec",
      "crossLanguageDefinitionId": "ModelReaderWriterValidationTypeSpec.ComputeSku",
      "usage": "Input,Output,Json",
      "decorators": [],
      "properties": [
       {
        "$id": "150",
        "kind": "property",
        "name": "name",
        "serializedName": "name",
        "doc": "The sku name.",
        "type": {
         "$id": "151",
         "kind": "string",
         "name": "string",
         "crossLanguageDefinitionId": "TypeSpec.string",
         "decorators": []
        },
        "optional": true,
        "readOnly": false,
        "discriminator": false,
        "flatten": false,
        "decorators": [],
        "crossLanguageDefinitionId": "ModelReaderWriterValidationTypeSpec.ComputeSku.name",
        "serializationOptions": {
         "$id": "152",
         "json": {
          "$id": "153",
          "name": "name"
         }
        }
       },
       {
        "$id": "154",
        "kind": "property",
        "name": "tier",
        "serializedName": "tier",
        "doc": "Specifies the tier of virtual machines in a scale set.&lt;br /&gt;&lt;br /&gt; Possible Values:&lt;br /&gt;&lt;br /&gt; **Standard**&lt;br /&gt;&lt;br /&gt; **Basic**.",
        "type": {
         "$id": "155",
         "kind": "string",
         "name": "string",
         "crossLanguageDefinitionId": "TypeSpec.string",
         "decorators": []
        },
        "optional": true,
        "readOnly": false,
        "discriminator": false,
        "flatten": false,
        "decorators": [],
        "crossLanguageDefinitionId": "ModelReaderWriterValidationTypeSpec.ComputeSku.tier",
        "serializationOptions": {
         "$id": "156",
         "json": {
          "$id": "157",
          "name": "tier"
         }
        }
       },
       {
        "$id": "158",
        "kind": "property",
        "name": "capacity",
        "serializedName": "capacity",
        "doc": "Specifies the number of virtual machines in the scale set.",
        "type": {
         "$id": "159",
         "kind": "int64",
         "name": "int64",
         "crossLanguageDefinitionId": "TypeSpec.int64",
         "decorators": []
        },
        "optional": true,
        "readOnly": false,
        "discriminator": false,
        "flatten": false,
        "decorators": [],
        "crossLanguageDefinitionId": "ModelReaderWriterValidationTypeSpec.ComputeSku.capacity",
        "serializationOptions": {
         "$id": "160",
         "json": {
          "$id": "161",
          "name": "capacity"
         }
        }
       }
      ]
     },
     "optional": true,
     "readOnly": false,
     "discriminator": false,
     "flatten": false,
     "decorators": [],
     "crossLanguageDefinitionId": "ModelReaderWriterValidationTypeSpec.AvailabilitySetData.sku",
     "serializationOptions": {
      "$id": "162",
      "json": {
       "$id": "163",
       "name": "sku"
      }
     }
    },
    {
     "$id": "164",
     "kind": "property",
     "name": "properties",
     "serializedName": "properties",
     "doc": "The properties property.",
     "type": {
      "$id": "165",
      "kind": "model",
      "name": "AvailabilitySetProperties",
      "namespace": "ModelReaderWriterValidationTypeSpec",
      "crossLanguageDefinitionId": "ModelReaderWriterValidationTypeSpec.AvailabilitySetProperties",
      "usage": "Input,Output,Json",
      "doc": "The availability set properties",
      "decorators": [],
      "properties": [
       {
        "$id": "166",
        "kind": "property",
        "name": "virtualMachines",
        "serializedName": "virtualMachines",
        "doc": "The virtual machines.",
        "type": {
         "$id": "167",
         "kind": "array",
         "name": "ArrayWritableSubResource",
         "valueType": {
          "$id": "168",
          "kind": "model",
          "name": "WritableSubResource",
          "namespace": "ModelReaderWriterValidationTypeSpec",
          "crossLanguageDefinitionId": "ModelReaderWriterValidationTypeSpec.WritableSubResource",
          "usage": "Input,Output,Json",
          "doc": "The writable sub resource",
          "decorators": [],
          "properties": [
           {
            "$id": "169",
            "kind": "property",
            "name": "id",
            "serializedName": "id",
            "doc": "The resource id",
            "type": {
             "$id": "170",
             "kind": "string",
             "name": "string",
             "crossLanguageDefinitionId": "TypeSpec.string",
             "decorators": []
            },
            "optional": true,
            "readOnly": false,
            "discriminator": false,
            "flatten": false,
            "decorators": [],
            "crossLanguageDefinitionId": "ModelReaderWriterValidationTypeSpec.WritableSubResource.id",
            "serializationOptions": {
             "$id": "171",
             "json": {
              "$id": "172",
              "name": "id"
             }
            }
           }
          ]
         },
         "crossLanguageDefinitionId": "TypeSpec.Array",
         "decorators": []
        },
        "optional": true,
        "readOnly": false,
        "discriminator": false,
        "flatten": false,
        "decorators": [],
        "crossLanguageDefinitionId": "ModelReaderWriterValidationTypeSpec.AvailabilitySetProperties.virtualMachines",
        "serializationOptions": {
         "$id": "173",
         "json": {
          "$id": "174",
          "name": "virtualMachines"
         }
        }
       },
       {
        "$id": "175",
        "kind": "property",
        "name": "platformFaultDomainCount",
        "serializedName": "platformFaultDomainCount",
        "doc": "The platform fault domain count property.",
        "type": {
         "$id": "176",
         "kind": "int32",
         "name": "int32",
         "crossLanguageDefinitionId": "TypeSpec.int32",
         "decorators": []
        },
        "optional": true,
        "readOnly": false,
        "discriminator": false,
        "flatten": false,
        "decorators": [],
        "crossLanguageDefinitionId": "ModelReaderWriterValidationTypeSpec.AvailabilitySetProperties.platformFaultDomainCount",
        "serializationOptions": {
         "$id": "177",
         "json": {
          "$id": "178",
          "name": "platformFaultDomainCount"
         }
        }
       },
       {
        "$id": "179",
        "kind": "property",
        "name": "platformUpdateDomainCount",
        "serializedName": "platformUpdateDomainCount",
        "doc": "The platform update domain count property.",
        "type": {
         "$id": "180",
         "kind": "int32",
         "name": "int32",
         "crossLanguageDefinitionId": "TypeSpec.int32",
         "decorators": []
        },
        "optional": true,
        "readOnly": false,
        "discriminator": false,
        "flatten": false,
        "decorators": [],
        "crossLanguageDefinitionId": "ModelReaderWriterValidationTypeSpec.AvailabilitySetProperties.platformUpdateDomainCount",
        "serializationOptions": {
         "$id": "181",
         "json": {
          "$id": "182",
          "name": "platformUpdateDomainCount"
         }
        }
       }
      ]
     },
     "optional": true,
     "readOnly": false,
     "discriminator": false,
     "flatten": false,
     "decorators": [],
     "crossLanguageDefinitionId": "ModelReaderWriterValidationTypeSpec.AvailabilitySetData.properties",
     "serializationOptions": {
      "$id": "183",
      "json": {
       "$id": "184",
       "name": "properties"
      }
     }
    }
   ]
  },
  {
   "$ref": "149"
  },
  {
   "$ref": "165"
  },
  {
   "$ref": "168"
  },
  {
   "$ref": "125"
  },
  {
   "$id": "185",
   "kind": "model",
   "name": "ResourceProviderData",
   "namespace": "ModelReaderWriterValidationTypeSpec",
   "crossLanguageDefinitionId": "ModelReaderWriterValidationTypeSpec.ResourceProviderData",
   "usage": "Output,Json",
   "doc": "A class representing the ResourceProvider data model.\nResource provider information.",
   "decorators": [],
   "properties": [
    {
     "$id": "186",
     "kind": "property",
     "name": "id",
     "serializedName": "id",
     "doc": "The provider ID.",
     "type": {
      "$id": "187",
      "kind": "string",
      "name": "string",
      "crossLanguageDefinitionId": "TypeSpec.string",
      "decorators": []
     },
     "optional": true,
     "readOnly": false,
     "discriminator": false,
     "flatten": false,
     "decorators": [],
     "crossLanguageDefinitionId": "ModelReaderWriterValidationTypeSpec.ResourceProviderData.id",
     "serializationOptions": {
      "$id": "188",
      "json": {
       "$id": "189",
       "name": "id"
      }
     }
    },
    {
     "$id": "190",
     "kind": "property",
     "name": "namespace",
     "serializedName": "namespace",
     "doc": "The namespace of the resource provider.",
     "type": {
      "$id": "191",
      "kind": "string",
      "name": "string",
      "crossLanguageDefinitionId": "TypeSpec.string",
      "decorators": []
     },
     "optional": true,
     "readOnly": false,
     "discriminator": false,
     "flatten": false,
     "decorators": [],
     "crossLanguageDefinitionId": "ModelReaderWriterValidationTypeSpec.ResourceProviderData.namespace",
     "serializationOptions": {
      "$id": "192",
      "json": {
       "$id": "193",
       "name": "namespace"
      }
     }
    },
    {
     "$id": "194",
     "kind": "property",
     "name": "registrationState",
     "serializedName": "registrationState",
     "doc": "The registration state of the resource provider.",
     "type": {
      "$id": "195",
      "kind": "string",
      "name": "string",
      "crossLanguageDefinitionId": "TypeSpec.string",
      "decorators": []
     },
     "optional": true,
     "readOnly": false,
     "discriminator": false,
     "flatten": false,
     "decorators": [],
     "crossLanguageDefinitionId": "ModelReaderWriterValidationTypeSpec.ResourceProviderData.registrationState",
     "serializationOptions": {
      "$id": "196",
      "json": {
       "$id": "197",
       "name": "registrationState"
      }
     }
    },
    {
     "$id": "198",
     "kind": "property",
     "name": "registrationPolicy",
     "serializedName": "registrationPolicy",
     "doc": "The registration policy of the resource provider.",
     "type": {
      "$id": "199",
      "kind": "string",
      "name": "string",
      "crossLanguageDefinitionId": "TypeSpec.string",
      "decorators": []
     },
     "optional": true,
     "readOnly": false,
     "discriminator": false,
     "flatten": false,
     "decorators": [],
     "crossLanguageDefinitionId": "ModelReaderWriterValidationTypeSpec.ResourceProviderData.registrationPolicy",
     "serializationOptions": {
      "$id": "200",
      "json": {
       "$id": "201",
       "name": "registrationPolicy"
      }
     }
    },
    {
     "$id": "202",
     "kind": "property",
     "name": "resourceTypes",
     "serializedName": "resourceTypes",
     "doc": "The collection of provider resource types.",
     "type": {
      "$id": "203",
      "kind": "array",
      "name": "ArrayProviderResourceType",
      "valueType": {
       "$id": "204",
       "kind": "model",
       "name": "ProviderResourceType",
       "namespace": "ModelReaderWriterValidationTypeSpec",
       "crossLanguageDefinitionId": "ModelReaderWriterValidationTypeSpec.ProviderResourceType",
       "usage": "Output,Json",
       "decorators": [],
       "properties": [
        {
         "$id": "205",
         "kind": "property",
         "name": "resourceType",
         "serializedName": "resourceType",
         "doc": "The resource type.",
         "type": {
          "$id": "206",
          "kind": "string",
          "name": "string",
          "crossLanguageDefinitionId": "TypeSpec.string",
          "decorators": []
         },
         "optional": true,
         "readOnly": false,
         "discriminator": false,
         "flatten": false,
         "decorators": [],
         "crossLanguageDefinitionId": "ModelReaderWriterValidationTypeSpec.ProviderResourceType.resourceType",
         "serializationOptions": {
          "$id": "207",
          "json": {
           "$id": "208",
           "name": "resourceType"
          }
         }
        },
        {
         "$id": "209",
         "kind": "property",
         "name": "locations",
         "serializedName": "locations",
         "doc": "The collection of locations where this resource type can be created.",
         "type": {
          "$id": "210",
          "kind": "array",
          "name": "Array",
          "valueType": {
           "$id": "211",
           "kind": "string",
           "name": "string",
           "crossLanguageDefinitionId": "TypeSpec.string",
           "decorators": []
          },
          "crossLanguageDefinitionId": "TypeSpec.Array",
          "decorators": []
         },
         "optional": true,
         "readOnly": false,
         "discriminator": false,
         "flatten": false,
         "decorators": [],
         "crossLanguageDefinitionId": "ModelReaderWriterValidationTypeSpec.ProviderResourceType.locations",
         "serializationOptions": {
          "$id": "212",
          "json": {
           "$id": "213",
           "name": "locations"
          }
         }
        },
        {
         "$id": "214",
         "kind": "property",
         "name": "locationMappings",
         "serializedName": "locationMappings",
         "doc": "The location mappings that are supported by this resource type.",
         "type": {
          "$id": "215",
          "kind": "array",
          "name": "ArrayProviderExtendedLocation",
          "valueType": {
           "$id": "216",
           "kind": "model",
           "name": "ProviderExtendedLocation",
           "namespace": "ModelReaderWriterValidationTypeSpec",
           "crossLanguageDefinitionId": "ModelReaderWriterValidationTypeSpec.ProviderExtendedLocation",
           "usage": "Output,Json",
           "doc": "The provider extended location.",
           "decorators": [],
           "properties": [
            {
             "$id": "217",
             "kind": "property",
             "name": "location",
             "serializedName": "location",
             "doc": "The azure location.",
             "type": {
              "$id": "218",
              "kind": "string",
              "name": "string",
              "crossLanguageDefinitionId": "TypeSpec.string",
              "decorators": []
             },
             "optional": true,
             "readOnly": false,
             "discriminator": false,
             "flatten": false,
             "decorators": [],
             "crossLanguageDefinitionId": "ModelReaderWriterValidationTypeSpec.ProviderExtendedLocation.location",
             "serializationOptions": {
              "$id": "219",
              "json": {
               "$id": "220",
               "name": "location"
              }
             }
            },
            {
             "$id": "221",
             "kind": "property",
             "name": "providerExtendedLocationType",
             "serializedName": "type",
             "doc": "The extended location type.",
             "type": {
              "$id": "222",
              "kind": "string",
              "name": "string",
              "crossLanguageDefinitionId": "TypeSpec.string",
              "decorators": []
             },
             "optional": true,
             "readOnly": false,
             "discriminator": false,
             "flatten": false,
             "decorators": [],
             "crossLanguageDefinitionId": "ModelReaderWriterValidationTypeSpec.ProviderExtendedLocation.type",
             "serializationOptions": {
              "$id": "223",
              "json": {
               "$id": "224",
               "name": "type"
              }
             }
            },
            {
             "$id": "225",
             "kind": "property",
             "name": "extendedLocations",
             "serializedName": "extendedLocations",
             "doc": "The extended locations for the azure location.",
             "type": {
              "$id": "226",
              "kind": "array",
              "name": "Array",
              "valueType": {
               "$id": "227",
               "kind": "string",
               "name": "string",
               "crossLanguageDefinitionId": "TypeSpec.string",
               "decorators": []
              },
              "crossLanguageDefinitionId": "TypeSpec.Array",
              "decorators": []
             },
             "optional": true,
             "readOnly": false,
             "discriminator": false,
             "flatten": false,
             "decorators": [],
             "crossLanguageDefinitionId": "ModelReaderWriterValidationTypeSpec.ProviderExtendedLocation.extendedLocations",
             "serializationOptions": {
              "$id": "228",
              "json": {
               "$id": "229",
               "name": "extendedLocations"
              }
             }
            }
           ]
          },
          "crossLanguageDefinitionId": "TypeSpec.Array",
          "decorators": []
         },
         "optional": true,
         "readOnly": false,
         "discriminator": false,
         "flatten": false,
         "decorators": [],
         "crossLanguageDefinitionId": "ModelReaderWriterValidationTypeSpec.ProviderResourceType.locationMappings",
         "serializationOptions": {
          "$id": "230",
          "json": {
           "$id": "231",
           "name": "locationMappings"
          }
         }
        },
        {
         "$id": "232",
         "kind": "property",
         "name": "aliases",
         "serializedName": "aliases",
         "doc": "The aliases that are supported by this resource type.",
         "type": {
          "$id": "233",
          "kind": "array",
          "name": "ArrayResourceTypeAlias",
          "valueType": {
           "$id": "234",
           "kind": "model",
           "name": "ResourceTypeAlias",
           "namespace": "ModelReaderWriterValidationTypeSpec",
           "crossLanguageDefinitionId": "ModelReaderWriterValidationTypeSpec.ResourceTypeAlias",
           "usage": "Output,Json",
           "doc": "The alias type.",
           "decorators": [],
           "properties": [
            {
             "$id": "235",
             "kind": "property",
             "name": "name",
             "serializedName": "name",
             "doc": "The alias name.",
             "type": {
              "$id": "236",
              "kind": "string",
              "name": "string",
              "crossLanguageDefinitionId": "TypeSpec.string",
              "decorators": []
             },
             "optional": true,
             "readOnly": false,
             "discriminator": false,
             "flatten": false,
             "decorators": [],
             "crossLanguageDefinitionId": "ModelReaderWriterValidationTypeSpec.ResourceTypeAlias.name",
             "serializationOptions": {
              "$id": "237",
              "json": {
               "$id": "238",
               "name": "name"
              }
             }
            },
            {
             "$id": "239",
             "kind": "property",
             "name": "paths",
             "serializedName": "paths",
             "doc": "The paths for an alias.",
             "type": {
              "$id": "240",
              "kind": "array",
              "name": "ArrayResourceTypeAliasPath",
              "valueType": {
               "$id": "241",
               "kind": "model",
               "name": "ResourceTypeAliasPath",
               "namespace": "ModelReaderWriterValidationTypeSpec",
               "crossLanguageDefinitionId": "ModelReaderWriterValidationTypeSpec.ResourceTypeAliasPath",
               "usage": "Output,Json",
               "doc": "The type of the paths for alias.",
               "decorators": [],
               "properties": [
                {
                 "$id": "242",
                 "kind": "property",
                 "name": "path",
                 "serializedName": "path",
                 "doc": "The path of an alias.",
                 "type": {
                  "$id": "243",
                  "kind": "string",
                  "name": "string",
                  "crossLanguageDefinitionId": "TypeSpec.string",
                  "decorators": []
                 },
                 "optional": true,
                 "readOnly": false,
                 "discriminator": false,
                 "flatten": false,
                 "decorators": [],
                 "crossLanguageDefinitionId": "ModelReaderWriterValidationTypeSpec.ResourceTypeAliasPath.path",
                 "serializationOptions": {
                  "$id": "244",
                  "json": {
                   "$id": "245",
                   "name": "path"
                  }
                 }
                },
                {
                 "$id": "246",
                 "kind": "property",
                 "name": "apiVersions",
                 "serializedName": "apiVersions",
                 "doc": "The API versions.",
                 "type": {
                  "$id": "247",
                  "kind": "array",
                  "name": "Array",
                  "valueType": {
                   "$id": "248",
                   "kind": "string",
                   "name": "string",
                   "crossLanguageDefinitionId": "TypeSpec.string",
                   "decorators": []
                  },
                  "crossLanguageDefinitionId": "TypeSpec.Array",
                  "decorators": []
                 },
                 "optional": true,
                 "readOnly": false,
                 "discriminator": false,
                 "flatten": false,
                 "decorators": [],
                 "crossLanguageDefinitionId": "ModelReaderWriterValidationTypeSpec.ResourceTypeAliasPath.apiVersions",
                 "serializationOptions": {
                  "$id": "249",
                  "json": {
                   "$id": "250",
                   "name": "apiVersions"
                  }
                 }
                },
                {
                 "$id": "251",
                 "kind": "property",
                 "name": "pattern",
                 "serializedName": "pattern",
                 "doc": "The pattern for an alias path.",
                 "type": {
                  "$id": "252",
                  "kind": "model",
                  "name": "ResourceTypeAliasPattern",
                  "namespace": "ModelReaderWriterValidationTypeSpec",
                  "crossLanguageDefinitionId": "ModelReaderWriterValidationTypeSpec.ResourceTypeAliasPattern",
                  "usage": "Output,Json",
                  "doc": "The type of the pattern for an alias path.",
                  "decorators": [],
                  "properties": [
                   {
                    "$id": "253",
                    "kind": "property",
                    "name": "phrase",
                    "serializedName": "phrase",
                    "doc": "The alias pattern phrase.",
                    "type": {
                     "$id": "254",
                     "kind": "string",
                     "name": "string",
                     "crossLanguageDefinitionId": "TypeSpec.string",
                     "decorators": []
                    },
                    "optional": true,
                    "readOnly": false,
                    "discriminator": false,
                    "flatten": false,
                    "decorators": [],
                    "crossLanguageDefinitionId": "ModelReaderWriterValidationTypeSpec.ResourceTypeAliasPattern.phrase",
                    "serializationOptions": {
                     "$id": "255",
                     "json": {
                      "$id": "256",
                      "name": "phrase"
                     }
                    }
                   },
                   {
                    "$id": "257",
                    "kind": "property",
                    "name": "variable",
                    "serializedName": "variable",
                    "doc": "The alias pattern variable.",
                    "type": {
                     "$id": "258",
                     "kind": "string",
                     "name": "string",
                     "crossLanguageDefinitionId": "TypeSpec.string",
                     "decorators": []
                    },
                    "optional": true,
                    "readOnly": false,
                    "discriminator": false,
                    "flatten": false,
                    "decorators": [],
                    "crossLanguageDefinitionId": "ModelReaderWriterValidationTypeSpec.ResourceTypeAliasPattern.variable",
                    "serializationOptions": {
                     "$id": "259",
                     "json": {
                      "$id": "260",
                      "name": "variable"
                     }
                    }
                   },
                   {
                    "$id": "261",
                    "kind": "property",
                    "name": "patternType",
                    "serializedName": "patternType",
                    "doc": "The type of alias pattern.",
                    "type": {
                     "$ref": "2"
                    },
                    "optional": true,
                    "readOnly": false,
                    "discriminator": false,
                    "flatten": false,
                    "decorators": [],
                    "crossLanguageDefinitionId": "ModelReaderWriterValidationTypeSpec.ResourceTypeAliasPattern.patternType",
                    "serializationOptions": {
                     "$id": "262",
                     "json": {
                      "$id": "263",
                      "name": "patternType"
                     }
                    }
                   }
                  ]
                 },
                 "optional": true,
                 "readOnly": false,
                 "discriminator": false,
                 "flatten": false,
                 "decorators": [],
                 "crossLanguageDefinitionId": "ModelReaderWriterValidationTypeSpec.ResourceTypeAliasPath.pattern",
                 "serializationOptions": {
                  "$id": "264",
                  "json": {
                   "$id": "265",
                   "name": "pattern"
                  }
                 }
                },
                {
                 "$id": "266",
                 "kind": "property",
                 "name": "metadata",
                 "serializedName": "metadata",
                 "doc": "The metadata of the alias path. If missing, fall back to the default metadata of the alias.",
                 "type": {
                  "$id": "267",
                  "kind": "model",
                  "name": "ResourceTypeAliasPathMetadata",
                  "namespace": "ModelReaderWriterValidationTypeSpec",
                  "crossLanguageDefinitionId": "ModelReaderWriterValidationTypeSpec.ResourceTypeAliasPathMetadata",
                  "usage": "Input,Output,Json",
                  "doc": "The ResourceTypeAliasPathMetadata.",
                  "decorators": [],
                  "properties": [
                   {
                    "$id": "268",
                    "kind": "property",
                    "name": "tokenType",
                    "serializedName": "tokenType",
                    "doc": "The type of the token that the alias path is referring to.",
                    "type": {
                     "$ref": "8"
                    },
                    "optional": true,
                    "readOnly": false,
                    "discriminator": false,
                    "flatten": false,
                    "decorators": [],
                    "crossLanguageDefinitionId": "ModelReaderWriterValidationTypeSpec.ResourceTypeAliasPathMetadata.tokenType",
                    "serializationOptions": {
                     "$id": "269",
                     "json": {
                      "$id": "270",
                      "name": "tokenType"
                     }
                    }
                   },
                   {
                    "$id": "271",
                    "kind": "property",
                    "name": "attributes",
                    "serializedName": "attributes",
                    "doc": "The attributes of the token that the alias path is referring to.",
                    "type": {
                     "$ref": "26"
                    },
                    "optional": true,
                    "readOnly": false,
                    "discriminator": false,
                    "flatten": false,
                    "decorators": [],
                    "crossLanguageDefinitionId": "ModelReaderWriterValidationTypeSpec.ResourceTypeAliasPathMetadata.attributes",
                    "serializationOptions": {
                     "$id": "272",
                     "json": {
                      "$id": "273",
                      "name": "attributes"
                     }
                    }
                   }
                  ]
                 },
                 "optional": true,
                 "readOnly": false,
                 "discriminator": false,
                 "flatten": false,
                 "decorators": [],
                 "crossLanguageDefinitionId": "ModelReaderWriterValidationTypeSpec.ResourceTypeAliasPath.metadata",
                 "serializationOptions": {
                  "$id": "274",
                  "json": {
                   "$id": "275",
                   "name": "metadata"
                  }
                 }
                }
               ]
              },
              "crossLanguageDefinitionId": "TypeSpec.Array",
              "decorators": []
             },
             "optional": true,
             "readOnly": false,
             "discriminator": false,
             "flatten": false,
             "decorators": [],
             "crossLanguageDefinitionId": "ModelReaderWriterValidationTypeSpec.ResourceTypeAlias.paths",
             "serializationOptions": {
              "$id": "276",
              "json": {
               "$id": "277",
               "name": "paths"
              }
             }
            },
            {
             "$id": "278",
             "kind": "property",
             "name": "aliasType",
             "serializedName": "aliasType",
             "doc": "The type of the alias.",
             "type": {
              "$ref": "32"
             },
             "optional": true,
             "readOnly": false,
             "discriminator": false,
             "flatten": false,
             "decorators": [],
             "crossLanguageDefinitionId": "ModelReaderWriterValidationTypeSpec.ResourceTypeAlias.aliasType",
             "serializationOptions": {
              "$id": "279",
              "json": {
               "$id": "280",
               "name": "aliasType"
              }
             }
            },
            {
             "$id": "281",
             "kind": "property",
             "name": "defaultPath",
             "serializedName": "defaultPath",
             "doc": "The default path for an alias.",
             "type": {
              "$id": "282",
              "kind": "string",
              "name": "string",
              "crossLanguageDefinitionId": "TypeSpec.string",
              "decorators": []
             },
             "optional": true,
             "readOnly": false,
             "discriminator": false,
             "flatten": false,
             "decorators": [],
             "crossLanguageDefinitionId": "ModelReaderWriterValidationTypeSpec.ResourceTypeAlias.defaultPath",
             "serializationOptions": {
              "$id": "283",
              "json": {
               "$id": "284",
               "name": "defaultPath"
              }
             }
            },
            {
             "$id": "285",
             "kind": "property",
             "name": "defaultPattern",
             "serializedName": "defaultPattern",
             "doc": "The default pattern for an alias.",
             "type": {
              "$ref": "252"
             },
             "optional": true,
             "readOnly": false,
             "discriminator": false,
             "flatten": false,
             "decorators": [],
             "crossLanguageDefinitionId": "ModelReaderWriterValidationTypeSpec.ResourceTypeAlias.defaultPattern",
             "serializationOptions": {
              "$id": "286",
              "json": {
               "$id": "287",
               "name": "defaultPattern"
              }
             }
            },
            {
             "$id": "288",
             "kind": "property",
             "name": "defaultMetadata",
             "serializedName": "defaultMetadata",
             "doc": "The default alias path metadata. Applies to the default path and to any alias path that doesn't have metadata.",
             "type": {
              "$ref": "267"
             },
             "optional": true,
             "readOnly": false,
             "discriminator": false,
             "flatten": false,
             "decorators": [],
             "crossLanguageDefinitionId": "ModelReaderWriterValidationTypeSpec.ResourceTypeAlias.defaultMetadata",
             "serializationOptions": {
              "$id": "289",
              "json": {
               "$id": "290",
               "name": "defaultMetadata"
              }
             }
            }
           ]
          },
          "crossLanguageDefinitionId": "TypeSpec.Array",
          "decorators": []
         },
         "optional": true,
         "readOnly": false,
         "discriminator": false,
         "flatten": false,
         "decorators": [],
         "crossLanguageDefinitionId": "ModelReaderWriterValidationTypeSpec.ProviderResourceType.aliases",
         "serializationOptions": {
          "$id": "291",
          "json": {
           "$id": "292",
           "name": "aliases"
          }
         }
        },
        {
         "$id": "293",
         "kind": "property",
         "name": "apiVersions",
         "serializedName": "apiVersions",
         "doc": "The API version.",
         "type": {
          "$id": "294",
          "kind": "array",
          "name": "Array",
          "valueType": {
           "$id": "295",
           "kind": "string",
           "name": "string",
           "crossLanguageDefinitionId": "TypeSpec.string",
           "decorators": []
          },
          "crossLanguageDefinitionId": "TypeSpec.Array",
          "decorators": []
         },
         "optional": true,
         "readOnly": false,
         "discriminator": false,
         "flatten": false,
         "decorators": [],
         "crossLanguageDefinitionId": "ModelReaderWriterValidationTypeSpec.ProviderResourceType.apiVersions",
         "serializationOptions": {
          "$id": "296",
          "json": {
           "$id": "297",
           "name": "apiVersions"
          }
         }
        },
        {
         "$id": "298",
         "kind": "property",
         "name": "defaultApiVersion",
         "serializedName": "defaultApiVersion",
         "doc": "The default API version.",
         "type": {
          "$id": "299",
          "kind": "string",
          "name": "string",
          "crossLanguageDefinitionId": "TypeSpec.string",
          "decorators": []
         },
         "optional": true,
         "readOnly": false,
         "discriminator": false,
         "flatten": false,
         "decorators": [],
         "crossLanguageDefinitionId": "ModelReaderWriterValidationTypeSpec.ProviderResourceType.defaultApiVersion",
         "serializationOptions": {
          "$id": "300",
          "json": {
           "$id": "301",
           "name": "defaultApiVersion"
          }
         }
        },
        {
         "$id": "302",
         "kind": "property",
         "name": "zoneMappings",
         "serializedName": "zoneMappings",
         "doc": "Gets the zone mappings.",
         "type": {
          "$id": "303",
          "kind": "array",
          "name": "ArrayZoneMapping",
          "valueType": {
           "$id": "304",
           "kind": "model",
           "name": "ZoneMapping",
           "namespace": "ModelReaderWriterValidationTypeSpec",
           "crossLanguageDefinitionId": "ModelReaderWriterValidationTypeSpec.ZoneMapping",
           "usage": "Output,Json",
           "doc": "The ZoneMapping.",
           "decorators": [],
           "properties": [
            {
             "$id": "305",
             "kind": "property",
             "name": "location",
             "serializedName": "location",
             "doc": "The location of the zone mapping.",
             "type": {
              "$id": "306",
              "kind": "string",
              "name": "string",
              "crossLanguageDefinitionId": "TypeSpec.string",
              "decorators": []
             },
             "optional": true,
             "readOnly": false,
             "discriminator": false,
             "flatten": false,
             "decorators": [],
             "crossLanguageDefinitionId": "ModelReaderWriterValidationTypeSpec.ZoneMapping.location",
             "serializationOptions": {
              "$id": "307",
              "json": {
               "$id": "308",
               "name": "location"
              }
             }
            },
            {
             "$id": "309",
             "kind": "property",
             "name": "zones",
             "serializedName": "zones",
             "doc": "The zones.",
             "type": {
              "$id": "310",
              "kind": "array",
              "name": "Array",
              "valueType": {
               "$id": "311",
               "kind": "string",
               "name": "string",
               "crossLanguageDefinitionId": "TypeSpec.string",
               "decorators": []
              },
              "crossLanguageDefinitionId": "TypeSpec.Array",
              "decorators": []
             },
             "optional": true,
             "readOnly": false,
             "discriminator": false,
             "flatten": false,
             "decorators": [],
             "crossLanguageDefinitionId": "ModelReaderWriterValidationTypeSpec.ZoneMapping.zones",
             "serializationOptions": {
              "$id": "312",
              "json": {
               "$id": "313",
               "name": "zones"
              }
             }
            }
           ]
          },
          "crossLanguageDefinitionId": "TypeSpec.Array",
          "decorators": []
         },
         "optional": true,
         "readOnly": false,
         "discriminator": false,
         "flatten": false,
         "decorators": [],
         "crossLanguageDefinitionId": "ModelReaderWriterValidationTypeSpec.ProviderResourceType.zoneMappings",
         "serializationOptions": {
          "$id": "314",
          "json": {
           "$id": "315",
           "name": "zoneMappings"
          }
         }
        },
        {
         "$id": "316",
         "kind": "property",
         "name": "apiProfiles",
         "serializedName": "apiProfiles",
         "doc": "The API profiles for the resource provider.",
         "type": {
          "$id": "317",
          "kind": "array",
          "name": "ArrayApiProfile",
          "valueType": {
           "$id": "318",
           "kind": "model",
           "name": "ApiProfile",
           "namespace": "ModelReaderWriterValidationTypeSpec",
           "crossLanguageDefinitionId": "ModelReaderWriterValidationTypeSpec.ApiProfile",
           "usage": "Output,Json",
           "decorators": [],
           "properties": [
            {
             "$id": "319",
             "kind": "property",
             "name": "profileVersion",
             "serializedName": "profileVersion",
             "doc": "The profile version.",
             "type": {
              "$id": "320",
              "kind": "string",
              "name": "string",
              "crossLanguageDefinitionId": "TypeSpec.string",
              "decorators": []
             },
             "optional": true,
             "readOnly": false,
             "discriminator": false,
             "flatten": false,
             "decorators": [],
             "crossLanguageDefinitionId": "ModelReaderWriterValidationTypeSpec.ApiProfile.profileVersion",
             "serializationOptions": {
              "$id": "321",
              "json": {
               "$id": "322",
               "name": "profileVersion"
              }
             }
            },
            {
             "$id": "323",
             "kind": "property",
             "name": "apiVersion",
             "serializedName": "apiVersion",
             "doc": "The API version.",
             "type": {
              "$id": "324",
              "kind": "string",
              "name": "string",
              "crossLanguageDefinitionId": "TypeSpec.string",
              "decorators": []
             },
             "optional": true,
             "readOnly": false,
             "discriminator": false,
             "flatten": false,
             "decorators": [],
             "crossLanguageDefinitionId": "ModelReaderWriterValidationTypeSpec.ApiProfile.apiVersion",
             "serializationOptions": {
              "$id": "325",
              "json": {
               "$id": "326",
               "name": "apiVersion"
              }
             }
            }
           ]
          },
          "crossLanguageDefinitionId": "TypeSpec.Array",
          "decorators": []
         },
         "optional": true,
         "readOnly": false,
         "discriminator": false,
         "flatten": false,
         "decorators": [],
         "crossLanguageDefinitionId": "ModelReaderWriterValidationTypeSpec.ProviderResourceType.apiProfiles",
         "serializationOptions": {
          "$id": "327",
          "json": {
           "$id": "328",
           "name": "apiProfiles"
          }
         }
        },
        {
         "$id": "329",
         "kind": "property",
         "name": "capabilities",
         "serializedName": "capabilities",
         "doc": "The additional capabilities offered by this resource type.",
         "type": {
          "$id": "330",
          "kind": "string",
          "name": "string",
          "crossLanguageDefinitionId": "TypeSpec.string",
          "decorators": []
         },
         "optional": true,
         "readOnly": false,
         "discriminator": false,
         "flatten": false,
         "decorators": [],
         "crossLanguageDefinitionId": "ModelReaderWriterValidationTypeSpec.ProviderResourceType.capabilities",
         "serializationOptions": {
          "$id": "331",
          "json": {
           "$id": "332",
           "name": "capabilities"
          }
         }
        },
        {
         "$id": "333",
         "kind": "property",
         "name": "properties",
         "serializedName": "properties",
         "doc": "The properties.",
         "type": {
          "$id": "334",
          "kind": "dict",
          "keyType": {
           "$id": "335",
           "kind": "string",
           "name": "string",
           "crossLanguageDefinitionId": "TypeSpec.string",
           "decorators": []
          },
          "valueType": {
           "$id": "336",
           "kind": "string",
           "name": "string",
           "crossLanguageDefinitionId": "TypeSpec.string",
           "decorators": []
          },
          "decorators": []
         },
         "optional": true,
         "readOnly": false,
         "discriminator": false,
         "flatten": false,
         "decorators": [],
         "crossLanguageDefinitionId": "ModelReaderWriterValidationTypeSpec.ProviderResourceType.properties",
         "serializationOptions": {
          "$id": "337",
          "json": {
           "$id": "338",
           "name": "properties"
          }
         }
        }
       ]
      },
      "crossLanguageDefinitionId": "TypeSpec.Array",
      "decorators": []
     },
     "optional": true,
     "readOnly": false,
     "discriminator": false,
     "flatten": false,
     "decorators": [],
     "crossLanguageDefinitionId": "ModelReaderWriterValidationTypeSpec.ResourceProviderData.resourceTypes",
     "serializationOptions": {
      "$id": "339",
      "json": {
       "$id": "340",
       "name": "resourceTypes"
      }
     }
    },
    {
     "$id": "341",
     "kind": "property",
     "name": "providerAuthorizationConsentState",
     "serializedName": "providerAuthorizationConsentState",
     "doc": "The provider authorization consent state.",
     "type": {
      "$ref": "40"
     },
     "optional": true,
     "readOnly": false,
     "discriminator": false,
     "flatten": false,
     "decorators": [],
     "crossLanguageDefinitionId": "ModelReaderWriterValidationTypeSpec.ResourceProviderData.providerAuthorizationConsentState",
     "serializationOptions": {
      "$id": "342",
      "json": {
       "$id": "343",
       "name": "providerAuthorizationConsentState"
      }
     }
    }
   ]
  },
  {
   "$ref": "204"
  },
  {
   "$ref": "216"
  },
  {
   "$ref": "234"
  },
  {
   "$ref": "241"
  },
  {
   "$ref": "252"
  },
  {
   "$ref": "267"
  },
  {
   "$ref": "304"
  },
  {
   "$ref": "318"
  },
  {
   "$id": "344",
   "kind": "model",
   "name": "ModelWithStringAdditionalProperties",
   "namespace": "ModelReaderWriterValidationTypeSpec",
   "crossLanguageDefinitionId": "ModelReaderWriterValidationTypeSpec.ModelWithStringAdditionalProperties",
   "usage": "Input,Output,Json",
   "decorators": [],
   "additionalProperties": {
    "$id": "345",
    "kind": "string",
    "name": "string",
    "crossLanguageDefinitionId": "TypeSpec.string",
    "decorators": []
   },
   "properties": [
    {
     "$id": "346",
     "kind": "property",
     "name": "id",
     "serializedName": "id",
     "doc": "The id property.",
     "type": {
      "$id": "347",
      "kind": "string",
      "name": "string",
      "crossLanguageDefinitionId": "TypeSpec.string",
      "decorators": []
     },
     "optional": false,
     "readOnly": true,
     "discriminator": false,
     "flatten": false,
     "decorators": [],
     "crossLanguageDefinitionId": "ModelReaderWriterValidationTypeSpec.ModelWithStringAdditionalProperties.id",
     "serializationOptions": {
      "$id": "348",
      "json": {
       "$id": "349",
       "name": "id"
      }
     }
    },
    {
     "$id": "350",
     "kind": "property",
     "name": "name",
     "serializedName": "name",
     "doc": "The name property.",
     "type": {
      "$id": "351",
      "kind": "string",
      "name": "string",
      "crossLanguageDefinitionId": "TypeSpec.string",
      "decorators": []
     },
     "optional": false,
     "readOnly": false,
     "discriminator": false,
     "flatten": false,
     "decorators": [],
     "crossLanguageDefinitionId": "ModelReaderWriterValidationTypeSpec.ModelWithStringAdditionalProperties.name",
     "serializationOptions": {
      "$id": "352",
      "json": {
       "$id": "353",
       "name": "name"
      }
     }
    },
    {
     "$id": "354",
     "kind": "property",
     "name": "age",
     "serializedName": "age",
     "doc": "The age property.",
     "type": {
      "$id": "355",
      "kind": "int32",
      "name": "int32",
      "crossLanguageDefinitionId": "TypeSpec.int32",
      "decorators": []
     },
     "optional": true,
     "readOnly": false,
     "discriminator": false,
     "flatten": false,
     "decorators": [],
     "crossLanguageDefinitionId": "ModelReaderWriterValidationTypeSpec.ModelWithStringAdditionalProperties.age",
     "serializationOptions": {
      "$id": "356",
      "json": {
       "$id": "357",
       "name": "age"
      }
     }
    }
   ]
  },
  {
   "$id": "358",
   "kind": "model",
   "name": "ModelWithArrayAdditionalProperties",
   "namespace": "ModelReaderWriterValidationTypeSpec",
   "crossLanguageDefinitionId": "ModelReaderWriterValidationTypeSpec.ModelWithArrayAdditionalProperties",
   "usage": "Input,Output,Json",
   "decorators": [],
   "additionalProperties": {
    "$id": "359",
    "kind": "array",
    "name": "ArrayResourceTypeAliasPathMetadata",
    "valueType": {
     "$ref": "267"
    },
    "crossLanguageDefinitionId": "TypeSpec.Array",
    "decorators": []
   },
   "properties": [
    {
     "$id": "360",
     "kind": "property",
     "name": "id",
     "serializedName": "id",
     "doc": "The id property.",
     "type": {
      "$id": "361",
      "kind": "string",
      "name": "string",
      "crossLanguageDefinitionId": "TypeSpec.string",
      "decorators": []
     },
     "optional": false,
     "readOnly": true,
     "discriminator": false,
     "flatten": false,
     "decorators": [],
     "crossLanguageDefinitionId": "ModelReaderWriterValidationTypeSpec.ModelWithArrayAdditionalProperties.id",
     "serializationOptions": {
      "$id": "362",
      "json": {
       "$id": "363",
       "name": "id"
      }
     }
    },
    {
     "$id": "364",
     "kind": "property",
     "name": "name",
     "serializedName": "name",
     "doc": "The name property.",
     "type": {
      "$id": "365",
      "kind": "string",
      "name": "string",
      "crossLanguageDefinitionId": "TypeSpec.string",
      "decorators": []
     },
     "optional": false,
     "readOnly": false,
     "discriminator": false,
     "flatten": false,
     "decorators": [],
     "crossLanguageDefinitionId": "ModelReaderWriterValidationTypeSpec.ModelWithArrayAdditionalProperties.name",
     "serializationOptions": {
      "$id": "366",
      "json": {
       "$id": "367",
       "name": "name"
      }
     }
    },
    {
     "$id": "368",
     "kind": "property",
     "name": "age",
     "serializedName": "age",
     "doc": "The age property.",
     "type": {
      "$id": "369",
      "kind": "int32",
      "name": "int32",
      "crossLanguageDefinitionId": "TypeSpec.int32",
      "decorators": []
     },
     "optional": true,
     "readOnly": false,
     "discriminator": false,
     "flatten": false,
     "decorators": [],
     "crossLanguageDefinitionId": "ModelReaderWriterValidationTypeSpec.ModelWithArrayAdditionalProperties.age",
     "serializationOptions": {
      "$id": "370",
      "json": {
       "$id": "371",
       "name": "age"
      }
     }
    }
   ]
  },
  {
   "$id": "372",
   "kind": "model",
   "name": "ModelWithUnknownAdditionalProperties",
   "namespace": "ModelReaderWriterValidationTypeSpec",
   "crossLanguageDefinitionId": "ModelReaderWriterValidationTypeSpec.ModelWithUnknownAdditionalProperties",
   "usage": "Input,Output,Json",
   "decorators": [],
   "additionalProperties": {
    "$id": "373",
    "kind": "unknown",
    "name": "unknown",
    "crossLanguageDefinitionId": "",
    "decorators": []
   },
   "properties": [
    {
     "$id": "374",
     "kind": "property",
     "name": "id",
     "serializedName": "id",
     "doc": "The id property.",
     "type": {
      "$id": "375",
      "kind": "string",
      "name": "string",
      "crossLanguageDefinitionId": "TypeSpec.string",
      "decorators": []
     },
     "optional": false,
     "readOnly": true,
     "discriminator": false,
     "flatten": false,
     "decorators": [],
     "crossLanguageDefinitionId": "ModelReaderWriterValidationTypeSpec.ModelWithUnknownAdditionalProperties.id",
     "serializationOptions": {
      "$id": "376",
      "json": {
       "$id": "377",
       "name": "id"
      }
     }
    },
    {
     "$id": "378",
     "kind": "property",
     "name": "name",
     "serializedName": "name",
     "doc": "The name property.",
     "type": {
      "$id": "379",
      "kind": "string",
      "name": "string",
      "crossLanguageDefinitionId": "TypeSpec.string",
      "decorators": []
     },
     "optional": false,
     "readOnly": false,
     "discriminator": false,
     "flatten": false,
     "decorators": [],
     "crossLanguageDefinitionId": "ModelReaderWriterValidationTypeSpec.ModelWithUnknownAdditionalProperties.name",
     "serializationOptions": {
      "$id": "380",
      "json": {
       "$id": "381",
       "name": "name"
      }
     }
    },
    {
     "$id": "382",
     "kind": "property",
     "name": "age",
     "serializedName": "age",
     "doc": "The age property.",
     "type": {
      "$id": "383",
      "kind": "int32",
      "name": "int32",
      "crossLanguageDefinitionId": "TypeSpec.int32",
      "decorators": []
     },
     "optional": true,
     "readOnly": false,
     "discriminator": false,
     "flatten": false,
     "decorators": [],
     "crossLanguageDefinitionId": "ModelReaderWriterValidationTypeSpec.ModelWithUnknownAdditionalProperties.age",
     "serializationOptions": {
      "$id": "384",
      "json": {
       "$id": "385",
       "name": "age"
      }
     }
    }
   ]
  }
 ],
 "clients": [
  {
   "$id": "386",
   "kind": "client",
   "name": "ModelReaderWriterValidationTypeSpecClient",
   "namespace": "ModelReaderWriterValidationTypeSpec",
   "doc": "This is a typespec project to validation the model reader writer functionalities.",
   "operations": [
    {
     "$id": "387",
     "name": "op1",
     "resourceName": "ModelReaderWriterValidationTypeSpec",
     "accessibility": "public",
     "parameters": [
      {
       "$id": "388",
       "name": "contentType",
       "nameInRequest": "Content-Type",
       "doc": "Body parameter's content type. Known values are application/json",
       "type": {
        "$id": "389",
        "kind": "constant",
        "valueType": {
         "$id": "390",
         "kind": "string",
         "name": "string",
         "crossLanguageDefinitionId": "TypeSpec.string",
         "decorators": []
        },
        "value": "application/json",
        "decorators": []
       },
       "location": "Header",
       "isApiVersion": false,
       "isContentType": true,
       "isEndpoint": false,
       "explode": false,
       "isRequired": true,
       "kind": "Constant",
       "decorators": [],
       "skipUrlEncoding": false
      },
      {
       "$id": "391",
       "name": "accept",
       "nameInRequest": "Accept",
       "type": {
        "$id": "392",
        "kind": "constant",
        "valueType": {
         "$id": "393",
         "kind": "string",
         "name": "string",
         "crossLanguageDefinitionId": "TypeSpec.string",
         "decorators": []
        },
        "value": "application/json",
        "decorators": []
       },
       "location": "Header",
       "isApiVersion": false,
       "isContentType": false,
       "isEndpoint": false,
       "explode": false,
       "isRequired": true,
       "kind": "Constant",
       "decorators": [],
       "skipUrlEncoding": false
      },
      {
       "$id": "394",
       "name": "body",
       "nameInRequest": "body",
       "type": {
        "$ref": "50"
       },
       "location": "Body",
       "isApiVersion": false,
       "isContentType": false,
       "isEndpoint": false,
       "explode": false,
       "isRequired": true,
       "kind": "Method",
       "decorators": [],
       "skipUrlEncoding": false
      }
     ],
     "responses": [
      {
       "$id": "395",
       "statusCodes": [
        200
       ],
       "bodyType": {
        "$ref": "50"
       },
       "headers": [],
       "isErrorResponse": false,
       "contentTypes": [
        "application/json"
       ]
      }
     ],
     "httpMethod": "POST",
     "uri": "{endpoint}",
     "path": "/api/ModelAsStruct",
     "requestMediaTypes": [
      "application/json"
     ],
     "bufferResponse": true,
     "generateProtocolMethod": true,
     "generateConvenienceMethod": true,
     "crossLanguageDefinitionId": "ModelReaderWriterValidationTypeSpec.op1",
     "decorators": []
    },
    {
     "$id": "396",
     "name": "op2",
     "resourceName": "ModelReaderWriterValidationTypeSpec",
     "accessibility": "public",
     "parameters": [
      {
       "$id": "397",
       "name": "contentType",
       "nameInRequest": "Content-Type",
       "doc": "Body parameter's content type. Known values are application/json",
       "type": {
        "$id": "398",
        "kind": "constant",
        "valueType": {
         "$id": "399",
         "kind": "string",
         "name": "string",
         "crossLanguageDefinitionId": "TypeSpec.string",
         "decorators": []
        },
        "value": "application/json",
        "decorators": []
       },
       "location": "Header",
       "isApiVersion": false,
       "isContentType": true,
       "isEndpoint": false,
       "explode": false,
       "isRequired": true,
       "kind": "Constant",
       "decorators": [],
       "skipUrlEncoding": false
      },
      {
       "$id": "400",
       "name": "accept",
       "nameInRequest": "Accept",
       "type": {
        "$id": "401",
        "kind": "constant",
        "valueType": {
         "$id": "402",
         "kind": "string",
         "name": "string",
         "crossLanguageDefinitionId": "TypeSpec.string",
         "decorators": []
        },
        "value": "application/json",
        "decorators": []
       },
       "location": "Header",
       "isApiVersion": false,
       "isContentType": false,
       "isEndpoint": false,
       "explode": false,
       "isRequired": true,
       "kind": "Constant",
       "decorators": [],
       "skipUrlEncoding": false
      },
      {
       "$id": "403",
       "name": "body",
       "nameInRequest": "body",
       "type": {
        "$ref": "55"
       },
       "location": "Body",
       "isApiVersion": false,
       "isContentType": false,
       "isEndpoint": false,
       "explode": false,
       "isRequired": true,
       "kind": "Method",
       "decorators": [],
       "skipUrlEncoding": false
      }
     ],
     "responses": [
      {
       "$id": "404",
       "statusCodes": [
        200
       ],
       "bodyType": {
        "$ref": "55"
       },
       "headers": [],
       "isErrorResponse": false,
       "contentTypes": [
        "application/json"
       ]
      }
     ],
     "httpMethod": "POST",
     "uri": "{endpoint}",
     "path": "/api/ModelWithPersistableOnly",
     "requestMediaTypes": [
      "application/json"
     ],
     "bufferResponse": true,
     "generateProtocolMethod": true,
     "generateConvenienceMethod": true,
     "crossLanguageDefinitionId": "ModelReaderWriterValidationTypeSpec.op2",
     "decorators": []
    },
    {
     "$id": "405",
     "name": "op3",
     "resourceName": "ModelReaderWriterValidationTypeSpec",
     "accessibility": "public",
     "parameters": [
      {
       "$id": "406",
       "name": "contentType",
       "nameInRequest": "Content-Type",
       "doc": "Body parameter's content type. Known values are application/json",
       "type": {
        "$id": "407",
        "kind": "constant",
        "valueType": {
         "$id": "408",
         "kind": "string",
         "name": "string",
         "crossLanguageDefinitionId": "TypeSpec.string",
         "decorators": []
        },
        "value": "application/json",
        "decorators": []
       },
       "location": "Header",
       "isApiVersion": false,
       "isContentType": true,
       "isEndpoint": false,
       "explode": false,
       "isRequired": true,
       "kind": "Constant",
       "decorators": [],
       "skipUrlEncoding": false
      },
      {
       "$id": "409",
       "name": "accept",
       "nameInRequest": "Accept",
       "type": {
        "$id": "410",
        "kind": "constant",
        "valueType": {
         "$id": "411",
         "kind": "string",
         "name": "string",
         "crossLanguageDefinitionId": "TypeSpec.string",
         "decorators": []
        },
        "value": "application/json",
        "decorators": []
       },
       "location": "Header",
       "isApiVersion": false,
       "isContentType": false,
       "isEndpoint": false,
       "explode": false,
       "isRequired": true,
       "kind": "Constant",
       "decorators": [],
       "skipUrlEncoding": false
      },
      {
       "$id": "412",
       "name": "body",
       "nameInRequest": "body",
       "type": {
        "$ref": "79"
       },
       "location": "Body",
       "isApiVersion": false,
       "isContentType": false,
       "isEndpoint": false,
       "explode": false,
       "isRequired": true,
       "kind": "Method",
       "decorators": [],
       "skipUrlEncoding": false
      }
     ],
     "responses": [
      {
       "$id": "413",
       "statusCodes": [
        200
       ],
       "bodyType": {
        "$ref": "79"
       },
       "headers": [],
       "isErrorResponse": false,
       "contentTypes": [
        "application/json"
       ]
      }
     ],
     "httpMethod": "POST",
     "uri": "{endpoint}",
     "path": "/api/DiscriminatedSet",
     "requestMediaTypes": [
      "application/json"
     ],
     "bufferResponse": true,
     "generateProtocolMethod": true,
     "generateConvenienceMethod": true,
     "crossLanguageDefinitionId": "ModelReaderWriterValidationTypeSpec.op3",
     "decorators": []
    },
    {
     "$id": "414",
     "name": "op4",
     "resourceName": "ModelReaderWriterValidationTypeSpec",
     "accessibility": "public",
     "parameters": [
      {
       "$id": "415",
       "name": "contentType",
       "nameInRequest": "Content-Type",
       "doc": "Body parameter's content type. Known values are application/json",
       "type": {
        "$id": "416",
        "kind": "constant",
        "valueType": {
         "$id": "417",
         "kind": "string",
         "name": "string",
         "crossLanguageDefinitionId": "TypeSpec.string",
         "decorators": []
        },
        "value": "application/json",
        "decorators": []
       },
       "location": "Header",
       "isApiVersion": false,
       "isContentType": true,
       "isEndpoint": false,
       "explode": false,
       "isRequired": true,
       "kind": "Constant",
       "decorators": [],
       "skipUrlEncoding": false
      },
      {
       "$id": "418",
       "name": "accept",
       "nameInRequest": "Accept",
       "type": {
        "$id": "419",
        "kind": "constant",
        "valueType": {
         "$id": "420",
         "kind": "string",
         "name": "string",
         "crossLanguageDefinitionId": "TypeSpec.string",
         "decorators": []
        },
        "value": "application/json",
        "decorators": []
       },
       "location": "Header",
       "isApiVersion": false,
       "isContentType": false,
       "isEndpoint": false,
       "explode": false,
       "isRequired": true,
       "kind": "Constant",
       "decorators": [],
       "skipUrlEncoding": false
      },
      {
       "$id": "421",
       "name": "body",
       "nameInRequest": "body",
       "type": {
        "$ref": "124"
       },
       "location": "Body",
       "isApiVersion": false,
       "isContentType": false,
       "isEndpoint": false,
       "explode": false,
       "isRequired": true,
       "kind": "Method",
       "decorators": [],
       "skipUrlEncoding": false
      }
     ],
     "responses": [
      {
       "$id": "422",
       "statusCodes": [
        200
       ],
       "bodyType": {
        "$ref": "124"
       },
       "headers": [],
       "isErrorResponse": false,
       "contentTypes": [
        "application/json"
       ]
      }
     ],
     "httpMethod": "POST",
     "uri": "{endpoint}",
     "path": "/api/AvailabilitySet",
     "requestMediaTypes": [
      "application/json"
     ],
     "bufferResponse": true,
     "generateProtocolMethod": true,
     "generateConvenienceMethod": true,
     "crossLanguageDefinitionId": "ModelReaderWriterValidationTypeSpec.op4",
     "decorators": []
    },
    {
     "$id": "423",
     "name": "op5",
     "resourceName": "ModelReaderWriterValidationTypeSpec",
     "accessibility": "public",
     "parameters": [
      {
       "$id": "424",
       "name": "accept",
       "nameInRequest": "Accept",
       "type": {
        "$id": "425",
        "kind": "constant",
        "valueType": {
         "$id": "426",
         "kind": "string",
         "name": "string",
         "crossLanguageDefinitionId": "TypeSpec.string",
         "decorators": []
        },
        "value": "application/json",
        "decorators": []
       },
       "location": "Header",
       "isApiVersion": false,
       "isContentType": false,
       "isEndpoint": false,
       "explode": false,
       "isRequired": true,
       "kind": "Constant",
       "decorators": [],
       "skipUrlEncoding": false
      }
     ],
     "responses": [
      {
       "$id": "427",
       "statusCodes": [
        200
       ],
       "bodyType": {
        "$ref": "185"
       },
       "headers": [],
       "isErrorResponse": false,
       "contentTypes": [
        "application/json"
       ]
      }
     ],
     "httpMethod": "GET",
     "uri": "{endpoint}",
     "path": "/api/ResourceProvider",
     "bufferResponse": true,
     "generateProtocolMethod": true,
     "generateConvenienceMethod": true,
     "crossLanguageDefinitionId": "ModelReaderWriterValidationTypeSpec.op5",
     "decorators": []
    },
    {
     "$id": "428",
     "name": "op6",
     "resourceName": "ModelReaderWriterValidationTypeSpec",
     "accessibility": "public",
     "parameters": [
      {
       "$id": "429",
       "name": "contentType",
       "nameInRequest": "Content-Type",
       "doc": "Body parameter's content type. Known values are application/json",
       "type": {
        "$id": "430",
        "kind": "constant",
        "valueType": {
         "$id": "431",
         "kind": "string",
         "name": "string",
         "crossLanguageDefinitionId": "TypeSpec.string",
         "decorators": []
        },
        "value": "application/json",
        "decorators": []
       },
       "location": "Header",
       "isApiVersion": false,
       "isContentType": true,
       "isEndpoint": false,
       "explode": false,
       "isRequired": true,
       "kind": "Constant",
       "decorators": [],
       "skipUrlEncoding": false
      },
      {
       "$id": "432",
       "name": "accept",
       "nameInRequest": "Accept",
       "type": {
        "$id": "433",
        "kind": "constant",
        "valueType": {
         "$id": "434",
         "kind": "string",
         "name": "string",
         "crossLanguageDefinitionId": "TypeSpec.string",
         "decorators": []
        },
        "value": "application/json",
        "decorators": []
       },
       "location": "Header",
       "isApiVersion": false,
       "isContentType": false,
       "isEndpoint": false,
       "explode": false,
       "isRequired": true,
       "kind": "Constant",
       "decorators": [],
       "skipUrlEncoding": false
      },
      {
       "$id": "435",
       "name": "body",
       "nameInRequest": "body",
       "type": {
        "$ref": "344"
       },
       "location": "Body",
       "isApiVersion": false,
       "isContentType": false,
       "isEndpoint": false,
       "explode": false,
       "isRequired": true,
       "kind": "Method",
       "decorators": [],
       "skipUrlEncoding": false
      }
     ],
     "responses": [
      {
       "$id": "436",
       "statusCodes": [
        200
       ],
       "bodyType": {
        "$ref": "344"
       },
       "headers": [],
       "isErrorResponse": false,
       "contentTypes": [
        "application/json"
       ]
      }
     ],
     "httpMethod": "POST",
     "uri": "{endpoint}",
     "path": "/api/AdditionalProperties/string",
     "requestMediaTypes": [
      "application/json"
     ],
     "bufferResponse": true,
     "generateProtocolMethod": true,
     "generateConvenienceMethod": true,
     "crossLanguageDefinitionId": "ModelReaderWriterValidationTypeSpec.op6",
     "decorators": []
    },
    {
     "$id": "437",
     "name": "op7",
     "resourceName": "ModelReaderWriterValidationTypeSpec",
     "accessibility": "public",
     "parameters": [
      {
       "$id": "438",
       "name": "contentType",
       "nameInRequest": "Content-Type",
       "doc": "Body parameter's content type. Known values are application/json",
       "type": {
        "$id": "439",
        "kind": "constant",
        "valueType": {
         "$id": "440",
         "kind": "string",
         "name": "string",
         "crossLanguageDefinitionId": "TypeSpec.string",
         "decorators": []
        },
        "value": "application/json",
        "decorators": []
       },
       "location": "Header",
       "isApiVersion": false,
       "isContentType": true,
       "isEndpoint": false,
       "explode": false,
       "isRequired": true,
       "kind": "Constant",
       "decorators": [],
       "skipUrlEncoding": false
      },
      {
       "$id": "441",
       "name": "accept",
       "nameInRequest": "Accept",
       "type": {
        "$id": "442",
        "kind": "constant",
        "valueType": {
         "$id": "443",
         "kind": "string",
         "name": "string",
         "crossLanguageDefinitionId": "TypeSpec.string",
         "decorators": []
        },
        "value": "application/json",
        "decorators": []
       },
       "location": "Header",
       "isApiVersion": false,
       "isContentType": false,
       "isEndpoint": false,
       "explode": false,
       "isRequired": true,
       "kind": "Constant",
       "decorators": [],
       "skipUrlEncoding": false
      },
      {
       "$id": "444",
       "name": "body",
       "nameInRequest": "body",
       "type": {
        "$ref": "358"
       },
       "location": "Body",
       "isApiVersion": false,
       "isContentType": false,
       "isEndpoint": false,
       "explode": false,
       "isRequired": true,
       "kind": "Method",
       "decorators": [],
       "skipUrlEncoding": false
      }
     ],
     "responses": [
      {
       "$id": "445",
       "statusCodes": [
        200
       ],
       "bodyType": {
        "$ref": "358"
       },
       "headers": [],
       "isErrorResponse": false,
       "contentTypes": [
        "application/json"
       ]
      }
     ],
     "httpMethod": "POST",
     "uri": "{endpoint}",
     "path": "/api/AdditionalProperties/array",
     "requestMediaTypes": [
      "application/json"
     ],
     "bufferResponse": true,
     "generateProtocolMethod": true,
     "generateConvenienceMethod": true,
     "crossLanguageDefinitionId": "ModelReaderWriterValidationTypeSpec.op7",
     "decorators": []
    },
    {
     "$id": "446",
     "name": "op8",
     "resourceName": "ModelReaderWriterValidationTypeSpec",
     "accessibility": "public",
     "parameters": [
      {
       "$id": "447",
       "name": "contentType",
       "nameInRequest": "Content-Type",
       "doc": "Body parameter's content type. Known values are application/json",
       "type": {
        "$id": "448",
        "kind": "constant",
        "valueType": {
         "$id": "449",
         "kind": "string",
         "name": "string",
         "crossLanguageDefinitionId": "TypeSpec.string",
         "decorators": []
        },
        "value": "application/json",
        "decorators": []
       },
       "location": "Header",
       "isApiVersion": false,
       "isContentType": true,
       "isEndpoint": false,
       "explode": false,
       "isRequired": true,
       "kind": "Constant",
       "decorators": [],
       "skipUrlEncoding": false
      },
      {
       "$id": "450",
       "name": "accept",
       "nameInRequest": "Accept",
       "type": {
        "$id": "451",
        "kind": "constant",
        "valueType": {
         "$id": "452",
         "kind": "string",
         "name": "string",
         "crossLanguageDefinitionId": "TypeSpec.string",
         "decorators": []
        },
        "value": "application/json",
        "decorators": []
       },
       "location": "Header",
       "isApiVersion": false,
       "isContentType": false,
       "isEndpoint": false,
       "explode": false,
       "isRequired": true,
       "kind": "Constant",
       "decorators": [],
       "skipUrlEncoding": false
      },
      {
       "$id": "453",
       "name": "body",
       "nameInRequest": "body",
       "type": {
        "$ref": "372"
       },
       "location": "Body",
       "isApiVersion": false,
       "isContentType": false,
       "isEndpoint": false,
       "explode": false,
       "isRequired": true,
       "kind": "Method",
       "decorators": [],
       "skipUrlEncoding": false
      }
     ],
     "responses": [
      {
       "$id": "454",
       "statusCodes": [
        200
       ],
       "bodyType": {
        "$ref": "372"
       },
       "headers": [],
       "isErrorResponse": false,
       "contentTypes": [
        "application/json"
       ]
      }
     ],
     "httpMethod": "POST",
     "uri": "{endpoint}",
     "path": "/api/AdditionalProperties/unknown",
     "requestMediaTypes": [
      "application/json"
     ],
     "bufferResponse": true,
     "generateProtocolMethod": true,
     "generateConvenienceMethod": true,
     "crossLanguageDefinitionId": "ModelReaderWriterValidationTypeSpec.op8",
     "decorators": []
    }
   ],
   "parameters": [
    {
     "$id": "455",
     "name": "endpoint",
     "nameInRequest": "endpoint",
     "type": {
      "$id": "456",
      "kind": "url",
      "name": "url",
      "crossLanguageDefinitionId": "TypeSpec.url"
     },
     "location": "Uri",
     "isApiVersion": false,
     "isContentType": false,
     "isRequired": true,
     "isEndpoint": true,
     "skipUrlEncoding": false,
     "explode": false,
     "kind": "Client"
    }
   ],
<<<<<<< HEAD
   "decorators": [
    {
     "$id": "457",
     "name": "TypeSpec.@service",
     "arguments": {
      "$id": "458",
      "options": {
       "$id": "459",
       "title": "Validation for MRW"
      }
     }
    }
   ],
   "crossLanguageDefinitionId": "ModelReaderWriterValidationTypeSpec"
=======
   "decorators": [],
   "crossLanguageDefinitionId": "ModelReaderWriterValidationTypeSpec",
   "apiVersions": []
>>>>>>> b84a2b7e
  }
 ]
}<|MERGE_RESOLUTION|>--- conflicted
+++ resolved
@@ -3731,7 +3731,6 @@
      "kind": "Client"
     }
    ],
-<<<<<<< HEAD
    "decorators": [
     {
      "$id": "457",
@@ -3745,12 +3744,8 @@
      }
     }
    ],
-   "crossLanguageDefinitionId": "ModelReaderWriterValidationTypeSpec"
-=======
-   "decorators": [],
    "crossLanguageDefinitionId": "ModelReaderWriterValidationTypeSpec",
    "apiVersions": []
->>>>>>> b84a2b7e
   }
  ]
 }