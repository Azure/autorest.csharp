import "@cadl-lang/rest";
import "./decorators.mjs";
import "@cadl-lang/openapi";

using Cadl.Http;

@serviceTitle("Pet Store Service")
@serviceVersion("2021-03-25")
@doc("This is a sample server Petstore server.  You can find out more about Swagger at [http://swagger.io](http://swagger.io) or on [irc.freenode.net, #swagger](http://swagger.io/irc/).  For this sample, you can use the api key `special-key` to test the authorization filters.")
@server(
    "{petStoreUrl}",
    "Endpoint Service",
    {
        petStoreUrl: string,
    }
)
namespace PetStore;

// Model types
model Pet {
  name: string;
  tag?: string;

  @minValue(0)
  @maxValue(20)
  age: int32;
}

model Toy {
  id: int64;
  petId: int64;
  name: string;
}

@doc("Error")
@error
model Error {
  code: int32;
  message: string;
}

@doc("Not modified")
model NotModified<T> {
  @statusCode _: 304;
  @body body: T;
}

@friendlyName("{name}ListResults", T)
model ResponsePage<T> {
  items: T[];
  nextLink?: string;
}

model PetId {
  @path
  @doc("The id of pet.")
  petId: int32;
}

@doc("Extensible enum Values for pet kind")
enum PetKindValues {
    Dog: "dog",
    Cat: "cat"
}

@doc("Extensible enum for pet kind")
@knownValues(PetKindValues)
model PetKind is string {}

<<<<<<< HEAD
=======

>>>>>>> fe8717a2
@doc("Manage your pets. You can delete or get the Pet from pet store.")
@summary("Manage your pets.")
@route("/pets")
namespace Pets {
  @doc("Delete a pet.")
  @summary("delete.")
  @delete
  @OpenAPI.extension("x-ms-convenient-api", true)
  op delete(...PetId): Response<200> | Error;

  // @fancyDoc("List pets.")
  // op list(@query nextLink?: string): OkResponse<ResponsePage<Pet>> | Error;

  @doc("Returns a pet. Supports eTags.")
  @OpenAPI.extension("x-ms-convenient-api", true)
  op read(...PetId): Pet | (NotModifiedResponse & Pet) | Error;

  @OpenAPI.extension("x-ms-convenient-api", true)
  @post op create(@body pet: Pet): Pet | Error;

  @OpenAPI.extension("x-ms-convenient-api", true)
  @get op getPetByKind(@path kind: PetKind): Pet | Error;
<<<<<<< HEAD
=======

  @OpenAPI.extension("x-ms-convenient-api", true)
  @get op GetFirstPet(@query start?: int32): Pet | Error;
>>>>>>> fe8717a2
}<|MERGE_RESOLUTION|>--- conflicted
+++ resolved
@@ -67,10 +67,7 @@
 @knownValues(PetKindValues)
 model PetKind is string {}
 
-<<<<<<< HEAD
-=======
 
->>>>>>> fe8717a2
 @doc("Manage your pets. You can delete or get the Pet from pet store.")
 @summary("Manage your pets.")
 @route("/pets")
@@ -93,10 +90,7 @@
 
   @OpenAPI.extension("x-ms-convenient-api", true)
   @get op getPetByKind(@path kind: PetKind): Pet | Error;
-<<<<<<< HEAD
-=======
 
   @OpenAPI.extension("x-ms-convenient-api", true)
   @get op GetFirstPet(@query start?: int32): Pet | Error;
->>>>>>> fe8717a2
 }