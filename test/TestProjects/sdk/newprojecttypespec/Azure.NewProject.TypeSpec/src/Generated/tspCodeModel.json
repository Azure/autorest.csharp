{
 "$id": "1",
 "Name": "NewProjectTypeSpec",
 "ApiVersions": [],
 "Enums": [
  {
   "$id": "2",
   "Kind": "enum",
   "Name": "Thing_requiredLiteralString",
   "ValueType": {
    "$id": "3",
    "Kind": "string",
    "Name": "string",
    "CrossLanguageDefinitionId": "TypeSpec.string"
   },
   "Values": [
    {
     "$id": "4",
     "Name": "accept",
     "Value": "accept",
     "Description": "accept"
    }
   ],
   "CrossLanguageDefinitionId": "",
   "Description": "The Thing_requiredLiteralString",
   "IsExtensible": true,
   "Usage": "RoundTrip"
  },
  {
   "$id": "5",
   "Kind": "enum",
   "Name": "Thing_requiredLiteralInt",
   "ValueType": {
    "$id": "6",
    "Kind": "int32",
    "Name": "int32",
    "CrossLanguageDefinitionId": "TypeSpec.int32"
   },
   "Values": [
    {
     "$id": "7",
     "Name": "123",
     "Value": 123,
     "Description": "123"
    }
   ],
   "CrossLanguageDefinitionId": "",
   "Description": "The Thing_requiredLiteralInt",
   "IsExtensible": true,
   "Usage": "RoundTrip"
  },
  {
   "$id": "8",
   "Kind": "enum",
   "Name": "Thing_requiredLiteralFloat",
   "ValueType": {
    "$id": "9",
    "Kind": "float32",
    "Name": "float32",
    "CrossLanguageDefinitionId": "TypeSpec.float32"
   },
   "Values": [
    {
     "$id": "10",
     "Name": "1.23",
     "Value": 1.23,
     "Description": "1.23"
    }
   ],
   "CrossLanguageDefinitionId": "",
   "Description": "The Thing_requiredLiteralFloat",
   "IsExtensible": true,
   "Usage": "RoundTrip"
  },
  {
   "$id": "11",
   "Kind": "enum",
   "Name": "Thing_optionalLiteralString",
   "ValueType": {
    "$id": "12",
    "Kind": "string",
    "Name": "string",
    "CrossLanguageDefinitionId": "TypeSpec.string"
   },
   "Values": [
    {
     "$id": "13",
     "Name": "reject",
     "Value": "reject",
     "Description": "reject"
    }
   ],
   "CrossLanguageDefinitionId": "",
   "Description": "The Thing_optionalLiteralString",
   "IsExtensible": true,
   "Usage": "RoundTrip"
  },
  {
   "$id": "14",
   "Kind": "enum",
   "Name": "Thing_optionalLiteralInt",
   "ValueType": {
    "$id": "15",
    "Kind": "int32",
    "Name": "int32",
    "CrossLanguageDefinitionId": "TypeSpec.int32"
   },
   "Values": [
    {
     "$id": "16",
     "Name": "456",
     "Value": 456,
     "Description": "456"
    }
   ],
   "CrossLanguageDefinitionId": "",
   "Description": "The Thing_optionalLiteralInt",
   "IsExtensible": true,
   "Usage": "RoundTrip"
  },
  {
   "$id": "17",
   "Kind": "enum",
   "Name": "Thing_optionalLiteralFloat",
   "ValueType": {
    "$id": "18",
    "Kind": "float32",
    "Name": "float32",
    "CrossLanguageDefinitionId": "TypeSpec.float32"
   },
   "Values": [
    {
     "$id": "19",
     "Name": "4.56",
     "Value": 4.56,
     "Description": "4.56"
    }
   ],
   "CrossLanguageDefinitionId": "",
   "Description": "The Thing_optionalLiteralFloat",
   "IsExtensible": true,
   "Usage": "RoundTrip"
  },
  {
   "$id": "20",
   "Kind": "enum",
   "Name": "StringFixedEnum",
   "CrossLanguageDefinitionId": "NewProjectTypeSpec.StringFixedEnum",
   "ValueType": {
    "$id": "21",
    "Kind": "string",
    "Name": "string",
    "CrossLanguageDefinitionId": "TypeSpec.string"
   },
   "Values": [
    {
     "$id": "22",
     "Name": "One",
     "Value": "1"
    },
    {
     "$id": "23",
     "Name": "Two",
     "Value": "2"
    },
    {
     "$id": "24",
     "Name": "Four",
     "Value": "4"
    }
   ],
   "Description": "Simple enum",
   "IsExtensible": false,
   "Usage": "RoundTrip"
  },
  {
   "$id": "25",
   "Kind": "enum",
   "Name": "StringExtensibleEnum",
   "CrossLanguageDefinitionId": "NewProjectTypeSpec.StringExtensibleEnum",
   "ValueType": {
    "$id": "26",
    "Kind": "string",
    "Name": "string",
    "CrossLanguageDefinitionId": "TypeSpec.string"
   },
   "Values": [
    {
     "$id": "27",
     "Name": "One",
     "Value": "1"
    },
    {
     "$id": "28",
     "Name": "Two",
     "Value": "2"
    },
    {
     "$id": "29",
     "Name": "Four",
     "Value": "4"
    }
   ],
   "Description": "Extensible enum",
   "IsExtensible": true,
   "Usage": "RoundTrip"
  },
  {
   "$id": "30",
   "Kind": "enum",
   "Name": "IntExtensibleEnum",
   "CrossLanguageDefinitionId": "NewProjectTypeSpec.IntExtensibleEnum",
   "ValueType": {
    "$id": "31",
    "Kind": "int32",
    "Name": "int32",
    "CrossLanguageDefinitionId": "TypeSpec.int32"
   },
   "Values": [
    {
     "$id": "32",
     "Name": "One",
     "Value": 1
    },
    {
     "$id": "33",
     "Name": "Two",
     "Value": 2
    },
    {
     "$id": "34",
     "Name": "Four",
     "Value": 4
    }
   ],
   "Description": "Int based extensible enum",
   "IsExtensible": true,
   "Usage": "RoundTrip"
  },
  {
   "$id": "35",
   "Kind": "enum",
   "Name": "FloatExtensibleEnum",
   "CrossLanguageDefinitionId": "NewProjectTypeSpec.FloatExtensibleEnum",
   "ValueType": {
    "$id": "36",
    "Kind": "float32",
    "Name": "float32",
    "CrossLanguageDefinitionId": "TypeSpec.float32"
   },
   "Values": [
    {
     "$id": "37",
     "Name": "One",
     "Value": 1
    },
    {
     "$id": "38",
     "Name": "Two",
     "Value": 2
    },
    {
     "$id": "39",
     "Name": "Four",
     "Value": 4
    }
   ],
   "Description": "Float based extensible enum",
   "IsExtensible": true,
   "Usage": "RoundTrip"
  },
  {
   "$id": "40",
   "Kind": "enum",
   "Name": "FloatFixedEnum",
   "CrossLanguageDefinitionId": "NewProjectTypeSpec.FloatFixedEnum",
   "ValueType": {
    "$id": "41",
    "Kind": "float32",
    "Name": "float32",
    "CrossLanguageDefinitionId": "TypeSpec.float32"
   },
   "Values": [
    {
     "$id": "42",
     "Name": "One",
     "Value": 1.1
    },
    {
     "$id": "43",
     "Name": "Two",
     "Value": 2.2
    },
    {
     "$id": "44",
     "Name": "Four",
     "Value": 4.4
    }
   ],
   "Description": "float fixed enum",
   "IsExtensible": false,
   "Usage": "RoundTrip"
  },
  {
   "$id": "45",
   "Kind": "enum",
   "Name": "IntFixedEnum",
   "CrossLanguageDefinitionId": "NewProjectTypeSpec.IntFixedEnum",
   "ValueType": {
    "$id": "46",
    "Kind": "int32",
    "Name": "int32",
    "CrossLanguageDefinitionId": "TypeSpec.int32"
   },
   "Values": [
    {
     "$id": "47",
     "Name": "One",
     "Value": 1
    },
    {
     "$id": "48",
     "Name": "Two",
     "Value": 2
    },
    {
     "$id": "49",
     "Name": "Four",
     "Value": 4
    }
   ],
   "Description": "int fixed enum",
   "IsExtensible": false,
   "Usage": "RoundTrip"
  },
  {
   "$id": "50",
   "Kind": "enum",
   "Name": "DaysOfWeekExtensibleEnum",
   "CrossLanguageDefinitionId": "NewProjectTypeSpec.DaysOfWeekExtensibleEnum",
   "ValueType": {
    "$id": "51",
    "Kind": "string",
    "Name": "string",
    "CrossLanguageDefinitionId": "TypeSpec.string"
   },
   "Values": [
    {
     "$id": "52",
     "Name": "Monday",
     "Value": "Monday"
    },
    {
     "$id": "53",
     "Name": "Tuesday",
     "Value": "Tuesday"
    },
    {
     "$id": "54",
     "Name": "Wednesday",
     "Value": "Wednesday"
    },
    {
     "$id": "55",
     "Name": "Thursday",
     "Value": "Thursday"
    },
    {
     "$id": "56",
     "Name": "Friday",
     "Value": "Friday"
    },
    {
     "$id": "57",
     "Name": "Saturday",
     "Value": "Saturday"
    },
    {
     "$id": "58",
     "Name": "Sunday",
     "Value": "Sunday"
    }
   ],
   "IsExtensible": true,
   "Usage": "None"
  }
 ],
 "Models": [
  {
   "$id": "59",
   "Kind": "model",
   "Name": "Thing",
   "CrossLanguageDefinitionId": "NewProjectTypeSpec.Thing",
   "Usage": "RoundTrip",
   "Description": "A model with a few properties of literal types",
   "Properties": [
    {
     "$id": "60",
     "Name": "name",
     "SerializedName": "name",
     "Description": "name of the Thing",
     "Type": {
      "$id": "61",
      "Kind": "string",
      "Name": "string",
      "CrossLanguageDefinitionId": "TypeSpec.string"
     },
     "IsRequired": true,
     "IsReadOnly": false
    },
    {
     "$id": "62",
     "Name": "requiredUnion",
     "SerializedName": "requiredUnion",
     "Description": "required Union",
     "Type": {
      "$id": "63",
      "Kind": "union",
      "Name": "ThingRequiredUnion",
      "VariantTypes": [
       {
        "$id": "64",
        "Kind": "string",
        "Name": "string",
        "CrossLanguageDefinitionId": "TypeSpec.string"
       },
       {
        "$id": "65",
        "Kind": "array",
        "Name": "Array",
        "ValueType": {
         "$id": "66",
<<<<<<< HEAD
         "Kind": "string",
         "Name": "string",
         "CrossLanguageDefinitionId": "TypeSpec.string"
        }
=======
         "Kind": "string"
        },
        "CrossLanguageDefinitionId": "TypeSpec.Array"
>>>>>>> d4a5bea0
       },
       {
        "$id": "67",
        "Kind": "int32",
        "Name": "int32",
        "CrossLanguageDefinitionId": "TypeSpec.int32"
       }
      ]
     },
     "IsRequired": true,
     "IsReadOnly": false
    },
    {
     "$id": "68",
     "Name": "requiredLiteralString",
     "SerializedName": "requiredLiteralString",
     "Description": "required literal string",
     "Type": {
      "$id": "69",
      "Kind": "constant",
      "ValueType": {
       "$ref": "2"
      },
      "Value": "accept"
     },
     "IsRequired": true,
     "IsReadOnly": false
    },
    {
     "$id": "70",
     "Name": "requiredLiteralInt",
     "SerializedName": "requiredLiteralInt",
     "Description": "required literal int",
     "Type": {
      "$id": "71",
      "Kind": "constant",
      "ValueType": {
       "$ref": "5"
      },
      "Value": 123
     },
     "IsRequired": true,
     "IsReadOnly": false
    },
    {
     "$id": "72",
     "Name": "requiredLiteralFloat",
     "SerializedName": "requiredLiteralFloat",
     "Description": "required literal float",
     "Type": {
      "$id": "73",
      "Kind": "constant",
      "ValueType": {
       "$ref": "8"
      },
      "Value": 1.23
     },
     "IsRequired": true,
     "IsReadOnly": false
    },
    {
     "$id": "74",
     "Name": "requiredLiteralBool",
     "SerializedName": "requiredLiteralBool",
     "Description": "required literal bool",
     "Type": {
      "$id": "75",
      "Kind": "constant",
      "ValueType": {
       "$id": "76",
       "Kind": "boolean",
       "Name": "boolean",
       "CrossLanguageDefinitionId": "TypeSpec.boolean"
      },
      "Value": false
     },
     "IsRequired": true,
     "IsReadOnly": false
    },
    {
     "$id": "77",
     "Name": "optionalLiteralString",
     "SerializedName": "optionalLiteralString",
     "Description": "optional literal string",
     "Type": {
      "$id": "78",
      "Kind": "constant",
      "ValueType": {
       "$ref": "11"
      },
      "Value": "reject"
     },
     "IsRequired": false,
     "IsReadOnly": false
    },
    {
     "$id": "79",
     "Name": "optionalLiteralInt",
     "SerializedName": "optionalLiteralInt",
     "Description": "optional literal int",
     "Type": {
      "$id": "80",
      "Kind": "constant",
      "ValueType": {
       "$ref": "14"
      },
      "Value": 456
     },
     "IsRequired": false,
     "IsReadOnly": false
    },
    {
     "$id": "81",
     "Name": "optionalLiteralFloat",
     "SerializedName": "optionalLiteralFloat",
     "Description": "optional literal float",
     "Type": {
      "$id": "82",
      "Kind": "constant",
      "ValueType": {
       "$ref": "17"
      },
      "Value": 4.56
     },
     "IsRequired": false,
     "IsReadOnly": false
    },
    {
     "$id": "83",
     "Name": "optionalLiteralBool",
     "SerializedName": "optionalLiteralBool",
     "Description": "optional literal bool",
     "Type": {
      "$id": "84",
      "Kind": "constant",
      "ValueType": {
       "$id": "85",
       "Kind": "boolean",
       "Name": "boolean",
       "CrossLanguageDefinitionId": "TypeSpec.boolean"
      },
      "Value": true
     },
     "IsRequired": false,
     "IsReadOnly": false
    },
    {
     "$id": "86",
     "Name": "requiredBadDescription",
     "SerializedName": "requiredBadDescription",
     "Description": "description with xml <|endoftext|>",
     "Type": {
      "$id": "87",
      "Kind": "string",
      "Name": "string",
      "CrossLanguageDefinitionId": "TypeSpec.string"
     },
     "IsRequired": true,
     "IsReadOnly": false
    }
   ]
  },
  {
   "$id": "88",
   "Kind": "model",
   "Name": "Friend",
   "CrossLanguageDefinitionId": "NewProjectTypeSpec.NotFriend",
   "Usage": "RoundTrip",
   "Description": "this is not a friendly model but with a friendly name",
   "Properties": [
    {
     "$id": "89",
     "Name": "name",
     "SerializedName": "name",
     "Description": "name of the NotFriend",
     "Type": {
      "$id": "90",
      "Kind": "string",
      "Name": "string",
      "CrossLanguageDefinitionId": "TypeSpec.string"
     },
     "IsRequired": true,
     "IsReadOnly": false
    }
   ]
  },
  {
   "$id": "91",
   "Kind": "model",
   "Name": "RoundTripModel",
   "CrossLanguageDefinitionId": "NewProjectTypeSpec.RoundTripModel",
   "Usage": "RoundTrip",
   "Description": "this is a roundtrip model",
   "Properties": [
    {
     "$id": "92",
     "Name": "requiredString",
     "SerializedName": "requiredString",
     "Description": "Required string, illustrating a reference type property.",
     "Type": {
      "$id": "93",
      "Kind": "string",
      "Name": "string",
      "CrossLanguageDefinitionId": "TypeSpec.string"
     },
     "IsRequired": true,
     "IsReadOnly": false
    },
    {
     "$id": "94",
     "Name": "requiredInt",
     "SerializedName": "requiredInt",
     "Description": "Required int, illustrating a value type property.",
     "Type": {
      "$id": "95",
      "Kind": "int32",
      "Name": "int32",
      "CrossLanguageDefinitionId": "TypeSpec.int32"
     },
     "IsRequired": true,
     "IsReadOnly": false
    },
    {
     "$id": "96",
     "Name": "requiredCollection",
     "SerializedName": "requiredCollection",
     "Description": "Required collection of enums",
     "Type": {
      "$id": "97",
      "Kind": "array",
      "Name": "ArrayStringFixedEnum",
      "ValueType": {
       "$ref": "20"
      },
      "CrossLanguageDefinitionId": "TypeSpec.Array"
     },
     "IsRequired": true,
     "IsReadOnly": false
    },
    {
     "$id": "98",
     "Name": "requiredDictionary",
     "SerializedName": "requiredDictionary",
     "Description": "Required dictionary of enums",
     "Type": {
      "$id": "99",
      "Kind": "dict",
      "KeyType": {
       "$id": "100",
       "Kind": "string",
       "Name": "string",
       "CrossLanguageDefinitionId": "TypeSpec.string"
      },
      "ValueType": {
       "$ref": "25"
      }
     },
     "IsRequired": true,
     "IsReadOnly": false
    },
    {
     "$id": "101",
     "Name": "requiredModel",
     "SerializedName": "requiredModel",
     "Description": "Required model",
     "Type": {
      "$ref": "59"
     },
     "IsRequired": true,
     "IsReadOnly": false
    },
    {
     "$id": "102",
     "Name": "intExtensibleEnum",
     "SerializedName": "intExtensibleEnum",
     "Description": "this is an int based extensible enum",
     "Type": {
      "$ref": "30"
     },
     "IsRequired": false,
     "IsReadOnly": false
    },
    {
     "$id": "103",
     "Name": "intExtensibleEnumCollection",
     "SerializedName": "intExtensibleEnumCollection",
     "Description": "this is a collection of int based extensible enum",
     "Type": {
      "$id": "104",
      "Kind": "array",
      "Name": "ArrayIntExtensibleEnum",
      "ValueType": {
       "$ref": "30"
      },
      "CrossLanguageDefinitionId": "TypeSpec.Array"
     },
     "IsRequired": false,
     "IsReadOnly": false
    },
    {
     "$id": "105",
     "Name": "floatExtensibleEnum",
     "SerializedName": "floatExtensibleEnum",
     "Description": "this is a float based extensible enum",
     "Type": {
      "$ref": "35"
     },
     "IsRequired": false,
     "IsReadOnly": false
    },
    {
     "$id": "106",
     "Name": "floatExtensibleEnumCollection",
     "SerializedName": "floatExtensibleEnumCollection",
     "Description": "this is a collection of float based extensible enum",
     "Type": {
      "$id": "107",
      "Kind": "array",
      "Name": "ArrayFloatExtensibleEnum",
      "ValueType": {
       "$ref": "35"
      },
      "CrossLanguageDefinitionId": "TypeSpec.Array"
     },
     "IsRequired": false,
     "IsReadOnly": false
    },
    {
     "$id": "108",
     "Name": "floatFixedEnum",
     "SerializedName": "floatFixedEnum",
     "Description": "this is a float based fixed enum",
     "Type": {
      "$ref": "40"
     },
     "IsRequired": false,
     "IsReadOnly": false
    },
    {
     "$id": "109",
     "Name": "floatFixedEnumCollection",
     "SerializedName": "floatFixedEnumCollection",
     "Description": "this is a collection of float based fixed enum",
     "Type": {
      "$id": "110",
      "Kind": "array",
      "Name": "ArrayFloatFixedEnum",
      "ValueType": {
       "$ref": "40"
      },
      "CrossLanguageDefinitionId": "TypeSpec.Array"
     },
     "IsRequired": false,
     "IsReadOnly": false
    },
    {
     "$id": "111",
     "Name": "intFixedEnum",
     "SerializedName": "intFixedEnum",
     "Description": "this is a int based fixed enum",
     "Type": {
      "$ref": "45"
     },
     "IsRequired": false,
     "IsReadOnly": false
    },
    {
     "$id": "112",
     "Name": "intFixedEnumCollection",
     "SerializedName": "intFixedEnumCollection",
     "Description": "this is a collection of int based fixed enum",
     "Type": {
      "$id": "113",
      "Kind": "array",
      "Name": "ArrayIntFixedEnum",
      "ValueType": {
       "$ref": "45"
      },
      "CrossLanguageDefinitionId": "TypeSpec.Array"
     },
     "IsRequired": false,
     "IsReadOnly": false
    },
    {
     "$id": "114",
     "Name": "stringFixedEnum",
     "SerializedName": "stringFixedEnum",
     "Description": "this is a string based fixed enum",
     "Type": {
      "$ref": "20"
     },
     "IsRequired": false,
     "IsReadOnly": false
    },
    {
     "$id": "115",
     "Name": "requiredUnknown",
     "SerializedName": "requiredUnknown",
     "Description": "required unknown",
     "Type": {
      "$id": "116",
      "Kind": "any",
      "Name": "unknown",
      "CrossLanguageDefinitionId": ""
     },
     "IsRequired": true,
     "IsReadOnly": false
    },
    {
     "$id": "117",
     "Name": "optionalUnknown",
     "SerializedName": "optionalUnknown",
     "Description": "optional unknown",
     "Type": {
      "$id": "118",
      "Kind": "any",
      "Name": "unknown",
      "CrossLanguageDefinitionId": ""
     },
     "IsRequired": false,
     "IsReadOnly": false
    },
    {
     "$id": "119",
     "Name": "requiredRecordUnknown",
     "SerializedName": "requiredRecordUnknown",
     "Description": "required record of unknown",
     "Type": {
      "$id": "120",
      "Kind": "dict",
      "KeyType": {
       "$id": "121",
       "Kind": "string",
       "Name": "string",
       "CrossLanguageDefinitionId": "TypeSpec.string"
      },
      "ValueType": {
       "$id": "122",
       "Kind": "any",
       "Name": "unknown",
       "CrossLanguageDefinitionId": ""
      }
     },
     "IsRequired": true,
     "IsReadOnly": false
    },
    {
     "$id": "123",
     "Name": "optionalRecordUnknown",
     "SerializedName": "optionalRecordUnknown",
     "Description": "optional record of unknown",
     "Type": {
      "$id": "124",
      "Kind": "dict",
      "KeyType": {
       "$id": "125",
       "Kind": "string",
       "Name": "string",
       "CrossLanguageDefinitionId": "TypeSpec.string"
      },
      "ValueType": {
       "$id": "126",
       "Kind": "any",
       "Name": "unknown",
       "CrossLanguageDefinitionId": ""
      }
     },
     "IsRequired": false,
     "IsReadOnly": false
    },
    {
     "$id": "127",
     "Name": "readOnlyRequiredRecordUnknown",
     "SerializedName": "readOnlyRequiredRecordUnknown",
     "Description": "required readonly record of unknown",
     "Type": {
      "$id": "128",
      "Kind": "dict",
      "KeyType": {
       "$id": "129",
       "Kind": "string",
       "Name": "string",
       "CrossLanguageDefinitionId": "TypeSpec.string"
      },
      "ValueType": {
       "$id": "130",
       "Kind": "any",
       "Name": "unknown",
       "CrossLanguageDefinitionId": ""
      }
     },
     "IsRequired": true,
     "IsReadOnly": true
    },
    {
     "$id": "131",
     "Name": "readOnlyOptionalRecordUnknown",
     "SerializedName": "readOnlyOptionalRecordUnknown",
     "Description": "optional readonly record of unknown",
     "Type": {
      "$id": "132",
      "Kind": "dict",
      "KeyType": {
       "$id": "133",
       "Kind": "string",
       "Name": "string",
       "CrossLanguageDefinitionId": "TypeSpec.string"
      },
      "ValueType": {
       "$id": "134",
       "Kind": "any",
       "Name": "unknown",
       "CrossLanguageDefinitionId": ""
      }
     },
     "IsRequired": false,
     "IsReadOnly": true
    }
   ]
  }
 ],
 "Clients": [
  {
   "$id": "135",
   "Name": "NewProjectTypeSpecClient",
   "Description": "This is a sample typespec project.",
   "Operations": [
    {
     "$id": "136",
     "Name": "topAction",
     "ResourceName": "NewProjectTypeSpec",
     "Description": "top level method",
     "Accessibility": "public",
     "Parameters": [
      {
       "$id": "137",
       "Name": "firstTestTypeSpecUrl",
       "NameInRequest": "firstTestTypeSpecUrl",
       "Type": {
        "$id": "138",
<<<<<<< HEAD
        "Kind": "url",
        "Name": "url",
        "CrossLanguageDefinitionId": ""
=======
        "Kind": "url"
>>>>>>> d4a5bea0
       },
       "Location": "Uri",
       "IsApiVersion": false,
       "IsResourceParameter": false,
       "IsContentType": false,
       "IsRequired": true,
       "IsEndpoint": true,
       "SkipUrlEncoding": false,
       "Explode": false,
       "Kind": "Client"
      },
      {
       "$id": "139",
       "Name": "action",
       "NameInRequest": "action",
       "Type": {
        "$id": "140",
        "Kind": "utcDateTime",
        "Name": "utcDateTime",
        "Encode": "rfc3339",
        "WireType": {
         "$id": "141",
         "Kind": "string",
         "Name": "string",
         "CrossLanguageDefinitionId": "TypeSpec.string"
        },
        "CrossLanguageDefinitionId": "TypeSpec.utcDateTime"
       },
       "Location": "Path",
       "IsRequired": true,
       "IsApiVersion": false,
       "IsResourceParameter": false,
       "IsContentType": false,
       "IsEndpoint": false,
       "SkipUrlEncoding": false,
       "Explode": false,
       "Kind": "Method"
      },
      {
       "$id": "142",
       "Name": "accept",
       "NameInRequest": "Accept",
       "Type": {
        "$id": "143",
        "Kind": "string",
        "Name": "string",
        "CrossLanguageDefinitionId": ""
       },
       "Location": "Header",
       "IsApiVersion": false,
       "IsResourceParameter": false,
       "IsContentType": false,
       "IsRequired": true,
       "IsEndpoint": false,
       "SkipUrlEncoding": false,
       "Explode": false,
       "Kind": "Constant",
       "DefaultValue": {
        "$id": "144",
        "Type": {
         "$ref": "143"
        },
        "Value": "application/json"
       }
      }
     ],
     "Responses": [
      {
       "$id": "145",
       "StatusCodes": [
        200
       ],
       "BodyType": {
        "$ref": "59"
       },
       "BodyMediaType": "Json",
       "Headers": [],
       "IsErrorResponse": false,
       "ContentTypes": [
        "application/json"
       ]
      }
     ],
     "HttpMethod": "GET",
     "RequestBodyMediaType": "None",
     "Uri": "{firstTestTypeSpecUrl}",
     "Path": "/top/{action}",
     "BufferResponse": true,
     "GenerateProtocolMethod": true,
     "GenerateConvenienceMethod": true
    },
    {
     "$id": "146",
     "Name": "topAction2",
     "ResourceName": "NewProjectTypeSpec",
     "Description": "top level method2",
     "Accessibility": "public",
     "Parameters": [
      {
       "$ref": "137"
      },
      {
       "$id": "147",
       "Name": "accept",
       "NameInRequest": "Accept",
       "Type": {
        "$id": "148",
        "Kind": "string",
        "Name": "string",
        "CrossLanguageDefinitionId": ""
       },
       "Location": "Header",
       "IsApiVersion": false,
       "IsResourceParameter": false,
       "IsContentType": false,
       "IsRequired": true,
       "IsEndpoint": false,
       "SkipUrlEncoding": false,
       "Explode": false,
       "Kind": "Constant",
       "DefaultValue": {
        "$id": "149",
        "Type": {
         "$ref": "148"
        },
        "Value": "application/json"
       }
      }
     ],
     "Responses": [
      {
       "$id": "150",
       "StatusCodes": [
        200
       ],
       "BodyType": {
        "$ref": "59"
       },
       "BodyMediaType": "Json",
       "Headers": [],
       "IsErrorResponse": false,
       "ContentTypes": [
        "application/json"
       ]
      }
     ],
     "HttpMethod": "GET",
     "RequestBodyMediaType": "None",
     "Uri": "{firstTestTypeSpecUrl}",
     "Path": "/top2",
     "BufferResponse": true,
     "GenerateProtocolMethod": true,
     "GenerateConvenienceMethod": false
    },
    {
     "$id": "151",
     "Name": "patchAction",
     "ResourceName": "NewProjectTypeSpec",
     "Description": "top level patch",
     "Accessibility": "public",
     "Parameters": [
      {
       "$ref": "137"
      },
      {
       "$id": "152",
       "Name": "body",
       "NameInRequest": "body",
       "Type": {
        "$ref": "59"
       },
       "Location": "Body",
       "IsRequired": true,
       "IsApiVersion": false,
       "IsResourceParameter": false,
       "IsContentType": false,
       "IsEndpoint": false,
       "SkipUrlEncoding": false,
       "Explode": false,
       "Kind": "Method"
      },
      {
       "$id": "153",
       "Name": "accept",
       "NameInRequest": "Accept",
       "Type": {
        "$id": "154",
        "Kind": "string",
        "Name": "string",
        "CrossLanguageDefinitionId": ""
       },
       "Location": "Header",
       "IsApiVersion": false,
       "IsResourceParameter": false,
       "IsContentType": false,
       "IsRequired": true,
       "IsEndpoint": false,
       "SkipUrlEncoding": false,
       "Explode": false,
       "Kind": "Constant",
       "DefaultValue": {
        "$id": "155",
        "Type": {
         "$ref": "154"
        },
        "Value": "application/json"
       }
      },
      {
       "$id": "156",
       "Name": "contentType",
       "NameInRequest": "Content-Type",
       "Type": {
        "$id": "157",
        "Kind": "string",
        "Name": "string",
        "CrossLanguageDefinitionId": ""
       },
       "Location": "Header",
       "IsApiVersion": false,
       "IsResourceParameter": false,
       "IsContentType": true,
       "IsRequired": true,
       "IsEndpoint": false,
       "SkipUrlEncoding": false,
       "Explode": false,
       "Kind": "Constant",
       "DefaultValue": {
        "$id": "158",
        "Type": {
         "$ref": "157"
        },
        "Value": "application/json"
       }
      }
     ],
     "Responses": [
      {
       "$id": "159",
       "StatusCodes": [
        200
       ],
       "BodyType": {
        "$ref": "59"
       },
       "BodyMediaType": "Json",
       "Headers": [],
       "IsErrorResponse": false,
       "ContentTypes": [
        "application/json"
       ]
      }
     ],
     "HttpMethod": "PATCH",
     "RequestBodyMediaType": "Json",
     "Uri": "{firstTestTypeSpecUrl}",
     "Path": "/patch",
     "RequestMediaTypes": [
      "application/json"
     ],
     "BufferResponse": true,
     "GenerateProtocolMethod": true,
     "GenerateConvenienceMethod": false
    },
    {
     "$id": "160",
     "Name": "anonymousBody",
     "ResourceName": "NewProjectTypeSpec",
     "Description": "body parameter without body decorator",
     "Accessibility": "public",
     "Parameters": [
      {
       "$ref": "137"
      },
      {
       "$id": "161",
       "Name": "Thing",
       "NameInRequest": "Thing",
       "Description": "A model with a few properties of literal types",
       "Type": {
        "$ref": "59"
       },
       "Location": "Body",
       "IsRequired": true,
       "IsApiVersion": false,
       "IsResourceParameter": false,
       "IsContentType": false,
       "IsEndpoint": false,
       "SkipUrlEncoding": false,
       "Explode": false,
       "Kind": "Method"
      },
      {
       "$id": "162",
       "Name": "accept",
       "NameInRequest": "Accept",
       "Type": {
        "$id": "163",
        "Kind": "string",
        "Name": "string",
        "CrossLanguageDefinitionId": ""
       },
       "Location": "Header",
       "IsApiVersion": false,
       "IsResourceParameter": false,
       "IsContentType": false,
       "IsRequired": true,
       "IsEndpoint": false,
       "SkipUrlEncoding": false,
       "Explode": false,
       "Kind": "Constant",
       "DefaultValue": {
        "$id": "164",
        "Type": {
         "$ref": "163"
        },
        "Value": "application/json"
       }
      },
      {
       "$id": "165",
       "Name": "contentType",
       "NameInRequest": "Content-Type",
       "Type": {
        "$id": "166",
        "Kind": "string",
        "Name": "string",
        "CrossLanguageDefinitionId": ""
       },
       "Location": "Header",
       "IsApiVersion": false,
       "IsResourceParameter": false,
       "IsContentType": true,
       "IsRequired": true,
       "IsEndpoint": false,
       "SkipUrlEncoding": false,
       "Explode": false,
       "Kind": "Constant",
       "DefaultValue": {
        "$id": "167",
        "Type": {
         "$ref": "166"
        },
        "Value": "application/json"
       }
      }
     ],
     "Responses": [
      {
       "$id": "168",
       "StatusCodes": [
        200
       ],
       "BodyType": {
        "$ref": "59"
       },
       "BodyMediaType": "Json",
       "Headers": [],
       "IsErrorResponse": false,
       "ContentTypes": [
        "application/json"
       ]
      }
     ],
     "HttpMethod": "POST",
     "RequestBodyMediaType": "Json",
     "Uri": "{firstTestTypeSpecUrl}",
     "Path": "/anonymousBody",
     "RequestMediaTypes": [
      "application/json"
     ],
     "BufferResponse": true,
     "GenerateProtocolMethod": true,
     "GenerateConvenienceMethod": true
    },
    {
     "$id": "169",
     "Name": "friendlyModel",
     "ResourceName": "NewProjectTypeSpec",
     "Description": "Model can have its friendly name",
     "Accessibility": "public",
     "Parameters": [
      {
       "$ref": "137"
      },
      {
       "$id": "170",
       "Name": "Friend",
       "NameInRequest": "NotFriend",
       "Description": "this is not a friendly model but with a friendly name",
       "Type": {
        "$ref": "88"
       },
       "Location": "Body",
       "IsRequired": true,
       "IsApiVersion": false,
       "IsResourceParameter": false,
       "IsContentType": false,
       "IsEndpoint": false,
       "SkipUrlEncoding": false,
       "Explode": false,
       "Kind": "Method"
      },
      {
       "$id": "171",
       "Name": "accept",
       "NameInRequest": "Accept",
       "Type": {
        "$id": "172",
        "Kind": "string",
        "Name": "string",
        "CrossLanguageDefinitionId": ""
       },
       "Location": "Header",
       "IsApiVersion": false,
       "IsResourceParameter": false,
       "IsContentType": false,
       "IsRequired": true,
       "IsEndpoint": false,
       "SkipUrlEncoding": false,
       "Explode": false,
       "Kind": "Constant",
       "DefaultValue": {
        "$id": "173",
        "Type": {
         "$ref": "172"
        },
        "Value": "application/json"
       }
      },
      {
       "$id": "174",
       "Name": "contentType",
       "NameInRequest": "Content-Type",
       "Type": {
        "$id": "175",
        "Kind": "string",
        "Name": "string",
        "CrossLanguageDefinitionId": ""
       },
       "Location": "Header",
       "IsApiVersion": false,
       "IsResourceParameter": false,
       "IsContentType": true,
       "IsRequired": true,
       "IsEndpoint": false,
       "SkipUrlEncoding": false,
       "Explode": false,
       "Kind": "Constant",
       "DefaultValue": {
        "$id": "176",
        "Type": {
         "$ref": "175"
        },
        "Value": "application/json"
       }
      }
     ],
     "Responses": [
      {
       "$id": "177",
       "StatusCodes": [
        200
       ],
       "BodyType": {
        "$ref": "88"
       },
       "BodyMediaType": "Json",
       "Headers": [],
       "IsErrorResponse": false,
       "ContentTypes": [
        "application/json"
       ]
      }
     ],
     "HttpMethod": "POST",
     "RequestBodyMediaType": "Json",
     "Uri": "{firstTestTypeSpecUrl}",
     "Path": "/friendlyName",
     "RequestMediaTypes": [
      "application/json"
     ],
     "BufferResponse": true,
     "GenerateProtocolMethod": true,
     "GenerateConvenienceMethod": true
    },
    {
     "$id": "178",
     "Name": "addTimeHeader",
     "ResourceName": "NewProjectTypeSpec",
     "Accessibility": "public",
     "Parameters": [
      {
       "$ref": "137"
      },
      {
       "$id": "179",
       "Name": "repeatabilityFirstSent",
       "NameInRequest": "Repeatability-First-Sent",
       "Type": {
        "$id": "180",
        "Kind": "utcDateTime",
        "Name": "utcDateTime",
        "Encode": "rfc7231",
        "WireType": {
         "$id": "181",
         "Kind": "string",
         "Name": "string",
         "CrossLanguageDefinitionId": "TypeSpec.string"
        },
        "CrossLanguageDefinitionId": "TypeSpec.utcDateTime"
       },
       "Location": "Header",
       "IsRequired": false,
       "IsApiVersion": false,
       "IsResourceParameter": false,
       "IsContentType": false,
       "IsEndpoint": false,
       "SkipUrlEncoding": false,
       "Explode": false,
       "Kind": "Method"
      },
      {
       "$id": "182",
       "Name": "accept",
       "NameInRequest": "Accept",
       "Type": {
        "$id": "183",
        "Kind": "string",
        "Name": "string",
        "CrossLanguageDefinitionId": ""
       },
       "Location": "Header",
       "IsApiVersion": false,
       "IsResourceParameter": false,
       "IsContentType": false,
       "IsRequired": true,
       "IsEndpoint": false,
       "SkipUrlEncoding": false,
       "Explode": false,
       "Kind": "Constant",
       "DefaultValue": {
        "$id": "184",
        "Type": {
         "$ref": "183"
        },
        "Value": "application/json"
       }
      }
     ],
     "Responses": [
      {
       "$id": "185",
       "StatusCodes": [
        204
       ],
       "BodyMediaType": "Json",
       "Headers": [],
       "IsErrorResponse": false
      }
     ],
     "HttpMethod": "GET",
     "RequestBodyMediaType": "None",
     "Uri": "{firstTestTypeSpecUrl}",
     "Path": "/",
     "BufferResponse": true,
     "GenerateProtocolMethod": true,
     "GenerateConvenienceMethod": false
    }
   ],
   "Protocol": {
    "$id": "186"
   },
   "Parameters": [
    {
     "$ref": "137"
    }
   ]
  },
  {
   "$id": "187",
   "Name": "Hello",
   "Description": "",
   "Operations": [],
   "Protocol": {
    "$id": "188"
   },
   "Parent": "NewProjectTypeSpecClient",
   "Parameters": [
    {
     "$ref": "137"
    }
   ]
  },
  {
   "$id": "189",
   "Name": "HelloDemo",
   "Description": "Hello world service",
   "Operations": [
    {
     "$id": "190",
     "Name": "sayHi",
     "ResourceName": "Demo",
     "Description": "Return hi",
     "Accessibility": "public",
     "Parameters": [
      {
       "$ref": "137"
      },
      {
       "$id": "191",
       "Name": "headParameter",
       "NameInRequest": "head-parameter",
       "Type": {
        "$id": "192",
        "Kind": "string",
        "Name": "string",
        "CrossLanguageDefinitionId": "TypeSpec.string"
       },
       "Location": "Header",
       "IsRequired": true,
       "IsApiVersion": false,
       "IsResourceParameter": false,
       "IsContentType": false,
       "IsEndpoint": false,
       "SkipUrlEncoding": false,
       "Explode": false,
       "Kind": "Method"
      },
      {
       "$id": "193",
       "Name": "queryParameter",
       "NameInRequest": "queryParameter",
       "Type": {
        "$id": "194",
        "Kind": "string",
        "Name": "string",
        "CrossLanguageDefinitionId": "TypeSpec.string"
       },
       "Location": "Query",
       "IsRequired": true,
       "IsApiVersion": false,
       "IsResourceParameter": false,
       "IsContentType": false,
       "IsEndpoint": false,
       "SkipUrlEncoding": false,
       "Explode": false,
       "Kind": "Method"
      },
      {
       "$id": "195",
       "Name": "optionalQuery",
       "NameInRequest": "optionalQuery",
       "Type": {
        "$id": "196",
        "Kind": "string",
        "Name": "string",
        "CrossLanguageDefinitionId": "TypeSpec.string"
       },
       "Location": "Query",
       "IsRequired": false,
       "IsApiVersion": false,
       "IsResourceParameter": false,
       "IsContentType": false,
       "IsEndpoint": false,
       "SkipUrlEncoding": false,
       "Explode": false,
       "Kind": "Method"
      },
      {
       "$id": "197",
       "Name": "accept",
       "NameInRequest": "Accept",
       "Type": {
        "$id": "198",
        "Kind": "string",
        "Name": "string",
        "CrossLanguageDefinitionId": ""
       },
       "Location": "Header",
       "IsApiVersion": false,
       "IsResourceParameter": false,
       "IsContentType": false,
       "IsRequired": true,
       "IsEndpoint": false,
       "SkipUrlEncoding": false,
       "Explode": false,
       "Kind": "Constant",
       "DefaultValue": {
        "$id": "199",
        "Type": {
         "$ref": "198"
        },
        "Value": "application/json"
       }
      }
     ],
     "Responses": [
      {
       "$id": "200",
       "StatusCodes": [
        200
       ],
       "BodyType": {
        "$ref": "59"
       },
       "BodyMediaType": "Json",
       "Headers": [],
       "IsErrorResponse": false,
       "ContentTypes": [
        "application/json"
       ]
      }
     ],
     "HttpMethod": "GET",
     "RequestBodyMediaType": "None",
     "Uri": "{firstTestTypeSpecUrl}",
     "Path": "/hello",
     "BufferResponse": true,
     "GenerateProtocolMethod": true,
     "GenerateConvenienceMethod": false
    }
   ],
   "Protocol": {
    "$id": "201"
   },
   "Parent": "Hello",
   "Parameters": [
    {
     "$ref": "137"
    }
   ]
  },
  {
   "$id": "202",
   "Name": "HelloDemo2",
   "Description": "",
   "Operations": [
    {
     "$id": "203",
     "Name": "helloAgain",
     "ResourceName": "Demo2",
     "Description": "Return hi again",
     "Accessibility": "public",
     "Parameters": [
      {
       "$ref": "137"
      },
      {
       "$id": "204",
       "Name": "p1",
       "NameInRequest": "p1",
       "Type": {
        "$id": "205",
        "Kind": "string",
        "Name": "string",
        "CrossLanguageDefinitionId": "TypeSpec.string"
       },
       "Location": "Header",
       "IsRequired": true,
       "IsApiVersion": false,
       "IsResourceParameter": false,
       "IsContentType": false,
       "IsEndpoint": false,
       "SkipUrlEncoding": false,
       "Explode": false,
       "Kind": "Method"
      },
      {
       "$id": "206",
       "Name": "contentType",
       "NameInRequest": "Content-Type",
       "Type": {
        "$id": "207",
        "Kind": "constant",
        "ValueType": {
         "$id": "208",
         "Kind": "string",
         "Name": "string",
         "CrossLanguageDefinitionId": "TypeSpec.string"
        },
        "Value": "text/plain"
       },
       "Location": "Header",
       "DefaultValue": {
        "$id": "209",
        "Type": {
         "$ref": "207"
        },
        "Value": "text/plain"
       },
       "IsRequired": true,
       "IsApiVersion": false,
       "IsResourceParameter": false,
       "IsContentType": true,
       "IsEndpoint": false,
       "SkipUrlEncoding": false,
       "Explode": false,
       "Kind": "Constant"
      },
      {
       "$id": "210",
       "Name": "p2",
       "NameInRequest": "p2",
       "Type": {
        "$id": "211",
        "Kind": "string",
        "Name": "string",
        "CrossLanguageDefinitionId": "TypeSpec.string"
       },
       "Location": "Path",
       "IsRequired": true,
       "IsApiVersion": false,
       "IsResourceParameter": false,
       "IsContentType": false,
       "IsEndpoint": false,
       "SkipUrlEncoding": false,
       "Explode": false,
       "Kind": "Method"
      },
      {
       "$id": "212",
       "Name": "action",
       "NameInRequest": "action",
       "Type": {
        "$ref": "91"
       },
       "Location": "Body",
       "IsRequired": true,
       "IsApiVersion": false,
       "IsResourceParameter": false,
       "IsContentType": false,
       "IsEndpoint": false,
       "SkipUrlEncoding": false,
       "Explode": false,
       "Kind": "Method"
      },
      {
       "$id": "213",
       "Name": "accept",
       "NameInRequest": "Accept",
       "Type": {
        "$id": "214",
        "Kind": "string",
        "Name": "string",
        "CrossLanguageDefinitionId": ""
       },
       "Location": "Header",
       "IsApiVersion": false,
       "IsResourceParameter": false,
       "IsContentType": false,
       "IsRequired": true,
       "IsEndpoint": false,
       "SkipUrlEncoding": false,
       "Explode": false,
       "Kind": "Constant",
       "DefaultValue": {
        "$id": "215",
        "Type": {
         "$ref": "214"
        },
        "Value": "application/json"
       }
      }
     ],
     "Responses": [
      {
       "$id": "216",
       "StatusCodes": [
        200
       ],
       "BodyType": {
        "$ref": "91"
       },
       "BodyMediaType": "Json",
       "Headers": [],
       "IsErrorResponse": false,
       "ContentTypes": [
        "application/json"
       ]
      }
     ],
     "HttpMethod": "GET",
     "RequestBodyMediaType": "Json",
     "Uri": "{firstTestTypeSpecUrl}",
     "Path": "/againHi/{p2}",
     "RequestMediaTypes": [
      "text/plain"
     ],
     "BufferResponse": true,
     "GenerateProtocolMethod": true,
     "GenerateConvenienceMethod": true
    },
    {
     "$id": "217",
     "Name": "noContentType",
     "ResourceName": "Demo2",
     "Description": "Return hi again",
     "Accessibility": "public",
     "Parameters": [
      {
       "$ref": "137"
      },
      {
       "$id": "218",
       "Name": "p1",
       "NameInRequest": "p1",
       "Type": {
        "$id": "219",
        "Kind": "string",
        "Name": "string",
        "CrossLanguageDefinitionId": "TypeSpec.string"
       },
       "Location": "Header",
       "IsRequired": true,
       "IsApiVersion": false,
       "IsResourceParameter": false,
       "IsContentType": false,
       "IsEndpoint": false,
       "SkipUrlEncoding": false,
       "Explode": false,
       "Kind": "Method"
      },
      {
       "$id": "220",
       "Name": "p2",
       "NameInRequest": "p2",
       "Type": {
        "$id": "221",
        "Kind": "string",
        "Name": "string",
        "CrossLanguageDefinitionId": "TypeSpec.string"
       },
       "Location": "Path",
       "IsRequired": true,
       "IsApiVersion": false,
       "IsResourceParameter": false,
       "IsContentType": false,
       "IsEndpoint": false,
       "SkipUrlEncoding": false,
       "Explode": false,
       "Kind": "Method"
      },
      {
       "$id": "222",
       "Name": "action",
       "NameInRequest": "action",
       "Type": {
        "$ref": "91"
       },
       "Location": "Body",
       "IsRequired": true,
       "IsApiVersion": false,
       "IsResourceParameter": false,
       "IsContentType": false,
       "IsEndpoint": false,
       "SkipUrlEncoding": false,
       "Explode": false,
       "Kind": "Method"
      },
      {
       "$id": "223",
       "Name": "accept",
       "NameInRequest": "Accept",
       "Type": {
        "$id": "224",
        "Kind": "string",
        "Name": "string",
        "CrossLanguageDefinitionId": ""
       },
       "Location": "Header",
       "IsApiVersion": false,
       "IsResourceParameter": false,
       "IsContentType": false,
       "IsRequired": true,
       "IsEndpoint": false,
       "SkipUrlEncoding": false,
       "Explode": false,
       "Kind": "Constant",
       "DefaultValue": {
        "$id": "225",
        "Type": {
         "$ref": "224"
        },
        "Value": "application/json"
       }
      },
      {
       "$id": "226",
       "Name": "contentType",
       "NameInRequest": "Content-Type",
       "Type": {
        "$id": "227",
        "Kind": "string",
        "Name": "string",
        "CrossLanguageDefinitionId": ""
       },
       "Location": "Header",
       "IsApiVersion": false,
       "IsResourceParameter": false,
       "IsContentType": true,
       "IsRequired": true,
       "IsEndpoint": false,
       "SkipUrlEncoding": false,
       "Explode": false,
       "Kind": "Constant",
       "DefaultValue": {
        "$id": "228",
        "Type": {
         "$ref": "227"
        },
        "Value": "application/json"
       }
      }
     ],
     "Responses": [
      {
       "$id": "229",
       "StatusCodes": [
        200
       ],
       "BodyType": {
        "$ref": "91"
       },
       "BodyMediaType": "Json",
       "Headers": [],
       "IsErrorResponse": false,
       "ContentTypes": [
        "application/json"
       ]
      }
     ],
     "HttpMethod": "GET",
     "RequestBodyMediaType": "Json",
     "Uri": "{firstTestTypeSpecUrl}",
     "Path": "/noContentType/{p2}",
     "RequestMediaTypes": [
      "application/json"
     ],
     "BufferResponse": true,
     "GenerateProtocolMethod": true,
     "GenerateConvenienceMethod": false
    },
    {
     "$id": "230",
     "Name": "createLiteral",
     "ResourceName": "Demo2",
     "Description": "Create with literal value",
     "Accessibility": "public",
     "Parameters": [
      {
       "$ref": "137"
      },
      {
       "$id": "231",
       "Name": "body",
       "NameInRequest": "body",
       "Type": {
        "$ref": "59"
       },
       "Location": "Body",
       "IsRequired": true,
       "IsApiVersion": false,
       "IsResourceParameter": false,
       "IsContentType": false,
       "IsEndpoint": false,
       "SkipUrlEncoding": false,
       "Explode": false,
       "Kind": "Method"
      },
      {
       "$id": "232",
       "Name": "accept",
       "NameInRequest": "Accept",
       "Type": {
        "$id": "233",
        "Kind": "string",
        "Name": "string",
        "CrossLanguageDefinitionId": ""
       },
       "Location": "Header",
       "IsApiVersion": false,
       "IsResourceParameter": false,
       "IsContentType": false,
       "IsRequired": true,
       "IsEndpoint": false,
       "SkipUrlEncoding": false,
       "Explode": false,
       "Kind": "Constant",
       "DefaultValue": {
        "$id": "234",
        "Type": {
         "$ref": "233"
        },
        "Value": "application/json"
       }
      },
      {
       "$id": "235",
       "Name": "contentType",
       "NameInRequest": "Content-Type",
       "Type": {
        "$id": "236",
        "Kind": "string",
        "Name": "string",
        "CrossLanguageDefinitionId": ""
       },
       "Location": "Header",
       "IsApiVersion": false,
       "IsResourceParameter": false,
       "IsContentType": true,
       "IsRequired": true,
       "IsEndpoint": false,
       "SkipUrlEncoding": false,
       "Explode": false,
       "Kind": "Constant",
       "DefaultValue": {
        "$id": "237",
        "Type": {
         "$ref": "236"
        },
        "Value": "application/json"
       }
      }
     ],
     "Responses": [
      {
       "$id": "238",
       "StatusCodes": [
        200
       ],
       "BodyType": {
        "$ref": "59"
       },
       "BodyMediaType": "Json",
       "Headers": [],
       "IsErrorResponse": false,
       "ContentTypes": [
        "application/json"
       ]
      }
     ],
     "HttpMethod": "POST",
     "RequestBodyMediaType": "Json",
     "Uri": "{firstTestTypeSpecUrl}",
     "Path": "/literal",
     "RequestMediaTypes": [
      "application/json"
     ],
     "BufferResponse": true,
     "GenerateProtocolMethod": true,
     "GenerateConvenienceMethod": true
    },
    {
     "$id": "239",
     "Name": "helloLiteral",
     "ResourceName": "Demo2",
     "Description": "Send literal parameters",
     "Accessibility": "public",
     "Parameters": [
      {
       "$ref": "137"
      },
      {
       "$id": "240",
       "Name": "p1",
       "NameInRequest": "p1",
       "Type": {
        "$id": "241",
        "Kind": "constant",
        "ValueType": {
         "$id": "242",
         "Kind": "string",
         "Name": "string",
         "CrossLanguageDefinitionId": "TypeSpec.string"
        },
        "Value": "test"
       },
       "Location": "Header",
       "DefaultValue": {
        "$id": "243",
        "Type": {
         "$ref": "241"
        },
        "Value": "test"
       },
       "IsRequired": true,
       "IsApiVersion": false,
       "IsResourceParameter": false,
       "IsContentType": false,
       "IsEndpoint": false,
       "SkipUrlEncoding": false,
       "Explode": false,
       "Kind": "Constant"
      },
      {
       "$id": "244",
       "Name": "p2",
       "NameInRequest": "p2",
       "Type": {
        "$id": "245",
        "Kind": "constant",
        "ValueType": {
         "$id": "246",
         "Kind": "int32",
         "Name": "int32",
         "CrossLanguageDefinitionId": "TypeSpec.int32"
        },
        "Value": 123
       },
       "Location": "Path",
       "DefaultValue": {
        "$id": "247",
        "Type": {
         "$ref": "245"
        },
        "Value": 123
       },
       "IsRequired": true,
       "IsApiVersion": false,
       "IsResourceParameter": false,
       "IsContentType": false,
       "IsEndpoint": false,
       "SkipUrlEncoding": false,
       "Explode": false,
       "Kind": "Constant"
      },
      {
       "$id": "248",
       "Name": "p3",
       "NameInRequest": "p3",
       "Type": {
        "$id": "249",
        "Kind": "constant",
        "ValueType": {
         "$id": "250",
         "Kind": "boolean",
         "Name": "boolean",
         "CrossLanguageDefinitionId": "TypeSpec.boolean"
        },
        "Value": true
       },
       "Location": "Query",
       "DefaultValue": {
        "$id": "251",
        "Type": {
         "$ref": "249"
        },
        "Value": true
       },
       "IsRequired": true,
       "IsApiVersion": false,
       "IsResourceParameter": false,
       "IsContentType": false,
       "IsEndpoint": false,
       "SkipUrlEncoding": false,
       "Explode": false,
       "Kind": "Constant"
      },
      {
       "$id": "252",
       "Name": "accept",
       "NameInRequest": "Accept",
       "Type": {
        "$id": "253",
        "Kind": "string",
        "Name": "string",
        "CrossLanguageDefinitionId": ""
       },
       "Location": "Header",
       "IsApiVersion": false,
       "IsResourceParameter": false,
       "IsContentType": false,
       "IsRequired": true,
       "IsEndpoint": false,
       "SkipUrlEncoding": false,
       "Explode": false,
       "Kind": "Constant",
       "DefaultValue": {
        "$id": "254",
        "Type": {
         "$ref": "253"
        },
        "Value": "application/json"
       }
      }
     ],
     "Responses": [
      {
       "$id": "255",
       "StatusCodes": [
        200
       ],
       "BodyType": {
        "$ref": "59"
       },
       "BodyMediaType": "Json",
       "Headers": [],
       "IsErrorResponse": false,
       "ContentTypes": [
        "application/json"
       ]
      }
     ],
     "HttpMethod": "GET",
     "RequestBodyMediaType": "None",
     "Uri": "{firstTestTypeSpecUrl}",
     "Path": "/helloLiteral/{p2}",
     "BufferResponse": true,
     "GenerateProtocolMethod": true,
     "GenerateConvenienceMethod": true
    }
   ],
   "Protocol": {
    "$id": "256"
   },
   "Parent": "Hello",
   "Parameters": [
    {
     "$ref": "137"
    }
   ]
  },
  {
   "$id": "257",
   "Name": "EnumTest",
   "Description": "",
   "Operations": [
    {
     "$id": "258",
     "Name": "getUnknownValue",
     "ResourceName": "EnumTest",
     "Description": "create extensible enum",
     "Accessibility": "public",
     "Parameters": [
      {
       "$ref": "137"
      },
      {
       "$id": "259",
       "Name": "input",
       "NameInRequest": "input",
       "Type": {
        "$ref": "50"
       },
       "Location": "Body",
       "IsRequired": true,
       "IsApiVersion": false,
       "IsResourceParameter": false,
       "IsContentType": false,
       "IsEndpoint": false,
       "SkipUrlEncoding": false,
       "Explode": false,
       "Kind": "Method"
      },
      {
       "$id": "260",
       "Name": "contentType",
       "NameInRequest": "Content-Type",
       "Type": {
        "$id": "261",
        "Kind": "string",
        "Name": "string",
        "CrossLanguageDefinitionId": ""
       },
       "Location": "Header",
       "IsApiVersion": false,
       "IsResourceParameter": false,
       "IsContentType": true,
       "IsRequired": true,
       "IsEndpoint": false,
       "SkipUrlEncoding": false,
       "Explode": false,
       "Kind": "Constant",
       "DefaultValue": {
        "$id": "262",
        "Type": {
         "$ref": "261"
        },
        "Value": "application/json"
       }
      },
      {
       "$id": "263",
       "Name": "accept",
       "NameInRequest": "Accept",
       "Type": {
        "$id": "264",
        "Kind": "string",
        "Name": "string",
        "CrossLanguageDefinitionId": ""
       },
       "Location": "Header",
       "IsApiVersion": false,
       "IsResourceParameter": false,
       "IsContentType": false,
       "IsRequired": true,
       "IsEndpoint": false,
       "SkipUrlEncoding": false,
       "Explode": false,
       "Kind": "Constant",
       "DefaultValue": {
        "$id": "265",
        "Type": {
         "$ref": "264"
        },
        "Value": "application/json"
       }
      }
     ],
     "Responses": [
      {
       "$id": "266",
       "StatusCodes": [
        204
       ],
       "BodyMediaType": "Json",
       "Headers": [],
       "IsErrorResponse": false
      }
     ],
     "HttpMethod": "PUT",
     "RequestBodyMediaType": "None",
     "Uri": "{firstTestTypeSpecUrl}",
     "Path": "/unknown-value",
     "RequestMediaTypes": [
      "application/json"
     ],
     "BufferResponse": true,
     "GenerateProtocolMethod": true,
     "GenerateConvenienceMethod": false
    }
   ],
   "Protocol": {
    "$id": "267"
   },
   "Parent": "NewProjectTypeSpecClient",
   "Parameters": [
    {
     "$ref": "137"
    }
   ]
  },
  {
   "$id": "268",
   "Name": "ProtocolAndConvenient",
   "Description": "",
   "Operations": [
    {
     "$id": "269",
     "Name": "internalProtocol",
     "ResourceName": "ProtocolAndConvenient",
     "Description": "When set protocol false and convenient true, then the protocol method should be internal",
     "Accessibility": "public",
     "Parameters": [
      {
       "$ref": "137"
      },
      {
       "$id": "270",
       "Name": "body",
       "NameInRequest": "body",
       "Type": {
        "$ref": "59"
       },
       "Location": "Body",
       "IsRequired": true,
       "IsApiVersion": false,
       "IsResourceParameter": false,
       "IsContentType": false,
       "IsEndpoint": false,
       "SkipUrlEncoding": false,
       "Explode": false,
       "Kind": "Method"
      },
      {
       "$id": "271",
       "Name": "accept",
       "NameInRequest": "Accept",
       "Type": {
        "$id": "272",
        "Kind": "string",
        "Name": "string",
        "CrossLanguageDefinitionId": ""
       },
       "Location": "Header",
       "IsApiVersion": false,
       "IsResourceParameter": false,
       "IsContentType": false,
       "IsRequired": true,
       "IsEndpoint": false,
       "SkipUrlEncoding": false,
       "Explode": false,
       "Kind": "Constant",
       "DefaultValue": {
        "$id": "273",
        "Type": {
         "$ref": "272"
        },
        "Value": "application/json"
       }
      },
      {
       "$id": "274",
       "Name": "contentType",
       "NameInRequest": "Content-Type",
       "Type": {
        "$id": "275",
        "Kind": "string",
        "Name": "string",
        "CrossLanguageDefinitionId": ""
       },
       "Location": "Header",
       "IsApiVersion": false,
       "IsResourceParameter": false,
       "IsContentType": true,
       "IsRequired": true,
       "IsEndpoint": false,
       "SkipUrlEncoding": false,
       "Explode": false,
       "Kind": "Constant",
       "DefaultValue": {
        "$id": "276",
        "Type": {
         "$ref": "275"
        },
        "Value": "application/json"
       }
      }
     ],
     "Responses": [
      {
       "$id": "277",
       "StatusCodes": [
        200
       ],
       "BodyType": {
        "$ref": "59"
       },
       "BodyMediaType": "Json",
       "Headers": [],
       "IsErrorResponse": false,
       "ContentTypes": [
        "application/json"
       ]
      }
     ],
     "HttpMethod": "POST",
     "RequestBodyMediaType": "Json",
     "Uri": "{firstTestTypeSpecUrl}",
     "Path": "/internalProtocol",
     "RequestMediaTypes": [
      "application/json"
     ],
     "BufferResponse": true,
     "GenerateProtocolMethod": false,
     "GenerateConvenienceMethod": true
    },
    {
     "$id": "278",
     "Name": "stillConvenient",
     "ResourceName": "ProtocolAndConvenient",
     "Description": "When set protocol false and convenient true, the convenient method should be generated even it has the same signature as protocol one",
     "Accessibility": "public",
     "Parameters": [
      {
       "$ref": "137"
      },
      {
       "$id": "279",
       "Name": "accept",
       "NameInRequest": "Accept",
       "Type": {
        "$id": "280",
        "Kind": "string",
        "Name": "string",
        "CrossLanguageDefinitionId": ""
       },
       "Location": "Header",
       "IsApiVersion": false,
       "IsResourceParameter": false,
       "IsContentType": false,
       "IsRequired": true,
       "IsEndpoint": false,
       "SkipUrlEncoding": false,
       "Explode": false,
       "Kind": "Constant",
       "DefaultValue": {
        "$id": "281",
        "Type": {
         "$ref": "280"
        },
        "Value": "application/json"
       }
      }
     ],
     "Responses": [
      {
       "$id": "282",
       "StatusCodes": [
        204
       ],
       "BodyMediaType": "Json",
       "Headers": [],
       "IsErrorResponse": false
      }
     ],
     "HttpMethod": "GET",
     "RequestBodyMediaType": "None",
     "Uri": "{firstTestTypeSpecUrl}",
     "Path": "/stillConvenient",
     "BufferResponse": true,
     "GenerateProtocolMethod": false,
     "GenerateConvenienceMethod": true
    }
   ],
   "Protocol": {
    "$id": "283"
   },
   "Parent": "NewProjectTypeSpecClient",
   "Parameters": [
    {
     "$ref": "137"
    }
   ]
  }
 ],
 "Auth": {
  "$id": "284",
  "ApiKey": {
   "$id": "285",
   "Name": "x-ms-api-key"
  },
  "OAuth2": {
   "$id": "286",
   "Scopes": [
    "https://api.example.com/.default"
   ]
  }
 }
}<|MERGE_RESOLUTION|>--- conflicted
+++ resolved
@@ -430,16 +430,11 @@
         "Name": "Array",
         "ValueType": {
          "$id": "66",
-<<<<<<< HEAD
          "Kind": "string",
          "Name": "string",
          "CrossLanguageDefinitionId": "TypeSpec.string"
-        }
-=======
-         "Kind": "string"
         },
         "CrossLanguageDefinitionId": "TypeSpec.Array"
->>>>>>> d4a5bea0
        },
        {
         "$id": "67",
@@ -980,13 +975,9 @@
        "NameInRequest": "firstTestTypeSpecUrl",
        "Type": {
         "$id": "138",
-<<<<<<< HEAD
         "Kind": "url",
         "Name": "url",
-        "CrossLanguageDefinitionId": ""
-=======
-        "Kind": "url"
->>>>>>> d4a5bea0
+        "CrossLanguageDefinitionId": "TypeSpec.url"
        },
        "Location": "Uri",
        "IsApiVersion": false,
