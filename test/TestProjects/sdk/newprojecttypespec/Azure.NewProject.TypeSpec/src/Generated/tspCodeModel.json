{
 "$id": "1",
 "Name": "NewProjectTypeSpec",
 "ApiVersions": [],
 "Enums": [
  {
   "$id": "2",
   "Kind": "enum",
   "Name": "Thing_requiredLiteralString",
   "ValueType": {
    "$id": "3",
    "Kind": "string"
   },
   "Values": [
    {
     "$id": "4",
     "Name": "accept",
     "Value": "accept",
     "Description": "accept"
    }
   ],
   "CrossLanguageDefinitionId": "",
   "Description": "The Thing_requiredLiteralString",
   "IsExtensible": true,
   "Usage": "Input"
  },
  {
   "$id": "5",
   "Kind": "enum",
   "Name": "Thing_requiredLiteralInt",
   "ValueType": {
    "$id": "6",
    "Kind": "int32"
   },
   "Values": [
    {
     "$id": "7",
     "Name": "123",
     "Value": 123,
     "Description": "123"
    }
   ],
   "CrossLanguageDefinitionId": "",
   "Description": "The Thing_requiredLiteralInt",
   "IsExtensible": true,
   "Usage": "Input"
  },
  {
   "$id": "8",
   "Kind": "enum",
   "Name": "Thing_requiredLiteralFloat",
   "ValueType": {
    "$id": "9",
    "Kind": "float32"
   },
   "Values": [
    {
     "$id": "10",
     "Name": "1.23",
     "Value": 1.23,
     "Description": "1.23"
    }
   ],
   "CrossLanguageDefinitionId": "",
   "Description": "The Thing_requiredLiteralFloat",
   "IsExtensible": true,
   "Usage": "Input"
  },
  {
   "$id": "11",
   "Kind": "enum",
   "Name": "Thing_optionalLiteralString",
   "ValueType": {
    "$id": "12",
    "Kind": "string"
   },
   "Values": [
    {
     "$id": "13",
     "Name": "reject",
     "Value": "reject",
     "Description": "reject"
    }
   ],
   "CrossLanguageDefinitionId": "",
   "Description": "The Thing_optionalLiteralString",
   "IsExtensible": true,
   "Usage": "Input"
  },
  {
   "$id": "14",
   "Kind": "enum",
   "Name": "Thing_optionalLiteralInt",
   "ValueType": {
    "$id": "15",
    "Kind": "int32"
   },
   "Values": [
    {
     "$id": "16",
     "Name": "456",
     "Value": 456,
     "Description": "456"
    }
   ],
   "CrossLanguageDefinitionId": "",
   "Description": "The Thing_optionalLiteralInt",
   "IsExtensible": true,
   "Usage": "Input"
  },
  {
   "$id": "17",
   "Kind": "enum",
   "Name": "Thing_optionalLiteralFloat",
   "ValueType": {
    "$id": "18",
    "Kind": "float32"
   },
   "Values": [
    {
     "$id": "19",
     "Name": "4.56",
     "Value": 4.56,
     "Description": "4.56"
    }
   ],
   "CrossLanguageDefinitionId": "",
   "Description": "The Thing_optionalLiteralFloat",
   "IsExtensible": true,
   "Usage": "Input"
  },
  {
   "$id": "20",
   "Kind": "enum",
   "Name": "StringFixedEnum",
   "CrossLanguageDefinitionId": "NewProjectTypeSpec.StringFixedEnum",
   "ValueType": {
    "$id": "21",
    "Kind": "string"
   },
   "Values": [
    {
     "$id": "22",
     "Name": "One",
     "Value": "1"
    },
    {
     "$id": "23",
     "Name": "Two",
     "Value": "2"
    },
    {
     "$id": "24",
     "Name": "Four",
     "Value": "4"
    }
   ],
   "Description": "Simple enum",
   "IsExtensible": false,
   "Usage": "Input,Output"
  },
  {
   "$id": "25",
   "Kind": "enum",
   "Name": "StringExtensibleEnum",
   "CrossLanguageDefinitionId": "NewProjectTypeSpec.StringExtensibleEnum",
   "ValueType": {
    "$id": "26",
    "Kind": "string"
   },
   "Values": [
    {
     "$id": "27",
     "Name": "One",
     "Value": "1"
    },
    {
     "$id": "28",
     "Name": "Two",
     "Value": "2"
    },
    {
     "$id": "29",
     "Name": "Four",
     "Value": "4"
    }
   ],
   "Description": "Extensible enum",
   "IsExtensible": true,
   "Usage": "Input,Output"
  },
  {
   "$id": "30",
   "Kind": "enum",
   "Name": "IntExtensibleEnum",
   "CrossLanguageDefinitionId": "NewProjectTypeSpec.IntExtensibleEnum",
   "ValueType": {
    "$id": "31",
    "Kind": "int32"
   },
   "Values": [
    {
     "$id": "32",
     "Name": "One",
     "Value": 1
    },
    {
     "$id": "33",
     "Name": "Two",
     "Value": 2
    },
    {
     "$id": "34",
     "Name": "Four",
     "Value": 4
    }
   ],
   "Description": "Int based extensible enum",
   "IsExtensible": true,
   "Usage": "Input,Output"
  },
  {
   "$id": "35",
   "Kind": "enum",
   "Name": "FloatExtensibleEnum",
   "CrossLanguageDefinitionId": "NewProjectTypeSpec.FloatExtensibleEnum",
   "ValueType": {
    "$id": "36",
    "Kind": "float32"
   },
   "Values": [
    {
     "$id": "37",
     "Name": "One",
     "Value": 1
    },
    {
     "$id": "38",
     "Name": "Two",
     "Value": 2
    },
    {
     "$id": "39",
     "Name": "Four",
     "Value": 4
    }
   ],
   "Description": "Float based extensible enum",
   "IsExtensible": true,
   "Usage": "Input,Output"
  },
  {
   "$id": "40",
   "Kind": "enum",
   "Name": "FloatFixedEnum",
   "CrossLanguageDefinitionId": "NewProjectTypeSpec.FloatFixedEnum",
   "ValueType": {
    "$id": "41",
    "Kind": "float32"
   },
   "Values": [
    {
     "$id": "42",
     "Name": "One",
     "Value": 1.1
    },
    {
     "$id": "43",
     "Name": "Two",
     "Value": 2.2
    },
    {
     "$id": "44",
     "Name": "Four",
     "Value": 4.4
    }
   ],
   "Description": "float fixed enum",
   "IsExtensible": false,
   "Usage": "Input,Output"
  },
  {
   "$id": "45",
   "Kind": "enum",
   "Name": "IntFixedEnum",
   "CrossLanguageDefinitionId": "NewProjectTypeSpec.IntFixedEnum",
   "ValueType": {
    "$id": "46",
    "Kind": "int32"
   },
   "Values": [
    {
     "$id": "47",
     "Name": "One",
     "Value": 1
    },
    {
     "$id": "48",
     "Name": "Two",
     "Value": 2
    },
    {
     "$id": "49",
     "Name": "Four",
     "Value": 4
    }
   ],
   "Description": "int fixed enum",
   "IsExtensible": false,
   "Usage": "Input,Output"
  },
  {
   "$id": "50",
   "Kind": "enum",
   "Name": "DaysOfWeekExtensibleEnum",
   "CrossLanguageDefinitionId": "NewProjectTypeSpec.DaysOfWeekExtensibleEnum",
   "ValueType": {
    "$id": "51",
    "Kind": "string"
   },
   "Values": [
    {
     "$id": "52",
     "Name": "Monday",
     "Value": "Monday"
    },
    {
     "$id": "53",
     "Name": "Tuesday",
     "Value": "Tuesday"
    },
    {
     "$id": "54",
     "Name": "Wednesday",
     "Value": "Wednesday"
    },
    {
     "$id": "55",
     "Name": "Thursday",
     "Value": "Thursday"
    },
    {
     "$id": "56",
     "Name": "Friday",
     "Value": "Friday"
    },
    {
     "$id": "57",
     "Name": "Saturday",
     "Value": "Saturday"
    },
    {
     "$id": "58",
     "Name": "Sunday",
     "Value": "Sunday"
    }
   ],
   "IsExtensible": true,
   "Usage": "None"
  }
 ],
 "Models": [
  {
   "$id": "59",
   "Kind": "model",
   "Name": "Thing",
<<<<<<< HEAD
   "Namespace": "NewProjectTypeSpec",
   "Usage": "Input,Output",
=======
   "CrossLanguageDefinitionId": "NewProjectTypeSpec.Thing",
   "Usage": "RoundTrip",
>>>>>>> 5f9dfa7e
   "Description": "A model with a few properties of literal types",
   "Properties": [
    {
     "$id": "60",
     "Name": "name",
     "SerializedName": "name",
     "Description": "name of the Thing",
     "Type": {
      "$id": "61",
      "Kind": "string"
     },
     "IsRequired": true,
     "IsReadOnly": false
    },
    {
     "$id": "62",
     "Name": "requiredUnion",
     "SerializedName": "requiredUnion",
     "Description": "required Union",
     "Type": {
      "$id": "63",
      "Kind": "union",
      "Name": "ThingRequiredUnion",
      "VariantTypes": [
       {
        "$id": "64",
        "Kind": "string"
       },
       {
        "$id": "65",
        "Kind": "array",
        "ValueType": {
         "$id": "66",
         "Kind": "string"
        }
       },
       {
        "$id": "67",
        "Kind": "int32"
       }
      ]
     },
     "IsRequired": true,
     "IsReadOnly": false
    },
    {
     "$id": "68",
     "Name": "requiredLiteralString",
     "SerializedName": "requiredLiteralString",
     "Description": "required literal string",
     "Type": {
      "$id": "69",
      "Kind": "constant",
      "ValueType": {
       "$ref": "2"
      },
      "Value": "accept"
     },
     "IsRequired": true,
     "IsReadOnly": false
    },
    {
     "$id": "70",
     "Name": "requiredLiteralInt",
     "SerializedName": "requiredLiteralInt",
     "Description": "required literal int",
     "Type": {
      "$id": "71",
      "Kind": "constant",
      "ValueType": {
       "$ref": "5"
      },
      "Value": 123
     },
     "IsRequired": true,
     "IsReadOnly": false
    },
    {
     "$id": "72",
     "Name": "requiredLiteralFloat",
     "SerializedName": "requiredLiteralFloat",
     "Description": "required literal float",
     "Type": {
      "$id": "73",
      "Kind": "constant",
      "ValueType": {
       "$ref": "8"
      },
      "Value": 1.23
     },
     "IsRequired": true,
     "IsReadOnly": false
    },
    {
     "$id": "74",
     "Name": "requiredLiteralBool",
     "SerializedName": "requiredLiteralBool",
     "Description": "required literal bool",
     "Type": {
      "$id": "75",
      "Kind": "constant",
      "ValueType": {
       "$id": "76",
       "Kind": "boolean"
      },
      "Value": false
     },
     "IsRequired": true,
     "IsReadOnly": false
    },
    {
     "$id": "77",
     "Name": "optionalLiteralString",
     "SerializedName": "optionalLiteralString",
     "Description": "optional literal string",
     "Type": {
      "$id": "78",
      "Kind": "constant",
      "ValueType": {
       "$ref": "11"
      },
      "Value": "reject"
     },
     "IsRequired": false,
     "IsReadOnly": false
    },
    {
     "$id": "79",
     "Name": "optionalLiteralInt",
     "SerializedName": "optionalLiteralInt",
     "Description": "optional literal int",
     "Type": {
      "$id": "80",
      "Kind": "constant",
      "ValueType": {
       "$ref": "14"
      },
      "Value": 456
     },
     "IsRequired": false,
     "IsReadOnly": false
    },
    {
     "$id": "81",
     "Name": "optionalLiteralFloat",
     "SerializedName": "optionalLiteralFloat",
     "Description": "optional literal float",
     "Type": {
      "$id": "82",
      "Kind": "constant",
      "ValueType": {
       "$ref": "17"
      },
      "Value": 4.56
     },
     "IsRequired": false,
     "IsReadOnly": false
    },
    {
     "$id": "83",
     "Name": "optionalLiteralBool",
     "SerializedName": "optionalLiteralBool",
     "Description": "optional literal bool",
     "Type": {
      "$id": "84",
      "Kind": "constant",
      "ValueType": {
       "$id": "85",
       "Kind": "boolean"
      },
      "Value": true
     },
     "IsRequired": false,
     "IsReadOnly": false
    },
    {
     "$id": "86",
     "Name": "requiredBadDescription",
     "SerializedName": "requiredBadDescription",
     "Description": "description with xml <|endoftext|>",
     "Type": {
      "$id": "87",
      "Kind": "string"
     },
     "IsRequired": true,
     "IsReadOnly": false
    }
   ]
  },
  {
   "$id": "88",
   "Kind": "model",
   "Name": "Friend",
<<<<<<< HEAD
   "Namespace": "NewProjectTypeSpec",
   "Usage": "Input,Output",
=======
   "CrossLanguageDefinitionId": "NewProjectTypeSpec.NotFriend",
   "Usage": "RoundTrip",
>>>>>>> 5f9dfa7e
   "Description": "this is not a friendly model but with a friendly name",
   "Properties": [
    {
     "$id": "89",
     "Name": "name",
     "SerializedName": "name",
     "Description": "name of the NotFriend",
     "Type": {
      "$id": "90",
      "Kind": "string"
     },
     "IsRequired": true,
     "IsReadOnly": false
    }
   ]
  },
  {
   "$id": "91",
   "Kind": "model",
   "Name": "RoundTripModel",
<<<<<<< HEAD
   "Namespace": "NewProjectTypeSpec",
   "Usage": "Input,Output",
=======
   "CrossLanguageDefinitionId": "NewProjectTypeSpec.RoundTripModel",
   "Usage": "RoundTrip",
>>>>>>> 5f9dfa7e
   "Description": "this is a roundtrip model",
   "Properties": [
    {
     "$id": "92",
     "Name": "requiredString",
     "SerializedName": "requiredString",
     "Description": "Required string, illustrating a reference type property.",
     "Type": {
      "$id": "93",
      "Kind": "string"
     },
     "IsRequired": true,
     "IsReadOnly": false
    },
    {
     "$id": "94",
     "Name": "requiredInt",
     "SerializedName": "requiredInt",
     "Description": "Required int, illustrating a value type property.",
     "Type": {
      "$id": "95",
      "Kind": "int32"
     },
     "IsRequired": true,
     "IsReadOnly": false
    },
    {
     "$id": "96",
     "Name": "requiredCollection",
     "SerializedName": "requiredCollection",
     "Description": "Required collection of enums",
     "Type": {
      "$id": "97",
      "Kind": "array",
      "ValueType": {
       "$ref": "20"
      }
     },
     "IsRequired": true,
     "IsReadOnly": false
    },
    {
     "$id": "98",
     "Name": "requiredDictionary",
     "SerializedName": "requiredDictionary",
     "Description": "Required dictionary of enums",
     "Type": {
      "$id": "99",
      "Kind": "dict",
      "KeyType": {
       "$id": "100",
       "Kind": "string"
      },
      "ValueType": {
       "$ref": "25"
      }
     },
     "IsRequired": true,
     "IsReadOnly": false
    },
    {
     "$id": "101",
     "Name": "requiredModel",
     "SerializedName": "requiredModel",
     "Description": "Required model",
     "Type": {
      "$ref": "59"
     },
     "IsRequired": true,
     "IsReadOnly": false
    },
    {
     "$id": "102",
     "Name": "intExtensibleEnum",
     "SerializedName": "intExtensibleEnum",
     "Description": "this is an int based extensible enum",
     "Type": {
      "$ref": "30"
     },
     "IsRequired": false,
     "IsReadOnly": false
    },
    {
     "$id": "103",
     "Name": "intExtensibleEnumCollection",
     "SerializedName": "intExtensibleEnumCollection",
     "Description": "this is a collection of int based extensible enum",
     "Type": {
      "$id": "104",
      "Kind": "array",
      "ValueType": {
       "$ref": "30"
      }
     },
     "IsRequired": false,
     "IsReadOnly": false
    },
    {
     "$id": "105",
     "Name": "floatExtensibleEnum",
     "SerializedName": "floatExtensibleEnum",
     "Description": "this is a float based extensible enum",
     "Type": {
      "$ref": "35"
     },
     "IsRequired": false,
     "IsReadOnly": false
    },
    {
     "$id": "106",
     "Name": "floatExtensibleEnumCollection",
     "SerializedName": "floatExtensibleEnumCollection",
     "Description": "this is a collection of float based extensible enum",
     "Type": {
      "$id": "107",
      "Kind": "array",
      "ValueType": {
       "$ref": "35"
      }
     },
     "IsRequired": false,
     "IsReadOnly": false
    },
    {
     "$id": "108",
     "Name": "floatFixedEnum",
     "SerializedName": "floatFixedEnum",
     "Description": "this is a float based fixed enum",
     "Type": {
      "$ref": "40"
     },
     "IsRequired": false,
     "IsReadOnly": false
    },
    {
     "$id": "109",
     "Name": "floatFixedEnumCollection",
     "SerializedName": "floatFixedEnumCollection",
     "Description": "this is a collection of float based fixed enum",
     "Type": {
      "$id": "110",
      "Kind": "array",
      "ValueType": {
       "$ref": "40"
      }
     },
     "IsRequired": false,
     "IsReadOnly": false
    },
    {
     "$id": "111",
     "Name": "intFixedEnum",
     "SerializedName": "intFixedEnum",
     "Description": "this is a int based fixed enum",
     "Type": {
      "$ref": "45"
     },
     "IsRequired": false,
     "IsReadOnly": false
    },
    {
     "$id": "112",
     "Name": "intFixedEnumCollection",
     "SerializedName": "intFixedEnumCollection",
     "Description": "this is a collection of int based fixed enum",
     "Type": {
      "$id": "113",
      "Kind": "array",
      "ValueType": {
       "$ref": "45"
      }
     },
     "IsRequired": false,
     "IsReadOnly": false
    },
    {
     "$id": "114",
     "Name": "stringFixedEnum",
     "SerializedName": "stringFixedEnum",
     "Description": "this is a string based fixed enum",
     "Type": {
      "$ref": "20"
     },
     "IsRequired": false,
     "IsReadOnly": false
    },
    {
     "$id": "115",
     "Name": "requiredUnknown",
     "SerializedName": "requiredUnknown",
     "Description": "required unknown",
     "Type": {
      "$id": "116",
      "Kind": "any"
     },
     "IsRequired": true,
     "IsReadOnly": false
    },
    {
     "$id": "117",
     "Name": "optionalUnknown",
     "SerializedName": "optionalUnknown",
     "Description": "optional unknown",
     "Type": {
      "$id": "118",
      "Kind": "any"
     },
     "IsRequired": false,
     "IsReadOnly": false
    },
    {
     "$id": "119",
     "Name": "requiredRecordUnknown",
     "SerializedName": "requiredRecordUnknown",
     "Description": "required record of unknown",
     "Type": {
      "$id": "120",
      "Kind": "dict",
      "KeyType": {
       "$id": "121",
       "Kind": "string"
      },
      "ValueType": {
       "$id": "122",
       "Kind": "any"
      }
     },
     "IsRequired": true,
     "IsReadOnly": false
    },
    {
     "$id": "123",
     "Name": "optionalRecordUnknown",
     "SerializedName": "optionalRecordUnknown",
     "Description": "optional record of unknown",
     "Type": {
      "$id": "124",
      "Kind": "dict",
      "KeyType": {
       "$id": "125",
       "Kind": "string"
      },
      "ValueType": {
       "$id": "126",
       "Kind": "any"
      }
     },
     "IsRequired": false,
     "IsReadOnly": false
    },
    {
     "$id": "127",
     "Name": "readOnlyRequiredRecordUnknown",
     "SerializedName": "readOnlyRequiredRecordUnknown",
     "Description": "required readonly record of unknown",
     "Type": {
      "$id": "128",
      "Kind": "dict",
      "KeyType": {
       "$id": "129",
       "Kind": "string"
      },
      "ValueType": {
       "$id": "130",
       "Kind": "any"
      }
     },
     "IsRequired": true,
     "IsReadOnly": true
    },
    {
     "$id": "131",
     "Name": "readOnlyOptionalRecordUnknown",
     "SerializedName": "readOnlyOptionalRecordUnknown",
     "Description": "optional readonly record of unknown",
     "Type": {
      "$id": "132",
      "Kind": "dict",
      "KeyType": {
       "$id": "133",
       "Kind": "string"
      },
      "ValueType": {
       "$id": "134",
       "Kind": "any"
      }
     },
     "IsRequired": false,
     "IsReadOnly": true
    }
   ]
  }
 ],
 "Clients": [
  {
   "$id": "135",
   "Name": "NewProjectTypeSpecClient",
   "Description": "This is a sample typespec project.",
   "Operations": [
    {
     "$id": "136",
     "Name": "topAction",
     "ResourceName": "NewProjectTypeSpec",
     "Description": "top level method",
     "Accessibility": "public",
     "Parameters": [
      {
       "$id": "137",
       "Name": "firstTestTypeSpecUrl",
       "NameInRequest": "firstTestTypeSpecUrl",
       "Type": {
        "$id": "138",
        "Kind": "uri",
        "IsNullable": false
       },
       "Location": "Uri",
       "IsApiVersion": false,
       "IsResourceParameter": false,
       "IsContentType": false,
       "IsRequired": true,
       "IsEndpoint": true,
       "SkipUrlEncoding": false,
       "Explode": false,
       "Kind": "Client"
      },
      {
       "$id": "139",
       "Name": "action",
       "NameInRequest": "action",
       "Type": {
        "$id": "140",
        "Kind": "utcDateTime",
        "Encode": "rfc3339",
        "WireType": {
         "$id": "141",
         "Kind": "string"
        }
       },
       "Location": "Path",
       "IsRequired": true,
       "IsApiVersion": false,
       "IsResourceParameter": false,
       "IsContentType": false,
       "IsEndpoint": false,
       "SkipUrlEncoding": false,
       "Explode": false,
       "Kind": "Method"
      },
      {
       "$id": "142",
       "Name": "accept",
       "NameInRequest": "Accept",
       "Type": {
        "$id": "143",
        "Kind": "string",
        "IsNullable": false
       },
       "Location": "Header",
       "IsApiVersion": false,
       "IsResourceParameter": false,
       "IsContentType": false,
       "IsRequired": true,
       "IsEndpoint": false,
       "SkipUrlEncoding": false,
       "Explode": false,
       "Kind": "Constant",
       "DefaultValue": {
        "$id": "144",
        "Type": {
         "$ref": "143"
        },
        "Value": "application/json"
       }
      }
     ],
     "Responses": [
      {
       "$id": "145",
       "StatusCodes": [
        200
       ],
       "BodyType": {
        "$ref": "59"
       },
       "BodyMediaType": "Json",
       "Headers": [],
       "IsErrorResponse": false,
       "ContentTypes": [
        "application/json"
       ]
      }
     ],
     "HttpMethod": "GET",
     "RequestBodyMediaType": "None",
     "Uri": "{firstTestTypeSpecUrl}",
     "Path": "/top/{action}",
     "BufferResponse": true,
     "GenerateProtocolMethod": true,
     "GenerateConvenienceMethod": true
    },
    {
     "$id": "146",
     "Name": "topAction2",
     "ResourceName": "NewProjectTypeSpec",
     "Description": "top level method2",
     "Accessibility": "public",
     "Parameters": [
      {
       "$ref": "137"
      },
      {
       "$id": "147",
       "Name": "accept",
       "NameInRequest": "Accept",
       "Type": {
        "$id": "148",
        "Kind": "string",
        "IsNullable": false
       },
       "Location": "Header",
       "IsApiVersion": false,
       "IsResourceParameter": false,
       "IsContentType": false,
       "IsRequired": true,
       "IsEndpoint": false,
       "SkipUrlEncoding": false,
       "Explode": false,
       "Kind": "Constant",
       "DefaultValue": {
        "$id": "149",
        "Type": {
         "$ref": "148"
        },
        "Value": "application/json"
       }
      }
     ],
     "Responses": [
      {
       "$id": "150",
       "StatusCodes": [
        200
       ],
       "BodyType": {
        "$ref": "59"
       },
       "BodyMediaType": "Json",
       "Headers": [],
       "IsErrorResponse": false,
       "ContentTypes": [
        "application/json"
       ]
      }
     ],
     "HttpMethod": "GET",
     "RequestBodyMediaType": "None",
     "Uri": "{firstTestTypeSpecUrl}",
     "Path": "/top2",
     "BufferResponse": true,
     "GenerateProtocolMethod": true,
     "GenerateConvenienceMethod": false
    },
    {
     "$id": "151",
     "Name": "patchAction",
     "ResourceName": "NewProjectTypeSpec",
     "Description": "top level patch",
     "Accessibility": "public",
     "Parameters": [
      {
       "$ref": "137"
      },
      {
       "$id": "152",
       "Name": "body",
       "NameInRequest": "body",
       "Type": {
        "$ref": "59"
       },
       "Location": "Body",
       "IsRequired": true,
       "IsApiVersion": false,
       "IsResourceParameter": false,
       "IsContentType": false,
       "IsEndpoint": false,
       "SkipUrlEncoding": false,
       "Explode": false,
       "Kind": "Method"
      },
      {
       "$id": "153",
       "Name": "accept",
       "NameInRequest": "Accept",
       "Type": {
        "$id": "154",
        "Kind": "string",
        "IsNullable": false
       },
       "Location": "Header",
       "IsApiVersion": false,
       "IsResourceParameter": false,
       "IsContentType": false,
       "IsRequired": true,
       "IsEndpoint": false,
       "SkipUrlEncoding": false,
       "Explode": false,
       "Kind": "Constant",
       "DefaultValue": {
        "$id": "155",
        "Type": {
         "$ref": "154"
        },
        "Value": "application/json"
       }
      },
      {
       "$id": "156",
       "Name": "contentType",
       "NameInRequest": "Content-Type",
       "Type": {
        "$id": "157",
        "Kind": "string",
        "IsNullable": false
       },
       "Location": "Header",
       "IsApiVersion": false,
       "IsResourceParameter": false,
       "IsContentType": true,
       "IsRequired": true,
       "IsEndpoint": false,
       "SkipUrlEncoding": false,
       "Explode": false,
       "Kind": "Constant",
       "DefaultValue": {
        "$id": "158",
        "Type": {
         "$ref": "157"
        },
        "Value": "application/json"
       }
      }
     ],
     "Responses": [
      {
       "$id": "159",
       "StatusCodes": [
        200
       ],
       "BodyType": {
        "$ref": "59"
       },
       "BodyMediaType": "Json",
       "Headers": [],
       "IsErrorResponse": false,
       "ContentTypes": [
        "application/json"
       ]
      }
     ],
     "HttpMethod": "PATCH",
     "RequestBodyMediaType": "Json",
     "Uri": "{firstTestTypeSpecUrl}",
     "Path": "/patch",
     "RequestMediaTypes": [
      "application/json"
     ],
     "BufferResponse": true,
     "GenerateProtocolMethod": true,
     "GenerateConvenienceMethod": false
    },
    {
     "$id": "160",
     "Name": "anonymousBody",
     "ResourceName": "NewProjectTypeSpec",
     "Description": "body parameter without body decorator",
     "Accessibility": "public",
     "Parameters": [
      {
       "$ref": "137"
      },
      {
       "$id": "161",
       "Name": "Thing",
       "NameInRequest": "Thing",
       "Description": "A model with a few properties of literal types",
       "Type": {
        "$ref": "59"
       },
       "Location": "Body",
       "IsRequired": true,
       "IsApiVersion": false,
       "IsResourceParameter": false,
       "IsContentType": false,
       "IsEndpoint": false,
       "SkipUrlEncoding": false,
       "Explode": false,
       "Kind": "Method"
      },
      {
       "$id": "162",
       "Name": "accept",
       "NameInRequest": "Accept",
       "Type": {
        "$id": "163",
        "Kind": "string",
        "IsNullable": false
       },
       "Location": "Header",
       "IsApiVersion": false,
       "IsResourceParameter": false,
       "IsContentType": false,
       "IsRequired": true,
       "IsEndpoint": false,
       "SkipUrlEncoding": false,
       "Explode": false,
       "Kind": "Constant",
       "DefaultValue": {
        "$id": "164",
        "Type": {
         "$ref": "163"
        },
        "Value": "application/json"
       }
      },
      {
       "$id": "165",
       "Name": "contentType",
       "NameInRequest": "Content-Type",
       "Type": {
        "$id": "166",
        "Kind": "string",
        "IsNullable": false
       },
       "Location": "Header",
       "IsApiVersion": false,
       "IsResourceParameter": false,
       "IsContentType": true,
       "IsRequired": true,
       "IsEndpoint": false,
       "SkipUrlEncoding": false,
       "Explode": false,
       "Kind": "Constant",
       "DefaultValue": {
        "$id": "167",
        "Type": {
         "$ref": "166"
        },
        "Value": "application/json"
       }
      }
     ],
     "Responses": [
      {
       "$id": "168",
       "StatusCodes": [
        200
       ],
       "BodyType": {
        "$ref": "59"
       },
       "BodyMediaType": "Json",
       "Headers": [],
       "IsErrorResponse": false,
       "ContentTypes": [
        "application/json"
       ]
      }
     ],
     "HttpMethod": "POST",
     "RequestBodyMediaType": "Json",
     "Uri": "{firstTestTypeSpecUrl}",
     "Path": "/anonymousBody",
     "RequestMediaTypes": [
      "application/json"
     ],
     "BufferResponse": true,
     "GenerateProtocolMethod": true,
     "GenerateConvenienceMethod": true
    },
    {
     "$id": "169",
     "Name": "friendlyModel",
     "ResourceName": "NewProjectTypeSpec",
     "Description": "Model can have its friendly name",
     "Accessibility": "public",
     "Parameters": [
      {
       "$ref": "137"
      },
      {
       "$id": "170",
       "Name": "Friend",
       "NameInRequest": "NotFriend",
       "Description": "this is not a friendly model but with a friendly name",
       "Type": {
        "$ref": "88"
       },
       "Location": "Body",
       "IsRequired": true,
       "IsApiVersion": false,
       "IsResourceParameter": false,
       "IsContentType": false,
       "IsEndpoint": false,
       "SkipUrlEncoding": false,
       "Explode": false,
       "Kind": "Method"
      },
      {
       "$id": "171",
       "Name": "accept",
       "NameInRequest": "Accept",
       "Type": {
        "$id": "172",
        "Kind": "string",
        "IsNullable": false
       },
       "Location": "Header",
       "IsApiVersion": false,
       "IsResourceParameter": false,
       "IsContentType": false,
       "IsRequired": true,
       "IsEndpoint": false,
       "SkipUrlEncoding": false,
       "Explode": false,
       "Kind": "Constant",
       "DefaultValue": {
        "$id": "173",
        "Type": {
         "$ref": "172"
        },
        "Value": "application/json"
       }
      },
      {
       "$id": "174",
       "Name": "contentType",
       "NameInRequest": "Content-Type",
       "Type": {
        "$id": "175",
        "Kind": "string",
        "IsNullable": false
       },
       "Location": "Header",
       "IsApiVersion": false,
       "IsResourceParameter": false,
       "IsContentType": true,
       "IsRequired": true,
       "IsEndpoint": false,
       "SkipUrlEncoding": false,
       "Explode": false,
       "Kind": "Constant",
       "DefaultValue": {
        "$id": "176",
        "Type": {
         "$ref": "175"
        },
        "Value": "application/json"
       }
      }
     ],
     "Responses": [
      {
       "$id": "177",
       "StatusCodes": [
        200
       ],
       "BodyType": {
        "$ref": "88"
       },
       "BodyMediaType": "Json",
       "Headers": [],
       "IsErrorResponse": false,
       "ContentTypes": [
        "application/json"
       ]
      }
     ],
     "HttpMethod": "POST",
     "RequestBodyMediaType": "Json",
     "Uri": "{firstTestTypeSpecUrl}",
     "Path": "/friendlyName",
     "RequestMediaTypes": [
      "application/json"
     ],
     "BufferResponse": true,
     "GenerateProtocolMethod": true,
     "GenerateConvenienceMethod": true
    },
    {
     "$id": "178",
     "Name": "addTimeHeader",
     "ResourceName": "NewProjectTypeSpec",
     "Accessibility": "public",
     "Parameters": [
      {
       "$ref": "137"
      },
      {
       "$id": "179",
       "Name": "repeatabilityFirstSent",
       "NameInRequest": "Repeatability-First-Sent",
       "Type": {
        "$id": "180",
        "Kind": "utcDateTime",
        "Encode": "rfc7231",
        "WireType": {
         "$id": "181",
         "Kind": "string"
        }
       },
       "Location": "Header",
       "IsRequired": false,
       "IsApiVersion": false,
       "IsResourceParameter": false,
       "IsContentType": false,
       "IsEndpoint": false,
       "SkipUrlEncoding": false,
       "Explode": false,
       "Kind": "Method"
      },
      {
       "$id": "182",
       "Name": "accept",
       "NameInRequest": "Accept",
       "Type": {
        "$id": "183",
        "Kind": "string",
        "IsNullable": false
       },
       "Location": "Header",
       "IsApiVersion": false,
       "IsResourceParameter": false,
       "IsContentType": false,
       "IsRequired": true,
       "IsEndpoint": false,
       "SkipUrlEncoding": false,
       "Explode": false,
       "Kind": "Constant",
       "DefaultValue": {
        "$id": "184",
        "Type": {
         "$ref": "183"
        },
        "Value": "application/json"
       }
      }
     ],
     "Responses": [
      {
       "$id": "185",
       "StatusCodes": [
        204
       ],
       "BodyMediaType": "Json",
       "Headers": [],
       "IsErrorResponse": false
      }
     ],
     "HttpMethod": "GET",
     "RequestBodyMediaType": "None",
     "Uri": "{firstTestTypeSpecUrl}",
     "Path": "/",
     "BufferResponse": true,
     "GenerateProtocolMethod": true,
     "GenerateConvenienceMethod": false
    }
   ],
   "Protocol": {
    "$id": "186"
   },
   "Creatable": true,
   "Parameters": [
    {
     "$ref": "137"
    }
   ]
  },
  {
   "$id": "187",
   "Name": "Hello",
   "Description": "",
   "Operations": [],
   "Protocol": {
    "$id": "188"
   },
   "Creatable": false,
   "Parent": "NewProjectTypeSpecClient",
   "Parameters": [
    {
     "$ref": "137"
    }
   ]
  },
  {
   "$id": "189",
   "Name": "HelloDemo",
   "Description": "Hello world service",
   "Operations": [
    {
     "$id": "190",
     "Name": "sayHi",
     "ResourceName": "Demo",
     "Description": "Return hi",
     "Accessibility": "public",
     "Parameters": [
      {
       "$ref": "137"
      },
      {
       "$id": "191",
       "Name": "headParameter",
       "NameInRequest": "head-parameter",
       "Type": {
        "$id": "192",
        "Kind": "string"
       },
       "Location": "Header",
       "IsRequired": true,
       "IsApiVersion": false,
       "IsResourceParameter": false,
       "IsContentType": false,
       "IsEndpoint": false,
       "SkipUrlEncoding": false,
       "Explode": false,
       "Kind": "Method"
      },
      {
       "$id": "193",
       "Name": "queryParameter",
       "NameInRequest": "queryParameter",
       "Type": {
        "$id": "194",
        "Kind": "string"
       },
       "Location": "Query",
       "IsRequired": true,
       "IsApiVersion": false,
       "IsResourceParameter": false,
       "IsContentType": false,
       "IsEndpoint": false,
       "SkipUrlEncoding": false,
       "Explode": false,
       "Kind": "Method"
      },
      {
       "$id": "195",
       "Name": "optionalQuery",
       "NameInRequest": "optionalQuery",
       "Type": {
        "$id": "196",
        "Kind": "string"
       },
       "Location": "Query",
       "IsRequired": false,
       "IsApiVersion": false,
       "IsResourceParameter": false,
       "IsContentType": false,
       "IsEndpoint": false,
       "SkipUrlEncoding": false,
       "Explode": false,
       "Kind": "Method"
      },
      {
       "$id": "197",
       "Name": "accept",
       "NameInRequest": "Accept",
       "Type": {
        "$id": "198",
        "Kind": "string",
        "IsNullable": false
       },
       "Location": "Header",
       "IsApiVersion": false,
       "IsResourceParameter": false,
       "IsContentType": false,
       "IsRequired": true,
       "IsEndpoint": false,
       "SkipUrlEncoding": false,
       "Explode": false,
       "Kind": "Constant",
       "DefaultValue": {
        "$id": "199",
        "Type": {
         "$ref": "198"
        },
        "Value": "application/json"
       }
      }
     ],
     "Responses": [
      {
       "$id": "200",
       "StatusCodes": [
        200
       ],
       "BodyType": {
        "$ref": "59"
       },
       "BodyMediaType": "Json",
       "Headers": [],
       "IsErrorResponse": false,
       "ContentTypes": [
        "application/json"
       ]
      }
     ],
     "HttpMethod": "GET",
     "RequestBodyMediaType": "None",
     "Uri": "{firstTestTypeSpecUrl}",
     "Path": "/hello",
     "BufferResponse": true,
     "GenerateProtocolMethod": true,
     "GenerateConvenienceMethod": false
    }
   ],
   "Protocol": {
    "$id": "201"
   },
   "Creatable": false,
   "Parent": "Hello",
   "Parameters": [
    {
     "$ref": "137"
    }
   ]
  },
  {
   "$id": "202",
   "Name": "HelloDemo2",
   "Description": "",
   "Operations": [
    {
     "$id": "203",
     "Name": "helloAgain",
     "ResourceName": "Demo2",
     "Description": "Return hi again",
     "Accessibility": "public",
     "Parameters": [
      {
       "$ref": "137"
      },
      {
       "$id": "204",
       "Name": "p1",
       "NameInRequest": "p1",
       "Type": {
        "$id": "205",
        "Kind": "string"
       },
       "Location": "Header",
       "IsRequired": true,
       "IsApiVersion": false,
       "IsResourceParameter": false,
       "IsContentType": false,
       "IsEndpoint": false,
       "SkipUrlEncoding": false,
       "Explode": false,
       "Kind": "Method"
      },
      {
       "$id": "206",
       "Name": "contentType",
       "NameInRequest": "Content-Type",
       "Type": {
        "$id": "207",
        "Kind": "constant",
        "ValueType": {
         "$id": "208",
         "Kind": "string"
        },
        "Value": "text/plain"
       },
       "Location": "Header",
       "DefaultValue": {
        "$id": "209",
        "Type": {
         "$ref": "207"
        },
        "Value": "text/plain"
       },
       "IsRequired": true,
       "IsApiVersion": false,
       "IsResourceParameter": false,
       "IsContentType": true,
       "IsEndpoint": false,
       "SkipUrlEncoding": false,
       "Explode": false,
       "Kind": "Constant"
      },
      {
       "$id": "210",
       "Name": "p2",
       "NameInRequest": "p2",
       "Type": {
        "$id": "211",
        "Kind": "string"
       },
       "Location": "Path",
       "IsRequired": true,
       "IsApiVersion": false,
       "IsResourceParameter": false,
       "IsContentType": false,
       "IsEndpoint": false,
       "SkipUrlEncoding": false,
       "Explode": false,
       "Kind": "Method"
      },
      {
       "$id": "212",
       "Name": "action",
       "NameInRequest": "action",
       "Type": {
        "$ref": "91"
       },
       "Location": "Body",
       "IsRequired": true,
       "IsApiVersion": false,
       "IsResourceParameter": false,
       "IsContentType": false,
       "IsEndpoint": false,
       "SkipUrlEncoding": false,
       "Explode": false,
       "Kind": "Method"
      },
      {
       "$id": "213",
       "Name": "accept",
       "NameInRequest": "Accept",
       "Type": {
        "$id": "214",
        "Kind": "string",
        "IsNullable": false
       },
       "Location": "Header",
       "IsApiVersion": false,
       "IsResourceParameter": false,
       "IsContentType": false,
       "IsRequired": true,
       "IsEndpoint": false,
       "SkipUrlEncoding": false,
       "Explode": false,
       "Kind": "Constant",
       "DefaultValue": {
        "$id": "215",
        "Type": {
         "$ref": "214"
        },
        "Value": "application/json"
       }
      }
     ],
     "Responses": [
      {
       "$id": "216",
       "StatusCodes": [
        200
       ],
       "BodyType": {
        "$ref": "91"
       },
       "BodyMediaType": "Json",
       "Headers": [],
       "IsErrorResponse": false,
       "ContentTypes": [
        "application/json"
       ]
      }
     ],
     "HttpMethod": "GET",
     "RequestBodyMediaType": "Json",
     "Uri": "{firstTestTypeSpecUrl}",
     "Path": "/againHi/{p2}",
     "RequestMediaTypes": [
      "text/plain"
     ],
     "BufferResponse": true,
     "GenerateProtocolMethod": true,
     "GenerateConvenienceMethod": true
    },
    {
     "$id": "217",
     "Name": "noContentType",
     "ResourceName": "Demo2",
     "Description": "Return hi again",
     "Accessibility": "public",
     "Parameters": [
      {
       "$ref": "137"
      },
      {
       "$id": "218",
       "Name": "p1",
       "NameInRequest": "p1",
       "Type": {
        "$id": "219",
        "Kind": "string"
       },
       "Location": "Header",
       "IsRequired": true,
       "IsApiVersion": false,
       "IsResourceParameter": false,
       "IsContentType": false,
       "IsEndpoint": false,
       "SkipUrlEncoding": false,
       "Explode": false,
       "Kind": "Method"
      },
      {
       "$id": "220",
       "Name": "p2",
       "NameInRequest": "p2",
       "Type": {
        "$id": "221",
        "Kind": "string"
       },
       "Location": "Path",
       "IsRequired": true,
       "IsApiVersion": false,
       "IsResourceParameter": false,
       "IsContentType": false,
       "IsEndpoint": false,
       "SkipUrlEncoding": false,
       "Explode": false,
       "Kind": "Method"
      },
      {
       "$id": "222",
       "Name": "action",
       "NameInRequest": "action",
       "Type": {
        "$ref": "91"
       },
       "Location": "Body",
       "IsRequired": true,
       "IsApiVersion": false,
       "IsResourceParameter": false,
       "IsContentType": false,
       "IsEndpoint": false,
       "SkipUrlEncoding": false,
       "Explode": false,
       "Kind": "Method"
      },
      {
       "$id": "223",
       "Name": "accept",
       "NameInRequest": "Accept",
       "Type": {
        "$id": "224",
        "Kind": "string",
        "IsNullable": false
       },
       "Location": "Header",
       "IsApiVersion": false,
       "IsResourceParameter": false,
       "IsContentType": false,
       "IsRequired": true,
       "IsEndpoint": false,
       "SkipUrlEncoding": false,
       "Explode": false,
       "Kind": "Constant",
       "DefaultValue": {
        "$id": "225",
        "Type": {
         "$ref": "224"
        },
        "Value": "application/json"
       }
      },
      {
       "$id": "226",
       "Name": "contentType",
       "NameInRequest": "Content-Type",
       "Type": {
        "$id": "227",
        "Kind": "string",
        "IsNullable": false
       },
       "Location": "Header",
       "IsApiVersion": false,
       "IsResourceParameter": false,
       "IsContentType": true,
       "IsRequired": true,
       "IsEndpoint": false,
       "SkipUrlEncoding": false,
       "Explode": false,
       "Kind": "Constant",
       "DefaultValue": {
        "$id": "228",
        "Type": {
         "$ref": "227"
        },
        "Value": "application/json"
       }
      }
     ],
     "Responses": [
      {
       "$id": "229",
       "StatusCodes": [
        200
       ],
       "BodyType": {
        "$ref": "91"
       },
       "BodyMediaType": "Json",
       "Headers": [],
       "IsErrorResponse": false,
       "ContentTypes": [
        "application/json"
       ]
      }
     ],
     "HttpMethod": "GET",
     "RequestBodyMediaType": "Json",
     "Uri": "{firstTestTypeSpecUrl}",
     "Path": "/noContentType/{p2}",
     "RequestMediaTypes": [
      "application/json"
     ],
     "BufferResponse": true,
     "GenerateProtocolMethod": true,
     "GenerateConvenienceMethod": false
    },
    {
     "$id": "230",
     "Name": "createLiteral",
     "ResourceName": "Demo2",
     "Description": "Create with literal value",
     "Accessibility": "public",
     "Parameters": [
      {
       "$ref": "137"
      },
      {
       "$id": "231",
       "Name": "body",
       "NameInRequest": "body",
       "Type": {
        "$ref": "59"
       },
       "Location": "Body",
       "IsRequired": true,
       "IsApiVersion": false,
       "IsResourceParameter": false,
       "IsContentType": false,
       "IsEndpoint": false,
       "SkipUrlEncoding": false,
       "Explode": false,
       "Kind": "Method"
      },
      {
       "$id": "232",
       "Name": "accept",
       "NameInRequest": "Accept",
       "Type": {
        "$id": "233",
        "Kind": "string",
        "IsNullable": false
       },
       "Location": "Header",
       "IsApiVersion": false,
       "IsResourceParameter": false,
       "IsContentType": false,
       "IsRequired": true,
       "IsEndpoint": false,
       "SkipUrlEncoding": false,
       "Explode": false,
       "Kind": "Constant",
       "DefaultValue": {
        "$id": "234",
        "Type": {
         "$ref": "233"
        },
        "Value": "application/json"
       }
      },
      {
       "$id": "235",
       "Name": "contentType",
       "NameInRequest": "Content-Type",
       "Type": {
        "$id": "236",
        "Kind": "string",
        "IsNullable": false
       },
       "Location": "Header",
       "IsApiVersion": false,
       "IsResourceParameter": false,
       "IsContentType": true,
       "IsRequired": true,
       "IsEndpoint": false,
       "SkipUrlEncoding": false,
       "Explode": false,
       "Kind": "Constant",
       "DefaultValue": {
        "$id": "237",
        "Type": {
         "$ref": "236"
        },
        "Value": "application/json"
       }
      }
     ],
     "Responses": [
      {
       "$id": "238",
       "StatusCodes": [
        200
       ],
       "BodyType": {
        "$ref": "59"
       },
       "BodyMediaType": "Json",
       "Headers": [],
       "IsErrorResponse": false,
       "ContentTypes": [
        "application/json"
       ]
      }
     ],
     "HttpMethod": "POST",
     "RequestBodyMediaType": "Json",
     "Uri": "{firstTestTypeSpecUrl}",
     "Path": "/literal",
     "RequestMediaTypes": [
      "application/json"
     ],
     "BufferResponse": true,
     "GenerateProtocolMethod": true,
     "GenerateConvenienceMethod": true
    },
    {
     "$id": "239",
     "Name": "helloLiteral",
     "ResourceName": "Demo2",
     "Description": "Send literal parameters",
     "Accessibility": "public",
     "Parameters": [
      {
       "$ref": "137"
      },
      {
       "$id": "240",
       "Name": "p1",
       "NameInRequest": "p1",
       "Type": {
        "$id": "241",
        "Kind": "constant",
        "ValueType": {
         "$id": "242",
         "Kind": "string"
        },
        "Value": "test"
       },
       "Location": "Header",
       "DefaultValue": {
        "$id": "243",
        "Type": {
         "$ref": "241"
        },
        "Value": "test"
       },
       "IsRequired": true,
       "IsApiVersion": false,
       "IsResourceParameter": false,
       "IsContentType": false,
       "IsEndpoint": false,
       "SkipUrlEncoding": false,
       "Explode": false,
       "Kind": "Constant"
      },
      {
       "$id": "244",
       "Name": "p2",
       "NameInRequest": "p2",
       "Type": {
        "$id": "245",
        "Kind": "constant",
        "ValueType": {
         "$id": "246",
         "Kind": "int32"
        },
        "Value": 123
       },
       "Location": "Path",
       "DefaultValue": {
        "$id": "247",
        "Type": {
         "$ref": "245"
        },
        "Value": 123
       },
       "IsRequired": true,
       "IsApiVersion": false,
       "IsResourceParameter": false,
       "IsContentType": false,
       "IsEndpoint": false,
       "SkipUrlEncoding": false,
       "Explode": false,
       "Kind": "Constant"
      },
      {
       "$id": "248",
       "Name": "p3",
       "NameInRequest": "p3",
       "Type": {
        "$id": "249",
        "Kind": "constant",
        "ValueType": {
         "$id": "250",
         "Kind": "boolean"
        },
        "Value": true
       },
       "Location": "Query",
       "DefaultValue": {
        "$id": "251",
        "Type": {
         "$ref": "249"
        },
        "Value": true
       },
       "IsRequired": true,
       "IsApiVersion": false,
       "IsResourceParameter": false,
       "IsContentType": false,
       "IsEndpoint": false,
       "SkipUrlEncoding": false,
       "Explode": false,
       "Kind": "Constant"
      },
      {
       "$id": "252",
       "Name": "accept",
       "NameInRequest": "Accept",
       "Type": {
        "$id": "253",
        "Kind": "string",
        "IsNullable": false
       },
       "Location": "Header",
       "IsApiVersion": false,
       "IsResourceParameter": false,
       "IsContentType": false,
       "IsRequired": true,
       "IsEndpoint": false,
       "SkipUrlEncoding": false,
       "Explode": false,
       "Kind": "Constant",
       "DefaultValue": {
        "$id": "254",
        "Type": {
         "$ref": "253"
        },
        "Value": "application/json"
       }
      }
     ],
     "Responses": [
      {
       "$id": "255",
       "StatusCodes": [
        200
       ],
       "BodyType": {
        "$ref": "59"
       },
       "BodyMediaType": "Json",
       "Headers": [],
       "IsErrorResponse": false,
       "ContentTypes": [
        "application/json"
       ]
      }
     ],
     "HttpMethod": "GET",
     "RequestBodyMediaType": "None",
     "Uri": "{firstTestTypeSpecUrl}",
     "Path": "/helloLiteral/{p2}",
     "BufferResponse": true,
     "GenerateProtocolMethod": true,
     "GenerateConvenienceMethod": true
    }
   ],
   "Protocol": {
    "$id": "256"
   },
   "Creatable": false,
   "Parent": "Hello",
   "Parameters": [
    {
     "$ref": "137"
    }
   ]
  },
  {
   "$id": "257",
   "Name": "EnumTest",
   "Description": "",
   "Operations": [
    {
     "$id": "258",
     "Name": "getUnknownValue",
     "ResourceName": "EnumTest",
     "Description": "create extensible enum",
     "Accessibility": "public",
     "Parameters": [
      {
       "$ref": "137"
      },
      {
       "$id": "259",
       "Name": "input",
       "NameInRequest": "input",
       "Type": {
        "$ref": "50"
       },
       "Location": "Body",
       "IsRequired": true,
       "IsApiVersion": false,
       "IsResourceParameter": false,
       "IsContentType": false,
       "IsEndpoint": false,
       "SkipUrlEncoding": false,
       "Explode": false,
       "Kind": "Method"
      },
      {
       "$id": "260",
       "Name": "contentType",
       "NameInRequest": "Content-Type",
       "Type": {
        "$id": "261",
        "Kind": "string",
        "IsNullable": false
       },
       "Location": "Header",
       "IsApiVersion": false,
       "IsResourceParameter": false,
       "IsContentType": true,
       "IsRequired": true,
       "IsEndpoint": false,
       "SkipUrlEncoding": false,
       "Explode": false,
       "Kind": "Constant",
       "DefaultValue": {
        "$id": "262",
        "Type": {
         "$ref": "261"
        },
        "Value": "application/json"
       }
      },
      {
       "$id": "263",
       "Name": "accept",
       "NameInRequest": "Accept",
       "Type": {
        "$id": "264",
        "Kind": "string",
        "IsNullable": false
       },
       "Location": "Header",
       "IsApiVersion": false,
       "IsResourceParameter": false,
       "IsContentType": false,
       "IsRequired": true,
       "IsEndpoint": false,
       "SkipUrlEncoding": false,
       "Explode": false,
       "Kind": "Constant",
       "DefaultValue": {
        "$id": "265",
        "Type": {
         "$ref": "264"
        },
        "Value": "application/json"
       }
      }
     ],
     "Responses": [
      {
       "$id": "266",
       "StatusCodes": [
        204
       ],
       "BodyMediaType": "Json",
       "Headers": [],
       "IsErrorResponse": false
      }
     ],
     "HttpMethod": "PUT",
     "RequestBodyMediaType": "None",
     "Uri": "{firstTestTypeSpecUrl}",
     "Path": "/unknown-value",
     "RequestMediaTypes": [
      "application/json"
     ],
     "BufferResponse": true,
     "GenerateProtocolMethod": true,
     "GenerateConvenienceMethod": false
    }
   ],
   "Protocol": {
    "$id": "267"
   },
   "Creatable": false,
   "Parent": "NewProjectTypeSpecClient",
   "Parameters": [
    {
     "$ref": "137"
    }
   ]
  },
  {
   "$id": "268",
   "Name": "ProtocolAndConvenient",
   "Description": "",
   "Operations": [
    {
     "$id": "269",
     "Name": "internalProtocol",
     "ResourceName": "ProtocolAndConvenient",
     "Description": "When set protocol false and convenient true, then the protocol method should be internal",
     "Accessibility": "public",
     "Parameters": [
      {
       "$ref": "137"
      },
      {
       "$id": "270",
       "Name": "body",
       "NameInRequest": "body",
       "Type": {
        "$ref": "59"
       },
       "Location": "Body",
       "IsRequired": true,
       "IsApiVersion": false,
       "IsResourceParameter": false,
       "IsContentType": false,
       "IsEndpoint": false,
       "SkipUrlEncoding": false,
       "Explode": false,
       "Kind": "Method"
      },
      {
       "$id": "271",
       "Name": "accept",
       "NameInRequest": "Accept",
       "Type": {
        "$id": "272",
        "Kind": "string",
        "IsNullable": false
       },
       "Location": "Header",
       "IsApiVersion": false,
       "IsResourceParameter": false,
       "IsContentType": false,
       "IsRequired": true,
       "IsEndpoint": false,
       "SkipUrlEncoding": false,
       "Explode": false,
       "Kind": "Constant",
       "DefaultValue": {
        "$id": "273",
        "Type": {
         "$ref": "272"
        },
        "Value": "application/json"
       }
      },
      {
       "$id": "274",
       "Name": "contentType",
       "NameInRequest": "Content-Type",
       "Type": {
        "$id": "275",
        "Kind": "string",
        "IsNullable": false
       },
       "Location": "Header",
       "IsApiVersion": false,
       "IsResourceParameter": false,
       "IsContentType": true,
       "IsRequired": true,
       "IsEndpoint": false,
       "SkipUrlEncoding": false,
       "Explode": false,
       "Kind": "Constant",
       "DefaultValue": {
        "$id": "276",
        "Type": {
         "$ref": "275"
        },
        "Value": "application/json"
       }
      }
     ],
     "Responses": [
      {
       "$id": "277",
       "StatusCodes": [
        200
       ],
       "BodyType": {
        "$ref": "59"
       },
       "BodyMediaType": "Json",
       "Headers": [],
       "IsErrorResponse": false,
       "ContentTypes": [
        "application/json"
       ]
      }
     ],
     "HttpMethod": "POST",
     "RequestBodyMediaType": "Json",
     "Uri": "{firstTestTypeSpecUrl}",
     "Path": "/internalProtocol",
     "RequestMediaTypes": [
      "application/json"
     ],
     "BufferResponse": true,
     "GenerateProtocolMethod": false,
     "GenerateConvenienceMethod": true
    },
    {
     "$id": "278",
     "Name": "stillConvenient",
     "ResourceName": "ProtocolAndConvenient",
     "Description": "When set protocol false and convenient true, the convenient method should be generated even it has the same signature as protocol one",
     "Accessibility": "public",
     "Parameters": [
      {
       "$ref": "137"
      },
      {
       "$id": "279",
       "Name": "accept",
       "NameInRequest": "Accept",
       "Type": {
        "$id": "280",
        "Kind": "string",
        "IsNullable": false
       },
       "Location": "Header",
       "IsApiVersion": false,
       "IsResourceParameter": false,
       "IsContentType": false,
       "IsRequired": true,
       "IsEndpoint": false,
       "SkipUrlEncoding": false,
       "Explode": false,
       "Kind": "Constant",
       "DefaultValue": {
        "$id": "281",
        "Type": {
         "$ref": "280"
        },
        "Value": "application/json"
       }
      }
     ],
     "Responses": [
      {
       "$id": "282",
       "StatusCodes": [
        204
       ],
       "BodyMediaType": "Json",
       "Headers": [],
       "IsErrorResponse": false
      }
     ],
     "HttpMethod": "GET",
     "RequestBodyMediaType": "None",
     "Uri": "{firstTestTypeSpecUrl}",
     "Path": "/stillConvenient",
     "BufferResponse": true,
     "GenerateProtocolMethod": false,
     "GenerateConvenienceMethod": true
    }
   ],
   "Protocol": {
    "$id": "283"
   },
   "Creatable": false,
   "Parent": "NewProjectTypeSpecClient",
   "Parameters": [
    {
     "$ref": "137"
    }
   ]
  }
 ],
 "Auth": {
  "$id": "284",
  "ApiKey": {
   "$id": "285",
   "Name": "x-ms-api-key"
  },
  "OAuth2": {
   "$id": "286",
   "Scopes": [
    "https://api.example.com/.default"
   ]
  }
 }
}<|MERGE_RESOLUTION|>--- conflicted
+++ resolved
@@ -364,13 +364,8 @@
    "$id": "59",
    "Kind": "model",
    "Name": "Thing",
-<<<<<<< HEAD
-   "Namespace": "NewProjectTypeSpec",
+   "CrossLanguageDefinitionId": "NewProjectTypeSpec.Thing",
    "Usage": "Input,Output",
-=======
-   "CrossLanguageDefinitionId": "NewProjectTypeSpec.Thing",
-   "Usage": "RoundTrip",
->>>>>>> 5f9dfa7e
    "Description": "A model with a few properties of literal types",
    "Properties": [
     {
@@ -564,13 +559,8 @@
    "$id": "88",
    "Kind": "model",
    "Name": "Friend",
-<<<<<<< HEAD
-   "Namespace": "NewProjectTypeSpec",
+   "CrossLanguageDefinitionId": "NewProjectTypeSpec.NotFriend",
    "Usage": "Input,Output",
-=======
-   "CrossLanguageDefinitionId": "NewProjectTypeSpec.NotFriend",
-   "Usage": "RoundTrip",
->>>>>>> 5f9dfa7e
    "Description": "this is not a friendly model but with a friendly name",
    "Properties": [
     {
@@ -591,13 +581,8 @@
    "$id": "91",
    "Kind": "model",
    "Name": "RoundTripModel",
-<<<<<<< HEAD
-   "Namespace": "NewProjectTypeSpec",
+   "CrossLanguageDefinitionId": "NewProjectTypeSpec.RoundTripModel",
    "Usage": "Input,Output",
-=======
-   "CrossLanguageDefinitionId": "NewProjectTypeSpec.RoundTripModel",
-   "Usage": "RoundTrip",
->>>>>>> 5f9dfa7e
    "Description": "this is a roundtrip model",
    "Properties": [
     {
