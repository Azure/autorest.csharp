{
 "$id": "1",
 "Name": "NewProjectTypeSpec",
 "Description": "This is a sample typespec project.",
 "ApiVersions": [],
 "Enums": [
  {
   "$id": "2",
   "Kind": "Enum",
   "Name": "Thing_requiredLiteralString",
   "EnumValueType": "String",
   "AllowedValues": [
    {
     "$id": "3",
     "Name": "accept",
     "Value": "accept",
     "Description": "accept"
    }
   ],
   "Namespace": "NewProjectTypeSpec",
   "Description": "The Thing_requiredLiteralString",
   "IsExtensible": true,
   "IsNullable": false,
   "Usage": "RoundTrip"
  },
  {
   "$id": "4",
   "Kind": "Enum",
   "Name": "Thing_requiredLiteralInt",
   "EnumValueType": "Float32",
   "AllowedValues": [
    {
     "$id": "5",
     "Name": "123",
     "Value": 123,
     "Description": "123"
    }
   ],
   "Namespace": "NewProjectTypeSpec",
   "Description": "The Thing_requiredLiteralInt",
   "IsExtensible": true,
   "IsNullable": false,
   "Usage": "RoundTrip"
  },
  {
   "$id": "6",
   "Kind": "Enum",
   "Name": "Thing_requiredLiteralFloat",
   "EnumValueType": "Float32",
   "AllowedValues": [
    {
     "$id": "7",
     "Name": "1.23",
     "Value": 1.23,
     "Description": "1.23"
    }
   ],
   "Namespace": "NewProjectTypeSpec",
   "Description": "The Thing_requiredLiteralFloat",
   "IsExtensible": true,
   "IsNullable": false,
   "Usage": "RoundTrip"
  },
  {
   "$id": "8",
   "Kind": "Enum",
   "Name": "Thing_optionalLiteralString",
   "EnumValueType": "String",
   "AllowedValues": [
    {
     "$id": "9",
     "Name": "reject",
     "Value": "reject",
     "Description": "reject"
    }
   ],
   "Namespace": "NewProjectTypeSpec",
   "Description": "The Thing_optionalLiteralString",
   "IsExtensible": true,
   "IsNullable": false,
   "Usage": "RoundTrip"
  },
  {
   "$id": "10",
   "Kind": "Enum",
   "Name": "Thing_optionalLiteralInt",
   "EnumValueType": "Float32",
   "AllowedValues": [
    {
     "$id": "11",
     "Name": "456",
     "Value": 456,
     "Description": "456"
    }
   ],
   "Namespace": "NewProjectTypeSpec",
   "Description": "The Thing_optionalLiteralInt",
   "IsExtensible": true,
   "IsNullable": false,
   "Usage": "RoundTrip"
  },
  {
   "$id": "12",
   "Kind": "Enum",
   "Name": "Thing_optionalLiteralFloat",
   "EnumValueType": "Float32",
   "AllowedValues": [
    {
     "$id": "13",
     "Name": "4.56",
     "Value": 4.56,
     "Description": "4.56"
    }
   ],
   "Namespace": "NewProjectTypeSpec",
   "Description": "The Thing_optionalLiteralFloat",
   "IsExtensible": true,
   "IsNullable": false,
   "Usage": "RoundTrip"
  },
  {
   "$id": "14",
   "Kind": "Enum",
   "Name": "StringFixedEnum",
   "EnumValueType": "String",
   "AllowedValues": [
    {
     "$id": "15",
     "Name": "One",
     "Value": "1"
    },
    {
     "$id": "16",
     "Name": "Two",
     "Value": "2"
    },
    {
     "$id": "17",
     "Name": "Four",
     "Value": "4"
    }
   ],
   "Namespace": "NewProjectTypeSpec",
   "Description": "Simple enum",
   "IsExtensible": false,
   "IsNullable": false,
   "Usage": "RoundTrip"
  },
  {
   "$id": "18",
   "Kind": "Enum",
   "Name": "StringExtensibleEnum",
   "EnumValueType": "String",
   "AllowedValues": [
    {
     "$id": "19",
     "Name": "One",
     "Value": "1"
    },
    {
     "$id": "20",
     "Name": "Two",
     "Value": "2"
    },
    {
     "$id": "21",
     "Name": "Four",
     "Value": "4"
    }
   ],
   "Namespace": "NewProjectTypeSpec",
   "Description": "Extensible enum",
   "IsExtensible": true,
   "IsNullable": false,
   "Usage": "RoundTrip"
  },
  {
   "$id": "22",
   "Kind": "Enum",
   "Name": "IntExtensibleEnum",
   "EnumValueType": "Float32",
   "AllowedValues": [
    {
     "$id": "23",
     "Name": "One",
     "Value": 1
    },
    {
     "$id": "24",
     "Name": "Two",
     "Value": 2
    },
    {
     "$id": "25",
     "Name": "Four",
     "Value": 4
    }
   ],
   "Namespace": "NewProjectTypeSpec",
   "Description": "Int based extensible enum",
   "IsExtensible": true,
   "IsNullable": false,
   "Usage": "RoundTrip"
  },
  {
   "$id": "26",
   "Kind": "Enum",
   "Name": "FloatExtensibleEnum",
   "EnumValueType": "Float32",
   "AllowedValues": [
    {
     "$id": "27",
     "Name": "One",
     "Value": 1
    },
    {
     "$id": "28",
     "Name": "Two",
     "Value": 2
    },
    {
     "$id": "29",
     "Name": "Four",
     "Value": 4
    }
   ],
   "Namespace": "NewProjectTypeSpec",
   "Description": "Float based extensible enum",
   "IsExtensible": true,
   "IsNullable": false,
   "Usage": "RoundTrip"
  },
  {
   "$id": "30",
   "Kind": "Enum",
   "Name": "FloatFixedEnum",
   "EnumValueType": "Float32",
   "AllowedValues": [
    {
     "$id": "31",
     "Name": "One",
     "Value": 1.1
    },
    {
     "$id": "32",
     "Name": "Two",
     "Value": 2.2
    },
    {
     "$id": "33",
     "Name": "Four",
     "Value": 4.4
    }
   ],
   "Namespace": "NewProjectTypeSpec",
   "Description": "float fixed enum",
   "IsExtensible": false,
   "IsNullable": false,
   "Usage": "RoundTrip"
  },
  {
   "$id": "34",
   "Kind": "Enum",
   "Name": "IntFixedEnum",
   "EnumValueType": "Float32",
   "AllowedValues": [
    {
     "$id": "35",
     "Name": "One",
     "Value": 1
    },
    {
     "$id": "36",
     "Name": "Two",
     "Value": 2
    },
    {
     "$id": "37",
     "Name": "Four",
     "Value": 4
    }
   ],
   "Namespace": "NewProjectTypeSpec",
   "Description": "int fixed enum",
   "IsExtensible": false,
   "IsNullable": false,
   "Usage": "RoundTrip"
  },
  {
   "$id": "38",
   "Kind": "Enum",
   "Name": "DaysOfWeekExtensibleEnum",
   "EnumValueType": "String",
   "AllowedValues": [
    {
     "$id": "39",
     "Name": "Monday",
     "Value": "Monday"
    },
    {
     "$id": "40",
     "Name": "Tuesday",
     "Value": "Tuesday"
    },
    {
     "$id": "41",
     "Name": "Wednesday",
     "Value": "Wednesday"
    },
    {
     "$id": "42",
     "Name": "Thursday",
     "Value": "Thursday"
    },
    {
     "$id": "43",
     "Name": "Friday",
     "Value": "Friday"
    },
    {
     "$id": "44",
     "Name": "Saturday",
     "Value": "Saturday"
    },
    {
     "$id": "45",
     "Name": "Sunday",
     "Value": "Sunday"
    }
   ],
   "Namespace": "NewProjectTypeSpec",
   "Description": "",
   "IsExtensible": true,
   "IsNullable": false,
   "Usage": "None"
  },
  {
   "$id": "46",
   "Kind": "Enum",
   "Name": "OAuth2FlowType",
   "EnumValueType": "String",
   "AllowedValues": [
    {
     "$id": "47",
     "Name": "authorizationCode",
     "Value": "authorizationCode",
     "Description": "authorization code flow"
    },
    {
     "$id": "48",
     "Name": "implicit",
     "Value": "implicit",
     "Description": "implcit flow"
    },
    {
     "$id": "49",
     "Name": "password",
     "Value": "password",
     "Description": "password flow"
    },
    {
     "$id": "50",
     "Name": "clientCredentials",
     "Value": "clientCredentials",
     "Description": "client credential flow"
    }
   ],
   "Namespace": "TypeSpec.Http",
   "Description": "Describes the OAuth2 flow type",
   "IsExtensible": true,
   "IsNullable": false,
   "Usage": "None"
  },
  {
   "$id": "51",
   "Kind": "Enum",
   "Name": "AuthFlow_tokenUrl",
   "EnumValueType": "String",
   "AllowedValues": [
    {
     "$id": "52",
     "Name": "https://api.example.com/oauth2/token",
     "Value": "https://api.example.com/oauth2/token",
     "Description": "https://api.example.com/oauth2/token"
    }
   ],
   "Namespace": "NewProjectTypeSpec",
   "Description": "The AuthFlow_tokenUrl",
   "IsExtensible": true,
   "IsNullable": false,
   "Usage": "None"
  },
  {
   "$id": "53",
   "Kind": "Enum",
   "Name": "AuthFlow_refreshUrl",
   "EnumValueType": "String",
   "AllowedValues": [
    {
     "$id": "54",
     "Name": "https://api.example.com/oauth2/refresh",
     "Value": "https://api.example.com/oauth2/refresh",
     "Description": "https://api.example.com/oauth2/refresh"
    }
   ],
   "Namespace": "NewProjectTypeSpec",
   "Description": "The AuthFlow_refreshUrl",
   "IsExtensible": true,
   "IsNullable": false,
   "Usage": "None"
  }
 ],
 "Models": [
  {
   "$id": "55",
   "Kind": "Model",
   "Name": "Thing",
   "Namespace": "NewProjectTypeSpec",
   "Description": "A model with a few properties of literal types",
   "IsNullable": false,
   "Usage": "RoundTrip",
   "Properties": [
    {
     "$id": "56",
     "Name": "name",
     "SerializedName": "name",
     "Description": "name of the Thing",
     "Type": {
      "$id": "57",
      "Kind": "Primitive",
      "Name": "String",
      "IsNullable": false
     },
     "IsRequired": true,
     "IsReadOnly": false
    },
    {
     "$id": "58",
     "Name": "requiredUnion",
     "SerializedName": "requiredUnion",
     "Description": "required Union",
     "Type": {
      "$id": "59",
      "Kind": "Union",
      "Name": "Union",
      "UnionItemTypes": [
       {
        "$id": "60",
        "Kind": "Primitive",
        "Name": "String",
        "IsNullable": false
       },
       {
        "$id": "61",
        "Kind": "Array",
        "Name": "Array",
        "ElementType": {
         "$id": "62",
         "Kind": "Primitive",
         "Name": "String",
         "IsNullable": false
        },
        "IsNullable": false
       },
       {
        "$id": "63",
        "Kind": "Primitive",
        "Name": "Int32",
        "IsNullable": false
       }
      ],
      "IsNullable": false
     },
     "IsRequired": true,
     "IsReadOnly": false
    },
    {
     "$id": "64",
     "Name": "requiredLiteralString",
     "SerializedName": "requiredLiteralString",
     "Description": "required literal string",
     "Type": {
      "$id": "65",
      "Kind": "Literal",
      "Name": "Literal",
      "LiteralValueType": {
       "$ref": "2"
      },
      "Value": "accept",
      "IsNullable": false
     },
     "IsRequired": true,
     "IsReadOnly": false
    },
    {
     "$id": "66",
     "Name": "requiredLiteralInt",
     "SerializedName": "requiredLiteralInt",
     "Description": "required literal int",
     "Type": {
      "$id": "67",
      "Kind": "Literal",
      "Name": "Literal",
      "LiteralValueType": {
       "$ref": "4"
      },
      "Value": 123,
      "IsNullable": false
     },
     "IsRequired": true,
     "IsReadOnly": false
    },
    {
     "$id": "68",
     "Name": "requiredLiteralFloat",
     "SerializedName": "requiredLiteralFloat",
     "Description": "required literal float",
     "Type": {
      "$id": "69",
      "Kind": "Literal",
      "Name": "Literal",
      "LiteralValueType": {
       "$ref": "6"
      },
      "Value": 1.23,
      "IsNullable": false
     },
     "IsRequired": true,
     "IsReadOnly": false
    },
    {
     "$id": "70",
     "Name": "requiredLiteralBool",
     "SerializedName": "requiredLiteralBool",
     "Description": "required literal bool",
     "Type": {
      "$id": "71",
      "Kind": "Literal",
      "Name": "Literal",
      "LiteralValueType": {
       "$id": "72",
       "Kind": "Primitive",
       "Name": "Boolean",
       "IsNullable": false
      },
      "Value": false,
      "IsNullable": false
     },
     "IsRequired": true,
     "IsReadOnly": false
    },
    {
     "$id": "73",
     "Name": "optionalLiteralString",
     "SerializedName": "optionalLiteralString",
     "Description": "optional literal string",
     "Type": {
      "$id": "74",
      "Kind": "Literal",
      "Name": "Literal",
      "LiteralValueType": {
       "$ref": "8"
      },
      "Value": "reject",
      "IsNullable": false
     },
     "IsRequired": false,
     "IsReadOnly": false
    },
    {
     "$id": "75",
     "Name": "optionalLiteralInt",
     "SerializedName": "optionalLiteralInt",
     "Description": "optional literal int",
     "Type": {
      "$id": "76",
      "Kind": "Literal",
      "Name": "Literal",
      "LiteralValueType": {
       "$ref": "10"
      },
      "Value": 456,
      "IsNullable": false
     },
     "IsRequired": false,
     "IsReadOnly": false
    },
    {
     "$id": "77",
     "Name": "optionalLiteralFloat",
     "SerializedName": "optionalLiteralFloat",
     "Description": "optional literal float",
     "Type": {
      "$id": "78",
      "Kind": "Literal",
      "Name": "Literal",
      "LiteralValueType": {
       "$ref": "12"
      },
      "Value": 4.56,
      "IsNullable": false
     },
     "IsRequired": false,
     "IsReadOnly": false
    },
    {
     "$id": "79",
     "Name": "optionalLiteralBool",
     "SerializedName": "optionalLiteralBool",
     "Description": "optional literal bool",
     "Type": {
      "$id": "80",
      "Kind": "Literal",
      "Name": "Literal",
      "LiteralValueType": {
       "$id": "81",
       "Kind": "Primitive",
       "Name": "Boolean",
       "IsNullable": false
      },
      "Value": true,
      "IsNullable": false
     },
     "IsRequired": false,
     "IsReadOnly": false
    },
    {
     "$id": "82",
     "Name": "requiredBadDescription",
     "SerializedName": "requiredBadDescription",
     "Description": "description with xml <|endoftext|>",
     "Type": {
      "$id": "83",
      "Kind": "Primitive",
      "Name": "String",
      "IsNullable": false
     },
     "IsRequired": true,
     "IsReadOnly": false
    }
   ]
  },
  {
   "$id": "84",
   "Kind": "Model",
   "Name": "Friend",
   "Namespace": "NewProjectTypeSpec",
   "Description": "this is not a friendly model but with a friendly name",
   "IsNullable": false,
   "Usage": "RoundTrip",
   "Properties": [
    {
     "$id": "85",
     "Name": "name",
     "SerializedName": "name",
     "Description": "name of the NotFriend",
     "Type": {
      "$id": "86",
      "Kind": "Primitive",
      "Name": "String",
      "IsNullable": false
     },
     "IsRequired": true,
     "IsReadOnly": false
    }
   ]
  },
  {
   "$id": "87",
   "Kind": "Model",
   "Name": "ModelWithFormat",
   "Namespace": "NewProjectTypeSpec",
   "IsNullable": false,
   "Usage": "Input",
   "Properties": [
    {
     "$id": "88",
     "Name": "sourceUrl",
     "SerializedName": "sourceUrl",
     "Description": "url format",
     "Type": {
      "$id": "89",
      "Kind": "Primitive",
      "Name": "Uri",
      "IsNullable": false
     },
     "IsRequired": true,
     "IsReadOnly": false
    },
    {
     "$id": "90",
     "Name": "guid",
     "SerializedName": "guid",
     "Description": "uuid format",
     "Type": {
      "$id": "91",
      "Kind": "Primitive",
      "Name": "Guid",
      "IsNullable": false
     },
     "IsRequired": true,
     "IsReadOnly": false
    }
   ]
  },
  {
   "$id": "92",
   "Kind": "Model",
   "Name": "RoundTripModel",
   "Namespace": "NewProjectTypeSpec",
   "Description": "this is a roundtrip model",
   "IsNullable": false,
   "Usage": "RoundTrip",
   "Properties": [
    {
     "$id": "93",
     "Name": "requiredString",
     "SerializedName": "requiredString",
     "Description": "Required string, illustrating a reference type property.",
     "Type": {
      "$id": "94",
      "Kind": "Primitive",
      "Name": "String",
      "IsNullable": false
     },
     "IsRequired": true,
     "IsReadOnly": false
    },
    {
     "$id": "95",
     "Name": "requiredInt",
     "SerializedName": "requiredInt",
     "Description": "Required int, illustrating a value type property.",
     "Type": {
      "$id": "96",
      "Kind": "Primitive",
      "Name": "Int32",
      "IsNullable": false
     },
     "IsRequired": true,
     "IsReadOnly": false
    },
    {
     "$id": "97",
     "Name": "requiredCollection",
     "SerializedName": "requiredCollection",
     "Description": "Required collection of enums",
     "Type": {
      "$id": "98",
      "Kind": "Array",
      "Name": "Array",
      "ElementType": {
       "$ref": "14"
      },
      "IsNullable": false
     },
     "IsRequired": true,
     "IsReadOnly": false
    },
    {
     "$id": "99",
     "Name": "requiredDictionary",
     "SerializedName": "requiredDictionary",
     "Description": "Required dictionary of enums",
     "Type": {
      "$id": "100",
      "Kind": "Dictionary",
      "Name": "Dictionary",
      "KeyType": {
       "$id": "101",
       "Kind": "Primitive",
       "Name": "String",
       "IsNullable": false
      },
      "ValueType": {
       "$ref": "18"
      },
      "IsNullable": false
     },
     "IsRequired": true,
     "IsReadOnly": false
    },
    {
     "$id": "102",
     "Name": "requiredModel",
     "SerializedName": "requiredModel",
     "Description": "Required model",
     "Type": {
      "$ref": "55"
     },
     "IsRequired": true,
     "IsReadOnly": false
    },
    {
     "$id": "103",
     "Name": "intExtensibleEnum",
     "SerializedName": "intExtensibleEnum",
     "Description": "this is an int based extensible enum",
     "Type": {
      "$ref": "22"
     },
     "IsRequired": false,
     "IsReadOnly": false
    },
    {
     "$id": "104",
     "Name": "intExtensibleEnumCollection",
     "SerializedName": "intExtensibleEnumCollection",
     "Description": "this is a collection of int based extensible enum",
     "Type": {
      "$id": "105",
      "Kind": "Array",
      "Name": "Array",
      "ElementType": {
       "$ref": "22"
      },
      "IsNullable": false
     },
     "IsRequired": false,
     "IsReadOnly": false
    },
    {
     "$id": "106",
     "Name": "floatExtensibleEnum",
     "SerializedName": "floatExtensibleEnum",
     "Description": "this is a float based extensible enum",
     "Type": {
      "$ref": "26"
     },
     "IsRequired": false,
     "IsReadOnly": false
    },
    {
     "$id": "107",
     "Name": "floatExtensibleEnumCollection",
     "SerializedName": "floatExtensibleEnumCollection",
     "Description": "this is a collection of float based extensible enum",
     "Type": {
      "$id": "108",
      "Kind": "Array",
      "Name": "Array",
      "ElementType": {
       "$ref": "26"
      },
      "IsNullable": false
     },
     "IsRequired": false,
     "IsReadOnly": false
    },
    {
     "$id": "109",
     "Name": "floatFixedEnum",
     "SerializedName": "floatFixedEnum",
     "Description": "this is a float based fixed enum",
     "Type": {
      "$ref": "30"
     },
     "IsRequired": false,
     "IsReadOnly": false
    },
    {
     "$id": "110",
     "Name": "floatFixedEnumCollection",
     "SerializedName": "floatFixedEnumCollection",
     "Description": "this is a collection of float based fixed enum",
     "Type": {
      "$id": "111",
      "Kind": "Array",
      "Name": "Array",
      "ElementType": {
       "$ref": "30"
      },
      "IsNullable": false
     },
     "IsRequired": false,
     "IsReadOnly": false
    },
    {
     "$id": "112",
     "Name": "intFixedEnum",
     "SerializedName": "intFixedEnum",
     "Description": "this is a int based fixed enum",
     "Type": {
      "$ref": "34"
     },
     "IsRequired": false,
     "IsReadOnly": false
    },
    {
     "$id": "113",
     "Name": "intFixedEnumCollection",
     "SerializedName": "intFixedEnumCollection",
     "Description": "this is a collection of int based fixed enum",
     "Type": {
      "$id": "114",
      "Kind": "Array",
      "Name": "Array",
      "ElementType": {
       "$ref": "34"
      },
      "IsNullable": false
     },
     "IsRequired": false,
     "IsReadOnly": false
    },
    {
     "$id": "115",
     "Name": "stringFixedEnum",
     "SerializedName": "stringFixedEnum",
     "Description": "this is a string based fixed enum",
     "Type": {
      "$ref": "14"
     },
     "IsRequired": false,
     "IsReadOnly": false
    },
    {
     "$id": "116",
     "Name": "requiredUnknown",
     "SerializedName": "requiredUnknown",
     "Description": "required unknown",
     "Type": {
      "$id": "117",
      "Kind": "Intrinsic",
      "Name": "unknown",
      "IsNullable": false
     },
     "IsRequired": true,
     "IsReadOnly": false
    },
    {
     "$id": "118",
     "Name": "optionalUnknown",
     "SerializedName": "optionalUnknown",
     "Description": "optional unknown",
     "Type": {
      "$id": "119",
      "Kind": "Intrinsic",
      "Name": "unknown",
      "IsNullable": false
     },
     "IsRequired": false,
     "IsReadOnly": false
    },
    {
     "$id": "120",
     "Name": "requiredRecordUnknown",
     "SerializedName": "requiredRecordUnknown",
     "Description": "required record of unknown",
     "Type": {
      "$id": "121",
      "Kind": "Dictionary",
      "Name": "Dictionary",
      "KeyType": {
       "$id": "122",
       "Kind": "Primitive",
       "Name": "String",
       "IsNullable": false
      },
      "ValueType": {
       "$id": "123",
       "Kind": "Intrinsic",
       "Name": "unknown",
       "IsNullable": false
      },
      "IsNullable": false
     },
     "IsRequired": true,
     "IsReadOnly": false
    },
    {
     "$id": "124",
     "Name": "optionalRecordUnknown",
     "SerializedName": "optionalRecordUnknown",
     "Description": "optional record of unknown",
     "Type": {
      "$id": "125",
      "Kind": "Dictionary",
      "Name": "Dictionary",
      "KeyType": {
       "$id": "126",
       "Kind": "Primitive",
       "Name": "String",
       "IsNullable": false
      },
      "ValueType": {
       "$id": "127",
       "Kind": "Intrinsic",
       "Name": "unknown",
       "IsNullable": false
      },
      "IsNullable": false
     },
     "IsRequired": false,
     "IsReadOnly": false
    },
    {
     "$id": "128",
     "Name": "readOnlyRequiredRecordUnknown",
     "SerializedName": "readOnlyRequiredRecordUnknown",
     "Description": "required readonly record of unknown",
     "Type": {
      "$id": "129",
      "Kind": "Dictionary",
      "Name": "Dictionary",
      "KeyType": {
       "$id": "130",
       "Kind": "Primitive",
       "Name": "String",
       "IsNullable": false
      },
      "ValueType": {
       "$id": "131",
       "Kind": "Intrinsic",
       "Name": "unknown",
       "IsNullable": false
      },
      "IsNullable": false
     },
     "IsRequired": true,
     "IsReadOnly": true
    },
    {
     "$id": "132",
     "Name": "readOnlyOptionalRecordUnknown",
     "SerializedName": "readOnlyOptionalRecordUnknown",
     "Description": "optional readonly record of unknown",
     "Type": {
      "$id": "133",
      "Kind": "Dictionary",
      "Name": "Dictionary",
      "KeyType": {
       "$id": "134",
       "Kind": "Primitive",
       "Name": "String",
       "IsNullable": false
      },
      "ValueType": {
       "$id": "135",
       "Kind": "Intrinsic",
       "Name": "unknown",
       "IsNullable": false
      },
      "IsNullable": false
     },
     "IsRequired": false,
     "IsReadOnly": true
    }
   ]
  },
  {
   "$id": "136",
   "Kind": "Model",
   "Name": "AuthFlow",
   "Namespace": "NewProjectTypeSpec",
   "Description": "The auth flow model",
   "IsNullable": false,
   "Usage": "None",
   "Properties": [
    {
     "$id": "137",
     "Name": "type",
     "SerializedName": "type",
     "Description": "",
     "Type": {
      "$ref": "46"
     },
     "IsRequired": true,
     "IsReadOnly": false
    },
    {
     "$id": "138",
     "Name": "tokenUrl",
     "SerializedName": "tokenUrl",
     "Description": "",
     "Type": {
      "$id": "139",
      "Kind": "Literal",
      "Name": "Literal",
      "LiteralValueType": {
       "$ref": "51"
      },
      "Value": "https://api.example.com/oauth2/token",
      "IsNullable": false
     },
     "IsRequired": true,
     "IsReadOnly": false
    },
    {
     "$id": "140",
     "Name": "refreshUrl",
     "SerializedName": "refreshUrl",
     "Description": "",
     "Type": {
      "$id": "141",
      "Kind": "Literal",
      "Name": "Literal",
      "LiteralValueType": {
       "$ref": "53"
      },
      "Value": "https://api.example.com/oauth2/refresh",
      "IsNullable": false
     },
     "IsRequired": true,
     "IsReadOnly": false
    },
    {
     "$id": "142",
     "Name": "scopes",
     "SerializedName": "scopes",
     "Description": "",
     "Type": {
      "$id": "143",
      "Kind": "Intrinsic",
      "Name": "unknown",
      "IsNullable": false
     },
     "IsRequired": true,
     "IsReadOnly": false
    }
   ]
  }
 ],
 "Clients": [
  {
   "$id": "144",
   "Name": "NewProjectTypeSpecClient",
   "Description": "This is a sample typespec project.",
   "Operations": [
    {
     "$id": "145",
     "Name": "topAction",
     "ResourceName": "NewProjectTypeSpec",
     "Description": "top level method",
     "Parameters": [
      {
       "$id": "146",
       "Name": "firstTestTypeSpecUrl",
       "NameInRequest": "firstTestTypeSpecUrl",
       "Type": {
        "$id": "147",
        "Kind": "Primitive",
        "Name": "Uri",
        "IsNullable": false
       },
       "Location": "Uri",
       "IsApiVersion": false,
       "IsResourceParameter": false,
       "IsContentType": false,
       "IsRequired": true,
       "IsEndpoint": true,
       "SkipUrlEncoding": false,
       "Explode": false,
       "Kind": "Client"
      },
      {
       "$id": "148",
       "Name": "action",
       "NameInRequest": "action",
       "Type": {
        "$id": "149",
        "Kind": "Primitive",
        "Name": "DateTime",
        "IsNullable": false
       },
       "Location": "Path",
       "IsRequired": true,
       "IsApiVersion": false,
       "IsResourceParameter": false,
       "IsContentType": false,
       "IsEndpoint": false,
       "SkipUrlEncoding": false,
       "Explode": false,
       "Kind": "Method"
      },
      {
       "$id": "150",
       "Name": "accept",
       "NameInRequest": "Accept",
       "Type": {
        "$id": "151",
        "Kind": "Primitive",
        "Name": "String",
        "IsNullable": false
       },
       "Location": "Header",
       "IsApiVersion": false,
       "IsResourceParameter": false,
       "IsContentType": false,
       "IsRequired": true,
       "IsEndpoint": false,
       "SkipUrlEncoding": false,
       "Explode": false,
       "Kind": "Constant",
       "DefaultValue": {
        "$id": "152",
        "Type": {
         "$ref": "151"
        },
        "Value": "application/json"
       }
      }
     ],
     "Responses": [
      {
       "$id": "153",
       "StatusCodes": [
        200
       ],
       "BodyType": {
        "$ref": "55"
       },
       "BodyMediaType": "Json",
       "Headers": [],
       "IsErrorResponse": false,
       "ContentTypes": [
        "application/json"
       ]
      }
     ],
     "HttpMethod": "GET",
     "RequestBodyMediaType": "None",
     "Uri": "{firstTestTypeSpecUrl}",
     "Path": "/top/{action}",
     "BufferResponse": true,
     "GenerateProtocolMethod": true,
     "GenerateConvenienceMethod": true
    },
    {
     "$id": "154",
     "Name": "topAction2",
     "ResourceName": "NewProjectTypeSpec",
     "Description": "top level method2",
     "Parameters": [
      {
       "$ref": "146"
      },
      {
       "$id": "155",
       "Name": "accept",
       "NameInRequest": "Accept",
       "Type": {
        "$id": "156",
        "Kind": "Primitive",
        "Name": "String",
        "IsNullable": false
       },
       "Location": "Header",
       "IsApiVersion": false,
       "IsResourceParameter": false,
       "IsContentType": false,
       "IsRequired": true,
       "IsEndpoint": false,
       "SkipUrlEncoding": false,
       "Explode": false,
       "Kind": "Constant",
       "DefaultValue": {
        "$id": "157",
        "Type": {
         "$ref": "156"
        },
        "Value": "application/json"
       }
      }
     ],
     "Responses": [
      {
       "$id": "158",
       "StatusCodes": [
        200
       ],
       "BodyType": {
        "$ref": "55"
       },
       "BodyMediaType": "Json",
       "Headers": [],
       "IsErrorResponse": false,
       "ContentTypes": [
        "application/json"
       ]
      }
     ],
     "HttpMethod": "GET",
     "RequestBodyMediaType": "None",
     "Uri": "{firstTestTypeSpecUrl}",
     "Path": "/top2",
     "BufferResponse": true,
     "GenerateProtocolMethod": true,
     "GenerateConvenienceMethod": false
    },
    {
     "$id": "159",
     "Name": "patchAction",
     "ResourceName": "NewProjectTypeSpec",
     "Description": "top level patch",
     "Parameters": [
      {
       "$ref": "146"
      },
      {
       "$id": "160",
       "Name": "body",
       "NameInRequest": "body",
       "Type": {
        "$ref": "55"
       },
       "Location": "Body",
       "IsRequired": true,
       "IsApiVersion": false,
       "IsResourceParameter": false,
       "IsContentType": false,
       "IsEndpoint": false,
       "SkipUrlEncoding": false,
       "Explode": false,
       "Kind": "Method"
      },
      {
       "$id": "161",
       "Name": "accept",
       "NameInRequest": "Accept",
       "Type": {
        "$id": "162",
        "Kind": "Primitive",
        "Name": "String",
        "IsNullable": false
       },
       "Location": "Header",
       "IsApiVersion": false,
       "IsResourceParameter": false,
       "IsContentType": false,
       "IsRequired": true,
       "IsEndpoint": false,
       "SkipUrlEncoding": false,
       "Explode": false,
       "Kind": "Constant",
       "DefaultValue": {
        "$id": "163",
        "Type": {
         "$ref": "162"
        },
        "Value": "application/json"
       }
      },
      {
       "$id": "164",
       "Name": "contentType",
       "NameInRequest": "Content-Type",
       "Type": {
        "$id": "165",
        "Kind": "Primitive",
        "Name": "String",
        "IsNullable": false
       },
       "Location": "Header",
       "IsApiVersion": false,
       "IsResourceParameter": false,
       "IsContentType": true,
       "IsRequired": true,
       "IsEndpoint": false,
       "SkipUrlEncoding": false,
       "Explode": false,
       "Kind": "Constant",
       "DefaultValue": {
        "$id": "166",
        "Type": {
         "$ref": "165"
        },
        "Value": "application/json"
       }
      }
     ],
     "Responses": [
      {
       "$id": "167",
       "StatusCodes": [
        200
       ],
       "BodyType": {
        "$ref": "55"
       },
       "BodyMediaType": "Json",
       "Headers": [],
       "IsErrorResponse": false,
       "ContentTypes": [
        "application/json"
       ]
      }
     ],
     "HttpMethod": "PATCH",
     "RequestBodyMediaType": "Json",
     "Uri": "{firstTestTypeSpecUrl}",
     "Path": "/patch",
     "RequestMediaTypes": [
      "application/json"
     ],
     "BufferResponse": true,
     "GenerateProtocolMethod": true,
     "GenerateConvenienceMethod": false
    },
    {
     "$id": "168",
     "Name": "anonymousBody",
     "ResourceName": "NewProjectTypeSpec",
     "Description": "body parameter without body decorator",
     "Parameters": [
      {
       "$ref": "146"
      },
      {
       "$id": "169",
       "Name": "Thing",
       "NameInRequest": "Thing",
       "Description": "A model with a few properties of literal types",
       "Type": {
        "$ref": "55"
       },
       "Location": "Body",
       "IsRequired": true,
       "IsApiVersion": false,
       "IsResourceParameter": false,
       "IsContentType": false,
       "IsEndpoint": false,
       "SkipUrlEncoding": false,
       "Explode": false,
       "Kind": "Method"
      },
      {
       "$id": "170",
       "Name": "accept",
       "NameInRequest": "Accept",
       "Type": {
        "$id": "171",
        "Kind": "Primitive",
        "Name": "String",
        "IsNullable": false
       },
       "Location": "Header",
       "IsApiVersion": false,
       "IsResourceParameter": false,
       "IsContentType": false,
       "IsRequired": true,
       "IsEndpoint": false,
       "SkipUrlEncoding": false,
       "Explode": false,
       "Kind": "Constant",
       "DefaultValue": {
        "$id": "172",
        "Type": {
         "$ref": "171"
        },
        "Value": "application/json"
       }
      },
      {
       "$id": "173",
       "Name": "contentType",
       "NameInRequest": "Content-Type",
       "Type": {
        "$id": "174",
        "Kind": "Primitive",
        "Name": "String",
        "IsNullable": false
       },
       "Location": "Header",
       "IsApiVersion": false,
       "IsResourceParameter": false,
       "IsContentType": true,
       "IsRequired": true,
       "IsEndpoint": false,
       "SkipUrlEncoding": false,
       "Explode": false,
       "Kind": "Constant",
       "DefaultValue": {
        "$id": "175",
        "Type": {
         "$ref": "174"
        },
        "Value": "application/json"
       }
      }
     ],
     "Responses": [
      {
       "$id": "176",
       "StatusCodes": [
        200
       ],
       "BodyType": {
        "$ref": "55"
       },
       "BodyMediaType": "Json",
       "Headers": [],
       "IsErrorResponse": false,
       "ContentTypes": [
        "application/json"
       ]
      }
     ],
     "HttpMethod": "POST",
     "RequestBodyMediaType": "Json",
     "Uri": "{firstTestTypeSpecUrl}",
     "Path": "/anonymousBody",
     "RequestMediaTypes": [
      "application/json"
     ],
     "BufferResponse": true,
     "GenerateProtocolMethod": true,
     "GenerateConvenienceMethod": true
    },
    {
     "$id": "177",
     "Name": "friendlyModel",
     "ResourceName": "NewProjectTypeSpec",
     "Description": "Model can have its friendly name",
     "Parameters": [
      {
       "$ref": "146"
      },
      {
       "$id": "178",
       "Name": "Friend",
       "NameInRequest": "NotFriend",
       "Description": "this is not a friendly model but with a friendly name",
       "Type": {
        "$ref": "84"
       },
       "Location": "Body",
       "IsRequired": true,
       "IsApiVersion": false,
       "IsResourceParameter": false,
       "IsContentType": false,
       "IsEndpoint": false,
       "SkipUrlEncoding": false,
       "Explode": false,
       "Kind": "Method"
      },
      {
       "$id": "179",
       "Name": "accept",
       "NameInRequest": "Accept",
       "Type": {
        "$id": "180",
        "Kind": "Primitive",
        "Name": "String",
        "IsNullable": false
       },
       "Location": "Header",
       "IsApiVersion": false,
       "IsResourceParameter": false,
       "IsContentType": false,
       "IsRequired": true,
       "IsEndpoint": false,
       "SkipUrlEncoding": false,
       "Explode": false,
       "Kind": "Constant",
       "DefaultValue": {
        "$id": "181",
        "Type": {
         "$ref": "180"
        },
        "Value": "application/json"
       }
      },
      {
       "$id": "182",
       "Name": "contentType",
       "NameInRequest": "Content-Type",
       "Type": {
        "$id": "183",
        "Kind": "Primitive",
        "Name": "String",
        "IsNullable": false
       },
       "Location": "Header",
       "IsApiVersion": false,
       "IsResourceParameter": false,
       "IsContentType": true,
       "IsRequired": true,
       "IsEndpoint": false,
       "SkipUrlEncoding": false,
       "Explode": false,
       "Kind": "Constant",
       "DefaultValue": {
        "$id": "184",
        "Type": {
         "$ref": "183"
        },
        "Value": "application/json"
       }
      }
     ],
     "Responses": [
      {
       "$id": "185",
       "StatusCodes": [
        200
       ],
       "BodyType": {
        "$ref": "84"
       },
       "BodyMediaType": "Json",
       "Headers": [],
       "IsErrorResponse": false,
       "ContentTypes": [
        "application/json"
       ]
      }
     ],
     "HttpMethod": "POST",
     "RequestBodyMediaType": "Json",
     "Uri": "{firstTestTypeSpecUrl}",
     "Path": "/friendlyName",
     "RequestMediaTypes": [
      "application/json"
     ],
     "BufferResponse": true,
     "GenerateProtocolMethod": true,
     "GenerateConvenienceMethod": true
    },
    {
     "$id": "186",
     "Name": "addTimeHeader",
     "ResourceName": "NewProjectTypeSpec",
     "Parameters": [
      {
       "$ref": "146"
      },
      {
       "$id": "187",
       "Name": "repeatabilityFirstSent",
       "NameInRequest": "Repeatability-First-Sent",
       "Type": {
        "$id": "188",
        "Kind": "Primitive",
        "Name": "DateTime",
        "IsNullable": false
       },
       "Location": "Header",
       "IsRequired": false,
       "IsApiVersion": false,
       "IsResourceParameter": false,
       "IsContentType": false,
       "IsEndpoint": false,
       "SkipUrlEncoding": false,
       "Explode": false,
       "Kind": "Method"
      },
      {
       "$id": "189",
       "Name": "accept",
       "NameInRequest": "Accept",
       "Type": {
        "$id": "190",
        "Kind": "Primitive",
        "Name": "String",
        "IsNullable": false
       },
       "Location": "Header",
       "IsApiVersion": false,
       "IsResourceParameter": false,
       "IsContentType": false,
       "IsRequired": true,
       "IsEndpoint": false,
       "SkipUrlEncoding": false,
       "Explode": false,
       "Kind": "Constant",
       "DefaultValue": {
        "$id": "191",
        "Type": {
         "$ref": "190"
        },
        "Value": "application/json"
       }
      }
     ],
     "Responses": [
      {
       "$id": "192",
       "StatusCodes": [
        204
       ],
       "BodyMediaType": "Json",
       "Headers": [],
       "IsErrorResponse": false
      }
     ],
     "HttpMethod": "GET",
     "RequestBodyMediaType": "None",
     "Uri": "{firstTestTypeSpecUrl}",
     "Path": "/",
     "BufferResponse": true,
     "GenerateProtocolMethod": true,
     "GenerateConvenienceMethod": false
    },
    {
     "$id": "193",
     "Name": "stringFormat",
     "ResourceName": "NewProjectTypeSpec",
     "Description": "paramete has string format.",
     "Parameters": [
      {
       "$ref": "146"
      },
      {
       "$id": "194",
       "Name": "subscriptionId",
       "NameInRequest": "subscriptionId",
       "Type": {
        "$id": "195",
        "Kind": "Primitive",
        "Name": "Guid",
        "IsNullable": false
       },
       "Location": "Path",
       "IsRequired": true,
       "IsApiVersion": false,
       "IsResourceParameter": false,
       "IsContentType": false,
       "IsEndpoint": false,
       "SkipUrlEncoding": false,
       "Explode": false,
       "Kind": "Method"
      },
      {
       "$id": "196",
       "Name": "body",
       "NameInRequest": "body",
       "Type": {
        "$ref": "87"
       },
       "Location": "Body",
       "IsRequired": true,
       "IsApiVersion": false,
       "IsResourceParameter": false,
       "IsContentType": false,
       "IsEndpoint": false,
       "SkipUrlEncoding": false,
       "Explode": false,
       "Kind": "Method"
      },
      {
       "$id": "197",
       "Name": "contentType",
       "NameInRequest": "Content-Type",
       "Type": {
        "$id": "198",
        "Kind": "Primitive",
        "Name": "String",
        "IsNullable": false
       },
       "Location": "Header",
       "IsApiVersion": false,
       "IsResourceParameter": false,
       "IsContentType": true,
       "IsRequired": true,
       "IsEndpoint": false,
       "SkipUrlEncoding": false,
       "Explode": false,
       "Kind": "Constant",
       "DefaultValue": {
        "$id": "199",
        "Type": {
         "$ref": "198"
        },
        "Value": "application/json"
       }
      },
      {
       "$id": "200",
       "Name": "accept",
       "NameInRequest": "Accept",
       "Type": {
        "$id": "201",
        "Kind": "Primitive",
        "Name": "String",
        "IsNullable": false
       },
       "Location": "Header",
       "IsApiVersion": false,
       "IsResourceParameter": false,
       "IsContentType": false,
       "IsRequired": true,
       "IsEndpoint": false,
       "SkipUrlEncoding": false,
       "Explode": false,
       "Kind": "Constant",
       "DefaultValue": {
        "$id": "202",
        "Type": {
         "$ref": "201"
        },
        "Value": "application/json"
       }
      }
     ],
     "Responses": [
      {
       "$id": "203",
       "StatusCodes": [
        204
       ],
       "BodyMediaType": "Json",
       "Headers": [],
       "IsErrorResponse": false
      }
     ],
     "HttpMethod": "POST",
     "RequestBodyMediaType": "Json",
     "Uri": "{firstTestTypeSpecUrl}",
     "Path": "/stringFormat/{subscriptionId}",
     "RequestMediaTypes": [
      "application/json"
     ],
     "BufferResponse": true,
     "GenerateProtocolMethod": true,
     "GenerateConvenienceMethod": true
    }
   ],
   "Protocol": {
    "$id": "204"
   },
   "Creatable": true
  },
  {
   "$id": "205",
   "Name": "Hello",
   "Description": "",
   "Operations": [],
   "Protocol": {
    "$id": "206"
   },
   "Creatable": false,
   "Parent": "NewProjectTypeSpecClient"
  },
  {
   "$id": "207",
   "Name": "HelloDemo",
   "Description": "Hello world service",
   "Operations": [
    {
     "$id": "208",
     "Name": "sayHi",
     "ResourceName": "Demo",
     "Description": "Return hi",
     "Parameters": [
      {
       "$ref": "146"
      },
      {
       "$id": "209",
       "Name": "headParameter",
       "NameInRequest": "head-parameter",
       "Type": {
        "$id": "210",
        "Kind": "Primitive",
        "Name": "String",
        "IsNullable": false
       },
       "Location": "Header",
       "IsRequired": true,
       "IsApiVersion": false,
       "IsResourceParameter": false,
       "IsContentType": false,
       "IsEndpoint": false,
       "SkipUrlEncoding": false,
       "Explode": false,
       "Kind": "Method"
      },
      {
       "$id": "211",
       "Name": "queryParameter",
       "NameInRequest": "queryParameter",
       "Type": {
        "$id": "212",
        "Kind": "Primitive",
        "Name": "String",
        "IsNullable": false
       },
       "Location": "Query",
       "IsRequired": true,
       "IsApiVersion": false,
       "IsResourceParameter": false,
       "IsContentType": false,
       "IsEndpoint": false,
       "SkipUrlEncoding": false,
       "Explode": false,
       "Kind": "Method"
      },
      {
       "$id": "213",
       "Name": "optionalQuery",
       "NameInRequest": "optionalQuery",
       "Type": {
        "$id": "214",
        "Kind": "Primitive",
        "Name": "String",
        "IsNullable": false
       },
       "Location": "Query",
       "IsRequired": false,
       "IsApiVersion": false,
       "IsResourceParameter": false,
       "IsContentType": false,
       "IsEndpoint": false,
       "SkipUrlEncoding": false,
       "Explode": false,
       "Kind": "Method"
      },
      {
       "$id": "215",
       "Name": "accept",
       "NameInRequest": "Accept",
       "Type": {
        "$id": "216",
        "Kind": "Primitive",
        "Name": "String",
        "IsNullable": false
       },
       "Location": "Header",
       "IsApiVersion": false,
       "IsResourceParameter": false,
       "IsContentType": false,
       "IsRequired": true,
       "IsEndpoint": false,
       "SkipUrlEncoding": false,
       "Explode": false,
       "Kind": "Constant",
       "DefaultValue": {
        "$id": "217",
        "Type": {
         "$ref": "216"
        },
        "Value": "application/json"
       }
      }
     ],
     "Responses": [
      {
       "$id": "218",
       "StatusCodes": [
        200
       ],
       "BodyType": {
        "$ref": "55"
       },
       "BodyMediaType": "Json",
       "Headers": [],
       "IsErrorResponse": false,
       "ContentTypes": [
        "application/json"
       ]
      }
     ],
     "HttpMethod": "GET",
     "RequestBodyMediaType": "None",
     "Uri": "{firstTestTypeSpecUrl}",
     "Path": "/hello",
     "BufferResponse": true,
     "GenerateProtocolMethod": true,
     "GenerateConvenienceMethod": false
    }
   ],
   "Protocol": {
    "$id": "219"
   },
   "Creatable": false,
   "Parent": "Hello"
  },
  {
   "$id": "220",
   "Name": "HelloDemo2",
   "Description": "",
   "Operations": [
    {
     "$id": "221",
     "Name": "helloAgain",
     "ResourceName": "Demo2",
     "Description": "Return hi again",
     "Parameters": [
      {
       "$ref": "146"
      },
      {
       "$id": "222",
       "Name": "p1",
       "NameInRequest": "p1",
       "Type": {
        "$id": "223",
        "Kind": "Primitive",
        "Name": "String",
        "IsNullable": false
       },
       "Location": "Header",
       "IsRequired": true,
       "IsApiVersion": false,
       "IsResourceParameter": false,
       "IsContentType": false,
       "IsEndpoint": false,
       "SkipUrlEncoding": false,
       "Explode": false,
       "Kind": "Method"
      },
      {
       "$id": "224",
       "Name": "contentType",
       "NameInRequest": "content-type",
       "Type": {
        "$id": "225",
        "Kind": "Literal",
        "Name": "Literal",
        "LiteralValueType": {
         "$id": "226",
         "Kind": "Primitive",
         "Name": "String",
         "IsNullable": false
        },
        "Value": "text/plain",
        "IsNullable": false
       },
       "Location": "Header",
       "DefaultValue": {
        "$id": "227",
        "Type": {
         "$ref": "225"
        },
        "Value": "text/plain"
       },
       "IsRequired": true,
       "IsApiVersion": false,
       "IsResourceParameter": false,
       "IsContentType": true,
       "IsEndpoint": false,
       "SkipUrlEncoding": false,
       "Explode": false,
       "Kind": "Constant"
      },
      {
       "$id": "228",
       "Name": "p2",
       "NameInRequest": "p2",
       "Type": {
        "$id": "229",
        "Kind": "Primitive",
        "Name": "String",
        "IsNullable": false
       },
       "Location": "Path",
       "IsRequired": true,
       "IsApiVersion": false,
       "IsResourceParameter": false,
       "IsContentType": false,
       "IsEndpoint": false,
       "SkipUrlEncoding": false,
       "Explode": false,
       "Kind": "Method"
      },
      {
       "$id": "230",
       "Name": "action",
       "NameInRequest": "action",
       "Type": {
        "$ref": "92"
       },
       "Location": "Body",
       "IsRequired": true,
       "IsApiVersion": false,
       "IsResourceParameter": false,
       "IsContentType": false,
       "IsEndpoint": false,
       "SkipUrlEncoding": false,
       "Explode": false,
       "Kind": "Method"
      },
      {
       "$id": "231",
       "Name": "accept",
       "NameInRequest": "Accept",
       "Type": {
        "$id": "232",
        "Kind": "Primitive",
        "Name": "String",
        "IsNullable": false
       },
       "Location": "Header",
       "IsApiVersion": false,
       "IsResourceParameter": false,
       "IsContentType": false,
       "IsRequired": true,
       "IsEndpoint": false,
       "SkipUrlEncoding": false,
       "Explode": false,
       "Kind": "Constant",
       "DefaultValue": {
        "$id": "233",
        "Type": {
         "$ref": "232"
        },
        "Value": "application/json"
       }
      }
     ],
     "Responses": [
      {
       "$id": "234",
       "StatusCodes": [
        200
       ],
       "BodyType": {
        "$ref": "92"
       },
       "BodyMediaType": "Json",
       "Headers": [],
       "IsErrorResponse": false,
       "ContentTypes": [
        "application/json"
       ]
      }
     ],
     "HttpMethod": "GET",
     "RequestBodyMediaType": "Json",
     "Uri": "{firstTestTypeSpecUrl}",
     "Path": "/againHi/{p2}",
     "RequestMediaTypes": [
      "text/plain"
     ],
     "BufferResponse": true,
     "GenerateProtocolMethod": true,
     "GenerateConvenienceMethod": true
    },
    {
     "$id": "235",
     "Name": "noContentType",
     "ResourceName": "Demo2",
     "Description": "Return hi again",
     "Parameters": [
      {
       "$ref": "146"
      },
      {
       "$id": "236",
       "Name": "p1",
       "NameInRequest": "p1",
       "Type": {
        "$id": "237",
        "Kind": "Primitive",
        "Name": "String",
        "IsNullable": false
       },
       "Location": "Header",
       "IsRequired": true,
       "IsApiVersion": false,
       "IsResourceParameter": false,
       "IsContentType": false,
       "IsEndpoint": false,
       "SkipUrlEncoding": false,
       "Explode": false,
       "Kind": "Method"
      },
      {
       "$id": "238",
       "Name": "p2",
       "NameInRequest": "p2",
       "Type": {
        "$id": "239",
        "Kind": "Primitive",
        "Name": "String",
        "IsNullable": false
       },
       "Location": "Path",
       "IsRequired": true,
       "IsApiVersion": false,
       "IsResourceParameter": false,
       "IsContentType": false,
       "IsEndpoint": false,
       "SkipUrlEncoding": false,
       "Explode": false,
       "Kind": "Method"
      },
      {
       "$id": "240",
       "Name": "action",
       "NameInRequest": "action",
       "Type": {
        "$ref": "92"
       },
       "Location": "Body",
       "IsRequired": true,
       "IsApiVersion": false,
       "IsResourceParameter": false,
       "IsContentType": false,
       "IsEndpoint": false,
       "SkipUrlEncoding": false,
       "Explode": false,
       "Kind": "Method"
      },
      {
       "$id": "241",
       "Name": "accept",
       "NameInRequest": "Accept",
       "Type": {
        "$id": "242",
        "Kind": "Primitive",
        "Name": "String",
        "IsNullable": false
       },
       "Location": "Header",
       "IsApiVersion": false,
       "IsResourceParameter": false,
       "IsContentType": false,
       "IsRequired": true,
       "IsEndpoint": false,
       "SkipUrlEncoding": false,
       "Explode": false,
       "Kind": "Constant",
       "DefaultValue": {
        "$id": "243",
        "Type": {
         "$ref": "242"
        },
        "Value": "application/json"
       }
      },
      {
       "$id": "244",
       "Name": "contentType",
       "NameInRequest": "Content-Type",
       "Type": {
        "$id": "245",
        "Kind": "Primitive",
        "Name": "String",
        "IsNullable": false
       },
       "Location": "Header",
       "IsApiVersion": false,
       "IsResourceParameter": false,
       "IsContentType": true,
       "IsRequired": true,
       "IsEndpoint": false,
       "SkipUrlEncoding": false,
       "Explode": false,
       "Kind": "Constant",
       "DefaultValue": {
        "$id": "246",
        "Type": {
         "$ref": "245"
        },
        "Value": "application/json"
       }
      }
     ],
     "Responses": [
      {
       "$id": "247",
       "StatusCodes": [
        200
       ],
       "BodyType": {
        "$ref": "92"
       },
       "BodyMediaType": "Json",
       "Headers": [],
       "IsErrorResponse": false,
       "ContentTypes": [
        "application/json"
       ]
      }
     ],
     "HttpMethod": "GET",
     "RequestBodyMediaType": "Json",
     "Uri": "{firstTestTypeSpecUrl}",
     "Path": "/noContentType/{p2}",
     "RequestMediaTypes": [
      "application/json"
     ],
     "BufferResponse": true,
     "GenerateProtocolMethod": true,
     "GenerateConvenienceMethod": false
    },
    {
     "$id": "248",
<<<<<<< HEAD
     "Name": "helloDemo2",
     "ResourceName": "Demo2",
     "Description": "Return hi in demo2",
     "Parameters": [
      {
       "$ref": "146"
      },
      {
       "$id": "249",
       "Name": "accept",
       "NameInRequest": "Accept",
       "Type": {
        "$id": "250",
        "Kind": "Primitive",
        "Name": "String",
        "IsNullable": false
       },
       "Location": "Header",
       "IsApiVersion": false,
       "IsResourceParameter": false,
       "IsContentType": false,
       "IsRequired": true,
       "IsEndpoint": false,
       "SkipUrlEncoding": false,
       "Explode": false,
       "Kind": "Constant",
       "DefaultValue": {
        "$id": "251",
        "Type": {
         "$ref": "250"
        },
        "Value": "application/json"
       }
      }
     ],
     "Responses": [
      {
       "$id": "252",
       "StatusCodes": [
        200
       ],
       "BodyType": {
        "$ref": "55"
       },
       "BodyMediaType": "Json",
       "Headers": [],
       "IsErrorResponse": false,
       "ContentTypes": [
        "application/json"
       ]
      }
     ],
     "HttpMethod": "GET",
     "RequestBodyMediaType": "None",
     "Uri": "{firstTestTypeSpecUrl}",
     "Path": "/demoHi",
     "BufferResponse": true,
     "GenerateProtocolMethod": true,
     "GenerateConvenienceMethod": true
    },
    {
     "$id": "253",
=======
>>>>>>> f0bedd7a
     "Name": "createLiteral",
     "ResourceName": "Demo2",
     "Description": "Create with literal value",
     "Parameters": [
      {
       "$ref": "146"
      },
      {
       "$id": "249",
       "Name": "body",
       "NameInRequest": "body",
       "Type": {
        "$ref": "55"
       },
       "Location": "Body",
       "IsRequired": true,
       "IsApiVersion": false,
       "IsResourceParameter": false,
       "IsContentType": false,
       "IsEndpoint": false,
       "SkipUrlEncoding": false,
       "Explode": false,
       "Kind": "Method"
      },
      {
       "$id": "250",
       "Name": "accept",
       "NameInRequest": "Accept",
       "Type": {
<<<<<<< HEAD
        "$id": "256",
        "Kind": "Primitive",
=======
        "$id": "251",
>>>>>>> f0bedd7a
        "Name": "String",
        "IsNullable": false
       },
       "Location": "Header",
       "IsApiVersion": false,
       "IsResourceParameter": false,
       "IsContentType": false,
       "IsRequired": true,
       "IsEndpoint": false,
       "SkipUrlEncoding": false,
       "Explode": false,
       "Kind": "Constant",
       "DefaultValue": {
        "$id": "252",
        "Type": {
         "$ref": "251"
        },
        "Value": "application/json"
       }
      },
      {
       "$id": "253",
       "Name": "contentType",
       "NameInRequest": "Content-Type",
       "Type": {
<<<<<<< HEAD
        "$id": "259",
        "Kind": "Primitive",
=======
        "$id": "254",
>>>>>>> f0bedd7a
        "Name": "String",
        "IsNullable": false
       },
       "Location": "Header",
       "IsApiVersion": false,
       "IsResourceParameter": false,
       "IsContentType": true,
       "IsRequired": true,
       "IsEndpoint": false,
       "SkipUrlEncoding": false,
       "Explode": false,
       "Kind": "Constant",
       "DefaultValue": {
        "$id": "255",
        "Type": {
         "$ref": "254"
        },
        "Value": "application/json"
       }
      }
     ],
     "Responses": [
      {
       "$id": "256",
       "StatusCodes": [
        200
       ],
       "BodyType": {
        "$ref": "55"
       },
       "BodyMediaType": "Json",
       "Headers": [],
       "IsErrorResponse": false,
       "ContentTypes": [
        "application/json"
       ]
      }
     ],
     "HttpMethod": "POST",
     "RequestBodyMediaType": "Json",
     "Uri": "{firstTestTypeSpecUrl}",
     "Path": "/literal",
     "RequestMediaTypes": [
      "application/json"
     ],
     "BufferResponse": true,
     "GenerateProtocolMethod": true,
     "GenerateConvenienceMethod": true
    },
    {
     "$id": "257",
     "Name": "helloLiteral",
     "ResourceName": "Demo2",
     "Description": "Send literal parameters",
     "Parameters": [
      {
       "$ref": "146"
      },
      {
       "$id": "258",
       "Name": "p1",
       "NameInRequest": "p1",
       "Type": {
<<<<<<< HEAD
        "$id": "264",
        "Kind": "Literal",
        "Name": "Literal",
        "LiteralValueType": {
         "$id": "265",
         "Kind": "Primitive",
=======
        "$id": "259",
        "Name": "Literal",
        "LiteralValueType": {
         "$id": "260",
>>>>>>> f0bedd7a
         "Name": "String",
         "IsNullable": false
        },
        "Value": "test",
        "IsNullable": false
       },
       "Location": "Header",
       "DefaultValue": {
        "$id": "261",
        "Type": {
         "$ref": "259"
        },
        "Value": "test"
       },
       "IsRequired": true,
       "IsApiVersion": false,
       "IsResourceParameter": false,
       "IsContentType": false,
       "IsEndpoint": false,
       "SkipUrlEncoding": false,
       "Explode": false,
       "Kind": "Constant"
      },
      {
       "$id": "262",
       "Name": "p2",
       "NameInRequest": "p2",
       "Type": {
<<<<<<< HEAD
        "$id": "268",
        "Kind": "Literal",
        "Name": "Literal",
        "LiteralValueType": {
         "$id": "269",
         "Kind": "Primitive",
         "Name": "Int32",
=======
        "$id": "263",
        "Name": "Literal",
        "LiteralValueType": {
         "$id": "264",
         "Name": "Number",
         "Kind": "Int32",
>>>>>>> f0bedd7a
         "IsNullable": false
        },
        "Value": 123,
        "IsNullable": false
       },
       "Location": "Path",
       "DefaultValue": {
        "$id": "265",
        "Type": {
         "$ref": "263"
        },
        "Value": 123
       },
       "IsRequired": true,
       "IsApiVersion": false,
       "IsResourceParameter": false,
       "IsContentType": false,
       "IsEndpoint": false,
       "SkipUrlEncoding": false,
       "Explode": false,
       "Kind": "Constant"
      },
      {
       "$id": "266",
       "Name": "p3",
       "NameInRequest": "p3",
       "Type": {
<<<<<<< HEAD
        "$id": "272",
        "Kind": "Literal",
        "Name": "Literal",
        "LiteralValueType": {
         "$id": "273",
         "Kind": "Primitive",
=======
        "$id": "267",
        "Name": "Literal",
        "LiteralValueType": {
         "$id": "268",
>>>>>>> f0bedd7a
         "Name": "Boolean",
         "IsNullable": false
        },
        "Value": true,
        "IsNullable": false
       },
       "Location": "Query",
       "DefaultValue": {
        "$id": "269",
        "Type": {
         "$ref": "267"
        },
        "Value": true
       },
       "IsRequired": true,
       "IsApiVersion": false,
       "IsResourceParameter": false,
       "IsContentType": false,
       "IsEndpoint": false,
       "SkipUrlEncoding": false,
       "Explode": false,
       "Kind": "Constant"
      },
      {
       "$id": "270",
       "Name": "accept",
       "NameInRequest": "Accept",
       "Type": {
<<<<<<< HEAD
        "$id": "276",
        "Kind": "Primitive",
=======
        "$id": "271",
>>>>>>> f0bedd7a
        "Name": "String",
        "IsNullable": false
       },
       "Location": "Header",
       "IsApiVersion": false,
       "IsResourceParameter": false,
       "IsContentType": false,
       "IsRequired": true,
       "IsEndpoint": false,
       "SkipUrlEncoding": false,
       "Explode": false,
       "Kind": "Constant",
       "DefaultValue": {
        "$id": "272",
        "Type": {
         "$ref": "271"
        },
        "Value": "application/json"
       }
      }
     ],
     "Responses": [
      {
       "$id": "273",
       "StatusCodes": [
        200
       ],
       "BodyType": {
        "$ref": "55"
       },
       "BodyMediaType": "Json",
       "Headers": [],
       "IsErrorResponse": false,
       "ContentTypes": [
        "application/json"
       ]
      }
     ],
     "HttpMethod": "GET",
     "RequestBodyMediaType": "None",
     "Uri": "{firstTestTypeSpecUrl}",
     "Path": "/helloLiteral/{p2}",
     "BufferResponse": true,
     "GenerateProtocolMethod": true,
     "GenerateConvenienceMethod": true
    }
   ],
   "Protocol": {
    "$id": "274"
   },
   "Creatable": false,
   "Parent": "Hello"
  },
  {
   "$id": "275",
   "Name": "EnumTest",
   "Description": "",
   "Operations": [
    {
     "$id": "276",
     "Name": "getUnknownValue",
     "ResourceName": "EnumTest",
     "Description": "get extensible enum",
     "Parameters": [
      {
       "$ref": "146"
      },
      {
       "$id": "277",
       "Name": "accept",
       "NameInRequest": "Accept",
       "Type": {
<<<<<<< HEAD
        "$id": "283",
        "Kind": "Primitive",
=======
        "$id": "278",
>>>>>>> f0bedd7a
        "Name": "String",
        "IsNullable": false
       },
       "Location": "Header",
       "IsApiVersion": false,
       "IsResourceParameter": false,
       "IsContentType": false,
       "IsRequired": true,
       "IsEndpoint": false,
       "SkipUrlEncoding": false,
       "Explode": false,
       "Kind": "Constant",
       "DefaultValue": {
        "$id": "279",
        "Type": {
         "$ref": "278"
        },
        "Value": "application/json"
       }
      }
     ],
     "Responses": [
      {
       "$id": "280",
       "StatusCodes": [
        200
       ],
       "BodyType": {
        "$ref": "38"
       },
       "BodyMediaType": "Json",
       "Headers": [],
       "IsErrorResponse": false,
       "ContentTypes": [
        "application/json"
       ]
      }
     ],
     "HttpMethod": "GET",
     "RequestBodyMediaType": "None",
     "Uri": "{firstTestTypeSpecUrl}",
     "Path": "/unknown-value",
     "BufferResponse": true,
     "GenerateProtocolMethod": true,
     "GenerateConvenienceMethod": false
    }
   ],
   "Protocol": {
    "$id": "281"
   },
   "Creatable": false,
   "Parent": "NewProjectTypeSpecClient"
  },
  {
   "$id": "282",
   "Name": "ProtocolAndConvenient",
   "Description": "",
   "Operations": [
    {
     "$id": "283",
     "Name": "internalProtocol",
     "ResourceName": "ProtocolAndConvenient",
     "Description": "When set protocol false and convenient true, then the protocol method should be internal",
     "Parameters": [
      {
       "$ref": "146"
      },
      {
       "$id": "284",
       "Name": "body",
       "NameInRequest": "body",
       "Type": {
        "$ref": "55"
       },
       "Location": "Body",
       "IsRequired": true,
       "IsApiVersion": false,
       "IsResourceParameter": false,
       "IsContentType": false,
       "IsEndpoint": false,
       "SkipUrlEncoding": false,
       "Explode": false,
       "Kind": "Method"
      },
      {
       "$id": "285",
       "Name": "accept",
       "NameInRequest": "Accept",
       "Type": {
<<<<<<< HEAD
        "$id": "291",
        "Kind": "Primitive",
=======
        "$id": "286",
>>>>>>> f0bedd7a
        "Name": "String",
        "IsNullable": false
       },
       "Location": "Header",
       "IsApiVersion": false,
       "IsResourceParameter": false,
       "IsContentType": false,
       "IsRequired": true,
       "IsEndpoint": false,
       "SkipUrlEncoding": false,
       "Explode": false,
       "Kind": "Constant",
       "DefaultValue": {
        "$id": "287",
        "Type": {
         "$ref": "286"
        },
        "Value": "application/json"
       }
      },
      {
       "$id": "288",
       "Name": "contentType",
       "NameInRequest": "Content-Type",
       "Type": {
<<<<<<< HEAD
        "$id": "294",
        "Kind": "Primitive",
=======
        "$id": "289",
>>>>>>> f0bedd7a
        "Name": "String",
        "IsNullable": false
       },
       "Location": "Header",
       "IsApiVersion": false,
       "IsResourceParameter": false,
       "IsContentType": true,
       "IsRequired": true,
       "IsEndpoint": false,
       "SkipUrlEncoding": false,
       "Explode": false,
       "Kind": "Constant",
       "DefaultValue": {
        "$id": "290",
        "Type": {
         "$ref": "289"
        },
        "Value": "application/json"
       }
      }
     ],
     "Responses": [
      {
       "$id": "291",
       "StatusCodes": [
        200
       ],
       "BodyType": {
        "$ref": "55"
       },
       "BodyMediaType": "Json",
       "Headers": [],
       "IsErrorResponse": false,
       "ContentTypes": [
        "application/json"
       ]
      }
     ],
     "HttpMethod": "POST",
     "RequestBodyMediaType": "Json",
     "Uri": "{firstTestTypeSpecUrl}",
     "Path": "/internalProtocol",
     "RequestMediaTypes": [
      "application/json"
     ],
     "BufferResponse": true,
     "GenerateProtocolMethod": false,
     "GenerateConvenienceMethod": true
    },
    {
     "$id": "292",
     "Name": "stillConvenient",
     "ResourceName": "ProtocolAndConvenient",
     "Description": "When set protocol false and convenient true, the convenient method should be generated even it has the same signature as protocol one",
     "Parameters": [
      {
       "$ref": "146"
      },
      {
       "$id": "293",
       "Name": "accept",
       "NameInRequest": "Accept",
       "Type": {
<<<<<<< HEAD
        "$id": "299",
        "Kind": "Primitive",
=======
        "$id": "294",
>>>>>>> f0bedd7a
        "Name": "String",
        "IsNullable": false
       },
       "Location": "Header",
       "IsApiVersion": false,
       "IsResourceParameter": false,
       "IsContentType": false,
       "IsRequired": true,
       "IsEndpoint": false,
       "SkipUrlEncoding": false,
       "Explode": false,
       "Kind": "Constant",
       "DefaultValue": {
        "$id": "295",
        "Type": {
         "$ref": "294"
        },
        "Value": "application/json"
       }
      }
     ],
     "Responses": [
      {
       "$id": "296",
       "StatusCodes": [
        204
       ],
       "BodyMediaType": "Json",
       "Headers": [],
       "IsErrorResponse": false
      }
     ],
     "HttpMethod": "GET",
     "RequestBodyMediaType": "None",
     "Uri": "{firstTestTypeSpecUrl}",
     "Path": "/stillConvenient",
     "BufferResponse": true,
     "GenerateProtocolMethod": false,
     "GenerateConvenienceMethod": true
    }
   ],
   "Protocol": {
    "$id": "297"
   },
   "Creatable": false,
   "Parent": "NewProjectTypeSpecClient"
  }
 ],
 "Auth": {
  "$id": "298",
  "ApiKey": {
   "$id": "299",
   "Name": "x-ms-api-key"
  },
  "OAuth2": {
   "$id": "300",
   "Scopes": [
    "https://api.example.com/.default"
   ]
  }
 }
}<|MERGE_RESOLUTION|>--- conflicted
+++ resolved
@@ -2278,20 +2278,36 @@
     },
     {
      "$id": "248",
-<<<<<<< HEAD
-     "Name": "helloDemo2",
+     "Name": "createLiteral",
      "ResourceName": "Demo2",
-     "Description": "Return hi in demo2",
+     "Description": "Create with literal value",
      "Parameters": [
       {
        "$ref": "146"
       },
       {
        "$id": "249",
+       "Name": "body",
+       "NameInRequest": "body",
+       "Type": {
+        "$ref": "55"
+       },
+       "Location": "Body",
+       "IsRequired": true,
+       "IsApiVersion": false,
+       "IsResourceParameter": false,
+       "IsContentType": false,
+       "IsEndpoint": false,
+       "SkipUrlEncoding": false,
+       "Explode": false,
+       "Kind": "Method"
+      },
+      {
+       "$id": "250",
        "Name": "accept",
        "NameInRequest": "Accept",
        "Type": {
-        "$id": "250",
+        "$id": "251",
         "Kind": "Primitive",
         "Name": "String",
         "IsNullable": false
@@ -2306,17 +2322,44 @@
        "Explode": false,
        "Kind": "Constant",
        "DefaultValue": {
-        "$id": "251",
+        "$id": "252",
         "Type": {
-         "$ref": "250"
+         "$ref": "251"
         },
         "Value": "application/json"
        }
+      },
+      {
+       "$id": "253",
+       "Name": "contentType",
+       "NameInRequest": "Content-Type",
+       "Type": {
+        "$id": "254",
+        "Kind": "Primitive",
+        "Name": "String",
+        "IsNullable": false
+       },
+       "Location": "Header",
+       "IsApiVersion": false,
+       "IsResourceParameter": false,
+       "IsContentType": true,
+       "IsRequired": true,
+       "IsEndpoint": false,
+       "SkipUrlEncoding": false,
+       "Explode": false,
+       "Kind": "Constant",
+       "DefaultValue": {
+        "$id": "255",
+        "Type": {
+         "$ref": "254"
+        },
+        "Value": "application/json"
+       }
       }
      ],
      "Responses": [
       {
-       "$id": "252",
+       "$id": "256",
        "StatusCodes": [
         200
        ],
@@ -2331,122 +2374,6 @@
        ]
       }
      ],
-     "HttpMethod": "GET",
-     "RequestBodyMediaType": "None",
-     "Uri": "{firstTestTypeSpecUrl}",
-     "Path": "/demoHi",
-     "BufferResponse": true,
-     "GenerateProtocolMethod": true,
-     "GenerateConvenienceMethod": true
-    },
-    {
-     "$id": "253",
-=======
->>>>>>> f0bedd7a
-     "Name": "createLiteral",
-     "ResourceName": "Demo2",
-     "Description": "Create with literal value",
-     "Parameters": [
-      {
-       "$ref": "146"
-      },
-      {
-       "$id": "249",
-       "Name": "body",
-       "NameInRequest": "body",
-       "Type": {
-        "$ref": "55"
-       },
-       "Location": "Body",
-       "IsRequired": true,
-       "IsApiVersion": false,
-       "IsResourceParameter": false,
-       "IsContentType": false,
-       "IsEndpoint": false,
-       "SkipUrlEncoding": false,
-       "Explode": false,
-       "Kind": "Method"
-      },
-      {
-       "$id": "250",
-       "Name": "accept",
-       "NameInRequest": "Accept",
-       "Type": {
-<<<<<<< HEAD
-        "$id": "256",
-        "Kind": "Primitive",
-=======
-        "$id": "251",
->>>>>>> f0bedd7a
-        "Name": "String",
-        "IsNullable": false
-       },
-       "Location": "Header",
-       "IsApiVersion": false,
-       "IsResourceParameter": false,
-       "IsContentType": false,
-       "IsRequired": true,
-       "IsEndpoint": false,
-       "SkipUrlEncoding": false,
-       "Explode": false,
-       "Kind": "Constant",
-       "DefaultValue": {
-        "$id": "252",
-        "Type": {
-         "$ref": "251"
-        },
-        "Value": "application/json"
-       }
-      },
-      {
-       "$id": "253",
-       "Name": "contentType",
-       "NameInRequest": "Content-Type",
-       "Type": {
-<<<<<<< HEAD
-        "$id": "259",
-        "Kind": "Primitive",
-=======
-        "$id": "254",
->>>>>>> f0bedd7a
-        "Name": "String",
-        "IsNullable": false
-       },
-       "Location": "Header",
-       "IsApiVersion": false,
-       "IsResourceParameter": false,
-       "IsContentType": true,
-       "IsRequired": true,
-       "IsEndpoint": false,
-       "SkipUrlEncoding": false,
-       "Explode": false,
-       "Kind": "Constant",
-       "DefaultValue": {
-        "$id": "255",
-        "Type": {
-         "$ref": "254"
-        },
-        "Value": "application/json"
-       }
-      }
-     ],
-     "Responses": [
-      {
-       "$id": "256",
-       "StatusCodes": [
-        200
-       ],
-       "BodyType": {
-        "$ref": "55"
-       },
-       "BodyMediaType": "Json",
-       "Headers": [],
-       "IsErrorResponse": false,
-       "ContentTypes": [
-        "application/json"
-       ]
-      }
-     ],
      "HttpMethod": "POST",
      "RequestBodyMediaType": "Json",
      "Uri": "{firstTestTypeSpecUrl}",
@@ -2472,19 +2399,12 @@
        "Name": "p1",
        "NameInRequest": "p1",
        "Type": {
-<<<<<<< HEAD
-        "$id": "264",
+        "$id": "259",
         "Kind": "Literal",
         "Name": "Literal",
         "LiteralValueType": {
-         "$id": "265",
+         "$id": "260",
          "Kind": "Primitive",
-=======
-        "$id": "259",
-        "Name": "Literal",
-        "LiteralValueType": {
-         "$id": "260",
->>>>>>> f0bedd7a
          "Name": "String",
          "IsNullable": false
         },
@@ -2513,22 +2433,13 @@
        "Name": "p2",
        "NameInRequest": "p2",
        "Type": {
-<<<<<<< HEAD
-        "$id": "268",
+        "$id": "263",
         "Kind": "Literal",
         "Name": "Literal",
         "LiteralValueType": {
-         "$id": "269",
+         "$id": "264",
          "Kind": "Primitive",
          "Name": "Int32",
-=======
-        "$id": "263",
-        "Name": "Literal",
-        "LiteralValueType": {
-         "$id": "264",
-         "Name": "Number",
-         "Kind": "Int32",
->>>>>>> f0bedd7a
          "IsNullable": false
         },
         "Value": 123,
@@ -2556,19 +2467,12 @@
        "Name": "p3",
        "NameInRequest": "p3",
        "Type": {
-<<<<<<< HEAD
-        "$id": "272",
+        "$id": "267",
         "Kind": "Literal",
         "Name": "Literal",
         "LiteralValueType": {
-         "$id": "273",
+         "$id": "268",
          "Kind": "Primitive",
-=======
-        "$id": "267",
-        "Name": "Literal",
-        "LiteralValueType": {
-         "$id": "268",
->>>>>>> f0bedd7a
          "Name": "Boolean",
          "IsNullable": false
         },
@@ -2597,12 +2501,8 @@
        "Name": "accept",
        "NameInRequest": "Accept",
        "Type": {
-<<<<<<< HEAD
-        "$id": "276",
-        "Kind": "Primitive",
-=======
         "$id": "271",
->>>>>>> f0bedd7a
+        "Kind": "Primitive",
         "Name": "String",
         "IsNullable": false
        },
@@ -2675,12 +2575,8 @@
        "Name": "accept",
        "NameInRequest": "Accept",
        "Type": {
-<<<<<<< HEAD
-        "$id": "283",
-        "Kind": "Primitive",
-=======
         "$id": "278",
->>>>>>> f0bedd7a
+        "Kind": "Primitive",
         "Name": "String",
         "IsNullable": false
        },
@@ -2770,12 +2666,8 @@
        "Name": "accept",
        "NameInRequest": "Accept",
        "Type": {
-<<<<<<< HEAD
-        "$id": "291",
-        "Kind": "Primitive",
-=======
         "$id": "286",
->>>>>>> f0bedd7a
+        "Kind": "Primitive",
         "Name": "String",
         "IsNullable": false
        },
@@ -2801,12 +2693,8 @@
        "Name": "contentType",
        "NameInRequest": "Content-Type",
        "Type": {
-<<<<<<< HEAD
-        "$id": "294",
-        "Kind": "Primitive",
-=======
         "$id": "289",
->>>>>>> f0bedd7a
+        "Kind": "Primitive",
         "Name": "String",
         "IsNullable": false
        },
@@ -2870,12 +2758,8 @@
        "Name": "accept",
        "NameInRequest": "Accept",
        "Type": {
-<<<<<<< HEAD
-        "$id": "299",
-        "Kind": "Primitive",
-=======
         "$id": "294",
->>>>>>> f0bedd7a
+        "Kind": "Primitive",
         "Name": "String",
         "IsNullable": false
        },
