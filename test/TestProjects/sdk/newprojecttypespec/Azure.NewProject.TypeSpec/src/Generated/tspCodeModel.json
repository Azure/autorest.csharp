{
 "$id": "1",
 "Name": "NewProjectTypeSpec",
 "ApiVersions": [],
 "Enums": [
  {
   "$id": "2",
   "Kind": "enum",
   "Name": "Thing_requiredLiteralString",
   "ValueType": {
    "$id": "3",
    "Kind": "string",
    "IsNullable": false
   },
   "Values": [
    {
     "$id": "4",
     "Name": "accept",
     "Value": "accept",
     "Description": "accept"
    }
   ],
   "Namespace": "NewProjectTypeSpec",
   "Description": "The Thing_requiredLiteralString",
   "IsExtensible": true,
   "Usage": "RoundTrip"
  },
  {
   "$id": "5",
   "Kind": "enum",
   "Name": "Thing_requiredLiteralInt",
   "ValueType": {
    "$id": "6",
    "Kind": "int32",
    "IsNullable": false
   },
   "Values": [
    {
     "$id": "7",
     "Name": "123",
     "Value": 123,
     "Description": "123"
    }
   ],
   "Namespace": "NewProjectTypeSpec",
   "Description": "The Thing_requiredLiteralInt",
   "IsExtensible": true,
   "Usage": "RoundTrip"
  },
  {
   "$id": "8",
   "Kind": "enum",
   "Name": "Thing_requiredLiteralFloat",
   "ValueType": {
    "$id": "9",
    "Kind": "float32",
    "IsNullable": false
   },
   "Values": [
    {
     "$id": "10",
     "Name": "1.23",
     "Value": 1.23,
     "Description": "1.23"
    }
   ],
   "Namespace": "NewProjectTypeSpec",
   "Description": "The Thing_requiredLiteralFloat",
   "IsExtensible": true,
   "Usage": "RoundTrip"
  },
  {
   "$id": "11",
   "Kind": "enum",
   "Name": "Thing_optionalLiteralString",
   "ValueType": {
    "$id": "12",
    "Kind": "string",
    "IsNullable": false
   },
   "Values": [
    {
     "$id": "13",
     "Name": "reject",
     "Value": "reject",
     "Description": "reject"
    }
   ],
   "Namespace": "NewProjectTypeSpec",
   "Description": "The Thing_optionalLiteralString",
   "IsExtensible": true,
   "Usage": "RoundTrip"
  },
  {
   "$id": "14",
   "Kind": "enum",
   "Name": "Thing_optionalLiteralInt",
   "ValueType": {
    "$id": "15",
    "Kind": "int32",
    "IsNullable": false
   },
   "Values": [
    {
     "$id": "16",
     "Name": "456",
     "Value": 456,
     "Description": "456"
    }
   ],
   "Namespace": "NewProjectTypeSpec",
   "Description": "The Thing_optionalLiteralInt",
   "IsExtensible": true,
   "Usage": "RoundTrip"
  },
  {
   "$id": "17",
   "Kind": "enum",
   "Name": "Thing_optionalLiteralFloat",
   "ValueType": {
    "$id": "18",
    "Kind": "float32",
    "IsNullable": false
   },
   "Values": [
    {
     "$id": "19",
     "Name": "4.56",
     "Value": 4.56,
     "Description": "4.56"
    }
   ],
   "Namespace": "NewProjectTypeSpec",
   "Description": "The Thing_optionalLiteralFloat",
   "IsExtensible": true,
   "Usage": "RoundTrip"
  },
  {
   "$id": "20",
   "Kind": "enum",
   "Name": "StringFixedEnum",
   "ValueType": {
    "$id": "21",
    "Kind": "string",
    "IsNullable": false
   },
   "Values": [
    {
     "$id": "22",
     "Name": "One",
     "Value": "1"
    },
    {
     "$id": "23",
     "Name": "Two",
     "Value": "2"
    },
    {
     "$id": "24",
     "Name": "Four",
     "Value": "4"
    }
   ],
   "Namespace": "NewProjectTypeSpec",
   "Description": "Simple enum",
   "IsExtensible": false,
   "Usage": "RoundTrip"
  },
  {
   "$id": "25",
   "Kind": "enum",
   "Name": "StringExtensibleEnum",
   "ValueType": {
    "$id": "26",
    "Kind": "string",
    "IsNullable": false
   },
   "Values": [
    {
     "$id": "27",
     "Name": "One",
     "Value": "1"
    },
    {
     "$id": "28",
     "Name": "Two",
     "Value": "2"
    },
    {
     "$id": "29",
     "Name": "Four",
     "Value": "4"
    }
   ],
   "Namespace": "NewProjectTypeSpec",
   "Description": "Extensible enum",
   "IsExtensible": true,
   "Usage": "RoundTrip"
  },
  {
   "$id": "30",
   "Kind": "enum",
   "Name": "IntExtensibleEnum",
   "ValueType": {
    "$id": "31",
    "Kind": "int32",
    "IsNullable": false
   },
   "Values": [
    {
     "$id": "32",
     "Name": "One",
     "Value": 1
    },
    {
     "$id": "33",
     "Name": "Two",
     "Value": 2
    },
    {
     "$id": "34",
     "Name": "Four",
     "Value": 4
    }
   ],
   "Namespace": "NewProjectTypeSpec",
   "Description": "Int based extensible enum",
   "IsExtensible": true,
   "Usage": "RoundTrip"
  },
  {
   "$id": "35",
   "Kind": "enum",
   "Name": "FloatExtensibleEnum",
   "ValueType": {
    "$id": "36",
    "Kind": "float32",
    "IsNullable": false
   },
   "Values": [
    {
     "$id": "37",
     "Name": "One",
     "Value": 1
    },
    {
     "$id": "38",
     "Name": "Two",
     "Value": 2
    },
    {
     "$id": "39",
     "Name": "Four",
     "Value": 4
    }
   ],
   "Namespace": "NewProjectTypeSpec",
   "Description": "Float based extensible enum",
   "IsExtensible": true,
   "Usage": "RoundTrip"
  },
  {
   "$id": "40",
   "Kind": "enum",
   "Name": "FloatFixedEnum",
   "ValueType": {
    "$id": "41",
    "Kind": "float32",
    "IsNullable": false
   },
   "Values": [
    {
     "$id": "42",
     "Name": "One",
     "Value": 1.1
    },
    {
     "$id": "43",
     "Name": "Two",
     "Value": 2.2
    },
    {
     "$id": "44",
     "Name": "Four",
     "Value": 4.4
    }
   ],
   "Namespace": "NewProjectTypeSpec",
   "Description": "float fixed enum",
   "IsExtensible": false,
   "Usage": "RoundTrip"
  },
  {
   "$id": "45",
   "Kind": "enum",
   "Name": "IntFixedEnum",
   "ValueType": {
    "$id": "46",
    "Kind": "int32",
    "IsNullable": false
   },
   "Values": [
    {
     "$id": "47",
     "Name": "One",
     "Value": 1
    },
    {
     "$id": "48",
     "Name": "Two",
     "Value": 2
    },
    {
     "$id": "49",
     "Name": "Four",
     "Value": 4
    }
   ],
   "Namespace": "NewProjectTypeSpec",
   "Description": "int fixed enum",
   "IsExtensible": false,
   "Usage": "RoundTrip"
  },
  {
   "$id": "50",
   "Kind": "enum",
   "Name": "DaysOfWeekExtensibleEnum",
   "ValueType": {
    "$id": "51",
    "Kind": "string",
    "IsNullable": false
   },
   "Values": [
    {
     "$id": "52",
     "Name": "Monday",
     "Value": "Monday"
    },
    {
     "$id": "53",
     "Name": "Tuesday",
     "Value": "Tuesday"
    },
    {
     "$id": "54",
     "Name": "Wednesday",
     "Value": "Wednesday"
    },
    {
     "$id": "55",
     "Name": "Thursday",
     "Value": "Thursday"
    },
    {
     "$id": "56",
     "Name": "Friday",
     "Value": "Friday"
    },
    {
     "$id": "57",
     "Name": "Saturday",
     "Value": "Saturday"
    },
    {
     "$id": "58",
     "Name": "Sunday",
     "Value": "Sunday"
    }
   ],
   "Namespace": "NewProjectTypeSpec",
   "IsExtensible": true,
   "Usage": "None"
  }
 ],
 "Models": [
  {
   "$id": "59",
   "Kind": "Model",
   "Name": "Thing",
   "Namespace": "NewProjectTypeSpec",
   "Description": "A model with a few properties of literal types",
   "Usage": "RoundTrip",
   "Properties": [
    {
     "$id": "60",
     "Name": "name",
     "SerializedName": "name",
     "Description": "name of the Thing",
     "Type": {
<<<<<<< HEAD
      "$id": "48",
      "Kind": "Primitive",
      "Name": "String"
=======
      "$id": "61",
      "Kind": "string",
      "IsNullable": false
>>>>>>> 9b8a321f
     },
     "IsRequired": true,
     "IsReadOnly": false
    },
    {
     "$id": "62",
     "Name": "requiredUnion",
     "SerializedName": "requiredUnion",
     "Description": "required Union",
     "Type": {
      "$id": "63",
      "Kind": "Union",
      "Name": "Union",
      "UnionItemTypes": [
       {
<<<<<<< HEAD
        "$id": "51",
        "Kind": "Primitive",
        "Name": "String"
=======
        "$id": "64",
        "Kind": "string",
        "IsNullable": false
>>>>>>> 9b8a321f
       },
       {
        "$id": "65",
        "Kind": "Array",
        "Name": "Array",
        "ElementType": {
<<<<<<< HEAD
         "$id": "53",
         "Kind": "Primitive",
         "Name": "String"
        }
       },
       {
        "$id": "54",
        "Kind": "Primitive",
        "Name": "Int32"
=======
         "$id": "66",
         "Kind": "string",
         "IsNullable": false
        },
        "IsNullable": false
       },
       {
        "$id": "67",
        "Kind": "int32",
        "IsNullable": false
>>>>>>> 9b8a321f
       }
      ]
     },
     "IsRequired": true,
     "IsReadOnly": false
    },
    {
     "$id": "68",
     "Name": "requiredLiteralString",
     "SerializedName": "requiredLiteralString",
     "Description": "required literal string",
     "Type": {
      "$id": "69",
      "Kind": "constant",
      "ValueType": {
       "$ref": "2"
      },
      "Value": "accept"
     },
     "IsRequired": true,
     "IsReadOnly": false
    },
    {
     "$id": "70",
     "Name": "requiredLiteralInt",
     "SerializedName": "requiredLiteralInt",
     "Description": "required literal int",
     "Type": {
      "$id": "71",
      "Kind": "constant",
      "ValueType": {
       "$ref": "5"
      },
      "Value": 123
     },
     "IsRequired": true,
     "IsReadOnly": false
    },
    {
     "$id": "72",
     "Name": "requiredLiteralFloat",
     "SerializedName": "requiredLiteralFloat",
     "Description": "required literal float",
     "Type": {
      "$id": "73",
      "Kind": "constant",
      "ValueType": {
       "$ref": "8"
      },
      "Value": 1.23
     },
     "IsRequired": true,
     "IsReadOnly": false
    },
    {
     "$id": "74",
     "Name": "requiredLiteralBool",
     "SerializedName": "requiredLiteralBool",
     "Description": "required literal bool",
     "Type": {
<<<<<<< HEAD
      "$id": "62",
      "Kind": "Literal",
      "Name": "Literal",
      "LiteralValueType": {
       "$id": "63",
       "Kind": "Primitive",
       "Name": "Boolean"
=======
      "$id": "75",
      "Kind": "constant",
      "ValueType": {
       "$id": "76",
       "Kind": "boolean",
       "IsNullable": false
>>>>>>> 9b8a321f
      },
      "Value": false
     },
     "IsRequired": true,
     "IsReadOnly": false
    },
    {
     "$id": "77",
     "Name": "optionalLiteralString",
     "SerializedName": "optionalLiteralString",
     "Description": "optional literal string",
     "Type": {
      "$id": "78",
      "Kind": "constant",
      "ValueType": {
       "$ref": "11"
      },
      "Value": "reject"
     },
     "IsRequired": false,
     "IsReadOnly": false
    },
    {
     "$id": "79",
     "Name": "optionalLiteralInt",
     "SerializedName": "optionalLiteralInt",
     "Description": "optional literal int",
     "Type": {
      "$id": "80",
      "Kind": "constant",
      "ValueType": {
       "$ref": "14"
      },
      "Value": 456
     },
     "IsRequired": false,
     "IsReadOnly": false
    },
    {
     "$id": "81",
     "Name": "optionalLiteralFloat",
     "SerializedName": "optionalLiteralFloat",
     "Description": "optional literal float",
     "Type": {
      "$id": "82",
      "Kind": "constant",
      "ValueType": {
       "$ref": "17"
      },
      "Value": 4.56
     },
     "IsRequired": false,
     "IsReadOnly": false
    },
    {
     "$id": "83",
     "Name": "optionalLiteralBool",
     "SerializedName": "optionalLiteralBool",
     "Description": "optional literal bool",
     "Type": {
<<<<<<< HEAD
      "$id": "71",
      "Kind": "Literal",
      "Name": "Literal",
      "LiteralValueType": {
       "$id": "72",
       "Kind": "Primitive",
       "Name": "Boolean"
=======
      "$id": "84",
      "Kind": "constant",
      "ValueType": {
       "$id": "85",
       "Kind": "boolean",
       "IsNullable": false
>>>>>>> 9b8a321f
      },
      "Value": true
     },
     "IsRequired": false,
     "IsReadOnly": false
    },
    {
     "$id": "86",
     "Name": "requiredBadDescription",
     "SerializedName": "requiredBadDescription",
     "Description": "description with xml <|endoftext|>",
     "Type": {
<<<<<<< HEAD
      "$id": "74",
      "Kind": "Primitive",
      "Name": "String"
=======
      "$id": "87",
      "Kind": "string",
      "IsNullable": false
>>>>>>> 9b8a321f
     },
     "IsRequired": true,
     "IsReadOnly": false
    }
   ]
  },
  {
   "$id": "88",
   "Kind": "Model",
   "Name": "Friend",
   "Namespace": "NewProjectTypeSpec",
   "Description": "this is not a friendly model but with a friendly name",
   "Usage": "RoundTrip",
   "Properties": [
    {
     "$id": "89",
     "Name": "name",
     "SerializedName": "name",
     "Description": "name of the NotFriend",
     "Type": {
<<<<<<< HEAD
      "$id": "77",
      "Kind": "Primitive",
      "Name": "String"
=======
      "$id": "90",
      "Kind": "string",
      "IsNullable": false
>>>>>>> 9b8a321f
     },
     "IsRequired": true,
     "IsReadOnly": false
    }
   ]
  },
  {
   "$id": "91",
   "Kind": "Model",
   "Name": "RoundTripModel",
   "Namespace": "NewProjectTypeSpec",
   "Description": "this is a roundtrip model",
   "Usage": "RoundTrip",
   "Properties": [
    {
     "$id": "92",
     "Name": "requiredString",
     "SerializedName": "requiredString",
     "Description": "Required string, illustrating a reference type property.",
     "Type": {
<<<<<<< HEAD
      "$id": "80",
      "Kind": "Primitive",
      "Name": "String"
=======
      "$id": "93",
      "Kind": "string",
      "IsNullable": false
>>>>>>> 9b8a321f
     },
     "IsRequired": true,
     "IsReadOnly": false
    },
    {
     "$id": "94",
     "Name": "requiredInt",
     "SerializedName": "requiredInt",
     "Description": "Required int, illustrating a value type property.",
     "Type": {
<<<<<<< HEAD
      "$id": "82",
      "Kind": "Primitive",
      "Name": "Int32"
=======
      "$id": "95",
      "Kind": "int32",
      "IsNullable": false
>>>>>>> 9b8a321f
     },
     "IsRequired": true,
     "IsReadOnly": false
    },
    {
     "$id": "96",
     "Name": "requiredCollection",
     "SerializedName": "requiredCollection",
     "Description": "Required collection of enums",
     "Type": {
      "$id": "97",
      "Kind": "Array",
      "Name": "Array",
      "ElementType": {
<<<<<<< HEAD
       "$ref": "14"
      }
=======
       "$ref": "20"
      },
      "IsNullable": false
>>>>>>> 9b8a321f
     },
     "IsRequired": true,
     "IsReadOnly": false
    },
    {
     "$id": "98",
     "Name": "requiredDictionary",
     "SerializedName": "requiredDictionary",
     "Description": "Required dictionary of enums",
     "Type": {
      "$id": "99",
      "Kind": "Dictionary",
      "Name": "Dictionary",
      "KeyType": {
<<<<<<< HEAD
       "$id": "87",
       "Kind": "Primitive",
       "Name": "String"
      },
      "ValueType": {
       "$ref": "18"
      }
=======
       "$id": "100",
       "Kind": "string",
       "IsNullable": false
      },
      "ValueType": {
       "$ref": "25"
      },
      "IsNullable": false
>>>>>>> 9b8a321f
     },
     "IsRequired": true,
     "IsReadOnly": false
    },
    {
     "$id": "101",
     "Name": "requiredModel",
     "SerializedName": "requiredModel",
     "Description": "Required model",
     "Type": {
      "$ref": "59"
     },
     "IsRequired": true,
     "IsReadOnly": false
    },
    {
     "$id": "102",
     "Name": "intExtensibleEnum",
     "SerializedName": "intExtensibleEnum",
     "Description": "this is an int based extensible enum",
     "Type": {
      "$ref": "30"
     },
     "IsRequired": false,
     "IsReadOnly": false
    },
    {
     "$id": "103",
     "Name": "intExtensibleEnumCollection",
     "SerializedName": "intExtensibleEnumCollection",
     "Description": "this is a collection of int based extensible enum",
     "Type": {
      "$id": "104",
      "Kind": "Array",
      "Name": "Array",
      "ElementType": {
<<<<<<< HEAD
       "$ref": "22"
      }
=======
       "$ref": "30"
      },
      "IsNullable": false
>>>>>>> 9b8a321f
     },
     "IsRequired": false,
     "IsReadOnly": false
    },
    {
     "$id": "105",
     "Name": "floatExtensibleEnum",
     "SerializedName": "floatExtensibleEnum",
     "Description": "this is a float based extensible enum",
     "Type": {
      "$ref": "35"
     },
     "IsRequired": false,
     "IsReadOnly": false
    },
    {
     "$id": "106",
     "Name": "floatExtensibleEnumCollection",
     "SerializedName": "floatExtensibleEnumCollection",
     "Description": "this is a collection of float based extensible enum",
     "Type": {
      "$id": "107",
      "Kind": "Array",
      "Name": "Array",
      "ElementType": {
<<<<<<< HEAD
       "$ref": "26"
      }
=======
       "$ref": "35"
      },
      "IsNullable": false
>>>>>>> 9b8a321f
     },
     "IsRequired": false,
     "IsReadOnly": false
    },
    {
     "$id": "108",
     "Name": "floatFixedEnum",
     "SerializedName": "floatFixedEnum",
     "Description": "this is a float based fixed enum",
     "Type": {
      "$ref": "40"
     },
     "IsRequired": false,
     "IsReadOnly": false
    },
    {
     "$id": "109",
     "Name": "floatFixedEnumCollection",
     "SerializedName": "floatFixedEnumCollection",
     "Description": "this is a collection of float based fixed enum",
     "Type": {
      "$id": "110",
      "Kind": "Array",
      "Name": "Array",
      "ElementType": {
<<<<<<< HEAD
       "$ref": "30"
      }
=======
       "$ref": "40"
      },
      "IsNullable": false
>>>>>>> 9b8a321f
     },
     "IsRequired": false,
     "IsReadOnly": false
    },
    {
     "$id": "111",
     "Name": "intFixedEnum",
     "SerializedName": "intFixedEnum",
     "Description": "this is a int based fixed enum",
     "Type": {
      "$ref": "45"
     },
     "IsRequired": false,
     "IsReadOnly": false
    },
    {
     "$id": "112",
     "Name": "intFixedEnumCollection",
     "SerializedName": "intFixedEnumCollection",
     "Description": "this is a collection of int based fixed enum",
     "Type": {
      "$id": "113",
      "Kind": "Array",
      "Name": "Array",
      "ElementType": {
<<<<<<< HEAD
       "$ref": "34"
      }
=======
       "$ref": "45"
      },
      "IsNullable": false
>>>>>>> 9b8a321f
     },
     "IsRequired": false,
     "IsReadOnly": false
    },
    {
     "$id": "114",
     "Name": "stringFixedEnum",
     "SerializedName": "stringFixedEnum",
     "Description": "this is a string based fixed enum",
     "Type": {
      "$ref": "20"
     },
     "IsRequired": false,
     "IsReadOnly": false
    },
    {
     "$id": "115",
     "Name": "requiredUnknown",
     "SerializedName": "requiredUnknown",
     "Description": "required unknown",
     "Type": {
<<<<<<< HEAD
      "$id": "103",
      "Kind": "Intrinsic",
      "Name": "unknown"
=======
      "$id": "116",
      "Kind": "any",
      "IsNullable": false
>>>>>>> 9b8a321f
     },
     "IsRequired": true,
     "IsReadOnly": false
    },
    {
     "$id": "117",
     "Name": "optionalUnknown",
     "SerializedName": "optionalUnknown",
     "Description": "optional unknown",
     "Type": {
<<<<<<< HEAD
      "$id": "105",
      "Kind": "Intrinsic",
      "Name": "unknown"
=======
      "$id": "118",
      "Kind": "any",
      "IsNullable": false
>>>>>>> 9b8a321f
     },
     "IsRequired": false,
     "IsReadOnly": false
    },
    {
     "$id": "119",
     "Name": "requiredRecordUnknown",
     "SerializedName": "requiredRecordUnknown",
     "Description": "required record of unknown",
     "Type": {
      "$id": "120",
      "Kind": "Dictionary",
      "Name": "Dictionary",
      "KeyType": {
<<<<<<< HEAD
       "$id": "108",
       "Kind": "Primitive",
       "Name": "String"
      },
      "ValueType": {
       "$id": "109",
       "Kind": "Intrinsic",
       "Name": "unknown"
      }
=======
       "$id": "121",
       "Kind": "string",
       "IsNullable": false
      },
      "ValueType": {
       "$id": "122",
       "Kind": "any",
       "IsNullable": false
      },
      "IsNullable": false
>>>>>>> 9b8a321f
     },
     "IsRequired": true,
     "IsReadOnly": false
    },
    {
     "$id": "123",
     "Name": "optionalRecordUnknown",
     "SerializedName": "optionalRecordUnknown",
     "Description": "optional record of unknown",
     "Type": {
      "$id": "124",
      "Kind": "Dictionary",
      "Name": "Dictionary",
      "KeyType": {
<<<<<<< HEAD
       "$id": "112",
       "Kind": "Primitive",
       "Name": "String"
      },
      "ValueType": {
       "$id": "113",
       "Kind": "Intrinsic",
       "Name": "unknown"
      }
=======
       "$id": "125",
       "Kind": "string",
       "IsNullable": false
      },
      "ValueType": {
       "$id": "126",
       "Kind": "any",
       "IsNullable": false
      },
      "IsNullable": false
>>>>>>> 9b8a321f
     },
     "IsRequired": false,
     "IsReadOnly": false
    },
    {
     "$id": "127",
     "Name": "readOnlyRequiredRecordUnknown",
     "SerializedName": "readOnlyRequiredRecordUnknown",
     "Description": "required readonly record of unknown",
     "Type": {
      "$id": "128",
      "Kind": "Dictionary",
      "Name": "Dictionary",
      "KeyType": {
<<<<<<< HEAD
       "$id": "116",
       "Kind": "Primitive",
       "Name": "String"
      },
      "ValueType": {
       "$id": "117",
       "Kind": "Intrinsic",
       "Name": "unknown"
      }
=======
       "$id": "129",
       "Kind": "string",
       "IsNullable": false
      },
      "ValueType": {
       "$id": "130",
       "Kind": "any",
       "IsNullable": false
      },
      "IsNullable": false
>>>>>>> 9b8a321f
     },
     "IsRequired": true,
     "IsReadOnly": true
    },
    {
     "$id": "131",
     "Name": "readOnlyOptionalRecordUnknown",
     "SerializedName": "readOnlyOptionalRecordUnknown",
     "Description": "optional readonly record of unknown",
     "Type": {
      "$id": "132",
      "Kind": "Dictionary",
      "Name": "Dictionary",
      "KeyType": {
<<<<<<< HEAD
       "$id": "120",
       "Kind": "Primitive",
       "Name": "String"
      },
      "ValueType": {
       "$id": "121",
       "Kind": "Intrinsic",
       "Name": "unknown"
      }
=======
       "$id": "133",
       "Kind": "string",
       "IsNullable": false
      },
      "ValueType": {
       "$id": "134",
       "Kind": "any",
       "IsNullable": false
      },
      "IsNullable": false
>>>>>>> 9b8a321f
     },
     "IsRequired": false,
     "IsReadOnly": true
    }
   ]
  }
 ],
 "Clients": [
  {
   "$id": "135",
   "Name": "NewProjectTypeSpecClient",
   "Description": "This is a sample typespec project.",
   "Operations": [
    {
     "$id": "136",
     "Name": "topAction",
     "ResourceName": "NewProjectTypeSpec",
     "Description": "top level method",
     "Accessibility": "public",
     "Parameters": [
      {
       "$id": "137",
       "Name": "firstTestTypeSpecUrl",
       "NameInRequest": "firstTestTypeSpecUrl",
       "Type": {
        "$id": "138",
        "Kind": "uri",
        "IsNullable": false
       },
       "Location": "Uri",
       "IsApiVersion": false,
       "IsResourceParameter": false,
       "IsContentType": false,
       "IsRequired": true,
       "IsEndpoint": true,
       "SkipUrlEncoding": false,
       "Explode": false,
       "Kind": "Client"
      },
      {
       "$id": "139",
       "Name": "action",
       "NameInRequest": "action",
       "Type": {
        "$id": "140",
        "Kind": "utcDateTime",
        "IsNullable": false,
        "Encode": "rfc3339",
        "WireType": {
         "$id": "141",
         "Kind": "string",
         "IsNullable": false
        }
       },
       "Location": "Path",
       "IsRequired": true,
       "IsApiVersion": false,
       "IsResourceParameter": false,
       "IsContentType": false,
       "IsEndpoint": false,
       "SkipUrlEncoding": false,
       "Explode": false,
       "Kind": "Method"
      },
      {
       "$id": "142",
       "Name": "accept",
       "NameInRequest": "Accept",
       "Type": {
        "$id": "143",
        "Kind": "string",
        "IsNullable": false
       },
       "Location": "Header",
       "IsApiVersion": false,
       "IsResourceParameter": false,
       "IsContentType": false,
       "IsRequired": true,
       "IsEndpoint": false,
       "SkipUrlEncoding": false,
       "Explode": false,
       "Kind": "Constant",
       "DefaultValue": {
        "$id": "144",
        "Type": {
         "$ref": "143"
        },
        "Value": "application/json"
       }
      }
     ],
     "Responses": [
      {
       "$id": "145",
       "StatusCodes": [
        200
       ],
       "BodyType": {
        "$ref": "59"
       },
       "BodyMediaType": "Json",
       "Headers": [],
       "IsErrorResponse": false,
       "ContentTypes": [
        "application/json"
       ]
      }
     ],
     "HttpMethod": "GET",
     "RequestBodyMediaType": "None",
     "Uri": "{firstTestTypeSpecUrl}",
     "Path": "/top/{action}",
     "BufferResponse": true,
     "GenerateProtocolMethod": true,
     "GenerateConvenienceMethod": true
    },
    {
     "$id": "146",
     "Name": "topAction2",
     "ResourceName": "NewProjectTypeSpec",
     "Description": "top level method2",
     "Accessibility": "public",
     "Parameters": [
      {
       "$ref": "137"
      },
      {
       "$id": "147",
       "Name": "accept",
       "NameInRequest": "Accept",
       "Type": {
        "$id": "148",
        "Kind": "string",
        "IsNullable": false
       },
       "Location": "Header",
       "IsApiVersion": false,
       "IsResourceParameter": false,
       "IsContentType": false,
       "IsRequired": true,
       "IsEndpoint": false,
       "SkipUrlEncoding": false,
       "Explode": false,
       "Kind": "Constant",
       "DefaultValue": {
        "$id": "149",
        "Type": {
         "$ref": "148"
        },
        "Value": "application/json"
       }
      }
     ],
     "Responses": [
      {
       "$id": "150",
       "StatusCodes": [
        200
       ],
       "BodyType": {
        "$ref": "59"
       },
       "BodyMediaType": "Json",
       "Headers": [],
       "IsErrorResponse": false,
       "ContentTypes": [
        "application/json"
       ]
      }
     ],
     "HttpMethod": "GET",
     "RequestBodyMediaType": "None",
     "Uri": "{firstTestTypeSpecUrl}",
     "Path": "/top2",
     "BufferResponse": true,
     "GenerateProtocolMethod": true,
     "GenerateConvenienceMethod": false
    },
    {
     "$id": "151",
     "Name": "patchAction",
     "ResourceName": "NewProjectTypeSpec",
     "Description": "top level patch",
     "Accessibility": "public",
     "Parameters": [
      {
       "$ref": "137"
      },
      {
       "$id": "152",
       "Name": "body",
       "NameInRequest": "body",
       "Type": {
        "$ref": "59"
       },
       "Location": "Body",
       "IsRequired": true,
       "IsApiVersion": false,
       "IsResourceParameter": false,
       "IsContentType": false,
       "IsEndpoint": false,
       "SkipUrlEncoding": false,
       "Explode": false,
       "Kind": "Method"
      },
      {
       "$id": "153",
       "Name": "accept",
       "NameInRequest": "Accept",
       "Type": {
        "$id": "154",
        "Kind": "string",
        "IsNullable": false
       },
       "Location": "Header",
       "IsApiVersion": false,
       "IsResourceParameter": false,
       "IsContentType": false,
       "IsRequired": true,
       "IsEndpoint": false,
       "SkipUrlEncoding": false,
       "Explode": false,
       "Kind": "Constant",
       "DefaultValue": {
        "$id": "155",
        "Type": {
         "$ref": "154"
        },
        "Value": "application/json"
       }
      },
      {
       "$id": "156",
       "Name": "contentType",
       "NameInRequest": "Content-Type",
       "Type": {
        "$id": "157",
        "Kind": "string",
        "IsNullable": false
       },
       "Location": "Header",
       "IsApiVersion": false,
       "IsResourceParameter": false,
       "IsContentType": true,
       "IsRequired": true,
       "IsEndpoint": false,
       "SkipUrlEncoding": false,
       "Explode": false,
       "Kind": "Constant",
       "DefaultValue": {
        "$id": "158",
        "Type": {
         "$ref": "157"
        },
        "Value": "application/json"
       }
      }
     ],
     "Responses": [
      {
       "$id": "159",
       "StatusCodes": [
        200
       ],
       "BodyType": {
        "$ref": "59"
       },
       "BodyMediaType": "Json",
       "Headers": [],
       "IsErrorResponse": false,
       "ContentTypes": [
        "application/json"
       ]
      }
     ],
     "HttpMethod": "PATCH",
     "RequestBodyMediaType": "Json",
     "Uri": "{firstTestTypeSpecUrl}",
     "Path": "/patch",
     "RequestMediaTypes": [
      "application/json"
     ],
     "BufferResponse": true,
     "GenerateProtocolMethod": true,
     "GenerateConvenienceMethod": false
    },
    {
     "$id": "160",
     "Name": "anonymousBody",
     "ResourceName": "NewProjectTypeSpec",
     "Description": "body parameter without body decorator",
     "Accessibility": "public",
     "Parameters": [
      {
       "$ref": "137"
      },
      {
       "$id": "161",
       "Name": "Thing",
       "NameInRequest": "Thing",
       "Description": "A model with a few properties of literal types",
       "Type": {
        "$ref": "59"
       },
       "Location": "Body",
       "IsRequired": true,
       "IsApiVersion": false,
       "IsResourceParameter": false,
       "IsContentType": false,
       "IsEndpoint": false,
       "SkipUrlEncoding": false,
       "Explode": false,
       "Kind": "Method"
      },
      {
       "$id": "162",
       "Name": "accept",
       "NameInRequest": "Accept",
       "Type": {
        "$id": "163",
        "Kind": "string",
        "IsNullable": false
       },
       "Location": "Header",
       "IsApiVersion": false,
       "IsResourceParameter": false,
       "IsContentType": false,
       "IsRequired": true,
       "IsEndpoint": false,
       "SkipUrlEncoding": false,
       "Explode": false,
       "Kind": "Constant",
       "DefaultValue": {
        "$id": "164",
        "Type": {
         "$ref": "163"
        },
        "Value": "application/json"
       }
      },
      {
       "$id": "165",
       "Name": "contentType",
       "NameInRequest": "Content-Type",
       "Type": {
        "$id": "166",
        "Kind": "string",
        "IsNullable": false
       },
       "Location": "Header",
       "IsApiVersion": false,
       "IsResourceParameter": false,
       "IsContentType": true,
       "IsRequired": true,
       "IsEndpoint": false,
       "SkipUrlEncoding": false,
       "Explode": false,
       "Kind": "Constant",
       "DefaultValue": {
        "$id": "167",
        "Type": {
         "$ref": "166"
        },
        "Value": "application/json"
       }
      }
     ],
     "Responses": [
      {
       "$id": "168",
       "StatusCodes": [
        200
       ],
       "BodyType": {
        "$ref": "59"
       },
       "BodyMediaType": "Json",
       "Headers": [],
       "IsErrorResponse": false,
       "ContentTypes": [
        "application/json"
       ]
      }
     ],
     "HttpMethod": "POST",
     "RequestBodyMediaType": "Json",
     "Uri": "{firstTestTypeSpecUrl}",
     "Path": "/anonymousBody",
     "RequestMediaTypes": [
      "application/json"
     ],
     "BufferResponse": true,
     "GenerateProtocolMethod": true,
     "GenerateConvenienceMethod": true
    },
    {
     "$id": "169",
     "Name": "friendlyModel",
     "ResourceName": "NewProjectTypeSpec",
     "Description": "Model can have its friendly name",
     "Accessibility": "public",
     "Parameters": [
      {
       "$ref": "137"
      },
      {
       "$id": "170",
       "Name": "Friend",
       "NameInRequest": "NotFriend",
       "Description": "this is not a friendly model but with a friendly name",
       "Type": {
        "$ref": "88"
       },
       "Location": "Body",
       "IsRequired": true,
       "IsApiVersion": false,
       "IsResourceParameter": false,
       "IsContentType": false,
       "IsEndpoint": false,
       "SkipUrlEncoding": false,
       "Explode": false,
       "Kind": "Method"
      },
      {
       "$id": "171",
       "Name": "accept",
       "NameInRequest": "Accept",
       "Type": {
        "$id": "172",
        "Kind": "string",
        "IsNullable": false
       },
       "Location": "Header",
       "IsApiVersion": false,
       "IsResourceParameter": false,
       "IsContentType": false,
       "IsRequired": true,
       "IsEndpoint": false,
       "SkipUrlEncoding": false,
       "Explode": false,
       "Kind": "Constant",
       "DefaultValue": {
        "$id": "173",
        "Type": {
         "$ref": "172"
        },
        "Value": "application/json"
       }
      },
      {
       "$id": "174",
       "Name": "contentType",
       "NameInRequest": "Content-Type",
       "Type": {
        "$id": "175",
        "Kind": "string",
        "IsNullable": false
       },
       "Location": "Header",
       "IsApiVersion": false,
       "IsResourceParameter": false,
       "IsContentType": true,
       "IsRequired": true,
       "IsEndpoint": false,
       "SkipUrlEncoding": false,
       "Explode": false,
       "Kind": "Constant",
       "DefaultValue": {
        "$id": "176",
        "Type": {
         "$ref": "175"
        },
        "Value": "application/json"
       }
      }
     ],
     "Responses": [
      {
       "$id": "177",
       "StatusCodes": [
        200
       ],
       "BodyType": {
        "$ref": "88"
       },
       "BodyMediaType": "Json",
       "Headers": [],
       "IsErrorResponse": false,
       "ContentTypes": [
        "application/json"
       ]
      }
     ],
     "HttpMethod": "POST",
     "RequestBodyMediaType": "Json",
     "Uri": "{firstTestTypeSpecUrl}",
     "Path": "/friendlyName",
     "RequestMediaTypes": [
      "application/json"
     ],
     "BufferResponse": true,
     "GenerateProtocolMethod": true,
     "GenerateConvenienceMethod": true
    },
    {
     "$id": "178",
     "Name": "addTimeHeader",
     "ResourceName": "NewProjectTypeSpec",
     "Accessibility": "public",
     "Parameters": [
      {
       "$ref": "137"
      },
      {
       "$id": "179",
       "Name": "repeatabilityFirstSent",
       "NameInRequest": "Repeatability-First-Sent",
       "Type": {
        "$id": "180",
        "Kind": "utcDateTime",
        "IsNullable": false,
        "Encode": "rfc7231",
        "WireType": {
         "$id": "181",
         "Kind": "string",
         "IsNullable": false
        }
       },
       "Location": "Header",
       "IsRequired": false,
       "IsApiVersion": false,
       "IsResourceParameter": false,
       "IsContentType": false,
       "IsEndpoint": false,
       "SkipUrlEncoding": false,
       "Explode": false,
       "Kind": "Method"
      },
      {
       "$id": "182",
       "Name": "accept",
       "NameInRequest": "Accept",
       "Type": {
        "$id": "183",
        "Kind": "string",
        "IsNullable": false
       },
       "Location": "Header",
       "IsApiVersion": false,
       "IsResourceParameter": false,
       "IsContentType": false,
       "IsRequired": true,
       "IsEndpoint": false,
       "SkipUrlEncoding": false,
       "Explode": false,
       "Kind": "Constant",
       "DefaultValue": {
        "$id": "184",
        "Type": {
         "$ref": "183"
        },
        "Value": "application/json"
       }
      }
     ],
     "Responses": [
      {
       "$id": "185",
       "StatusCodes": [
        204
       ],
       "BodyMediaType": "Json",
       "Headers": [],
       "IsErrorResponse": false
      }
     ],
     "HttpMethod": "GET",
     "RequestBodyMediaType": "None",
     "Uri": "{firstTestTypeSpecUrl}",
     "Path": "/",
     "BufferResponse": true,
     "GenerateProtocolMethod": true,
     "GenerateConvenienceMethod": false
    }
   ],
   "Protocol": {
    "$id": "186"
   },
   "Creatable": true,
   "Parameters": [
    {
     "$ref": "137"
    }
   ]
  },
  {
   "$id": "187",
   "Name": "Hello",
   "Description": "",
   "Operations": [],
   "Protocol": {
    "$id": "188"
   },
   "Creatable": false,
   "Parent": "NewProjectTypeSpecClient",
   "Parameters": [
    {
     "$ref": "137"
    }
   ]
  },
  {
   "$id": "189",
   "Name": "HelloDemo",
   "Description": "Hello world service",
   "Operations": [
    {
     "$id": "190",
     "Name": "sayHi",
     "ResourceName": "Demo",
     "Description": "Return hi",
     "Accessibility": "public",
     "Parameters": [
      {
       "$ref": "137"
      },
      {
       "$id": "191",
       "Name": "headParameter",
       "NameInRequest": "head-parameter",
       "Type": {
<<<<<<< HEAD
        "$id": "177",
        "Kind": "Primitive",
        "Name": "String"
=======
        "$id": "192",
        "Kind": "string",
        "IsNullable": false
>>>>>>> 9b8a321f
       },
       "Location": "Header",
       "IsRequired": true,
       "IsApiVersion": false,
       "IsResourceParameter": false,
       "IsContentType": false,
       "IsEndpoint": false,
       "SkipUrlEncoding": false,
       "Explode": false,
       "Kind": "Method"
      },
      {
       "$id": "193",
       "Name": "queryParameter",
       "NameInRequest": "queryParameter",
       "Type": {
<<<<<<< HEAD
        "$id": "179",
        "Kind": "Primitive",
        "Name": "String"
=======
        "$id": "194",
        "Kind": "string",
        "IsNullable": false
>>>>>>> 9b8a321f
       },
       "Location": "Query",
       "IsRequired": true,
       "IsApiVersion": false,
       "IsResourceParameter": false,
       "IsContentType": false,
       "IsEndpoint": false,
       "SkipUrlEncoding": false,
       "Explode": false,
       "Kind": "Method"
      },
      {
       "$id": "195",
       "Name": "optionalQuery",
       "NameInRequest": "optionalQuery",
       "Type": {
<<<<<<< HEAD
        "$id": "181",
        "Kind": "Primitive",
        "Name": "String"
=======
        "$id": "196",
        "Kind": "string",
        "IsNullable": false
>>>>>>> 9b8a321f
       },
       "Location": "Query",
       "IsRequired": false,
       "IsApiVersion": false,
       "IsResourceParameter": false,
       "IsContentType": false,
       "IsEndpoint": false,
       "SkipUrlEncoding": false,
       "Explode": false,
       "Kind": "Method"
      },
      {
       "$id": "197",
       "Name": "accept",
       "NameInRequest": "Accept",
       "Type": {
        "$id": "198",
        "Kind": "string",
        "IsNullable": false
       },
       "Location": "Header",
       "IsApiVersion": false,
       "IsResourceParameter": false,
       "IsContentType": false,
       "IsRequired": true,
       "IsEndpoint": false,
       "SkipUrlEncoding": false,
       "Explode": false,
       "Kind": "Constant",
       "DefaultValue": {
        "$id": "199",
        "Type": {
         "$ref": "198"
        },
        "Value": "application/json"
       }
      }
     ],
     "Responses": [
      {
       "$id": "200",
       "StatusCodes": [
        200
       ],
       "BodyType": {
        "$ref": "59"
       },
       "BodyMediaType": "Json",
       "Headers": [],
       "IsErrorResponse": false,
       "ContentTypes": [
        "application/json"
       ]
      }
     ],
     "HttpMethod": "GET",
     "RequestBodyMediaType": "None",
     "Uri": "{firstTestTypeSpecUrl}",
     "Path": "/hello",
     "BufferResponse": true,
     "GenerateProtocolMethod": true,
     "GenerateConvenienceMethod": false
    }
   ],
   "Protocol": {
    "$id": "201"
   },
   "Creatable": false,
   "Parent": "Hello",
   "Parameters": [
    {
     "$ref": "137"
    }
   ]
  },
  {
   "$id": "202",
   "Name": "HelloDemo2",
   "Description": "",
   "Operations": [
    {
     "$id": "203",
     "Name": "helloAgain",
     "ResourceName": "Demo2",
     "Description": "Return hi again",
     "Accessibility": "public",
     "Parameters": [
      {
       "$ref": "137"
      },
      {
       "$id": "204",
       "Name": "p1",
       "NameInRequest": "p1",
       "Type": {
<<<<<<< HEAD
        "$id": "190",
        "Kind": "Primitive",
        "Name": "String"
=======
        "$id": "205",
        "Kind": "string",
        "IsNullable": false
>>>>>>> 9b8a321f
       },
       "Location": "Header",
       "IsRequired": true,
       "IsApiVersion": false,
       "IsResourceParameter": false,
       "IsContentType": false,
       "IsEndpoint": false,
       "SkipUrlEncoding": false,
       "Explode": false,
       "Kind": "Method"
      },
      {
       "$id": "206",
       "Name": "contentType",
       "NameInRequest": "content-type",
       "Type": {
<<<<<<< HEAD
        "$id": "192",
        "Kind": "Literal",
        "Name": "Literal",
        "LiteralValueType": {
         "$id": "193",
         "Kind": "Primitive",
         "Name": "String"
=======
        "$id": "207",
        "Kind": "constant",
        "ValueType": {
         "$id": "208",
         "Kind": "string",
         "IsNullable": false
>>>>>>> 9b8a321f
        },
        "Value": "text/plain"
       },
       "Location": "Header",
       "DefaultValue": {
        "$id": "209",
        "Type": {
         "$ref": "207"
        },
        "Value": "text/plain"
       },
       "IsRequired": true,
       "IsApiVersion": false,
       "IsResourceParameter": false,
       "IsContentType": true,
       "IsEndpoint": false,
       "SkipUrlEncoding": false,
       "Explode": false,
       "Kind": "Constant"
      },
      {
       "$id": "210",
       "Name": "p2",
       "NameInRequest": "p2",
       "Type": {
<<<<<<< HEAD
        "$id": "196",
        "Kind": "Primitive",
        "Name": "String"
=======
        "$id": "211",
        "Kind": "string",
        "IsNullable": false
>>>>>>> 9b8a321f
       },
       "Location": "Path",
       "IsRequired": true,
       "IsApiVersion": false,
       "IsResourceParameter": false,
       "IsContentType": false,
       "IsEndpoint": false,
       "SkipUrlEncoding": false,
       "Explode": false,
       "Kind": "Method"
      },
      {
       "$id": "212",
       "Name": "action",
       "NameInRequest": "action",
       "Type": {
        "$ref": "91"
       },
       "Location": "Body",
       "IsRequired": true,
       "IsApiVersion": false,
       "IsResourceParameter": false,
       "IsContentType": false,
       "IsEndpoint": false,
       "SkipUrlEncoding": false,
       "Explode": false,
       "Kind": "Method"
      },
      {
       "$id": "213",
       "Name": "accept",
       "NameInRequest": "Accept",
       "Type": {
        "$id": "214",
        "Kind": "string",
        "IsNullable": false
       },
       "Location": "Header",
       "IsApiVersion": false,
       "IsResourceParameter": false,
       "IsContentType": false,
       "IsRequired": true,
       "IsEndpoint": false,
       "SkipUrlEncoding": false,
       "Explode": false,
       "Kind": "Constant",
       "DefaultValue": {
        "$id": "215",
        "Type": {
         "$ref": "214"
        },
        "Value": "application/json"
       }
      }
     ],
     "Responses": [
      {
       "$id": "216",
       "StatusCodes": [
        200
       ],
       "BodyType": {
        "$ref": "91"
       },
       "BodyMediaType": "Json",
       "Headers": [],
       "IsErrorResponse": false,
       "ContentTypes": [
        "application/json"
       ]
      }
     ],
     "HttpMethod": "GET",
     "RequestBodyMediaType": "Json",
     "Uri": "{firstTestTypeSpecUrl}",
     "Path": "/againHi/{p2}",
     "RequestMediaTypes": [
      "text/plain"
     ],
     "BufferResponse": true,
     "GenerateProtocolMethod": true,
     "GenerateConvenienceMethod": true
    },
    {
     "$id": "217",
     "Name": "noContentType",
     "ResourceName": "Demo2",
     "Description": "Return hi again",
     "Accessibility": "public",
     "Parameters": [
      {
       "$ref": "137"
      },
      {
       "$id": "218",
       "Name": "p1",
       "NameInRequest": "p1",
       "Type": {
<<<<<<< HEAD
        "$id": "204",
        "Kind": "Primitive",
        "Name": "String"
=======
        "$id": "219",
        "Kind": "string",
        "IsNullable": false
>>>>>>> 9b8a321f
       },
       "Location": "Header",
       "IsRequired": true,
       "IsApiVersion": false,
       "IsResourceParameter": false,
       "IsContentType": false,
       "IsEndpoint": false,
       "SkipUrlEncoding": false,
       "Explode": false,
       "Kind": "Method"
      },
      {
       "$id": "220",
       "Name": "p2",
       "NameInRequest": "p2",
       "Type": {
<<<<<<< HEAD
        "$id": "206",
        "Kind": "Primitive",
        "Name": "String"
=======
        "$id": "221",
        "Kind": "string",
        "IsNullable": false
>>>>>>> 9b8a321f
       },
       "Location": "Path",
       "IsRequired": true,
       "IsApiVersion": false,
       "IsResourceParameter": false,
       "IsContentType": false,
       "IsEndpoint": false,
       "SkipUrlEncoding": false,
       "Explode": false,
       "Kind": "Method"
      },
      {
       "$id": "222",
       "Name": "action",
       "NameInRequest": "action",
       "Type": {
        "$ref": "91"
       },
       "Location": "Body",
       "IsRequired": true,
       "IsApiVersion": false,
       "IsResourceParameter": false,
       "IsContentType": false,
       "IsEndpoint": false,
       "SkipUrlEncoding": false,
       "Explode": false,
       "Kind": "Method"
      },
      {
       "$id": "223",
       "Name": "accept",
       "NameInRequest": "Accept",
       "Type": {
        "$id": "224",
        "Kind": "string",
        "IsNullable": false
       },
       "Location": "Header",
       "IsApiVersion": false,
       "IsResourceParameter": false,
       "IsContentType": false,
       "IsRequired": true,
       "IsEndpoint": false,
       "SkipUrlEncoding": false,
       "Explode": false,
       "Kind": "Constant",
       "DefaultValue": {
        "$id": "225",
        "Type": {
         "$ref": "224"
        },
        "Value": "application/json"
       }
      },
      {
       "$id": "226",
       "Name": "contentType",
       "NameInRequest": "Content-Type",
       "Type": {
        "$id": "227",
        "Kind": "string",
        "IsNullable": false
       },
       "Location": "Header",
       "IsApiVersion": false,
       "IsResourceParameter": false,
       "IsContentType": true,
       "IsRequired": true,
       "IsEndpoint": false,
       "SkipUrlEncoding": false,
       "Explode": false,
       "Kind": "Constant",
       "DefaultValue": {
        "$id": "228",
        "Type": {
         "$ref": "227"
        },
        "Value": "application/json"
       }
      }
     ],
     "Responses": [
      {
       "$id": "229",
       "StatusCodes": [
        200
       ],
       "BodyType": {
        "$ref": "91"
       },
       "BodyMediaType": "Json",
       "Headers": [],
       "IsErrorResponse": false,
       "ContentTypes": [
        "application/json"
       ]
      }
     ],
     "HttpMethod": "GET",
     "RequestBodyMediaType": "Json",
     "Uri": "{firstTestTypeSpecUrl}",
     "Path": "/noContentType/{p2}",
     "RequestMediaTypes": [
      "application/json"
     ],
     "BufferResponse": true,
     "GenerateProtocolMethod": true,
     "GenerateConvenienceMethod": false
    },
    {
     "$id": "230",
     "Name": "createLiteral",
     "ResourceName": "Demo2",
     "Description": "Create with literal value",
     "Accessibility": "public",
     "Parameters": [
      {
       "$ref": "137"
      },
      {
       "$id": "231",
       "Name": "body",
       "NameInRequest": "body",
       "Type": {
        "$ref": "59"
       },
       "Location": "Body",
       "IsRequired": true,
       "IsApiVersion": false,
       "IsResourceParameter": false,
       "IsContentType": false,
       "IsEndpoint": false,
       "SkipUrlEncoding": false,
       "Explode": false,
       "Kind": "Method"
      },
      {
       "$id": "232",
       "Name": "accept",
       "NameInRequest": "Accept",
       "Type": {
        "$id": "233",
        "Kind": "string",
        "IsNullable": false
       },
       "Location": "Header",
       "IsApiVersion": false,
       "IsResourceParameter": false,
       "IsContentType": false,
       "IsRequired": true,
       "IsEndpoint": false,
       "SkipUrlEncoding": false,
       "Explode": false,
       "Kind": "Constant",
       "DefaultValue": {
        "$id": "234",
        "Type": {
         "$ref": "233"
        },
        "Value": "application/json"
       }
      },
      {
       "$id": "235",
       "Name": "contentType",
       "NameInRequest": "Content-Type",
       "Type": {
        "$id": "236",
        "Kind": "string",
        "IsNullable": false
       },
       "Location": "Header",
       "IsApiVersion": false,
       "IsResourceParameter": false,
       "IsContentType": true,
       "IsRequired": true,
       "IsEndpoint": false,
       "SkipUrlEncoding": false,
       "Explode": false,
       "Kind": "Constant",
       "DefaultValue": {
        "$id": "237",
        "Type": {
         "$ref": "236"
        },
        "Value": "application/json"
       }
      }
     ],
     "Responses": [
      {
       "$id": "238",
       "StatusCodes": [
        200
       ],
       "BodyType": {
        "$ref": "59"
       },
       "BodyMediaType": "Json",
       "Headers": [],
       "IsErrorResponse": false,
       "ContentTypes": [
        "application/json"
       ]
      }
     ],
     "HttpMethod": "POST",
     "RequestBodyMediaType": "Json",
     "Uri": "{firstTestTypeSpecUrl}",
     "Path": "/literal",
     "RequestMediaTypes": [
      "application/json"
     ],
     "BufferResponse": true,
     "GenerateProtocolMethod": true,
     "GenerateConvenienceMethod": true
    },
    {
     "$id": "239",
     "Name": "helloLiteral",
     "ResourceName": "Demo2",
     "Description": "Send literal parameters",
     "Accessibility": "public",
     "Parameters": [
      {
       "$ref": "137"
      },
      {
       "$id": "240",
       "Name": "p1",
       "NameInRequest": "p1",
       "Type": {
<<<<<<< HEAD
        "$id": "226",
        "Kind": "Literal",
        "Name": "Literal",
        "LiteralValueType": {
         "$id": "227",
         "Kind": "Primitive",
         "Name": "String"
=======
        "$id": "241",
        "Kind": "constant",
        "ValueType": {
         "$id": "242",
         "Kind": "string",
         "IsNullable": false
>>>>>>> 9b8a321f
        },
        "Value": "test"
       },
       "Location": "Header",
       "DefaultValue": {
        "$id": "243",
        "Type": {
         "$ref": "241"
        },
        "Value": "test"
       },
       "IsRequired": true,
       "IsApiVersion": false,
       "IsResourceParameter": false,
       "IsContentType": false,
       "IsEndpoint": false,
       "SkipUrlEncoding": false,
       "Explode": false,
       "Kind": "Constant"
      },
      {
       "$id": "244",
       "Name": "p2",
       "NameInRequest": "p2",
       "Type": {
<<<<<<< HEAD
        "$id": "230",
        "Kind": "Literal",
        "Name": "Literal",
        "LiteralValueType": {
         "$id": "231",
         "Kind": "Primitive",
         "Name": "Int32"
=======
        "$id": "245",
        "Kind": "constant",
        "ValueType": {
         "$id": "246",
         "Kind": "int32",
         "IsNullable": false
>>>>>>> 9b8a321f
        },
        "Value": 123
       },
       "Location": "Path",
       "DefaultValue": {
        "$id": "247",
        "Type": {
         "$ref": "245"
        },
        "Value": 123
       },
       "IsRequired": true,
       "IsApiVersion": false,
       "IsResourceParameter": false,
       "IsContentType": false,
       "IsEndpoint": false,
       "SkipUrlEncoding": false,
       "Explode": false,
       "Kind": "Constant"
      },
      {
       "$id": "248",
       "Name": "p3",
       "NameInRequest": "p3",
       "Type": {
<<<<<<< HEAD
        "$id": "234",
        "Kind": "Literal",
        "Name": "Literal",
        "LiteralValueType": {
         "$id": "235",
         "Kind": "Primitive",
         "Name": "Boolean"
=======
        "$id": "249",
        "Kind": "constant",
        "ValueType": {
         "$id": "250",
         "Kind": "boolean",
         "IsNullable": false
>>>>>>> 9b8a321f
        },
        "Value": true
       },
       "Location": "Query",
       "DefaultValue": {
        "$id": "251",
        "Type": {
         "$ref": "249"
        },
        "Value": true
       },
       "IsRequired": true,
       "IsApiVersion": false,
       "IsResourceParameter": false,
       "IsContentType": false,
       "IsEndpoint": false,
       "SkipUrlEncoding": false,
       "Explode": false,
       "Kind": "Constant"
      },
      {
       "$id": "252",
       "Name": "accept",
       "NameInRequest": "Accept",
       "Type": {
        "$id": "253",
        "Kind": "string",
        "IsNullable": false
       },
       "Location": "Header",
       "IsApiVersion": false,
       "IsResourceParameter": false,
       "IsContentType": false,
       "IsRequired": true,
       "IsEndpoint": false,
       "SkipUrlEncoding": false,
       "Explode": false,
       "Kind": "Constant",
       "DefaultValue": {
        "$id": "254",
        "Type": {
         "$ref": "253"
        },
        "Value": "application/json"
       }
      }
     ],
     "Responses": [
      {
       "$id": "255",
       "StatusCodes": [
        200
       ],
       "BodyType": {
        "$ref": "59"
       },
       "BodyMediaType": "Json",
       "Headers": [],
       "IsErrorResponse": false,
       "ContentTypes": [
        "application/json"
       ]
      }
     ],
     "HttpMethod": "GET",
     "RequestBodyMediaType": "None",
     "Uri": "{firstTestTypeSpecUrl}",
     "Path": "/helloLiteral/{p2}",
     "BufferResponse": true,
     "GenerateProtocolMethod": true,
     "GenerateConvenienceMethod": true
    }
   ],
   "Protocol": {
    "$id": "256"
   },
   "Creatable": false,
   "Parent": "Hello",
   "Parameters": [
    {
     "$ref": "137"
    }
   ]
  },
  {
   "$id": "257",
   "Name": "EnumTest",
   "Description": "",
   "Operations": [
    {
     "$id": "258",
     "Name": "getUnknownValue",
     "ResourceName": "EnumTest",
     "Description": "create extensible enum",
     "Accessibility": "public",
     "Parameters": [
      {
       "$ref": "137"
      },
      {
       "$id": "259",
       "Name": "input",
       "NameInRequest": "input",
       "Type": {
        "$ref": "50"
       },
       "Location": "Body",
       "IsRequired": true,
       "IsApiVersion": false,
       "IsResourceParameter": false,
       "IsContentType": false,
       "IsEndpoint": false,
       "SkipUrlEncoding": false,
       "Explode": false,
       "Kind": "Method"
      },
      {
       "$id": "260",
       "Name": "contentType",
       "NameInRequest": "Content-Type",
       "Type": {
        "$id": "261",
        "Kind": "string",
        "IsNullable": false
       },
       "Location": "Header",
       "IsApiVersion": false,
       "IsResourceParameter": false,
       "IsContentType": true,
       "IsRequired": true,
       "IsEndpoint": false,
       "SkipUrlEncoding": false,
       "Explode": false,
       "Kind": "Constant",
       "DefaultValue": {
        "$id": "262",
        "Type": {
         "$ref": "261"
        },
        "Value": "application/json"
       }
      },
      {
       "$id": "263",
       "Name": "accept",
       "NameInRequest": "Accept",
       "Type": {
        "$id": "264",
        "Kind": "string",
        "IsNullable": false
       },
       "Location": "Header",
       "IsApiVersion": false,
       "IsResourceParameter": false,
       "IsContentType": false,
       "IsRequired": true,
       "IsEndpoint": false,
       "SkipUrlEncoding": false,
       "Explode": false,
       "Kind": "Constant",
       "DefaultValue": {
        "$id": "265",
        "Type": {
         "$ref": "264"
        },
        "Value": "application/json"
       }
      }
     ],
     "Responses": [
      {
       "$id": "266",
       "StatusCodes": [
        204
       ],
       "BodyMediaType": "Json",
       "Headers": [],
       "IsErrorResponse": false
      }
     ],
     "HttpMethod": "PUT",
     "RequestBodyMediaType": "None",
     "Uri": "{firstTestTypeSpecUrl}",
     "Path": "/unknown-value",
     "RequestMediaTypes": [
      "application/json"
     ],
     "BufferResponse": true,
     "GenerateProtocolMethod": true,
     "GenerateConvenienceMethod": false
    }
   ],
   "Protocol": {
    "$id": "267"
   },
   "Creatable": false,
   "Parent": "NewProjectTypeSpecClient",
   "Parameters": [
    {
     "$ref": "137"
    }
   ]
  },
  {
   "$id": "268",
   "Name": "ProtocolAndConvenient",
   "Description": "",
   "Operations": [
    {
     "$id": "269",
     "Name": "internalProtocol",
     "ResourceName": "ProtocolAndConvenient",
     "Description": "When set protocol false and convenient true, then the protocol method should be internal",
     "Accessibility": "public",
     "Parameters": [
      {
       "$ref": "137"
      },
      {
       "$id": "270",
       "Name": "body",
       "NameInRequest": "body",
       "Type": {
        "$ref": "59"
       },
       "Location": "Body",
       "IsRequired": true,
       "IsApiVersion": false,
       "IsResourceParameter": false,
       "IsContentType": false,
       "IsEndpoint": false,
       "SkipUrlEncoding": false,
       "Explode": false,
       "Kind": "Method"
      },
      {
       "$id": "271",
       "Name": "accept",
       "NameInRequest": "Accept",
       "Type": {
        "$id": "272",
        "Kind": "string",
        "IsNullable": false
       },
       "Location": "Header",
       "IsApiVersion": false,
       "IsResourceParameter": false,
       "IsContentType": false,
       "IsRequired": true,
       "IsEndpoint": false,
       "SkipUrlEncoding": false,
       "Explode": false,
       "Kind": "Constant",
       "DefaultValue": {
        "$id": "273",
        "Type": {
         "$ref": "272"
        },
        "Value": "application/json"
       }
      },
      {
       "$id": "274",
       "Name": "contentType",
       "NameInRequest": "Content-Type",
       "Type": {
        "$id": "275",
        "Kind": "string",
        "IsNullable": false
       },
       "Location": "Header",
       "IsApiVersion": false,
       "IsResourceParameter": false,
       "IsContentType": true,
       "IsRequired": true,
       "IsEndpoint": false,
       "SkipUrlEncoding": false,
       "Explode": false,
       "Kind": "Constant",
       "DefaultValue": {
        "$id": "276",
        "Type": {
         "$ref": "275"
        },
        "Value": "application/json"
       }
      }
     ],
     "Responses": [
      {
       "$id": "277",
       "StatusCodes": [
        200
       ],
       "BodyType": {
        "$ref": "59"
       },
       "BodyMediaType": "Json",
       "Headers": [],
       "IsErrorResponse": false,
       "ContentTypes": [
        "application/json"
       ]
      }
     ],
     "HttpMethod": "POST",
     "RequestBodyMediaType": "Json",
     "Uri": "{firstTestTypeSpecUrl}",
     "Path": "/internalProtocol",
     "RequestMediaTypes": [
      "application/json"
     ],
     "BufferResponse": true,
     "GenerateProtocolMethod": false,
     "GenerateConvenienceMethod": true
    },
    {
     "$id": "278",
     "Name": "stillConvenient",
     "ResourceName": "ProtocolAndConvenient",
     "Description": "When set protocol false and convenient true, the convenient method should be generated even it has the same signature as protocol one",
     "Accessibility": "public",
     "Parameters": [
      {
       "$ref": "137"
      },
      {
       "$id": "279",
       "Name": "accept",
       "NameInRequest": "Accept",
       "Type": {
        "$id": "280",
        "Kind": "string",
        "IsNullable": false
       },
       "Location": "Header",
       "IsApiVersion": false,
       "IsResourceParameter": false,
       "IsContentType": false,
       "IsRequired": true,
       "IsEndpoint": false,
       "SkipUrlEncoding": false,
       "Explode": false,
       "Kind": "Constant",
       "DefaultValue": {
        "$id": "281",
        "Type": {
         "$ref": "280"
        },
        "Value": "application/json"
       }
      }
     ],
     "Responses": [
      {
       "$id": "282",
       "StatusCodes": [
        204
       ],
       "BodyMediaType": "Json",
       "Headers": [],
       "IsErrorResponse": false
      }
     ],
     "HttpMethod": "GET",
     "RequestBodyMediaType": "None",
     "Uri": "{firstTestTypeSpecUrl}",
     "Path": "/stillConvenient",
     "BufferResponse": true,
     "GenerateProtocolMethod": false,
     "GenerateConvenienceMethod": true
    }
   ],
   "Protocol": {
    "$id": "283"
   },
   "Creatable": false,
   "Parent": "NewProjectTypeSpecClient",
   "Parameters": [
    {
     "$ref": "137"
    }
   ]
  }
 ],
 "Auth": {
  "$id": "284",
  "ApiKey": {
   "$id": "285",
   "Name": "x-ms-api-key"
  },
  "OAuth2": {
   "$id": "286",
   "Scopes": [
    "https://api.example.com/.default"
   ]
  }
 }
}<|MERGE_RESOLUTION|>--- conflicted
+++ resolved
@@ -9,8 +9,7 @@
    "Name": "Thing_requiredLiteralString",
    "ValueType": {
     "$id": "3",
-    "Kind": "string",
-    "IsNullable": false
+    "Kind": "string"
    },
    "Values": [
     {
@@ -31,8 +30,7 @@
    "Name": "Thing_requiredLiteralInt",
    "ValueType": {
     "$id": "6",
-    "Kind": "int32",
-    "IsNullable": false
+    "Kind": "int32"
    },
    "Values": [
     {
@@ -53,8 +51,7 @@
    "Name": "Thing_requiredLiteralFloat",
    "ValueType": {
     "$id": "9",
-    "Kind": "float32",
-    "IsNullable": false
+    "Kind": "float32"
    },
    "Values": [
     {
@@ -75,8 +72,7 @@
    "Name": "Thing_optionalLiteralString",
    "ValueType": {
     "$id": "12",
-    "Kind": "string",
-    "IsNullable": false
+    "Kind": "string"
    },
    "Values": [
     {
@@ -97,8 +93,7 @@
    "Name": "Thing_optionalLiteralInt",
    "ValueType": {
     "$id": "15",
-    "Kind": "int32",
-    "IsNullable": false
+    "Kind": "int32"
    },
    "Values": [
     {
@@ -119,8 +114,7 @@
    "Name": "Thing_optionalLiteralFloat",
    "ValueType": {
     "$id": "18",
-    "Kind": "float32",
-    "IsNullable": false
+    "Kind": "float32"
    },
    "Values": [
     {
@@ -141,8 +135,7 @@
    "Name": "StringFixedEnum",
    "ValueType": {
     "$id": "21",
-    "Kind": "string",
-    "IsNullable": false
+    "Kind": "string"
    },
    "Values": [
     {
@@ -172,8 +165,7 @@
    "Name": "StringExtensibleEnum",
    "ValueType": {
     "$id": "26",
-    "Kind": "string",
-    "IsNullable": false
+    "Kind": "string"
    },
    "Values": [
     {
@@ -203,8 +195,7 @@
    "Name": "IntExtensibleEnum",
    "ValueType": {
     "$id": "31",
-    "Kind": "int32",
-    "IsNullable": false
+    "Kind": "int32"
    },
    "Values": [
     {
@@ -234,8 +225,7 @@
    "Name": "FloatExtensibleEnum",
    "ValueType": {
     "$id": "36",
-    "Kind": "float32",
-    "IsNullable": false
+    "Kind": "float32"
    },
    "Values": [
     {
@@ -265,8 +255,7 @@
    "Name": "FloatFixedEnum",
    "ValueType": {
     "$id": "41",
-    "Kind": "float32",
-    "IsNullable": false
+    "Kind": "float32"
    },
    "Values": [
     {
@@ -296,8 +285,7 @@
    "Name": "IntFixedEnum",
    "ValueType": {
     "$id": "46",
-    "Kind": "int32",
-    "IsNullable": false
+    "Kind": "int32"
    },
    "Values": [
     {
@@ -327,8 +315,7 @@
    "Name": "DaysOfWeekExtensibleEnum",
    "ValueType": {
     "$id": "51",
-    "Kind": "string",
-    "IsNullable": false
+    "Kind": "string"
    },
    "Values": [
     {
@@ -387,15 +374,8 @@
      "SerializedName": "name",
      "Description": "name of the Thing",
      "Type": {
-<<<<<<< HEAD
-      "$id": "48",
-      "Kind": "Primitive",
-      "Name": "String"
-=======
       "$id": "61",
-      "Kind": "string",
-      "IsNullable": false
->>>>>>> 9b8a321f
+      "Kind": "string"
      },
      "IsRequired": true,
      "IsReadOnly": false
@@ -411,43 +391,21 @@
       "Name": "Union",
       "UnionItemTypes": [
        {
-<<<<<<< HEAD
-        "$id": "51",
-        "Kind": "Primitive",
-        "Name": "String"
-=======
         "$id": "64",
-        "Kind": "string",
-        "IsNullable": false
->>>>>>> 9b8a321f
+        "Kind": "string"
        },
        {
         "$id": "65",
         "Kind": "Array",
         "Name": "Array",
         "ElementType": {
-<<<<<<< HEAD
-         "$id": "53",
-         "Kind": "Primitive",
-         "Name": "String"
+         "$id": "66",
+         "Kind": "string"
         }
-       },
-       {
-        "$id": "54",
-        "Kind": "Primitive",
-        "Name": "Int32"
-=======
-         "$id": "66",
-         "Kind": "string",
-         "IsNullable": false
-        },
-        "IsNullable": false
        },
        {
         "$id": "67",
-        "Kind": "int32",
-        "IsNullable": false
->>>>>>> 9b8a321f
+        "Kind": "int32"
        }
       ]
      },
@@ -508,22 +466,11 @@
      "SerializedName": "requiredLiteralBool",
      "Description": "required literal bool",
      "Type": {
-<<<<<<< HEAD
-      "$id": "62",
-      "Kind": "Literal",
-      "Name": "Literal",
-      "LiteralValueType": {
-       "$id": "63",
-       "Kind": "Primitive",
-       "Name": "Boolean"
-=======
       "$id": "75",
       "Kind": "constant",
       "ValueType": {
        "$id": "76",
-       "Kind": "boolean",
-       "IsNullable": false
->>>>>>> 9b8a321f
+       "Kind": "boolean"
       },
       "Value": false
      },
@@ -584,22 +531,11 @@
      "SerializedName": "optionalLiteralBool",
      "Description": "optional literal bool",
      "Type": {
-<<<<<<< HEAD
-      "$id": "71",
-      "Kind": "Literal",
-      "Name": "Literal",
-      "LiteralValueType": {
-       "$id": "72",
-       "Kind": "Primitive",
-       "Name": "Boolean"
-=======
       "$id": "84",
       "Kind": "constant",
       "ValueType": {
        "$id": "85",
-       "Kind": "boolean",
-       "IsNullable": false
->>>>>>> 9b8a321f
+       "Kind": "boolean"
       },
       "Value": true
      },
@@ -612,15 +548,8 @@
      "SerializedName": "requiredBadDescription",
      "Description": "description with xml <|endoftext|>",
      "Type": {
-<<<<<<< HEAD
-      "$id": "74",
-      "Kind": "Primitive",
-      "Name": "String"
-=======
       "$id": "87",
-      "Kind": "string",
-      "IsNullable": false
->>>>>>> 9b8a321f
+      "Kind": "string"
      },
      "IsRequired": true,
      "IsReadOnly": false
@@ -641,15 +570,8 @@
      "SerializedName": "name",
      "Description": "name of the NotFriend",
      "Type": {
-<<<<<<< HEAD
-      "$id": "77",
-      "Kind": "Primitive",
-      "Name": "String"
-=======
       "$id": "90",
-      "Kind": "string",
-      "IsNullable": false
->>>>>>> 9b8a321f
+      "Kind": "string"
      },
      "IsRequired": true,
      "IsReadOnly": false
@@ -670,15 +592,8 @@
      "SerializedName": "requiredString",
      "Description": "Required string, illustrating a reference type property.",
      "Type": {
-<<<<<<< HEAD
-      "$id": "80",
-      "Kind": "Primitive",
-      "Name": "String"
-=======
       "$id": "93",
-      "Kind": "string",
-      "IsNullable": false
->>>>>>> 9b8a321f
+      "Kind": "string"
      },
      "IsRequired": true,
      "IsReadOnly": false
@@ -689,15 +604,8 @@
      "SerializedName": "requiredInt",
      "Description": "Required int, illustrating a value type property.",
      "Type": {
-<<<<<<< HEAD
-      "$id": "82",
-      "Kind": "Primitive",
-      "Name": "Int32"
-=======
       "$id": "95",
-      "Kind": "int32",
-      "IsNullable": false
->>>>>>> 9b8a321f
+      "Kind": "int32"
      },
      "IsRequired": true,
      "IsReadOnly": false
@@ -712,14 +620,8 @@
       "Kind": "Array",
       "Name": "Array",
       "ElementType": {
-<<<<<<< HEAD
-       "$ref": "14"
-      }
-=======
        "$ref": "20"
-      },
-      "IsNullable": false
->>>>>>> 9b8a321f
+      }
      },
      "IsRequired": true,
      "IsReadOnly": false
@@ -734,24 +636,12 @@
       "Kind": "Dictionary",
       "Name": "Dictionary",
       "KeyType": {
-<<<<<<< HEAD
-       "$id": "87",
-       "Kind": "Primitive",
-       "Name": "String"
-      },
-      "ValueType": {
-       "$ref": "18"
-      }
-=======
        "$id": "100",
-       "Kind": "string",
-       "IsNullable": false
+       "Kind": "string"
       },
       "ValueType": {
        "$ref": "25"
-      },
-      "IsNullable": false
->>>>>>> 9b8a321f
+      }
      },
      "IsRequired": true,
      "IsReadOnly": false
@@ -788,14 +678,8 @@
       "Kind": "Array",
       "Name": "Array",
       "ElementType": {
-<<<<<<< HEAD
-       "$ref": "22"
-      }
-=======
        "$ref": "30"
-      },
-      "IsNullable": false
->>>>>>> 9b8a321f
+      }
      },
      "IsRequired": false,
      "IsReadOnly": false
@@ -821,14 +705,8 @@
       "Kind": "Array",
       "Name": "Array",
       "ElementType": {
-<<<<<<< HEAD
-       "$ref": "26"
-      }
-=======
        "$ref": "35"
-      },
-      "IsNullable": false
->>>>>>> 9b8a321f
+      }
      },
      "IsRequired": false,
      "IsReadOnly": false
@@ -854,14 +732,8 @@
       "Kind": "Array",
       "Name": "Array",
       "ElementType": {
-<<<<<<< HEAD
-       "$ref": "30"
-      }
-=======
        "$ref": "40"
-      },
-      "IsNullable": false
->>>>>>> 9b8a321f
+      }
      },
      "IsRequired": false,
      "IsReadOnly": false
@@ -887,14 +759,8 @@
       "Kind": "Array",
       "Name": "Array",
       "ElementType": {
-<<<<<<< HEAD
-       "$ref": "34"
-      }
-=======
        "$ref": "45"
-      },
-      "IsNullable": false
->>>>>>> 9b8a321f
+      }
      },
      "IsRequired": false,
      "IsReadOnly": false
@@ -916,15 +782,8 @@
      "SerializedName": "requiredUnknown",
      "Description": "required unknown",
      "Type": {
-<<<<<<< HEAD
-      "$id": "103",
-      "Kind": "Intrinsic",
-      "Name": "unknown"
-=======
       "$id": "116",
-      "Kind": "any",
-      "IsNullable": false
->>>>>>> 9b8a321f
+      "Kind": "any"
      },
      "IsRequired": true,
      "IsReadOnly": false
@@ -935,15 +794,8 @@
      "SerializedName": "optionalUnknown",
      "Description": "optional unknown",
      "Type": {
-<<<<<<< HEAD
-      "$id": "105",
-      "Kind": "Intrinsic",
-      "Name": "unknown"
-=======
       "$id": "118",
-      "Kind": "any",
-      "IsNullable": false
->>>>>>> 9b8a321f
+      "Kind": "any"
      },
      "IsRequired": false,
      "IsReadOnly": false
@@ -958,28 +810,13 @@
       "Kind": "Dictionary",
       "Name": "Dictionary",
       "KeyType": {
-<<<<<<< HEAD
-       "$id": "108",
-       "Kind": "Primitive",
-       "Name": "String"
-      },
-      "ValueType": {
-       "$id": "109",
-       "Kind": "Intrinsic",
-       "Name": "unknown"
-      }
-=======
        "$id": "121",
-       "Kind": "string",
-       "IsNullable": false
+       "Kind": "string"
       },
       "ValueType": {
        "$id": "122",
-       "Kind": "any",
-       "IsNullable": false
-      },
-      "IsNullable": false
->>>>>>> 9b8a321f
+       "Kind": "any"
+      }
      },
      "IsRequired": true,
      "IsReadOnly": false
@@ -994,28 +831,13 @@
       "Kind": "Dictionary",
       "Name": "Dictionary",
       "KeyType": {
-<<<<<<< HEAD
-       "$id": "112",
-       "Kind": "Primitive",
-       "Name": "String"
-      },
-      "ValueType": {
-       "$id": "113",
-       "Kind": "Intrinsic",
-       "Name": "unknown"
-      }
-=======
        "$id": "125",
-       "Kind": "string",
-       "IsNullable": false
+       "Kind": "string"
       },
       "ValueType": {
        "$id": "126",
-       "Kind": "any",
-       "IsNullable": false
-      },
-      "IsNullable": false
->>>>>>> 9b8a321f
+       "Kind": "any"
+      }
      },
      "IsRequired": false,
      "IsReadOnly": false
@@ -1030,28 +852,13 @@
       "Kind": "Dictionary",
       "Name": "Dictionary",
       "KeyType": {
-<<<<<<< HEAD
-       "$id": "116",
-       "Kind": "Primitive",
-       "Name": "String"
-      },
-      "ValueType": {
-       "$id": "117",
-       "Kind": "Intrinsic",
-       "Name": "unknown"
-      }
-=======
        "$id": "129",
-       "Kind": "string",
-       "IsNullable": false
+       "Kind": "string"
       },
       "ValueType": {
        "$id": "130",
-       "Kind": "any",
-       "IsNullable": false
-      },
-      "IsNullable": false
->>>>>>> 9b8a321f
+       "Kind": "any"
+      }
      },
      "IsRequired": true,
      "IsReadOnly": true
@@ -1066,28 +873,13 @@
       "Kind": "Dictionary",
       "Name": "Dictionary",
       "KeyType": {
-<<<<<<< HEAD
-       "$id": "120",
-       "Kind": "Primitive",
-       "Name": "String"
-      },
-      "ValueType": {
-       "$id": "121",
-       "Kind": "Intrinsic",
-       "Name": "unknown"
-      }
-=======
        "$id": "133",
-       "Kind": "string",
-       "IsNullable": false
+       "Kind": "string"
       },
       "ValueType": {
        "$id": "134",
-       "Kind": "any",
-       "IsNullable": false
-      },
-      "IsNullable": false
->>>>>>> 9b8a321f
+       "Kind": "any"
+      }
      },
      "IsRequired": false,
      "IsReadOnly": true
@@ -1134,12 +926,10 @@
        "Type": {
         "$id": "140",
         "Kind": "utcDateTime",
-        "IsNullable": false,
         "Encode": "rfc3339",
         "WireType": {
          "$id": "141",
-         "Kind": "string",
-         "IsNullable": false
+         "Kind": "string"
         }
        },
        "Location": "Path",
@@ -1608,12 +1398,10 @@
        "Type": {
         "$id": "180",
         "Kind": "utcDateTime",
-        "IsNullable": false,
         "Encode": "rfc7231",
         "WireType": {
          "$id": "181",
-         "Kind": "string",
-         "IsNullable": false
+         "Kind": "string"
         }
        },
        "Location": "Header",
@@ -1719,15 +1507,8 @@
        "Name": "headParameter",
        "NameInRequest": "head-parameter",
        "Type": {
-<<<<<<< HEAD
-        "$id": "177",
-        "Kind": "Primitive",
-        "Name": "String"
-=======
         "$id": "192",
-        "Kind": "string",
-        "IsNullable": false
->>>>>>> 9b8a321f
+        "Kind": "string"
        },
        "Location": "Header",
        "IsRequired": true,
@@ -1744,15 +1525,8 @@
        "Name": "queryParameter",
        "NameInRequest": "queryParameter",
        "Type": {
-<<<<<<< HEAD
-        "$id": "179",
-        "Kind": "Primitive",
-        "Name": "String"
-=======
         "$id": "194",
-        "Kind": "string",
-        "IsNullable": false
->>>>>>> 9b8a321f
+        "Kind": "string"
        },
        "Location": "Query",
        "IsRequired": true,
@@ -1769,15 +1543,8 @@
        "Name": "optionalQuery",
        "NameInRequest": "optionalQuery",
        "Type": {
-<<<<<<< HEAD
-        "$id": "181",
-        "Kind": "Primitive",
-        "Name": "String"
-=======
         "$id": "196",
-        "Kind": "string",
-        "IsNullable": false
->>>>>>> 9b8a321f
+        "Kind": "string"
        },
        "Location": "Query",
        "IsRequired": false,
@@ -1873,15 +1640,8 @@
        "Name": "p1",
        "NameInRequest": "p1",
        "Type": {
-<<<<<<< HEAD
-        "$id": "190",
-        "Kind": "Primitive",
-        "Name": "String"
-=======
         "$id": "205",
-        "Kind": "string",
-        "IsNullable": false
->>>>>>> 9b8a321f
+        "Kind": "string"
        },
        "Location": "Header",
        "IsRequired": true,
@@ -1898,22 +1658,11 @@
        "Name": "contentType",
        "NameInRequest": "content-type",
        "Type": {
-<<<<<<< HEAD
-        "$id": "192",
-        "Kind": "Literal",
-        "Name": "Literal",
-        "LiteralValueType": {
-         "$id": "193",
-         "Kind": "Primitive",
-         "Name": "String"
-=======
         "$id": "207",
         "Kind": "constant",
         "ValueType": {
          "$id": "208",
-         "Kind": "string",
-         "IsNullable": false
->>>>>>> 9b8a321f
+         "Kind": "string"
         },
         "Value": "text/plain"
        },
@@ -1939,15 +1688,8 @@
        "Name": "p2",
        "NameInRequest": "p2",
        "Type": {
-<<<<<<< HEAD
-        "$id": "196",
-        "Kind": "Primitive",
-        "Name": "String"
-=======
         "$id": "211",
-        "Kind": "string",
-        "IsNullable": false
->>>>>>> 9b8a321f
+        "Kind": "string"
        },
        "Location": "Path",
        "IsRequired": true,
@@ -2046,15 +1788,8 @@
        "Name": "p1",
        "NameInRequest": "p1",
        "Type": {
-<<<<<<< HEAD
-        "$id": "204",
-        "Kind": "Primitive",
-        "Name": "String"
-=======
         "$id": "219",
-        "Kind": "string",
-        "IsNullable": false
->>>>>>> 9b8a321f
+        "Kind": "string"
        },
        "Location": "Header",
        "IsRequired": true,
@@ -2071,15 +1806,8 @@
        "Name": "p2",
        "NameInRequest": "p2",
        "Type": {
-<<<<<<< HEAD
-        "$id": "206",
-        "Kind": "Primitive",
-        "Name": "String"
-=======
         "$id": "221",
-        "Kind": "string",
-        "IsNullable": false
->>>>>>> 9b8a321f
+        "Kind": "string"
        },
        "Location": "Path",
        "IsRequired": true,
@@ -2312,22 +2040,11 @@
        "Name": "p1",
        "NameInRequest": "p1",
        "Type": {
-<<<<<<< HEAD
-        "$id": "226",
-        "Kind": "Literal",
-        "Name": "Literal",
-        "LiteralValueType": {
-         "$id": "227",
-         "Kind": "Primitive",
-         "Name": "String"
-=======
         "$id": "241",
         "Kind": "constant",
         "ValueType": {
          "$id": "242",
-         "Kind": "string",
-         "IsNullable": false
->>>>>>> 9b8a321f
+         "Kind": "string"
         },
         "Value": "test"
        },
@@ -2353,22 +2070,11 @@
        "Name": "p2",
        "NameInRequest": "p2",
        "Type": {
-<<<<<<< HEAD
-        "$id": "230",
-        "Kind": "Literal",
-        "Name": "Literal",
-        "LiteralValueType": {
-         "$id": "231",
-         "Kind": "Primitive",
-         "Name": "Int32"
-=======
         "$id": "245",
         "Kind": "constant",
         "ValueType": {
          "$id": "246",
-         "Kind": "int32",
-         "IsNullable": false
->>>>>>> 9b8a321f
+         "Kind": "int32"
         },
         "Value": 123
        },
@@ -2394,22 +2100,11 @@
        "Name": "p3",
        "NameInRequest": "p3",
        "Type": {
-<<<<<<< HEAD
-        "$id": "234",
-        "Kind": "Literal",
-        "Name": "Literal",
-        "LiteralValueType": {
-         "$id": "235",
-         "Kind": "Primitive",
-         "Name": "Boolean"
-=======
         "$id": "249",
         "Kind": "constant",
         "ValueType": {
          "$id": "250",
-         "Kind": "boolean",
-         "IsNullable": false
->>>>>>> 9b8a321f
+         "Kind": "boolean"
         },
         "Value": true
        },
