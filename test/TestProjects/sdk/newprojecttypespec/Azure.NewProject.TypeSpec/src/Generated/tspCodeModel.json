--- conflicted
+++ resolved
@@ -22,7 +22,7 @@
    "Namespace": "NewProjectTypeSpec",
    "Description": "The Thing_requiredLiteralString",
    "IsExtensible": true,
-   "Usage": "Input,Output"
+   "Usage": "Input"
   },
   {
    "$id": "5",
@@ -43,7 +43,7 @@
    "Namespace": "NewProjectTypeSpec",
    "Description": "The Thing_requiredLiteralInt",
    "IsExtensible": true,
-   "Usage": "Input,Output"
+   "Usage": "Input"
   },
   {
    "$id": "8",
@@ -64,7 +64,7 @@
    "Namespace": "NewProjectTypeSpec",
    "Description": "The Thing_requiredLiteralFloat",
    "IsExtensible": true,
-   "Usage": "Input,Output"
+   "Usage": "Input"
   },
   {
    "$id": "11",
@@ -85,7 +85,7 @@
    "Namespace": "NewProjectTypeSpec",
    "Description": "The Thing_optionalLiteralString",
    "IsExtensible": true,
-   "Usage": "Input,Output"
+   "Usage": "Input"
   },
   {
    "$id": "14",
@@ -106,7 +106,7 @@
    "Namespace": "NewProjectTypeSpec",
    "Description": "The Thing_optionalLiteralInt",
    "IsExtensible": true,
-   "Usage": "Input,Output"
+   "Usage": "Input"
   },
   {
    "$id": "17",
@@ -127,7 +127,7 @@
    "Namespace": "NewProjectTypeSpec",
    "Description": "The Thing_optionalLiteralFloat",
    "IsExtensible": true,
-   "Usage": "Input,Output"
+   "Usage": "Input"
   },
   {
    "$id": "20",
@@ -365,13 +365,8 @@
    "Kind": "model",
    "Name": "Thing",
    "Namespace": "NewProjectTypeSpec",
-<<<<<<< HEAD
+   "Usage": "Input,Output",
    "Description": "A model with a few properties of literal types",
-   "Usage": "Input,Output",
-=======
-   "Usage": "RoundTrip",
-   "Description": "A model with a few properties of literal types",
->>>>>>> 5c4fa027
    "Properties": [
     {
      "$id": "60",
@@ -565,13 +560,8 @@
    "Kind": "model",
    "Name": "Friend",
    "Namespace": "NewProjectTypeSpec",
-<<<<<<< HEAD
+   "Usage": "Input,Output",
    "Description": "this is not a friendly model but with a friendly name",
-   "Usage": "Input,Output",
-=======
-   "Usage": "RoundTrip",
-   "Description": "this is not a friendly model but with a friendly name",
->>>>>>> 5c4fa027
    "Properties": [
     {
      "$id": "89",
@@ -592,13 +582,8 @@
    "Kind": "model",
    "Name": "RoundTripModel",
    "Namespace": "NewProjectTypeSpec",
-<<<<<<< HEAD
+   "Usage": "Input,Output",
    "Description": "this is a roundtrip model",
-   "Usage": "Input,Output",
-=======
-   "Usage": "RoundTrip",
-   "Description": "this is a roundtrip model",
->>>>>>> 5c4fa027
    "Properties": [
     {
      "$id": "92",
