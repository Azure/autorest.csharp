{
 "$id": "1",
 "Name": "NewProjectTypeSpec",
 "ApiVersions": [],
 "Enums": [
  {
   "$id": "2",
   "Kind": "enum",
   "Name": "Thing_requiredLiteralString",
   "ValueType": {
    "$id": "3",
    "Kind": "string"
   },
   "Values": [
    {
     "$id": "4",
     "Name": "accept",
     "Value": "accept",
     "Description": "accept"
    }
   ],
   "CrossLanguageDefinitionId": "",
   "Description": "The Thing_requiredLiteralString",
   "IsExtensible": true,
   "Usage": "None"
  },
  {
   "$id": "5",
   "Kind": "enum",
   "Name": "Thing_requiredLiteralInt",
   "ValueType": {
    "$id": "6",
    "Kind": "int32"
   },
   "Values": [
    {
     "$id": "7",
     "Name": "123",
     "Value": 123,
     "Description": "123"
    }
   ],
   "CrossLanguageDefinitionId": "",
   "Description": "The Thing_requiredLiteralInt",
   "IsExtensible": true,
   "Usage": "None"
  },
  {
   "$id": "8",
   "Kind": "enum",
   "Name": "Thing_requiredLiteralFloat",
   "ValueType": {
    "$id": "9",
    "Kind": "float32"
   },
   "Values": [
    {
     "$id": "10",
     "Name": "1.23",
     "Value": 1.23,
     "Description": "1.23"
    }
   ],
   "CrossLanguageDefinitionId": "",
   "Description": "The Thing_requiredLiteralFloat",
   "IsExtensible": true,
   "Usage": "None"
  },
  {
   "$id": "11",
   "Kind": "enum",
   "Name": "Thing_optionalLiteralString",
   "ValueType": {
    "$id": "12",
    "Kind": "string"
   },
   "Values": [
    {
     "$id": "13",
     "Name": "reject",
     "Value": "reject",
     "Description": "reject"
    }
   ],
   "CrossLanguageDefinitionId": "",
   "Description": "The Thing_optionalLiteralString",
   "IsExtensible": true,
   "Usage": "None"
  },
  {
   "$id": "14",
   "Kind": "enum",
   "Name": "Thing_optionalLiteralInt",
   "ValueType": {
    "$id": "15",
    "Kind": "int32"
   },
   "Values": [
    {
     "$id": "16",
     "Name": "456",
     "Value": 456,
     "Description": "456"
    }
   ],
   "CrossLanguageDefinitionId": "",
   "Description": "The Thing_optionalLiteralInt",
   "IsExtensible": true,
   "Usage": "None"
  },
  {
   "$id": "17",
   "Kind": "enum",
   "Name": "Thing_optionalLiteralFloat",
   "ValueType": {
    "$id": "18",
    "Kind": "float32"
   },
   "Values": [
    {
     "$id": "19",
     "Name": "4.56",
     "Value": 4.56,
     "Description": "4.56"
    }
   ],
   "CrossLanguageDefinitionId": "",
   "Description": "The Thing_optionalLiteralFloat",
   "IsExtensible": true,
   "Usage": "None"
  },
  {
   "$id": "20",
   "Kind": "enum",
   "Name": "StringFixedEnum",
   "CrossLanguageDefinitionId": "NewProjectTypeSpec.StringFixedEnum",
   "ValueType": {
    "$id": "21",
    "Kind": "string"
   },
   "Values": [
    {
     "$id": "22",
     "Name": "One",
     "Value": "1"
    },
    {
     "$id": "23",
     "Name": "Two",
     "Value": "2"
    },
    {
     "$id": "24",
     "Name": "Four",
     "Value": "4"
    }
   ],
   "Description": "Simple enum",
   "IsExtensible": false,
   "Usage": "RoundTrip"
  },
  {
   "$id": "25",
   "Kind": "enum",
   "Name": "StringExtensibleEnum",
   "CrossLanguageDefinitionId": "NewProjectTypeSpec.StringExtensibleEnum",
   "ValueType": {
    "$id": "26",
    "Kind": "string"
   },
   "Values": [
    {
     "$id": "27",
     "Name": "One",
     "Value": "1"
    },
    {
     "$id": "28",
     "Name": "Two",
     "Value": "2"
    },
    {
     "$id": "29",
     "Name": "Four",
     "Value": "4"
    }
   ],
   "Description": "Extensible enum",
   "IsExtensible": true,
   "Usage": "RoundTrip"
  },
  {
   "$id": "30",
   "Kind": "enum",
   "Name": "IntExtensibleEnum",
   "CrossLanguageDefinitionId": "NewProjectTypeSpec.IntExtensibleEnum",
   "ValueType": {
    "$id": "31",
    "Kind": "int32"
   },
   "Values": [
    {
     "$id": "32",
     "Name": "One",
     "Value": 1
    },
    {
     "$id": "33",
     "Name": "Two",
     "Value": 2
    },
    {
     "$id": "34",
     "Name": "Four",
     "Value": 4
    }
   ],
   "Description": "Int based extensible enum",
   "IsExtensible": true,
   "Usage": "RoundTrip"
  },
  {
   "$id": "35",
   "Kind": "enum",
   "Name": "FloatExtensibleEnum",
   "CrossLanguageDefinitionId": "NewProjectTypeSpec.FloatExtensibleEnum",
   "ValueType": {
    "$id": "36",
    "Kind": "float32"
   },
   "Values": [
    {
     "$id": "37",
     "Name": "One",
     "Value": 1
    },
    {
     "$id": "38",
     "Name": "Two",
     "Value": 2
    },
    {
     "$id": "39",
     "Name": "Four",
     "Value": 4
    }
   ],
   "Description": "Float based extensible enum",
   "IsExtensible": true,
   "Usage": "RoundTrip"
  },
  {
   "$id": "40",
   "Kind": "enum",
   "Name": "FloatFixedEnum",
   "CrossLanguageDefinitionId": "NewProjectTypeSpec.FloatFixedEnum",
   "ValueType": {
    "$id": "41",
    "Kind": "float32"
   },
   "Values": [
    {
     "$id": "42",
     "Name": "One",
     "Value": 1.1
    },
    {
     "$id": "43",
     "Name": "Two",
     "Value": 2.2
    },
    {
     "$id": "44",
     "Name": "Four",
     "Value": 4.4
    }
   ],
   "Description": "float fixed enum",
   "IsExtensible": false,
   "Usage": "RoundTrip"
  },
  {
   "$id": "45",
   "Kind": "enum",
   "Name": "IntFixedEnum",
   "CrossLanguageDefinitionId": "NewProjectTypeSpec.IntFixedEnum",
   "ValueType": {
    "$id": "46",
    "Kind": "int32"
   },
   "Values": [
    {
     "$id": "47",
     "Name": "One",
     "Value": 1
    },
    {
     "$id": "48",
     "Name": "Two",
     "Value": 2
    },
    {
     "$id": "49",
     "Name": "Four",
     "Value": 4
    }
   ],
   "Description": "int fixed enum",
   "IsExtensible": false,
   "Usage": "RoundTrip"
  },
  {
   "$id": "50",
   "Kind": "enum",
   "Name": "DaysOfWeekExtensibleEnum",
   "CrossLanguageDefinitionId": "NewProjectTypeSpec.DaysOfWeekExtensibleEnum",
   "ValueType": {
    "$id": "51",
    "Kind": "string"
   },
   "Values": [
    {
     "$id": "52",
     "Name": "Monday",
     "Value": "Monday"
    },
    {
     "$id": "53",
     "Name": "Tuesday",
     "Value": "Tuesday"
    },
    {
     "$id": "54",
     "Name": "Wednesday",
     "Value": "Wednesday"
    },
    {
     "$id": "55",
     "Name": "Thursday",
     "Value": "Thursday"
    },
    {
     "$id": "56",
     "Name": "Friday",
     "Value": "Friday"
    },
    {
     "$id": "57",
     "Name": "Saturday",
     "Value": "Saturday"
    },
    {
     "$id": "58",
     "Name": "Sunday",
     "Value": "Sunday"
    }
   ],
   "IsExtensible": true,
   "Usage": "None"
  }
 ],
 "Models": [
  {
   "$id": "59",
   "Kind": "model",
   "Name": "Thing",
   "CrossLanguageDefinitionId": "NewProjectTypeSpec.Thing",
   "Usage": "RoundTrip",
   "Description": "A model with a few properties of literal types",
   "Properties": [
    {
     "$id": "60",
     "Name": "name",
     "SerializedName": "name",
     "Description": "name of the Thing",
     "Type": {
      "$id": "61",
      "Kind": "string"
     },
     "IsRequired": true,
     "IsReadOnly": false
    },
    {
     "$id": "62",
     "Name": "requiredUnion",
     "SerializedName": "requiredUnion",
     "Description": "required Union",
     "Type": {
      "$id": "63",
      "Kind": "union",
      "Name": "ThingRequiredUnion",
      "VariantTypes": [
       {
        "$id": "64",
        "Kind": "string"
       },
       {
        "$id": "65",
        "Kind": "array",
        "Name": "Array",
        "ValueType": {
         "$id": "66",
         "Kind": "string"
        },
        "CrossLanguageDefinitionId": "TypeSpec.Array"
       },
       {
        "$id": "67",
        "Kind": "int32"
       }
      ]
     },
     "IsRequired": true,
     "IsReadOnly": false
    },
    {
     "$id": "68",
     "Name": "requiredLiteralString",
     "SerializedName": "requiredLiteralString",
     "Description": "required literal string",
     "Type": {
      "$id": "69",
      "Kind": "constant",
      "ValueType": {
       "$ref": "2"
      },
      "Value": "accept"
     },
     "IsRequired": true,
     "IsReadOnly": false
    },
    {
     "$id": "70",
     "Name": "requiredLiteralInt",
     "SerializedName": "requiredLiteralInt",
     "Description": "required literal int",
     "Type": {
      "$id": "71",
      "Kind": "constant",
      "ValueType": {
       "$ref": "5"
      },
      "Value": 123
     },
     "IsRequired": true,
     "IsReadOnly": false
    },
    {
     "$id": "72",
     "Name": "requiredLiteralFloat",
     "SerializedName": "requiredLiteralFloat",
     "Description": "required literal float",
     "Type": {
      "$id": "73",
      "Kind": "constant",
      "ValueType": {
       "$ref": "8"
      },
      "Value": 1.23
     },
     "IsRequired": true,
     "IsReadOnly": false
    },
    {
     "$id": "74",
     "Name": "requiredLiteralBool",
     "SerializedName": "requiredLiteralBool",
     "Description": "required literal bool",
     "Type": {
      "$id": "75",
      "Kind": "constant",
      "ValueType": {
       "$id": "76",
       "Kind": "boolean"
      },
      "Value": false
     },
     "IsRequired": true,
     "IsReadOnly": false
    },
    {
     "$id": "77",
     "Name": "optionalLiteralString",
     "SerializedName": "optionalLiteralString",
     "Description": "optional literal string",
     "Type": {
      "$id": "78",
      "Kind": "constant",
      "ValueType": {
       "$ref": "11"
      },
      "Value": "reject"
     },
     "IsRequired": false,
     "IsReadOnly": false
    },
    {
     "$id": "79",
     "Name": "optionalLiteralInt",
     "SerializedName": "optionalLiteralInt",
     "Description": "optional literal int",
     "Type": {
      "$id": "80",
      "Kind": "constant",
      "ValueType": {
       "$ref": "14"
      },
      "Value": 456
     },
     "IsRequired": false,
     "IsReadOnly": false
    },
    {
     "$id": "81",
     "Name": "optionalLiteralFloat",
     "SerializedName": "optionalLiteralFloat",
     "Description": "optional literal float",
     "Type": {
      "$id": "82",
      "Kind": "constant",
      "ValueType": {
       "$ref": "17"
      },
      "Value": 4.56
     },
     "IsRequired": false,
     "IsReadOnly": false
    },
    {
     "$id": "83",
     "Name": "optionalLiteralBool",
     "SerializedName": "optionalLiteralBool",
     "Description": "optional literal bool",
     "Type": {
      "$id": "84",
      "Kind": "constant",
      "ValueType": {
       "$id": "85",
       "Kind": "boolean"
      },
      "Value": true
     },
     "IsRequired": false,
     "IsReadOnly": false
    },
    {
     "$id": "86",
     "Name": "requiredBadDescription",
     "SerializedName": "requiredBadDescription",
     "Description": "description with xml <|endoftext|>",
     "Type": {
      "$id": "87",
      "Kind": "string"
     },
     "IsRequired": true,
     "IsReadOnly": false
    }
   ]
  },
  {
   "$id": "88",
   "Kind": "model",
   "Name": "Friend",
   "CrossLanguageDefinitionId": "NewProjectTypeSpec.NotFriend",
   "Usage": "RoundTrip",
   "Description": "this is not a friendly model but with a friendly name",
   "Properties": [
    {
     "$id": "89",
     "Name": "name",
     "SerializedName": "name",
     "Description": "name of the NotFriend",
     "Type": {
      "$id": "90",
      "Kind": "string"
     },
     "IsRequired": true,
     "IsReadOnly": false
    }
   ]
  },
  {
   "$id": "91",
   "Kind": "model",
   "Name": "RoundTripModel",
   "CrossLanguageDefinitionId": "NewProjectTypeSpec.RoundTripModel",
   "Usage": "RoundTrip",
   "Description": "this is a roundtrip model",
   "Properties": [
    {
     "$id": "92",
     "Name": "requiredString",
     "SerializedName": "requiredString",
     "Description": "Required string, illustrating a reference type property.",
     "Type": {
      "$id": "93",
      "Kind": "string"
     },
     "IsRequired": true,
     "IsReadOnly": false
    },
    {
     "$id": "94",
     "Name": "requiredInt",
     "SerializedName": "requiredInt",
     "Description": "Required int, illustrating a value type property.",
     "Type": {
      "$id": "95",
      "Kind": "int32"
     },
     "IsRequired": true,
     "IsReadOnly": false
    },
    {
     "$id": "96",
     "Name": "requiredCollection",
     "SerializedName": "requiredCollection",
     "Description": "Required collection of enums",
     "Type": {
      "$id": "97",
      "Kind": "array",
      "Name": "ArrayStringFixedEnum",
      "ValueType": {
       "$ref": "20"
      },
      "CrossLanguageDefinitionId": "TypeSpec.Array"
     },
     "IsRequired": true,
     "IsReadOnly": false
    },
    {
     "$id": "98",
     "Name": "requiredDictionary",
     "SerializedName": "requiredDictionary",
     "Description": "Required dictionary of enums",
     "Type": {
      "$id": "99",
      "Kind": "dict",
      "KeyType": {
       "$id": "100",
       "Kind": "string"
      },
      "ValueType": {
       "$ref": "25"
      }
     },
     "IsRequired": true,
     "IsReadOnly": false
    },
    {
     "$id": "101",
     "Name": "requiredModel",
     "SerializedName": "requiredModel",
     "Description": "Required model",
     "Type": {
      "$ref": "59"
     },
     "IsRequired": true,
     "IsReadOnly": false
    },
    {
     "$id": "102",
     "Name": "intExtensibleEnum",
     "SerializedName": "intExtensibleEnum",
     "Description": "this is an int based extensible enum",
     "Type": {
      "$ref": "30"
     },
     "IsRequired": false,
     "IsReadOnly": false
    },
    {
     "$id": "103",
     "Name": "intExtensibleEnumCollection",
     "SerializedName": "intExtensibleEnumCollection",
     "Description": "this is a collection of int based extensible enum",
     "Type": {
      "$id": "104",
      "Kind": "array",
      "Name": "ArrayIntExtensibleEnum",
      "ValueType": {
       "$ref": "30"
      },
      "CrossLanguageDefinitionId": "TypeSpec.Array"
     },
     "IsRequired": false,
     "IsReadOnly": false
    },
    {
     "$id": "105",
     "Name": "floatExtensibleEnum",
     "SerializedName": "floatExtensibleEnum",
     "Description": "this is a float based extensible enum",
     "Type": {
      "$ref": "35"
     },
     "IsRequired": false,
     "IsReadOnly": false
    },
    {
     "$id": "106",
     "Name": "floatExtensibleEnumCollection",
     "SerializedName": "floatExtensibleEnumCollection",
     "Description": "this is a collection of float based extensible enum",
     "Type": {
      "$id": "107",
      "Kind": "array",
      "Name": "ArrayFloatExtensibleEnum",
      "ValueType": {
       "$ref": "35"
      },
      "CrossLanguageDefinitionId": "TypeSpec.Array"
     },
     "IsRequired": false,
     "IsReadOnly": false
    },
    {
     "$id": "108",
     "Name": "floatFixedEnum",
     "SerializedName": "floatFixedEnum",
     "Description": "this is a float based fixed enum",
     "Type": {
      "$ref": "40"
     },
     "IsRequired": false,
     "IsReadOnly": false
    },
    {
     "$id": "109",
     "Name": "floatFixedEnumCollection",
     "SerializedName": "floatFixedEnumCollection",
     "Description": "this is a collection of float based fixed enum",
     "Type": {
      "$id": "110",
      "Kind": "array",
      "Name": "ArrayFloatFixedEnum",
      "ValueType": {
       "$ref": "40"
      },
      "CrossLanguageDefinitionId": "TypeSpec.Array"
     },
     "IsRequired": false,
     "IsReadOnly": false
    },
    {
     "$id": "111",
     "Name": "intFixedEnum",
     "SerializedName": "intFixedEnum",
     "Description": "this is a int based fixed enum",
     "Type": {
      "$ref": "45"
     },
     "IsRequired": false,
     "IsReadOnly": false
    },
    {
     "$id": "112",
     "Name": "intFixedEnumCollection",
     "SerializedName": "intFixedEnumCollection",
     "Description": "this is a collection of int based fixed enum",
     "Type": {
      "$id": "113",
      "Kind": "array",
      "Name": "ArrayIntFixedEnum",
      "ValueType": {
       "$ref": "45"
      },
      "CrossLanguageDefinitionId": "TypeSpec.Array"
     },
     "IsRequired": false,
     "IsReadOnly": false
    },
    {
     "$id": "114",
     "Name": "stringFixedEnum",
     "SerializedName": "stringFixedEnum",
     "Description": "this is a string based fixed enum",
     "Type": {
      "$ref": "20"
     },
     "IsRequired": false,
     "IsReadOnly": false
    },
    {
     "$id": "115",
     "Name": "requiredUnknown",
     "SerializedName": "requiredUnknown",
     "Description": "required unknown",
     "Type": {
      "$id": "116",
      "Kind": "any"
     },
     "IsRequired": true,
     "IsReadOnly": false
    },
    {
     "$id": "117",
     "Name": "optionalUnknown",
     "SerializedName": "optionalUnknown",
     "Description": "optional unknown",
     "Type": {
      "$id": "118",
      "Kind": "any"
     },
     "IsRequired": false,
     "IsReadOnly": false
    },
    {
     "$id": "119",
     "Name": "requiredRecordUnknown",
     "SerializedName": "requiredRecordUnknown",
     "Description": "required record of unknown",
     "Type": {
      "$id": "120",
      "Kind": "dict",
      "KeyType": {
       "$id": "121",
       "Kind": "string"
      },
      "ValueType": {
       "$id": "122",
       "Kind": "any"
      }
     },
     "IsRequired": true,
     "IsReadOnly": false
    },
    {
     "$id": "123",
     "Name": "optionalRecordUnknown",
     "SerializedName": "optionalRecordUnknown",
     "Description": "optional record of unknown",
     "Type": {
      "$id": "124",
      "Kind": "dict",
      "KeyType": {
       "$id": "125",
       "Kind": "string"
      },
      "ValueType": {
       "$id": "126",
       "Kind": "any"
      }
     },
     "IsRequired": false,
     "IsReadOnly": false
    },
    {
     "$id": "127",
     "Name": "readOnlyRequiredRecordUnknown",
     "SerializedName": "readOnlyRequiredRecordUnknown",
     "Description": "required readonly record of unknown",
     "Type": {
      "$id": "128",
      "Kind": "dict",
      "KeyType": {
       "$id": "129",
       "Kind": "string"
      },
      "ValueType": {
       "$id": "130",
       "Kind": "any"
      }
     },
     "IsRequired": true,
     "IsReadOnly": true
    },
    {
     "$id": "131",
     "Name": "readOnlyOptionalRecordUnknown",
     "SerializedName": "readOnlyOptionalRecordUnknown",
     "Description": "optional readonly record of unknown",
     "Type": {
      "$id": "132",
      "Kind": "dict",
      "KeyType": {
       "$id": "133",
       "Kind": "string"
      },
      "ValueType": {
       "$id": "134",
       "Kind": "any"
      }
     },
     "IsRequired": false,
     "IsReadOnly": true
    }
   ]
  }
 ],
 "Clients": [
  {
   "$id": "135",
   "Name": "NewProjectTypeSpecClient",
   "Description": "This is a sample typespec project.",
   "Operations": [
    {
     "$id": "136",
     "Name": "topAction",
     "ResourceName": "NewProjectTypeSpec",
     "Description": "top level method",
     "Accessibility": "public",
     "Parameters": [
      {
       "$id": "137",
       "Name": "firstTestTypeSpecUrl",
       "NameInRequest": "firstTestTypeSpecUrl",
       "Description": "Endpoint Service",
       "Type": {
        "$id": "138",
<<<<<<< HEAD
        "Kind": "uri"
=======
        "Kind": "url"
>>>>>>> f09b0deb
       },
       "Location": "Uri",
       "IsApiVersion": false,
       "IsResourceParameter": false,
       "IsContentType": false,
       "IsRequired": true,
       "IsEndpoint": true,
       "SkipUrlEncoding": false,
       "Explode": false,
       "Kind": "Client"
      },
      {
       "$id": "139",
       "Name": "action",
       "NameInRequest": "action",
       "Type": {
        "$id": "140",
        "Kind": "utcDateTime",
        "Encode": "rfc3339",
        "WireType": {
         "$id": "141",
         "Kind": "string"
        }
       },
       "Location": "Path",
       "IsApiVersion": false,
       "IsContentType": false,
       "IsEndpoint": false,
       "Explode": false,
       "IsRequired": true,
       "Kind": "Method"
      },
      {
       "$id": "142",
       "Name": "accept",
       "NameInRequest": "Accept",
       "Type": {
        "$id": "143",
        "Kind": "constant",
        "ValueType": {
         "$id": "144",
         "Kind": "string"
        },
        "Value": "application/json"
       },
       "Location": "Header",
       "IsApiVersion": false,
       "IsContentType": false,
       "IsEndpoint": false,
       "Explode": false,
       "IsRequired": true,
       "Kind": "Constant"
      }
     ],
     "Responses": [
      {
       "$id": "145",
       "StatusCodes": [
        200
       ],
       "BodyType": {
        "$ref": "59"
       },
       "BodyMediaType": "Json",
       "Headers": [],
       "IsErrorResponse": false,
       "ContentTypes": [
        "application/json"
       ]
      }
     ],
     "HttpMethod": "GET",
     "RequestBodyMediaType": "None",
     "Uri": "{firstTestTypeSpecUrl}",
     "Path": "/top/{action}",
     "BufferResponse": true,
     "GenerateProtocolMethod": true,
     "GenerateConvenienceMethod": true
    },
    {
     "$id": "146",
     "Name": "topAction2",
     "ResourceName": "NewProjectTypeSpec",
     "Description": "top level method2",
     "Accessibility": "public",
     "Parameters": [
      {
       "$ref": "137"
      },
      {
       "$id": "147",
       "Name": "accept",
       "NameInRequest": "Accept",
       "Type": {
        "$id": "148",
        "Kind": "constant",
        "ValueType": {
         "$id": "149",
         "Kind": "string"
        },
        "Value": "application/json"
       },
       "Location": "Header",
       "IsApiVersion": false,
       "IsContentType": false,
       "IsEndpoint": false,
       "Explode": false,
       "IsRequired": true,
       "Kind": "Constant"
      }
     ],
     "Responses": [
      {
       "$id": "150",
       "StatusCodes": [
        200
       ],
       "BodyType": {
        "$ref": "59"
       },
       "BodyMediaType": "Json",
       "Headers": [],
       "IsErrorResponse": false,
       "ContentTypes": [
        "application/json"
       ]
      }
     ],
     "HttpMethod": "GET",
     "RequestBodyMediaType": "None",
     "Uri": "{firstTestTypeSpecUrl}",
     "Path": "/top2",
     "BufferResponse": true,
     "GenerateProtocolMethod": true,
     "GenerateConvenienceMethod": false
    },
    {
     "$id": "151",
     "Name": "patchAction",
     "ResourceName": "NewProjectTypeSpec",
     "Description": "top level patch",
     "Accessibility": "public",
     "Parameters": [
      {
       "$ref": "137"
      },
      {
       "$id": "152",
       "Name": "contentType",
       "NameInRequest": "Content-Type",
       "Description": "Body parameter's content type. Known values are application/json",
       "Type": {
        "$id": "153",
        "Kind": "constant",
        "ValueType": {
         "$id": "154",
         "Kind": "string"
        },
        "Value": "application/json"
       },
       "Location": "Header",
       "IsApiVersion": false,
       "IsContentType": true,
       "IsEndpoint": false,
       "Explode": false,
       "IsRequired": true,
       "Kind": "Constant"
      },
      {
       "$id": "155",
       "Name": "accept",
       "NameInRequest": "Accept",
       "Type": {
        "$id": "156",
        "Kind": "constant",
        "ValueType": {
         "$id": "157",
         "Kind": "string"
        },
        "Value": "application/json"
       },
       "Location": "Header",
       "IsApiVersion": false,
       "IsContentType": false,
       "IsEndpoint": false,
       "Explode": false,
       "IsRequired": true,
       "Kind": "Constant"
      },
      {
       "$id": "158",
       "Name": "body",
       "NameInRequest": "body",
       "Type": {
        "$ref": "59"
       },
       "Location": "Body",
       "IsApiVersion": false,
       "IsContentType": false,
       "IsEndpoint": false,
       "Explode": false,
       "IsRequired": true,
       "Kind": "Method"
      }
     ],
     "Responses": [
      {
       "$id": "159",
       "StatusCodes": [
        200
       ],
       "BodyType": {
        "$ref": "59"
       },
       "BodyMediaType": "Json",
       "Headers": [],
       "IsErrorResponse": false,
       "ContentTypes": [
        "application/json"
       ]
      }
     ],
     "HttpMethod": "PATCH",
     "RequestBodyMediaType": "Json",
     "Uri": "{firstTestTypeSpecUrl}",
     "Path": "/patch",
     "RequestMediaTypes": [
      "application/json"
     ],
     "BufferResponse": true,
     "GenerateProtocolMethod": true,
     "GenerateConvenienceMethod": false
    },
    {
     "$id": "160",
     "Name": "anonymousBody",
     "ResourceName": "NewProjectTypeSpec",
     "Description": "body parameter without body decorator",
     "Accessibility": "public",
     "Parameters": [
      {
       "$ref": "137"
      },
      {
       "$id": "161",
       "Name": "contentType",
       "NameInRequest": "Content-Type",
       "Description": "Body parameter's content type. Known values are application/json",
       "Type": {
        "$id": "162",
        "Kind": "constant",
        "ValueType": {
         "$id": "163",
         "Kind": "string"
        },
        "Value": "application/json"
       },
       "Location": "Header",
       "IsApiVersion": false,
       "IsContentType": true,
       "IsEndpoint": false,
       "Explode": false,
       "IsRequired": true,
       "Kind": "Constant"
      },
      {
       "$id": "164",
       "Name": "accept",
       "NameInRequest": "Accept",
       "Type": {
        "$id": "165",
        "Kind": "constant",
        "ValueType": {
         "$id": "166",
         "Kind": "string"
        },
        "Value": "application/json"
       },
       "Location": "Header",
       "IsApiVersion": false,
       "IsContentType": false,
       "IsEndpoint": false,
       "Explode": false,
       "IsRequired": true,
       "Kind": "Constant"
      },
      {
       "$id": "167",
       "Name": "thing",
       "NameInRequest": "thing",
       "Type": {
        "$ref": "59"
       },
       "Location": "Body",
       "IsApiVersion": false,
       "IsContentType": false,
       "IsEndpoint": false,
       "Explode": false,
       "IsRequired": true,
       "Kind": "Method"
      }
     ],
     "Responses": [
      {
       "$id": "168",
       "StatusCodes": [
        200
       ],
       "BodyType": {
        "$ref": "59"
       },
       "BodyMediaType": "Json",
       "Headers": [],
       "IsErrorResponse": false,
       "ContentTypes": [
        "application/json"
       ]
      }
     ],
     "HttpMethod": "POST",
     "RequestBodyMediaType": "Json",
     "Uri": "{firstTestTypeSpecUrl}",
     "Path": "/anonymousBody",
     "RequestMediaTypes": [
      "application/json"
     ],
     "BufferResponse": true,
     "GenerateProtocolMethod": true,
     "GenerateConvenienceMethod": true
    },
    {
     "$id": "169",
     "Name": "friendlyModel",
     "ResourceName": "NewProjectTypeSpec",
     "Description": "Model can have its friendly name",
     "Accessibility": "public",
     "Parameters": [
      {
       "$ref": "137"
      },
      {
       "$id": "170",
       "Name": "contentType",
       "NameInRequest": "Content-Type",
       "Description": "Body parameter's content type. Known values are application/json",
       "Type": {
        "$id": "171",
        "Kind": "constant",
        "ValueType": {
         "$id": "172",
         "Kind": "string"
        },
        "Value": "application/json"
       },
       "Location": "Header",
       "IsApiVersion": false,
       "IsContentType": true,
       "IsEndpoint": false,
       "Explode": false,
       "IsRequired": true,
       "Kind": "Constant"
      },
      {
       "$id": "173",
       "Name": "accept",
       "NameInRequest": "Accept",
       "Type": {
        "$id": "174",
        "Kind": "constant",
        "ValueType": {
         "$id": "175",
         "Kind": "string"
        },
        "Value": "application/json"
       },
       "Location": "Header",
       "IsApiVersion": false,
       "IsContentType": false,
       "IsEndpoint": false,
       "Explode": false,
       "IsRequired": true,
       "Kind": "Constant"
      },
      {
       "$id": "176",
       "Name": "friend",
       "NameInRequest": "friend",
       "Type": {
        "$ref": "88"
       },
       "Location": "Body",
       "IsApiVersion": false,
       "IsContentType": false,
       "IsEndpoint": false,
       "Explode": false,
       "IsRequired": true,
       "Kind": "Method"
      }
     ],
     "Responses": [
      {
       "$id": "177",
       "StatusCodes": [
        200
       ],
       "BodyType": {
        "$ref": "88"
       },
       "BodyMediaType": "Json",
       "Headers": [],
       "IsErrorResponse": false,
       "ContentTypes": [
        "application/json"
       ]
      }
     ],
     "HttpMethod": "POST",
     "RequestBodyMediaType": "Json",
     "Uri": "{firstTestTypeSpecUrl}",
     "Path": "/friendlyName",
     "RequestMediaTypes": [
      "application/json"
     ],
     "BufferResponse": true,
     "GenerateProtocolMethod": true,
     "GenerateConvenienceMethod": true
    },
    {
     "$id": "178",
     "Name": "addTimeHeader",
     "ResourceName": "NewProjectTypeSpec",
     "Accessibility": "public",
     "Parameters": [
      {
       "$ref": "137"
      },
      {
       "$id": "179",
       "Name": "repeatabilityFirstSent",
       "NameInRequest": "Repeatability-First-Sent",
       "Type": {
        "$id": "180",
        "Kind": "utcDateTime",
        "Encode": "rfc7231",
        "WireType": {
         "$id": "181",
         "Kind": "string"
        }
       },
       "Location": "Header",
       "IsApiVersion": false,
       "IsContentType": false,
       "IsEndpoint": false,
       "Explode": false,
       "IsRequired": false,
       "Kind": "Method"
      }
     ],
     "Responses": [
      {
       "$id": "182",
       "StatusCodes": [
        204
       ],
       "BodyMediaType": "Json",
       "Headers": [],
       "IsErrorResponse": false
      }
     ],
     "HttpMethod": "GET",
     "RequestBodyMediaType": "None",
     "Uri": "{firstTestTypeSpecUrl}",
     "Path": "/",
     "BufferResponse": true,
     "GenerateProtocolMethod": true,
     "GenerateConvenienceMethod": false
    }
   ],
   "Protocol": {
    "$id": "183"
   },
   "Parameters": [
    {
     "$ref": "137"
    }
   ]
  },
  {
   "$id": "184",
   "Name": "Hello",
   "Operations": [],
   "Protocol": {
    "$id": "185"
   },
   "Parent": "NewProjectTypeSpecClient",
   "Parameters": [
    {
     "$id": "186",
     "Name": "firstTestTypeSpecUrl",
     "NameInRequest": "firstTestTypeSpecUrl",
     "Description": "Endpoint Service",
     "Type": {
      "$id": "187",
      "Kind": "uri"
     },
     "Location": "Uri",
     "IsApiVersion": false,
     "IsResourceParameter": false,
     "IsContentType": false,
     "IsRequired": true,
     "IsEndpoint": true,
     "SkipUrlEncoding": false,
     "Explode": false,
     "Kind": "Client"
    }
   ]
  },
  {
   "$id": "188",
   "Name": "HelloDemo",
   "Description": "Hello world service",
   "Operations": [
    {
     "$id": "189",
     "Name": "sayHi",
     "ResourceName": "Demo",
     "Description": "Return hi",
     "Accessibility": "public",
     "Parameters": [
      {
       "$id": "190",
       "Name": "firstTestTypeSpecUrl",
       "NameInRequest": "firstTestTypeSpecUrl",
       "Description": "Endpoint Service",
       "Type": {
        "$id": "191",
        "Kind": "uri"
       },
       "Location": "Uri",
       "IsApiVersion": false,
       "IsResourceParameter": false,
       "IsContentType": false,
       "IsRequired": true,
       "IsEndpoint": true,
       "SkipUrlEncoding": false,
       "Explode": false,
       "Kind": "Client"
      },
      {
       "$id": "192",
       "Name": "headParameter",
       "NameInRequest": "head-parameter",
       "Type": {
        "$id": "193",
        "Kind": "string"
       },
       "Location": "Header",
       "IsApiVersion": false,
       "IsContentType": false,
       "IsEndpoint": false,
       "Explode": false,
       "IsRequired": true,
       "Kind": "Method"
      },
      {
       "$id": "194",
       "Name": "queryParameter",
       "NameInRequest": "queryParameter",
       "Type": {
        "$id": "195",
        "Kind": "string"
       },
       "Location": "Query",
       "IsApiVersion": false,
       "IsContentType": false,
       "IsEndpoint": false,
       "Explode": false,
       "IsRequired": true,
       "Kind": "Method"
      },
      {
       "$id": "196",
       "Name": "optionalQuery",
       "NameInRequest": "optionalQuery",
       "Type": {
        "$id": "197",
        "Kind": "string"
       },
       "Location": "Query",
       "IsApiVersion": false,
       "IsContentType": false,
       "IsEndpoint": false,
       "Explode": false,
       "IsRequired": false,
       "Kind": "Method"
      },
      {
       "$id": "198",
       "Name": "accept",
       "NameInRequest": "Accept",
       "Type": {
        "$id": "199",
        "Kind": "constant",
        "ValueType": {
         "$id": "200",
         "Kind": "string"
        },
        "Value": "application/json"
       },
       "Location": "Header",
       "IsApiVersion": false,
       "IsContentType": false,
       "IsEndpoint": false,
       "Explode": false,
       "IsRequired": true,
       "Kind": "Constant"
      }
     ],
     "Responses": [
      {
       "$id": "201",
       "StatusCodes": [
        200
       ],
       "BodyType": {
        "$ref": "59"
       },
       "BodyMediaType": "Json",
       "Headers": [],
       "IsErrorResponse": false,
       "ContentTypes": [
        "application/json"
       ]
      }
     ],
     "HttpMethod": "GET",
     "RequestBodyMediaType": "None",
     "Uri": "{firstTestTypeSpecUrl}",
     "Path": "/hello",
     "BufferResponse": true,
     "GenerateProtocolMethod": true,
     "GenerateConvenienceMethod": false
    }
   ],
   "Protocol": {
    "$id": "202"
   },
   "Parent": "Hello",
   "Parameters": [
    {
     "$ref": "190"
    }
   ]
  },
  {
   "$id": "203",
   "Name": "HelloDemo2",
   "Operations": [
    {
     "$id": "204",
     "Name": "helloAgain",
     "ResourceName": "Demo2",
     "Description": "Return hi again",
     "Accessibility": "public",
     "Parameters": [
      {
       "$id": "205",
       "Name": "firstTestTypeSpecUrl",
       "NameInRequest": "firstTestTypeSpecUrl",
       "Description": "Endpoint Service",
       "Type": {
        "$id": "206",
        "Kind": "uri"
       },
       "Location": "Uri",
       "IsApiVersion": false,
       "IsResourceParameter": false,
       "IsContentType": false,
       "IsRequired": true,
       "IsEndpoint": true,
       "SkipUrlEncoding": false,
       "Explode": false,
       "Kind": "Client"
      },
      {
       "$id": "207",
       "Name": "p1",
       "NameInRequest": "p1",
       "Type": {
        "$id": "208",
        "Kind": "string"
       },
       "Location": "Header",
       "IsApiVersion": false,
       "IsContentType": false,
       "IsEndpoint": false,
       "Explode": false,
       "IsRequired": true,
       "Kind": "Method"
      },
      {
       "$id": "209",
       "Name": "contentType",
       "NameInRequest": "content-type",
       "Type": {
        "$id": "210",
        "Kind": "constant",
        "ValueType": {
         "$id": "211",
         "Kind": "string"
        },
        "Value": "text/plain"
       },
       "Location": "Header",
       "IsApiVersion": false,
       "IsContentType": true,
       "IsEndpoint": false,
       "Explode": false,
       "IsRequired": true,
       "Kind": "Constant"
      },
      {
       "$id": "212",
       "Name": "p2",
       "NameInRequest": "p2",
       "Type": {
        "$id": "213",
        "Kind": "string"
       },
       "Location": "Path",
       "IsApiVersion": false,
       "IsContentType": false,
       "IsEndpoint": false,
       "Explode": false,
       "IsRequired": true,
       "Kind": "Method"
      },
      {
       "$id": "214",
       "Name": "accept",
       "NameInRequest": "Accept",
       "Type": {
        "$id": "215",
        "Kind": "constant",
        "ValueType": {
         "$id": "216",
         "Kind": "string"
        },
        "Value": "application/json"
       },
       "Location": "Header",
       "IsApiVersion": false,
       "IsContentType": false,
       "IsEndpoint": false,
       "Explode": false,
       "IsRequired": true,
       "Kind": "Constant"
      },
      {
       "$id": "217",
       "Name": "action",
       "NameInRequest": "action",
       "Type": {
        "$ref": "91"
       },
       "Location": "Body",
       "IsApiVersion": false,
       "IsContentType": false,
       "IsEndpoint": false,
       "Explode": false,
       "IsRequired": true,
       "Kind": "Method"
      }
     ],
     "Responses": [
      {
       "$id": "218",
       "StatusCodes": [
        200
       ],
       "BodyType": {
        "$ref": "91"
       },
       "BodyMediaType": "Json",
       "Headers": [],
       "IsErrorResponse": false,
       "ContentTypes": [
        "application/json"
       ]
      }
     ],
     "HttpMethod": "GET",
     "RequestBodyMediaType": "Json",
     "Uri": "{firstTestTypeSpecUrl}",
     "Path": "/againHi/{p2}",
     "RequestMediaTypes": [
      "text/plain"
     ],
     "BufferResponse": true,
     "GenerateProtocolMethod": true,
     "GenerateConvenienceMethod": true
    },
    {
     "$id": "219",
     "Name": "noContentType",
     "ResourceName": "Demo2",
     "Description": "Return hi again",
     "Accessibility": "public",
     "Parameters": [
      {
       "$ref": "205"
      },
      {
       "$id": "220",
       "Name": "p1",
       "NameInRequest": "p1",
       "Type": {
        "$id": "221",
        "Kind": "string"
       },
       "Location": "Header",
       "IsApiVersion": false,
       "IsContentType": false,
       "IsEndpoint": false,
       "Explode": false,
       "IsRequired": true,
       "Kind": "Method"
      },
      {
       "$id": "222",
       "Name": "p2",
       "NameInRequest": "p2",
       "Type": {
        "$id": "223",
        "Kind": "string"
       },
       "Location": "Path",
       "IsApiVersion": false,
       "IsContentType": false,
       "IsEndpoint": false,
       "Explode": false,
       "IsRequired": true,
       "Kind": "Method"
      },
      {
       "$id": "224",
       "Name": "contentType",
       "NameInRequest": "Content-Type",
       "Description": "Body parameter's content type. Known values are application/json",
       "Type": {
        "$id": "225",
        "Kind": "constant",
        "ValueType": {
         "$id": "226",
         "Kind": "string"
        },
        "Value": "application/json"
       },
       "Location": "Header",
       "IsApiVersion": false,
       "IsContentType": true,
       "IsEndpoint": false,
       "Explode": false,
       "IsRequired": true,
       "Kind": "Constant"
      },
      {
       "$id": "227",
       "Name": "accept",
       "NameInRequest": "Accept",
       "Type": {
        "$id": "228",
        "Kind": "constant",
        "ValueType": {
         "$id": "229",
         "Kind": "string"
        },
        "Value": "application/json"
       },
       "Location": "Header",
       "IsApiVersion": false,
       "IsContentType": false,
       "IsEndpoint": false,
       "Explode": false,
       "IsRequired": true,
       "Kind": "Constant"
      },
      {
       "$id": "230",
       "Name": "action",
       "NameInRequest": "action",
       "Type": {
        "$ref": "91"
       },
       "Location": "Body",
       "IsApiVersion": false,
       "IsContentType": false,
       "IsEndpoint": false,
       "Explode": false,
       "IsRequired": true,
       "Kind": "Method"
      }
     ],
     "Responses": [
      {
       "$id": "231",
       "StatusCodes": [
        200
       ],
       "BodyType": {
        "$ref": "91"
       },
       "BodyMediaType": "Json",
       "Headers": [],
       "IsErrorResponse": false,
       "ContentTypes": [
        "application/json"
       ]
      }
     ],
     "HttpMethod": "GET",
     "RequestBodyMediaType": "Json",
     "Uri": "{firstTestTypeSpecUrl}",
     "Path": "/noContentType/{p2}",
     "RequestMediaTypes": [
      "application/json"
     ],
     "BufferResponse": true,
     "GenerateProtocolMethod": true,
     "GenerateConvenienceMethod": false
    },
    {
     "$id": "232",
     "Name": "createLiteral",
     "ResourceName": "Demo2",
     "Description": "Create with literal value",
     "Accessibility": "public",
     "Parameters": [
      {
       "$ref": "205"
      },
      {
       "$id": "233",
       "Name": "contentType",
       "NameInRequest": "Content-Type",
       "Description": "Body parameter's content type. Known values are application/json",
       "Type": {
        "$id": "234",
        "Kind": "constant",
        "ValueType": {
         "$id": "235",
         "Kind": "string"
        },
        "Value": "application/json"
       },
       "Location": "Header",
       "IsApiVersion": false,
       "IsContentType": true,
       "IsEndpoint": false,
       "Explode": false,
       "IsRequired": true,
       "Kind": "Constant"
      },
      {
       "$id": "236",
       "Name": "accept",
       "NameInRequest": "Accept",
       "Type": {
        "$id": "237",
        "Kind": "constant",
        "ValueType": {
         "$id": "238",
         "Kind": "string"
        },
        "Value": "application/json"
       },
       "Location": "Header",
       "IsApiVersion": false,
       "IsContentType": false,
       "IsEndpoint": false,
       "Explode": false,
       "IsRequired": true,
       "Kind": "Constant"
      },
      {
       "$id": "239",
       "Name": "body",
       "NameInRequest": "body",
       "Type": {
        "$ref": "59"
       },
       "Location": "Body",
       "IsApiVersion": false,
       "IsContentType": false,
       "IsEndpoint": false,
       "Explode": false,
       "IsRequired": true,
       "Kind": "Method"
      }
     ],
     "Responses": [
      {
       "$id": "240",
       "StatusCodes": [
        200
       ],
       "BodyType": {
        "$ref": "59"
       },
       "BodyMediaType": "Json",
       "Headers": [],
       "IsErrorResponse": false,
       "ContentTypes": [
        "application/json"
       ]
      }
     ],
     "HttpMethod": "POST",
     "RequestBodyMediaType": "Json",
     "Uri": "{firstTestTypeSpecUrl}",
     "Path": "/literal",
     "RequestMediaTypes": [
      "application/json"
     ],
     "BufferResponse": true,
     "GenerateProtocolMethod": true,
     "GenerateConvenienceMethod": true
    },
    {
     "$id": "241",
     "Name": "helloLiteral",
     "ResourceName": "Demo2",
     "Description": "Send literal parameters",
     "Accessibility": "public",
     "Parameters": [
      {
       "$ref": "205"
      },
      {
       "$id": "242",
       "Name": "p1",
       "NameInRequest": "p1",
       "Type": {
        "$id": "243",
        "Kind": "constant",
        "ValueType": {
         "$id": "244",
         "Kind": "string"
        },
        "Value": "test"
       },
       "Location": "Header",
       "IsApiVersion": false,
       "IsContentType": false,
       "IsEndpoint": false,
       "Explode": false,
       "IsRequired": true,
       "Kind": "Constant"
      },
      {
       "$id": "245",
       "Name": "p2",
       "NameInRequest": "p2",
       "Type": {
        "$id": "246",
        "Kind": "constant",
        "ValueType": {
         "$id": "247",
         "Kind": "int32"
        },
        "Value": 123
       },
       "Location": "Path",
       "IsApiVersion": false,
       "IsContentType": false,
       "IsEndpoint": false,
       "Explode": false,
       "IsRequired": true,
       "Kind": "Constant"
      },
      {
       "$id": "248",
       "Name": "p3",
       "NameInRequest": "p3",
       "Type": {
        "$id": "249",
        "Kind": "constant",
        "ValueType": {
         "$id": "250",
         "Kind": "boolean"
        },
        "Value": true
       },
       "Location": "Query",
       "IsApiVersion": false,
       "IsContentType": false,
       "IsEndpoint": false,
       "Explode": false,
       "IsRequired": true,
       "Kind": "Constant"
      },
      {
       "$id": "251",
       "Name": "accept",
       "NameInRequest": "Accept",
       "Type": {
        "$id": "252",
        "Kind": "constant",
        "ValueType": {
         "$id": "253",
         "Kind": "string"
        },
        "Value": "application/json"
       },
       "Location": "Header",
       "IsApiVersion": false,
       "IsContentType": false,
       "IsEndpoint": false,
       "Explode": false,
       "IsRequired": true,
       "Kind": "Constant"
      }
     ],
     "Responses": [
      {
       "$id": "254",
       "StatusCodes": [
        200
       ],
       "BodyType": {
        "$ref": "59"
       },
       "BodyMediaType": "Json",
       "Headers": [],
       "IsErrorResponse": false,
       "ContentTypes": [
        "application/json"
       ]
      }
     ],
     "HttpMethod": "GET",
     "RequestBodyMediaType": "None",
     "Uri": "{firstTestTypeSpecUrl}",
     "Path": "/helloLiteral/{p2}",
     "BufferResponse": true,
     "GenerateProtocolMethod": true,
     "GenerateConvenienceMethod": true
    }
   ],
   "Protocol": {
    "$id": "255"
   },
   "Parent": "Hello",
   "Parameters": [
    {
     "$ref": "205"
    }
   ]
  },
  {
   "$id": "256",
   "Name": "EnumTest",
   "Operations": [
    {
     "$id": "257",
     "Name": "getUnknownValue",
     "ResourceName": "EnumTest",
     "Description": "create extensible enum",
     "Accessibility": "public",
     "Parameters": [
      {
       "$id": "258",
       "Name": "firstTestTypeSpecUrl",
       "NameInRequest": "firstTestTypeSpecUrl",
       "Description": "Endpoint Service",
       "Type": {
        "$id": "259",
        "Kind": "uri"
       },
       "Location": "Uri",
       "IsApiVersion": false,
       "IsResourceParameter": false,
       "IsContentType": false,
       "IsRequired": true,
       "IsEndpoint": true,
       "SkipUrlEncoding": false,
       "Explode": false,
       "Kind": "Client"
      },
      {
       "$id": "260",
       "Name": "contentType",
       "NameInRequest": "Content-Type",
       "Description": "Body parameter's content type. Known values are application/json",
       "Type": {
        "$id": "261",
        "Kind": "constant",
        "ValueType": {
         "$id": "262",
         "Kind": "string"
        },
        "Value": "application/json"
       },
       "Location": "Header",
       "IsApiVersion": false,
       "IsContentType": true,
       "IsEndpoint": false,
       "Explode": false,
       "IsRequired": true,
       "Kind": "Constant"
      },
      {
       "$id": "263",
       "Name": "input",
       "NameInRequest": "input",
       "Type": {
        "$ref": "50"
       },
       "Location": "Body",
       "IsApiVersion": false,
       "IsContentType": false,
       "IsEndpoint": false,
       "Explode": false,
       "IsRequired": true,
       "Kind": "Method"
      }
     ],
     "Responses": [
      {
       "$id": "264",
       "StatusCodes": [
        204
       ],
       "BodyMediaType": "Json",
       "Headers": [],
       "IsErrorResponse": false
      }
     ],
     "HttpMethod": "PUT",
     "RequestBodyMediaType": "None",
     "Uri": "{firstTestTypeSpecUrl}",
     "Path": "/unknown-value",
     "RequestMediaTypes": [
      "application/json"
     ],
     "BufferResponse": true,
     "GenerateProtocolMethod": true,
     "GenerateConvenienceMethod": false
    }
   ],
   "Protocol": {
    "$id": "265"
   },
   "Parent": "NewProjectTypeSpecClient",
   "Parameters": [
    {
     "$ref": "258"
    }
   ]
  },
  {
   "$id": "266",
   "Name": "ProtocolAndConvenient",
   "Operations": [
    {
     "$id": "267",
     "Name": "internalProtocol",
     "ResourceName": "ProtocolAndConvenient",
     "Description": "When set protocol false and convenient true, then the protocol method should be internal",
     "Accessibility": "public",
     "Parameters": [
      {
       "$id": "268",
       "Name": "firstTestTypeSpecUrl",
       "NameInRequest": "firstTestTypeSpecUrl",
       "Description": "Endpoint Service",
       "Type": {
        "$id": "269",
        "Kind": "uri"
       },
       "Location": "Uri",
       "IsApiVersion": false,
       "IsResourceParameter": false,
       "IsContentType": false,
       "IsRequired": true,
       "IsEndpoint": true,
       "SkipUrlEncoding": false,
       "Explode": false,
       "Kind": "Client"
      },
      {
       "$id": "270",
       "Name": "contentType",
       "NameInRequest": "Content-Type",
       "Description": "Body parameter's content type. Known values are application/json",
       "Type": {
        "$id": "271",
        "Kind": "constant",
        "ValueType": {
         "$id": "272",
         "Kind": "string"
        },
        "Value": "application/json"
       },
       "Location": "Header",
       "IsApiVersion": false,
       "IsContentType": true,
       "IsEndpoint": false,
       "Explode": false,
       "IsRequired": true,
       "Kind": "Constant"
      },
      {
       "$id": "273",
       "Name": "accept",
       "NameInRequest": "Accept",
       "Type": {
        "$id": "274",
        "Kind": "constant",
        "ValueType": {
         "$id": "275",
         "Kind": "string"
        },
        "Value": "application/json"
       },
       "Location": "Header",
       "IsApiVersion": false,
       "IsContentType": false,
       "IsEndpoint": false,
       "Explode": false,
       "IsRequired": true,
       "Kind": "Constant"
      },
      {
       "$id": "276",
       "Name": "body",
       "NameInRequest": "body",
       "Type": {
        "$ref": "59"
       },
       "Location": "Body",
       "IsApiVersion": false,
       "IsContentType": false,
       "IsEndpoint": false,
       "Explode": false,
       "IsRequired": true,
       "Kind": "Method"
      }
     ],
     "Responses": [
      {
       "$id": "277",
       "StatusCodes": [
        200
       ],
       "BodyType": {
        "$ref": "59"
       },
       "BodyMediaType": "Json",
       "Headers": [],
       "IsErrorResponse": false,
       "ContentTypes": [
        "application/json"
       ]
      }
     ],
     "HttpMethod": "POST",
     "RequestBodyMediaType": "Json",
     "Uri": "{firstTestTypeSpecUrl}",
     "Path": "/internalProtocol",
     "RequestMediaTypes": [
      "application/json"
     ],
     "BufferResponse": true,
     "GenerateProtocolMethod": false,
     "GenerateConvenienceMethod": true
    },
    {
     "$id": "278",
     "Name": "stillConvenient",
     "ResourceName": "ProtocolAndConvenient",
     "Description": "When set protocol false and convenient true, the convenient method should be generated even it has the same signature as protocol one",
     "Accessibility": "public",
     "Parameters": [
      {
       "$ref": "268"
      }
     ],
     "Responses": [
      {
       "$id": "279",
       "StatusCodes": [
        204
       ],
       "BodyMediaType": "Json",
       "Headers": [],
       "IsErrorResponse": false
      }
     ],
     "HttpMethod": "GET",
     "RequestBodyMediaType": "None",
     "Uri": "{firstTestTypeSpecUrl}",
     "Path": "/stillConvenient",
     "BufferResponse": true,
     "GenerateProtocolMethod": false,
     "GenerateConvenienceMethod": true
    }
   ],
   "Protocol": {
    "$id": "280"
   },
   "Parent": "NewProjectTypeSpecClient",
   "Parameters": [
    {
     "$ref": "268"
    }
   ]
  }
 ],
 "Auth": {
  "$id": "281",
  "OAuth2": {
   "$id": "282",
   "Scopes": [
    "https://api.example.com/.default"
   ]
  },
  "ApiKey": {
   "$id": "283",
   "Name": "x-ms-api-key"
  }
 }
}<|MERGE_RESOLUTION|>--- conflicted
+++ resolved
@@ -908,11 +908,7 @@
        "Description": "Endpoint Service",
        "Type": {
         "$id": "138",
-<<<<<<< HEAD
         "Kind": "uri"
-=======
-        "Kind": "url"
->>>>>>> f09b0deb
        },
        "Location": "Uri",
        "IsApiVersion": false,
