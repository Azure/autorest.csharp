{
 "$id": "1",
 "Name": "NewProjectTypeSpec",
 "ApiVersions": [],
 "Enums": [
  {
   "$id": "2",
   "Kind": "enum",
   "Name": "Thing_requiredLiteralString",
   "ValueType": {
    "$id": "3",
    "Kind": "string"
   },
   "Values": [
    {
     "$id": "4",
     "Name": "accept",
     "Value": "accept",
     "Description": "accept"
    }
   ],
   "Namespace": "NewProjectTypeSpec",
   "Description": "The Thing_requiredLiteralString",
   "IsExtensible": true,
   "Usage": "RoundTrip"
  },
  {
   "$id": "5",
   "Kind": "enum",
   "Name": "Thing_requiredLiteralInt",
   "ValueType": {
    "$id": "6",
    "Kind": "int32"
   },
   "Values": [
    {
     "$id": "7",
     "Name": "123",
     "Value": 123,
     "Description": "123"
    }
   ],
   "Namespace": "NewProjectTypeSpec",
   "Description": "The Thing_requiredLiteralInt",
   "IsExtensible": true,
   "Usage": "RoundTrip"
  },
  {
   "$id": "8",
   "Kind": "enum",
   "Name": "Thing_requiredLiteralFloat",
   "ValueType": {
    "$id": "9",
    "Kind": "float32"
   },
   "Values": [
    {
     "$id": "10",
     "Name": "1.23",
     "Value": 1.23,
     "Description": "1.23"
    }
   ],
   "Namespace": "NewProjectTypeSpec",
   "Description": "The Thing_requiredLiteralFloat",
   "IsExtensible": true,
   "Usage": "RoundTrip"
  },
  {
   "$id": "11",
   "Kind": "enum",
   "Name": "Thing_optionalLiteralString",
   "ValueType": {
    "$id": "12",
    "Kind": "string"
   },
   "Values": [
    {
     "$id": "13",
     "Name": "reject",
     "Value": "reject",
     "Description": "reject"
    }
   ],
   "Namespace": "NewProjectTypeSpec",
   "Description": "The Thing_optionalLiteralString",
   "IsExtensible": true,
   "Usage": "RoundTrip"
  },
  {
   "$id": "14",
   "Kind": "enum",
   "Name": "Thing_optionalLiteralInt",
   "ValueType": {
    "$id": "15",
    "Kind": "int32"
   },
   "Values": [
    {
     "$id": "16",
     "Name": "456",
     "Value": 456,
     "Description": "456"
    }
   ],
   "Namespace": "NewProjectTypeSpec",
   "Description": "The Thing_optionalLiteralInt",
   "IsExtensible": true,
   "Usage": "RoundTrip"
  },
  {
   "$id": "17",
   "Kind": "enum",
   "Name": "Thing_optionalLiteralFloat",
   "ValueType": {
    "$id": "18",
    "Kind": "float32"
   },
   "Values": [
    {
     "$id": "19",
     "Name": "4.56",
     "Value": 4.56,
     "Description": "4.56"
    }
   ],
   "Namespace": "NewProjectTypeSpec",
   "Description": "The Thing_optionalLiteralFloat",
   "IsExtensible": true,
   "Usage": "RoundTrip"
  },
  {
   "$id": "20",
   "Kind": "enum",
   "Name": "StringFixedEnum",
   "ValueType": {
    "$id": "21",
    "Kind": "string"
   },
   "Values": [
    {
     "$id": "22",
     "Name": "One",
     "Value": "1"
    },
    {
     "$id": "23",
     "Name": "Two",
     "Value": "2"
    },
    {
     "$id": "24",
     "Name": "Four",
     "Value": "4"
    }
   ],
   "Namespace": "NewProjectTypeSpec",
   "Description": "Simple enum",
   "IsExtensible": false,
   "Usage": "RoundTrip"
  },
  {
   "$id": "25",
   "Kind": "enum",
   "Name": "StringExtensibleEnum",
   "ValueType": {
    "$id": "26",
    "Kind": "string"
   },
   "Values": [
    {
     "$id": "27",
     "Name": "One",
     "Value": "1"
    },
    {
     "$id": "28",
     "Name": "Two",
     "Value": "2"
    },
    {
     "$id": "29",
     "Name": "Four",
     "Value": "4"
    }
   ],
   "Namespace": "NewProjectTypeSpec",
   "Description": "Extensible enum",
   "IsExtensible": true,
   "Usage": "RoundTrip"
  },
  {
   "$id": "30",
   "Kind": "enum",
   "Name": "IntExtensibleEnum",
   "ValueType": {
    "$id": "31",
    "Kind": "int32"
   },
   "Values": [
    {
     "$id": "32",
     "Name": "One",
     "Value": 1
    },
    {
     "$id": "33",
     "Name": "Two",
     "Value": 2
    },
    {
     "$id": "34",
     "Name": "Four",
     "Value": 4
    }
   ],
   "Namespace": "NewProjectTypeSpec",
   "Description": "Int based extensible enum",
   "IsExtensible": true,
   "Usage": "RoundTrip"
  },
  {
   "$id": "35",
   "Kind": "enum",
   "Name": "FloatExtensibleEnum",
   "ValueType": {
    "$id": "36",
    "Kind": "float32"
   },
   "Values": [
    {
     "$id": "37",
     "Name": "One",
     "Value": 1
    },
    {
     "$id": "38",
     "Name": "Two",
     "Value": 2
    },
    {
     "$id": "39",
     "Name": "Four",
     "Value": 4
    }
   ],
   "Namespace": "NewProjectTypeSpec",
   "Description": "Float based extensible enum",
   "IsExtensible": true,
   "Usage": "RoundTrip"
  },
  {
   "$id": "40",
   "Kind": "enum",
   "Name": "FloatFixedEnum",
   "ValueType": {
    "$id": "41",
    "Kind": "float32"
   },
   "Values": [
    {
     "$id": "42",
     "Name": "One",
     "Value": 1.1
    },
    {
     "$id": "43",
     "Name": "Two",
     "Value": 2.2
    },
    {
     "$id": "44",
     "Name": "Four",
     "Value": 4.4
    }
   ],
   "Namespace": "NewProjectTypeSpec",
   "Description": "float fixed enum",
   "IsExtensible": false,
   "Usage": "RoundTrip"
  },
  {
   "$id": "45",
   "Kind": "enum",
   "Name": "IntFixedEnum",
   "ValueType": {
    "$id": "46",
    "Kind": "int32"
   },
   "Values": [
    {
     "$id": "47",
     "Name": "One",
     "Value": 1
    },
    {
     "$id": "48",
     "Name": "Two",
     "Value": 2
    },
    {
     "$id": "49",
     "Name": "Four",
     "Value": 4
    }
   ],
   "Namespace": "NewProjectTypeSpec",
   "Description": "int fixed enum",
   "IsExtensible": false,
   "Usage": "RoundTrip"
  },
  {
   "$id": "50",
   "Kind": "enum",
   "Name": "DaysOfWeekExtensibleEnum",
   "ValueType": {
    "$id": "51",
    "Kind": "string"
   },
   "Values": [
    {
     "$id": "52",
     "Name": "Monday",
     "Value": "Monday"
    },
    {
     "$id": "53",
     "Name": "Tuesday",
     "Value": "Tuesday"
    },
    {
     "$id": "54",
     "Name": "Wednesday",
     "Value": "Wednesday"
    },
    {
     "$id": "55",
     "Name": "Thursday",
     "Value": "Thursday"
    },
    {
     "$id": "56",
     "Name": "Friday",
     "Value": "Friday"
    },
    {
     "$id": "57",
     "Name": "Saturday",
     "Value": "Saturday"
    },
    {
     "$id": "58",
     "Name": "Sunday",
     "Value": "Sunday"
    }
   ],
   "Namespace": "NewProjectTypeSpec",
   "IsExtensible": true,
   "Usage": "None"
  }
 ],
 "Models": [
  {
   "$id": "59",
   "Kind": "model",
   "Name": "Thing",
   "Namespace": "NewProjectTypeSpec",
   "Usage": "RoundTrip",
   "Description": "A model with a few properties of literal types",
<<<<<<< HEAD
   "IsNullable": false,
=======
   "Usage": "RoundTrip",
>>>>>>> 25dabbd4
   "Properties": [
    {
     "$id": "60",
     "Name": "name",
     "SerializedName": "name",
     "Description": "name of the Thing",
     "Type": {
      "$id": "61",
      "Kind": "string"
     },
     "IsRequired": true,
     "IsReadOnly": false
    },
    {
     "$id": "62",
     "Name": "requiredUnion",
     "SerializedName": "requiredUnion",
     "Description": "required Union",
     "Type": {
      "$id": "63",
      "Kind": "union",
      "Name": "ThingRequiredUnion",
      "VariantTypes": [
       {
        "$id": "64",
        "Kind": "string"
       },
       {
        "$id": "65",
        "Kind": "array",
        "ValueType": {
         "$id": "66",
         "Kind": "string"
        }
       },
       {
        "$id": "67",
        "Kind": "int32"
       }
      ]
     },
     "IsRequired": true,
     "IsReadOnly": false
    },
    {
     "$id": "68",
     "Name": "requiredLiteralString",
     "SerializedName": "requiredLiteralString",
     "Description": "required literal string",
     "Type": {
      "$id": "69",
      "Kind": "constant",
      "ValueType": {
       "$ref": "2"
      },
      "Value": "accept"
     },
     "IsRequired": true,
     "IsReadOnly": false
    },
    {
     "$id": "70",
     "Name": "requiredLiteralInt",
     "SerializedName": "requiredLiteralInt",
     "Description": "required literal int",
     "Type": {
      "$id": "71",
      "Kind": "constant",
      "ValueType": {
       "$ref": "5"
      },
      "Value": 123
     },
     "IsRequired": true,
     "IsReadOnly": false
    },
    {
     "$id": "72",
     "Name": "requiredLiteralFloat",
     "SerializedName": "requiredLiteralFloat",
     "Description": "required literal float",
     "Type": {
      "$id": "73",
      "Kind": "constant",
      "ValueType": {
       "$ref": "8"
      },
      "Value": 1.23
     },
     "IsRequired": true,
     "IsReadOnly": false
    },
    {
     "$id": "74",
     "Name": "requiredLiteralBool",
     "SerializedName": "requiredLiteralBool",
     "Description": "required literal bool",
     "Type": {
      "$id": "75",
      "Kind": "constant",
      "ValueType": {
       "$id": "76",
       "Kind": "boolean"
      },
      "Value": false
     },
     "IsRequired": true,
     "IsReadOnly": false
    },
    {
     "$id": "77",
     "Name": "optionalLiteralString",
     "SerializedName": "optionalLiteralString",
     "Description": "optional literal string",
     "Type": {
      "$id": "78",
      "Kind": "constant",
      "ValueType": {
       "$ref": "11"
      },
      "Value": "reject"
     },
     "IsRequired": false,
     "IsReadOnly": false
    },
    {
     "$id": "79",
     "Name": "optionalLiteralInt",
     "SerializedName": "optionalLiteralInt",
     "Description": "optional literal int",
     "Type": {
      "$id": "80",
      "Kind": "constant",
      "ValueType": {
       "$ref": "14"
      },
      "Value": 456
     },
     "IsRequired": false,
     "IsReadOnly": false
    },
    {
     "$id": "81",
     "Name": "optionalLiteralFloat",
     "SerializedName": "optionalLiteralFloat",
     "Description": "optional literal float",
     "Type": {
      "$id": "82",
      "Kind": "constant",
      "ValueType": {
       "$ref": "17"
      },
      "Value": 4.56
     },
     "IsRequired": false,
     "IsReadOnly": false
    },
    {
     "$id": "83",
     "Name": "optionalLiteralBool",
     "SerializedName": "optionalLiteralBool",
     "Description": "optional literal bool",
     "Type": {
      "$id": "84",
      "Kind": "constant",
      "ValueType": {
       "$id": "85",
       "Kind": "boolean"
      },
      "Value": true
     },
     "IsRequired": false,
     "IsReadOnly": false
    },
    {
     "$id": "86",
     "Name": "requiredBadDescription",
     "SerializedName": "requiredBadDescription",
     "Description": "description with xml <|endoftext|>",
     "Type": {
      "$id": "87",
      "Kind": "string"
     },
     "IsRequired": true,
     "IsReadOnly": false
    }
   ]
  },
  {
   "$id": "88",
   "Kind": "model",
   "Name": "Friend",
   "Namespace": "NewProjectTypeSpec",
   "Usage": "RoundTrip",
   "Description": "this is not a friendly model but with a friendly name",
<<<<<<< HEAD
   "IsNullable": false,
=======
   "Usage": "RoundTrip",
>>>>>>> 25dabbd4
   "Properties": [
    {
     "$id": "89",
     "Name": "name",
     "SerializedName": "name",
     "Description": "name of the NotFriend",
     "Type": {
      "$id": "90",
      "Kind": "string"
     },
     "IsRequired": true,
     "IsReadOnly": false
    }
   ]
  },
  {
   "$id": "91",
   "Kind": "model",
   "Name": "RoundTripModel",
   "Namespace": "NewProjectTypeSpec",
   "Usage": "RoundTrip",
   "Description": "this is a roundtrip model",
<<<<<<< HEAD
   "IsNullable": false,
=======
   "Usage": "RoundTrip",
>>>>>>> 25dabbd4
   "Properties": [
    {
     "$id": "92",
     "Name": "requiredString",
     "SerializedName": "requiredString",
     "Description": "Required string, illustrating a reference type property.",
     "Type": {
      "$id": "93",
      "Kind": "string"
     },
     "IsRequired": true,
     "IsReadOnly": false
    },
    {
     "$id": "94",
     "Name": "requiredInt",
     "SerializedName": "requiredInt",
     "Description": "Required int, illustrating a value type property.",
     "Type": {
      "$id": "95",
      "Kind": "int32"
     },
     "IsRequired": true,
     "IsReadOnly": false
    },
    {
     "$id": "96",
     "Name": "requiredCollection",
     "SerializedName": "requiredCollection",
     "Description": "Required collection of enums",
     "Type": {
      "$id": "97",
      "Kind": "array",
      "ValueType": {
       "$ref": "20"
      }
     },
     "IsRequired": true,
     "IsReadOnly": false
    },
    {
     "$id": "98",
     "Name": "requiredDictionary",
     "SerializedName": "requiredDictionary",
     "Description": "Required dictionary of enums",
     "Type": {
      "$id": "99",
      "Kind": "dict",
      "KeyType": {
       "$id": "100",
       "Kind": "string"
      },
      "ValueType": {
       "$ref": "25"
      }
     },
     "IsRequired": true,
     "IsReadOnly": false
    },
    {
     "$id": "101",
     "Name": "requiredModel",
     "SerializedName": "requiredModel",
     "Description": "Required model",
     "Type": {
      "$ref": "59"
     },
     "IsRequired": true,
     "IsReadOnly": false
    },
    {
     "$id": "102",
     "Name": "intExtensibleEnum",
     "SerializedName": "intExtensibleEnum",
     "Description": "this is an int based extensible enum",
     "Type": {
      "$ref": "30"
     },
     "IsRequired": false,
     "IsReadOnly": false
    },
    {
     "$id": "103",
     "Name": "intExtensibleEnumCollection",
     "SerializedName": "intExtensibleEnumCollection",
     "Description": "this is a collection of int based extensible enum",
     "Type": {
      "$id": "104",
      "Kind": "array",
      "ValueType": {
       "$ref": "30"
      }
     },
     "IsRequired": false,
     "IsReadOnly": false
    },
    {
     "$id": "105",
     "Name": "floatExtensibleEnum",
     "SerializedName": "floatExtensibleEnum",
     "Description": "this is a float based extensible enum",
     "Type": {
      "$ref": "35"
     },
     "IsRequired": false,
     "IsReadOnly": false
    },
    {
     "$id": "106",
     "Name": "floatExtensibleEnumCollection",
     "SerializedName": "floatExtensibleEnumCollection",
     "Description": "this is a collection of float based extensible enum",
     "Type": {
      "$id": "107",
      "Kind": "array",
      "ValueType": {
       "$ref": "35"
      }
     },
     "IsRequired": false,
     "IsReadOnly": false
    },
    {
     "$id": "108",
     "Name": "floatFixedEnum",
     "SerializedName": "floatFixedEnum",
     "Description": "this is a float based fixed enum",
     "Type": {
      "$ref": "40"
     },
     "IsRequired": false,
     "IsReadOnly": false
    },
    {
     "$id": "109",
     "Name": "floatFixedEnumCollection",
     "SerializedName": "floatFixedEnumCollection",
     "Description": "this is a collection of float based fixed enum",
     "Type": {
      "$id": "110",
      "Kind": "array",
      "ValueType": {
       "$ref": "40"
      }
     },
     "IsRequired": false,
     "IsReadOnly": false
    },
    {
     "$id": "111",
     "Name": "intFixedEnum",
     "SerializedName": "intFixedEnum",
     "Description": "this is a int based fixed enum",
     "Type": {
      "$ref": "45"
     },
     "IsRequired": false,
     "IsReadOnly": false
    },
    {
     "$id": "112",
     "Name": "intFixedEnumCollection",
     "SerializedName": "intFixedEnumCollection",
     "Description": "this is a collection of int based fixed enum",
     "Type": {
      "$id": "113",
      "Kind": "array",
      "ValueType": {
       "$ref": "45"
      }
     },
     "IsRequired": false,
     "IsReadOnly": false
    },
    {
     "$id": "114",
     "Name": "stringFixedEnum",
     "SerializedName": "stringFixedEnum",
     "Description": "this is a string based fixed enum",
     "Type": {
      "$ref": "20"
     },
     "IsRequired": false,
     "IsReadOnly": false
    },
    {
     "$id": "115",
     "Name": "requiredUnknown",
     "SerializedName": "requiredUnknown",
     "Description": "required unknown",
     "Type": {
      "$id": "116",
      "Kind": "any"
     },
     "IsRequired": true,
     "IsReadOnly": false
    },
    {
     "$id": "117",
     "Name": "optionalUnknown",
     "SerializedName": "optionalUnknown",
     "Description": "optional unknown",
     "Type": {
      "$id": "118",
      "Kind": "any"
     },
     "IsRequired": false,
     "IsReadOnly": false
    },
    {
     "$id": "119",
     "Name": "requiredRecordUnknown",
     "SerializedName": "requiredRecordUnknown",
     "Description": "required record of unknown",
     "Type": {
      "$id": "120",
      "Kind": "dict",
      "KeyType": {
       "$id": "121",
       "Kind": "string"
      },
      "ValueType": {
       "$id": "122",
       "Kind": "any"
      }
     },
     "IsRequired": true,
     "IsReadOnly": false
    },
    {
     "$id": "123",
     "Name": "optionalRecordUnknown",
     "SerializedName": "optionalRecordUnknown",
     "Description": "optional record of unknown",
     "Type": {
      "$id": "124",
      "Kind": "dict",
      "KeyType": {
       "$id": "125",
       "Kind": "string"
      },
      "ValueType": {
       "$id": "126",
       "Kind": "any"
      }
     },
     "IsRequired": false,
     "IsReadOnly": false
    },
    {
     "$id": "127",
     "Name": "readOnlyRequiredRecordUnknown",
     "SerializedName": "readOnlyRequiredRecordUnknown",
     "Description": "required readonly record of unknown",
     "Type": {
      "$id": "128",
      "Kind": "dict",
      "KeyType": {
       "$id": "129",
       "Kind": "string"
      },
      "ValueType": {
       "$id": "130",
       "Kind": "any"
      }
     },
     "IsRequired": true,
     "IsReadOnly": true
    },
    {
     "$id": "131",
     "Name": "readOnlyOptionalRecordUnknown",
     "SerializedName": "readOnlyOptionalRecordUnknown",
     "Description": "optional readonly record of unknown",
     "Type": {
      "$id": "132",
      "Kind": "dict",
      "KeyType": {
       "$id": "133",
       "Kind": "string"
      },
      "ValueType": {
       "$id": "134",
       "Kind": "any"
      }
     },
     "IsRequired": false,
     "IsReadOnly": true
    }
   ]
  }
 ],
 "Clients": [
  {
   "$id": "135",
   "Name": "NewProjectTypeSpecClient",
   "Description": "This is a sample typespec project.",
   "Operations": [
    {
     "$id": "136",
     "Name": "topAction",
     "ResourceName": "NewProjectTypeSpec",
     "Description": "top level method",
     "Accessibility": "public",
     "Parameters": [
      {
       "$id": "137",
       "Name": "firstTestTypeSpecUrl",
       "NameInRequest": "firstTestTypeSpecUrl",
       "Type": {
        "$id": "138",
        "Kind": "uri",
        "IsNullable": false
       },
       "Location": "Uri",
       "IsApiVersion": false,
       "IsResourceParameter": false,
       "IsContentType": false,
       "IsRequired": true,
       "IsEndpoint": true,
       "SkipUrlEncoding": false,
       "Explode": false,
       "Kind": "Client"
      },
      {
       "$id": "139",
       "Name": "action",
       "NameInRequest": "action",
       "Type": {
        "$id": "140",
        "Kind": "utcDateTime",
        "Encode": "rfc3339",
        "WireType": {
         "$id": "141",
         "Kind": "string"
        }
       },
       "Location": "Path",
       "IsRequired": true,
       "IsApiVersion": false,
       "IsResourceParameter": false,
       "IsContentType": false,
       "IsEndpoint": false,
       "SkipUrlEncoding": false,
       "Explode": false,
       "Kind": "Method"
      },
      {
       "$id": "142",
       "Name": "accept",
       "NameInRequest": "Accept",
       "Type": {
        "$id": "143",
        "Kind": "string",
        "IsNullable": false
       },
       "Location": "Header",
       "IsApiVersion": false,
       "IsResourceParameter": false,
       "IsContentType": false,
       "IsRequired": true,
       "IsEndpoint": false,
       "SkipUrlEncoding": false,
       "Explode": false,
       "Kind": "Constant",
       "DefaultValue": {
        "$id": "144",
        "Type": {
         "$ref": "143"
        },
        "Value": "application/json"
       }
      }
     ],
     "Responses": [
      {
       "$id": "145",
       "StatusCodes": [
        200
       ],
       "BodyType": {
        "$ref": "59"
       },
       "BodyMediaType": "Json",
       "Headers": [],
       "IsErrorResponse": false,
       "ContentTypes": [
        "application/json"
       ]
      }
     ],
     "HttpMethod": "GET",
     "RequestBodyMediaType": "None",
     "Uri": "{firstTestTypeSpecUrl}",
     "Path": "/top/{action}",
     "BufferResponse": true,
     "GenerateProtocolMethod": true,
     "GenerateConvenienceMethod": true
    },
    {
     "$id": "146",
     "Name": "topAction2",
     "ResourceName": "NewProjectTypeSpec",
     "Description": "top level method2",
     "Accessibility": "public",
     "Parameters": [
      {
       "$ref": "137"
      },
      {
       "$id": "147",
       "Name": "accept",
       "NameInRequest": "Accept",
       "Type": {
        "$id": "148",
        "Kind": "string",
        "IsNullable": false
       },
       "Location": "Header",
       "IsApiVersion": false,
       "IsResourceParameter": false,
       "IsContentType": false,
       "IsRequired": true,
       "IsEndpoint": false,
       "SkipUrlEncoding": false,
       "Explode": false,
       "Kind": "Constant",
       "DefaultValue": {
        "$id": "149",
        "Type": {
         "$ref": "148"
        },
        "Value": "application/json"
       }
      }
     ],
     "Responses": [
      {
       "$id": "150",
       "StatusCodes": [
        200
       ],
       "BodyType": {
        "$ref": "59"
       },
       "BodyMediaType": "Json",
       "Headers": [],
       "IsErrorResponse": false,
       "ContentTypes": [
        "application/json"
       ]
      }
     ],
     "HttpMethod": "GET",
     "RequestBodyMediaType": "None",
     "Uri": "{firstTestTypeSpecUrl}",
     "Path": "/top2",
     "BufferResponse": true,
     "GenerateProtocolMethod": true,
     "GenerateConvenienceMethod": false
    },
    {
     "$id": "151",
     "Name": "patchAction",
     "ResourceName": "NewProjectTypeSpec",
     "Description": "top level patch",
     "Accessibility": "public",
     "Parameters": [
      {
       "$ref": "137"
      },
      {
       "$id": "152",
       "Name": "body",
       "NameInRequest": "body",
       "Type": {
        "$ref": "59"
       },
       "Location": "Body",
       "IsRequired": true,
       "IsApiVersion": false,
       "IsResourceParameter": false,
       "IsContentType": false,
       "IsEndpoint": false,
       "SkipUrlEncoding": false,
       "Explode": false,
       "Kind": "Method"
      },
      {
       "$id": "153",
       "Name": "accept",
       "NameInRequest": "Accept",
       "Type": {
        "$id": "154",
        "Kind": "string",
        "IsNullable": false
       },
       "Location": "Header",
       "IsApiVersion": false,
       "IsResourceParameter": false,
       "IsContentType": false,
       "IsRequired": true,
       "IsEndpoint": false,
       "SkipUrlEncoding": false,
       "Explode": false,
       "Kind": "Constant",
       "DefaultValue": {
        "$id": "155",
        "Type": {
         "$ref": "154"
        },
        "Value": "application/json"
       }
      },
      {
       "$id": "156",
       "Name": "contentType",
       "NameInRequest": "Content-Type",
       "Type": {
        "$id": "157",
        "Kind": "string",
        "IsNullable": false
       },
       "Location": "Header",
       "IsApiVersion": false,
       "IsResourceParameter": false,
       "IsContentType": true,
       "IsRequired": true,
       "IsEndpoint": false,
       "SkipUrlEncoding": false,
       "Explode": false,
       "Kind": "Constant",
       "DefaultValue": {
        "$id": "158",
        "Type": {
         "$ref": "157"
        },
        "Value": "application/json"
       }
      }
     ],
     "Responses": [
      {
       "$id": "159",
       "StatusCodes": [
        200
       ],
       "BodyType": {
        "$ref": "59"
       },
       "BodyMediaType": "Json",
       "Headers": [],
       "IsErrorResponse": false,
       "ContentTypes": [
        "application/json"
       ]
      }
     ],
     "HttpMethod": "PATCH",
     "RequestBodyMediaType": "Json",
     "Uri": "{firstTestTypeSpecUrl}",
     "Path": "/patch",
     "RequestMediaTypes": [
      "application/json"
     ],
     "BufferResponse": true,
     "GenerateProtocolMethod": true,
     "GenerateConvenienceMethod": false
    },
    {
     "$id": "160",
     "Name": "anonymousBody",
     "ResourceName": "NewProjectTypeSpec",
     "Description": "body parameter without body decorator",
     "Accessibility": "public",
     "Parameters": [
      {
       "$ref": "137"
      },
      {
       "$id": "161",
       "Name": "Thing",
       "NameInRequest": "Thing",
       "Description": "A model with a few properties of literal types",
       "Type": {
        "$ref": "59"
       },
       "Location": "Body",
       "IsRequired": true,
       "IsApiVersion": false,
       "IsResourceParameter": false,
       "IsContentType": false,
       "IsEndpoint": false,
       "SkipUrlEncoding": false,
       "Explode": false,
       "Kind": "Method"
      },
      {
       "$id": "162",
       "Name": "accept",
       "NameInRequest": "Accept",
       "Type": {
        "$id": "163",
        "Kind": "string",
        "IsNullable": false
       },
       "Location": "Header",
       "IsApiVersion": false,
       "IsResourceParameter": false,
       "IsContentType": false,
       "IsRequired": true,
       "IsEndpoint": false,
       "SkipUrlEncoding": false,
       "Explode": false,
       "Kind": "Constant",
       "DefaultValue": {
        "$id": "164",
        "Type": {
         "$ref": "163"
        },
        "Value": "application/json"
       }
      },
      {
       "$id": "165",
       "Name": "contentType",
       "NameInRequest": "Content-Type",
       "Type": {
        "$id": "166",
        "Kind": "string",
        "IsNullable": false
       },
       "Location": "Header",
       "IsApiVersion": false,
       "IsResourceParameter": false,
       "IsContentType": true,
       "IsRequired": true,
       "IsEndpoint": false,
       "SkipUrlEncoding": false,
       "Explode": false,
       "Kind": "Constant",
       "DefaultValue": {
        "$id": "167",
        "Type": {
         "$ref": "166"
        },
        "Value": "application/json"
       }
      }
     ],
     "Responses": [
      {
       "$id": "168",
       "StatusCodes": [
        200
       ],
       "BodyType": {
        "$ref": "59"
       },
       "BodyMediaType": "Json",
       "Headers": [],
       "IsErrorResponse": false,
       "ContentTypes": [
        "application/json"
       ]
      }
     ],
     "HttpMethod": "POST",
     "RequestBodyMediaType": "Json",
     "Uri": "{firstTestTypeSpecUrl}",
     "Path": "/anonymousBody",
     "RequestMediaTypes": [
      "application/json"
     ],
     "BufferResponse": true,
     "GenerateProtocolMethod": true,
     "GenerateConvenienceMethod": true
    },
    {
     "$id": "169",
     "Name": "friendlyModel",
     "ResourceName": "NewProjectTypeSpec",
     "Description": "Model can have its friendly name",
     "Accessibility": "public",
     "Parameters": [
      {
       "$ref": "137"
      },
      {
       "$id": "170",
       "Name": "Friend",
       "NameInRequest": "NotFriend",
       "Description": "this is not a friendly model but with a friendly name",
       "Type": {
        "$ref": "88"
       },
       "Location": "Body",
       "IsRequired": true,
       "IsApiVersion": false,
       "IsResourceParameter": false,
       "IsContentType": false,
       "IsEndpoint": false,
       "SkipUrlEncoding": false,
       "Explode": false,
       "Kind": "Method"
      },
      {
       "$id": "171",
       "Name": "accept",
       "NameInRequest": "Accept",
       "Type": {
        "$id": "172",
        "Kind": "string",
        "IsNullable": false
       },
       "Location": "Header",
       "IsApiVersion": false,
       "IsResourceParameter": false,
       "IsContentType": false,
       "IsRequired": true,
       "IsEndpoint": false,
       "SkipUrlEncoding": false,
       "Explode": false,
       "Kind": "Constant",
       "DefaultValue": {
        "$id": "173",
        "Type": {
         "$ref": "172"
        },
        "Value": "application/json"
       }
      },
      {
       "$id": "174",
       "Name": "contentType",
       "NameInRequest": "Content-Type",
       "Type": {
        "$id": "175",
        "Kind": "string",
        "IsNullable": false
       },
       "Location": "Header",
       "IsApiVersion": false,
       "IsResourceParameter": false,
       "IsContentType": true,
       "IsRequired": true,
       "IsEndpoint": false,
       "SkipUrlEncoding": false,
       "Explode": false,
       "Kind": "Constant",
       "DefaultValue": {
        "$id": "176",
        "Type": {
         "$ref": "175"
        },
        "Value": "application/json"
       }
      }
     ],
     "Responses": [
      {
       "$id": "177",
       "StatusCodes": [
        200
       ],
       "BodyType": {
        "$ref": "88"
       },
       "BodyMediaType": "Json",
       "Headers": [],
       "IsErrorResponse": false,
       "ContentTypes": [
        "application/json"
       ]
      }
     ],
     "HttpMethod": "POST",
     "RequestBodyMediaType": "Json",
     "Uri": "{firstTestTypeSpecUrl}",
     "Path": "/friendlyName",
     "RequestMediaTypes": [
      "application/json"
     ],
     "BufferResponse": true,
     "GenerateProtocolMethod": true,
     "GenerateConvenienceMethod": true
    },
    {
     "$id": "178",
     "Name": "addTimeHeader",
     "ResourceName": "NewProjectTypeSpec",
     "Accessibility": "public",
     "Parameters": [
      {
       "$ref": "137"
      },
      {
       "$id": "179",
       "Name": "repeatabilityFirstSent",
       "NameInRequest": "Repeatability-First-Sent",
       "Type": {
        "$id": "180",
        "Kind": "utcDateTime",
        "Encode": "rfc7231",
        "WireType": {
         "$id": "181",
         "Kind": "string"
        }
       },
       "Location": "Header",
       "IsRequired": false,
       "IsApiVersion": false,
       "IsResourceParameter": false,
       "IsContentType": false,
       "IsEndpoint": false,
       "SkipUrlEncoding": false,
       "Explode": false,
       "Kind": "Method"
      },
      {
       "$id": "182",
       "Name": "accept",
       "NameInRequest": "Accept",
       "Type": {
        "$id": "183",
        "Kind": "string",
        "IsNullable": false
       },
       "Location": "Header",
       "IsApiVersion": false,
       "IsResourceParameter": false,
       "IsContentType": false,
       "IsRequired": true,
       "IsEndpoint": false,
       "SkipUrlEncoding": false,
       "Explode": false,
       "Kind": "Constant",
       "DefaultValue": {
        "$id": "184",
        "Type": {
         "$ref": "183"
        },
        "Value": "application/json"
       }
      }
     ],
     "Responses": [
      {
       "$id": "185",
       "StatusCodes": [
        204
       ],
       "BodyMediaType": "Json",
       "Headers": [],
       "IsErrorResponse": false
      }
     ],
     "HttpMethod": "GET",
     "RequestBodyMediaType": "None",
     "Uri": "{firstTestTypeSpecUrl}",
     "Path": "/",
     "BufferResponse": true,
     "GenerateProtocolMethod": true,
     "GenerateConvenienceMethod": false
    }
   ],
   "Protocol": {
    "$id": "186"
   },
   "Creatable": true,
   "Parameters": [
    {
     "$ref": "137"
    }
   ]
  },
  {
   "$id": "187",
   "Name": "Hello",
   "Description": "",
   "Operations": [],
   "Protocol": {
    "$id": "188"
   },
   "Creatable": false,
   "Parent": "NewProjectTypeSpecClient",
   "Parameters": [
    {
     "$ref": "137"
    }
   ]
  },
  {
   "$id": "189",
   "Name": "HelloDemo",
   "Description": "Hello world service",
   "Operations": [
    {
     "$id": "190",
     "Name": "sayHi",
     "ResourceName": "Demo",
     "Description": "Return hi",
     "Accessibility": "public",
     "Parameters": [
      {
       "$ref": "137"
      },
      {
       "$id": "191",
       "Name": "headParameter",
       "NameInRequest": "head-parameter",
       "Type": {
        "$id": "192",
        "Kind": "string"
       },
       "Location": "Header",
       "IsRequired": true,
       "IsApiVersion": false,
       "IsResourceParameter": false,
       "IsContentType": false,
       "IsEndpoint": false,
       "SkipUrlEncoding": false,
       "Explode": false,
       "Kind": "Method"
      },
      {
       "$id": "193",
       "Name": "queryParameter",
       "NameInRequest": "queryParameter",
       "Type": {
        "$id": "194",
        "Kind": "string"
       },
       "Location": "Query",
       "IsRequired": true,
       "IsApiVersion": false,
       "IsResourceParameter": false,
       "IsContentType": false,
       "IsEndpoint": false,
       "SkipUrlEncoding": false,
       "Explode": false,
       "Kind": "Method"
      },
      {
       "$id": "195",
       "Name": "optionalQuery",
       "NameInRequest": "optionalQuery",
       "Type": {
        "$id": "196",
        "Kind": "string"
       },
       "Location": "Query",
       "IsRequired": false,
       "IsApiVersion": false,
       "IsResourceParameter": false,
       "IsContentType": false,
       "IsEndpoint": false,
       "SkipUrlEncoding": false,
       "Explode": false,
       "Kind": "Method"
      },
      {
       "$id": "197",
       "Name": "accept",
       "NameInRequest": "Accept",
       "Type": {
        "$id": "198",
        "Kind": "string",
        "IsNullable": false
       },
       "Location": "Header",
       "IsApiVersion": false,
       "IsResourceParameter": false,
       "IsContentType": false,
       "IsRequired": true,
       "IsEndpoint": false,
       "SkipUrlEncoding": false,
       "Explode": false,
       "Kind": "Constant",
       "DefaultValue": {
        "$id": "199",
        "Type": {
         "$ref": "198"
        },
        "Value": "application/json"
       }
      }
     ],
     "Responses": [
      {
       "$id": "200",
       "StatusCodes": [
        200
       ],
       "BodyType": {
        "$ref": "59"
       },
       "BodyMediaType": "Json",
       "Headers": [],
       "IsErrorResponse": false,
       "ContentTypes": [
        "application/json"
       ]
      }
     ],
     "HttpMethod": "GET",
     "RequestBodyMediaType": "None",
     "Uri": "{firstTestTypeSpecUrl}",
     "Path": "/hello",
     "BufferResponse": true,
     "GenerateProtocolMethod": true,
     "GenerateConvenienceMethod": false
    }
   ],
   "Protocol": {
    "$id": "201"
   },
   "Creatable": false,
   "Parent": "Hello",
   "Parameters": [
    {
     "$ref": "137"
    }
   ]
  },
  {
   "$id": "202",
   "Name": "HelloDemo2",
   "Description": "",
   "Operations": [
    {
     "$id": "203",
     "Name": "helloAgain",
     "ResourceName": "Demo2",
     "Description": "Return hi again",
     "Accessibility": "public",
     "Parameters": [
      {
       "$ref": "137"
      },
      {
       "$id": "204",
       "Name": "p1",
       "NameInRequest": "p1",
       "Type": {
        "$id": "205",
        "Kind": "string"
       },
       "Location": "Header",
       "IsRequired": true,
       "IsApiVersion": false,
       "IsResourceParameter": false,
       "IsContentType": false,
       "IsEndpoint": false,
       "SkipUrlEncoding": false,
       "Explode": false,
       "Kind": "Method"
      },
      {
       "$id": "206",
       "Name": "contentType",
       "NameInRequest": "Content-Type",
       "Type": {
        "$id": "207",
        "Kind": "constant",
        "ValueType": {
         "$id": "208",
         "Kind": "string"
        },
        "Value": "text/plain"
       },
       "Location": "Header",
       "DefaultValue": {
        "$id": "209",
        "Type": {
         "$ref": "207"
        },
        "Value": "text/plain"
       },
       "IsRequired": true,
       "IsApiVersion": false,
       "IsResourceParameter": false,
       "IsContentType": true,
       "IsEndpoint": false,
       "SkipUrlEncoding": false,
       "Explode": false,
       "Kind": "Constant"
      },
      {
       "$id": "210",
       "Name": "p2",
       "NameInRequest": "p2",
       "Type": {
        "$id": "211",
        "Kind": "string"
       },
       "Location": "Path",
       "IsRequired": true,
       "IsApiVersion": false,
       "IsResourceParameter": false,
       "IsContentType": false,
       "IsEndpoint": false,
       "SkipUrlEncoding": false,
       "Explode": false,
       "Kind": "Method"
      },
      {
       "$id": "212",
       "Name": "action",
       "NameInRequest": "action",
       "Type": {
        "$ref": "91"
       },
       "Location": "Body",
       "IsRequired": true,
       "IsApiVersion": false,
       "IsResourceParameter": false,
       "IsContentType": false,
       "IsEndpoint": false,
       "SkipUrlEncoding": false,
       "Explode": false,
       "Kind": "Method"
      },
      {
       "$id": "213",
       "Name": "accept",
       "NameInRequest": "Accept",
       "Type": {
        "$id": "214",
        "Kind": "string",
        "IsNullable": false
       },
       "Location": "Header",
       "IsApiVersion": false,
       "IsResourceParameter": false,
       "IsContentType": false,
       "IsRequired": true,
       "IsEndpoint": false,
       "SkipUrlEncoding": false,
       "Explode": false,
       "Kind": "Constant",
       "DefaultValue": {
        "$id": "215",
        "Type": {
         "$ref": "214"
        },
        "Value": "application/json"
       }
      }
     ],
     "Responses": [
      {
       "$id": "216",
       "StatusCodes": [
        200
       ],
       "BodyType": {
        "$ref": "91"
       },
       "BodyMediaType": "Json",
       "Headers": [],
       "IsErrorResponse": false,
       "ContentTypes": [
        "application/json"
       ]
      }
     ],
     "HttpMethod": "GET",
     "RequestBodyMediaType": "Json",
     "Uri": "{firstTestTypeSpecUrl}",
     "Path": "/againHi/{p2}",
     "RequestMediaTypes": [
      "text/plain"
     ],
     "BufferResponse": true,
     "GenerateProtocolMethod": true,
     "GenerateConvenienceMethod": true
    },
    {
     "$id": "217",
     "Name": "noContentType",
     "ResourceName": "Demo2",
     "Description": "Return hi again",
     "Accessibility": "public",
     "Parameters": [
      {
       "$ref": "137"
      },
      {
       "$id": "218",
       "Name": "p1",
       "NameInRequest": "p1",
       "Type": {
        "$id": "219",
        "Kind": "string"
       },
       "Location": "Header",
       "IsRequired": true,
       "IsApiVersion": false,
       "IsResourceParameter": false,
       "IsContentType": false,
       "IsEndpoint": false,
       "SkipUrlEncoding": false,
       "Explode": false,
       "Kind": "Method"
      },
      {
       "$id": "220",
       "Name": "p2",
       "NameInRequest": "p2",
       "Type": {
        "$id": "221",
        "Kind": "string"
       },
       "Location": "Path",
       "IsRequired": true,
       "IsApiVersion": false,
       "IsResourceParameter": false,
       "IsContentType": false,
       "IsEndpoint": false,
       "SkipUrlEncoding": false,
       "Explode": false,
       "Kind": "Method"
      },
      {
       "$id": "222",
       "Name": "action",
       "NameInRequest": "action",
       "Type": {
        "$ref": "91"
       },
       "Location": "Body",
       "IsRequired": true,
       "IsApiVersion": false,
       "IsResourceParameter": false,
       "IsContentType": false,
       "IsEndpoint": false,
       "SkipUrlEncoding": false,
       "Explode": false,
       "Kind": "Method"
      },
      {
       "$id": "223",
       "Name": "accept",
       "NameInRequest": "Accept",
       "Type": {
        "$id": "224",
        "Kind": "string",
        "IsNullable": false
       },
       "Location": "Header",
       "IsApiVersion": false,
       "IsResourceParameter": false,
       "IsContentType": false,
       "IsRequired": true,
       "IsEndpoint": false,
       "SkipUrlEncoding": false,
       "Explode": false,
       "Kind": "Constant",
       "DefaultValue": {
        "$id": "225",
        "Type": {
         "$ref": "224"
        },
        "Value": "application/json"
       }
      },
      {
       "$id": "226",
       "Name": "contentType",
       "NameInRequest": "Content-Type",
       "Type": {
        "$id": "227",
        "Kind": "string",
        "IsNullable": false
       },
       "Location": "Header",
       "IsApiVersion": false,
       "IsResourceParameter": false,
       "IsContentType": true,
       "IsRequired": true,
       "IsEndpoint": false,
       "SkipUrlEncoding": false,
       "Explode": false,
       "Kind": "Constant",
       "DefaultValue": {
        "$id": "228",
        "Type": {
         "$ref": "227"
        },
        "Value": "application/json"
       }
      }
     ],
     "Responses": [
      {
       "$id": "229",
       "StatusCodes": [
        200
       ],
       "BodyType": {
        "$ref": "91"
       },
       "BodyMediaType": "Json",
       "Headers": [],
       "IsErrorResponse": false,
       "ContentTypes": [
        "application/json"
       ]
      }
     ],
     "HttpMethod": "GET",
     "RequestBodyMediaType": "Json",
     "Uri": "{firstTestTypeSpecUrl}",
     "Path": "/noContentType/{p2}",
     "RequestMediaTypes": [
      "application/json"
     ],
     "BufferResponse": true,
     "GenerateProtocolMethod": true,
     "GenerateConvenienceMethod": false
    },
    {
     "$id": "230",
     "Name": "createLiteral",
     "ResourceName": "Demo2",
     "Description": "Create with literal value",
     "Accessibility": "public",
     "Parameters": [
      {
       "$ref": "137"
      },
      {
       "$id": "231",
       "Name": "body",
       "NameInRequest": "body",
       "Type": {
        "$ref": "59"
       },
       "Location": "Body",
       "IsRequired": true,
       "IsApiVersion": false,
       "IsResourceParameter": false,
       "IsContentType": false,
       "IsEndpoint": false,
       "SkipUrlEncoding": false,
       "Explode": false,
       "Kind": "Method"
      },
      {
       "$id": "232",
       "Name": "accept",
       "NameInRequest": "Accept",
       "Type": {
        "$id": "233",
        "Kind": "string",
        "IsNullable": false
       },
       "Location": "Header",
       "IsApiVersion": false,
       "IsResourceParameter": false,
       "IsContentType": false,
       "IsRequired": true,
       "IsEndpoint": false,
       "SkipUrlEncoding": false,
       "Explode": false,
       "Kind": "Constant",
       "DefaultValue": {
        "$id": "234",
        "Type": {
         "$ref": "233"
        },
        "Value": "application/json"
       }
      },
      {
       "$id": "235",
       "Name": "contentType",
       "NameInRequest": "Content-Type",
       "Type": {
        "$id": "236",
        "Kind": "string",
        "IsNullable": false
       },
       "Location": "Header",
       "IsApiVersion": false,
       "IsResourceParameter": false,
       "IsContentType": true,
       "IsRequired": true,
       "IsEndpoint": false,
       "SkipUrlEncoding": false,
       "Explode": false,
       "Kind": "Constant",
       "DefaultValue": {
        "$id": "237",
        "Type": {
         "$ref": "236"
        },
        "Value": "application/json"
       }
      }
     ],
     "Responses": [
      {
       "$id": "238",
       "StatusCodes": [
        200
       ],
       "BodyType": {
        "$ref": "59"
       },
       "BodyMediaType": "Json",
       "Headers": [],
       "IsErrorResponse": false,
       "ContentTypes": [
        "application/json"
       ]
      }
     ],
     "HttpMethod": "POST",
     "RequestBodyMediaType": "Json",
     "Uri": "{firstTestTypeSpecUrl}",
     "Path": "/literal",
     "RequestMediaTypes": [
      "application/json"
     ],
     "BufferResponse": true,
     "GenerateProtocolMethod": true,
     "GenerateConvenienceMethod": true
    },
    {
     "$id": "239",
     "Name": "helloLiteral",
     "ResourceName": "Demo2",
     "Description": "Send literal parameters",
     "Accessibility": "public",
     "Parameters": [
      {
       "$ref": "137"
      },
      {
       "$id": "240",
       "Name": "p1",
       "NameInRequest": "p1",
       "Type": {
        "$id": "241",
        "Kind": "constant",
        "ValueType": {
         "$id": "242",
         "Kind": "string"
        },
        "Value": "test"
       },
       "Location": "Header",
       "DefaultValue": {
        "$id": "243",
        "Type": {
         "$ref": "241"
        },
        "Value": "test"
       },
       "IsRequired": true,
       "IsApiVersion": false,
       "IsResourceParameter": false,
       "IsContentType": false,
       "IsEndpoint": false,
       "SkipUrlEncoding": false,
       "Explode": false,
       "Kind": "Constant"
      },
      {
       "$id": "244",
       "Name": "p2",
       "NameInRequest": "p2",
       "Type": {
        "$id": "245",
        "Kind": "constant",
        "ValueType": {
         "$id": "246",
         "Kind": "int32"
        },
        "Value": 123
       },
       "Location": "Path",
       "DefaultValue": {
        "$id": "247",
        "Type": {
         "$ref": "245"
        },
        "Value": 123
       },
       "IsRequired": true,
       "IsApiVersion": false,
       "IsResourceParameter": false,
       "IsContentType": false,
       "IsEndpoint": false,
       "SkipUrlEncoding": false,
       "Explode": false,
       "Kind": "Constant"
      },
      {
       "$id": "248",
       "Name": "p3",
       "NameInRequest": "p3",
       "Type": {
        "$id": "249",
        "Kind": "constant",
        "ValueType": {
         "$id": "250",
         "Kind": "boolean"
        },
        "Value": true
       },
       "Location": "Query",
       "DefaultValue": {
        "$id": "251",
        "Type": {
         "$ref": "249"
        },
        "Value": true
       },
       "IsRequired": true,
       "IsApiVersion": false,
       "IsResourceParameter": false,
       "IsContentType": false,
       "IsEndpoint": false,
       "SkipUrlEncoding": false,
       "Explode": false,
       "Kind": "Constant"
      },
      {
       "$id": "252",
       "Name": "accept",
       "NameInRequest": "Accept",
       "Type": {
        "$id": "253",
        "Kind": "string",
        "IsNullable": false
       },
       "Location": "Header",
       "IsApiVersion": false,
       "IsResourceParameter": false,
       "IsContentType": false,
       "IsRequired": true,
       "IsEndpoint": false,
       "SkipUrlEncoding": false,
       "Explode": false,
       "Kind": "Constant",
       "DefaultValue": {
        "$id": "254",
        "Type": {
         "$ref": "253"
        },
        "Value": "application/json"
       }
      }
     ],
     "Responses": [
      {
       "$id": "255",
       "StatusCodes": [
        200
       ],
       "BodyType": {
        "$ref": "59"
       },
       "BodyMediaType": "Json",
       "Headers": [],
       "IsErrorResponse": false,
       "ContentTypes": [
        "application/json"
       ]
      }
     ],
     "HttpMethod": "GET",
     "RequestBodyMediaType": "None",
     "Uri": "{firstTestTypeSpecUrl}",
     "Path": "/helloLiteral/{p2}",
     "BufferResponse": true,
     "GenerateProtocolMethod": true,
     "GenerateConvenienceMethod": true
    }
   ],
   "Protocol": {
    "$id": "256"
   },
   "Creatable": false,
   "Parent": "Hello",
   "Parameters": [
    {
     "$ref": "137"
    }
   ]
  },
  {
   "$id": "257",
   "Name": "EnumTest",
   "Description": "",
   "Operations": [
    {
     "$id": "258",
     "Name": "getUnknownValue",
     "ResourceName": "EnumTest",
     "Description": "create extensible enum",
     "Accessibility": "public",
     "Parameters": [
      {
       "$ref": "137"
      },
      {
       "$id": "259",
       "Name": "input",
       "NameInRequest": "input",
       "Type": {
        "$ref": "50"
       },
       "Location": "Body",
       "IsRequired": true,
       "IsApiVersion": false,
       "IsResourceParameter": false,
       "IsContentType": false,
       "IsEndpoint": false,
       "SkipUrlEncoding": false,
       "Explode": false,
       "Kind": "Method"
      },
      {
       "$id": "260",
       "Name": "contentType",
       "NameInRequest": "Content-Type",
       "Type": {
        "$id": "261",
        "Kind": "string",
        "IsNullable": false
       },
       "Location": "Header",
       "IsApiVersion": false,
       "IsResourceParameter": false,
       "IsContentType": true,
       "IsRequired": true,
       "IsEndpoint": false,
       "SkipUrlEncoding": false,
       "Explode": false,
       "Kind": "Constant",
       "DefaultValue": {
        "$id": "262",
        "Type": {
         "$ref": "261"
        },
        "Value": "application/json"
       }
      },
      {
       "$id": "263",
       "Name": "accept",
       "NameInRequest": "Accept",
       "Type": {
        "$id": "264",
        "Kind": "string",
        "IsNullable": false
       },
       "Location": "Header",
       "IsApiVersion": false,
       "IsResourceParameter": false,
       "IsContentType": false,
       "IsRequired": true,
       "IsEndpoint": false,
       "SkipUrlEncoding": false,
       "Explode": false,
       "Kind": "Constant",
       "DefaultValue": {
        "$id": "265",
        "Type": {
         "$ref": "264"
        },
        "Value": "application/json"
       }
      }
     ],
     "Responses": [
      {
       "$id": "266",
       "StatusCodes": [
        204
       ],
       "BodyMediaType": "Json",
       "Headers": [],
       "IsErrorResponse": false
      }
     ],
     "HttpMethod": "PUT",
     "RequestBodyMediaType": "None",
     "Uri": "{firstTestTypeSpecUrl}",
     "Path": "/unknown-value",
     "RequestMediaTypes": [
      "application/json"
     ],
     "BufferResponse": true,
     "GenerateProtocolMethod": true,
     "GenerateConvenienceMethod": false
    }
   ],
   "Protocol": {
    "$id": "267"
   },
   "Creatable": false,
   "Parent": "NewProjectTypeSpecClient",
   "Parameters": [
    {
     "$ref": "137"
    }
   ]
  },
  {
   "$id": "268",
   "Name": "ProtocolAndConvenient",
   "Description": "",
   "Operations": [
    {
     "$id": "269",
     "Name": "internalProtocol",
     "ResourceName": "ProtocolAndConvenient",
     "Description": "When set protocol false and convenient true, then the protocol method should be internal",
     "Accessibility": "public",
     "Parameters": [
      {
       "$ref": "137"
      },
      {
       "$id": "270",
       "Name": "body",
       "NameInRequest": "body",
       "Type": {
        "$ref": "59"
       },
       "Location": "Body",
       "IsRequired": true,
       "IsApiVersion": false,
       "IsResourceParameter": false,
       "IsContentType": false,
       "IsEndpoint": false,
       "SkipUrlEncoding": false,
       "Explode": false,
       "Kind": "Method"
      },
      {
       "$id": "271",
       "Name": "accept",
       "NameInRequest": "Accept",
       "Type": {
        "$id": "272",
        "Kind": "string",
        "IsNullable": false
       },
       "Location": "Header",
       "IsApiVersion": false,
       "IsResourceParameter": false,
       "IsContentType": false,
       "IsRequired": true,
       "IsEndpoint": false,
       "SkipUrlEncoding": false,
       "Explode": false,
       "Kind": "Constant",
       "DefaultValue": {
        "$id": "273",
        "Type": {
         "$ref": "272"
        },
        "Value": "application/json"
       }
      },
      {
       "$id": "274",
       "Name": "contentType",
       "NameInRequest": "Content-Type",
       "Type": {
        "$id": "275",
        "Kind": "string",
        "IsNullable": false
       },
       "Location": "Header",
       "IsApiVersion": false,
       "IsResourceParameter": false,
       "IsContentType": true,
       "IsRequired": true,
       "IsEndpoint": false,
       "SkipUrlEncoding": false,
       "Explode": false,
       "Kind": "Constant",
       "DefaultValue": {
        "$id": "276",
        "Type": {
         "$ref": "275"
        },
        "Value": "application/json"
       }
      }
     ],
     "Responses": [
      {
       "$id": "277",
       "StatusCodes": [
        200
       ],
       "BodyType": {
        "$ref": "59"
       },
       "BodyMediaType": "Json",
       "Headers": [],
       "IsErrorResponse": false,
       "ContentTypes": [
        "application/json"
       ]
      }
     ],
     "HttpMethod": "POST",
     "RequestBodyMediaType": "Json",
     "Uri": "{firstTestTypeSpecUrl}",
     "Path": "/internalProtocol",
     "RequestMediaTypes": [
      "application/json"
     ],
     "BufferResponse": true,
     "GenerateProtocolMethod": false,
     "GenerateConvenienceMethod": true
    },
    {
     "$id": "278",
     "Name": "stillConvenient",
     "ResourceName": "ProtocolAndConvenient",
     "Description": "When set protocol false and convenient true, the convenient method should be generated even it has the same signature as protocol one",
     "Accessibility": "public",
     "Parameters": [
      {
       "$ref": "137"
      },
      {
       "$id": "279",
       "Name": "accept",
       "NameInRequest": "Accept",
       "Type": {
        "$id": "280",
        "Kind": "string",
        "IsNullable": false
       },
       "Location": "Header",
       "IsApiVersion": false,
       "IsResourceParameter": false,
       "IsContentType": false,
       "IsRequired": true,
       "IsEndpoint": false,
       "SkipUrlEncoding": false,
       "Explode": false,
       "Kind": "Constant",
       "DefaultValue": {
        "$id": "281",
        "Type": {
         "$ref": "280"
        },
        "Value": "application/json"
       }
      }
     ],
     "Responses": [
      {
       "$id": "282",
       "StatusCodes": [
        204
       ],
       "BodyMediaType": "Json",
       "Headers": [],
       "IsErrorResponse": false
      }
     ],
     "HttpMethod": "GET",
     "RequestBodyMediaType": "None",
     "Uri": "{firstTestTypeSpecUrl}",
     "Path": "/stillConvenient",
     "BufferResponse": true,
     "GenerateProtocolMethod": false,
     "GenerateConvenienceMethod": true
    }
   ],
   "Protocol": {
    "$id": "283"
   },
   "Creatable": false,
   "Parent": "NewProjectTypeSpecClient",
   "Parameters": [
    {
     "$ref": "137"
    }
   ]
  }
 ],
 "Auth": {
  "$id": "284",
  "ApiKey": {
   "$id": "285",
   "Name": "x-ms-api-key"
  },
  "OAuth2": {
   "$id": "286",
   "Scopes": [
    "https://api.example.com/.default"
   ]
  }
 }
}<|MERGE_RESOLUTION|>--- conflicted
+++ resolved
@@ -367,11 +367,6 @@
    "Namespace": "NewProjectTypeSpec",
    "Usage": "RoundTrip",
    "Description": "A model with a few properties of literal types",
-<<<<<<< HEAD
-   "IsNullable": false,
-=======
-   "Usage": "RoundTrip",
->>>>>>> 25dabbd4
    "Properties": [
     {
      "$id": "60",
@@ -567,11 +562,6 @@
    "Namespace": "NewProjectTypeSpec",
    "Usage": "RoundTrip",
    "Description": "this is not a friendly model but with a friendly name",
-<<<<<<< HEAD
-   "IsNullable": false,
-=======
-   "Usage": "RoundTrip",
->>>>>>> 25dabbd4
    "Properties": [
     {
      "$id": "89",
@@ -594,11 +584,6 @@
    "Namespace": "NewProjectTypeSpec",
    "Usage": "RoundTrip",
    "Description": "this is a roundtrip model",
-<<<<<<< HEAD
-   "IsNullable": false,
-=======
-   "Usage": "RoundTrip",
->>>>>>> 25dabbd4
    "Properties": [
     {
      "$id": "92",
