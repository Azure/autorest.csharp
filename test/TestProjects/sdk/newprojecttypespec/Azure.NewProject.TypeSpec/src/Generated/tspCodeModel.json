--- conflicted
+++ resolved
@@ -1202,10 +1202,7 @@
        },
        "BodyMediaType": "Json",
        "Headers": [],
-       "IsErrorResponse": false,
-       "ContentTypes": [
-        "application/json"
-       ]
+       "IsErrorResponse": false
       }
      ],
      "HttpMethod": "GET",
@@ -1267,10 +1264,7 @@
        },
        "BodyMediaType": "Json",
        "Headers": [],
-       "IsErrorResponse": false,
-       "ContentTypes": [
-        "application/json"
-       ]
+       "IsErrorResponse": false
       }
      ],
      "HttpMethod": "GET",
@@ -1309,8 +1303,8 @@
       },
       {
        "$id": "165",
-       "Name": "accept",
-       "NameInRequest": "Accept",
+       "Name": "contentType",
+       "NameInRequest": "Content-Type",
        "Type": {
         "$id": "166",
         "Name": "String",
@@ -1320,7 +1314,7 @@
        "Location": "Header",
        "IsApiVersion": false,
        "IsResourceParameter": false,
-       "IsContentType": false,
+       "IsContentType": true,
        "IsRequired": true,
        "IsEndpoint": false,
        "SkipUrlEncoding": false,
@@ -1336,8 +1330,8 @@
       },
       {
        "$id": "168",
-       "Name": "contentType",
-       "NameInRequest": "Content-Type",
+       "Name": "accept",
+       "NameInRequest": "Accept",
        "Type": {
         "$id": "169",
         "Name": "String",
@@ -1347,7 +1341,7 @@
        "Location": "Header",
        "IsApiVersion": false,
        "IsResourceParameter": false,
-       "IsContentType": true,
+       "IsContentType": false,
        "IsRequired": true,
        "IsEndpoint": false,
        "SkipUrlEncoding": false,
@@ -1376,10 +1370,7 @@
        },
        "BodyMediaType": "Json",
        "Headers": [],
-       "IsErrorResponse": false,
-       "ContentTypes": [
-        "application/json"
-       ]
+       "IsErrorResponse": false
       }
      ],
      "HttpMethod": "PATCH",
@@ -1422,8 +1413,8 @@
       },
       {
        "$id": "174",
-       "Name": "accept",
-       "NameInRequest": "Accept",
+       "Name": "contentType",
+       "NameInRequest": "Content-Type",
        "Type": {
         "$id": "175",
         "Name": "String",
@@ -1433,7 +1424,7 @@
        "Location": "Header",
        "IsApiVersion": false,
        "IsResourceParameter": false,
-       "IsContentType": false,
+       "IsContentType": true,
        "IsRequired": true,
        "IsEndpoint": false,
        "SkipUrlEncoding": false,
@@ -1449,8 +1440,8 @@
       },
       {
        "$id": "177",
-       "Name": "contentType",
-       "NameInRequest": "Content-Type",
+       "Name": "accept",
+       "NameInRequest": "Accept",
        "Type": {
         "$id": "178",
         "Name": "String",
@@ -1460,7 +1451,7 @@
        "Location": "Header",
        "IsApiVersion": false,
        "IsResourceParameter": false,
-       "IsContentType": true,
+       "IsContentType": false,
        "IsRequired": true,
        "IsEndpoint": false,
        "SkipUrlEncoding": false,
@@ -1489,10 +1480,7 @@
        },
        "BodyMediaType": "Json",
        "Headers": [],
-       "IsErrorResponse": false,
-       "ContentTypes": [
-        "application/json"
-       ]
+       "IsErrorResponse": false
       }
      ],
      "HttpMethod": "POST",
@@ -1535,8 +1523,8 @@
       },
       {
        "$id": "183",
-       "Name": "accept",
-       "NameInRequest": "Accept",
+       "Name": "contentType",
+       "NameInRequest": "Content-Type",
        "Type": {
         "$id": "184",
         "Name": "String",
@@ -1546,7 +1534,7 @@
        "Location": "Header",
        "IsApiVersion": false,
        "IsResourceParameter": false,
-       "IsContentType": false,
+       "IsContentType": true,
        "IsRequired": true,
        "IsEndpoint": false,
        "SkipUrlEncoding": false,
@@ -1562,8 +1550,8 @@
       },
       {
        "$id": "186",
-       "Name": "contentType",
-       "NameInRequest": "Content-Type",
+       "Name": "accept",
+       "NameInRequest": "Accept",
        "Type": {
         "$id": "187",
         "Name": "String",
@@ -1573,7 +1561,7 @@
        "Location": "Header",
        "IsApiVersion": false,
        "IsResourceParameter": false,
-       "IsContentType": true,
+       "IsContentType": false,
        "IsRequired": true,
        "IsEndpoint": false,
        "SkipUrlEncoding": false,
@@ -1602,10 +1590,7 @@
        },
        "BodyMediaType": "Json",
        "Headers": [],
-       "IsErrorResponse": false,
-       "ContentTypes": [
-        "application/json"
-       ]
+       "IsErrorResponse": false
       }
      ],
      "HttpMethod": "POST",
@@ -1956,10 +1941,7 @@
        },
        "BodyMediaType": "Json",
        "Headers": [],
-       "IsErrorResponse": false,
-       "ContentTypes": [
-        "application/json"
-       ]
+       "IsErrorResponse": false
       }
      ],
      "HttpMethod": "GET",
@@ -2123,10 +2105,7 @@
        },
        "BodyMediaType": "Json",
        "Headers": [],
-       "IsErrorResponse": false,
-       "ContentTypes": [
-        "application/json"
-       ]
+       "IsErrorResponse": false
       }
      ],
      "HttpMethod": "GET",
@@ -2207,15 +2186,9 @@
        "Kind": "Method"
       },
       {
-<<<<<<< HEAD
-       "$id": "239",
-       "Name": "accept",
-       "NameInRequest": "Accept",
-=======
        "$id": "245",
        "Name": "contentType",
        "NameInRequest": "Content-Type",
->>>>>>> a777802b
        "Type": {
         "$id": "246",
         "Name": "String",
@@ -2225,7 +2198,7 @@
        "Location": "Header",
        "IsApiVersion": false,
        "IsResourceParameter": false,
-       "IsContentType": false,
+       "IsContentType": true,
        "IsRequired": true,
        "IsEndpoint": false,
        "SkipUrlEncoding": false,
@@ -2240,15 +2213,9 @@
        }
       },
       {
-<<<<<<< HEAD
-       "$id": "242",
-       "Name": "contentType",
-       "NameInRequest": "Content-Type",
-=======
        "$id": "248",
        "Name": "accept",
        "NameInRequest": "Accept",
->>>>>>> a777802b
        "Type": {
         "$id": "249",
         "Name": "String",
@@ -2258,7 +2225,7 @@
        "Location": "Header",
        "IsApiVersion": false,
        "IsResourceParameter": false,
-       "IsContentType": true,
+       "IsContentType": false,
        "IsRequired": true,
        "IsEndpoint": false,
        "SkipUrlEncoding": false,
@@ -2287,10 +2254,7 @@
        },
        "BodyMediaType": "Json",
        "Headers": [],
-       "IsErrorResponse": false,
-       "ContentTypes": [
-        "application/json"
-       ]
+       "IsErrorResponse": false
       }
      ],
      "HttpMethod": "GET",
@@ -2355,10 +2319,7 @@
        },
        "BodyMediaType": "Json",
        "Headers": [],
-       "IsErrorResponse": false,
-       "ContentTypes": [
-        "application/json"
-       ]
+       "IsErrorResponse": false
       }
      ],
      "HttpMethod": "GET",
@@ -2396,15 +2357,9 @@
        "Kind": "Method"
       },
       {
-<<<<<<< HEAD
-       "$id": "253",
-       "Name": "accept",
-       "NameInRequest": "Accept",
-=======
        "$id": "259",
        "Name": "contentType",
        "NameInRequest": "Content-Type",
->>>>>>> a777802b
        "Type": {
         "$id": "260",
         "Name": "String",
@@ -2414,7 +2369,7 @@
        "Location": "Header",
        "IsApiVersion": false,
        "IsResourceParameter": false,
-       "IsContentType": false,
+       "IsContentType": true,
        "IsRequired": true,
        "IsEndpoint": false,
        "SkipUrlEncoding": false,
@@ -2429,15 +2384,9 @@
        }
       },
       {
-<<<<<<< HEAD
-       "$id": "256",
-       "Name": "contentType",
-       "NameInRequest": "Content-Type",
-=======
        "$id": "262",
        "Name": "accept",
        "NameInRequest": "Accept",
->>>>>>> a777802b
        "Type": {
         "$id": "263",
         "Name": "String",
@@ -2447,7 +2396,7 @@
        "Location": "Header",
        "IsApiVersion": false,
        "IsResourceParameter": false,
-       "IsContentType": true,
+       "IsContentType": false,
        "IsRequired": true,
        "IsEndpoint": false,
        "SkipUrlEncoding": false,
@@ -2476,10 +2425,7 @@
        },
        "BodyMediaType": "Json",
        "Headers": [],
-       "IsErrorResponse": false,
-       "ContentTypes": [
-        "application/json"
-       ]
+       "IsErrorResponse": false
       }
      ],
      "HttpMethod": "POST",
@@ -2643,10 +2589,7 @@
        },
        "BodyMediaType": "Json",
        "Headers": [],
-       "IsErrorResponse": false,
-       "ContentTypes": [
-        "application/json"
-       ]
+       "IsErrorResponse": false
       }
      ],
      "HttpMethod": "GET",
@@ -2720,10 +2663,7 @@
        },
        "BodyMediaType": "Json",
        "Headers": [],
-       "IsErrorResponse": false,
-       "ContentTypes": [
-        "application/json"
-       ]
+       "IsErrorResponse": false
       }
      ],
      "HttpMethod": "GET",
@@ -2773,15 +2713,9 @@
        "Kind": "Method"
       },
       {
-<<<<<<< HEAD
-       "$id": "284",
-       "Name": "accept",
-       "NameInRequest": "Accept",
-=======
        "$id": "294",
        "Name": "contentType",
        "NameInRequest": "Content-Type",
->>>>>>> a777802b
        "Type": {
         "$id": "295",
         "Name": "String",
@@ -2791,7 +2725,7 @@
        "Location": "Header",
        "IsApiVersion": false,
        "IsResourceParameter": false,
-       "IsContentType": false,
+       "IsContentType": true,
        "IsRequired": true,
        "IsEndpoint": false,
        "SkipUrlEncoding": false,
@@ -2806,15 +2740,9 @@
        }
       },
       {
-<<<<<<< HEAD
-       "$id": "287",
-       "Name": "contentType",
-       "NameInRequest": "Content-Type",
-=======
        "$id": "297",
        "Name": "accept",
        "NameInRequest": "Accept",
->>>>>>> a777802b
        "Type": {
         "$id": "298",
         "Name": "String",
@@ -2824,7 +2752,7 @@
        "Location": "Header",
        "IsApiVersion": false,
        "IsResourceParameter": false,
-       "IsContentType": true,
+       "IsContentType": false,
        "IsRequired": true,
        "IsEndpoint": false,
        "SkipUrlEncoding": false,
@@ -2853,10 +2781,7 @@
        },
        "BodyMediaType": "Json",
        "Headers": [],
-       "IsErrorResponse": false,
-       "ContentTypes": [
-        "application/json"
-       ]
+       "IsErrorResponse": false
       }
      ],
      "HttpMethod": "POST",
