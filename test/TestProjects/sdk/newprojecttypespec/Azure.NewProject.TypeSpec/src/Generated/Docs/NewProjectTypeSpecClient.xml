<?xml version="1.0" encoding="utf-8"?>
<doc>
  <members>
    <member name="TopActionAsync(DateTimeOffset,CancellationToken)" />
    <member name="TopAction(DateTimeOffset,CancellationToken)" />
    <member name="TopActionAsync(DateTimeOffset,RequestContext)">
      <example>
This sample shows how to call TopActionAsync and parse the result.
<code><![CDATA[
Uri endpoint = new Uri("<https://my-service.azure.com>");
AzureKeyCredential credential = new AzureKeyCredential("<key>");
NewProjectTypeSpecClient client = new NewProjectTypeSpecClient(endpoint, credential);

Response response = await client.TopActionAsync(DateTimeOffset.Parse("2022-05-10T14:57:31.2311892-04:00"), null);

JsonElement result = JsonDocument.Parse(response.ContentStream).RootElement;
Console.WriteLine(result.GetProperty("name").ToString());
Console.WriteLine(result.GetProperty("requiredUnion").ToString());
Console.WriteLine(result.GetProperty("requiredLiteralString").ToString());
Console.WriteLine(result.GetProperty("requiredLiteralInt").ToString());
Console.WriteLine(result.GetProperty("requiredLiteralFloat").ToString());
Console.WriteLine(result.GetProperty("requiredLiteralBool").ToString());
Console.WriteLine(result.GetProperty("requiredBadDescription").ToString());
]]></code>
This sample shows how to call TopActionAsync with all parameters and parse the result.
<code><![CDATA[
Uri endpoint = new Uri("<https://my-service.azure.com>");
AzureKeyCredential credential = new AzureKeyCredential("<key>");
NewProjectTypeSpecClient client = new NewProjectTypeSpecClient(endpoint, credential);

Response response = await client.TopActionAsync(DateTimeOffset.Parse("2022-05-10T14:57:31.2311892-04:00"), null);

JsonElement result = JsonDocument.Parse(response.ContentStream).RootElement;
Console.WriteLine(result.GetProperty("name").ToString());
Console.WriteLine(result.GetProperty("requiredUnion").ToString());
Console.WriteLine(result.GetProperty("requiredLiteralString").ToString());
Console.WriteLine(result.GetProperty("requiredLiteralInt").ToString());
Console.WriteLine(result.GetProperty("requiredLiteralFloat").ToString());
Console.WriteLine(result.GetProperty("requiredLiteralBool").ToString());
Console.WriteLine(result.GetProperty("optionalLiteralString").ToString());
Console.WriteLine(result.GetProperty("optionalLiteralInt").ToString());
Console.WriteLine(result.GetProperty("optionalLiteralFloat").ToString());
Console.WriteLine(result.GetProperty("optionalLiteralBool").ToString());
Console.WriteLine(result.GetProperty("requiredBadDescription").ToString());
]]></code></example>
    </member>
    <member name="TopAction(DateTimeOffset,RequestContext)">
      <example>
This sample shows how to call TopAction and parse the result.
<code><![CDATA[
Uri endpoint = new Uri("<https://my-service.azure.com>");
AzureKeyCredential credential = new AzureKeyCredential("<key>");
NewProjectTypeSpecClient client = new NewProjectTypeSpecClient(endpoint, credential);

Response response = client.TopAction(DateTimeOffset.Parse("2022-05-10T14:57:31.2311892-04:00"), null);

JsonElement result = JsonDocument.Parse(response.ContentStream).RootElement;
Console.WriteLine(result.GetProperty("name").ToString());
Console.WriteLine(result.GetProperty("requiredUnion").ToString());
Console.WriteLine(result.GetProperty("requiredLiteralString").ToString());
Console.WriteLine(result.GetProperty("requiredLiteralInt").ToString());
Console.WriteLine(result.GetProperty("requiredLiteralFloat").ToString());
Console.WriteLine(result.GetProperty("requiredLiteralBool").ToString());
Console.WriteLine(result.GetProperty("requiredBadDescription").ToString());
]]></code>
This sample shows how to call TopAction with all parameters and parse the result.
<code><![CDATA[
Uri endpoint = new Uri("<https://my-service.azure.com>");
AzureKeyCredential credential = new AzureKeyCredential("<key>");
NewProjectTypeSpecClient client = new NewProjectTypeSpecClient(endpoint, credential);

Response response = client.TopAction(DateTimeOffset.Parse("2022-05-10T14:57:31.2311892-04:00"), null);

JsonElement result = JsonDocument.Parse(response.ContentStream).RootElement;
Console.WriteLine(result.GetProperty("name").ToString());
Console.WriteLine(result.GetProperty("requiredUnion").ToString());
Console.WriteLine(result.GetProperty("requiredLiteralString").ToString());
Console.WriteLine(result.GetProperty("requiredLiteralInt").ToString());
Console.WriteLine(result.GetProperty("requiredLiteralFloat").ToString());
Console.WriteLine(result.GetProperty("requiredLiteralBool").ToString());
Console.WriteLine(result.GetProperty("optionalLiteralString").ToString());
Console.WriteLine(result.GetProperty("optionalLiteralInt").ToString());
Console.WriteLine(result.GetProperty("optionalLiteralFloat").ToString());
Console.WriteLine(result.GetProperty("optionalLiteralBool").ToString());
Console.WriteLine(result.GetProperty("requiredBadDescription").ToString());
]]></code></example>
    </member>
    <member name="TopAction2Async(RequestContext)">
      <example>
This sample shows how to call TopAction2Async and parse the result.
<code><![CDATA[
Uri endpoint = new Uri("<https://my-service.azure.com>");
AzureKeyCredential credential = new AzureKeyCredential("<key>");
NewProjectTypeSpecClient client = new NewProjectTypeSpecClient(endpoint, credential);

Response response = await client.TopAction2Async(null);

JsonElement result = JsonDocument.Parse(response.ContentStream).RootElement;
Console.WriteLine(result.GetProperty("name").ToString());
Console.WriteLine(result.GetProperty("requiredUnion").ToString());
Console.WriteLine(result.GetProperty("requiredLiteralString").ToString());
Console.WriteLine(result.GetProperty("requiredLiteralInt").ToString());
Console.WriteLine(result.GetProperty("requiredLiteralFloat").ToString());
Console.WriteLine(result.GetProperty("requiredLiteralBool").ToString());
Console.WriteLine(result.GetProperty("requiredBadDescription").ToString());
]]></code>
This sample shows how to call TopAction2Async with all parameters and parse the result.
<code><![CDATA[
Uri endpoint = new Uri("<https://my-service.azure.com>");
AzureKeyCredential credential = new AzureKeyCredential("<key>");
NewProjectTypeSpecClient client = new NewProjectTypeSpecClient(endpoint, credential);

Response response = await client.TopAction2Async(null);

JsonElement result = JsonDocument.Parse(response.ContentStream).RootElement;
Console.WriteLine(result.GetProperty("name").ToString());
Console.WriteLine(result.GetProperty("requiredUnion").ToString());
Console.WriteLine(result.GetProperty("requiredLiteralString").ToString());
Console.WriteLine(result.GetProperty("requiredLiteralInt").ToString());
Console.WriteLine(result.GetProperty("requiredLiteralFloat").ToString());
Console.WriteLine(result.GetProperty("requiredLiteralBool").ToString());
Console.WriteLine(result.GetProperty("optionalLiteralString").ToString());
Console.WriteLine(result.GetProperty("optionalLiteralInt").ToString());
Console.WriteLine(result.GetProperty("optionalLiteralFloat").ToString());
Console.WriteLine(result.GetProperty("optionalLiteralBool").ToString());
Console.WriteLine(result.GetProperty("requiredBadDescription").ToString());
]]></code></example>
    </member>
    <member name="TopAction2(RequestContext)">
      <example>
This sample shows how to call TopAction2 and parse the result.
<code><![CDATA[
Uri endpoint = new Uri("<https://my-service.azure.com>");
AzureKeyCredential credential = new AzureKeyCredential("<key>");
NewProjectTypeSpecClient client = new NewProjectTypeSpecClient(endpoint, credential);

Response response = client.TopAction2(null);

JsonElement result = JsonDocument.Parse(response.ContentStream).RootElement;
Console.WriteLine(result.GetProperty("name").ToString());
Console.WriteLine(result.GetProperty("requiredUnion").ToString());
Console.WriteLine(result.GetProperty("requiredLiteralString").ToString());
Console.WriteLine(result.GetProperty("requiredLiteralInt").ToString());
Console.WriteLine(result.GetProperty("requiredLiteralFloat").ToString());
Console.WriteLine(result.GetProperty("requiredLiteralBool").ToString());
Console.WriteLine(result.GetProperty("requiredBadDescription").ToString());
]]></code>
This sample shows how to call TopAction2 with all parameters and parse the result.
<code><![CDATA[
Uri endpoint = new Uri("<https://my-service.azure.com>");
AzureKeyCredential credential = new AzureKeyCredential("<key>");
NewProjectTypeSpecClient client = new NewProjectTypeSpecClient(endpoint, credential);

Response response = client.TopAction2(null);

JsonElement result = JsonDocument.Parse(response.ContentStream).RootElement;
Console.WriteLine(result.GetProperty("name").ToString());
Console.WriteLine(result.GetProperty("requiredUnion").ToString());
Console.WriteLine(result.GetProperty("requiredLiteralString").ToString());
Console.WriteLine(result.GetProperty("requiredLiteralInt").ToString());
Console.WriteLine(result.GetProperty("requiredLiteralFloat").ToString());
Console.WriteLine(result.GetProperty("requiredLiteralBool").ToString());
Console.WriteLine(result.GetProperty("optionalLiteralString").ToString());
Console.WriteLine(result.GetProperty("optionalLiteralInt").ToString());
Console.WriteLine(result.GetProperty("optionalLiteralFloat").ToString());
Console.WriteLine(result.GetProperty("optionalLiteralBool").ToString());
Console.WriteLine(result.GetProperty("requiredBadDescription").ToString());
]]></code></example>
    </member>
    <member name="PatchActionAsync(RequestContent,RequestContext)">
      <example>
This sample shows how to call PatchActionAsync and parse the result.
<code><![CDATA[
Uri endpoint = new Uri("<https://my-service.azure.com>");
AzureKeyCredential credential = new AzureKeyCredential("<key>");
NewProjectTypeSpecClient client = new NewProjectTypeSpecClient(endpoint, credential);

RequestContent content = RequestContent.Create(new
{
    name = "<name>",
<<<<<<< HEAD
    requiredUnion = new object(),
    requiredLiteralString = "accept",
    requiredLiteralInt = 123,
    requiredLiteralFloat = 1.23F,
    requiredLiteralBool = true,
=======
    requiredUnion = "<requiredUnion>",
    requiredLiteralString = "accept",
    requiredLiteralInt = 123,
    requiredLiteralFloat = 1.23F,
    requiredLiteralBool = false,
>>>>>>> 712159bd
    requiredBadDescription = "<requiredBadDescription>",
});
Response response = await client.PatchActionAsync(content);

JsonElement result = JsonDocument.Parse(response.ContentStream).RootElement;
Console.WriteLine(result.GetProperty("name").ToString());
Console.WriteLine(result.GetProperty("requiredUnion").ToString());
Console.WriteLine(result.GetProperty("requiredLiteralString").ToString());
Console.WriteLine(result.GetProperty("requiredLiteralInt").ToString());
Console.WriteLine(result.GetProperty("requiredLiteralFloat").ToString());
Console.WriteLine(result.GetProperty("requiredLiteralBool").ToString());
Console.WriteLine(result.GetProperty("requiredBadDescription").ToString());
]]></code>
This sample shows how to call PatchActionAsync with all request content and parse the result.
<code><![CDATA[
Uri endpoint = new Uri("<https://my-service.azure.com>");
AzureKeyCredential credential = new AzureKeyCredential("<key>");
NewProjectTypeSpecClient client = new NewProjectTypeSpecClient(endpoint, credential);

RequestContent content = RequestContent.Create(new
{
    name = "<name>",
<<<<<<< HEAD
    requiredUnion = new object(),
    requiredLiteralString = "accept",
    requiredLiteralInt = 123,
    requiredLiteralFloat = 1.23F,
    requiredLiteralBool = true,
=======
    requiredUnion = "<requiredUnion>",
    requiredLiteralString = "accept",
    requiredLiteralInt = 123,
    requiredLiteralFloat = 1.23F,
    requiredLiteralBool = false,
>>>>>>> 712159bd
    optionalLiteralString = "reject",
    optionalLiteralInt = 456,
    optionalLiteralFloat = 4.56F,
    optionalLiteralBool = true,
    requiredBadDescription = "<requiredBadDescription>",
});
Response response = await client.PatchActionAsync(content);

JsonElement result = JsonDocument.Parse(response.ContentStream).RootElement;
Console.WriteLine(result.GetProperty("name").ToString());
Console.WriteLine(result.GetProperty("requiredUnion").ToString());
Console.WriteLine(result.GetProperty("requiredLiteralString").ToString());
Console.WriteLine(result.GetProperty("requiredLiteralInt").ToString());
Console.WriteLine(result.GetProperty("requiredLiteralFloat").ToString());
Console.WriteLine(result.GetProperty("requiredLiteralBool").ToString());
Console.WriteLine(result.GetProperty("optionalLiteralString").ToString());
Console.WriteLine(result.GetProperty("optionalLiteralInt").ToString());
Console.WriteLine(result.GetProperty("optionalLiteralFloat").ToString());
Console.WriteLine(result.GetProperty("optionalLiteralBool").ToString());
Console.WriteLine(result.GetProperty("requiredBadDescription").ToString());
]]></code></example>
    </member>
    <member name="PatchAction(RequestContent,RequestContext)">
      <example>
This sample shows how to call PatchAction and parse the result.
<code><![CDATA[
Uri endpoint = new Uri("<https://my-service.azure.com>");
AzureKeyCredential credential = new AzureKeyCredential("<key>");
NewProjectTypeSpecClient client = new NewProjectTypeSpecClient(endpoint, credential);

RequestContent content = RequestContent.Create(new
{
    name = "<name>",
<<<<<<< HEAD
    requiredUnion = new object(),
    requiredLiteralString = "accept",
    requiredLiteralInt = 123,
    requiredLiteralFloat = 1.23F,
    requiredLiteralBool = true,
=======
    requiredUnion = "<requiredUnion>",
    requiredLiteralString = "accept",
    requiredLiteralInt = 123,
    requiredLiteralFloat = 1.23F,
    requiredLiteralBool = false,
>>>>>>> 712159bd
    requiredBadDescription = "<requiredBadDescription>",
});
Response response = client.PatchAction(content);

JsonElement result = JsonDocument.Parse(response.ContentStream).RootElement;
Console.WriteLine(result.GetProperty("name").ToString());
Console.WriteLine(result.GetProperty("requiredUnion").ToString());
Console.WriteLine(result.GetProperty("requiredLiteralString").ToString());
Console.WriteLine(result.GetProperty("requiredLiteralInt").ToString());
Console.WriteLine(result.GetProperty("requiredLiteralFloat").ToString());
Console.WriteLine(result.GetProperty("requiredLiteralBool").ToString());
Console.WriteLine(result.GetProperty("requiredBadDescription").ToString());
]]></code>
This sample shows how to call PatchAction with all request content and parse the result.
<code><![CDATA[
Uri endpoint = new Uri("<https://my-service.azure.com>");
AzureKeyCredential credential = new AzureKeyCredential("<key>");
NewProjectTypeSpecClient client = new NewProjectTypeSpecClient(endpoint, credential);

RequestContent content = RequestContent.Create(new
{
    name = "<name>",
<<<<<<< HEAD
    requiredUnion = new object(),
    requiredLiteralString = "accept",
    requiredLiteralInt = 123,
    requiredLiteralFloat = 1.23F,
    requiredLiteralBool = true,
=======
    requiredUnion = "<requiredUnion>",
    requiredLiteralString = "accept",
    requiredLiteralInt = 123,
    requiredLiteralFloat = 1.23F,
    requiredLiteralBool = false,
>>>>>>> 712159bd
    optionalLiteralString = "reject",
    optionalLiteralInt = 456,
    optionalLiteralFloat = 4.56F,
    optionalLiteralBool = true,
    requiredBadDescription = "<requiredBadDescription>",
});
Response response = client.PatchAction(content);

JsonElement result = JsonDocument.Parse(response.ContentStream).RootElement;
Console.WriteLine(result.GetProperty("name").ToString());
Console.WriteLine(result.GetProperty("requiredUnion").ToString());
Console.WriteLine(result.GetProperty("requiredLiteralString").ToString());
Console.WriteLine(result.GetProperty("requiredLiteralInt").ToString());
Console.WriteLine(result.GetProperty("requiredLiteralFloat").ToString());
Console.WriteLine(result.GetProperty("requiredLiteralBool").ToString());
Console.WriteLine(result.GetProperty("optionalLiteralString").ToString());
Console.WriteLine(result.GetProperty("optionalLiteralInt").ToString());
Console.WriteLine(result.GetProperty("optionalLiteralFloat").ToString());
Console.WriteLine(result.GetProperty("optionalLiteralBool").ToString());
Console.WriteLine(result.GetProperty("requiredBadDescription").ToString());
]]></code></example>
    </member>
    <member name="AnonymousBodyAsync(Thing,CancellationToken)" />
    <member name="AnonymousBody(Thing,CancellationToken)" />
    <member name="AnonymousBodyAsync(RequestContent,RequestContext)">
      <example>
This sample shows how to call AnonymousBodyAsync and parse the result.
<code><![CDATA[
Uri endpoint = new Uri("<https://my-service.azure.com>");
AzureKeyCredential credential = new AzureKeyCredential("<key>");
NewProjectTypeSpecClient client = new NewProjectTypeSpecClient(endpoint, credential);

RequestContent content = RequestContent.Create(new
{
    name = "<name>",
<<<<<<< HEAD
    requiredUnion = new object(),
    requiredLiteralString = "accept",
    requiredLiteralInt = 123,
    requiredLiteralFloat = 1.23F,
    requiredLiteralBool = true,
=======
    requiredUnion = "<requiredUnion>",
    requiredLiteralString = "accept",
    requiredLiteralInt = 123,
    requiredLiteralFloat = 1.23F,
    requiredLiteralBool = false,
>>>>>>> 712159bd
    requiredBadDescription = "<requiredBadDescription>",
});
Response response = await client.AnonymousBodyAsync(content);

JsonElement result = JsonDocument.Parse(response.ContentStream).RootElement;
Console.WriteLine(result.GetProperty("name").ToString());
Console.WriteLine(result.GetProperty("requiredUnion").ToString());
Console.WriteLine(result.GetProperty("requiredLiteralString").ToString());
Console.WriteLine(result.GetProperty("requiredLiteralInt").ToString());
Console.WriteLine(result.GetProperty("requiredLiteralFloat").ToString());
Console.WriteLine(result.GetProperty("requiredLiteralBool").ToString());
Console.WriteLine(result.GetProperty("requiredBadDescription").ToString());
]]></code>
This sample shows how to call AnonymousBodyAsync with all request content and parse the result.
<code><![CDATA[
Uri endpoint = new Uri("<https://my-service.azure.com>");
AzureKeyCredential credential = new AzureKeyCredential("<key>");
NewProjectTypeSpecClient client = new NewProjectTypeSpecClient(endpoint, credential);

RequestContent content = RequestContent.Create(new
{
    name = "<name>",
<<<<<<< HEAD
    requiredUnion = new object(),
    requiredLiteralString = "accept",
    requiredLiteralInt = 123,
    requiredLiteralFloat = 1.23F,
    requiredLiteralBool = true,
=======
    requiredUnion = "<requiredUnion>",
    requiredLiteralString = "accept",
    requiredLiteralInt = 123,
    requiredLiteralFloat = 1.23F,
    requiredLiteralBool = false,
>>>>>>> 712159bd
    optionalLiteralString = "reject",
    optionalLiteralInt = 456,
    optionalLiteralFloat = 4.56F,
    optionalLiteralBool = true,
    requiredBadDescription = "<requiredBadDescription>",
});
Response response = await client.AnonymousBodyAsync(content);

JsonElement result = JsonDocument.Parse(response.ContentStream).RootElement;
Console.WriteLine(result.GetProperty("name").ToString());
Console.WriteLine(result.GetProperty("requiredUnion").ToString());
Console.WriteLine(result.GetProperty("requiredLiteralString").ToString());
Console.WriteLine(result.GetProperty("requiredLiteralInt").ToString());
Console.WriteLine(result.GetProperty("requiredLiteralFloat").ToString());
Console.WriteLine(result.GetProperty("requiredLiteralBool").ToString());
Console.WriteLine(result.GetProperty("optionalLiteralString").ToString());
Console.WriteLine(result.GetProperty("optionalLiteralInt").ToString());
Console.WriteLine(result.GetProperty("optionalLiteralFloat").ToString());
Console.WriteLine(result.GetProperty("optionalLiteralBool").ToString());
Console.WriteLine(result.GetProperty("requiredBadDescription").ToString());
]]></code></example>
    </member>
    <member name="AnonymousBody(RequestContent,RequestContext)">
      <example>
This sample shows how to call AnonymousBody and parse the result.
<code><![CDATA[
Uri endpoint = new Uri("<https://my-service.azure.com>");
AzureKeyCredential credential = new AzureKeyCredential("<key>");
NewProjectTypeSpecClient client = new NewProjectTypeSpecClient(endpoint, credential);

RequestContent content = RequestContent.Create(new
{
    name = "<name>",
<<<<<<< HEAD
    requiredUnion = new object(),
    requiredLiteralString = "accept",
    requiredLiteralInt = 123,
    requiredLiteralFloat = 1.23F,
    requiredLiteralBool = true,
=======
    requiredUnion = "<requiredUnion>",
    requiredLiteralString = "accept",
    requiredLiteralInt = 123,
    requiredLiteralFloat = 1.23F,
    requiredLiteralBool = false,
>>>>>>> 712159bd
    requiredBadDescription = "<requiredBadDescription>",
});
Response response = client.AnonymousBody(content);

JsonElement result = JsonDocument.Parse(response.ContentStream).RootElement;
Console.WriteLine(result.GetProperty("name").ToString());
Console.WriteLine(result.GetProperty("requiredUnion").ToString());
Console.WriteLine(result.GetProperty("requiredLiteralString").ToString());
Console.WriteLine(result.GetProperty("requiredLiteralInt").ToString());
Console.WriteLine(result.GetProperty("requiredLiteralFloat").ToString());
Console.WriteLine(result.GetProperty("requiredLiteralBool").ToString());
Console.WriteLine(result.GetProperty("requiredBadDescription").ToString());
]]></code>
This sample shows how to call AnonymousBody with all request content and parse the result.
<code><![CDATA[
Uri endpoint = new Uri("<https://my-service.azure.com>");
AzureKeyCredential credential = new AzureKeyCredential("<key>");
NewProjectTypeSpecClient client = new NewProjectTypeSpecClient(endpoint, credential);

RequestContent content = RequestContent.Create(new
{
    name = "<name>",
<<<<<<< HEAD
    requiredUnion = new object(),
    requiredLiteralString = "accept",
    requiredLiteralInt = 123,
    requiredLiteralFloat = 1.23F,
    requiredLiteralBool = true,
=======
    requiredUnion = "<requiredUnion>",
    requiredLiteralString = "accept",
    requiredLiteralInt = 123,
    requiredLiteralFloat = 1.23F,
    requiredLiteralBool = false,
>>>>>>> 712159bd
    optionalLiteralString = "reject",
    optionalLiteralInt = 456,
    optionalLiteralFloat = 4.56F,
    optionalLiteralBool = true,
    requiredBadDescription = "<requiredBadDescription>",
});
Response response = client.AnonymousBody(content);

JsonElement result = JsonDocument.Parse(response.ContentStream).RootElement;
Console.WriteLine(result.GetProperty("name").ToString());
Console.WriteLine(result.GetProperty("requiredUnion").ToString());
Console.WriteLine(result.GetProperty("requiredLiteralString").ToString());
Console.WriteLine(result.GetProperty("requiredLiteralInt").ToString());
Console.WriteLine(result.GetProperty("requiredLiteralFloat").ToString());
Console.WriteLine(result.GetProperty("requiredLiteralBool").ToString());
Console.WriteLine(result.GetProperty("optionalLiteralString").ToString());
Console.WriteLine(result.GetProperty("optionalLiteralInt").ToString());
Console.WriteLine(result.GetProperty("optionalLiteralFloat").ToString());
Console.WriteLine(result.GetProperty("optionalLiteralBool").ToString());
Console.WriteLine(result.GetProperty("requiredBadDescription").ToString());
]]></code></example>
    </member>
    <member name="FriendlyModelAsync(Friend,CancellationToken)">
      <example>
This sample shows how to call FriendlyModelAsync.
<code><![CDATA[
Uri endpoint = new Uri("<https://my-service.azure.com>");
AzureKeyCredential credential = new AzureKeyCredential("<key>");
NewProjectTypeSpecClient client = new NewProjectTypeSpecClient(endpoint, credential);

Friend notFriend = new Friend("<name>");
Response<Friend> response = await client.FriendlyModelAsync(notFriend);
]]></code>
This sample shows how to call FriendlyModelAsync with all parameters.
<code><![CDATA[
Uri endpoint = new Uri("<https://my-service.azure.com>");
AzureKeyCredential credential = new AzureKeyCredential("<key>");
NewProjectTypeSpecClient client = new NewProjectTypeSpecClient(endpoint, credential);

Friend notFriend = new Friend("<name>");
Response<Friend> response = await client.FriendlyModelAsync(notFriend);
]]></code></example>
    </member>
    <member name="FriendlyModel(Friend,CancellationToken)">
      <example>
This sample shows how to call FriendlyModel.
<code><![CDATA[
Uri endpoint = new Uri("<https://my-service.azure.com>");
AzureKeyCredential credential = new AzureKeyCredential("<key>");
NewProjectTypeSpecClient client = new NewProjectTypeSpecClient(endpoint, credential);

Friend notFriend = new Friend("<name>");
Response<Friend> response = client.FriendlyModel(notFriend);
]]></code>
This sample shows how to call FriendlyModel with all parameters.
<code><![CDATA[
Uri endpoint = new Uri("<https://my-service.azure.com>");
AzureKeyCredential credential = new AzureKeyCredential("<key>");
NewProjectTypeSpecClient client = new NewProjectTypeSpecClient(endpoint, credential);

Friend notFriend = new Friend("<name>");
Response<Friend> response = client.FriendlyModel(notFriend);
]]></code></example>
    </member>
    <member name="FriendlyModelAsync(RequestContent,RequestContext)">
      <example>
This sample shows how to call FriendlyModelAsync and parse the result.
<code><![CDATA[
Uri endpoint = new Uri("<https://my-service.azure.com>");
AzureKeyCredential credential = new AzureKeyCredential("<key>");
NewProjectTypeSpecClient client = new NewProjectTypeSpecClient(endpoint, credential);

RequestContent content = RequestContent.Create(new
{
    name = "<name>",
});
Response response = await client.FriendlyModelAsync(content);

JsonElement result = JsonDocument.Parse(response.ContentStream).RootElement;
Console.WriteLine(result.GetProperty("name").ToString());
]]></code>
This sample shows how to call FriendlyModelAsync with all request content and parse the result.
<code><![CDATA[
Uri endpoint = new Uri("<https://my-service.azure.com>");
AzureKeyCredential credential = new AzureKeyCredential("<key>");
NewProjectTypeSpecClient client = new NewProjectTypeSpecClient(endpoint, credential);

RequestContent content = RequestContent.Create(new
{
    name = "<name>",
});
Response response = await client.FriendlyModelAsync(content);

JsonElement result = JsonDocument.Parse(response.ContentStream).RootElement;
Console.WriteLine(result.GetProperty("name").ToString());
]]></code></example>
    </member>
    <member name="FriendlyModel(RequestContent,RequestContext)">
      <example>
This sample shows how to call FriendlyModel and parse the result.
<code><![CDATA[
Uri endpoint = new Uri("<https://my-service.azure.com>");
AzureKeyCredential credential = new AzureKeyCredential("<key>");
NewProjectTypeSpecClient client = new NewProjectTypeSpecClient(endpoint, credential);

RequestContent content = RequestContent.Create(new
{
    name = "<name>",
});
Response response = client.FriendlyModel(content);

JsonElement result = JsonDocument.Parse(response.ContentStream).RootElement;
Console.WriteLine(result.GetProperty("name").ToString());
]]></code>
This sample shows how to call FriendlyModel with all request content and parse the result.
<code><![CDATA[
Uri endpoint = new Uri("<https://my-service.azure.com>");
AzureKeyCredential credential = new AzureKeyCredential("<key>");
NewProjectTypeSpecClient client = new NewProjectTypeSpecClient(endpoint, credential);

RequestContent content = RequestContent.Create(new
{
    name = "<name>",
});
Response response = client.FriendlyModel(content);

JsonElement result = JsonDocument.Parse(response.ContentStream).RootElement;
Console.WriteLine(result.GetProperty("name").ToString());
]]></code></example>
    </member>
    <member name="AddTimeHeaderAsync(RequestContext)">
      <example>
This sample shows how to call AddTimeHeaderAsync.
<code><![CDATA[
Uri endpoint = new Uri("<https://my-service.azure.com>");
AzureKeyCredential credential = new AzureKeyCredential("<key>");
NewProjectTypeSpecClient client = new NewProjectTypeSpecClient(endpoint, credential);

Response response = await client.AddTimeHeaderAsync();
Console.WriteLine(response.Status);
]]></code>
This sample shows how to call AddTimeHeaderAsync with all request content.
<code><![CDATA[
Uri endpoint = new Uri("<https://my-service.azure.com>");
AzureKeyCredential credential = new AzureKeyCredential("<key>");
NewProjectTypeSpecClient client = new NewProjectTypeSpecClient(endpoint, credential);

Response response = await client.AddTimeHeaderAsync();
Console.WriteLine(response.Status);
]]></code></example>
    </member>
    <member name="AddTimeHeader(RequestContext)">
      <example>
This sample shows how to call AddTimeHeader.
<code><![CDATA[
Uri endpoint = new Uri("<https://my-service.azure.com>");
AzureKeyCredential credential = new AzureKeyCredential("<key>");
NewProjectTypeSpecClient client = new NewProjectTypeSpecClient(endpoint, credential);

Response response = client.AddTimeHeader();
Console.WriteLine(response.Status);
]]></code>
This sample shows how to call AddTimeHeader with all request content.
<code><![CDATA[
Uri endpoint = new Uri("<https://my-service.azure.com>");
AzureKeyCredential credential = new AzureKeyCredential("<key>");
NewProjectTypeSpecClient client = new NewProjectTypeSpecClient(endpoint, credential);

Response response = client.AddTimeHeader();
Console.WriteLine(response.Status);
]]></code></example>
    </member>
    <member name="StringFormatAsync(Guid,ModelWithFormat,CancellationToken)">
      <example>
This sample shows how to call StringFormatAsync.
<code><![CDATA[
Uri endpoint = new Uri("<https://my-service.azure.com>");
AzureKeyCredential credential = new AzureKeyCredential("<key>");
NewProjectTypeSpecClient client = new NewProjectTypeSpecClient(endpoint, credential);

ModelWithFormat body = new ModelWithFormat(new Uri("http://localhost:3000"), Guid.Parse("73f411fe-4f43-4b4b-9cbd-6828d8f4cf9a"));
Response response = await client.StringFormatAsync(Guid.Parse("73f411fe-4f43-4b4b-9cbd-6828d8f4cf9a"), body);
Console.WriteLine(response.Status);
]]></code>
This sample shows how to call StringFormatAsync with all parameters.
<code><![CDATA[
Uri endpoint = new Uri("<https://my-service.azure.com>");
AzureKeyCredential credential = new AzureKeyCredential("<key>");
NewProjectTypeSpecClient client = new NewProjectTypeSpecClient(endpoint, credential);

ModelWithFormat body = new ModelWithFormat(new Uri("http://localhost:3000"), Guid.Parse("73f411fe-4f43-4b4b-9cbd-6828d8f4cf9a"));
Response response = await client.StringFormatAsync(Guid.Parse("73f411fe-4f43-4b4b-9cbd-6828d8f4cf9a"), body);
Console.WriteLine(response.Status);
]]></code></example>
    </member>
    <member name="StringFormat(Guid,ModelWithFormat,CancellationToken)">
      <example>
This sample shows how to call StringFormat.
<code><![CDATA[
Uri endpoint = new Uri("<https://my-service.azure.com>");
AzureKeyCredential credential = new AzureKeyCredential("<key>");
NewProjectTypeSpecClient client = new NewProjectTypeSpecClient(endpoint, credential);

ModelWithFormat body = new ModelWithFormat(new Uri("http://localhost:3000"), Guid.Parse("73f411fe-4f43-4b4b-9cbd-6828d8f4cf9a"));
Response response = client.StringFormat(Guid.Parse("73f411fe-4f43-4b4b-9cbd-6828d8f4cf9a"), body);
Console.WriteLine(response.Status);
]]></code>
This sample shows how to call StringFormat with all parameters.
<code><![CDATA[
Uri endpoint = new Uri("<https://my-service.azure.com>");
AzureKeyCredential credential = new AzureKeyCredential("<key>");
NewProjectTypeSpecClient client = new NewProjectTypeSpecClient(endpoint, credential);

ModelWithFormat body = new ModelWithFormat(new Uri("http://localhost:3000"), Guid.Parse("73f411fe-4f43-4b4b-9cbd-6828d8f4cf9a"));
Response response = client.StringFormat(Guid.Parse("73f411fe-4f43-4b4b-9cbd-6828d8f4cf9a"), body);
Console.WriteLine(response.Status);
]]></code></example>
    </member>
    <member name="StringFormatAsync(Guid,RequestContent,RequestContext)">
      <example>
This sample shows how to call StringFormatAsync.
<code><![CDATA[
Uri endpoint = new Uri("<https://my-service.azure.com>");
AzureKeyCredential credential = new AzureKeyCredential("<key>");
NewProjectTypeSpecClient client = new NewProjectTypeSpecClient(endpoint, credential);

RequestContent content = RequestContent.Create(new
{
    sourceUrl = "http://localhost:3000",
    guid = "73f411fe-4f43-4b4b-9cbd-6828d8f4cf9a",
});
Response response = await client.StringFormatAsync(Guid.Parse("73f411fe-4f43-4b4b-9cbd-6828d8f4cf9a"), content);
Console.WriteLine(response.Status);
]]></code>
This sample shows how to call StringFormatAsync with all parameters and request content.
<code><![CDATA[
Uri endpoint = new Uri("<https://my-service.azure.com>");
AzureKeyCredential credential = new AzureKeyCredential("<key>");
NewProjectTypeSpecClient client = new NewProjectTypeSpecClient(endpoint, credential);

RequestContent content = RequestContent.Create(new
{
    sourceUrl = "http://localhost:3000",
    guid = "73f411fe-4f43-4b4b-9cbd-6828d8f4cf9a",
});
Response response = await client.StringFormatAsync(Guid.Parse("73f411fe-4f43-4b4b-9cbd-6828d8f4cf9a"), content);
Console.WriteLine(response.Status);
]]></code></example>
    </member>
    <member name="StringFormat(Guid,RequestContent,RequestContext)">
      <example>
This sample shows how to call StringFormat.
<code><![CDATA[
Uri endpoint = new Uri("<https://my-service.azure.com>");
AzureKeyCredential credential = new AzureKeyCredential("<key>");
NewProjectTypeSpecClient client = new NewProjectTypeSpecClient(endpoint, credential);

RequestContent content = RequestContent.Create(new
{
    sourceUrl = "http://localhost:3000",
    guid = "73f411fe-4f43-4b4b-9cbd-6828d8f4cf9a",
});
Response response = client.StringFormat(Guid.Parse("73f411fe-4f43-4b4b-9cbd-6828d8f4cf9a"), content);
Console.WriteLine(response.Status);
]]></code>
This sample shows how to call StringFormat with all parameters and request content.
<code><![CDATA[
Uri endpoint = new Uri("<https://my-service.azure.com>");
AzureKeyCredential credential = new AzureKeyCredential("<key>");
NewProjectTypeSpecClient client = new NewProjectTypeSpecClient(endpoint, credential);

RequestContent content = RequestContent.Create(new
{
    sourceUrl = "http://localhost:3000",
    guid = "73f411fe-4f43-4b4b-9cbd-6828d8f4cf9a",
});
Response response = client.StringFormat(Guid.Parse("73f411fe-4f43-4b4b-9cbd-6828d8f4cf9a"), content);
Console.WriteLine(response.Status);
]]></code></example>
    </member>
    <member name="SayHiAsync(string,string,string,RequestContext)">
      <example>
This sample shows how to call SayHiAsync and parse the result.
<code><![CDATA[
Uri endpoint = new Uri("<https://my-service.azure.com>");
AzureKeyCredential credential = new AzureKeyCredential("<key>");
NewProjectTypeSpecClient client = new NewProjectTypeSpecClient(endpoint, credential);

Response response = await client.SayHiAsync("<headParameter>", "<queryParameter>", null, null);

JsonElement result = JsonDocument.Parse(response.ContentStream).RootElement;
Console.WriteLine(result.GetProperty("name").ToString());
Console.WriteLine(result.GetProperty("requiredUnion").ToString());
Console.WriteLine(result.GetProperty("requiredLiteralString").ToString());
Console.WriteLine(result.GetProperty("requiredLiteralInt").ToString());
Console.WriteLine(result.GetProperty("requiredLiteralFloat").ToString());
Console.WriteLine(result.GetProperty("requiredLiteralBool").ToString());
Console.WriteLine(result.GetProperty("requiredBadDescription").ToString());
]]></code>
This sample shows how to call SayHiAsync with all parameters and parse the result.
<code><![CDATA[
Uri endpoint = new Uri("<https://my-service.azure.com>");
AzureKeyCredential credential = new AzureKeyCredential("<key>");
NewProjectTypeSpecClient client = new NewProjectTypeSpecClient(endpoint, credential);

Response response = await client.SayHiAsync("<headParameter>", "<queryParameter>", "<optionalQuery>", null);

JsonElement result = JsonDocument.Parse(response.ContentStream).RootElement;
Console.WriteLine(result.GetProperty("name").ToString());
Console.WriteLine(result.GetProperty("requiredUnion").ToString());
Console.WriteLine(result.GetProperty("requiredLiteralString").ToString());
Console.WriteLine(result.GetProperty("requiredLiteralInt").ToString());
Console.WriteLine(result.GetProperty("requiredLiteralFloat").ToString());
Console.WriteLine(result.GetProperty("requiredLiteralBool").ToString());
Console.WriteLine(result.GetProperty("optionalLiteralString").ToString());
Console.WriteLine(result.GetProperty("optionalLiteralInt").ToString());
Console.WriteLine(result.GetProperty("optionalLiteralFloat").ToString());
Console.WriteLine(result.GetProperty("optionalLiteralBool").ToString());
Console.WriteLine(result.GetProperty("requiredBadDescription").ToString());
]]></code></example>
    </member>
    <member name="SayHi(string,string,string,RequestContext)">
      <example>
This sample shows how to call SayHi and parse the result.
<code><![CDATA[
Uri endpoint = new Uri("<https://my-service.azure.com>");
AzureKeyCredential credential = new AzureKeyCredential("<key>");
NewProjectTypeSpecClient client = new NewProjectTypeSpecClient(endpoint, credential);

Response response = client.SayHi("<headParameter>", "<queryParameter>", null, null);

JsonElement result = JsonDocument.Parse(response.ContentStream).RootElement;
Console.WriteLine(result.GetProperty("name").ToString());
Console.WriteLine(result.GetProperty("requiredUnion").ToString());
Console.WriteLine(result.GetProperty("requiredLiteralString").ToString());
Console.WriteLine(result.GetProperty("requiredLiteralInt").ToString());
Console.WriteLine(result.GetProperty("requiredLiteralFloat").ToString());
Console.WriteLine(result.GetProperty("requiredLiteralBool").ToString());
Console.WriteLine(result.GetProperty("requiredBadDescription").ToString());
]]></code>
This sample shows how to call SayHi with all parameters and parse the result.
<code><![CDATA[
Uri endpoint = new Uri("<https://my-service.azure.com>");
AzureKeyCredential credential = new AzureKeyCredential("<key>");
NewProjectTypeSpecClient client = new NewProjectTypeSpecClient(endpoint, credential);

Response response = client.SayHi("<headParameter>", "<queryParameter>", "<optionalQuery>", null);

JsonElement result = JsonDocument.Parse(response.ContentStream).RootElement;
Console.WriteLine(result.GetProperty("name").ToString());
Console.WriteLine(result.GetProperty("requiredUnion").ToString());
Console.WriteLine(result.GetProperty("requiredLiteralString").ToString());
Console.WriteLine(result.GetProperty("requiredLiteralInt").ToString());
Console.WriteLine(result.GetProperty("requiredLiteralFloat").ToString());
Console.WriteLine(result.GetProperty("requiredLiteralBool").ToString());
Console.WriteLine(result.GetProperty("optionalLiteralString").ToString());
Console.WriteLine(result.GetProperty("optionalLiteralInt").ToString());
Console.WriteLine(result.GetProperty("optionalLiteralFloat").ToString());
Console.WriteLine(result.GetProperty("optionalLiteralBool").ToString());
Console.WriteLine(result.GetProperty("requiredBadDescription").ToString());
]]></code></example>
    </member>
    <member name="HelloAgainAsync(string,string,RoundTripModel,CancellationToken)" />
    <member name="HelloAgain(string,string,RoundTripModel,CancellationToken)" />
    <member name="HelloAgainAsync(string,string,RequestContent,RequestContext)">
      <example>
This sample shows how to call HelloAgainAsync and parse the result.
<code><![CDATA[
Uri endpoint = new Uri("<https://my-service.azure.com>");
AzureKeyCredential credential = new AzureKeyCredential("<key>");
NewProjectTypeSpecClient client = new NewProjectTypeSpecClient(endpoint, credential);

RequestContent content = RequestContent.Create(new
{
    requiredString = "<requiredString>",
    requiredInt = 1234,
    requiredCollection = new List<object>()
    {
        "1"
    },
    requiredDictionary = new
    {
        key = "1",
    },
    requiredModel = new
    {
        name = "<name>",
<<<<<<< HEAD
        requiredUnion = new object(),
        requiredLiteralString = "accept",
        requiredLiteralInt = 123,
        requiredLiteralFloat = 1.23F,
        requiredLiteralBool = true,
        requiredBadDescription = "<requiredBadDescription>",
    },
    requiredUnknown = BinaryData.FromString("<your binary data content>"),
    requiredRecordUnknown = new {
        key = BinaryData.FromString("<your binary data content>"),
=======
        requiredUnion = "<requiredUnion>",
        requiredLiteralString = "accept",
        requiredLiteralInt = 123,
        requiredLiteralFloat = 1.23F,
        requiredLiteralBool = false,
        requiredBadDescription = "<requiredBadDescription>",
    },
    requiredUnknown = new object(),
    requiredRecordUnknown = new
    {
        key = new object(),
>>>>>>> 712159bd
    },
});
Response response = await client.HelloAgainAsync("<p2>", "<p1>", content);

JsonElement result = JsonDocument.Parse(response.ContentStream).RootElement;
Console.WriteLine(result.GetProperty("requiredString").ToString());
Console.WriteLine(result.GetProperty("requiredInt").ToString());
Console.WriteLine(result.GetProperty("requiredCollection")[0].ToString());
Console.WriteLine(result.GetProperty("requiredDictionary").GetProperty("<key>").ToString());
Console.WriteLine(result.GetProperty("requiredModel").GetProperty("name").ToString());
Console.WriteLine(result.GetProperty("requiredModel").GetProperty("requiredUnion").ToString());
Console.WriteLine(result.GetProperty("requiredModel").GetProperty("requiredLiteralString").ToString());
Console.WriteLine(result.GetProperty("requiredModel").GetProperty("requiredLiteralInt").ToString());
Console.WriteLine(result.GetProperty("requiredModel").GetProperty("requiredLiteralFloat").ToString());
Console.WriteLine(result.GetProperty("requiredModel").GetProperty("requiredLiteralBool").ToString());
Console.WriteLine(result.GetProperty("requiredModel").GetProperty("requiredBadDescription").ToString());
Console.WriteLine(result.GetProperty("requiredUnknown").ToString());
Console.WriteLine(result.GetProperty("requiredRecordUnknown").GetProperty("<key>").ToString());
Console.WriteLine(result.GetProperty("readOnlyRequiredRecordUnknown").GetProperty("<key>").ToString());
]]></code>
This sample shows how to call HelloAgainAsync with all parameters and request content and parse the result.
<code><![CDATA[
Uri endpoint = new Uri("<https://my-service.azure.com>");
AzureKeyCredential credential = new AzureKeyCredential("<key>");
NewProjectTypeSpecClient client = new NewProjectTypeSpecClient(endpoint, credential);

RequestContent content = RequestContent.Create(new
{
    requiredString = "<requiredString>",
    requiredInt = 1234,
    requiredCollection = new List<object>()
    {
        "1"
    },
    requiredDictionary = new
    {
        key = "1",
    },
    requiredModel = new
    {
        name = "<name>",
<<<<<<< HEAD
        requiredUnion = new object(),
        requiredLiteralString = "accept",
        requiredLiteralInt = 123,
        requiredLiteralFloat = 1.23F,
        requiredLiteralBool = true,
=======
        requiredUnion = "<requiredUnion>",
        requiredLiteralString = "accept",
        requiredLiteralInt = 123,
        requiredLiteralFloat = 1.23F,
        requiredLiteralBool = false,
>>>>>>> 712159bd
        optionalLiteralString = "reject",
        optionalLiteralInt = 456,
        optionalLiteralFloat = 4.56F,
        optionalLiteralBool = true,
        requiredBadDescription = "<requiredBadDescription>",
    },
    intExtensibleEnum = 1,
<<<<<<< HEAD
    intExtensibleEnumCollection = new[] {
        1
    },
    floatExtensibleEnum = 1,
    floatExtensibleEnumCollection = new[] {
        1
    },
    floatFixedEnum = 1.1F,
    floatFixedEnumCollection = new[] {
        1.1F
    },
    intFixedEnum = 1,
    intFixedEnumCollection = new[] {
        1
    },
    stringFixedEnum = "1",
    requiredUnknown = BinaryData.FromString("<your binary data content>"),
    optionalUnknown = BinaryData.FromString("<your binary data content>"),
    requiredRecordUnknown = new {
        key = BinaryData.FromString("<your binary data content>"),
    },
    optionalRecordUnknown = new {
        key = BinaryData.FromString("<your binary data content>"),
=======
    intExtensibleEnumCollection = new List<object>()
    {
        1
    },
    floatExtensibleEnum = 1,
    floatExtensibleEnumCollection = new List<object>()
    {
        1
    },
    floatFixedEnum = 1.1F,
    floatFixedEnumCollection = new List<object>()
    {
        1.1F
    },
    intFixedEnum = 1,
    intFixedEnumCollection = new List<object>()
    {
        1
    },
    stringFixedEnum = "1",
    requiredUnknown = new object(),
    optionalUnknown = new object(),
    requiredRecordUnknown = new
    {
        key = new object(),
    },
    optionalRecordUnknown = new
    {
        key = new object(),
>>>>>>> 712159bd
    },
});
Response response = await client.HelloAgainAsync("<p2>", "<p1>", content);

JsonElement result = JsonDocument.Parse(response.ContentStream).RootElement;
Console.WriteLine(result.GetProperty("requiredString").ToString());
Console.WriteLine(result.GetProperty("requiredInt").ToString());
Console.WriteLine(result.GetProperty("requiredCollection")[0].ToString());
Console.WriteLine(result.GetProperty("requiredDictionary").GetProperty("<key>").ToString());
Console.WriteLine(result.GetProperty("requiredModel").GetProperty("name").ToString());
Console.WriteLine(result.GetProperty("requiredModel").GetProperty("requiredUnion").ToString());
Console.WriteLine(result.GetProperty("requiredModel").GetProperty("requiredLiteralString").ToString());
Console.WriteLine(result.GetProperty("requiredModel").GetProperty("requiredLiteralInt").ToString());
Console.WriteLine(result.GetProperty("requiredModel").GetProperty("requiredLiteralFloat").ToString());
Console.WriteLine(result.GetProperty("requiredModel").GetProperty("requiredLiteralBool").ToString());
Console.WriteLine(result.GetProperty("requiredModel").GetProperty("optionalLiteralString").ToString());
Console.WriteLine(result.GetProperty("requiredModel").GetProperty("optionalLiteralInt").ToString());
Console.WriteLine(result.GetProperty("requiredModel").GetProperty("optionalLiteralFloat").ToString());
Console.WriteLine(result.GetProperty("requiredModel").GetProperty("optionalLiteralBool").ToString());
Console.WriteLine(result.GetProperty("requiredModel").GetProperty("requiredBadDescription").ToString());
Console.WriteLine(result.GetProperty("intExtensibleEnum").ToString());
Console.WriteLine(result.GetProperty("intExtensibleEnumCollection")[0].ToString());
Console.WriteLine(result.GetProperty("floatExtensibleEnum").ToString());
Console.WriteLine(result.GetProperty("floatExtensibleEnumCollection")[0].ToString());
Console.WriteLine(result.GetProperty("floatFixedEnum").ToString());
Console.WriteLine(result.GetProperty("floatFixedEnumCollection")[0].ToString());
Console.WriteLine(result.GetProperty("intFixedEnum").ToString());
Console.WriteLine(result.GetProperty("intFixedEnumCollection")[0].ToString());
Console.WriteLine(result.GetProperty("stringFixedEnum").ToString());
Console.WriteLine(result.GetProperty("requiredUnknown").ToString());
Console.WriteLine(result.GetProperty("optionalUnknown").ToString());
Console.WriteLine(result.GetProperty("requiredRecordUnknown").GetProperty("<key>").ToString());
Console.WriteLine(result.GetProperty("optionalRecordUnknown").GetProperty("<key>").ToString());
Console.WriteLine(result.GetProperty("readOnlyRequiredRecordUnknown").GetProperty("<key>").ToString());
Console.WriteLine(result.GetProperty("readOnlyOptionalRecordUnknown").GetProperty("<key>").ToString());
]]></code></example>
    </member>
    <member name="HelloAgain(string,string,RequestContent,RequestContext)">
      <example>
This sample shows how to call HelloAgain and parse the result.
<code><![CDATA[
Uri endpoint = new Uri("<https://my-service.azure.com>");
AzureKeyCredential credential = new AzureKeyCredential("<key>");
NewProjectTypeSpecClient client = new NewProjectTypeSpecClient(endpoint, credential);

RequestContent content = RequestContent.Create(new
{
    requiredString = "<requiredString>",
    requiredInt = 1234,
    requiredCollection = new List<object>()
    {
        "1"
    },
    requiredDictionary = new
    {
        key = "1",
    },
    requiredModel = new
    {
        name = "<name>",
<<<<<<< HEAD
        requiredUnion = new object(),
        requiredLiteralString = "accept",
        requiredLiteralInt = 123,
        requiredLiteralFloat = 1.23F,
        requiredLiteralBool = true,
        requiredBadDescription = "<requiredBadDescription>",
    },
    requiredUnknown = BinaryData.FromString("<your binary data content>"),
    requiredRecordUnknown = new {
        key = BinaryData.FromString("<your binary data content>"),
=======
        requiredUnion = "<requiredUnion>",
        requiredLiteralString = "accept",
        requiredLiteralInt = 123,
        requiredLiteralFloat = 1.23F,
        requiredLiteralBool = false,
        requiredBadDescription = "<requiredBadDescription>",
    },
    requiredUnknown = new object(),
    requiredRecordUnknown = new
    {
        key = new object(),
>>>>>>> 712159bd
    },
});
Response response = client.HelloAgain("<p2>", "<p1>", content);

JsonElement result = JsonDocument.Parse(response.ContentStream).RootElement;
Console.WriteLine(result.GetProperty("requiredString").ToString());
Console.WriteLine(result.GetProperty("requiredInt").ToString());
Console.WriteLine(result.GetProperty("requiredCollection")[0].ToString());
Console.WriteLine(result.GetProperty("requiredDictionary").GetProperty("<key>").ToString());
Console.WriteLine(result.GetProperty("requiredModel").GetProperty("name").ToString());
Console.WriteLine(result.GetProperty("requiredModel").GetProperty("requiredUnion").ToString());
Console.WriteLine(result.GetProperty("requiredModel").GetProperty("requiredLiteralString").ToString());
Console.WriteLine(result.GetProperty("requiredModel").GetProperty("requiredLiteralInt").ToString());
Console.WriteLine(result.GetProperty("requiredModel").GetProperty("requiredLiteralFloat").ToString());
Console.WriteLine(result.GetProperty("requiredModel").GetProperty("requiredLiteralBool").ToString());
Console.WriteLine(result.GetProperty("requiredModel").GetProperty("requiredBadDescription").ToString());
Console.WriteLine(result.GetProperty("requiredUnknown").ToString());
Console.WriteLine(result.GetProperty("requiredRecordUnknown").GetProperty("<key>").ToString());
Console.WriteLine(result.GetProperty("readOnlyRequiredRecordUnknown").GetProperty("<key>").ToString());
]]></code>
This sample shows how to call HelloAgain with all parameters and request content and parse the result.
<code><![CDATA[
Uri endpoint = new Uri("<https://my-service.azure.com>");
AzureKeyCredential credential = new AzureKeyCredential("<key>");
NewProjectTypeSpecClient client = new NewProjectTypeSpecClient(endpoint, credential);

RequestContent content = RequestContent.Create(new
{
    requiredString = "<requiredString>",
    requiredInt = 1234,
    requiredCollection = new List<object>()
    {
        "1"
    },
    requiredDictionary = new
    {
        key = "1",
    },
    requiredModel = new
    {
        name = "<name>",
<<<<<<< HEAD
        requiredUnion = new object(),
        requiredLiteralString = "accept",
        requiredLiteralInt = 123,
        requiredLiteralFloat = 1.23F,
        requiredLiteralBool = true,
=======
        requiredUnion = "<requiredUnion>",
        requiredLiteralString = "accept",
        requiredLiteralInt = 123,
        requiredLiteralFloat = 1.23F,
        requiredLiteralBool = false,
>>>>>>> 712159bd
        optionalLiteralString = "reject",
        optionalLiteralInt = 456,
        optionalLiteralFloat = 4.56F,
        optionalLiteralBool = true,
        requiredBadDescription = "<requiredBadDescription>",
    },
    intExtensibleEnum = 1,
<<<<<<< HEAD
    intExtensibleEnumCollection = new[] {
        1
    },
    floatExtensibleEnum = 1,
    floatExtensibleEnumCollection = new[] {
        1
    },
    floatFixedEnum = 1.1F,
    floatFixedEnumCollection = new[] {
        1.1F
    },
    intFixedEnum = 1,
    intFixedEnumCollection = new[] {
        1
    },
    stringFixedEnum = "1",
    requiredUnknown = BinaryData.FromString("<your binary data content>"),
    optionalUnknown = BinaryData.FromString("<your binary data content>"),
    requiredRecordUnknown = new {
        key = BinaryData.FromString("<your binary data content>"),
    },
    optionalRecordUnknown = new {
        key = BinaryData.FromString("<your binary data content>"),
=======
    intExtensibleEnumCollection = new List<object>()
    {
        1
    },
    floatExtensibleEnum = 1,
    floatExtensibleEnumCollection = new List<object>()
    {
        1
    },
    floatFixedEnum = 1.1F,
    floatFixedEnumCollection = new List<object>()
    {
        1.1F
    },
    intFixedEnum = 1,
    intFixedEnumCollection = new List<object>()
    {
        1
    },
    stringFixedEnum = "1",
    requiredUnknown = new object(),
    optionalUnknown = new object(),
    requiredRecordUnknown = new
    {
        key = new object(),
    },
    optionalRecordUnknown = new
    {
        key = new object(),
>>>>>>> 712159bd
    },
});
Response response = client.HelloAgain("<p2>", "<p1>", content);

JsonElement result = JsonDocument.Parse(response.ContentStream).RootElement;
Console.WriteLine(result.GetProperty("requiredString").ToString());
Console.WriteLine(result.GetProperty("requiredInt").ToString());
Console.WriteLine(result.GetProperty("requiredCollection")[0].ToString());
Console.WriteLine(result.GetProperty("requiredDictionary").GetProperty("<key>").ToString());
Console.WriteLine(result.GetProperty("requiredModel").GetProperty("name").ToString());
Console.WriteLine(result.GetProperty("requiredModel").GetProperty("requiredUnion").ToString());
Console.WriteLine(result.GetProperty("requiredModel").GetProperty("requiredLiteralString").ToString());
Console.WriteLine(result.GetProperty("requiredModel").GetProperty("requiredLiteralInt").ToString());
Console.WriteLine(result.GetProperty("requiredModel").GetProperty("requiredLiteralFloat").ToString());
Console.WriteLine(result.GetProperty("requiredModel").GetProperty("requiredLiteralBool").ToString());
Console.WriteLine(result.GetProperty("requiredModel").GetProperty("optionalLiteralString").ToString());
Console.WriteLine(result.GetProperty("requiredModel").GetProperty("optionalLiteralInt").ToString());
Console.WriteLine(result.GetProperty("requiredModel").GetProperty("optionalLiteralFloat").ToString());
Console.WriteLine(result.GetProperty("requiredModel").GetProperty("optionalLiteralBool").ToString());
Console.WriteLine(result.GetProperty("requiredModel").GetProperty("requiredBadDescription").ToString());
Console.WriteLine(result.GetProperty("intExtensibleEnum").ToString());
Console.WriteLine(result.GetProperty("intExtensibleEnumCollection")[0].ToString());
Console.WriteLine(result.GetProperty("floatExtensibleEnum").ToString());
Console.WriteLine(result.GetProperty("floatExtensibleEnumCollection")[0].ToString());
Console.WriteLine(result.GetProperty("floatFixedEnum").ToString());
Console.WriteLine(result.GetProperty("floatFixedEnumCollection")[0].ToString());
Console.WriteLine(result.GetProperty("intFixedEnum").ToString());
Console.WriteLine(result.GetProperty("intFixedEnumCollection")[0].ToString());
Console.WriteLine(result.GetProperty("stringFixedEnum").ToString());
Console.WriteLine(result.GetProperty("requiredUnknown").ToString());
Console.WriteLine(result.GetProperty("optionalUnknown").ToString());
Console.WriteLine(result.GetProperty("requiredRecordUnknown").GetProperty("<key>").ToString());
Console.WriteLine(result.GetProperty("optionalRecordUnknown").GetProperty("<key>").ToString());
Console.WriteLine(result.GetProperty("readOnlyRequiredRecordUnknown").GetProperty("<key>").ToString());
Console.WriteLine(result.GetProperty("readOnlyOptionalRecordUnknown").GetProperty("<key>").ToString());
]]></code></example>
    </member>
    <member name="NoContentTypeAsync(string,string,RequestContent,RequestContext)">
      <example>
This sample shows how to call NoContentTypeAsync and parse the result.
<code><![CDATA[
Uri endpoint = new Uri("<https://my-service.azure.com>");
AzureKeyCredential credential = new AzureKeyCredential("<key>");
NewProjectTypeSpecClient client = new NewProjectTypeSpecClient(endpoint, credential);

RequestContent content = RequestContent.Create(new
{
    requiredString = "<requiredString>",
    requiredInt = 1234,
    requiredCollection = new List<object>()
    {
        "1"
    },
    requiredDictionary = new
    {
        key = "1",
    },
    requiredModel = new
    {
        name = "<name>",
<<<<<<< HEAD
        requiredUnion = new object(),
        requiredLiteralString = "accept",
        requiredLiteralInt = 123,
        requiredLiteralFloat = 1.23F,
        requiredLiteralBool = true,
        requiredBadDescription = "<requiredBadDescription>",
    },
    requiredUnknown = BinaryData.FromString("<your binary data content>"),
    requiredRecordUnknown = new {
        key = BinaryData.FromString("<your binary data content>"),
=======
        requiredUnion = "<requiredUnion>",
        requiredLiteralString = "accept",
        requiredLiteralInt = 123,
        requiredLiteralFloat = 1.23F,
        requiredLiteralBool = false,
        requiredBadDescription = "<requiredBadDescription>",
    },
    requiredUnknown = new object(),
    requiredRecordUnknown = new
    {
        key = new object(),
>>>>>>> 712159bd
    },
});
Response response = await client.NoContentTypeAsync("<p2>", "<p1>", content);

JsonElement result = JsonDocument.Parse(response.ContentStream).RootElement;
Console.WriteLine(result.GetProperty("requiredString").ToString());
Console.WriteLine(result.GetProperty("requiredInt").ToString());
Console.WriteLine(result.GetProperty("requiredCollection")[0].ToString());
Console.WriteLine(result.GetProperty("requiredDictionary").GetProperty("<key>").ToString());
Console.WriteLine(result.GetProperty("requiredModel").GetProperty("name").ToString());
Console.WriteLine(result.GetProperty("requiredModel").GetProperty("requiredUnion").ToString());
Console.WriteLine(result.GetProperty("requiredModel").GetProperty("requiredLiteralString").ToString());
Console.WriteLine(result.GetProperty("requiredModel").GetProperty("requiredLiteralInt").ToString());
Console.WriteLine(result.GetProperty("requiredModel").GetProperty("requiredLiteralFloat").ToString());
Console.WriteLine(result.GetProperty("requiredModel").GetProperty("requiredLiteralBool").ToString());
Console.WriteLine(result.GetProperty("requiredModel").GetProperty("requiredBadDescription").ToString());
Console.WriteLine(result.GetProperty("requiredUnknown").ToString());
Console.WriteLine(result.GetProperty("requiredRecordUnknown").GetProperty("<key>").ToString());
Console.WriteLine(result.GetProperty("readOnlyRequiredRecordUnknown").GetProperty("<key>").ToString());
]]></code>
This sample shows how to call NoContentTypeAsync with all parameters and request content and parse the result.
<code><![CDATA[
Uri endpoint = new Uri("<https://my-service.azure.com>");
AzureKeyCredential credential = new AzureKeyCredential("<key>");
NewProjectTypeSpecClient client = new NewProjectTypeSpecClient(endpoint, credential);

RequestContent content = RequestContent.Create(new
{
    requiredString = "<requiredString>",
    requiredInt = 1234,
    requiredCollection = new List<object>()
    {
        "1"
    },
    requiredDictionary = new
    {
        key = "1",
    },
    requiredModel = new
    {
        name = "<name>",
<<<<<<< HEAD
        requiredUnion = new object(),
        requiredLiteralString = "accept",
        requiredLiteralInt = 123,
        requiredLiteralFloat = 1.23F,
        requiredLiteralBool = true,
=======
        requiredUnion = "<requiredUnion>",
        requiredLiteralString = "accept",
        requiredLiteralInt = 123,
        requiredLiteralFloat = 1.23F,
        requiredLiteralBool = false,
>>>>>>> 712159bd
        optionalLiteralString = "reject",
        optionalLiteralInt = 456,
        optionalLiteralFloat = 4.56F,
        optionalLiteralBool = true,
        requiredBadDescription = "<requiredBadDescription>",
    },
    intExtensibleEnum = 1,
<<<<<<< HEAD
    intExtensibleEnumCollection = new[] {
        1
    },
    floatExtensibleEnum = 1,
    floatExtensibleEnumCollection = new[] {
        1
    },
    floatFixedEnum = 1.1F,
    floatFixedEnumCollection = new[] {
        1.1F
    },
    intFixedEnum = 1,
    intFixedEnumCollection = new[] {
        1
    },
    stringFixedEnum = "1",
    requiredUnknown = BinaryData.FromString("<your binary data content>"),
    optionalUnknown = BinaryData.FromString("<your binary data content>"),
    requiredRecordUnknown = new {
        key = BinaryData.FromString("<your binary data content>"),
    },
    optionalRecordUnknown = new {
        key = BinaryData.FromString("<your binary data content>"),
=======
    intExtensibleEnumCollection = new List<object>()
    {
        1
    },
    floatExtensibleEnum = 1,
    floatExtensibleEnumCollection = new List<object>()
    {
        1
    },
    floatFixedEnum = 1.1F,
    floatFixedEnumCollection = new List<object>()
    {
        1.1F
    },
    intFixedEnum = 1,
    intFixedEnumCollection = new List<object>()
    {
        1
    },
    stringFixedEnum = "1",
    requiredUnknown = new object(),
    optionalUnknown = new object(),
    requiredRecordUnknown = new
    {
        key = new object(),
    },
    optionalRecordUnknown = new
    {
        key = new object(),
>>>>>>> 712159bd
    },
});
Response response = await client.NoContentTypeAsync("<p2>", "<p1>", content);

JsonElement result = JsonDocument.Parse(response.ContentStream).RootElement;
Console.WriteLine(result.GetProperty("requiredString").ToString());
Console.WriteLine(result.GetProperty("requiredInt").ToString());
Console.WriteLine(result.GetProperty("requiredCollection")[0].ToString());
Console.WriteLine(result.GetProperty("requiredDictionary").GetProperty("<key>").ToString());
Console.WriteLine(result.GetProperty("requiredModel").GetProperty("name").ToString());
Console.WriteLine(result.GetProperty("requiredModel").GetProperty("requiredUnion").ToString());
Console.WriteLine(result.GetProperty("requiredModel").GetProperty("requiredLiteralString").ToString());
Console.WriteLine(result.GetProperty("requiredModel").GetProperty("requiredLiteralInt").ToString());
Console.WriteLine(result.GetProperty("requiredModel").GetProperty("requiredLiteralFloat").ToString());
Console.WriteLine(result.GetProperty("requiredModel").GetProperty("requiredLiteralBool").ToString());
Console.WriteLine(result.GetProperty("requiredModel").GetProperty("optionalLiteralString").ToString());
Console.WriteLine(result.GetProperty("requiredModel").GetProperty("optionalLiteralInt").ToString());
Console.WriteLine(result.GetProperty("requiredModel").GetProperty("optionalLiteralFloat").ToString());
Console.WriteLine(result.GetProperty("requiredModel").GetProperty("optionalLiteralBool").ToString());
Console.WriteLine(result.GetProperty("requiredModel").GetProperty("requiredBadDescription").ToString());
Console.WriteLine(result.GetProperty("intExtensibleEnum").ToString());
Console.WriteLine(result.GetProperty("intExtensibleEnumCollection")[0].ToString());
Console.WriteLine(result.GetProperty("floatExtensibleEnum").ToString());
Console.WriteLine(result.GetProperty("floatExtensibleEnumCollection")[0].ToString());
Console.WriteLine(result.GetProperty("floatFixedEnum").ToString());
Console.WriteLine(result.GetProperty("floatFixedEnumCollection")[0].ToString());
Console.WriteLine(result.GetProperty("intFixedEnum").ToString());
Console.WriteLine(result.GetProperty("intFixedEnumCollection")[0].ToString());
Console.WriteLine(result.GetProperty("stringFixedEnum").ToString());
Console.WriteLine(result.GetProperty("requiredUnknown").ToString());
Console.WriteLine(result.GetProperty("optionalUnknown").ToString());
Console.WriteLine(result.GetProperty("requiredRecordUnknown").GetProperty("<key>").ToString());
Console.WriteLine(result.GetProperty("optionalRecordUnknown").GetProperty("<key>").ToString());
Console.WriteLine(result.GetProperty("readOnlyRequiredRecordUnknown").GetProperty("<key>").ToString());
Console.WriteLine(result.GetProperty("readOnlyOptionalRecordUnknown").GetProperty("<key>").ToString());
]]></code></example>
    </member>
    <member name="NoContentType(string,string,RequestContent,RequestContext)">
      <example>
This sample shows how to call NoContentType and parse the result.
<code><![CDATA[
Uri endpoint = new Uri("<https://my-service.azure.com>");
AzureKeyCredential credential = new AzureKeyCredential("<key>");
NewProjectTypeSpecClient client = new NewProjectTypeSpecClient(endpoint, credential);

RequestContent content = RequestContent.Create(new
{
    requiredString = "<requiredString>",
    requiredInt = 1234,
    requiredCollection = new List<object>()
    {
        "1"
    },
    requiredDictionary = new
    {
        key = "1",
    },
    requiredModel = new
    {
        name = "<name>",
<<<<<<< HEAD
        requiredUnion = new object(),
        requiredLiteralString = "accept",
        requiredLiteralInt = 123,
        requiredLiteralFloat = 1.23F,
        requiredLiteralBool = true,
        requiredBadDescription = "<requiredBadDescription>",
    },
    requiredUnknown = BinaryData.FromString("<your binary data content>"),
    requiredRecordUnknown = new {
        key = BinaryData.FromString("<your binary data content>"),
=======
        requiredUnion = "<requiredUnion>",
        requiredLiteralString = "accept",
        requiredLiteralInt = 123,
        requiredLiteralFloat = 1.23F,
        requiredLiteralBool = false,
        requiredBadDescription = "<requiredBadDescription>",
    },
    requiredUnknown = new object(),
    requiredRecordUnknown = new
    {
        key = new object(),
>>>>>>> 712159bd
    },
});
Response response = client.NoContentType("<p2>", "<p1>", content);

JsonElement result = JsonDocument.Parse(response.ContentStream).RootElement;
Console.WriteLine(result.GetProperty("requiredString").ToString());
Console.WriteLine(result.GetProperty("requiredInt").ToString());
Console.WriteLine(result.GetProperty("requiredCollection")[0].ToString());
Console.WriteLine(result.GetProperty("requiredDictionary").GetProperty("<key>").ToString());
Console.WriteLine(result.GetProperty("requiredModel").GetProperty("name").ToString());
Console.WriteLine(result.GetProperty("requiredModel").GetProperty("requiredUnion").ToString());
Console.WriteLine(result.GetProperty("requiredModel").GetProperty("requiredLiteralString").ToString());
Console.WriteLine(result.GetProperty("requiredModel").GetProperty("requiredLiteralInt").ToString());
Console.WriteLine(result.GetProperty("requiredModel").GetProperty("requiredLiteralFloat").ToString());
Console.WriteLine(result.GetProperty("requiredModel").GetProperty("requiredLiteralBool").ToString());
Console.WriteLine(result.GetProperty("requiredModel").GetProperty("requiredBadDescription").ToString());
Console.WriteLine(result.GetProperty("requiredUnknown").ToString());
Console.WriteLine(result.GetProperty("requiredRecordUnknown").GetProperty("<key>").ToString());
Console.WriteLine(result.GetProperty("readOnlyRequiredRecordUnknown").GetProperty("<key>").ToString());
]]></code>
This sample shows how to call NoContentType with all parameters and request content and parse the result.
<code><![CDATA[
Uri endpoint = new Uri("<https://my-service.azure.com>");
AzureKeyCredential credential = new AzureKeyCredential("<key>");
NewProjectTypeSpecClient client = new NewProjectTypeSpecClient(endpoint, credential);

RequestContent content = RequestContent.Create(new
{
    requiredString = "<requiredString>",
    requiredInt = 1234,
    requiredCollection = new List<object>()
    {
        "1"
    },
    requiredDictionary = new
    {
        key = "1",
    },
    requiredModel = new
    {
        name = "<name>",
<<<<<<< HEAD
        requiredUnion = new object(),
        requiredLiteralString = "accept",
        requiredLiteralInt = 123,
        requiredLiteralFloat = 1.23F,
        requiredLiteralBool = true,
=======
        requiredUnion = "<requiredUnion>",
        requiredLiteralString = "accept",
        requiredLiteralInt = 123,
        requiredLiteralFloat = 1.23F,
        requiredLiteralBool = false,
>>>>>>> 712159bd
        optionalLiteralString = "reject",
        optionalLiteralInt = 456,
        optionalLiteralFloat = 4.56F,
        optionalLiteralBool = true,
        requiredBadDescription = "<requiredBadDescription>",
    },
    intExtensibleEnum = 1,
<<<<<<< HEAD
    intExtensibleEnumCollection = new[] {
        1
    },
    floatExtensibleEnum = 1,
    floatExtensibleEnumCollection = new[] {
        1
    },
    floatFixedEnum = 1.1F,
    floatFixedEnumCollection = new[] {
        1.1F
    },
    intFixedEnum = 1,
    intFixedEnumCollection = new[] {
        1
    },
    stringFixedEnum = "1",
    requiredUnknown = BinaryData.FromString("<your binary data content>"),
    optionalUnknown = BinaryData.FromString("<your binary data content>"),
    requiredRecordUnknown = new {
        key = BinaryData.FromString("<your binary data content>"),
    },
    optionalRecordUnknown = new {
        key = BinaryData.FromString("<your binary data content>"),
=======
    intExtensibleEnumCollection = new List<object>()
    {
        1
    },
    floatExtensibleEnum = 1,
    floatExtensibleEnumCollection = new List<object>()
    {
        1
    },
    floatFixedEnum = 1.1F,
    floatFixedEnumCollection = new List<object>()
    {
        1.1F
    },
    intFixedEnum = 1,
    intFixedEnumCollection = new List<object>()
    {
        1
    },
    stringFixedEnum = "1",
    requiredUnknown = new object(),
    optionalUnknown = new object(),
    requiredRecordUnknown = new
    {
        key = new object(),
    },
    optionalRecordUnknown = new
    {
        key = new object(),
>>>>>>> 712159bd
    },
});
Response response = client.NoContentType("<p2>", "<p1>", content);

JsonElement result = JsonDocument.Parse(response.ContentStream).RootElement;
Console.WriteLine(result.GetProperty("requiredString").ToString());
Console.WriteLine(result.GetProperty("requiredInt").ToString());
Console.WriteLine(result.GetProperty("requiredCollection")[0].ToString());
Console.WriteLine(result.GetProperty("requiredDictionary").GetProperty("<key>").ToString());
Console.WriteLine(result.GetProperty("requiredModel").GetProperty("name").ToString());
Console.WriteLine(result.GetProperty("requiredModel").GetProperty("requiredUnion").ToString());
Console.WriteLine(result.GetProperty("requiredModel").GetProperty("requiredLiteralString").ToString());
Console.WriteLine(result.GetProperty("requiredModel").GetProperty("requiredLiteralInt").ToString());
Console.WriteLine(result.GetProperty("requiredModel").GetProperty("requiredLiteralFloat").ToString());
Console.WriteLine(result.GetProperty("requiredModel").GetProperty("requiredLiteralBool").ToString());
Console.WriteLine(result.GetProperty("requiredModel").GetProperty("optionalLiteralString").ToString());
Console.WriteLine(result.GetProperty("requiredModel").GetProperty("optionalLiteralInt").ToString());
Console.WriteLine(result.GetProperty("requiredModel").GetProperty("optionalLiteralFloat").ToString());
Console.WriteLine(result.GetProperty("requiredModel").GetProperty("optionalLiteralBool").ToString());
Console.WriteLine(result.GetProperty("requiredModel").GetProperty("requiredBadDescription").ToString());
Console.WriteLine(result.GetProperty("intExtensibleEnum").ToString());
Console.WriteLine(result.GetProperty("intExtensibleEnumCollection")[0].ToString());
Console.WriteLine(result.GetProperty("floatExtensibleEnum").ToString());
Console.WriteLine(result.GetProperty("floatExtensibleEnumCollection")[0].ToString());
Console.WriteLine(result.GetProperty("floatFixedEnum").ToString());
Console.WriteLine(result.GetProperty("floatFixedEnumCollection")[0].ToString());
Console.WriteLine(result.GetProperty("intFixedEnum").ToString());
Console.WriteLine(result.GetProperty("intFixedEnumCollection")[0].ToString());
Console.WriteLine(result.GetProperty("stringFixedEnum").ToString());
Console.WriteLine(result.GetProperty("requiredUnknown").ToString());
Console.WriteLine(result.GetProperty("optionalUnknown").ToString());
Console.WriteLine(result.GetProperty("requiredRecordUnknown").GetProperty("<key>").ToString());
Console.WriteLine(result.GetProperty("optionalRecordUnknown").GetProperty("<key>").ToString());
Console.WriteLine(result.GetProperty("readOnlyRequiredRecordUnknown").GetProperty("<key>").ToString());
Console.WriteLine(result.GetProperty("readOnlyOptionalRecordUnknown").GetProperty("<key>").ToString());
]]></code></example>
    </member>
    <member name="HelloDemo2Async(CancellationToken)" />
    <member name="HelloDemo2(CancellationToken)" />
    <member name="HelloDemo2Async(RequestContext)">
      <example>
This sample shows how to call HelloDemo2Async and parse the result.
<code><![CDATA[
Uri endpoint = new Uri("<https://my-service.azure.com>");
AzureKeyCredential credential = new AzureKeyCredential("<key>");
NewProjectTypeSpecClient client = new NewProjectTypeSpecClient(endpoint, credential);

Response response = await client.HelloDemo2Async(null);

JsonElement result = JsonDocument.Parse(response.ContentStream).RootElement;
Console.WriteLine(result.GetProperty("name").ToString());
Console.WriteLine(result.GetProperty("requiredUnion").ToString());
Console.WriteLine(result.GetProperty("requiredLiteralString").ToString());
Console.WriteLine(result.GetProperty("requiredLiteralInt").ToString());
Console.WriteLine(result.GetProperty("requiredLiteralFloat").ToString());
Console.WriteLine(result.GetProperty("requiredLiteralBool").ToString());
Console.WriteLine(result.GetProperty("requiredBadDescription").ToString());
]]></code>
This sample shows how to call HelloDemo2Async with all parameters and parse the result.
<code><![CDATA[
Uri endpoint = new Uri("<https://my-service.azure.com>");
AzureKeyCredential credential = new AzureKeyCredential("<key>");
NewProjectTypeSpecClient client = new NewProjectTypeSpecClient(endpoint, credential);

Response response = await client.HelloDemo2Async(null);

JsonElement result = JsonDocument.Parse(response.ContentStream).RootElement;
Console.WriteLine(result.GetProperty("name").ToString());
Console.WriteLine(result.GetProperty("requiredUnion").ToString());
Console.WriteLine(result.GetProperty("requiredLiteralString").ToString());
Console.WriteLine(result.GetProperty("requiredLiteralInt").ToString());
Console.WriteLine(result.GetProperty("requiredLiteralFloat").ToString());
Console.WriteLine(result.GetProperty("requiredLiteralBool").ToString());
Console.WriteLine(result.GetProperty("optionalLiteralString").ToString());
Console.WriteLine(result.GetProperty("optionalLiteralInt").ToString());
Console.WriteLine(result.GetProperty("optionalLiteralFloat").ToString());
Console.WriteLine(result.GetProperty("optionalLiteralBool").ToString());
Console.WriteLine(result.GetProperty("requiredBadDescription").ToString());
]]></code></example>
    </member>
    <member name="HelloDemo2(RequestContext)">
      <example>
This sample shows how to call HelloDemo2 and parse the result.
<code><![CDATA[
Uri endpoint = new Uri("<https://my-service.azure.com>");
AzureKeyCredential credential = new AzureKeyCredential("<key>");
NewProjectTypeSpecClient client = new NewProjectTypeSpecClient(endpoint, credential);

Response response = client.HelloDemo2(null);

JsonElement result = JsonDocument.Parse(response.ContentStream).RootElement;
Console.WriteLine(result.GetProperty("name").ToString());
Console.WriteLine(result.GetProperty("requiredUnion").ToString());
Console.WriteLine(result.GetProperty("requiredLiteralString").ToString());
Console.WriteLine(result.GetProperty("requiredLiteralInt").ToString());
Console.WriteLine(result.GetProperty("requiredLiteralFloat").ToString());
Console.WriteLine(result.GetProperty("requiredLiteralBool").ToString());
Console.WriteLine(result.GetProperty("requiredBadDescription").ToString());
]]></code>
This sample shows how to call HelloDemo2 with all parameters and parse the result.
<code><![CDATA[
Uri endpoint = new Uri("<https://my-service.azure.com>");
AzureKeyCredential credential = new AzureKeyCredential("<key>");
NewProjectTypeSpecClient client = new NewProjectTypeSpecClient(endpoint, credential);

Response response = client.HelloDemo2(null);

JsonElement result = JsonDocument.Parse(response.ContentStream).RootElement;
Console.WriteLine(result.GetProperty("name").ToString());
Console.WriteLine(result.GetProperty("requiredUnion").ToString());
Console.WriteLine(result.GetProperty("requiredLiteralString").ToString());
Console.WriteLine(result.GetProperty("requiredLiteralInt").ToString());
Console.WriteLine(result.GetProperty("requiredLiteralFloat").ToString());
Console.WriteLine(result.GetProperty("requiredLiteralBool").ToString());
Console.WriteLine(result.GetProperty("optionalLiteralString").ToString());
Console.WriteLine(result.GetProperty("optionalLiteralInt").ToString());
Console.WriteLine(result.GetProperty("optionalLiteralFloat").ToString());
Console.WriteLine(result.GetProperty("optionalLiteralBool").ToString());
Console.WriteLine(result.GetProperty("requiredBadDescription").ToString());
]]></code></example>
    </member>
    <member name="CreateLiteralAsync(Thing,CancellationToken)" />
    <member name="CreateLiteral(Thing,CancellationToken)" />
    <member name="CreateLiteralAsync(RequestContent,RequestContext)">
      <example>
This sample shows how to call CreateLiteralAsync and parse the result.
<code><![CDATA[
Uri endpoint = new Uri("<https://my-service.azure.com>");
AzureKeyCredential credential = new AzureKeyCredential("<key>");
NewProjectTypeSpecClient client = new NewProjectTypeSpecClient(endpoint, credential);

RequestContent content = RequestContent.Create(new
{
    name = "<name>",
<<<<<<< HEAD
    requiredUnion = new object(),
    requiredLiteralString = "accept",
    requiredLiteralInt = 123,
    requiredLiteralFloat = 1.23F,
    requiredLiteralBool = true,
=======
    requiredUnion = "<requiredUnion>",
    requiredLiteralString = "accept",
    requiredLiteralInt = 123,
    requiredLiteralFloat = 1.23F,
    requiredLiteralBool = false,
>>>>>>> 712159bd
    requiredBadDescription = "<requiredBadDescription>",
});
Response response = await client.CreateLiteralAsync(content);

JsonElement result = JsonDocument.Parse(response.ContentStream).RootElement;
Console.WriteLine(result.GetProperty("name").ToString());
Console.WriteLine(result.GetProperty("requiredUnion").ToString());
Console.WriteLine(result.GetProperty("requiredLiteralString").ToString());
Console.WriteLine(result.GetProperty("requiredLiteralInt").ToString());
Console.WriteLine(result.GetProperty("requiredLiteralFloat").ToString());
Console.WriteLine(result.GetProperty("requiredLiteralBool").ToString());
Console.WriteLine(result.GetProperty("requiredBadDescription").ToString());
]]></code>
This sample shows how to call CreateLiteralAsync with all request content and parse the result.
<code><![CDATA[
Uri endpoint = new Uri("<https://my-service.azure.com>");
AzureKeyCredential credential = new AzureKeyCredential("<key>");
NewProjectTypeSpecClient client = new NewProjectTypeSpecClient(endpoint, credential);

RequestContent content = RequestContent.Create(new
{
    name = "<name>",
<<<<<<< HEAD
    requiredUnion = new object(),
    requiredLiteralString = "accept",
    requiredLiteralInt = 123,
    requiredLiteralFloat = 1.23F,
    requiredLiteralBool = true,
=======
    requiredUnion = "<requiredUnion>",
    requiredLiteralString = "accept",
    requiredLiteralInt = 123,
    requiredLiteralFloat = 1.23F,
    requiredLiteralBool = false,
>>>>>>> 712159bd
    optionalLiteralString = "reject",
    optionalLiteralInt = 456,
    optionalLiteralFloat = 4.56F,
    optionalLiteralBool = true,
    requiredBadDescription = "<requiredBadDescription>",
});
Response response = await client.CreateLiteralAsync(content);

JsonElement result = JsonDocument.Parse(response.ContentStream).RootElement;
Console.WriteLine(result.GetProperty("name").ToString());
Console.WriteLine(result.GetProperty("requiredUnion").ToString());
Console.WriteLine(result.GetProperty("requiredLiteralString").ToString());
Console.WriteLine(result.GetProperty("requiredLiteralInt").ToString());
Console.WriteLine(result.GetProperty("requiredLiteralFloat").ToString());
Console.WriteLine(result.GetProperty("requiredLiteralBool").ToString());
Console.WriteLine(result.GetProperty("optionalLiteralString").ToString());
Console.WriteLine(result.GetProperty("optionalLiteralInt").ToString());
Console.WriteLine(result.GetProperty("optionalLiteralFloat").ToString());
Console.WriteLine(result.GetProperty("optionalLiteralBool").ToString());
Console.WriteLine(result.GetProperty("requiredBadDescription").ToString());
]]></code></example>
    </member>
    <member name="CreateLiteral(RequestContent,RequestContext)">
      <example>
This sample shows how to call CreateLiteral and parse the result.
<code><![CDATA[
Uri endpoint = new Uri("<https://my-service.azure.com>");
AzureKeyCredential credential = new AzureKeyCredential("<key>");
NewProjectTypeSpecClient client = new NewProjectTypeSpecClient(endpoint, credential);

RequestContent content = RequestContent.Create(new
{
    name = "<name>",
<<<<<<< HEAD
    requiredUnion = new object(),
    requiredLiteralString = "accept",
    requiredLiteralInt = 123,
    requiredLiteralFloat = 1.23F,
    requiredLiteralBool = true,
=======
    requiredUnion = "<requiredUnion>",
    requiredLiteralString = "accept",
    requiredLiteralInt = 123,
    requiredLiteralFloat = 1.23F,
    requiredLiteralBool = false,
>>>>>>> 712159bd
    requiredBadDescription = "<requiredBadDescription>",
});
Response response = client.CreateLiteral(content);

JsonElement result = JsonDocument.Parse(response.ContentStream).RootElement;
Console.WriteLine(result.GetProperty("name").ToString());
Console.WriteLine(result.GetProperty("requiredUnion").ToString());
Console.WriteLine(result.GetProperty("requiredLiteralString").ToString());
Console.WriteLine(result.GetProperty("requiredLiteralInt").ToString());
Console.WriteLine(result.GetProperty("requiredLiteralFloat").ToString());
Console.WriteLine(result.GetProperty("requiredLiteralBool").ToString());
Console.WriteLine(result.GetProperty("requiredBadDescription").ToString());
]]></code>
This sample shows how to call CreateLiteral with all request content and parse the result.
<code><![CDATA[
Uri endpoint = new Uri("<https://my-service.azure.com>");
AzureKeyCredential credential = new AzureKeyCredential("<key>");
NewProjectTypeSpecClient client = new NewProjectTypeSpecClient(endpoint, credential);

RequestContent content = RequestContent.Create(new
{
    name = "<name>",
<<<<<<< HEAD
    requiredUnion = new object(),
    requiredLiteralString = "accept",
    requiredLiteralInt = 123,
    requiredLiteralFloat = 1.23F,
    requiredLiteralBool = true,
=======
    requiredUnion = "<requiredUnion>",
    requiredLiteralString = "accept",
    requiredLiteralInt = 123,
    requiredLiteralFloat = 1.23F,
    requiredLiteralBool = false,
>>>>>>> 712159bd
    optionalLiteralString = "reject",
    optionalLiteralInt = 456,
    optionalLiteralFloat = 4.56F,
    optionalLiteralBool = true,
    requiredBadDescription = "<requiredBadDescription>",
});
Response response = client.CreateLiteral(content);

JsonElement result = JsonDocument.Parse(response.ContentStream).RootElement;
Console.WriteLine(result.GetProperty("name").ToString());
Console.WriteLine(result.GetProperty("requiredUnion").ToString());
Console.WriteLine(result.GetProperty("requiredLiteralString").ToString());
Console.WriteLine(result.GetProperty("requiredLiteralInt").ToString());
Console.WriteLine(result.GetProperty("requiredLiteralFloat").ToString());
Console.WriteLine(result.GetProperty("requiredLiteralBool").ToString());
Console.WriteLine(result.GetProperty("optionalLiteralString").ToString());
Console.WriteLine(result.GetProperty("optionalLiteralInt").ToString());
Console.WriteLine(result.GetProperty("optionalLiteralFloat").ToString());
Console.WriteLine(result.GetProperty("optionalLiteralBool").ToString());
Console.WriteLine(result.GetProperty("requiredBadDescription").ToString());
]]></code></example>
    </member>
    <member name="HelloLiteralAsync(CancellationToken)" />
    <member name="HelloLiteral(CancellationToken)" />
    <member name="HelloLiteralAsync(RequestContext)">
      <example>
This sample shows how to call HelloLiteralAsync and parse the result.
<code><![CDATA[
Uri endpoint = new Uri("<https://my-service.azure.com>");
AzureKeyCredential credential = new AzureKeyCredential("<key>");
NewProjectTypeSpecClient client = new NewProjectTypeSpecClient(endpoint, credential);

Response response = await client.HelloLiteralAsync(null);

JsonElement result = JsonDocument.Parse(response.ContentStream).RootElement;
Console.WriteLine(result.GetProperty("name").ToString());
Console.WriteLine(result.GetProperty("requiredUnion").ToString());
Console.WriteLine(result.GetProperty("requiredLiteralString").ToString());
Console.WriteLine(result.GetProperty("requiredLiteralInt").ToString());
Console.WriteLine(result.GetProperty("requiredLiteralFloat").ToString());
Console.WriteLine(result.GetProperty("requiredLiteralBool").ToString());
Console.WriteLine(result.GetProperty("requiredBadDescription").ToString());
]]></code>
This sample shows how to call HelloLiteralAsync with all parameters and parse the result.
<code><![CDATA[
Uri endpoint = new Uri("<https://my-service.azure.com>");
AzureKeyCredential credential = new AzureKeyCredential("<key>");
NewProjectTypeSpecClient client = new NewProjectTypeSpecClient(endpoint, credential);

Response response = await client.HelloLiteralAsync(null);

JsonElement result = JsonDocument.Parse(response.ContentStream).RootElement;
Console.WriteLine(result.GetProperty("name").ToString());
Console.WriteLine(result.GetProperty("requiredUnion").ToString());
Console.WriteLine(result.GetProperty("requiredLiteralString").ToString());
Console.WriteLine(result.GetProperty("requiredLiteralInt").ToString());
Console.WriteLine(result.GetProperty("requiredLiteralFloat").ToString());
Console.WriteLine(result.GetProperty("requiredLiteralBool").ToString());
Console.WriteLine(result.GetProperty("optionalLiteralString").ToString());
Console.WriteLine(result.GetProperty("optionalLiteralInt").ToString());
Console.WriteLine(result.GetProperty("optionalLiteralFloat").ToString());
Console.WriteLine(result.GetProperty("optionalLiteralBool").ToString());
Console.WriteLine(result.GetProperty("requiredBadDescription").ToString());
]]></code></example>
    </member>
    <member name="HelloLiteral(RequestContext)">
      <example>
This sample shows how to call HelloLiteral and parse the result.
<code><![CDATA[
Uri endpoint = new Uri("<https://my-service.azure.com>");
AzureKeyCredential credential = new AzureKeyCredential("<key>");
NewProjectTypeSpecClient client = new NewProjectTypeSpecClient(endpoint, credential);

Response response = client.HelloLiteral(null);

JsonElement result = JsonDocument.Parse(response.ContentStream).RootElement;
Console.WriteLine(result.GetProperty("name").ToString());
Console.WriteLine(result.GetProperty("requiredUnion").ToString());
Console.WriteLine(result.GetProperty("requiredLiteralString").ToString());
Console.WriteLine(result.GetProperty("requiredLiteralInt").ToString());
Console.WriteLine(result.GetProperty("requiredLiteralFloat").ToString());
Console.WriteLine(result.GetProperty("requiredLiteralBool").ToString());
Console.WriteLine(result.GetProperty("requiredBadDescription").ToString());
]]></code>
This sample shows how to call HelloLiteral with all parameters and parse the result.
<code><![CDATA[
Uri endpoint = new Uri("<https://my-service.azure.com>");
AzureKeyCredential credential = new AzureKeyCredential("<key>");
NewProjectTypeSpecClient client = new NewProjectTypeSpecClient(endpoint, credential);

Response response = client.HelloLiteral(null);

JsonElement result = JsonDocument.Parse(response.ContentStream).RootElement;
Console.WriteLine(result.GetProperty("name").ToString());
Console.WriteLine(result.GetProperty("requiredUnion").ToString());
Console.WriteLine(result.GetProperty("requiredLiteralString").ToString());
Console.WriteLine(result.GetProperty("requiredLiteralInt").ToString());
Console.WriteLine(result.GetProperty("requiredLiteralFloat").ToString());
Console.WriteLine(result.GetProperty("requiredLiteralBool").ToString());
Console.WriteLine(result.GetProperty("optionalLiteralString").ToString());
Console.WriteLine(result.GetProperty("optionalLiteralInt").ToString());
Console.WriteLine(result.GetProperty("optionalLiteralFloat").ToString());
Console.WriteLine(result.GetProperty("optionalLiteralBool").ToString());
Console.WriteLine(result.GetProperty("requiredBadDescription").ToString());
]]></code></example>
    </member>
    <member name="GetUnknownValueAsync(RequestContext)">
      <example>
This sample shows how to call GetUnknownValueAsync and parse the result.
<code><![CDATA[
Uri endpoint = new Uri("<https://my-service.azure.com>");
AzureKeyCredential credential = new AzureKeyCredential("<key>");
NewProjectTypeSpecClient client = new NewProjectTypeSpecClient(endpoint, credential);

Response response = await client.GetUnknownValueAsync(null);

JsonElement result = JsonDocument.Parse(response.ContentStream).RootElement;
Console.WriteLine(result.ToString());
]]></code>
This sample shows how to call GetUnknownValueAsync with all parameters and parse the result.
<code><![CDATA[
Uri endpoint = new Uri("<https://my-service.azure.com>");
AzureKeyCredential credential = new AzureKeyCredential("<key>");
NewProjectTypeSpecClient client = new NewProjectTypeSpecClient(endpoint, credential);

Response response = await client.GetUnknownValueAsync(null);

JsonElement result = JsonDocument.Parse(response.ContentStream).RootElement;
Console.WriteLine(result.ToString());
]]></code></example>
    </member>
    <member name="GetUnknownValue(RequestContext)">
      <example>
This sample shows how to call GetUnknownValue and parse the result.
<code><![CDATA[
Uri endpoint = new Uri("<https://my-service.azure.com>");
AzureKeyCredential credential = new AzureKeyCredential("<key>");
NewProjectTypeSpecClient client = new NewProjectTypeSpecClient(endpoint, credential);

Response response = client.GetUnknownValue(null);

JsonElement result = JsonDocument.Parse(response.ContentStream).RootElement;
Console.WriteLine(result.ToString());
]]></code>
This sample shows how to call GetUnknownValue with all parameters and parse the result.
<code><![CDATA[
Uri endpoint = new Uri("<https://my-service.azure.com>");
AzureKeyCredential credential = new AzureKeyCredential("<key>");
NewProjectTypeSpecClient client = new NewProjectTypeSpecClient(endpoint, credential);

Response response = client.GetUnknownValue(null);

JsonElement result = JsonDocument.Parse(response.ContentStream).RootElement;
Console.WriteLine(result.ToString());
]]></code></example>
    </member>
    <member name="InternalProtocolAsync(Thing,CancellationToken)" />
    <member name="InternalProtocol(Thing,CancellationToken)" />
    <member name="InternalProtocolAsync(RequestContent,RequestContext)" />
    <member name="InternalProtocol(RequestContent,RequestContext)" />
    <member name="StillConvenientValueAsync(CancellationToken)" />
    <member name="StillConvenientValue(CancellationToken)" />
    <member name="StillConvenientAsync(RequestContext)" />
    <member name="StillConvenient(RequestContext)" />
  </members>
</doc><|MERGE_RESOLUTION|>--- conflicted
+++ resolved
@@ -178,19 +178,11 @@
 RequestContent content = RequestContent.Create(new
 {
     name = "<name>",
-<<<<<<< HEAD
-    requiredUnion = new object(),
-    requiredLiteralString = "accept",
-    requiredLiteralInt = 123,
-    requiredLiteralFloat = 1.23F,
-    requiredLiteralBool = true,
-=======
     requiredUnion = "<requiredUnion>",
     requiredLiteralString = "accept",
     requiredLiteralInt = 123,
     requiredLiteralFloat = 1.23F,
     requiredLiteralBool = false,
->>>>>>> 712159bd
     requiredBadDescription = "<requiredBadDescription>",
 });
 Response response = await client.PatchActionAsync(content);
@@ -213,19 +205,11 @@
 RequestContent content = RequestContent.Create(new
 {
     name = "<name>",
-<<<<<<< HEAD
-    requiredUnion = new object(),
-    requiredLiteralString = "accept",
-    requiredLiteralInt = 123,
-    requiredLiteralFloat = 1.23F,
-    requiredLiteralBool = true,
-=======
     requiredUnion = "<requiredUnion>",
     requiredLiteralString = "accept",
     requiredLiteralInt = 123,
     requiredLiteralFloat = 1.23F,
     requiredLiteralBool = false,
->>>>>>> 712159bd
     optionalLiteralString = "reject",
     optionalLiteralInt = 456,
     optionalLiteralFloat = 4.56F,
@@ -259,19 +243,11 @@
 RequestContent content = RequestContent.Create(new
 {
     name = "<name>",
-<<<<<<< HEAD
-    requiredUnion = new object(),
-    requiredLiteralString = "accept",
-    requiredLiteralInt = 123,
-    requiredLiteralFloat = 1.23F,
-    requiredLiteralBool = true,
-=======
     requiredUnion = "<requiredUnion>",
     requiredLiteralString = "accept",
     requiredLiteralInt = 123,
     requiredLiteralFloat = 1.23F,
     requiredLiteralBool = false,
->>>>>>> 712159bd
     requiredBadDescription = "<requiredBadDescription>",
 });
 Response response = client.PatchAction(content);
@@ -294,19 +270,11 @@
 RequestContent content = RequestContent.Create(new
 {
     name = "<name>",
-<<<<<<< HEAD
-    requiredUnion = new object(),
-    requiredLiteralString = "accept",
-    requiredLiteralInt = 123,
-    requiredLiteralFloat = 1.23F,
-    requiredLiteralBool = true,
-=======
     requiredUnion = "<requiredUnion>",
     requiredLiteralString = "accept",
     requiredLiteralInt = 123,
     requiredLiteralFloat = 1.23F,
     requiredLiteralBool = false,
->>>>>>> 712159bd
     optionalLiteralString = "reject",
     optionalLiteralInt = 456,
     optionalLiteralFloat = 4.56F,
@@ -342,19 +310,11 @@
 RequestContent content = RequestContent.Create(new
 {
     name = "<name>",
-<<<<<<< HEAD
-    requiredUnion = new object(),
-    requiredLiteralString = "accept",
-    requiredLiteralInt = 123,
-    requiredLiteralFloat = 1.23F,
-    requiredLiteralBool = true,
-=======
     requiredUnion = "<requiredUnion>",
     requiredLiteralString = "accept",
     requiredLiteralInt = 123,
     requiredLiteralFloat = 1.23F,
     requiredLiteralBool = false,
->>>>>>> 712159bd
     requiredBadDescription = "<requiredBadDescription>",
 });
 Response response = await client.AnonymousBodyAsync(content);
@@ -377,19 +337,11 @@
 RequestContent content = RequestContent.Create(new
 {
     name = "<name>",
-<<<<<<< HEAD
-    requiredUnion = new object(),
-    requiredLiteralString = "accept",
-    requiredLiteralInt = 123,
-    requiredLiteralFloat = 1.23F,
-    requiredLiteralBool = true,
-=======
     requiredUnion = "<requiredUnion>",
     requiredLiteralString = "accept",
     requiredLiteralInt = 123,
     requiredLiteralFloat = 1.23F,
     requiredLiteralBool = false,
->>>>>>> 712159bd
     optionalLiteralString = "reject",
     optionalLiteralInt = 456,
     optionalLiteralFloat = 4.56F,
@@ -423,19 +375,11 @@
 RequestContent content = RequestContent.Create(new
 {
     name = "<name>",
-<<<<<<< HEAD
-    requiredUnion = new object(),
-    requiredLiteralString = "accept",
-    requiredLiteralInt = 123,
-    requiredLiteralFloat = 1.23F,
-    requiredLiteralBool = true,
-=======
     requiredUnion = "<requiredUnion>",
     requiredLiteralString = "accept",
     requiredLiteralInt = 123,
     requiredLiteralFloat = 1.23F,
     requiredLiteralBool = false,
->>>>>>> 712159bd
     requiredBadDescription = "<requiredBadDescription>",
 });
 Response response = client.AnonymousBody(content);
@@ -458,19 +402,11 @@
 RequestContent content = RequestContent.Create(new
 {
     name = "<name>",
-<<<<<<< HEAD
-    requiredUnion = new object(),
-    requiredLiteralString = "accept",
-    requiredLiteralInt = 123,
-    requiredLiteralFloat = 1.23F,
-    requiredLiteralBool = true,
-=======
     requiredUnion = "<requiredUnion>",
     requiredLiteralString = "accept",
     requiredLiteralInt = 123,
     requiredLiteralFloat = 1.23F,
     requiredLiteralBool = false,
->>>>>>> 712159bd
     optionalLiteralString = "reject",
     optionalLiteralInt = 456,
     optionalLiteralFloat = 4.56F,
@@ -858,18 +794,6 @@
     requiredModel = new
     {
         name = "<name>",
-<<<<<<< HEAD
-        requiredUnion = new object(),
-        requiredLiteralString = "accept",
-        requiredLiteralInt = 123,
-        requiredLiteralFloat = 1.23F,
-        requiredLiteralBool = true,
-        requiredBadDescription = "<requiredBadDescription>",
-    },
-    requiredUnknown = BinaryData.FromString("<your binary data content>"),
-    requiredRecordUnknown = new {
-        key = BinaryData.FromString("<your binary data content>"),
-=======
         requiredUnion = "<requiredUnion>",
         requiredLiteralString = "accept",
         requiredLiteralInt = 123,
@@ -881,7 +805,6 @@
     requiredRecordUnknown = new
     {
         key = new object(),
->>>>>>> 712159bd
     },
 });
 Response response = await client.HelloAgainAsync("<p2>", "<p1>", content);
@@ -923,19 +846,11 @@
     requiredModel = new
     {
         name = "<name>",
-<<<<<<< HEAD
-        requiredUnion = new object(),
-        requiredLiteralString = "accept",
-        requiredLiteralInt = 123,
-        requiredLiteralFloat = 1.23F,
-        requiredLiteralBool = true,
-=======
         requiredUnion = "<requiredUnion>",
         requiredLiteralString = "accept",
         requiredLiteralInt = 123,
         requiredLiteralFloat = 1.23F,
         requiredLiteralBool = false,
->>>>>>> 712159bd
         optionalLiteralString = "reject",
         optionalLiteralInt = 456,
         optionalLiteralFloat = 4.56F,
@@ -943,31 +858,6 @@
         requiredBadDescription = "<requiredBadDescription>",
     },
     intExtensibleEnum = 1,
-<<<<<<< HEAD
-    intExtensibleEnumCollection = new[] {
-        1
-    },
-    floatExtensibleEnum = 1,
-    floatExtensibleEnumCollection = new[] {
-        1
-    },
-    floatFixedEnum = 1.1F,
-    floatFixedEnumCollection = new[] {
-        1.1F
-    },
-    intFixedEnum = 1,
-    intFixedEnumCollection = new[] {
-        1
-    },
-    stringFixedEnum = "1",
-    requiredUnknown = BinaryData.FromString("<your binary data content>"),
-    optionalUnknown = BinaryData.FromString("<your binary data content>"),
-    requiredRecordUnknown = new {
-        key = BinaryData.FromString("<your binary data content>"),
-    },
-    optionalRecordUnknown = new {
-        key = BinaryData.FromString("<your binary data content>"),
-=======
     intExtensibleEnumCollection = new List<object>()
     {
         1
@@ -997,7 +887,6 @@
     optionalRecordUnknown = new
     {
         key = new object(),
->>>>>>> 712159bd
     },
 });
 Response response = await client.HelloAgainAsync("<p2>", "<p1>", content);
@@ -1058,18 +947,6 @@
     requiredModel = new
     {
         name = "<name>",
-<<<<<<< HEAD
-        requiredUnion = new object(),
-        requiredLiteralString = "accept",
-        requiredLiteralInt = 123,
-        requiredLiteralFloat = 1.23F,
-        requiredLiteralBool = true,
-        requiredBadDescription = "<requiredBadDescription>",
-    },
-    requiredUnknown = BinaryData.FromString("<your binary data content>"),
-    requiredRecordUnknown = new {
-        key = BinaryData.FromString("<your binary data content>"),
-=======
         requiredUnion = "<requiredUnion>",
         requiredLiteralString = "accept",
         requiredLiteralInt = 123,
@@ -1081,7 +958,6 @@
     requiredRecordUnknown = new
     {
         key = new object(),
->>>>>>> 712159bd
     },
 });
 Response response = client.HelloAgain("<p2>", "<p1>", content);
@@ -1123,19 +999,11 @@
     requiredModel = new
     {
         name = "<name>",
-<<<<<<< HEAD
-        requiredUnion = new object(),
-        requiredLiteralString = "accept",
-        requiredLiteralInt = 123,
-        requiredLiteralFloat = 1.23F,
-        requiredLiteralBool = true,
-=======
         requiredUnion = "<requiredUnion>",
         requiredLiteralString = "accept",
         requiredLiteralInt = 123,
         requiredLiteralFloat = 1.23F,
         requiredLiteralBool = false,
->>>>>>> 712159bd
         optionalLiteralString = "reject",
         optionalLiteralInt = 456,
         optionalLiteralFloat = 4.56F,
@@ -1143,31 +1011,6 @@
         requiredBadDescription = "<requiredBadDescription>",
     },
     intExtensibleEnum = 1,
-<<<<<<< HEAD
-    intExtensibleEnumCollection = new[] {
-        1
-    },
-    floatExtensibleEnum = 1,
-    floatExtensibleEnumCollection = new[] {
-        1
-    },
-    floatFixedEnum = 1.1F,
-    floatFixedEnumCollection = new[] {
-        1.1F
-    },
-    intFixedEnum = 1,
-    intFixedEnumCollection = new[] {
-        1
-    },
-    stringFixedEnum = "1",
-    requiredUnknown = BinaryData.FromString("<your binary data content>"),
-    optionalUnknown = BinaryData.FromString("<your binary data content>"),
-    requiredRecordUnknown = new {
-        key = BinaryData.FromString("<your binary data content>"),
-    },
-    optionalRecordUnknown = new {
-        key = BinaryData.FromString("<your binary data content>"),
-=======
     intExtensibleEnumCollection = new List<object>()
     {
         1
@@ -1197,7 +1040,6 @@
     optionalRecordUnknown = new
     {
         key = new object(),
->>>>>>> 712159bd
     },
 });
 Response response = client.HelloAgain("<p2>", "<p1>", content);
@@ -1258,18 +1100,6 @@
     requiredModel = new
     {
         name = "<name>",
-<<<<<<< HEAD
-        requiredUnion = new object(),
-        requiredLiteralString = "accept",
-        requiredLiteralInt = 123,
-        requiredLiteralFloat = 1.23F,
-        requiredLiteralBool = true,
-        requiredBadDescription = "<requiredBadDescription>",
-    },
-    requiredUnknown = BinaryData.FromString("<your binary data content>"),
-    requiredRecordUnknown = new {
-        key = BinaryData.FromString("<your binary data content>"),
-=======
         requiredUnion = "<requiredUnion>",
         requiredLiteralString = "accept",
         requiredLiteralInt = 123,
@@ -1281,7 +1111,6 @@
     requiredRecordUnknown = new
     {
         key = new object(),
->>>>>>> 712159bd
     },
 });
 Response response = await client.NoContentTypeAsync("<p2>", "<p1>", content);
@@ -1323,19 +1152,11 @@
     requiredModel = new
     {
         name = "<name>",
-<<<<<<< HEAD
-        requiredUnion = new object(),
-        requiredLiteralString = "accept",
-        requiredLiteralInt = 123,
-        requiredLiteralFloat = 1.23F,
-        requiredLiteralBool = true,
-=======
         requiredUnion = "<requiredUnion>",
         requiredLiteralString = "accept",
         requiredLiteralInt = 123,
         requiredLiteralFloat = 1.23F,
         requiredLiteralBool = false,
->>>>>>> 712159bd
         optionalLiteralString = "reject",
         optionalLiteralInt = 456,
         optionalLiteralFloat = 4.56F,
@@ -1343,31 +1164,6 @@
         requiredBadDescription = "<requiredBadDescription>",
     },
     intExtensibleEnum = 1,
-<<<<<<< HEAD
-    intExtensibleEnumCollection = new[] {
-        1
-    },
-    floatExtensibleEnum = 1,
-    floatExtensibleEnumCollection = new[] {
-        1
-    },
-    floatFixedEnum = 1.1F,
-    floatFixedEnumCollection = new[] {
-        1.1F
-    },
-    intFixedEnum = 1,
-    intFixedEnumCollection = new[] {
-        1
-    },
-    stringFixedEnum = "1",
-    requiredUnknown = BinaryData.FromString("<your binary data content>"),
-    optionalUnknown = BinaryData.FromString("<your binary data content>"),
-    requiredRecordUnknown = new {
-        key = BinaryData.FromString("<your binary data content>"),
-    },
-    optionalRecordUnknown = new {
-        key = BinaryData.FromString("<your binary data content>"),
-=======
     intExtensibleEnumCollection = new List<object>()
     {
         1
@@ -1397,7 +1193,6 @@
     optionalRecordUnknown = new
     {
         key = new object(),
->>>>>>> 712159bd
     },
 });
 Response response = await client.NoContentTypeAsync("<p2>", "<p1>", content);
@@ -1458,18 +1253,6 @@
     requiredModel = new
     {
         name = "<name>",
-<<<<<<< HEAD
-        requiredUnion = new object(),
-        requiredLiteralString = "accept",
-        requiredLiteralInt = 123,
-        requiredLiteralFloat = 1.23F,
-        requiredLiteralBool = true,
-        requiredBadDescription = "<requiredBadDescription>",
-    },
-    requiredUnknown = BinaryData.FromString("<your binary data content>"),
-    requiredRecordUnknown = new {
-        key = BinaryData.FromString("<your binary data content>"),
-=======
         requiredUnion = "<requiredUnion>",
         requiredLiteralString = "accept",
         requiredLiteralInt = 123,
@@ -1481,7 +1264,6 @@
     requiredRecordUnknown = new
     {
         key = new object(),
->>>>>>> 712159bd
     },
 });
 Response response = client.NoContentType("<p2>", "<p1>", content);
@@ -1523,19 +1305,11 @@
     requiredModel = new
     {
         name = "<name>",
-<<<<<<< HEAD
-        requiredUnion = new object(),
-        requiredLiteralString = "accept",
-        requiredLiteralInt = 123,
-        requiredLiteralFloat = 1.23F,
-        requiredLiteralBool = true,
-=======
         requiredUnion = "<requiredUnion>",
         requiredLiteralString = "accept",
         requiredLiteralInt = 123,
         requiredLiteralFloat = 1.23F,
         requiredLiteralBool = false,
->>>>>>> 712159bd
         optionalLiteralString = "reject",
         optionalLiteralInt = 456,
         optionalLiteralFloat = 4.56F,
@@ -1543,31 +1317,6 @@
         requiredBadDescription = "<requiredBadDescription>",
     },
     intExtensibleEnum = 1,
-<<<<<<< HEAD
-    intExtensibleEnumCollection = new[] {
-        1
-    },
-    floatExtensibleEnum = 1,
-    floatExtensibleEnumCollection = new[] {
-        1
-    },
-    floatFixedEnum = 1.1F,
-    floatFixedEnumCollection = new[] {
-        1.1F
-    },
-    intFixedEnum = 1,
-    intFixedEnumCollection = new[] {
-        1
-    },
-    stringFixedEnum = "1",
-    requiredUnknown = BinaryData.FromString("<your binary data content>"),
-    optionalUnknown = BinaryData.FromString("<your binary data content>"),
-    requiredRecordUnknown = new {
-        key = BinaryData.FromString("<your binary data content>"),
-    },
-    optionalRecordUnknown = new {
-        key = BinaryData.FromString("<your binary data content>"),
-=======
     intExtensibleEnumCollection = new List<object>()
     {
         1
@@ -1597,7 +1346,6 @@
     optionalRecordUnknown = new
     {
         key = new object(),
->>>>>>> 712159bd
     },
 });
 Response response = client.NoContentType("<p2>", "<p1>", content);
@@ -1732,19 +1480,11 @@
 RequestContent content = RequestContent.Create(new
 {
     name = "<name>",
-<<<<<<< HEAD
-    requiredUnion = new object(),
-    requiredLiteralString = "accept",
-    requiredLiteralInt = 123,
-    requiredLiteralFloat = 1.23F,
-    requiredLiteralBool = true,
-=======
     requiredUnion = "<requiredUnion>",
     requiredLiteralString = "accept",
     requiredLiteralInt = 123,
     requiredLiteralFloat = 1.23F,
     requiredLiteralBool = false,
->>>>>>> 712159bd
     requiredBadDescription = "<requiredBadDescription>",
 });
 Response response = await client.CreateLiteralAsync(content);
@@ -1767,19 +1507,11 @@
 RequestContent content = RequestContent.Create(new
 {
     name = "<name>",
-<<<<<<< HEAD
-    requiredUnion = new object(),
-    requiredLiteralString = "accept",
-    requiredLiteralInt = 123,
-    requiredLiteralFloat = 1.23F,
-    requiredLiteralBool = true,
-=======
     requiredUnion = "<requiredUnion>",
     requiredLiteralString = "accept",
     requiredLiteralInt = 123,
     requiredLiteralFloat = 1.23F,
     requiredLiteralBool = false,
->>>>>>> 712159bd
     optionalLiteralString = "reject",
     optionalLiteralInt = 456,
     optionalLiteralFloat = 4.56F,
@@ -1813,19 +1545,11 @@
 RequestContent content = RequestContent.Create(new
 {
     name = "<name>",
-<<<<<<< HEAD
-    requiredUnion = new object(),
-    requiredLiteralString = "accept",
-    requiredLiteralInt = 123,
-    requiredLiteralFloat = 1.23F,
-    requiredLiteralBool = true,
-=======
     requiredUnion = "<requiredUnion>",
     requiredLiteralString = "accept",
     requiredLiteralInt = 123,
     requiredLiteralFloat = 1.23F,
     requiredLiteralBool = false,
->>>>>>> 712159bd
     requiredBadDescription = "<requiredBadDescription>",
 });
 Response response = client.CreateLiteral(content);
@@ -1848,19 +1572,11 @@
 RequestContent content = RequestContent.Create(new
 {
     name = "<name>",
-<<<<<<< HEAD
-    requiredUnion = new object(),
-    requiredLiteralString = "accept",
-    requiredLiteralInt = 123,
-    requiredLiteralFloat = 1.23F,
-    requiredLiteralBool = true,
-=======
     requiredUnion = "<requiredUnion>",
     requiredLiteralString = "accept",
     requiredLiteralInt = 123,
     requiredLiteralFloat = 1.23F,
     requiredLiteralBool = false,
->>>>>>> 712159bd
     optionalLiteralString = "reject",
     optionalLiteralInt = 456,
     optionalLiteralFloat = 4.56F,
