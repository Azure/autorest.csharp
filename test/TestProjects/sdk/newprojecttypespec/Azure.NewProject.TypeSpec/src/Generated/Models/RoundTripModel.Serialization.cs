// Copyright (c) Microsoft Corporation. All rights reserved.
// Licensed under the MIT License.

// <auto-generated/>

#nullable disable

using System;
using System.Collections.Generic;
using System.Text.Json;
using Azure;
using Azure.Core;
using Azure.Core.Serialization;

namespace Azure.NewProject.TypeSpec.Models
{
<<<<<<< HEAD
    internal partial class RoundTripModel : IUtf8JsonSerializable, IModelJsonSerializable<RoundTripModel>
=======
    public partial class RoundTripModel : IUtf8JsonSerializable
>>>>>>> 3d1b7cae
    {
        void IUtf8JsonSerializable.Write(Utf8JsonWriter writer) => ((IModelJsonSerializable<RoundTripModel>)this).Serialize(writer, ModelSerializerOptions.DefaultWireOptions);

        void IModelJsonSerializable<RoundTripModel>.Serialize(Utf8JsonWriter writer, ModelSerializerOptions options)
        {
            writer.WriteStartObject();
            writer.WritePropertyName("requiredString"u8);
            writer.WriteStringValue(RequiredString);
            writer.WritePropertyName("requiredInt"u8);
            writer.WriteNumberValue(RequiredInt);
            writer.WritePropertyName("requiredCollection"u8);
            writer.WriteStartArray();
            foreach (var item in RequiredCollection)
            {
                writer.WriteStringValue(item.ToSerialString());
            }
            writer.WriteEndArray();
            writer.WritePropertyName("requiredDictionary"u8);
            writer.WriteStartObject();
            foreach (var item in RequiredDictionary)
            {
                writer.WritePropertyName(item.Key);
                writer.WriteStringValue(item.Value.ToString());
            }
            writer.WriteEndObject();
            writer.WritePropertyName("requiredModel"u8);
            writer.WriteObjectValue(RequiredModel);
            if (Optional.IsDefined(IntExtensibleEnum))
            {
                writer.WritePropertyName("intExtensibleEnum"u8);
                writer.WriteNumberValue(IntExtensibleEnum.Value.ToSerialInt32());
            }
            if (Optional.IsCollectionDefined(IntExtensibleEnumCollection))
            {
                writer.WritePropertyName("intExtensibleEnumCollection"u8);
                writer.WriteStartArray();
                foreach (var item in IntExtensibleEnumCollection)
                {
                    writer.WriteNumberValue(item.ToSerialInt32());
                }
                writer.WriteEndArray();
            }
            if (Optional.IsDefined(FloatExtensibleEnum))
            {
                writer.WritePropertyName("floatExtensibleEnum"u8);
                writer.WriteNumberValue(FloatExtensibleEnum.Value.ToSerialInt32());
            }
            if (Optional.IsCollectionDefined(FloatExtensibleEnumCollection))
            {
                writer.WritePropertyName("floatExtensibleEnumCollection"u8);
                writer.WriteStartArray();
                foreach (var item in FloatExtensibleEnumCollection)
                {
                    writer.WriteNumberValue(item.ToSerialInt32());
                }
                writer.WriteEndArray();
            }
            if (Optional.IsDefined(FloatFixedEnum))
            {
                writer.WritePropertyName("floatFixedEnum"u8);
                writer.WriteNumberValue(FloatFixedEnum.Value.ToSerialSingle());
            }
            if (Optional.IsCollectionDefined(FloatFixedEnumCollection))
            {
                writer.WritePropertyName("floatFixedEnumCollection"u8);
                writer.WriteStartArray();
                foreach (var item in FloatFixedEnumCollection)
                {
                    writer.WriteNumberValue(item.ToSerialSingle());
                }
                writer.WriteEndArray();
            }
            if (Optional.IsDefined(IntFixedEnum))
            {
                writer.WritePropertyName("intFixedEnum"u8);
                writer.WriteNumberValue((int)IntFixedEnum.Value);
            }
            if (Optional.IsCollectionDefined(IntFixedEnumCollection))
            {
                writer.WritePropertyName("intFixedEnumCollection"u8);
                writer.WriteStartArray();
                foreach (var item in IntFixedEnumCollection)
                {
                    writer.WriteNumberValue((int)item);
                }
                writer.WriteEndArray();
            }
            if (Optional.IsDefined(StringFixedEnum))
            {
                writer.WritePropertyName("stringFixedEnum"u8);
                writer.WriteStringValue(StringFixedEnum.Value.ToSerialString());
            }
            writer.WritePropertyName("requiredUnknown"u8);
#if NET6_0_OR_GREATER
				writer.WriteRawValue(RequiredUnknown);
#else
            JsonSerializer.Serialize(writer, JsonDocument.Parse(RequiredUnknown.ToString()).RootElement);
#endif
            if (Optional.IsDefined(OptionalUnknown))
            {
                writer.WritePropertyName("optionalUnknown"u8);
#if NET6_0_OR_GREATER
				writer.WriteRawValue(OptionalUnknown);
#else
                JsonSerializer.Serialize(writer, JsonDocument.Parse(OptionalUnknown.ToString()).RootElement);
#endif
            }
            writer.WritePropertyName("requiredRecordUnknown"u8);
            writer.WriteStartObject();
            foreach (var item in RequiredRecordUnknown)
            {
                writer.WritePropertyName(item.Key);
                if (item.Value == null)
                {
                    writer.WriteNullValue();
                    continue;
                }
#if NET6_0_OR_GREATER
				writer.WriteRawValue(item.Value);
#else
                JsonSerializer.Serialize(writer, JsonDocument.Parse(item.Value.ToString()).RootElement);
#endif
            }
            writer.WriteEndObject();
            if (Optional.IsCollectionDefined(OptionalRecordUnknown))
            {
                writer.WritePropertyName("optionalRecordUnknown"u8);
                writer.WriteStartObject();
                foreach (var item in OptionalRecordUnknown)
                {
                    writer.WritePropertyName(item.Key);
                    if (item.Value == null)
                    {
                        writer.WriteNullValue();
                        continue;
                    }
#if NET6_0_OR_GREATER
				writer.WriteRawValue(item.Value);
#else
                    JsonSerializer.Serialize(writer, JsonDocument.Parse(item.Value.ToString()).RootElement);
#endif
                }
                writer.WriteEndObject();
            }
            if (options.Format == ModelSerializerFormat.Json)
            {
                writer.WritePropertyName("readOnlyRequiredRecordUnknown"u8);
                writer.WriteStartObject();
                foreach (var item in ReadOnlyRequiredRecordUnknown)
                {
                    writer.WritePropertyName(item.Key);
                    if (item.Value == null)
                    {
                        writer.WriteNullValue();
                        continue;
                    }
#if NET6_0_OR_GREATER
				writer.WriteRawValue(item.Value);
#else
                    JsonSerializer.Serialize(writer, JsonDocument.Parse(item.Value.ToString()).RootElement);
#endif
                }
                writer.WriteEndObject();
            }
            if (options.Format == ModelSerializerFormat.Json && Optional.IsCollectionDefined(ReadOnlyOptionalRecordUnknown))
            {
                writer.WritePropertyName("readOnlyOptionalRecordUnknown"u8);
                writer.WriteStartObject();
                foreach (var item in ReadOnlyOptionalRecordUnknown)
                {
                    writer.WritePropertyName(item.Key);
                    if (item.Value == null)
                    {
                        writer.WriteNullValue();
                        continue;
                    }
#if NET6_0_OR_GREATER
				writer.WriteRawValue(item.Value);
#else
                    JsonSerializer.Serialize(writer, JsonDocument.Parse(item.Value.ToString()).RootElement);
#endif
                }
                writer.WriteEndObject();
            }
            if (_serializedAdditionalRawData != null && options.Format == ModelSerializerFormat.Json)
            {
                foreach (var item in _serializedAdditionalRawData)
                {
                    writer.WritePropertyName(item.Key);
#if NET6_0_OR_GREATER
				writer.WriteRawValue(item.Value);
#else
                    JsonSerializer.Serialize(writer, JsonDocument.Parse(item.Value.ToString()).RootElement);
#endif
                }
            }
            writer.WriteEndObject();
        }

        RoundTripModel IModelJsonSerializable<RoundTripModel>.Deserialize(ref Utf8JsonReader reader, ModelSerializerOptions options)
        {
            ModelSerializerHelper.ValidateFormat(this, options.Format);

            using JsonDocument document = JsonDocument.ParseValue(ref reader);
            return DeserializeRoundTripModel(document.RootElement, options);
        }

        BinaryData IModelSerializable<RoundTripModel>.Serialize(ModelSerializerOptions options)
        {
            ModelSerializerHelper.ValidateFormat(this, options.Format);
            return ModelSerializer.SerializeCore(this, options);
        }

        RoundTripModel IModelSerializable<RoundTripModel>.Deserialize(BinaryData data, ModelSerializerOptions options)
        {
            ModelSerializerHelper.ValidateFormat(this, options.Format);

            using JsonDocument document = JsonDocument.Parse(data);
            return DeserializeRoundTripModel(document.RootElement, options);
        }

        internal static RoundTripModel DeserializeRoundTripModel(JsonElement element, ModelSerializerOptions options = null)
        {
            options ??= ModelSerializerOptions.DefaultWireOptions;

            if (element.ValueKind == JsonValueKind.Null)
            {
                return null;
            }
            string requiredString = default;
            int requiredInt = default;
            IList<StringFixedEnum> requiredCollection = default;
            IDictionary<string, StringExtensibleEnum> requiredDictionary = default;
            Thing requiredModel = default;
            Optional<IntExtensibleEnum> intExtensibleEnum = default;
            Optional<IList<IntExtensibleEnum>> intExtensibleEnumCollection = default;
            Optional<FloatExtensibleEnum> floatExtensibleEnum = default;
            Optional<IList<FloatExtensibleEnum>> floatExtensibleEnumCollection = default;
            Optional<FloatFixedEnum> floatFixedEnum = default;
            Optional<IList<FloatFixedEnum>> floatFixedEnumCollection = default;
            Optional<IntFixedEnum> intFixedEnum = default;
            Optional<IList<IntFixedEnum>> intFixedEnumCollection = default;
            Optional<StringFixedEnum> stringFixedEnum = default;
            BinaryData requiredUnknown = default;
            Optional<BinaryData> optionalUnknown = default;
            IDictionary<string, BinaryData> requiredRecordUnknown = default;
            Optional<IDictionary<string, BinaryData>> optionalRecordUnknown = default;
            IReadOnlyDictionary<string, BinaryData> readOnlyRequiredRecordUnknown = default;
            Optional<IReadOnlyDictionary<string, BinaryData>> readOnlyOptionalRecordUnknown = default;
            IDictionary<string, BinaryData> serializedAdditionalRawData = default;
            Dictionary<string, BinaryData> additionalPropertiesDictionary = new Dictionary<string, BinaryData>();
            if (options.Format == ModelSerializerFormat.Json)
            {
                foreach (var property in element.EnumerateObject())
                {
                    if (property.NameEquals("requiredString"u8))
                    {
                        requiredString = property.Value.GetString();
                        continue;
                    }
                    if (property.NameEquals("requiredInt"u8))
                    {
                        requiredInt = property.Value.GetInt32();
                        continue;
                    }
                    if (property.NameEquals("requiredCollection"u8))
                    {
                        List<StringFixedEnum> array = new List<StringFixedEnum>();
                        foreach (var item in property.Value.EnumerateArray())
                        {
                            array.Add(item.GetString().ToStringFixedEnum());
                        }
                        requiredCollection = array;
                        continue;
                    }
                    if (property.NameEquals("requiredDictionary"u8))
                    {
                        Dictionary<string, StringExtensibleEnum> dictionary = new Dictionary<string, StringExtensibleEnum>();
                        foreach (var property0 in property.Value.EnumerateObject())
                        {
                            dictionary.Add(property0.Name, new StringExtensibleEnum(property0.Value.GetString()));
                        }
                        requiredDictionary = dictionary;
                        continue;
                    }
                    if (property.NameEquals("requiredModel"u8))
                    {
                        requiredModel = Thing.DeserializeThing(property.Value);
                        continue;
                    }
                    if (property.NameEquals("intExtensibleEnum"u8))
                    {
                        if (property.Value.ValueKind == JsonValueKind.Null)
                        {
                            continue;
                        }
                        intExtensibleEnum = new IntExtensibleEnum(property.Value.GetInt32());
                        continue;
                    }
                    if (property.NameEquals("intExtensibleEnumCollection"u8))
                    {
                        if (property.Value.ValueKind == JsonValueKind.Null)
                        {
                            continue;
                        }
                        List<IntExtensibleEnum> array = new List<IntExtensibleEnum>();
                        foreach (var item in property.Value.EnumerateArray())
                        {
                            array.Add(new IntExtensibleEnum(item.GetInt32()));
                        }
                        intExtensibleEnumCollection = array;
                        continue;
                    }
                    if (property.NameEquals("floatExtensibleEnum"u8))
                    {
                        if (property.Value.ValueKind == JsonValueKind.Null)
                        {
                            continue;
                        }
                        floatExtensibleEnum = new FloatExtensibleEnum(property.Value.GetInt32());
                        continue;
                    }
                    if (property.NameEquals("floatExtensibleEnumCollection"u8))
                    {
                        if (property.Value.ValueKind == JsonValueKind.Null)
                        {
                            continue;
                        }
                        List<FloatExtensibleEnum> array = new List<FloatExtensibleEnum>();
                        foreach (var item in property.Value.EnumerateArray())
                        {
                            array.Add(new FloatExtensibleEnum(item.GetInt32()));
                        }
                        floatExtensibleEnumCollection = array;
                        continue;
                    }
                    if (property.NameEquals("floatFixedEnum"u8))
                    {
                        if (property.Value.ValueKind == JsonValueKind.Null)
                        {
                            continue;
                        }
                        floatFixedEnum = property.Value.GetSingle().ToFloatFixedEnum();
                        continue;
                    }
                    if (property.NameEquals("floatFixedEnumCollection"u8))
                    {
                        if (property.Value.ValueKind == JsonValueKind.Null)
                        {
                            continue;
                        }
                        List<FloatFixedEnum> array = new List<FloatFixedEnum>();
                        foreach (var item in property.Value.EnumerateArray())
                        {
                            array.Add(item.GetSingle().ToFloatFixedEnum());
                        }
                        floatFixedEnumCollection = array;
                        continue;
                    }
                    if (property.NameEquals("intFixedEnum"u8))
                    {
                        if (property.Value.ValueKind == JsonValueKind.Null)
                        {
                            continue;
                        }
                        intFixedEnum = property.Value.GetInt32().ToIntFixedEnum();
                        continue;
                    }
                    if (property.NameEquals("intFixedEnumCollection"u8))
                    {
                        if (property.Value.ValueKind == JsonValueKind.Null)
                        {
                            continue;
                        }
                        List<IntFixedEnum> array = new List<IntFixedEnum>();
                        foreach (var item in property.Value.EnumerateArray())
                        {
                            array.Add(item.GetInt32().ToIntFixedEnum());
                        }
                        intFixedEnumCollection = array;
                        continue;
                    }
                    if (property.NameEquals("stringFixedEnum"u8))
                    {
                        if (property.Value.ValueKind == JsonValueKind.Null)
                        {
                            continue;
                        }
                        stringFixedEnum = property.Value.GetString().ToStringFixedEnum();
                        continue;
                    }
                    if (property.NameEquals("requiredUnknown"u8))
                    {
                        requiredUnknown = BinaryData.FromString(property.Value.GetRawText());
                        continue;
                    }
                    if (property.NameEquals("optionalUnknown"u8))
                    {
                        if (property.Value.ValueKind == JsonValueKind.Null)
                        {
                            continue;
                        }
                        optionalUnknown = BinaryData.FromString(property.Value.GetRawText());
                        continue;
                    }
                    if (property.NameEquals("requiredRecordUnknown"u8))
                    {
                        Dictionary<string, BinaryData> dictionary = new Dictionary<string, BinaryData>();
                        foreach (var property0 in property.Value.EnumerateObject())
                        {
                            if (property0.Value.ValueKind == JsonValueKind.Null)
                            {
                                dictionary.Add(property0.Name, null);
                            }
                            else
                            {
                                dictionary.Add(property0.Name, BinaryData.FromString(property0.Value.GetRawText()));
                            }
                        }
                        requiredRecordUnknown = dictionary;
                        continue;
                    }
                    if (property.NameEquals("optionalRecordUnknown"u8))
                    {
                        if (property.Value.ValueKind == JsonValueKind.Null)
                        {
                            continue;
                        }
                        Dictionary<string, BinaryData> dictionary = new Dictionary<string, BinaryData>();
                        foreach (var property0 in property.Value.EnumerateObject())
                        {
                            if (property0.Value.ValueKind == JsonValueKind.Null)
                            {
                                dictionary.Add(property0.Name, null);
                            }
                            else
                            {
                                dictionary.Add(property0.Name, BinaryData.FromString(property0.Value.GetRawText()));
                            }
                        }
                        optionalRecordUnknown = dictionary;
                        continue;
                    }
                    if (property.NameEquals("readOnlyRequiredRecordUnknown"u8))
                    {
                        Dictionary<string, BinaryData> dictionary = new Dictionary<string, BinaryData>();
                        foreach (var property0 in property.Value.EnumerateObject())
                        {
                            if (property0.Value.ValueKind == JsonValueKind.Null)
                            {
                                dictionary.Add(property0.Name, null);
                            }
                            else
                            {
                                dictionary.Add(property0.Name, BinaryData.FromString(property0.Value.GetRawText()));
                            }
                        }
                        readOnlyRequiredRecordUnknown = dictionary;
                        continue;
                    }
                    if (property.NameEquals("readOnlyOptionalRecordUnknown"u8))
                    {
                        if (property.Value.ValueKind == JsonValueKind.Null)
                        {
                            continue;
                        }
                        Dictionary<string, BinaryData> dictionary = new Dictionary<string, BinaryData>();
                        foreach (var property0 in property.Value.EnumerateObject())
                        {
                            if (property0.Value.ValueKind == JsonValueKind.Null)
                            {
                                dictionary.Add(property0.Name, null);
                            }
                            else
                            {
                                dictionary.Add(property0.Name, BinaryData.FromString(property0.Value.GetRawText()));
                            }
                        }
                        readOnlyOptionalRecordUnknown = dictionary;
                        continue;
                    }
                    additionalPropertiesDictionary.Add(property.Name, BinaryData.FromString(property.Value.GetRawText()));
                }
                serializedAdditionalRawData = additionalPropertiesDictionary;
            }
            return new RoundTripModel(requiredString, requiredInt, requiredCollection, requiredDictionary, requiredModel, Optional.ToNullable(intExtensibleEnum), Optional.ToList(intExtensibleEnumCollection), Optional.ToNullable(floatExtensibleEnum), Optional.ToList(floatExtensibleEnumCollection), Optional.ToNullable(floatFixedEnum), Optional.ToList(floatFixedEnumCollection), Optional.ToNullable(intFixedEnum), Optional.ToList(intFixedEnumCollection), Optional.ToNullable(stringFixedEnum), requiredUnknown, optionalUnknown.Value, requiredRecordUnknown, Optional.ToDictionary(optionalRecordUnknown), readOnlyRequiredRecordUnknown, Optional.ToDictionary(readOnlyOptionalRecordUnknown), serializedAdditionalRawData);
        }

        /// <summary> Deserializes the model from a raw response. </summary>
        /// <param name="response"> The response to deserialize the model from. </param>
        internal static RoundTripModel FromResponse(Response response)
        {
            using var document = JsonDocument.Parse(response.Content);
            return DeserializeRoundTripModel(document.RootElement, ModelSerializerOptions.DefaultWireOptions);
        }

        /// <summary> Convert into a Utf8JsonRequestContent. </summary>
        internal virtual RequestContent ToRequestContent()
        {
            return RequestContent.Create(this, ModelSerializerOptions.DefaultWireOptions);
        }
    }
}<|MERGE_RESOLUTION|>--- conflicted
+++ resolved
@@ -14,11 +14,7 @@
 
 namespace Azure.NewProject.TypeSpec.Models
 {
-<<<<<<< HEAD
-    internal partial class RoundTripModel : IUtf8JsonSerializable, IModelJsonSerializable<RoundTripModel>
-=======
-    public partial class RoundTripModel : IUtf8JsonSerializable
->>>>>>> 3d1b7cae
+    public partial class RoundTripModel : IUtf8JsonSerializable, IModelJsonSerializable<RoundTripModel>
     {
         void IUtf8JsonSerializable.Write(Utf8JsonWriter writer) => ((IModelJsonSerializable<RoundTripModel>)this).Serialize(writer, ModelSerializerOptions.DefaultWireOptions);
 
