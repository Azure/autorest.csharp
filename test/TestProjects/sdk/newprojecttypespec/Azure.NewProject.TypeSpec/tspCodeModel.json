{
 "$id": "1",
 "name": "NewProjectTypeSpec",
 "apiVersions": [],
 "enums": [
  {
   "$id": "2",
   "kind": "enum",
   "name": "Thing_requiredLiteralString",
   "valueType": {
    "$id": "3",
    "kind": "string",
    "name": "string",
    "crossLanguageDefinitionId": "TypeSpec.string",
    "decorators": []
   },
   "values": [
    {
     "$id": "4",
     "kind": "enumvalue",
     "name": "accept",
     "value": "accept",
     "doc": "accept",
     "valueType": {
      "$ref": "3"
     },
     "enumType": {
      "$ref": "2"
     }
    }
   ],
   "crossLanguageDefinitionId": "",
   "namespace": "Azure.NewProject.TypeSpec",
   "doc": "The Thing_requiredLiteralString",
   "isFixed": false,
   "isFlags": false,
   "usage": "Input,Output,Spread,Json",
   "decorators": []
  },
  {
   "$id": "5",
   "kind": "enum",
   "name": "Thing_requiredLiteralInt",
   "valueType": {
    "$id": "6",
    "kind": "int32",
    "name": "int32",
    "crossLanguageDefinitionId": "TypeSpec.int32",
    "decorators": []
   },
   "values": [
    {
     "$id": "7",
     "kind": "enumvalue",
     "name": "123",
     "value": 123,
     "doc": "123",
     "valueType": {
      "$ref": "6"
     },
     "enumType": {
      "$ref": "5"
     }
    }
   ],
   "crossLanguageDefinitionId": "",
   "namespace": "Azure.NewProject.TypeSpec",
   "doc": "The Thing_requiredLiteralInt",
   "isFixed": false,
   "isFlags": false,
   "usage": "Input,Output,Spread,Json",
   "decorators": []
  },
  {
   "$id": "8",
   "kind": "enum",
   "name": "Thing_requiredLiteralFloat",
   "valueType": {
    "$id": "9",
    "kind": "float32",
    "name": "float32",
    "crossLanguageDefinitionId": "TypeSpec.float32",
    "decorators": []
   },
   "values": [
    {
     "$id": "10",
     "kind": "enumvalue",
     "name": "1.23",
     "value": 1.23,
     "doc": "1.23",
     "valueType": {
      "$ref": "9"
     },
     "enumType": {
      "$ref": "8"
     }
    }
   ],
   "crossLanguageDefinitionId": "",
   "namespace": "Azure.NewProject.TypeSpec",
   "doc": "The Thing_requiredLiteralFloat",
   "isFixed": false,
   "isFlags": false,
   "usage": "Input,Output,Spread,Json",
   "decorators": []
  },
  {
   "$id": "11",
   "kind": "enum",
   "name": "Thing_optionalLiteralString",
   "valueType": {
    "$id": "12",
    "kind": "string",
    "name": "string",
    "crossLanguageDefinitionId": "TypeSpec.string",
    "decorators": []
   },
   "values": [
    {
     "$id": "13",
     "kind": "enumvalue",
     "name": "reject",
     "value": "reject",
     "doc": "reject",
     "valueType": {
      "$ref": "12"
     },
     "enumType": {
      "$ref": "11"
     }
    }
   ],
   "crossLanguageDefinitionId": "",
   "namespace": "Azure.NewProject.TypeSpec",
   "doc": "The Thing_optionalLiteralString",
   "isFixed": false,
   "isFlags": false,
   "usage": "Input,Output,Spread,Json",
   "decorators": []
  },
  {
   "$id": "14",
   "kind": "enum",
   "name": "Thing_optionalLiteralInt",
   "valueType": {
    "$id": "15",
    "kind": "int32",
    "name": "int32",
    "crossLanguageDefinitionId": "TypeSpec.int32",
    "decorators": []
   },
   "values": [
    {
     "$id": "16",
     "kind": "enumvalue",
     "name": "456",
     "value": 456,
     "doc": "456",
     "valueType": {
      "$ref": "15"
     },
     "enumType": {
      "$ref": "14"
     }
    }
   ],
   "crossLanguageDefinitionId": "",
   "namespace": "Azure.NewProject.TypeSpec",
   "doc": "The Thing_optionalLiteralInt",
   "isFixed": false,
   "isFlags": false,
   "usage": "Input,Output,Spread,Json",
   "decorators": []
  },
  {
   "$id": "17",
   "kind": "enum",
   "name": "Thing_optionalLiteralFloat",
   "valueType": {
    "$id": "18",
    "kind": "float32",
    "name": "float32",
    "crossLanguageDefinitionId": "TypeSpec.float32",
    "decorators": []
   },
   "values": [
    {
     "$id": "19",
     "kind": "enumvalue",
     "name": "4.56",
     "value": 4.56,
     "doc": "4.56",
     "valueType": {
      "$ref": "18"
     },
     "enumType": {
      "$ref": "17"
     }
    }
   ],
   "crossLanguageDefinitionId": "",
   "namespace": "Azure.NewProject.TypeSpec",
   "doc": "The Thing_optionalLiteralFloat",
   "isFixed": false,
   "isFlags": false,
   "usage": "Input,Output,Spread,Json",
   "decorators": []
  },
  {
   "$id": "20",
   "kind": "enum",
   "name": "StringFixedEnum",
   "crossLanguageDefinitionId": "NewProjectTypeSpec.StringFixedEnum",
   "valueType": {
    "$id": "21",
    "kind": "string",
    "name": "string",
    "crossLanguageDefinitionId": "TypeSpec.string",
    "decorators": []
   },
   "values": [
    {
     "$id": "22",
     "kind": "enumvalue",
     "name": "One",
     "value": "1",
     "valueType": {
      "$id": "23",
      "kind": "string",
      "name": "string",
      "crossLanguageDefinitionId": "TypeSpec.string",
      "decorators": []
     },
     "enumType": {
      "$ref": "20"
     },
     "decorators": []
    },
    {
     "$id": "24",
     "kind": "enumvalue",
     "name": "Two",
     "value": "2",
     "valueType": {
      "$id": "25",
      "kind": "string",
      "name": "string",
      "crossLanguageDefinitionId": "TypeSpec.string",
      "decorators": []
     },
     "enumType": {
      "$ref": "20"
     },
     "decorators": []
    },
    {
     "$id": "26",
     "kind": "enumvalue",
     "name": "Four",
     "value": "4",
     "valueType": {
      "$id": "27",
      "kind": "string",
      "name": "string",
      "crossLanguageDefinitionId": "TypeSpec.string",
      "decorators": []
     },
     "enumType": {
      "$ref": "20"
     },
     "decorators": []
    }
   ],
   "namespace": "Azure.NewProject.TypeSpec",
   "doc": "Simple enum",
   "isFixed": true,
   "isFlags": false,
   "usage": "Input,Output,Json",
   "decorators": []
  },
  {
   "$id": "28",
   "kind": "enum",
   "name": "StringExtensibleEnum",
   "crossLanguageDefinitionId": "NewProjectTypeSpec.StringExtensibleEnum",
   "valueType": {
    "$id": "29",
    "kind": "string",
    "name": "string",
    "crossLanguageDefinitionId": "TypeSpec.string",
    "decorators": []
   },
   "values": [
    {
     "$id": "30",
     "kind": "enumvalue",
     "name": "One",
     "value": "1",
     "valueType": {
      "$id": "31",
      "kind": "string",
      "name": "string",
      "crossLanguageDefinitionId": "TypeSpec.string",
      "decorators": []
     },
     "enumType": {
      "$ref": "28"
     },
     "decorators": []
    },
    {
     "$id": "32",
     "kind": "enumvalue",
     "name": "Two",
     "value": "2",
     "valueType": {
      "$id": "33",
      "kind": "string",
      "name": "string",
      "crossLanguageDefinitionId": "TypeSpec.string",
      "decorators": []
     },
     "enumType": {
      "$ref": "28"
     },
     "decorators": []
    },
    {
     "$id": "34",
     "kind": "enumvalue",
     "name": "Four",
     "value": "4",
     "valueType": {
      "$id": "35",
      "kind": "string",
      "name": "string",
      "crossLanguageDefinitionId": "TypeSpec.string",
      "decorators": []
     },
     "enumType": {
      "$ref": "28"
     },
     "decorators": []
    }
   ],
   "namespace": "Azure.NewProject.TypeSpec",
   "doc": "Extensible enum",
   "isFixed": false,
   "isFlags": false,
   "usage": "Input,Output,Json",
   "decorators": []
  },
  {
   "$id": "36",
   "kind": "enum",
   "name": "IntExtensibleEnum",
   "crossLanguageDefinitionId": "NewProjectTypeSpec.IntExtensibleEnum",
   "valueType": {
    "$id": "37",
    "kind": "int32",
    "name": "int32",
    "crossLanguageDefinitionId": "TypeSpec.int32",
    "decorators": []
   },
   "values": [
    {
     "$id": "38",
     "kind": "enumvalue",
     "name": "One",
     "value": 1,
     "valueType": {
      "$id": "39",
      "kind": "int32",
      "name": "int32",
      "crossLanguageDefinitionId": "TypeSpec.int32",
      "decorators": []
     },
     "enumType": {
      "$ref": "36"
     },
     "decorators": []
    },
    {
     "$id": "40",
     "kind": "enumvalue",
     "name": "Two",
     "value": 2,
     "valueType": {
      "$id": "41",
      "kind": "int32",
      "name": "int32",
      "crossLanguageDefinitionId": "TypeSpec.int32",
      "decorators": []
     },
     "enumType": {
      "$ref": "36"
     },
     "decorators": []
    },
    {
     "$id": "42",
     "kind": "enumvalue",
     "name": "Four",
     "value": 4,
     "valueType": {
      "$id": "43",
      "kind": "int32",
      "name": "int32",
      "crossLanguageDefinitionId": "TypeSpec.int32",
      "decorators": []
     },
     "enumType": {
      "$ref": "36"
     },
     "decorators": []
    }
   ],
   "namespace": "Azure.NewProject.TypeSpec",
   "doc": "Int based extensible enum",
   "isFixed": false,
   "isFlags": false,
   "usage": "Input,Output,Json",
   "decorators": []
  },
  {
   "$id": "44",
   "kind": "enum",
   "name": "FloatExtensibleEnum",
   "crossLanguageDefinitionId": "NewProjectTypeSpec.FloatExtensibleEnum",
   "valueType": {
    "$id": "45",
    "kind": "float32",
    "name": "float32",
    "crossLanguageDefinitionId": "TypeSpec.float32",
    "decorators": []
   },
   "values": [
    {
     "$id": "46",
     "kind": "enumvalue",
     "name": "One",
     "value": 1,
     "valueType": {
      "$id": "47",
      "kind": "float32",
      "name": "float32",
      "crossLanguageDefinitionId": "TypeSpec.float32",
      "decorators": []
     },
     "enumType": {
      "$ref": "44"
     },
     "decorators": []
    },
    {
     "$id": "48",
     "kind": "enumvalue",
     "name": "Two",
     "value": 2,
     "valueType": {
      "$id": "49",
      "kind": "float32",
      "name": "float32",
      "crossLanguageDefinitionId": "TypeSpec.float32",
      "decorators": []
     },
     "enumType": {
      "$ref": "44"
     },
     "decorators": []
    },
    {
     "$id": "50",
     "kind": "enumvalue",
     "name": "Four",
     "value": 4,
     "valueType": {
      "$id": "51",
      "kind": "float32",
      "name": "float32",
      "crossLanguageDefinitionId": "TypeSpec.float32",
      "decorators": []
     },
     "enumType": {
      "$ref": "44"
     },
     "decorators": []
    }
   ],
   "namespace": "Azure.NewProject.TypeSpec",
   "doc": "Float based extensible enum",
   "isFixed": false,
   "isFlags": false,
   "usage": "Input,Output,Json",
   "decorators": []
  },
  {
   "$id": "52",
   "kind": "enum",
   "name": "FloatFixedEnum",
   "crossLanguageDefinitionId": "NewProjectTypeSpec.FloatFixedEnum",
   "valueType": {
    "$id": "53",
    "kind": "float32",
    "name": "float32",
    "crossLanguageDefinitionId": "TypeSpec.float32",
    "decorators": []
   },
   "values": [
    {
     "$id": "54",
     "kind": "enumvalue",
     "name": "One",
     "value": 1.1,
     "valueType": {
      "$id": "55",
      "kind": "float32",
      "name": "float32",
      "crossLanguageDefinitionId": "TypeSpec.float32",
      "decorators": []
     },
     "enumType": {
      "$ref": "52"
     },
     "decorators": []
    },
    {
     "$id": "56",
     "kind": "enumvalue",
     "name": "Two",
     "value": 2.2,
     "valueType": {
      "$id": "57",
      "kind": "float32",
      "name": "float32",
      "crossLanguageDefinitionId": "TypeSpec.float32",
      "decorators": []
     },
     "enumType": {
      "$ref": "52"
     },
     "decorators": []
    },
    {
     "$id": "58",
     "kind": "enumvalue",
     "name": "Four",
     "value": 4.4,
     "valueType": {
      "$id": "59",
      "kind": "float32",
      "name": "float32",
      "crossLanguageDefinitionId": "TypeSpec.float32",
      "decorators": []
     },
     "enumType": {
      "$ref": "52"
     },
     "decorators": []
    }
   ],
   "namespace": "Azure.NewProject.TypeSpec",
   "doc": "float fixed enum",
   "isFixed": true,
   "isFlags": false,
   "usage": "Input,Output,Json",
   "decorators": []
  },
  {
   "$id": "60",
   "kind": "enum",
   "name": "IntFixedEnum",
   "crossLanguageDefinitionId": "NewProjectTypeSpec.IntFixedEnum",
   "valueType": {
    "$id": "61",
    "kind": "int32",
    "name": "int32",
    "crossLanguageDefinitionId": "TypeSpec.int32",
    "decorators": []
   },
   "values": [
    {
     "$id": "62",
     "kind": "enumvalue",
     "name": "One",
     "value": 1,
     "valueType": {
      "$id": "63",
      "kind": "int32",
      "name": "int32",
      "crossLanguageDefinitionId": "TypeSpec.int32",
      "decorators": []
     },
     "enumType": {
      "$ref": "60"
     },
     "decorators": []
    },
    {
     "$id": "64",
     "kind": "enumvalue",
     "name": "Two",
     "value": 2,
     "valueType": {
      "$id": "65",
      "kind": "int32",
      "name": "int32",
      "crossLanguageDefinitionId": "TypeSpec.int32",
      "decorators": []
     },
     "enumType": {
      "$ref": "60"
     },
     "decorators": []
    },
    {
     "$id": "66",
     "kind": "enumvalue",
     "name": "Four",
     "value": 4,
     "valueType": {
      "$id": "67",
      "kind": "int32",
      "name": "int32",
      "crossLanguageDefinitionId": "TypeSpec.int32",
      "decorators": []
     },
     "enumType": {
      "$ref": "60"
     },
     "decorators": []
    }
   ],
   "namespace": "Azure.NewProject.TypeSpec",
   "doc": "int fixed enum",
   "isFixed": true,
   "isFlags": false,
   "usage": "Input,Output,Json",
   "decorators": []
  },
  {
   "$id": "68",
   "kind": "enum",
   "name": "DaysOfWeekExtensibleEnum",
   "crossLanguageDefinitionId": "NewProjectTypeSpec.DaysOfWeekExtensibleEnum",
   "valueType": {
    "$id": "69",
    "kind": "string",
    "name": "string",
    "crossLanguageDefinitionId": "TypeSpec.string",
    "decorators": []
   },
   "values": [
    {
     "$id": "70",
     "kind": "enumvalue",
     "name": "Monday",
     "value": "Monday",
     "valueType": {
      "$id": "71",
      "kind": "string",
      "name": "string",
      "crossLanguageDefinitionId": "TypeSpec.string",
      "decorators": []
     },
     "enumType": {
      "$ref": "68"
     },
     "decorators": []
    },
    {
     "$id": "72",
     "kind": "enumvalue",
     "name": "Tuesday",
     "value": "Tuesday",
     "valueType": {
      "$id": "73",
      "kind": "string",
      "name": "string",
      "crossLanguageDefinitionId": "TypeSpec.string",
      "decorators": []
     },
     "enumType": {
      "$ref": "68"
     },
     "decorators": []
    },
    {
     "$id": "74",
     "kind": "enumvalue",
     "name": "Wednesday",
     "value": "Wednesday",
     "valueType": {
      "$id": "75",
      "kind": "string",
      "name": "string",
      "crossLanguageDefinitionId": "TypeSpec.string",
      "decorators": []
     },
     "enumType": {
      "$ref": "68"
     },
     "decorators": []
    },
    {
     "$id": "76",
     "kind": "enumvalue",
     "name": "Thursday",
     "value": "Thursday",
     "valueType": {
      "$id": "77",
      "kind": "string",
      "name": "string",
      "crossLanguageDefinitionId": "TypeSpec.string",
      "decorators": []
     },
     "enumType": {
      "$ref": "68"
     },
     "decorators": []
    },
    {
     "$id": "78",
     "kind": "enumvalue",
     "name": "Friday",
     "value": "Friday",
     "valueType": {
      "$id": "79",
      "kind": "string",
      "name": "string",
      "crossLanguageDefinitionId": "TypeSpec.string",
      "decorators": []
     },
     "enumType": {
      "$ref": "68"
     },
     "decorators": []
    },
    {
     "$id": "80",
     "kind": "enumvalue",
     "name": "Saturday",
     "value": "Saturday",
     "valueType": {
      "$id": "81",
      "kind": "string",
      "name": "string",
      "crossLanguageDefinitionId": "TypeSpec.string",
      "decorators": []
     },
     "enumType": {
      "$ref": "68"
     },
     "decorators": []
    },
    {
     "$id": "82",
     "kind": "enumvalue",
     "name": "Sunday",
     "value": "Sunday",
     "valueType": {
      "$id": "83",
      "kind": "string",
      "name": "string",
      "crossLanguageDefinitionId": "TypeSpec.string",
      "decorators": []
     },
     "enumType": {
      "$ref": "68"
     },
     "decorators": []
    }
   ],
   "namespace": "Azure.NewProject.TypeSpec",
   "isFixed": false,
   "isFlags": false,
   "usage": "None",
   "decorators": []
  }
 ],
 "models": [
  {
   "$id": "84",
   "kind": "model",
   "name": "Thing",
   "namespace": "Azure.NewProject.TypeSpec",
   "crossLanguageDefinitionId": "NewProjectTypeSpec.Thing",
   "usage": "Input,Output,Spread,Json",
   "doc": "A model with a few properties of literal types",
   "decorators": [],
   "properties": [
    {
     "$id": "85",
     "kind": "property",
     "name": "name",
     "serializedName": "name",
     "doc": "name of the Thing",
     "type": {
      "$id": "86",
      "kind": "string",
      "name": "string",
      "crossLanguageDefinitionId": "TypeSpec.string",
      "decorators": []
     },
     "optional": false,
     "readOnly": false,
     "discriminator": false,
     "flatten": false,
     "decorators": [],
     "crossLanguageDefinitionId": "NewProjectTypeSpec.Thing.name",
     "serializationOptions": {
      "$id": "87",
      "json": {
       "$id": "88",
       "name": "name"
      }
     }
    },
    {
     "$id": "89",
     "kind": "property",
     "name": "requiredUnion",
     "serializedName": "requiredUnion",
     "doc": "required Union",
     "type": {
      "$id": "90",
      "kind": "union",
      "name": "ThingRequiredUnion",
      "variantTypes": [
       {
        "$id": "91",
        "kind": "string",
        "name": "string",
        "crossLanguageDefinitionId": "TypeSpec.string",
        "decorators": []
       },
       {
        "$id": "92",
        "kind": "array",
        "name": "Array",
        "valueType": {
         "$id": "93",
         "kind": "string",
         "name": "string",
         "crossLanguageDefinitionId": "TypeSpec.string",
         "decorators": []
        },
        "crossLanguageDefinitionId": "TypeSpec.Array",
        "decorators": []
       },
       {
        "$id": "94",
        "kind": "int32",
        "name": "int32",
        "crossLanguageDefinitionId": "TypeSpec.int32",
        "decorators": []
       }
      ],
      "namespace": "Azure.NewProject.TypeSpec",
      "decorators": []
     },
     "optional": false,
     "readOnly": false,
     "discriminator": false,
     "flatten": false,
     "decorators": [],
     "crossLanguageDefinitionId": "NewProjectTypeSpec.Thing.requiredUnion",
     "serializationOptions": {
      "$id": "95",
      "json": {
       "$id": "96",
       "name": "requiredUnion"
      }
     }
    },
    {
     "$id": "97",
     "kind": "property",
     "name": "requiredLiteralString",
     "serializedName": "requiredLiteralString",
     "doc": "required literal string",
     "type": {
      "$id": "98",
      "kind": "constant",
      "valueType": {
       "$ref": "2"
      },
      "value": "accept",
      "decorators": []
     },
     "optional": false,
     "readOnly": false,
     "discriminator": false,
     "flatten": false,
     "decorators": [],
     "crossLanguageDefinitionId": "NewProjectTypeSpec.Thing.requiredLiteralString",
     "serializationOptions": {
      "$id": "99",
      "json": {
       "$id": "100",
       "name": "requiredLiteralString"
      }
     }
    },
    {
     "$id": "101",
     "kind": "property",
     "name": "requiredLiteralInt",
     "serializedName": "requiredLiteralInt",
     "doc": "required literal int",
     "type": {
      "$id": "102",
      "kind": "constant",
      "valueType": {
       "$ref": "5"
      },
      "value": 123,
      "decorators": []
     },
     "optional": false,
     "readOnly": false,
     "discriminator": false,
     "flatten": false,
     "decorators": [],
     "crossLanguageDefinitionId": "NewProjectTypeSpec.Thing.requiredLiteralInt",
     "serializationOptions": {
      "$id": "103",
      "json": {
       "$id": "104",
       "name": "requiredLiteralInt"
      }
     }
    },
    {
     "$id": "105",
     "kind": "property",
     "name": "requiredLiteralFloat",
     "serializedName": "requiredLiteralFloat",
     "doc": "required literal float",
     "type": {
      "$id": "106",
      "kind": "constant",
      "valueType": {
       "$ref": "8"
      },
      "value": 1.23,
      "decorators": []
     },
     "optional": false,
     "readOnly": false,
     "discriminator": false,
     "flatten": false,
     "decorators": [],
     "crossLanguageDefinitionId": "NewProjectTypeSpec.Thing.requiredLiteralFloat",
     "serializationOptions": {
      "$id": "107",
      "json": {
       "$id": "108",
       "name": "requiredLiteralFloat"
      }
     }
    },
    {
     "$id": "109",
     "kind": "property",
     "name": "requiredLiteralBool",
     "serializedName": "requiredLiteralBool",
     "doc": "required literal bool",
     "type": {
      "$id": "110",
      "kind": "constant",
      "valueType": {
       "$id": "111",
       "kind": "boolean",
       "name": "boolean",
       "crossLanguageDefinitionId": "TypeSpec.boolean",
       "decorators": []
      },
      "value": false,
      "decorators": []
     },
     "optional": false,
     "readOnly": false,
     "discriminator": false,
     "flatten": false,
     "decorators": [],
     "crossLanguageDefinitionId": "NewProjectTypeSpec.Thing.requiredLiteralBool",
     "serializationOptions": {
      "$id": "112",
      "json": {
       "$id": "113",
       "name": "requiredLiteralBool"
      }
     }
    },
    {
     "$id": "114",
     "kind": "property",
     "name": "optionalLiteralString",
     "serializedName": "optionalLiteralString",
     "doc": "optional literal string",
     "type": {
      "$id": "115",
      "kind": "constant",
      "valueType": {
       "$ref": "11"
      },
      "value": "reject",
      "decorators": []
     },
     "optional": true,
     "readOnly": false,
     "discriminator": false,
     "flatten": false,
     "decorators": [],
     "crossLanguageDefinitionId": "NewProjectTypeSpec.Thing.optionalLiteralString",
     "serializationOptions": {
      "$id": "116",
      "json": {
       "$id": "117",
       "name": "optionalLiteralString"
      }
     }
    },
    {
     "$id": "118",
     "kind": "property",
     "name": "optionalLiteralInt",
     "serializedName": "optionalLiteralInt",
     "doc": "optional literal int",
     "type": {
      "$id": "119",
      "kind": "constant",
      "valueType": {
       "$ref": "14"
      },
      "value": 456,
      "decorators": []
     },
     "optional": true,
     "readOnly": false,
     "discriminator": false,
     "flatten": false,
     "decorators": [],
     "crossLanguageDefinitionId": "NewProjectTypeSpec.Thing.optionalLiteralInt",
     "serializationOptions": {
      "$id": "120",
      "json": {
       "$id": "121",
       "name": "optionalLiteralInt"
      }
     }
    },
    {
     "$id": "122",
     "kind": "property",
     "name": "optionalLiteralFloat",
     "serializedName": "optionalLiteralFloat",
     "doc": "optional literal float",
     "type": {
      "$id": "123",
      "kind": "constant",
      "valueType": {
       "$ref": "17"
      },
      "value": 4.56,
      "decorators": []
     },
     "optional": true,
     "readOnly": false,
     "discriminator": false,
     "flatten": false,
     "decorators": [],
     "crossLanguageDefinitionId": "NewProjectTypeSpec.Thing.optionalLiteralFloat",
     "serializationOptions": {
      "$id": "124",
      "json": {
       "$id": "125",
       "name": "optionalLiteralFloat"
      }
     }
    },
    {
     "$id": "126",
     "kind": "property",
     "name": "optionalLiteralBool",
     "serializedName": "optionalLiteralBool",
     "doc": "optional literal bool",
     "type": {
      "$id": "127",
      "kind": "constant",
      "valueType": {
       "$id": "128",
       "kind": "boolean",
       "name": "boolean",
       "crossLanguageDefinitionId": "TypeSpec.boolean",
       "decorators": []
      },
      "value": true,
      "decorators": []
     },
     "optional": true,
     "readOnly": false,
     "discriminator": false,
     "flatten": false,
     "decorators": [],
     "crossLanguageDefinitionId": "NewProjectTypeSpec.Thing.optionalLiteralBool",
     "serializationOptions": {
      "$id": "129",
      "json": {
       "$id": "130",
       "name": "optionalLiteralBool"
      }
     }
    },
    {
     "$id": "131",
     "kind": "property",
     "name": "requiredBadDescription",
     "serializedName": "requiredBadDescription",
     "doc": "description with xml <|endoftext|>",
     "type": {
      "$id": "132",
      "kind": "string",
      "name": "string",
      "crossLanguageDefinitionId": "TypeSpec.string",
      "decorators": []
     },
     "optional": false,
     "readOnly": false,
     "discriminator": false,
     "flatten": false,
     "decorators": [],
     "crossLanguageDefinitionId": "NewProjectTypeSpec.Thing.requiredBadDescription",
     "serializationOptions": {
      "$id": "133",
      "json": {
       "$id": "134",
       "name": "requiredBadDescription"
      }
     }
    }
   ]
  },
  {
   "$id": "135",
   "kind": "model",
   "name": "Friend",
   "namespace": "Azure.NewProject.TypeSpec",
   "crossLanguageDefinitionId": "NewProjectTypeSpec.NotFriend",
   "usage": "Output,Spread,Json",
   "doc": "this is not a friendly model but with a friendly name",
   "decorators": [],
   "properties": [
    {
     "$id": "136",
     "kind": "property",
     "name": "name",
     "serializedName": "name",
     "doc": "name of the NotFriend",
     "type": {
      "$id": "137",
      "kind": "string",
      "name": "string",
      "crossLanguageDefinitionId": "TypeSpec.string",
      "decorators": []
     },
     "optional": false,
     "readOnly": false,
     "discriminator": false,
     "flatten": false,
     "decorators": [],
     "crossLanguageDefinitionId": "NewProjectTypeSpec.NotFriend.name",
     "serializationOptions": {
      "$id": "138",
      "json": {
       "$id": "139",
       "name": "name"
      }
     }
    }
   ]
  },
  {
   "$id": "140",
   "kind": "model",
   "name": "RoundTripModel",
   "namespace": "Azure.NewProject.TypeSpec",
   "crossLanguageDefinitionId": "NewProjectTypeSpec.RoundTripModel",
   "usage": "Input,Output,Json",
   "doc": "this is a roundtrip model",
   "decorators": [],
   "properties": [
    {
     "$id": "141",
     "kind": "property",
     "name": "requiredString",
     "serializedName": "requiredString",
     "doc": "Required string, illustrating a reference type property.",
     "type": {
      "$id": "142",
      "kind": "string",
      "name": "string",
      "crossLanguageDefinitionId": "TypeSpec.string",
      "decorators": []
     },
     "optional": false,
     "readOnly": false,
     "discriminator": false,
     "flatten": false,
     "decorators": [],
     "crossLanguageDefinitionId": "NewProjectTypeSpec.RoundTripModel.requiredString",
     "serializationOptions": {
      "$id": "143",
      "json": {
       "$id": "144",
       "name": "requiredString"
      }
     }
    },
    {
     "$id": "145",
     "kind": "property",
     "name": "requiredInt",
     "serializedName": "requiredInt",
     "doc": "Required int, illustrating a value type property.",
     "type": {
      "$id": "146",
      "kind": "int32",
      "name": "int32",
      "crossLanguageDefinitionId": "TypeSpec.int32",
      "decorators": []
     },
     "optional": false,
     "readOnly": false,
     "discriminator": false,
     "flatten": false,
     "decorators": [],
     "crossLanguageDefinitionId": "NewProjectTypeSpec.RoundTripModel.requiredInt",
     "serializationOptions": {
      "$id": "147",
      "json": {
       "$id": "148",
       "name": "requiredInt"
      }
     }
    },
    {
     "$id": "149",
     "kind": "property",
     "name": "requiredCollection",
     "serializedName": "requiredCollection",
     "doc": "Required collection of enums",
     "type": {
      "$id": "150",
      "kind": "array",
      "name": "ArrayStringFixedEnum",
      "valueType": {
       "$ref": "20"
      },
      "crossLanguageDefinitionId": "TypeSpec.Array",
      "decorators": []
     },
     "optional": false,
     "readOnly": false,
     "discriminator": false,
     "flatten": false,
     "decorators": [],
     "crossLanguageDefinitionId": "NewProjectTypeSpec.RoundTripModel.requiredCollection",
     "serializationOptions": {
      "$id": "151",
      "json": {
       "$id": "152",
       "name": "requiredCollection"
      }
     }
    },
    {
     "$id": "153",
     "kind": "property",
     "name": "requiredDictionary",
     "serializedName": "requiredDictionary",
     "doc": "Required dictionary of enums",
     "type": {
      "$id": "154",
      "kind": "dict",
      "keyType": {
       "$id": "155",
       "kind": "string",
       "name": "string",
       "crossLanguageDefinitionId": "TypeSpec.string",
       "decorators": []
      },
      "valueType": {
       "$ref": "28"
      },
      "decorators": []
     },
     "optional": false,
     "readOnly": false,
     "discriminator": false,
     "flatten": false,
     "decorators": [],
     "crossLanguageDefinitionId": "NewProjectTypeSpec.RoundTripModel.requiredDictionary",
     "serializationOptions": {
      "$id": "156",
      "json": {
       "$id": "157",
       "name": "requiredDictionary"
      }
     }
    },
    {
     "$id": "158",
     "kind": "property",
     "name": "requiredModel",
     "serializedName": "requiredModel",
     "doc": "Required model",
     "type": {
      "$ref": "84"
     },
     "optional": false,
     "readOnly": false,
     "discriminator": false,
     "flatten": false,
     "decorators": [],
     "crossLanguageDefinitionId": "NewProjectTypeSpec.RoundTripModel.requiredModel",
     "serializationOptions": {
      "$id": "159",
      "json": {
       "$id": "160",
       "name": "requiredModel"
      }
     }
    },
    {
     "$id": "161",
     "kind": "property",
     "name": "intExtensibleEnum",
     "serializedName": "intExtensibleEnum",
     "doc": "this is an int based extensible enum",
     "type": {
      "$ref": "36"
     },
     "optional": true,
     "readOnly": false,
     "discriminator": false,
     "flatten": false,
     "decorators": [],
     "crossLanguageDefinitionId": "NewProjectTypeSpec.RoundTripModel.intExtensibleEnum",
     "serializationOptions": {
      "$id": "162",
      "json": {
       "$id": "163",
       "name": "intExtensibleEnum"
      }
     }
    },
    {
     "$id": "164",
     "kind": "property",
     "name": "intExtensibleEnumCollection",
     "serializedName": "intExtensibleEnumCollection",
     "doc": "this is a collection of int based extensible enum",
     "type": {
      "$id": "165",
      "kind": "array",
      "name": "ArrayIntExtensibleEnum",
      "valueType": {
       "$ref": "36"
      },
      "crossLanguageDefinitionId": "TypeSpec.Array",
      "decorators": []
     },
     "optional": true,
     "readOnly": false,
     "discriminator": false,
     "flatten": false,
     "decorators": [],
     "crossLanguageDefinitionId": "NewProjectTypeSpec.RoundTripModel.intExtensibleEnumCollection",
     "serializationOptions": {
      "$id": "166",
      "json": {
       "$id": "167",
       "name": "intExtensibleEnumCollection"
      }
     }
    },
    {
     "$id": "168",
     "kind": "property",
     "name": "floatExtensibleEnum",
     "serializedName": "floatExtensibleEnum",
     "doc": "this is a float based extensible enum",
     "type": {
      "$ref": "44"
     },
     "optional": true,
     "readOnly": false,
     "discriminator": false,
     "flatten": false,
     "decorators": [],
     "crossLanguageDefinitionId": "NewProjectTypeSpec.RoundTripModel.floatExtensibleEnum",
     "serializationOptions": {
      "$id": "169",
      "json": {
       "$id": "170",
       "name": "floatExtensibleEnum"
      }
     }
    },
    {
     "$id": "171",
     "kind": "property",
     "name": "floatExtensibleEnumCollection",
     "serializedName": "floatExtensibleEnumCollection",
     "doc": "this is a collection of float based extensible enum",
     "type": {
      "$id": "172",
      "kind": "array",
      "name": "ArrayFloatExtensibleEnum",
      "valueType": {
       "$ref": "44"
      },
      "crossLanguageDefinitionId": "TypeSpec.Array",
      "decorators": []
     },
     "optional": true,
     "readOnly": false,
     "discriminator": false,
     "flatten": false,
     "decorators": [],
     "crossLanguageDefinitionId": "NewProjectTypeSpec.RoundTripModel.floatExtensibleEnumCollection",
     "serializationOptions": {
      "$id": "173",
      "json": {
       "$id": "174",
       "name": "floatExtensibleEnumCollection"
      }
     }
    },
    {
     "$id": "175",
     "kind": "property",
     "name": "floatFixedEnum",
     "serializedName": "floatFixedEnum",
     "doc": "this is a float based fixed enum",
     "type": {
      "$ref": "52"
     },
     "optional": true,
     "readOnly": false,
     "discriminator": false,
     "flatten": false,
     "decorators": [],
     "crossLanguageDefinitionId": "NewProjectTypeSpec.RoundTripModel.floatFixedEnum",
     "serializationOptions": {
      "$id": "176",
      "json": {
       "$id": "177",
       "name": "floatFixedEnum"
      }
     }
    },
    {
     "$id": "178",
     "kind": "property",
     "name": "floatFixedEnumCollection",
     "serializedName": "floatFixedEnumCollection",
     "doc": "this is a collection of float based fixed enum",
     "type": {
      "$id": "179",
      "kind": "array",
      "name": "ArrayFloatFixedEnum",
      "valueType": {
       "$ref": "52"
      },
      "crossLanguageDefinitionId": "TypeSpec.Array",
      "decorators": []
     },
     "optional": true,
     "readOnly": false,
     "discriminator": false,
     "flatten": false,
     "decorators": [],
     "crossLanguageDefinitionId": "NewProjectTypeSpec.RoundTripModel.floatFixedEnumCollection",
     "serializationOptions": {
      "$id": "180",
      "json": {
       "$id": "181",
       "name": "floatFixedEnumCollection"
      }
     }
    },
    {
     "$id": "182",
     "kind": "property",
     "name": "intFixedEnum",
     "serializedName": "intFixedEnum",
     "doc": "this is a int based fixed enum",
     "type": {
      "$ref": "60"
     },
     "optional": true,
     "readOnly": false,
     "discriminator": false,
     "flatten": false,
     "decorators": [],
     "crossLanguageDefinitionId": "NewProjectTypeSpec.RoundTripModel.intFixedEnum",
     "serializationOptions": {
      "$id": "183",
      "json": {
       "$id": "184",
       "name": "intFixedEnum"
      }
     }
    },
    {
     "$id": "185",
     "kind": "property",
     "name": "intFixedEnumCollection",
     "serializedName": "intFixedEnumCollection",
     "doc": "this is a collection of int based fixed enum",
     "type": {
      "$id": "186",
      "kind": "array",
      "name": "ArrayIntFixedEnum",
      "valueType": {
       "$ref": "60"
      },
      "crossLanguageDefinitionId": "TypeSpec.Array",
      "decorators": []
     },
     "optional": true,
     "readOnly": false,
     "discriminator": false,
     "flatten": false,
     "decorators": [],
     "crossLanguageDefinitionId": "NewProjectTypeSpec.RoundTripModel.intFixedEnumCollection",
     "serializationOptions": {
      "$id": "187",
      "json": {
       "$id": "188",
       "name": "intFixedEnumCollection"
      }
     }
    },
    {
     "$id": "189",
     "kind": "property",
     "name": "stringFixedEnum",
     "serializedName": "stringFixedEnum",
     "doc": "this is a string based fixed enum",
     "type": {
      "$ref": "20"
     },
     "optional": true,
     "readOnly": false,
     "discriminator": false,
     "flatten": false,
     "decorators": [],
     "crossLanguageDefinitionId": "NewProjectTypeSpec.RoundTripModel.stringFixedEnum",
     "serializationOptions": {
      "$id": "190",
      "json": {
       "$id": "191",
       "name": "stringFixedEnum"
      }
     }
    },
    {
     "$id": "192",
     "kind": "property",
     "name": "requiredUnknown",
     "serializedName": "requiredUnknown",
     "doc": "required unknown",
     "type": {
      "$id": "193",
      "kind": "unknown",
      "name": "unknown",
      "crossLanguageDefinitionId": "",
      "decorators": []
     },
     "optional": false,
     "readOnly": false,
     "discriminator": false,
     "flatten": false,
     "decorators": [],
     "crossLanguageDefinitionId": "NewProjectTypeSpec.RoundTripModel.requiredUnknown",
     "serializationOptions": {
      "$id": "194",
      "json": {
       "$id": "195",
       "name": "requiredUnknown"
      }
     }
    },
    {
     "$id": "196",
     "kind": "property",
     "name": "optionalUnknown",
     "serializedName": "optionalUnknown",
     "doc": "optional unknown",
     "type": {
      "$id": "197",
      "kind": "unknown",
      "name": "unknown",
      "crossLanguageDefinitionId": "",
      "decorators": []
     },
     "optional": true,
     "readOnly": false,
     "discriminator": false,
     "flatten": false,
     "decorators": [],
     "crossLanguageDefinitionId": "NewProjectTypeSpec.RoundTripModel.optionalUnknown",
     "serializationOptions": {
      "$id": "198",
      "json": {
       "$id": "199",
       "name": "optionalUnknown"
      }
     }
    },
    {
     "$id": "200",
     "kind": "property",
     "name": "requiredRecordUnknown",
     "serializedName": "requiredRecordUnknown",
     "doc": "required record of unknown",
     "type": {
      "$id": "201",
      "kind": "dict",
      "keyType": {
       "$id": "202",
       "kind": "string",
       "name": "string",
       "crossLanguageDefinitionId": "TypeSpec.string",
       "decorators": []
      },
      "valueType": {
       "$id": "203",
       "kind": "unknown",
       "name": "unknown",
       "crossLanguageDefinitionId": "",
       "decorators": []
      },
      "decorators": []
     },
     "optional": false,
     "readOnly": false,
     "discriminator": false,
     "flatten": false,
     "decorators": [],
     "crossLanguageDefinitionId": "NewProjectTypeSpec.RoundTripModel.requiredRecordUnknown",
     "serializationOptions": {
      "$id": "204",
      "json": {
       "$id": "205",
       "name": "requiredRecordUnknown"
      }
     }
    },
    {
     "$id": "206",
     "kind": "property",
     "name": "optionalRecordUnknown",
     "serializedName": "optionalRecordUnknown",
     "doc": "optional record of unknown",
     "type": {
      "$id": "207",
      "kind": "dict",
      "keyType": {
       "$id": "208",
       "kind": "string",
       "name": "string",
       "crossLanguageDefinitionId": "TypeSpec.string",
       "decorators": []
      },
      "valueType": {
       "$id": "209",
       "kind": "unknown",
       "name": "unknown",
       "crossLanguageDefinitionId": "",
       "decorators": []
      },
      "decorators": []
     },
     "optional": true,
     "readOnly": false,
     "discriminator": false,
     "flatten": false,
     "decorators": [],
     "crossLanguageDefinitionId": "NewProjectTypeSpec.RoundTripModel.optionalRecordUnknown",
     "serializationOptions": {
      "$id": "210",
      "json": {
       "$id": "211",
       "name": "optionalRecordUnknown"
      }
     }
    },
    {
     "$id": "212",
     "kind": "property",
     "name": "readOnlyRequiredRecordUnknown",
     "serializedName": "readOnlyRequiredRecordUnknown",
     "doc": "required readonly record of unknown",
     "type": {
      "$id": "213",
      "kind": "dict",
      "keyType": {
       "$id": "214",
       "kind": "string",
       "name": "string",
       "crossLanguageDefinitionId": "TypeSpec.string",
       "decorators": []
      },
      "valueType": {
       "$id": "215",
       "kind": "unknown",
       "name": "unknown",
       "crossLanguageDefinitionId": "",
       "decorators": []
      },
      "decorators": []
     },
     "optional": false,
     "readOnly": true,
     "discriminator": false,
     "flatten": false,
     "decorators": [],
     "crossLanguageDefinitionId": "NewProjectTypeSpec.RoundTripModel.readOnlyRequiredRecordUnknown",
     "serializationOptions": {
      "$id": "216",
      "json": {
       "$id": "217",
       "name": "readOnlyRequiredRecordUnknown"
      }
     }
    },
    {
     "$id": "218",
     "kind": "property",
     "name": "readOnlyOptionalRecordUnknown",
     "serializedName": "readOnlyOptionalRecordUnknown",
     "doc": "optional readonly record of unknown",
     "type": {
      "$id": "219",
      "kind": "dict",
      "keyType": {
       "$id": "220",
       "kind": "string",
       "name": "string",
       "crossLanguageDefinitionId": "TypeSpec.string",
       "decorators": []
      },
      "valueType": {
       "$id": "221",
       "kind": "unknown",
       "name": "unknown",
       "crossLanguageDefinitionId": "",
       "decorators": []
      },
      "decorators": []
     },
     "optional": true,
     "readOnly": true,
     "discriminator": false,
     "flatten": false,
     "decorators": [],
     "crossLanguageDefinitionId": "NewProjectTypeSpec.RoundTripModel.readOnlyOptionalRecordUnknown",
     "serializationOptions": {
      "$id": "222",
      "json": {
       "$id": "223",
       "name": "readOnlyOptionalRecordUnknown"
      }
     }
    }
   ]
  }
 ],
 "clients": [
  {
   "$id": "224",
   "kind": "client",
   "name": "NewProjectTypeSpecClient",
   "namespace": "Azure.NewProject.TypeSpec",
   "doc": "This is a sample typespec project.",
   "operations": [
    {
     "$id": "225",
     "name": "topAction",
     "resourceName": "NewProjectTypeSpec",
     "doc": "top level method",
     "accessibility": "public",
     "parameters": [
      {
       "$id": "226",
       "name": "action",
       "nameInRequest": "action",
       "type": {
        "$id": "227",
        "kind": "utcDateTime",
        "name": "utcDateTime",
        "encode": "rfc3339",
        "wireType": {
         "$id": "228",
         "kind": "string",
         "name": "string",
         "crossLanguageDefinitionId": "TypeSpec.string",
         "decorators": []
        },
        "crossLanguageDefinitionId": "TypeSpec.utcDateTime",
        "decorators": []
       },
       "location": "Path",
       "isApiVersion": false,
       "isContentType": false,
       "isEndpoint": false,
       "explode": false,
       "isRequired": true,
       "kind": "Method",
       "decorators": [],
       "skipUrlEncoding": false
      },
      {
       "$id": "229",
       "name": "accept",
       "nameInRequest": "Accept",
       "type": {
        "$id": "230",
        "kind": "constant",
        "valueType": {
         "$id": "231",
         "kind": "string",
         "name": "string",
         "crossLanguageDefinitionId": "TypeSpec.string",
         "decorators": []
        },
        "value": "application/json",
        "decorators": []
       },
       "location": "Header",
       "isApiVersion": false,
       "isContentType": false,
       "isEndpoint": false,
       "explode": false,
       "isRequired": true,
       "kind": "Constant",
       "decorators": [],
       "skipUrlEncoding": false
      }
     ],
     "responses": [
      {
       "$id": "232",
       "statusCodes": [
        200
       ],
       "bodyType": {
        "$ref": "84"
       },
       "headers": [],
       "isErrorResponse": false,
       "contentTypes": [
        "application/json"
       ]
      }
     ],
     "httpMethod": "GET",
     "uri": "{firstTestTypeSpecUrl}",
     "path": "/top/{action}",
     "bufferResponse": true,
     "generateProtocolMethod": true,
     "generateConvenienceMethod": true,
     "crossLanguageDefinitionId": "NewProjectTypeSpec.topAction",
     "decorators": []
    },
    {
     "$id": "233",
     "name": "topAction2",
     "resourceName": "NewProjectTypeSpec",
     "doc": "top level method2",
     "accessibility": "public",
     "parameters": [
      {
       "$id": "234",
       "name": "accept",
       "nameInRequest": "Accept",
       "type": {
        "$id": "235",
        "kind": "constant",
        "valueType": {
         "$id": "236",
         "kind": "string",
         "name": "string",
         "crossLanguageDefinitionId": "TypeSpec.string",
         "decorators": []
        },
        "value": "application/json",
        "decorators": []
       },
       "location": "Header",
       "isApiVersion": false,
       "isContentType": false,
       "isEndpoint": false,
       "explode": false,
       "isRequired": true,
       "kind": "Constant",
       "decorators": [],
       "skipUrlEncoding": false
      }
     ],
     "responses": [
      {
       "$id": "237",
       "statusCodes": [
        200
       ],
       "bodyType": {
        "$ref": "84"
       },
       "headers": [],
       "isErrorResponse": false,
       "contentTypes": [
        "application/json"
       ]
      }
     ],
     "httpMethod": "GET",
     "uri": "{firstTestTypeSpecUrl}",
     "path": "/top2",
     "bufferResponse": true,
     "generateProtocolMethod": true,
     "generateConvenienceMethod": false,
     "crossLanguageDefinitionId": "NewProjectTypeSpec.topAction2",
     "decorators": []
    },
    {
     "$id": "238",
     "name": "patchAction",
     "resourceName": "NewProjectTypeSpec",
     "doc": "top level patch",
     "accessibility": "public",
     "parameters": [
      {
       "$id": "239",
       "name": "contentType",
       "nameInRequest": "Content-Type",
       "doc": "Body parameter's content type. Known values are application/json",
       "type": {
        "$id": "240",
        "kind": "constant",
        "valueType": {
         "$id": "241",
         "kind": "string",
         "name": "string",
         "crossLanguageDefinitionId": "TypeSpec.string",
         "decorators": []
        },
        "value": "application/json",
        "decorators": []
       },
       "location": "Header",
       "isApiVersion": false,
       "isContentType": true,
       "isEndpoint": false,
       "explode": false,
       "isRequired": true,
       "kind": "Constant",
       "decorators": [],
       "skipUrlEncoding": false
      },
      {
       "$id": "242",
       "name": "accept",
       "nameInRequest": "Accept",
       "type": {
        "$id": "243",
        "kind": "constant",
        "valueType": {
         "$id": "244",
         "kind": "string",
         "name": "string",
         "crossLanguageDefinitionId": "TypeSpec.string",
         "decorators": []
        },
        "value": "application/json",
        "decorators": []
       },
       "location": "Header",
       "isApiVersion": false,
       "isContentType": false,
       "isEndpoint": false,
       "explode": false,
       "isRequired": true,
       "kind": "Constant",
       "decorators": [],
       "skipUrlEncoding": false
      },
      {
       "$id": "245",
       "name": "body",
       "nameInRequest": "body",
       "type": {
        "$ref": "84"
       },
       "location": "Body",
       "isApiVersion": false,
       "isContentType": false,
       "isEndpoint": false,
       "explode": false,
       "isRequired": true,
       "kind": "Method",
       "decorators": [],
       "skipUrlEncoding": false
      }
     ],
     "responses": [
      {
       "$id": "246",
       "statusCodes": [
        200
       ],
       "bodyType": {
        "$ref": "84"
       },
       "headers": [],
       "isErrorResponse": false,
       "contentTypes": [
        "application/json"
       ]
      }
     ],
     "httpMethod": "PATCH",
     "uri": "{firstTestTypeSpecUrl}",
     "path": "/patch",
     "requestMediaTypes": [
      "application/json"
     ],
     "bufferResponse": true,
     "generateProtocolMethod": true,
     "generateConvenienceMethod": false,
     "crossLanguageDefinitionId": "NewProjectTypeSpec.patchAction",
     "decorators": []
    },
    {
     "$id": "247",
     "name": "anonymousBody",
     "resourceName": "NewProjectTypeSpec",
     "doc": "body parameter without body decorator",
     "accessibility": "public",
     "parameters": [
      {
       "$id": "248",
       "name": "contentType",
       "nameInRequest": "Content-Type",
       "doc": "Body parameter's content type. Known values are application/json",
       "type": {
        "$id": "249",
        "kind": "constant",
        "valueType": {
         "$id": "250",
         "kind": "string",
         "name": "string",
         "crossLanguageDefinitionId": "TypeSpec.string",
         "decorators": []
        },
        "value": "application/json",
        "decorators": []
       },
       "location": "Header",
       "isApiVersion": false,
       "isContentType": true,
       "isEndpoint": false,
       "explode": false,
       "isRequired": true,
       "kind": "Constant",
       "decorators": [],
       "skipUrlEncoding": false
      },
      {
       "$id": "251",
       "name": "accept",
       "nameInRequest": "Accept",
       "type": {
        "$id": "252",
        "kind": "constant",
        "valueType": {
         "$id": "253",
         "kind": "string",
         "name": "string",
         "crossLanguageDefinitionId": "TypeSpec.string",
         "decorators": []
        },
        "value": "application/json",
        "decorators": []
       },
       "location": "Header",
       "isApiVersion": false,
       "isContentType": false,
       "isEndpoint": false,
       "explode": false,
       "isRequired": true,
       "kind": "Constant",
       "decorators": [],
       "skipUrlEncoding": false
      },
      {
       "$id": "254",
       "name": "thing",
       "nameInRequest": "thing",
       "type": {
        "$ref": "84"
       },
       "location": "Body",
       "isApiVersion": false,
       "isContentType": false,
       "isEndpoint": false,
       "explode": false,
       "isRequired": true,
       "kind": "Spread",
       "decorators": [],
       "skipUrlEncoding": false
      }
     ],
     "responses": [
      {
       "$id": "255",
       "statusCodes": [
        200
       ],
       "bodyType": {
        "$ref": "84"
       },
       "headers": [],
       "isErrorResponse": false,
       "contentTypes": [
        "application/json"
       ]
      }
     ],
     "httpMethod": "POST",
     "uri": "{firstTestTypeSpecUrl}",
     "path": "/anonymousBody",
     "requestMediaTypes": [
      "application/json"
     ],
     "bufferResponse": true,
     "generateProtocolMethod": true,
     "generateConvenienceMethod": true,
     "crossLanguageDefinitionId": "NewProjectTypeSpec.anonymousBody",
     "decorators": []
    },
    {
     "$id": "256",
     "name": "friendlyModel",
     "resourceName": "NewProjectTypeSpec",
     "doc": "Model can have its friendly name",
     "accessibility": "public",
     "parameters": [
      {
       "$id": "257",
       "name": "contentType",
       "nameInRequest": "Content-Type",
       "doc": "Body parameter's content type. Known values are application/json",
       "type": {
        "$id": "258",
        "kind": "constant",
        "valueType": {
         "$id": "259",
         "kind": "string",
         "name": "string",
         "crossLanguageDefinitionId": "TypeSpec.string",
         "decorators": []
        },
        "value": "application/json",
        "decorators": []
       },
       "location": "Header",
       "isApiVersion": false,
       "isContentType": true,
       "isEndpoint": false,
       "explode": false,
       "isRequired": true,
       "kind": "Constant",
       "decorators": [],
       "skipUrlEncoding": false
      },
      {
       "$id": "260",
       "name": "accept",
       "nameInRequest": "Accept",
       "type": {
        "$id": "261",
        "kind": "constant",
        "valueType": {
         "$id": "262",
         "kind": "string",
         "name": "string",
         "crossLanguageDefinitionId": "TypeSpec.string",
         "decorators": []
        },
        "value": "application/json",
        "decorators": []
       },
       "location": "Header",
       "isApiVersion": false,
       "isContentType": false,
       "isEndpoint": false,
       "explode": false,
       "isRequired": true,
       "kind": "Constant",
       "decorators": [],
       "skipUrlEncoding": false
      },
      {
       "$id": "263",
       "name": "friend",
       "nameInRequest": "friend",
       "type": {
        "$ref": "135"
       },
       "location": "Body",
       "isApiVersion": false,
       "isContentType": false,
       "isEndpoint": false,
       "explode": false,
       "isRequired": true,
       "kind": "Spread",
       "decorators": [],
       "skipUrlEncoding": false
      }
     ],
     "responses": [
      {
       "$id": "264",
       "statusCodes": [
        200
       ],
       "bodyType": {
        "$ref": "135"
       },
       "headers": [],
       "isErrorResponse": false,
       "contentTypes": [
        "application/json"
       ]
      }
     ],
     "httpMethod": "POST",
     "uri": "{firstTestTypeSpecUrl}",
     "path": "/friendlyName",
     "requestMediaTypes": [
      "application/json"
     ],
     "bufferResponse": true,
     "generateProtocolMethod": true,
     "generateConvenienceMethod": true,
     "crossLanguageDefinitionId": "NewProjectTypeSpec.friendlyModel",
     "decorators": []
    },
    {
     "$id": "265",
     "name": "addTimeHeader",
     "resourceName": "NewProjectTypeSpec",
     "accessibility": "public",
     "parameters": [
      {
       "$id": "266",
       "name": "repeatabilityFirstSent",
       "nameInRequest": "Repeatability-First-Sent",
       "type": {
        "$id": "267",
        "kind": "utcDateTime",
        "name": "utcDateTime",
        "encode": "rfc7231",
        "wireType": {
         "$id": "268",
         "kind": "string",
         "name": "string",
         "crossLanguageDefinitionId": "TypeSpec.string",
         "decorators": []
        },
        "crossLanguageDefinitionId": "TypeSpec.utcDateTime",
        "decorators": []
       },
       "location": "Header",
       "isApiVersion": false,
       "isContentType": false,
       "isEndpoint": false,
       "explode": false,
       "isRequired": false,
       "kind": "Method",
       "decorators": [],
       "skipUrlEncoding": false
      }
     ],
     "responses": [
      {
       "$id": "269",
       "statusCodes": [
        204
       ],
       "headers": [],
       "isErrorResponse": false
      }
     ],
     "httpMethod": "GET",
     "uri": "{firstTestTypeSpecUrl}",
     "path": "/",
     "bufferResponse": true,
     "generateProtocolMethod": true,
     "generateConvenienceMethod": false,
     "crossLanguageDefinitionId": "NewProjectTypeSpec.addTimeHeader",
     "decorators": []
    }
   ],
   "parameters": [
    {
     "$id": "270",
     "name": "firstTestTypeSpecUrl",
     "nameInRequest": "firstTestTypeSpecUrl",
     "type": {
      "$id": "271",
      "kind": "url",
      "name": "url",
      "crossLanguageDefinitionId": "TypeSpec.url"
     },
     "location": "Uri",
     "isApiVersion": false,
     "isContentType": false,
     "isRequired": true,
     "isEndpoint": true,
     "skipUrlEncoding": false,
     "explode": false,
     "kind": "Client"
    }
   ],
<<<<<<< HEAD
   "decorators": [
    {
     "$id": "272",
     "name": "TypeSpec.@service",
     "arguments": {
      "$id": "273",
      "options": {
       "$id": "274",
       "title": "hello world"
      }
     }
    }
   ],
   "crossLanguageDefinitionId": "NewProjectTypeSpec"
  },
  {
   "$id": "275",
   "name": "Hello",
   "namespace": "Azure.NewProject.TypeSpec",
   "operations": [],
   "parent": "NewProjectTypeSpecClient",
   "parameters": [
    {
     "$id": "276",
     "name": "firstTestTypeSpecUrl",
     "nameInRequest": "firstTestTypeSpecUrl",
     "type": {
      "$id": "277",
      "kind": "url",
      "name": "url",
      "crossLanguageDefinitionId": "TypeSpec.url"
     },
     "location": "Uri",
     "isApiVersion": false,
     "isContentType": false,
     "isRequired": true,
     "isEndpoint": true,
     "skipUrlEncoding": false,
     "explode": false,
     "kind": "Client"
    }
   ],
   "decorators": [],
   "crossLanguageDefinitionId": "NewProjectTypeSpec.Hello"
  },
  {
   "$id": "278",
   "name": "HelloDemo",
   "namespace": "Azure.NewProject.TypeSpec",
   "doc": "Hello world service",
   "operations": [
    {
     "$id": "279",
     "name": "sayHi",
     "resourceName": "Demo",
     "doc": "Return hi",
     "accessibility": "public",
     "parameters": [
      {
       "$id": "280",
       "name": "headParameter",
       "nameInRequest": "head-parameter",
       "type": {
        "$id": "281",
        "kind": "string",
        "name": "string",
        "crossLanguageDefinitionId": "TypeSpec.string",
        "decorators": []
=======
   "decorators": [],
   "crossLanguageDefinitionId": "NewProjectTypeSpec",
   "apiVersions": [],
   "children": [
    {
     "$id": "272",
     "kind": "client",
     "name": "Hello",
     "namespace": "Azure.NewProject.TypeSpec",
     "operations": [],
     "parameters": [
      {
       "$id": "273",
       "name": "firstTestTypeSpecUrl",
       "nameInRequest": "firstTestTypeSpecUrl",
       "type": {
        "$id": "274",
        "kind": "url",
        "name": "url",
        "crossLanguageDefinitionId": "TypeSpec.url"
>>>>>>> b84a2b7e
       },
       "location": "Uri",
       "isApiVersion": false,
       "isContentType": false,
       "isRequired": true,
<<<<<<< HEAD
       "kind": "Method",
       "decorators": [],
       "skipUrlEncoding": false
      },
      {
       "$id": "282",
       "name": "queryParameter",
       "nameInRequest": "queryParameter",
       "type": {
        "$id": "283",
        "kind": "string",
        "name": "string",
        "crossLanguageDefinitionId": "TypeSpec.string",
        "decorators": []
       },
       "location": "Query",
       "isApiVersion": false,
       "isContentType": false,
       "isEndpoint": false,
=======
       "isEndpoint": true,
       "skipUrlEncoding": false,
>>>>>>> b84a2b7e
       "explode": false,
       "kind": "Client"
      }
     ],
     "decorators": [],
     "crossLanguageDefinitionId": "NewProjectTypeSpec.Hello",
     "apiVersions": [],
     "parent": {
      "$ref": "224"
     },
     "children": [
      {
<<<<<<< HEAD
       "$id": "284",
       "name": "optionalQuery",
       "nameInRequest": "optionalQuery",
       "type": {
        "$id": "285",
        "kind": "string",
        "name": "string",
        "crossLanguageDefinitionId": "TypeSpec.string",
        "decorators": []
       },
       "location": "Query",
       "isApiVersion": false,
       "isContentType": false,
       "isEndpoint": false,
       "explode": false,
       "isRequired": false,
       "kind": "Method",
=======
       "$id": "275",
       "kind": "client",
       "name": "Demo",
       "namespace": "Azure.NewProject.TypeSpec",
       "doc": "Hello world service",
       "operations": [
        {
         "$id": "276",
         "name": "sayHi",
         "resourceName": "Demo",
         "doc": "Return hi",
         "accessibility": "public",
         "parameters": [
          {
           "$id": "277",
           "name": "headParameter",
           "nameInRequest": "head-parameter",
           "type": {
            "$id": "278",
            "kind": "string",
            "name": "string",
            "crossLanguageDefinitionId": "TypeSpec.string",
            "decorators": []
           },
           "location": "Header",
           "isApiVersion": false,
           "isContentType": false,
           "isEndpoint": false,
           "explode": false,
           "isRequired": true,
           "kind": "Method",
           "decorators": [],
           "skipUrlEncoding": false
          },
          {
           "$id": "279",
           "name": "queryParameter",
           "nameInRequest": "queryParameter",
           "type": {
            "$id": "280",
            "kind": "string",
            "name": "string",
            "crossLanguageDefinitionId": "TypeSpec.string",
            "decorators": []
           },
           "location": "Query",
           "isApiVersion": false,
           "isContentType": false,
           "isEndpoint": false,
           "explode": false,
           "isRequired": true,
           "kind": "Method",
           "decorators": [],
           "skipUrlEncoding": false
          },
          {
           "$id": "281",
           "name": "optionalQuery",
           "nameInRequest": "optionalQuery",
           "type": {
            "$id": "282",
            "kind": "string",
            "name": "string",
            "crossLanguageDefinitionId": "TypeSpec.string",
            "decorators": []
           },
           "location": "Query",
           "isApiVersion": false,
           "isContentType": false,
           "isEndpoint": false,
           "explode": false,
           "isRequired": false,
           "kind": "Method",
           "decorators": [],
           "skipUrlEncoding": false
          },
          {
           "$id": "283",
           "name": "accept",
           "nameInRequest": "Accept",
           "type": {
            "$id": "284",
            "kind": "constant",
            "valueType": {
             "$id": "285",
             "kind": "string",
             "name": "string",
             "crossLanguageDefinitionId": "TypeSpec.string",
             "decorators": []
            },
            "value": "application/json",
            "decorators": []
           },
           "location": "Header",
           "isApiVersion": false,
           "isContentType": false,
           "isEndpoint": false,
           "explode": false,
           "isRequired": true,
           "kind": "Constant",
           "decorators": [],
           "skipUrlEncoding": false
          }
         ],
         "responses": [
          {
           "$id": "286",
           "statusCodes": [
            200
           ],
           "bodyType": {
            "$ref": "84"
           },
           "headers": [],
           "isErrorResponse": false,
           "contentTypes": [
            "application/json"
           ]
          }
         ],
         "httpMethod": "GET",
         "uri": "{firstTestTypeSpecUrl}",
         "path": "/hello",
         "bufferResponse": true,
         "generateProtocolMethod": true,
         "generateConvenienceMethod": false,
         "crossLanguageDefinitionId": "NewProjectTypeSpec.Hello.Demo.sayHi",
         "decorators": []
        }
       ],
       "parameters": [
        {
         "$id": "287",
         "name": "firstTestTypeSpecUrl",
         "nameInRequest": "firstTestTypeSpecUrl",
         "type": {
          "$id": "288",
          "kind": "url",
          "name": "url",
          "crossLanguageDefinitionId": "TypeSpec.url"
         },
         "location": "Uri",
         "isApiVersion": false,
         "isContentType": false,
         "isRequired": true,
         "isEndpoint": true,
         "skipUrlEncoding": false,
         "explode": false,
         "kind": "Client"
        }
       ],
>>>>>>> b84a2b7e
       "decorators": [],
       "crossLanguageDefinitionId": "NewProjectTypeSpec.Hello.Demo",
       "apiVersions": [],
       "parent": {
        "$ref": "272"
       }
      },
      {
<<<<<<< HEAD
       "$id": "286",
       "name": "accept",
       "nameInRequest": "Accept",
       "type": {
        "$id": "287",
        "kind": "constant",
        "valueType": {
         "$id": "288",
         "kind": "string",
         "name": "string",
         "crossLanguageDefinitionId": "TypeSpec.string",
=======
       "$id": "289",
       "kind": "client",
       "name": "Demo2",
       "namespace": "Azure.NewProject.TypeSpec",
       "operations": [
        {
         "$id": "290",
         "name": "helloAgain",
         "resourceName": "Demo2",
         "doc": "Return hi again",
         "accessibility": "public",
         "parameters": [
          {
           "$id": "291",
           "name": "p1",
           "nameInRequest": "p1",
           "type": {
            "$id": "292",
            "kind": "string",
            "name": "string",
            "crossLanguageDefinitionId": "TypeSpec.string",
            "decorators": []
           },
           "location": "Header",
           "isApiVersion": false,
           "isContentType": false,
           "isEndpoint": false,
           "explode": false,
           "isRequired": true,
           "kind": "Method",
           "decorators": [],
           "skipUrlEncoding": false
          },
          {
           "$id": "293",
           "name": "contentType",
           "nameInRequest": "Content-Type",
           "type": {
            "$id": "294",
            "kind": "constant",
            "valueType": {
             "$id": "295",
             "kind": "string",
             "name": "string",
             "crossLanguageDefinitionId": "TypeSpec.string",
             "decorators": []
            },
            "value": "text/plain",
            "decorators": []
           },
           "location": "Header",
           "isApiVersion": false,
           "isContentType": true,
           "isEndpoint": false,
           "explode": false,
           "isRequired": true,
           "kind": "Constant",
           "decorators": [],
           "skipUrlEncoding": false
          },
          {
           "$id": "296",
           "name": "p2",
           "nameInRequest": "p2",
           "type": {
            "$id": "297",
            "kind": "string",
            "name": "string",
            "crossLanguageDefinitionId": "TypeSpec.string",
            "decorators": []
           },
           "location": "Path",
           "isApiVersion": false,
           "isContentType": false,
           "isEndpoint": false,
           "explode": false,
           "isRequired": true,
           "kind": "Method",
           "decorators": [],
           "skipUrlEncoding": false
          },
          {
           "$id": "298",
           "name": "accept",
           "nameInRequest": "Accept",
           "type": {
            "$id": "299",
            "kind": "constant",
            "valueType": {
             "$id": "300",
             "kind": "string",
             "name": "string",
             "crossLanguageDefinitionId": "TypeSpec.string",
             "decorators": []
            },
            "value": "application/json",
            "decorators": []
           },
           "location": "Header",
           "isApiVersion": false,
           "isContentType": false,
           "isEndpoint": false,
           "explode": false,
           "isRequired": true,
           "kind": "Constant",
           "decorators": [],
           "skipUrlEncoding": false
          },
          {
           "$id": "301",
           "name": "action",
           "nameInRequest": "action",
           "type": {
            "$ref": "140"
           },
           "location": "Body",
           "isApiVersion": false,
           "isContentType": false,
           "isEndpoint": false,
           "explode": false,
           "isRequired": true,
           "kind": "Method",
           "decorators": [],
           "skipUrlEncoding": false
          }
         ],
         "responses": [
          {
           "$id": "302",
           "statusCodes": [
            200
           ],
           "bodyType": {
            "$ref": "140"
           },
           "headers": [],
           "isErrorResponse": false,
           "contentTypes": [
            "application/json"
           ]
          }
         ],
         "httpMethod": "GET",
         "uri": "{firstTestTypeSpecUrl}",
         "path": "/againHi/{p2}",
         "requestMediaTypes": [
          "text/plain"
         ],
         "bufferResponse": true,
         "generateProtocolMethod": true,
         "generateConvenienceMethod": true,
         "crossLanguageDefinitionId": "NewProjectTypeSpec.Hello.Demo2.helloAgain",
>>>>>>> b84a2b7e
         "decorators": []
        },
        {
         "$id": "303",
         "name": "noContentType",
         "resourceName": "Demo2",
         "doc": "Return hi again",
         "accessibility": "public",
         "parameters": [
          {
           "$id": "304",
           "name": "p1",
           "nameInRequest": "p1",
           "type": {
            "$id": "305",
            "kind": "string",
            "name": "string",
            "crossLanguageDefinitionId": "TypeSpec.string",
            "decorators": []
           },
           "location": "Header",
           "isApiVersion": false,
           "isContentType": false,
           "isEndpoint": false,
           "explode": false,
           "isRequired": true,
           "kind": "Method",
           "decorators": [],
           "skipUrlEncoding": false
          },
          {
           "$id": "306",
           "name": "p2",
           "nameInRequest": "p2",
           "type": {
            "$id": "307",
            "kind": "string",
            "name": "string",
            "crossLanguageDefinitionId": "TypeSpec.string",
            "decorators": []
           },
           "location": "Path",
           "isApiVersion": false,
           "isContentType": false,
           "isEndpoint": false,
           "explode": false,
           "isRequired": true,
           "kind": "Method",
           "decorators": [],
           "skipUrlEncoding": false
          },
          {
           "$id": "308",
           "name": "contentType",
           "nameInRequest": "Content-Type",
           "doc": "Body parameter's content type. Known values are application/json",
           "type": {
            "$id": "309",
            "kind": "constant",
            "valueType": {
             "$id": "310",
             "kind": "string",
             "name": "string",
             "crossLanguageDefinitionId": "TypeSpec.string",
             "decorators": []
            },
            "value": "application/json",
            "decorators": []
           },
           "location": "Header",
           "isApiVersion": false,
           "isContentType": true,
           "isEndpoint": false,
           "explode": false,
           "isRequired": true,
           "kind": "Constant",
           "decorators": [],
           "skipUrlEncoding": false
          },
          {
           "$id": "311",
           "name": "accept",
           "nameInRequest": "Accept",
           "type": {
            "$id": "312",
            "kind": "constant",
            "valueType": {
             "$id": "313",
             "kind": "string",
             "name": "string",
             "crossLanguageDefinitionId": "TypeSpec.string",
             "decorators": []
            },
            "value": "application/json",
            "decorators": []
           },
           "location": "Header",
           "isApiVersion": false,
           "isContentType": false,
           "isEndpoint": false,
           "explode": false,
           "isRequired": true,
           "kind": "Constant",
           "decorators": [],
           "skipUrlEncoding": false
          },
          {
           "$id": "314",
           "name": "action",
           "nameInRequest": "action",
           "type": {
            "$ref": "140"
           },
           "location": "Body",
           "isApiVersion": false,
           "isContentType": false,
           "isEndpoint": false,
           "explode": false,
           "isRequired": true,
           "kind": "Method",
           "decorators": [],
           "skipUrlEncoding": false
          }
         ],
         "responses": [
          {
           "$id": "315",
           "statusCodes": [
            200
           ],
           "bodyType": {
            "$ref": "140"
           },
           "headers": [],
           "isErrorResponse": false,
           "contentTypes": [
            "application/json"
           ]
          }
         ],
         "httpMethod": "GET",
         "uri": "{firstTestTypeSpecUrl}",
         "path": "/noContentType/{p2}",
         "requestMediaTypes": [
          "application/json"
         ],
         "bufferResponse": true,
         "generateProtocolMethod": true,
         "generateConvenienceMethod": false,
         "crossLanguageDefinitionId": "NewProjectTypeSpec.Hello.Demo2.noContentType",
         "decorators": []
        },
        {
         "$id": "316",
         "name": "createLiteral",
         "resourceName": "Demo2",
         "doc": "Create with literal value",
         "accessibility": "public",
         "parameters": [
          {
           "$id": "317",
           "name": "contentType",
           "nameInRequest": "Content-Type",
           "doc": "Body parameter's content type. Known values are application/json",
           "type": {
            "$id": "318",
            "kind": "constant",
            "valueType": {
             "$id": "319",
             "kind": "string",
             "name": "string",
             "crossLanguageDefinitionId": "TypeSpec.string",
             "decorators": []
            },
            "value": "application/json",
            "decorators": []
           },
           "location": "Header",
           "isApiVersion": false,
           "isContentType": true,
           "isEndpoint": false,
           "explode": false,
           "isRequired": true,
           "kind": "Constant",
           "decorators": [],
           "skipUrlEncoding": false
          },
          {
           "$id": "320",
           "name": "accept",
           "nameInRequest": "Accept",
           "type": {
            "$id": "321",
            "kind": "constant",
            "valueType": {
             "$id": "322",
             "kind": "string",
             "name": "string",
             "crossLanguageDefinitionId": "TypeSpec.string",
             "decorators": []
            },
            "value": "application/json",
            "decorators": []
           },
           "location": "Header",
           "isApiVersion": false,
           "isContentType": false,
           "isEndpoint": false,
           "explode": false,
           "isRequired": true,
           "kind": "Constant",
           "decorators": [],
           "skipUrlEncoding": false
          },
          {
           "$id": "323",
           "name": "body",
           "nameInRequest": "body",
           "type": {
            "$ref": "84"
           },
           "location": "Body",
           "isApiVersion": false,
           "isContentType": false,
           "isEndpoint": false,
           "explode": false,
           "isRequired": true,
           "kind": "Method",
           "decorators": [],
           "skipUrlEncoding": false
          }
         ],
         "responses": [
          {
           "$id": "324",
           "statusCodes": [
            200
           ],
           "bodyType": {
            "$ref": "84"
           },
           "headers": [],
           "isErrorResponse": false,
           "contentTypes": [
            "application/json"
           ]
          }
         ],
         "httpMethod": "POST",
         "uri": "{firstTestTypeSpecUrl}",
         "path": "/literal",
         "requestMediaTypes": [
          "application/json"
         ],
         "bufferResponse": true,
         "generateProtocolMethod": true,
         "generateConvenienceMethod": true,
         "crossLanguageDefinitionId": "NewProjectTypeSpec.Hello.Demo2.createLiteral",
         "decorators": []
        },
        {
         "$id": "325",
         "name": "helloLiteral",
         "resourceName": "Demo2",
         "doc": "Send literal parameters",
         "accessibility": "public",
         "parameters": [
          {
           "$id": "326",
           "name": "p1",
           "nameInRequest": "p1",
           "type": {
            "$id": "327",
            "kind": "constant",
            "valueType": {
             "$id": "328",
             "kind": "string",
             "name": "string",
             "crossLanguageDefinitionId": "TypeSpec.string",
             "decorators": []
            },
            "value": "test",
            "decorators": []
           },
           "location": "Header",
           "isApiVersion": false,
           "isContentType": false,
           "isEndpoint": false,
           "explode": false,
           "isRequired": true,
           "kind": "Constant",
           "decorators": [],
           "skipUrlEncoding": false
          },
          {
           "$id": "329",
           "name": "p2",
           "nameInRequest": "p2",
           "type": {
            "$id": "330",
            "kind": "constant",
            "valueType": {
             "$id": "331",
             "kind": "int32",
             "name": "int32",
             "crossLanguageDefinitionId": "TypeSpec.int32",
             "decorators": []
            },
            "value": 123,
            "decorators": []
           },
           "location": "Path",
           "isApiVersion": false,
           "isContentType": false,
           "isEndpoint": false,
           "explode": false,
           "isRequired": true,
           "kind": "Constant",
           "decorators": [],
           "skipUrlEncoding": false
          },
          {
           "$id": "332",
           "name": "p3",
           "nameInRequest": "p3",
           "type": {
            "$id": "333",
            "kind": "constant",
            "valueType": {
             "$id": "334",
             "kind": "boolean",
             "name": "boolean",
             "crossLanguageDefinitionId": "TypeSpec.boolean",
             "decorators": []
            },
            "value": true,
            "decorators": []
           },
           "location": "Query",
           "isApiVersion": false,
           "isContentType": false,
           "isEndpoint": false,
           "explode": false,
           "isRequired": true,
           "kind": "Constant",
           "decorators": [],
           "skipUrlEncoding": false
          },
          {
           "$id": "335",
           "name": "accept",
           "nameInRequest": "Accept",
           "type": {
            "$id": "336",
            "kind": "constant",
            "valueType": {
             "$id": "337",
             "kind": "string",
             "name": "string",
             "crossLanguageDefinitionId": "TypeSpec.string",
             "decorators": []
            },
            "value": "application/json",
            "decorators": []
           },
           "location": "Header",
           "isApiVersion": false,
           "isContentType": false,
           "isEndpoint": false,
           "explode": false,
           "isRequired": true,
           "kind": "Constant",
           "decorators": [],
           "skipUrlEncoding": false
          }
         ],
         "responses": [
          {
           "$id": "338",
           "statusCodes": [
            200
           ],
           "bodyType": {
            "$ref": "84"
           },
           "headers": [],
           "isErrorResponse": false,
           "contentTypes": [
            "application/json"
           ]
          }
         ],
         "httpMethod": "GET",
         "uri": "{firstTestTypeSpecUrl}",
         "path": "/helloLiteral/{p2}",
         "bufferResponse": true,
         "generateProtocolMethod": true,
         "generateConvenienceMethod": true,
         "crossLanguageDefinitionId": "NewProjectTypeSpec.Hello.Demo2.helloLiteral",
         "decorators": []
        }
       ],
       "parameters": [
        {
         "$id": "339",
         "name": "firstTestTypeSpecUrl",
         "nameInRequest": "firstTestTypeSpecUrl",
         "type": {
          "$id": "340",
          "kind": "url",
          "name": "url",
          "crossLanguageDefinitionId": "TypeSpec.url"
         },
         "location": "Uri",
         "isApiVersion": false,
         "isContentType": false,
         "isRequired": true,
         "isEndpoint": true,
         "skipUrlEncoding": false,
         "explode": false,
         "kind": "Client"
        }
       ],
       "decorators": [],
       "crossLanguageDefinitionId": "NewProjectTypeSpec.Hello.Demo2",
       "apiVersions": [],
       "parent": {
        "$ref": "272"
       }
      }
     ]
    },
    {
     "$id": "341",
     "kind": "client",
     "name": "EnumTest",
     "namespace": "Azure.NewProject.TypeSpec",
     "operations": [
      {
<<<<<<< HEAD
       "$id": "289",
       "statusCodes": [
        200
=======
       "$id": "342",
       "name": "getUnknownValue",
       "resourceName": "EnumTest",
       "doc": "create extensible enum",
       "accessibility": "public",
       "parameters": [
        {
         "$id": "343",
         "name": "contentType",
         "nameInRequest": "Content-Type",
         "doc": "Body parameter's content type. Known values are text/plain",
         "type": {
          "$id": "344",
          "kind": "constant",
          "valueType": {
           "$id": "345",
           "kind": "string",
           "name": "string",
           "crossLanguageDefinitionId": "TypeSpec.string",
           "decorators": []
          },
          "value": "text/plain",
          "decorators": []
         },
         "location": "Header",
         "isApiVersion": false,
         "isContentType": true,
         "isEndpoint": false,
         "explode": false,
         "isRequired": true,
         "kind": "Constant",
         "decorators": [],
         "skipUrlEncoding": false
        },
        {
         "$id": "346",
         "name": "input",
         "nameInRequest": "input",
         "type": {
          "$ref": "68"
         },
         "location": "Body",
         "isApiVersion": false,
         "isContentType": false,
         "isEndpoint": false,
         "explode": false,
         "isRequired": true,
         "kind": "Method",
         "decorators": [],
         "skipUrlEncoding": false
        }
>>>>>>> b84a2b7e
       ],
       "responses": [
        {
         "$id": "347",
         "statusCodes": [
          204
         ],
         "headers": [],
         "isErrorResponse": false
        }
       ],
       "httpMethod": "PUT",
       "uri": "{firstTestTypeSpecUrl}",
       "path": "/unknown-value",
       "requestMediaTypes": [
        "text/plain"
       ],
       "bufferResponse": true,
       "generateProtocolMethod": true,
       "generateConvenienceMethod": false,
       "crossLanguageDefinitionId": "NewProjectTypeSpec.EnumTest.getUnknownValue",
       "decorators": []
      }
     ],
<<<<<<< HEAD
     "httpMethod": "GET",
     "uri": "{firstTestTypeSpecUrl}",
     "path": "/hello",
     "bufferResponse": true,
     "generateProtocolMethod": true,
     "generateConvenienceMethod": false,
     "crossLanguageDefinitionId": "NewProjectTypeSpec.Hello.Demo.sayHi",
     "decorators": []
    }
   ],
   "parent": "Hello",
   "parameters": [
    {
     "$id": "290",
     "name": "firstTestTypeSpecUrl",
     "nameInRequest": "firstTestTypeSpecUrl",
     "type": {
      "$id": "291",
      "kind": "url",
      "name": "url",
      "crossLanguageDefinitionId": "TypeSpec.url"
     },
     "location": "Uri",
     "isApiVersion": false,
     "isContentType": false,
     "isRequired": true,
     "isEndpoint": true,
     "skipUrlEncoding": false,
     "explode": false,
     "kind": "Client"
    }
   ],
   "decorators": [],
   "crossLanguageDefinitionId": "NewProjectTypeSpec.Hello.Demo"
  },
  {
   "$id": "292",
   "name": "HelloDemo2",
   "namespace": "Azure.NewProject.TypeSpec",
   "operations": [
    {
     "$id": "293",
     "name": "helloAgain",
     "resourceName": "Demo2",
     "doc": "Return hi again",
     "accessibility": "public",
     "parameters": [
      {
       "$id": "294",
       "name": "p1",
       "nameInRequest": "p1",
       "type": {
        "$id": "295",
        "kind": "string",
        "name": "string",
        "crossLanguageDefinitionId": "TypeSpec.string",
        "decorators": []
=======
     "parameters": [
      {
       "$id": "348",
       "name": "firstTestTypeSpecUrl",
       "nameInRequest": "firstTestTypeSpecUrl",
       "type": {
        "$id": "349",
        "kind": "url",
        "name": "url",
        "crossLanguageDefinitionId": "TypeSpec.url"
>>>>>>> b84a2b7e
       },
       "location": "Uri",
       "isApiVersion": false,
       "isContentType": false,
       "isRequired": true,
       "isEndpoint": true,
       "skipUrlEncoding": false,
       "explode": false,
       "kind": "Client"
      }
     ],
     "decorators": [],
     "crossLanguageDefinitionId": "NewProjectTypeSpec.EnumTest",
     "apiVersions": [],
     "parent": {
      "$ref": "224"
     }
    },
    {
     "$id": "350",
     "kind": "client",
     "name": "ProtocolAndConvenient",
     "namespace": "Azure.NewProject.TypeSpec",
     "operations": [
      {
<<<<<<< HEAD
       "$id": "296",
       "name": "contentType",
       "nameInRequest": "Content-Type",
       "type": {
        "$id": "297",
        "kind": "constant",
        "valueType": {
         "$id": "298",
         "kind": "string",
         "name": "string",
         "crossLanguageDefinitionId": "TypeSpec.string",
         "decorators": []
=======
       "$id": "351",
       "name": "internalProtocol",
       "resourceName": "ProtocolAndConvenient",
       "doc": "When set protocol false and convenient true, then the protocol method should be internal",
       "accessibility": "public",
       "parameters": [
        {
         "$id": "352",
         "name": "contentType",
         "nameInRequest": "Content-Type",
         "doc": "Body parameter's content type. Known values are application/json",
         "type": {
          "$id": "353",
          "kind": "constant",
          "valueType": {
           "$id": "354",
           "kind": "string",
           "name": "string",
           "crossLanguageDefinitionId": "TypeSpec.string",
           "decorators": []
          },
          "value": "application/json",
          "decorators": []
         },
         "location": "Header",
         "isApiVersion": false,
         "isContentType": true,
         "isEndpoint": false,
         "explode": false,
         "isRequired": true,
         "kind": "Constant",
         "decorators": [],
         "skipUrlEncoding": false
>>>>>>> b84a2b7e
        },
        {
         "$id": "355",
         "name": "accept",
         "nameInRequest": "Accept",
         "type": {
          "$id": "356",
          "kind": "constant",
          "valueType": {
           "$id": "357",
           "kind": "string",
           "name": "string",
           "crossLanguageDefinitionId": "TypeSpec.string",
           "decorators": []
          },
          "value": "application/json",
          "decorators": []
         },
         "location": "Header",
         "isApiVersion": false,
         "isContentType": false,
         "isEndpoint": false,
         "explode": false,
         "isRequired": true,
         "kind": "Constant",
         "decorators": [],
         "skipUrlEncoding": false
        },
        {
         "$id": "358",
         "name": "body",
         "nameInRequest": "body",
         "type": {
          "$ref": "84"
         },
         "location": "Body",
         "isApiVersion": false,
         "isContentType": false,
         "isEndpoint": false,
         "explode": false,
         "isRequired": true,
         "kind": "Method",
         "decorators": [],
         "skipUrlEncoding": false
        }
       ],
       "responses": [
        {
         "$id": "359",
         "statusCodes": [
          200
         ],
         "bodyType": {
          "$ref": "84"
         },
         "headers": [],
         "isErrorResponse": false,
         "contentTypes": [
          "application/json"
         ]
        }
       ],
       "httpMethod": "POST",
       "uri": "{firstTestTypeSpecUrl}",
       "path": "/internalProtocol",
       "requestMediaTypes": [
        "application/json"
       ],
       "bufferResponse": true,
       "generateProtocolMethod": false,
       "generateConvenienceMethod": true,
       "crossLanguageDefinitionId": "NewProjectTypeSpec.ProtocolAndConvenient.internalProtocol",
       "decorators": []
      },
      {
<<<<<<< HEAD
       "$id": "299",
       "name": "p2",
       "nameInRequest": "p2",
       "type": {
        "$id": "300",
        "kind": "string",
        "name": "string",
        "crossLanguageDefinitionId": "TypeSpec.string",
        "decorators": []
       },
       "location": "Path",
       "isApiVersion": false,
       "isContentType": false,
       "isEndpoint": false,
       "explode": false,
       "isRequired": true,
       "kind": "Method",
       "decorators": [],
       "skipUrlEncoding": false
      },
      {
       "$id": "301",
       "name": "accept",
       "nameInRequest": "Accept",
       "type": {
        "$id": "302",
        "kind": "constant",
        "valueType": {
         "$id": "303",
         "kind": "string",
         "name": "string",
         "crossLanguageDefinitionId": "TypeSpec.string",
         "decorators": []
        },
        "value": "application/json",
        "decorators": []
=======
       "$id": "360",
       "name": "stillConvenient",
       "resourceName": "ProtocolAndConvenient",
       "doc": "When set protocol false and convenient true, the convenient method should be generated even it has the same signature as protocol one",
       "accessibility": "public",
       "parameters": [],
       "responses": [
        {
         "$id": "361",
         "statusCodes": [
          204
         ],
         "headers": [],
         "isErrorResponse": false
        }
       ],
       "httpMethod": "GET",
       "uri": "{firstTestTypeSpecUrl}",
       "path": "/stillConvenient",
       "bufferResponse": true,
       "generateProtocolMethod": false,
       "generateConvenienceMethod": true,
       "crossLanguageDefinitionId": "NewProjectTypeSpec.ProtocolAndConvenient.stillConvenient",
       "decorators": []
      }
     ],
     "parameters": [
      {
       "$id": "362",
       "name": "firstTestTypeSpecUrl",
       "nameInRequest": "firstTestTypeSpecUrl",
       "type": {
        "$id": "363",
        "kind": "url",
        "name": "url",
        "crossLanguageDefinitionId": "TypeSpec.url"
>>>>>>> b84a2b7e
       },
       "location": "Uri",
       "isApiVersion": false,
       "isContentType": false,
       "isRequired": true,
<<<<<<< HEAD
       "kind": "Constant",
       "decorators": [],
       "skipUrlEncoding": false
      },
      {
       "$id": "304",
       "name": "action",
       "nameInRequest": "action",
       "type": {
        "$ref": "140"
       },
       "location": "Body",
       "isApiVersion": false,
       "isContentType": false,
       "isEndpoint": false,
=======
       "isEndpoint": true,
       "skipUrlEncoding": false,
>>>>>>> b84a2b7e
       "explode": false,
       "kind": "Client"
      }
     ],
<<<<<<< HEAD
     "responses": [
      {
       "$id": "305",
       "statusCodes": [
        200
       ],
       "bodyType": {
        "$ref": "140"
       },
       "headers": [],
       "isErrorResponse": false,
       "contentTypes": [
        "application/json"
       ]
      }
     ],
     "httpMethod": "GET",
     "uri": "{firstTestTypeSpecUrl}",
     "path": "/againHi/{p2}",
     "requestMediaTypes": [
      "text/plain"
     ],
     "bufferResponse": true,
     "generateProtocolMethod": true,
     "generateConvenienceMethod": true,
     "crossLanguageDefinitionId": "NewProjectTypeSpec.Hello.Demo2.helloAgain",
     "decorators": []
    },
    {
     "$id": "306",
     "name": "noContentType",
     "resourceName": "Demo2",
     "doc": "Return hi again",
     "accessibility": "public",
     "parameters": [
      {
       "$id": "307",
       "name": "p1",
       "nameInRequest": "p1",
       "type": {
        "$id": "308",
        "kind": "string",
        "name": "string",
        "crossLanguageDefinitionId": "TypeSpec.string",
        "decorators": []
       },
       "location": "Header",
       "isApiVersion": false,
       "isContentType": false,
       "isEndpoint": false,
       "explode": false,
       "isRequired": true,
       "kind": "Method",
       "decorators": [],
       "skipUrlEncoding": false
      },
      {
       "$id": "309",
       "name": "p2",
       "nameInRequest": "p2",
       "type": {
        "$id": "310",
        "kind": "string",
        "name": "string",
        "crossLanguageDefinitionId": "TypeSpec.string",
        "decorators": []
       },
       "location": "Path",
       "isApiVersion": false,
       "isContentType": false,
       "isEndpoint": false,
       "explode": false,
       "isRequired": true,
       "kind": "Method",
       "decorators": [],
       "skipUrlEncoding": false
      },
      {
       "$id": "311",
       "name": "contentType",
       "nameInRequest": "Content-Type",
       "doc": "Body parameter's content type. Known values are application/json",
       "type": {
        "$id": "312",
        "kind": "constant",
        "valueType": {
         "$id": "313",
         "kind": "string",
         "name": "string",
         "crossLanguageDefinitionId": "TypeSpec.string",
         "decorators": []
        },
        "value": "application/json",
        "decorators": []
       },
       "location": "Header",
       "isApiVersion": false,
       "isContentType": true,
       "isEndpoint": false,
       "explode": false,
       "isRequired": true,
       "kind": "Constant",
       "decorators": [],
       "skipUrlEncoding": false
      },
      {
       "$id": "314",
       "name": "accept",
       "nameInRequest": "Accept",
       "type": {
        "$id": "315",
        "kind": "constant",
        "valueType": {
         "$id": "316",
         "kind": "string",
         "name": "string",
         "crossLanguageDefinitionId": "TypeSpec.string",
         "decorators": []
        },
        "value": "application/json",
        "decorators": []
       },
       "location": "Header",
       "isApiVersion": false,
       "isContentType": false,
       "isEndpoint": false,
       "explode": false,
       "isRequired": true,
       "kind": "Constant",
       "decorators": [],
       "skipUrlEncoding": false
      },
      {
       "$id": "317",
       "name": "action",
       "nameInRequest": "action",
       "type": {
        "$ref": "140"
       },
       "location": "Body",
       "isApiVersion": false,
       "isContentType": false,
       "isEndpoint": false,
       "explode": false,
       "isRequired": true,
       "kind": "Method",
       "decorators": [],
       "skipUrlEncoding": false
      }
     ],
     "responses": [
      {
       "$id": "318",
       "statusCodes": [
        200
       ],
       "bodyType": {
        "$ref": "140"
       },
       "headers": [],
       "isErrorResponse": false,
       "contentTypes": [
        "application/json"
       ]
      }
     ],
     "httpMethod": "GET",
     "uri": "{firstTestTypeSpecUrl}",
     "path": "/noContentType/{p2}",
     "requestMediaTypes": [
      "application/json"
     ],
     "bufferResponse": true,
     "generateProtocolMethod": true,
     "generateConvenienceMethod": false,
     "crossLanguageDefinitionId": "NewProjectTypeSpec.Hello.Demo2.noContentType",
     "decorators": []
    },
    {
     "$id": "319",
     "name": "createLiteral",
     "resourceName": "Demo2",
     "doc": "Create with literal value",
     "accessibility": "public",
     "parameters": [
      {
       "$id": "320",
       "name": "contentType",
       "nameInRequest": "Content-Type",
       "doc": "Body parameter's content type. Known values are application/json",
       "type": {
        "$id": "321",
        "kind": "constant",
        "valueType": {
         "$id": "322",
         "kind": "string",
         "name": "string",
         "crossLanguageDefinitionId": "TypeSpec.string",
         "decorators": []
        },
        "value": "application/json",
        "decorators": []
       },
       "location": "Header",
       "isApiVersion": false,
       "isContentType": true,
       "isEndpoint": false,
       "explode": false,
       "isRequired": true,
       "kind": "Constant",
       "decorators": [],
       "skipUrlEncoding": false
      },
      {
       "$id": "323",
       "name": "accept",
       "nameInRequest": "Accept",
       "type": {
        "$id": "324",
        "kind": "constant",
        "valueType": {
         "$id": "325",
         "kind": "string",
         "name": "string",
         "crossLanguageDefinitionId": "TypeSpec.string",
         "decorators": []
        },
        "value": "application/json",
        "decorators": []
       },
       "location": "Header",
       "isApiVersion": false,
       "isContentType": false,
       "isEndpoint": false,
       "explode": false,
       "isRequired": true,
       "kind": "Constant",
       "decorators": [],
       "skipUrlEncoding": false
      },
      {
       "$id": "326",
       "name": "body",
       "nameInRequest": "body",
       "type": {
        "$ref": "84"
       },
       "location": "Body",
       "isApiVersion": false,
       "isContentType": false,
       "isEndpoint": false,
       "explode": false,
       "isRequired": true,
       "kind": "Method",
       "decorators": [],
       "skipUrlEncoding": false
      }
     ],
     "responses": [
      {
       "$id": "327",
       "statusCodes": [
        200
       ],
       "bodyType": {
        "$ref": "84"
       },
       "headers": [],
       "isErrorResponse": false,
       "contentTypes": [
        "application/json"
       ]
      }
     ],
     "httpMethod": "POST",
     "uri": "{firstTestTypeSpecUrl}",
     "path": "/literal",
     "requestMediaTypes": [
      "application/json"
     ],
     "bufferResponse": true,
     "generateProtocolMethod": true,
     "generateConvenienceMethod": true,
     "crossLanguageDefinitionId": "NewProjectTypeSpec.Hello.Demo2.createLiteral",
     "decorators": []
    },
    {
     "$id": "328",
     "name": "helloLiteral",
     "resourceName": "Demo2",
     "doc": "Send literal parameters",
     "accessibility": "public",
     "parameters": [
      {
       "$id": "329",
       "name": "p1",
       "nameInRequest": "p1",
       "type": {
        "$id": "330",
        "kind": "constant",
        "valueType": {
         "$id": "331",
         "kind": "string",
         "name": "string",
         "crossLanguageDefinitionId": "TypeSpec.string",
         "decorators": []
        },
        "value": "test",
        "decorators": []
       },
       "location": "Header",
       "isApiVersion": false,
       "isContentType": false,
       "isEndpoint": false,
       "explode": false,
       "isRequired": true,
       "kind": "Constant",
       "decorators": [],
       "skipUrlEncoding": false
      },
      {
       "$id": "332",
       "name": "p2",
       "nameInRequest": "p2",
       "type": {
        "$id": "333",
        "kind": "constant",
        "valueType": {
         "$id": "334",
         "kind": "int32",
         "name": "int32",
         "crossLanguageDefinitionId": "TypeSpec.int32",
         "decorators": []
        },
        "value": 123,
        "decorators": []
       },
       "location": "Path",
       "isApiVersion": false,
       "isContentType": false,
       "isEndpoint": false,
       "explode": false,
       "isRequired": true,
       "kind": "Constant",
       "decorators": [],
       "skipUrlEncoding": false
      },
      {
       "$id": "335",
       "name": "p3",
       "nameInRequest": "p3",
       "type": {
        "$id": "336",
        "kind": "constant",
        "valueType": {
         "$id": "337",
         "kind": "boolean",
         "name": "boolean",
         "crossLanguageDefinitionId": "TypeSpec.boolean",
         "decorators": []
        },
        "value": true,
        "decorators": []
       },
       "location": "Query",
       "isApiVersion": false,
       "isContentType": false,
       "isEndpoint": false,
       "explode": false,
       "isRequired": true,
       "kind": "Constant",
       "decorators": [],
       "skipUrlEncoding": false
      },
      {
       "$id": "338",
       "name": "accept",
       "nameInRequest": "Accept",
       "type": {
        "$id": "339",
        "kind": "constant",
        "valueType": {
         "$id": "340",
         "kind": "string",
         "name": "string",
         "crossLanguageDefinitionId": "TypeSpec.string",
         "decorators": []
        },
        "value": "application/json",
        "decorators": []
       },
       "location": "Header",
       "isApiVersion": false,
       "isContentType": false,
       "isEndpoint": false,
       "explode": false,
       "isRequired": true,
       "kind": "Constant",
       "decorators": [],
       "skipUrlEncoding": false
      }
     ],
     "responses": [
      {
       "$id": "341",
       "statusCodes": [
        200
       ],
       "bodyType": {
        "$ref": "84"
       },
       "headers": [],
       "isErrorResponse": false,
       "contentTypes": [
        "application/json"
       ]
      }
     ],
     "httpMethod": "GET",
     "uri": "{firstTestTypeSpecUrl}",
     "path": "/helloLiteral/{p2}",
     "bufferResponse": true,
     "generateProtocolMethod": true,
     "generateConvenienceMethod": true,
     "crossLanguageDefinitionId": "NewProjectTypeSpec.Hello.Demo2.helloLiteral",
     "decorators": []
    }
   ],
   "parent": "Hello",
   "parameters": [
    {
     "$id": "342",
     "name": "firstTestTypeSpecUrl",
     "nameInRequest": "firstTestTypeSpecUrl",
     "type": {
      "$id": "343",
      "kind": "url",
      "name": "url",
      "crossLanguageDefinitionId": "TypeSpec.url"
     },
     "location": "Uri",
     "isApiVersion": false,
     "isContentType": false,
     "isRequired": true,
     "isEndpoint": true,
     "skipUrlEncoding": false,
     "explode": false,
     "kind": "Client"
    }
   ],
   "decorators": [],
   "crossLanguageDefinitionId": "NewProjectTypeSpec.Hello.Demo2"
  },
  {
   "$id": "344",
   "name": "EnumTest",
   "namespace": "Azure.NewProject.TypeSpec",
   "operations": [
    {
     "$id": "345",
     "name": "getUnknownValue",
     "resourceName": "EnumTest",
     "doc": "create extensible enum",
     "accessibility": "public",
     "parameters": [
      {
       "$id": "346",
       "name": "contentType",
       "nameInRequest": "Content-Type",
       "doc": "Body parameter's content type. Known values are text/plain",
       "type": {
        "$id": "347",
        "kind": "constant",
        "valueType": {
         "$id": "348",
         "kind": "string",
         "name": "string",
         "crossLanguageDefinitionId": "TypeSpec.string",
         "decorators": []
        },
        "value": "text/plain",
        "decorators": []
       },
       "location": "Header",
       "isApiVersion": false,
       "isContentType": true,
       "isEndpoint": false,
       "explode": false,
       "isRequired": true,
       "kind": "Constant",
       "decorators": [],
       "skipUrlEncoding": false
      },
      {
       "$id": "349",
       "name": "input",
       "nameInRequest": "input",
       "type": {
        "$ref": "68"
       },
       "location": "Body",
       "isApiVersion": false,
       "isContentType": false,
       "isEndpoint": false,
       "explode": false,
       "isRequired": true,
       "kind": "Method",
       "decorators": [],
       "skipUrlEncoding": false
      }
     ],
     "responses": [
      {
       "$id": "350",
       "statusCodes": [
        204
       ],
       "headers": [],
       "isErrorResponse": false
      }
     ],
     "httpMethod": "PUT",
     "uri": "{firstTestTypeSpecUrl}",
     "path": "/unknown-value",
     "requestMediaTypes": [
      "text/plain"
     ],
     "bufferResponse": true,
     "generateProtocolMethod": true,
     "generateConvenienceMethod": false,
     "crossLanguageDefinitionId": "NewProjectTypeSpec.EnumTest.getUnknownValue",
     "decorators": []
    }
   ],
   "parent": "NewProjectTypeSpecClient",
   "parameters": [
    {
     "$id": "351",
     "name": "firstTestTypeSpecUrl",
     "nameInRequest": "firstTestTypeSpecUrl",
     "type": {
      "$id": "352",
      "kind": "url",
      "name": "url",
      "crossLanguageDefinitionId": "TypeSpec.url"
     },
     "location": "Uri",
     "isApiVersion": false,
     "isContentType": false,
     "isRequired": true,
     "isEndpoint": true,
     "skipUrlEncoding": false,
     "explode": false,
     "kind": "Client"
    }
   ],
   "decorators": [],
   "crossLanguageDefinitionId": "NewProjectTypeSpec.EnumTest"
  },
  {
   "$id": "353",
   "name": "ProtocolAndConvenient",
   "namespace": "Azure.NewProject.TypeSpec",
   "operations": [
    {
     "$id": "354",
     "name": "internalProtocol",
     "resourceName": "ProtocolAndConvenient",
     "doc": "When set protocol false and convenient true, then the protocol method should be internal",
     "accessibility": "public",
     "parameters": [
      {
       "$id": "355",
       "name": "contentType",
       "nameInRequest": "Content-Type",
       "doc": "Body parameter's content type. Known values are application/json",
       "type": {
        "$id": "356",
        "kind": "constant",
        "valueType": {
         "$id": "357",
         "kind": "string",
         "name": "string",
         "crossLanguageDefinitionId": "TypeSpec.string",
         "decorators": []
        },
        "value": "application/json",
        "decorators": []
       },
       "location": "Header",
       "isApiVersion": false,
       "isContentType": true,
       "isEndpoint": false,
       "explode": false,
       "isRequired": true,
       "kind": "Constant",
       "decorators": [],
       "skipUrlEncoding": false
      },
      {
       "$id": "358",
       "name": "accept",
       "nameInRequest": "Accept",
       "type": {
        "$id": "359",
        "kind": "constant",
        "valueType": {
         "$id": "360",
         "kind": "string",
         "name": "string",
         "crossLanguageDefinitionId": "TypeSpec.string",
         "decorators": []
        },
        "value": "application/json",
        "decorators": []
       },
       "location": "Header",
       "isApiVersion": false,
       "isContentType": false,
       "isEndpoint": false,
       "explode": false,
       "isRequired": true,
       "kind": "Constant",
       "decorators": [],
       "skipUrlEncoding": false
      },
      {
       "$id": "361",
       "name": "body",
       "nameInRequest": "body",
       "type": {
        "$ref": "84"
       },
       "location": "Body",
       "isApiVersion": false,
       "isContentType": false,
       "isEndpoint": false,
       "explode": false,
       "isRequired": true,
       "kind": "Method",
       "decorators": [],
       "skipUrlEncoding": false
      }
     ],
     "responses": [
      {
       "$id": "362",
       "statusCodes": [
        200
       ],
       "bodyType": {
        "$ref": "84"
       },
       "headers": [],
       "isErrorResponse": false,
       "contentTypes": [
        "application/json"
       ]
      }
     ],
     "httpMethod": "POST",
     "uri": "{firstTestTypeSpecUrl}",
     "path": "/internalProtocol",
     "requestMediaTypes": [
      "application/json"
     ],
     "bufferResponse": true,
     "generateProtocolMethod": false,
     "generateConvenienceMethod": true,
     "crossLanguageDefinitionId": "NewProjectTypeSpec.ProtocolAndConvenient.internalProtocol",
     "decorators": []
    },
    {
     "$id": "363",
     "name": "stillConvenient",
     "resourceName": "ProtocolAndConvenient",
     "doc": "When set protocol false and convenient true, the convenient method should be generated even it has the same signature as protocol one",
     "accessibility": "public",
     "parameters": [],
     "responses": [
      {
       "$id": "364",
       "statusCodes": [
        204
       ],
       "headers": [],
       "isErrorResponse": false
      }
     ],
     "httpMethod": "GET",
     "uri": "{firstTestTypeSpecUrl}",
     "path": "/stillConvenient",
     "bufferResponse": true,
     "generateProtocolMethod": false,
     "generateConvenienceMethod": true,
     "crossLanguageDefinitionId": "NewProjectTypeSpec.ProtocolAndConvenient.stillConvenient",
     "decorators": []
    }
   ],
   "parent": "NewProjectTypeSpecClient",
   "parameters": [
    {
     "$id": "365",
     "name": "firstTestTypeSpecUrl",
     "nameInRequest": "firstTestTypeSpecUrl",
     "type": {
      "$id": "366",
      "kind": "url",
      "name": "url",
      "crossLanguageDefinitionId": "TypeSpec.url"
     },
     "location": "Uri",
     "isApiVersion": false,
     "isContentType": false,
     "isRequired": true,
     "isEndpoint": true,
     "skipUrlEncoding": false,
     "explode": false,
     "kind": "Client"
=======
     "decorators": [],
     "crossLanguageDefinitionId": "NewProjectTypeSpec.ProtocolAndConvenient",
     "apiVersions": [],
     "parent": {
      "$ref": "224"
     }
>>>>>>> b84a2b7e
    }
   ]
  }
 ],
 "auth": {
  "$id": "367",
  "oAuth2": {
   "$id": "368",
   "scopes": [
    "https://api.example.com/.default"
   ]
  },
  "apiKey": {
   "$id": "369",
   "name": "x-ms-api-key",
   "in": "header"
  }
 }
}<|MERGE_RESOLUTION|>--- conflicted
+++ resolved
@@ -2340,7 +2340,6 @@
      "kind": "Client"
     }
    ],
-<<<<<<< HEAD
    "decorators": [
     {
      "$id": "272",
@@ -2354,112 +2353,32 @@
      }
     }
    ],
-   "crossLanguageDefinitionId": "NewProjectTypeSpec"
-  },
-  {
-   "$id": "275",
-   "name": "Hello",
-   "namespace": "Azure.NewProject.TypeSpec",
-   "operations": [],
-   "parent": "NewProjectTypeSpecClient",
-   "parameters": [
-    {
-     "$id": "276",
-     "name": "firstTestTypeSpecUrl",
-     "nameInRequest": "firstTestTypeSpecUrl",
-     "type": {
-      "$id": "277",
-      "kind": "url",
-      "name": "url",
-      "crossLanguageDefinitionId": "TypeSpec.url"
-     },
-     "location": "Uri",
-     "isApiVersion": false,
-     "isContentType": false,
-     "isRequired": true,
-     "isEndpoint": true,
-     "skipUrlEncoding": false,
-     "explode": false,
-     "kind": "Client"
-    }
-   ],
-   "decorators": [],
-   "crossLanguageDefinitionId": "NewProjectTypeSpec.Hello"
-  },
-  {
-   "$id": "278",
-   "name": "HelloDemo",
-   "namespace": "Azure.NewProject.TypeSpec",
-   "doc": "Hello world service",
-   "operations": [
-    {
-     "$id": "279",
-     "name": "sayHi",
-     "resourceName": "Demo",
-     "doc": "Return hi",
-     "accessibility": "public",
-     "parameters": [
-      {
-       "$id": "280",
-       "name": "headParameter",
-       "nameInRequest": "head-parameter",
-       "type": {
-        "$id": "281",
-        "kind": "string",
-        "name": "string",
-        "crossLanguageDefinitionId": "TypeSpec.string",
-        "decorators": []
-=======
-   "decorators": [],
    "crossLanguageDefinitionId": "NewProjectTypeSpec",
    "apiVersions": [],
    "children": [
     {
-     "$id": "272",
+     "$id": "275",
      "kind": "client",
      "name": "Hello",
      "namespace": "Azure.NewProject.TypeSpec",
      "operations": [],
      "parameters": [
       {
-       "$id": "273",
+       "$id": "276",
        "name": "firstTestTypeSpecUrl",
        "nameInRequest": "firstTestTypeSpecUrl",
        "type": {
-        "$id": "274",
+        "$id": "277",
         "kind": "url",
         "name": "url",
         "crossLanguageDefinitionId": "TypeSpec.url"
->>>>>>> b84a2b7e
        },
        "location": "Uri",
        "isApiVersion": false,
        "isContentType": false,
        "isRequired": true,
-<<<<<<< HEAD
-       "kind": "Method",
-       "decorators": [],
-       "skipUrlEncoding": false
-      },
-      {
-       "$id": "282",
-       "name": "queryParameter",
-       "nameInRequest": "queryParameter",
-       "type": {
-        "$id": "283",
-        "kind": "string",
-        "name": "string",
-        "crossLanguageDefinitionId": "TypeSpec.string",
-        "decorators": []
-       },
-       "location": "Query",
-       "isApiVersion": false,
-       "isContentType": false,
-       "isEndpoint": false,
-=======
        "isEndpoint": true,
        "skipUrlEncoding": false,
->>>>>>> b84a2b7e
        "explode": false,
        "kind": "Client"
       }
@@ -2472,44 +2391,25 @@
      },
      "children": [
       {
-<<<<<<< HEAD
-       "$id": "284",
-       "name": "optionalQuery",
-       "nameInRequest": "optionalQuery",
-       "type": {
-        "$id": "285",
-        "kind": "string",
-        "name": "string",
-        "crossLanguageDefinitionId": "TypeSpec.string",
-        "decorators": []
-       },
-       "location": "Query",
-       "isApiVersion": false,
-       "isContentType": false,
-       "isEndpoint": false,
-       "explode": false,
-       "isRequired": false,
-       "kind": "Method",
-=======
-       "$id": "275",
+       "$id": "278",
        "kind": "client",
        "name": "Demo",
        "namespace": "Azure.NewProject.TypeSpec",
        "doc": "Hello world service",
        "operations": [
         {
-         "$id": "276",
+         "$id": "279",
          "name": "sayHi",
          "resourceName": "Demo",
          "doc": "Return hi",
          "accessibility": "public",
          "parameters": [
           {
-           "$id": "277",
+           "$id": "280",
            "name": "headParameter",
            "nameInRequest": "head-parameter",
            "type": {
-            "$id": "278",
+            "$id": "281",
             "kind": "string",
             "name": "string",
             "crossLanguageDefinitionId": "TypeSpec.string",
@@ -2526,11 +2426,11 @@
            "skipUrlEncoding": false
           },
           {
-           "$id": "279",
+           "$id": "282",
            "name": "queryParameter",
            "nameInRequest": "queryParameter",
            "type": {
-            "$id": "280",
+            "$id": "283",
             "kind": "string",
             "name": "string",
             "crossLanguageDefinitionId": "TypeSpec.string",
@@ -2547,11 +2447,11 @@
            "skipUrlEncoding": false
           },
           {
-           "$id": "281",
+           "$id": "284",
            "name": "optionalQuery",
            "nameInRequest": "optionalQuery",
            "type": {
-            "$id": "282",
+            "$id": "285",
             "kind": "string",
             "name": "string",
             "crossLanguageDefinitionId": "TypeSpec.string",
@@ -2568,14 +2468,14 @@
            "skipUrlEncoding": false
           },
           {
-           "$id": "283",
+           "$id": "286",
            "name": "accept",
            "nameInRequest": "Accept",
            "type": {
-            "$id": "284",
+            "$id": "287",
             "kind": "constant",
             "valueType": {
-             "$id": "285",
+             "$id": "288",
              "kind": "string",
              "name": "string",
              "crossLanguageDefinitionId": "TypeSpec.string",
@@ -2597,7 +2497,7 @@
          ],
          "responses": [
           {
-           "$id": "286",
+           "$id": "289",
            "statusCodes": [
             200
            ],
@@ -2623,11 +2523,11 @@
        ],
        "parameters": [
         {
-         "$id": "287",
+         "$id": "290",
          "name": "firstTestTypeSpecUrl",
          "nameInRequest": "firstTestTypeSpecUrl",
          "type": {
-          "$id": "288",
+          "$id": "291",
           "kind": "url",
           "name": "url",
           "crossLanguageDefinitionId": "TypeSpec.url"
@@ -2642,46 +2542,32 @@
          "kind": "Client"
         }
        ],
->>>>>>> b84a2b7e
        "decorators": [],
        "crossLanguageDefinitionId": "NewProjectTypeSpec.Hello.Demo",
        "apiVersions": [],
        "parent": {
-        "$ref": "272"
+        "$ref": "275"
        }
       },
       {
-<<<<<<< HEAD
-       "$id": "286",
-       "name": "accept",
-       "nameInRequest": "Accept",
-       "type": {
-        "$id": "287",
-        "kind": "constant",
-        "valueType": {
-         "$id": "288",
-         "kind": "string",
-         "name": "string",
-         "crossLanguageDefinitionId": "TypeSpec.string",
-=======
-       "$id": "289",
+       "$id": "292",
        "kind": "client",
        "name": "Demo2",
        "namespace": "Azure.NewProject.TypeSpec",
        "operations": [
         {
-         "$id": "290",
+         "$id": "293",
          "name": "helloAgain",
          "resourceName": "Demo2",
          "doc": "Return hi again",
          "accessibility": "public",
          "parameters": [
           {
-           "$id": "291",
+           "$id": "294",
            "name": "p1",
            "nameInRequest": "p1",
            "type": {
-            "$id": "292",
+            "$id": "295",
             "kind": "string",
             "name": "string",
             "crossLanguageDefinitionId": "TypeSpec.string",
@@ -2698,14 +2584,14 @@
            "skipUrlEncoding": false
           },
           {
-           "$id": "293",
+           "$id": "296",
            "name": "contentType",
            "nameInRequest": "Content-Type",
            "type": {
-            "$id": "294",
+            "$id": "297",
             "kind": "constant",
             "valueType": {
-             "$id": "295",
+             "$id": "298",
              "kind": "string",
              "name": "string",
              "crossLanguageDefinitionId": "TypeSpec.string",
@@ -2725,11 +2611,11 @@
            "skipUrlEncoding": false
           },
           {
-           "$id": "296",
+           "$id": "299",
            "name": "p2",
            "nameInRequest": "p2",
            "type": {
-            "$id": "297",
+            "$id": "300",
             "kind": "string",
             "name": "string",
             "crossLanguageDefinitionId": "TypeSpec.string",
@@ -2746,14 +2632,14 @@
            "skipUrlEncoding": false
           },
           {
-           "$id": "298",
+           "$id": "301",
            "name": "accept",
            "nameInRequest": "Accept",
            "type": {
-            "$id": "299",
+            "$id": "302",
             "kind": "constant",
             "valueType": {
-             "$id": "300",
+             "$id": "303",
              "kind": "string",
              "name": "string",
              "crossLanguageDefinitionId": "TypeSpec.string",
@@ -2773,7 +2659,7 @@
            "skipUrlEncoding": false
           },
           {
-           "$id": "301",
+           "$id": "304",
            "name": "action",
            "nameInRequest": "action",
            "type": {
@@ -2792,7 +2678,7 @@
          ],
          "responses": [
           {
-           "$id": "302",
+           "$id": "305",
            "statusCodes": [
             200
            ],
@@ -2816,22 +2702,21 @@
          "generateProtocolMethod": true,
          "generateConvenienceMethod": true,
          "crossLanguageDefinitionId": "NewProjectTypeSpec.Hello.Demo2.helloAgain",
->>>>>>> b84a2b7e
          "decorators": []
         },
         {
-         "$id": "303",
+         "$id": "306",
          "name": "noContentType",
          "resourceName": "Demo2",
          "doc": "Return hi again",
          "accessibility": "public",
          "parameters": [
           {
-           "$id": "304",
+           "$id": "307",
            "name": "p1",
            "nameInRequest": "p1",
            "type": {
-            "$id": "305",
+            "$id": "308",
             "kind": "string",
             "name": "string",
             "crossLanguageDefinitionId": "TypeSpec.string",
@@ -2848,11 +2733,11 @@
            "skipUrlEncoding": false
           },
           {
-           "$id": "306",
+           "$id": "309",
            "name": "p2",
            "nameInRequest": "p2",
            "type": {
-            "$id": "307",
+            "$id": "310",
             "kind": "string",
             "name": "string",
             "crossLanguageDefinitionId": "TypeSpec.string",
@@ -2869,15 +2754,15 @@
            "skipUrlEncoding": false
           },
           {
-           "$id": "308",
+           "$id": "311",
            "name": "contentType",
            "nameInRequest": "Content-Type",
            "doc": "Body parameter's content type. Known values are application/json",
            "type": {
-            "$id": "309",
+            "$id": "312",
             "kind": "constant",
             "valueType": {
-             "$id": "310",
+             "$id": "313",
              "kind": "string",
              "name": "string",
              "crossLanguageDefinitionId": "TypeSpec.string",
@@ -2897,14 +2782,14 @@
            "skipUrlEncoding": false
           },
           {
-           "$id": "311",
+           "$id": "314",
            "name": "accept",
            "nameInRequest": "Accept",
            "type": {
-            "$id": "312",
+            "$id": "315",
             "kind": "constant",
             "valueType": {
-             "$id": "313",
+             "$id": "316",
              "kind": "string",
              "name": "string",
              "crossLanguageDefinitionId": "TypeSpec.string",
@@ -2924,7 +2809,7 @@
            "skipUrlEncoding": false
           },
           {
-           "$id": "314",
+           "$id": "317",
            "name": "action",
            "nameInRequest": "action",
            "type": {
@@ -2943,7 +2828,7 @@
          ],
          "responses": [
           {
-           "$id": "315",
+           "$id": "318",
            "statusCodes": [
             200
            ],
@@ -2970,22 +2855,22 @@
          "decorators": []
         },
         {
-         "$id": "316",
+         "$id": "319",
          "name": "createLiteral",
          "resourceName": "Demo2",
          "doc": "Create with literal value",
          "accessibility": "public",
          "parameters": [
           {
-           "$id": "317",
+           "$id": "320",
            "name": "contentType",
            "nameInRequest": "Content-Type",
            "doc": "Body parameter's content type. Known values are application/json",
            "type": {
-            "$id": "318",
+            "$id": "321",
             "kind": "constant",
             "valueType": {
-             "$id": "319",
+             "$id": "322",
              "kind": "string",
              "name": "string",
              "crossLanguageDefinitionId": "TypeSpec.string",
@@ -3005,14 +2890,14 @@
            "skipUrlEncoding": false
           },
           {
-           "$id": "320",
+           "$id": "323",
            "name": "accept",
            "nameInRequest": "Accept",
            "type": {
-            "$id": "321",
+            "$id": "324",
             "kind": "constant",
             "valueType": {
-             "$id": "322",
+             "$id": "325",
              "kind": "string",
              "name": "string",
              "crossLanguageDefinitionId": "TypeSpec.string",
@@ -3032,7 +2917,7 @@
            "skipUrlEncoding": false
           },
           {
-           "$id": "323",
+           "$id": "326",
            "name": "body",
            "nameInRequest": "body",
            "type": {
@@ -3051,7 +2936,7 @@
          ],
          "responses": [
           {
-           "$id": "324",
+           "$id": "327",
            "statusCodes": [
             200
            ],
@@ -3078,21 +2963,21 @@
          "decorators": []
         },
         {
-         "$id": "325",
+         "$id": "328",
          "name": "helloLiteral",
          "resourceName": "Demo2",
          "doc": "Send literal parameters",
          "accessibility": "public",
          "parameters": [
           {
-           "$id": "326",
+           "$id": "329",
            "name": "p1",
            "nameInRequest": "p1",
            "type": {
-            "$id": "327",
+            "$id": "330",
             "kind": "constant",
             "valueType": {
-             "$id": "328",
+             "$id": "331",
              "kind": "string",
              "name": "string",
              "crossLanguageDefinitionId": "TypeSpec.string",
@@ -3112,14 +2997,14 @@
            "skipUrlEncoding": false
           },
           {
-           "$id": "329",
+           "$id": "332",
            "name": "p2",
            "nameInRequest": "p2",
            "type": {
-            "$id": "330",
+            "$id": "333",
             "kind": "constant",
             "valueType": {
-             "$id": "331",
+             "$id": "334",
              "kind": "int32",
              "name": "int32",
              "crossLanguageDefinitionId": "TypeSpec.int32",
@@ -3139,14 +3024,14 @@
            "skipUrlEncoding": false
           },
           {
-           "$id": "332",
+           "$id": "335",
            "name": "p3",
            "nameInRequest": "p3",
            "type": {
-            "$id": "333",
+            "$id": "336",
             "kind": "constant",
             "valueType": {
-             "$id": "334",
+             "$id": "337",
              "kind": "boolean",
              "name": "boolean",
              "crossLanguageDefinitionId": "TypeSpec.boolean",
@@ -3166,14 +3051,14 @@
            "skipUrlEncoding": false
           },
           {
-           "$id": "335",
+           "$id": "338",
            "name": "accept",
            "nameInRequest": "Accept",
            "type": {
-            "$id": "336",
+            "$id": "339",
             "kind": "constant",
             "valueType": {
-             "$id": "337",
+             "$id": "340",
              "kind": "string",
              "name": "string",
              "crossLanguageDefinitionId": "TypeSpec.string",
@@ -3195,7 +3080,7 @@
          ],
          "responses": [
           {
-           "$id": "338",
+           "$id": "341",
            "statusCodes": [
             200
            ],
@@ -3221,11 +3106,11 @@
        ],
        "parameters": [
         {
-         "$id": "339",
+         "$id": "342",
          "name": "firstTestTypeSpecUrl",
          "nameInRequest": "firstTestTypeSpecUrl",
          "type": {
-          "$id": "340",
+          "$id": "343",
           "kind": "url",
           "name": "url",
           "crossLanguageDefinitionId": "TypeSpec.url"
@@ -3244,39 +3129,34 @@
        "crossLanguageDefinitionId": "NewProjectTypeSpec.Hello.Demo2",
        "apiVersions": [],
        "parent": {
-        "$ref": "272"
+        "$ref": "275"
        }
       }
      ]
     },
     {
-     "$id": "341",
+     "$id": "344",
      "kind": "client",
      "name": "EnumTest",
      "namespace": "Azure.NewProject.TypeSpec",
      "operations": [
       {
-<<<<<<< HEAD
-       "$id": "289",
-       "statusCodes": [
-        200
-=======
-       "$id": "342",
+       "$id": "345",
        "name": "getUnknownValue",
        "resourceName": "EnumTest",
        "doc": "create extensible enum",
        "accessibility": "public",
        "parameters": [
         {
-         "$id": "343",
+         "$id": "346",
          "name": "contentType",
          "nameInRequest": "Content-Type",
          "doc": "Body parameter's content type. Known values are text/plain",
          "type": {
-          "$id": "344",
+          "$id": "347",
           "kind": "constant",
           "valueType": {
-           "$id": "345",
+           "$id": "348",
            "kind": "string",
            "name": "string",
            "crossLanguageDefinitionId": "TypeSpec.string",
@@ -3296,7 +3176,7 @@
          "skipUrlEncoding": false
         },
         {
-         "$id": "346",
+         "$id": "349",
          "name": "input",
          "nameInRequest": "input",
          "type": {
@@ -3312,11 +3192,10 @@
          "decorators": [],
          "skipUrlEncoding": false
         }
->>>>>>> b84a2b7e
        ],
        "responses": [
         {
-         "$id": "347",
+         "$id": "350",
          "statusCodes": [
           204
          ],
@@ -3337,76 +3216,16 @@
        "decorators": []
       }
      ],
-<<<<<<< HEAD
-     "httpMethod": "GET",
-     "uri": "{firstTestTypeSpecUrl}",
-     "path": "/hello",
-     "bufferResponse": true,
-     "generateProtocolMethod": true,
-     "generateConvenienceMethod": false,
-     "crossLanguageDefinitionId": "NewProjectTypeSpec.Hello.Demo.sayHi",
-     "decorators": []
-    }
-   ],
-   "parent": "Hello",
-   "parameters": [
-    {
-     "$id": "290",
-     "name": "firstTestTypeSpecUrl",
-     "nameInRequest": "firstTestTypeSpecUrl",
-     "type": {
-      "$id": "291",
-      "kind": "url",
-      "name": "url",
-      "crossLanguageDefinitionId": "TypeSpec.url"
-     },
-     "location": "Uri",
-     "isApiVersion": false,
-     "isContentType": false,
-     "isRequired": true,
-     "isEndpoint": true,
-     "skipUrlEncoding": false,
-     "explode": false,
-     "kind": "Client"
-    }
-   ],
-   "decorators": [],
-   "crossLanguageDefinitionId": "NewProjectTypeSpec.Hello.Demo"
-  },
-  {
-   "$id": "292",
-   "name": "HelloDemo2",
-   "namespace": "Azure.NewProject.TypeSpec",
-   "operations": [
-    {
-     "$id": "293",
-     "name": "helloAgain",
-     "resourceName": "Demo2",
-     "doc": "Return hi again",
-     "accessibility": "public",
      "parameters": [
       {
-       "$id": "294",
-       "name": "p1",
-       "nameInRequest": "p1",
-       "type": {
-        "$id": "295",
-        "kind": "string",
-        "name": "string",
-        "crossLanguageDefinitionId": "TypeSpec.string",
-        "decorators": []
-=======
-     "parameters": [
-      {
-       "$id": "348",
+       "$id": "351",
        "name": "firstTestTypeSpecUrl",
        "nameInRequest": "firstTestTypeSpecUrl",
        "type": {
-        "$id": "349",
+        "$id": "352",
         "kind": "url",
         "name": "url",
         "crossLanguageDefinitionId": "TypeSpec.url"
->>>>>>> b84a2b7e
        },
        "location": "Uri",
        "isApiVersion": false,
@@ -3426,42 +3245,28 @@
      }
     },
     {
-     "$id": "350",
+     "$id": "353",
      "kind": "client",
      "name": "ProtocolAndConvenient",
      "namespace": "Azure.NewProject.TypeSpec",
      "operations": [
       {
-<<<<<<< HEAD
-       "$id": "296",
-       "name": "contentType",
-       "nameInRequest": "Content-Type",
-       "type": {
-        "$id": "297",
-        "kind": "constant",
-        "valueType": {
-         "$id": "298",
-         "kind": "string",
-         "name": "string",
-         "crossLanguageDefinitionId": "TypeSpec.string",
-         "decorators": []
-=======
-       "$id": "351",
+       "$id": "354",
        "name": "internalProtocol",
        "resourceName": "ProtocolAndConvenient",
        "doc": "When set protocol false and convenient true, then the protocol method should be internal",
        "accessibility": "public",
        "parameters": [
         {
-         "$id": "352",
+         "$id": "355",
          "name": "contentType",
          "nameInRequest": "Content-Type",
          "doc": "Body parameter's content type. Known values are application/json",
          "type": {
-          "$id": "353",
+          "$id": "356",
           "kind": "constant",
           "valueType": {
-           "$id": "354",
+           "$id": "357",
            "kind": "string",
            "name": "string",
            "crossLanguageDefinitionId": "TypeSpec.string",
@@ -3479,17 +3284,16 @@
          "kind": "Constant",
          "decorators": [],
          "skipUrlEncoding": false
->>>>>>> b84a2b7e
         },
         {
-         "$id": "355",
+         "$id": "358",
          "name": "accept",
          "nameInRequest": "Accept",
          "type": {
-          "$id": "356",
+          "$id": "359",
           "kind": "constant",
           "valueType": {
-           "$id": "357",
+           "$id": "360",
            "kind": "string",
            "name": "string",
            "crossLanguageDefinitionId": "TypeSpec.string",
@@ -3509,7 +3313,7 @@
          "skipUrlEncoding": false
         },
         {
-         "$id": "358",
+         "$id": "361",
          "name": "body",
          "nameInRequest": "body",
          "type": {
@@ -3528,7 +3332,7 @@
        ],
        "responses": [
         {
-         "$id": "359",
+         "$id": "362",
          "statusCodes": [
           200
          ],
@@ -3555,45 +3359,7 @@
        "decorators": []
       },
       {
-<<<<<<< HEAD
-       "$id": "299",
-       "name": "p2",
-       "nameInRequest": "p2",
-       "type": {
-        "$id": "300",
-        "kind": "string",
-        "name": "string",
-        "crossLanguageDefinitionId": "TypeSpec.string",
-        "decorators": []
-       },
-       "location": "Path",
-       "isApiVersion": false,
-       "isContentType": false,
-       "isEndpoint": false,
-       "explode": false,
-       "isRequired": true,
-       "kind": "Method",
-       "decorators": [],
-       "skipUrlEncoding": false
-      },
-      {
-       "$id": "301",
-       "name": "accept",
-       "nameInRequest": "Accept",
-       "type": {
-        "$id": "302",
-        "kind": "constant",
-        "valueType": {
-         "$id": "303",
-         "kind": "string",
-         "name": "string",
-         "crossLanguageDefinitionId": "TypeSpec.string",
-         "decorators": []
-        },
-        "value": "application/json",
-        "decorators": []
-=======
-       "$id": "360",
+       "$id": "363",
        "name": "stillConvenient",
        "resourceName": "ProtocolAndConvenient",
        "doc": "When set protocol false and convenient true, the convenient method should be generated even it has the same signature as protocol one",
@@ -3601,7 +3367,7 @@
        "parameters": [],
        "responses": [
         {
-         "$id": "361",
+         "$id": "364",
          "statusCodes": [
           204
          ],
@@ -3621,772 +3387,31 @@
      ],
      "parameters": [
       {
-       "$id": "362",
+       "$id": "365",
        "name": "firstTestTypeSpecUrl",
        "nameInRequest": "firstTestTypeSpecUrl",
        "type": {
-        "$id": "363",
+        "$id": "366",
         "kind": "url",
         "name": "url",
         "crossLanguageDefinitionId": "TypeSpec.url"
->>>>>>> b84a2b7e
        },
        "location": "Uri",
        "isApiVersion": false,
        "isContentType": false,
        "isRequired": true,
-<<<<<<< HEAD
-       "kind": "Constant",
-       "decorators": [],
-       "skipUrlEncoding": false
-      },
-      {
-       "$id": "304",
-       "name": "action",
-       "nameInRequest": "action",
-       "type": {
-        "$ref": "140"
-       },
-       "location": "Body",
-       "isApiVersion": false,
-       "isContentType": false,
-       "isEndpoint": false,
-=======
        "isEndpoint": true,
        "skipUrlEncoding": false,
->>>>>>> b84a2b7e
        "explode": false,
        "kind": "Client"
       }
      ],
-<<<<<<< HEAD
-     "responses": [
-      {
-       "$id": "305",
-       "statusCodes": [
-        200
-       ],
-       "bodyType": {
-        "$ref": "140"
-       },
-       "headers": [],
-       "isErrorResponse": false,
-       "contentTypes": [
-        "application/json"
-       ]
-      }
-     ],
-     "httpMethod": "GET",
-     "uri": "{firstTestTypeSpecUrl}",
-     "path": "/againHi/{p2}",
-     "requestMediaTypes": [
-      "text/plain"
-     ],
-     "bufferResponse": true,
-     "generateProtocolMethod": true,
-     "generateConvenienceMethod": true,
-     "crossLanguageDefinitionId": "NewProjectTypeSpec.Hello.Demo2.helloAgain",
-     "decorators": []
-    },
-    {
-     "$id": "306",
-     "name": "noContentType",
-     "resourceName": "Demo2",
-     "doc": "Return hi again",
-     "accessibility": "public",
-     "parameters": [
-      {
-       "$id": "307",
-       "name": "p1",
-       "nameInRequest": "p1",
-       "type": {
-        "$id": "308",
-        "kind": "string",
-        "name": "string",
-        "crossLanguageDefinitionId": "TypeSpec.string",
-        "decorators": []
-       },
-       "location": "Header",
-       "isApiVersion": false,
-       "isContentType": false,
-       "isEndpoint": false,
-       "explode": false,
-       "isRequired": true,
-       "kind": "Method",
-       "decorators": [],
-       "skipUrlEncoding": false
-      },
-      {
-       "$id": "309",
-       "name": "p2",
-       "nameInRequest": "p2",
-       "type": {
-        "$id": "310",
-        "kind": "string",
-        "name": "string",
-        "crossLanguageDefinitionId": "TypeSpec.string",
-        "decorators": []
-       },
-       "location": "Path",
-       "isApiVersion": false,
-       "isContentType": false,
-       "isEndpoint": false,
-       "explode": false,
-       "isRequired": true,
-       "kind": "Method",
-       "decorators": [],
-       "skipUrlEncoding": false
-      },
-      {
-       "$id": "311",
-       "name": "contentType",
-       "nameInRequest": "Content-Type",
-       "doc": "Body parameter's content type. Known values are application/json",
-       "type": {
-        "$id": "312",
-        "kind": "constant",
-        "valueType": {
-         "$id": "313",
-         "kind": "string",
-         "name": "string",
-         "crossLanguageDefinitionId": "TypeSpec.string",
-         "decorators": []
-        },
-        "value": "application/json",
-        "decorators": []
-       },
-       "location": "Header",
-       "isApiVersion": false,
-       "isContentType": true,
-       "isEndpoint": false,
-       "explode": false,
-       "isRequired": true,
-       "kind": "Constant",
-       "decorators": [],
-       "skipUrlEncoding": false
-      },
-      {
-       "$id": "314",
-       "name": "accept",
-       "nameInRequest": "Accept",
-       "type": {
-        "$id": "315",
-        "kind": "constant",
-        "valueType": {
-         "$id": "316",
-         "kind": "string",
-         "name": "string",
-         "crossLanguageDefinitionId": "TypeSpec.string",
-         "decorators": []
-        },
-        "value": "application/json",
-        "decorators": []
-       },
-       "location": "Header",
-       "isApiVersion": false,
-       "isContentType": false,
-       "isEndpoint": false,
-       "explode": false,
-       "isRequired": true,
-       "kind": "Constant",
-       "decorators": [],
-       "skipUrlEncoding": false
-      },
-      {
-       "$id": "317",
-       "name": "action",
-       "nameInRequest": "action",
-       "type": {
-        "$ref": "140"
-       },
-       "location": "Body",
-       "isApiVersion": false,
-       "isContentType": false,
-       "isEndpoint": false,
-       "explode": false,
-       "isRequired": true,
-       "kind": "Method",
-       "decorators": [],
-       "skipUrlEncoding": false
-      }
-     ],
-     "responses": [
-      {
-       "$id": "318",
-       "statusCodes": [
-        200
-       ],
-       "bodyType": {
-        "$ref": "140"
-       },
-       "headers": [],
-       "isErrorResponse": false,
-       "contentTypes": [
-        "application/json"
-       ]
-      }
-     ],
-     "httpMethod": "GET",
-     "uri": "{firstTestTypeSpecUrl}",
-     "path": "/noContentType/{p2}",
-     "requestMediaTypes": [
-      "application/json"
-     ],
-     "bufferResponse": true,
-     "generateProtocolMethod": true,
-     "generateConvenienceMethod": false,
-     "crossLanguageDefinitionId": "NewProjectTypeSpec.Hello.Demo2.noContentType",
-     "decorators": []
-    },
-    {
-     "$id": "319",
-     "name": "createLiteral",
-     "resourceName": "Demo2",
-     "doc": "Create with literal value",
-     "accessibility": "public",
-     "parameters": [
-      {
-       "$id": "320",
-       "name": "contentType",
-       "nameInRequest": "Content-Type",
-       "doc": "Body parameter's content type. Known values are application/json",
-       "type": {
-        "$id": "321",
-        "kind": "constant",
-        "valueType": {
-         "$id": "322",
-         "kind": "string",
-         "name": "string",
-         "crossLanguageDefinitionId": "TypeSpec.string",
-         "decorators": []
-        },
-        "value": "application/json",
-        "decorators": []
-       },
-       "location": "Header",
-       "isApiVersion": false,
-       "isContentType": true,
-       "isEndpoint": false,
-       "explode": false,
-       "isRequired": true,
-       "kind": "Constant",
-       "decorators": [],
-       "skipUrlEncoding": false
-      },
-      {
-       "$id": "323",
-       "name": "accept",
-       "nameInRequest": "Accept",
-       "type": {
-        "$id": "324",
-        "kind": "constant",
-        "valueType": {
-         "$id": "325",
-         "kind": "string",
-         "name": "string",
-         "crossLanguageDefinitionId": "TypeSpec.string",
-         "decorators": []
-        },
-        "value": "application/json",
-        "decorators": []
-       },
-       "location": "Header",
-       "isApiVersion": false,
-       "isContentType": false,
-       "isEndpoint": false,
-       "explode": false,
-       "isRequired": true,
-       "kind": "Constant",
-       "decorators": [],
-       "skipUrlEncoding": false
-      },
-      {
-       "$id": "326",
-       "name": "body",
-       "nameInRequest": "body",
-       "type": {
-        "$ref": "84"
-       },
-       "location": "Body",
-       "isApiVersion": false,
-       "isContentType": false,
-       "isEndpoint": false,
-       "explode": false,
-       "isRequired": true,
-       "kind": "Method",
-       "decorators": [],
-       "skipUrlEncoding": false
-      }
-     ],
-     "responses": [
-      {
-       "$id": "327",
-       "statusCodes": [
-        200
-       ],
-       "bodyType": {
-        "$ref": "84"
-       },
-       "headers": [],
-       "isErrorResponse": false,
-       "contentTypes": [
-        "application/json"
-       ]
-      }
-     ],
-     "httpMethod": "POST",
-     "uri": "{firstTestTypeSpecUrl}",
-     "path": "/literal",
-     "requestMediaTypes": [
-      "application/json"
-     ],
-     "bufferResponse": true,
-     "generateProtocolMethod": true,
-     "generateConvenienceMethod": true,
-     "crossLanguageDefinitionId": "NewProjectTypeSpec.Hello.Demo2.createLiteral",
-     "decorators": []
-    },
-    {
-     "$id": "328",
-     "name": "helloLiteral",
-     "resourceName": "Demo2",
-     "doc": "Send literal parameters",
-     "accessibility": "public",
-     "parameters": [
-      {
-       "$id": "329",
-       "name": "p1",
-       "nameInRequest": "p1",
-       "type": {
-        "$id": "330",
-        "kind": "constant",
-        "valueType": {
-         "$id": "331",
-         "kind": "string",
-         "name": "string",
-         "crossLanguageDefinitionId": "TypeSpec.string",
-         "decorators": []
-        },
-        "value": "test",
-        "decorators": []
-       },
-       "location": "Header",
-       "isApiVersion": false,
-       "isContentType": false,
-       "isEndpoint": false,
-       "explode": false,
-       "isRequired": true,
-       "kind": "Constant",
-       "decorators": [],
-       "skipUrlEncoding": false
-      },
-      {
-       "$id": "332",
-       "name": "p2",
-       "nameInRequest": "p2",
-       "type": {
-        "$id": "333",
-        "kind": "constant",
-        "valueType": {
-         "$id": "334",
-         "kind": "int32",
-         "name": "int32",
-         "crossLanguageDefinitionId": "TypeSpec.int32",
-         "decorators": []
-        },
-        "value": 123,
-        "decorators": []
-       },
-       "location": "Path",
-       "isApiVersion": false,
-       "isContentType": false,
-       "isEndpoint": false,
-       "explode": false,
-       "isRequired": true,
-       "kind": "Constant",
-       "decorators": [],
-       "skipUrlEncoding": false
-      },
-      {
-       "$id": "335",
-       "name": "p3",
-       "nameInRequest": "p3",
-       "type": {
-        "$id": "336",
-        "kind": "constant",
-        "valueType": {
-         "$id": "337",
-         "kind": "boolean",
-         "name": "boolean",
-         "crossLanguageDefinitionId": "TypeSpec.boolean",
-         "decorators": []
-        },
-        "value": true,
-        "decorators": []
-       },
-       "location": "Query",
-       "isApiVersion": false,
-       "isContentType": false,
-       "isEndpoint": false,
-       "explode": false,
-       "isRequired": true,
-       "kind": "Constant",
-       "decorators": [],
-       "skipUrlEncoding": false
-      },
-      {
-       "$id": "338",
-       "name": "accept",
-       "nameInRequest": "Accept",
-       "type": {
-        "$id": "339",
-        "kind": "constant",
-        "valueType": {
-         "$id": "340",
-         "kind": "string",
-         "name": "string",
-         "crossLanguageDefinitionId": "TypeSpec.string",
-         "decorators": []
-        },
-        "value": "application/json",
-        "decorators": []
-       },
-       "location": "Header",
-       "isApiVersion": false,
-       "isContentType": false,
-       "isEndpoint": false,
-       "explode": false,
-       "isRequired": true,
-       "kind": "Constant",
-       "decorators": [],
-       "skipUrlEncoding": false
-      }
-     ],
-     "responses": [
-      {
-       "$id": "341",
-       "statusCodes": [
-        200
-       ],
-       "bodyType": {
-        "$ref": "84"
-       },
-       "headers": [],
-       "isErrorResponse": false,
-       "contentTypes": [
-        "application/json"
-       ]
-      }
-     ],
-     "httpMethod": "GET",
-     "uri": "{firstTestTypeSpecUrl}",
-     "path": "/helloLiteral/{p2}",
-     "bufferResponse": true,
-     "generateProtocolMethod": true,
-     "generateConvenienceMethod": true,
-     "crossLanguageDefinitionId": "NewProjectTypeSpec.Hello.Demo2.helloLiteral",
-     "decorators": []
-    }
-   ],
-   "parent": "Hello",
-   "parameters": [
-    {
-     "$id": "342",
-     "name": "firstTestTypeSpecUrl",
-     "nameInRequest": "firstTestTypeSpecUrl",
-     "type": {
-      "$id": "343",
-      "kind": "url",
-      "name": "url",
-      "crossLanguageDefinitionId": "TypeSpec.url"
-     },
-     "location": "Uri",
-     "isApiVersion": false,
-     "isContentType": false,
-     "isRequired": true,
-     "isEndpoint": true,
-     "skipUrlEncoding": false,
-     "explode": false,
-     "kind": "Client"
-    }
-   ],
-   "decorators": [],
-   "crossLanguageDefinitionId": "NewProjectTypeSpec.Hello.Demo2"
-  },
-  {
-   "$id": "344",
-   "name": "EnumTest",
-   "namespace": "Azure.NewProject.TypeSpec",
-   "operations": [
-    {
-     "$id": "345",
-     "name": "getUnknownValue",
-     "resourceName": "EnumTest",
-     "doc": "create extensible enum",
-     "accessibility": "public",
-     "parameters": [
-      {
-       "$id": "346",
-       "name": "contentType",
-       "nameInRequest": "Content-Type",
-       "doc": "Body parameter's content type. Known values are text/plain",
-       "type": {
-        "$id": "347",
-        "kind": "constant",
-        "valueType": {
-         "$id": "348",
-         "kind": "string",
-         "name": "string",
-         "crossLanguageDefinitionId": "TypeSpec.string",
-         "decorators": []
-        },
-        "value": "text/plain",
-        "decorators": []
-       },
-       "location": "Header",
-       "isApiVersion": false,
-       "isContentType": true,
-       "isEndpoint": false,
-       "explode": false,
-       "isRequired": true,
-       "kind": "Constant",
-       "decorators": [],
-       "skipUrlEncoding": false
-      },
-      {
-       "$id": "349",
-       "name": "input",
-       "nameInRequest": "input",
-       "type": {
-        "$ref": "68"
-       },
-       "location": "Body",
-       "isApiVersion": false,
-       "isContentType": false,
-       "isEndpoint": false,
-       "explode": false,
-       "isRequired": true,
-       "kind": "Method",
-       "decorators": [],
-       "skipUrlEncoding": false
-      }
-     ],
-     "responses": [
-      {
-       "$id": "350",
-       "statusCodes": [
-        204
-       ],
-       "headers": [],
-       "isErrorResponse": false
-      }
-     ],
-     "httpMethod": "PUT",
-     "uri": "{firstTestTypeSpecUrl}",
-     "path": "/unknown-value",
-     "requestMediaTypes": [
-      "text/plain"
-     ],
-     "bufferResponse": true,
-     "generateProtocolMethod": true,
-     "generateConvenienceMethod": false,
-     "crossLanguageDefinitionId": "NewProjectTypeSpec.EnumTest.getUnknownValue",
-     "decorators": []
-    }
-   ],
-   "parent": "NewProjectTypeSpecClient",
-   "parameters": [
-    {
-     "$id": "351",
-     "name": "firstTestTypeSpecUrl",
-     "nameInRequest": "firstTestTypeSpecUrl",
-     "type": {
-      "$id": "352",
-      "kind": "url",
-      "name": "url",
-      "crossLanguageDefinitionId": "TypeSpec.url"
-     },
-     "location": "Uri",
-     "isApiVersion": false,
-     "isContentType": false,
-     "isRequired": true,
-     "isEndpoint": true,
-     "skipUrlEncoding": false,
-     "explode": false,
-     "kind": "Client"
-    }
-   ],
-   "decorators": [],
-   "crossLanguageDefinitionId": "NewProjectTypeSpec.EnumTest"
-  },
-  {
-   "$id": "353",
-   "name": "ProtocolAndConvenient",
-   "namespace": "Azure.NewProject.TypeSpec",
-   "operations": [
-    {
-     "$id": "354",
-     "name": "internalProtocol",
-     "resourceName": "ProtocolAndConvenient",
-     "doc": "When set protocol false and convenient true, then the protocol method should be internal",
-     "accessibility": "public",
-     "parameters": [
-      {
-       "$id": "355",
-       "name": "contentType",
-       "nameInRequest": "Content-Type",
-       "doc": "Body parameter's content type. Known values are application/json",
-       "type": {
-        "$id": "356",
-        "kind": "constant",
-        "valueType": {
-         "$id": "357",
-         "kind": "string",
-         "name": "string",
-         "crossLanguageDefinitionId": "TypeSpec.string",
-         "decorators": []
-        },
-        "value": "application/json",
-        "decorators": []
-       },
-       "location": "Header",
-       "isApiVersion": false,
-       "isContentType": true,
-       "isEndpoint": false,
-       "explode": false,
-       "isRequired": true,
-       "kind": "Constant",
-       "decorators": [],
-       "skipUrlEncoding": false
-      },
-      {
-       "$id": "358",
-       "name": "accept",
-       "nameInRequest": "Accept",
-       "type": {
-        "$id": "359",
-        "kind": "constant",
-        "valueType": {
-         "$id": "360",
-         "kind": "string",
-         "name": "string",
-         "crossLanguageDefinitionId": "TypeSpec.string",
-         "decorators": []
-        },
-        "value": "application/json",
-        "decorators": []
-       },
-       "location": "Header",
-       "isApiVersion": false,
-       "isContentType": false,
-       "isEndpoint": false,
-       "explode": false,
-       "isRequired": true,
-       "kind": "Constant",
-       "decorators": [],
-       "skipUrlEncoding": false
-      },
-      {
-       "$id": "361",
-       "name": "body",
-       "nameInRequest": "body",
-       "type": {
-        "$ref": "84"
-       },
-       "location": "Body",
-       "isApiVersion": false,
-       "isContentType": false,
-       "isEndpoint": false,
-       "explode": false,
-       "isRequired": true,
-       "kind": "Method",
-       "decorators": [],
-       "skipUrlEncoding": false
-      }
-     ],
-     "responses": [
-      {
-       "$id": "362",
-       "statusCodes": [
-        200
-       ],
-       "bodyType": {
-        "$ref": "84"
-       },
-       "headers": [],
-       "isErrorResponse": false,
-       "contentTypes": [
-        "application/json"
-       ]
-      }
-     ],
-     "httpMethod": "POST",
-     "uri": "{firstTestTypeSpecUrl}",
-     "path": "/internalProtocol",
-     "requestMediaTypes": [
-      "application/json"
-     ],
-     "bufferResponse": true,
-     "generateProtocolMethod": false,
-     "generateConvenienceMethod": true,
-     "crossLanguageDefinitionId": "NewProjectTypeSpec.ProtocolAndConvenient.internalProtocol",
-     "decorators": []
-    },
-    {
-     "$id": "363",
-     "name": "stillConvenient",
-     "resourceName": "ProtocolAndConvenient",
-     "doc": "When set protocol false and convenient true, the convenient method should be generated even it has the same signature as protocol one",
-     "accessibility": "public",
-     "parameters": [],
-     "responses": [
-      {
-       "$id": "364",
-       "statusCodes": [
-        204
-       ],
-       "headers": [],
-       "isErrorResponse": false
-      }
-     ],
-     "httpMethod": "GET",
-     "uri": "{firstTestTypeSpecUrl}",
-     "path": "/stillConvenient",
-     "bufferResponse": true,
-     "generateProtocolMethod": false,
-     "generateConvenienceMethod": true,
-     "crossLanguageDefinitionId": "NewProjectTypeSpec.ProtocolAndConvenient.stillConvenient",
-     "decorators": []
-    }
-   ],
-   "parent": "NewProjectTypeSpecClient",
-   "parameters": [
-    {
-     "$id": "365",
-     "name": "firstTestTypeSpecUrl",
-     "nameInRequest": "firstTestTypeSpecUrl",
-     "type": {
-      "$id": "366",
-      "kind": "url",
-      "name": "url",
-      "crossLanguageDefinitionId": "TypeSpec.url"
-     },
-     "location": "Uri",
-     "isApiVersion": false,
-     "isContentType": false,
-     "isRequired": true,
-     "isEndpoint": true,
-     "skipUrlEncoding": false,
-     "explode": false,
-     "kind": "Client"
-=======
      "decorators": [],
      "crossLanguageDefinitionId": "NewProjectTypeSpec.ProtocolAndConvenient",
      "apiVersions": [],
      "parent": {
       "$ref": "224"
      }
->>>>>>> b84a2b7e
     }
    ]
   }
