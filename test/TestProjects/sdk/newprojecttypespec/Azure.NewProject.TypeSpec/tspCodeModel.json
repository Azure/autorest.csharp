--- conflicted
+++ resolved
@@ -1346,13 +1346,9 @@
        "NameInRequest": "firstTestTypeSpecUrl",
        "Type": {
         "$id": "188",
-<<<<<<< HEAD
         "Kind": "url",
         "Name": "url",
         "CrossLanguageDefinitionId": "TypeSpec.url"
-=======
-        "Kind": "uri"
->>>>>>> cc743cb2
        },
        "Location": "Uri",
        "IsApiVersion": false,
@@ -1395,18 +1391,14 @@
        "NameInRequest": "Accept",
        "Type": {
         "$id": "193",
-<<<<<<< HEAD
-        "Kind": "string",
-        "Name": "string",
-        "CrossLanguageDefinitionId": "TypeSpec.string"
-=======
         "Kind": "constant",
         "ValueType": {
          "$id": "194",
-         "Kind": "string"
+         "Kind": "string",
+         "Name": "string",
+         "CrossLanguageDefinitionId": "TypeSpec.string"
         },
         "Value": "application/json"
->>>>>>> cc743cb2
        },
        "Location": "Header",
        "IsApiVersion": false,
@@ -1458,18 +1450,14 @@
        "NameInRequest": "Accept",
        "Type": {
         "$id": "198",
-<<<<<<< HEAD
-        "Kind": "string",
-        "Name": "string",
-        "CrossLanguageDefinitionId": "TypeSpec.string"
-=======
         "Kind": "constant",
         "ValueType": {
          "$id": "199",
-         "Kind": "string"
+         "Kind": "string",
+         "Name": "string",
+         "CrossLanguageDefinitionId": "TypeSpec.string"
         },
         "Value": "application/json"
->>>>>>> cc743cb2
        },
        "Location": "Header",
        "IsApiVersion": false,
@@ -1525,7 +1513,9 @@
         "Kind": "constant",
         "ValueType": {
          "$id": "204",
-         "Kind": "string"
+         "Kind": "string",
+         "Name": "string",
+         "CrossLanguageDefinitionId": "TypeSpec.string"
         },
         "Value": "application/json"
        },
@@ -1542,20 +1532,15 @@
        "Name": "accept",
        "NameInRequest": "Accept",
        "Type": {
-<<<<<<< HEAD
-        "$id": "204",
-        "Kind": "string",
-        "Name": "string",
-        "CrossLanguageDefinitionId": "TypeSpec.string"
-=======
         "$id": "206",
         "Kind": "constant",
         "ValueType": {
          "$id": "207",
-         "Kind": "string"
+         "Kind": "string",
+         "Name": "string",
+         "CrossLanguageDefinitionId": "TypeSpec.string"
         },
         "Value": "application/json"
->>>>>>> cc743cb2
        },
        "Location": "Header",
        "IsApiVersion": false,
@@ -1570,14 +1555,7 @@
        "Name": "body",
        "NameInRequest": "body",
        "Type": {
-<<<<<<< HEAD
-        "$id": "207",
-        "Kind": "string",
-        "Name": "string",
-        "CrossLanguageDefinitionId": "TypeSpec.string"
-=======
         "$ref": "77"
->>>>>>> cc743cb2
        },
        "Location": "Body",
        "IsApiVersion": false,
@@ -1636,7 +1614,9 @@
         "Kind": "constant",
         "ValueType": {
          "$id": "213",
-         "Kind": "string"
+         "Kind": "string",
+         "Name": "string",
+         "CrossLanguageDefinitionId": "TypeSpec.string"
         },
         "Value": "application/json"
        },
@@ -1653,20 +1633,15 @@
        "Name": "accept",
        "NameInRequest": "Accept",
        "Type": {
-<<<<<<< HEAD
-        "$id": "213",
-        "Kind": "string",
-        "Name": "string",
-        "CrossLanguageDefinitionId": "TypeSpec.string"
-=======
         "$id": "215",
         "Kind": "constant",
         "ValueType": {
          "$id": "216",
-         "Kind": "string"
+         "Kind": "string",
+         "Name": "string",
+         "CrossLanguageDefinitionId": "TypeSpec.string"
         },
         "Value": "application/json"
->>>>>>> cc743cb2
        },
        "Location": "Header",
        "IsApiVersion": false,
@@ -1681,14 +1656,7 @@
        "Name": "anonymousBodyRequest",
        "NameInRequest": "anonymousBodyRequest",
        "Type": {
-<<<<<<< HEAD
-        "$id": "216",
-        "Kind": "string",
-        "Name": "string",
-        "CrossLanguageDefinitionId": "TypeSpec.string"
-=======
         "$ref": "106"
->>>>>>> cc743cb2
        },
        "Location": "Body",
        "IsApiVersion": false,
@@ -1747,7 +1715,9 @@
         "Kind": "constant",
         "ValueType": {
          "$id": "222",
-         "Kind": "string"
+         "Kind": "string",
+         "Name": "string",
+         "CrossLanguageDefinitionId": "TypeSpec.string"
         },
         "Value": "application/json"
        },
@@ -1764,20 +1734,15 @@
        "Name": "accept",
        "NameInRequest": "Accept",
        "Type": {
-<<<<<<< HEAD
-        "$id": "222",
-        "Kind": "string",
-        "Name": "string",
-        "CrossLanguageDefinitionId": "TypeSpec.string"
-=======
         "$id": "224",
         "Kind": "constant",
         "ValueType": {
          "$id": "225",
-         "Kind": "string"
+         "Kind": "string",
+         "Name": "string",
+         "CrossLanguageDefinitionId": "TypeSpec.string"
         },
         "Value": "application/json"
->>>>>>> cc743cb2
        },
        "Location": "Header",
        "IsApiVersion": false,
@@ -1792,14 +1757,7 @@
        "Name": "friendlyModelRequest",
        "NameInRequest": "friendlyModelRequest",
        "Type": {
-<<<<<<< HEAD
-        "$id": "225",
-        "Kind": "string",
-        "Name": "string",
-        "CrossLanguageDefinitionId": "TypeSpec.string"
-=======
         "$ref": "135"
->>>>>>> cc743cb2
        },
        "Location": "Body",
        "IsApiVersion": false,
@@ -1871,36 +1829,6 @@
        "Explode": false,
        "IsRequired": false,
        "Kind": "Method"
-<<<<<<< HEAD
-      },
-      {
-       "$id": "232",
-       "Name": "accept",
-       "NameInRequest": "Accept",
-       "Type": {
-        "$id": "233",
-        "Kind": "string",
-        "Name": "string",
-        "CrossLanguageDefinitionId": "TypeSpec.string"
-       },
-       "Location": "Header",
-       "IsApiVersion": false,
-       "IsResourceParameter": false,
-       "IsContentType": false,
-       "IsRequired": true,
-       "IsEndpoint": false,
-       "SkipUrlEncoding": false,
-       "Explode": false,
-       "Kind": "Constant",
-       "DefaultValue": {
-        "$id": "234",
-        "Type": {
-         "$ref": "233"
-        },
-        "Value": "application/json"
-       }
-=======
->>>>>>> cc743cb2
       }
      ],
      "Responses": [
@@ -1947,7 +1875,9 @@
      "NameInRequest": "firstTestTypeSpecUrl",
      "Type": {
       "$id": "237",
-      "Kind": "uri"
+      "Kind": "url",
+      "Name": "url",
+      "CrossLanguageDefinitionId": "TypeSpec.url"
      },
      "Location": "Uri",
      "IsApiVersion": false,
@@ -1979,7 +1909,9 @@
        "NameInRequest": "firstTestTypeSpecUrl",
        "Type": {
         "$id": "241",
-        "Kind": "uri"
+        "Kind": "url",
+        "Name": "url",
+        "CrossLanguageDefinitionId": "TypeSpec.url"
        },
        "Location": "Uri",
        "IsApiVersion": false,
@@ -1996,15 +1928,10 @@
        "Name": "headParameter",
        "NameInRequest": "head-parameter",
        "Type": {
-<<<<<<< HEAD
-        "$id": "242",
+        "$id": "243",
         "Kind": "string",
         "Name": "string",
         "CrossLanguageDefinitionId": "TypeSpec.string"
-=======
-        "$id": "243",
-        "Kind": "string"
->>>>>>> cc743cb2
        },
        "Location": "Header",
        "IsApiVersion": false,
@@ -2019,15 +1946,10 @@
        "Name": "queryParameter",
        "NameInRequest": "queryParameter",
        "Type": {
-<<<<<<< HEAD
-        "$id": "244",
+        "$id": "245",
         "Kind": "string",
         "Name": "string",
         "CrossLanguageDefinitionId": "TypeSpec.string"
-=======
-        "$id": "245",
-        "Kind": "string"
->>>>>>> cc743cb2
        },
        "Location": "Query",
        "IsApiVersion": false,
@@ -2042,15 +1964,10 @@
        "Name": "optionalQuery",
        "NameInRequest": "optionalQuery",
        "Type": {
-<<<<<<< HEAD
-        "$id": "246",
+        "$id": "247",
         "Kind": "string",
         "Name": "string",
         "CrossLanguageDefinitionId": "TypeSpec.string"
-=======
-        "$id": "247",
-        "Kind": "string"
->>>>>>> cc743cb2
        },
        "Location": "Query",
        "IsApiVersion": false,
@@ -2065,20 +1982,15 @@
        "Name": "accept",
        "NameInRequest": "Accept",
        "Type": {
-<<<<<<< HEAD
-        "$id": "248",
-        "Kind": "string",
-        "Name": "string",
-        "CrossLanguageDefinitionId": "TypeSpec.string"
-=======
         "$id": "249",
         "Kind": "constant",
         "ValueType": {
          "$id": "250",
-         "Kind": "string"
+         "Kind": "string",
+         "Name": "string",
+         "CrossLanguageDefinitionId": "TypeSpec.string"
         },
         "Value": "application/json"
->>>>>>> cc743cb2
        },
        "Location": "Header",
        "IsApiVersion": false,
@@ -2142,7 +2054,9 @@
        "NameInRequest": "firstTestTypeSpecUrl",
        "Type": {
         "$id": "256",
-        "Kind": "uri"
+        "Kind": "url",
+        "Name": "url",
+        "CrossLanguageDefinitionId": "TypeSpec.url"
        },
        "Location": "Uri",
        "IsApiVersion": false,
@@ -2159,15 +2073,10 @@
        "Name": "p1",
        "NameInRequest": "p1",
        "Type": {
-<<<<<<< HEAD
-        "$id": "255",
+        "$id": "258",
         "Kind": "string",
         "Name": "string",
         "CrossLanguageDefinitionId": "TypeSpec.string"
-=======
-        "$id": "258",
-        "Kind": "string"
->>>>>>> cc743cb2
        },
        "Location": "Header",
        "IsApiVersion": false,
@@ -2185,15 +2094,10 @@
         "$id": "260",
         "Kind": "constant",
         "ValueType": {
-<<<<<<< HEAD
-         "$id": "258",
+         "$id": "261",
          "Kind": "string",
          "Name": "string",
          "CrossLanguageDefinitionId": "TypeSpec.string"
-=======
-         "$id": "261",
-         "Kind": "string"
->>>>>>> cc743cb2
         },
         "Value": "text/plain"
        },
@@ -2210,15 +2114,10 @@
        "Name": "p2",
        "NameInRequest": "p2",
        "Type": {
-<<<<<<< HEAD
-        "$id": "261",
+        "$id": "263",
         "Kind": "string",
         "Name": "string",
         "CrossLanguageDefinitionId": "TypeSpec.string"
-=======
-        "$id": "263",
-        "Kind": "string"
->>>>>>> cc743cb2
        },
        "Location": "Path",
        "IsApiVersion": false,
@@ -2237,7 +2136,9 @@
         "Kind": "constant",
         "ValueType": {
          "$id": "266",
-         "Kind": "string"
+         "Kind": "string",
+         "Name": "string",
+         "CrossLanguageDefinitionId": "TypeSpec.string"
         },
         "Value": "application/json"
        },
@@ -2254,14 +2155,7 @@
        "Name": "action",
        "NameInRequest": "action",
        "Type": {
-<<<<<<< HEAD
-        "$id": "264",
-        "Kind": "string",
-        "Name": "string",
-        "CrossLanguageDefinitionId": "TypeSpec.string"
-=======
         "$ref": "141"
->>>>>>> cc743cb2
        },
        "Location": "Body",
        "IsApiVersion": false,
@@ -2315,38 +2209,28 @@
        "Name": "p1",
        "NameInRequest": "p1",
        "Type": {
-<<<<<<< HEAD
-        "$id": "269",
-        "Kind": "string",
-        "Name": "string",
-        "CrossLanguageDefinitionId": "TypeSpec.string"
-=======
-        "$id": "271",
-        "Kind": "string"
->>>>>>> cc743cb2
-       },
-       "Location": "Header",
-       "IsApiVersion": false,
-       "IsContentType": false,
-       "IsEndpoint": false,
-       "Explode": false,
-       "IsRequired": true,
-       "Kind": "Method"
-      },
-      {
-       "$id": "272",
-       "Name": "p2",
-       "NameInRequest": "p2",
-       "Type": {
-<<<<<<< HEAD
         "$id": "271",
         "Kind": "string",
         "Name": "string",
         "CrossLanguageDefinitionId": "TypeSpec.string"
-=======
+       },
+       "Location": "Header",
+       "IsApiVersion": false,
+       "IsContentType": false,
+       "IsEndpoint": false,
+       "Explode": false,
+       "IsRequired": true,
+       "Kind": "Method"
+      },
+      {
+       "$id": "272",
+       "Name": "p2",
+       "NameInRequest": "p2",
+       "Type": {
         "$id": "273",
-        "Kind": "string"
->>>>>>> cc743cb2
+        "Kind": "string",
+        "Name": "string",
+        "CrossLanguageDefinitionId": "TypeSpec.string"
        },
        "Location": "Path",
        "IsApiVersion": false,
@@ -2366,7 +2250,9 @@
         "Kind": "constant",
         "ValueType": {
          "$id": "276",
-         "Kind": "string"
+         "Kind": "string",
+         "Name": "string",
+         "CrossLanguageDefinitionId": "TypeSpec.string"
         },
         "Value": "application/json"
        },
@@ -2383,20 +2269,15 @@
        "Name": "accept",
        "NameInRequest": "Accept",
        "Type": {
-<<<<<<< HEAD
-        "$id": "274",
-        "Kind": "string",
-        "Name": "string",
-        "CrossLanguageDefinitionId": "TypeSpec.string"
-=======
         "$id": "278",
         "Kind": "constant",
         "ValueType": {
          "$id": "279",
-         "Kind": "string"
+         "Kind": "string",
+         "Name": "string",
+         "CrossLanguageDefinitionId": "TypeSpec.string"
         },
         "Value": "application/json"
->>>>>>> cc743cb2
        },
        "Location": "Header",
        "IsApiVersion": false,
@@ -2411,14 +2292,7 @@
        "Name": "action",
        "NameInRequest": "action",
        "Type": {
-<<<<<<< HEAD
-        "$id": "277",
-        "Kind": "string",
-        "Name": "string",
-        "CrossLanguageDefinitionId": "TypeSpec.string"
-=======
         "$ref": "141"
->>>>>>> cc743cb2
        },
        "Location": "Body",
        "IsApiVersion": false,
@@ -2477,7 +2351,9 @@
         "Kind": "constant",
         "ValueType": {
          "$id": "285",
-         "Kind": "string"
+         "Kind": "string",
+         "Name": "string",
+         "CrossLanguageDefinitionId": "TypeSpec.string"
         },
         "Value": "application/json"
        },
@@ -2494,20 +2370,15 @@
        "Name": "accept",
        "NameInRequest": "Accept",
        "Type": {
-<<<<<<< HEAD
-        "$id": "283",
-        "Kind": "string",
-        "Name": "string",
-        "CrossLanguageDefinitionId": "TypeSpec.string"
-=======
         "$id": "287",
         "Kind": "constant",
         "ValueType": {
          "$id": "288",
-         "Kind": "string"
+         "Kind": "string",
+         "Name": "string",
+         "CrossLanguageDefinitionId": "TypeSpec.string"
         },
         "Value": "application/json"
->>>>>>> cc743cb2
        },
        "Location": "Header",
        "IsApiVersion": false,
@@ -2522,14 +2393,7 @@
        "Name": "body",
        "NameInRequest": "body",
        "Type": {
-<<<<<<< HEAD
-        "$id": "286",
-        "Kind": "string",
-        "Name": "string",
-        "CrossLanguageDefinitionId": "TypeSpec.string"
-=======
         "$ref": "77"
->>>>>>> cc743cb2
        },
        "Location": "Body",
        "IsApiVersion": false,
@@ -2586,15 +2450,10 @@
         "$id": "293",
         "Kind": "constant",
         "ValueType": {
-<<<<<<< HEAD
-         "$id": "292",
+         "$id": "294",
          "Kind": "string",
          "Name": "string",
          "CrossLanguageDefinitionId": "TypeSpec.string"
-=======
-         "$id": "294",
-         "Kind": "string"
->>>>>>> cc743cb2
         },
         "Value": "test"
        },
@@ -2614,15 +2473,10 @@
         "$id": "296",
         "Kind": "constant",
         "ValueType": {
-<<<<<<< HEAD
-         "$id": "296",
+         "$id": "297",
          "Kind": "int32",
          "Name": "int32",
          "CrossLanguageDefinitionId": "TypeSpec.int32"
-=======
-         "$id": "297",
-         "Kind": "int32"
->>>>>>> cc743cb2
         },
         "Value": 123
        },
@@ -2662,20 +2516,15 @@
        "Name": "accept",
        "NameInRequest": "Accept",
        "Type": {
-<<<<<<< HEAD
-        "$id": "303",
-        "Kind": "string",
-        "Name": "string",
-        "CrossLanguageDefinitionId": "TypeSpec.string"
-=======
         "$id": "302",
         "Kind": "constant",
         "ValueType": {
          "$id": "303",
-         "Kind": "string"
+         "Kind": "string",
+         "Name": "string",
+         "CrossLanguageDefinitionId": "TypeSpec.string"
         },
         "Value": "application/json"
->>>>>>> cc743cb2
        },
        "Location": "Header",
        "IsApiVersion": false,
@@ -2739,7 +2588,9 @@
        "NameInRequest": "firstTestTypeSpecUrl",
        "Type": {
         "$id": "309",
-        "Kind": "uri"
+        "Kind": "url",
+        "Name": "url",
+        "CrossLanguageDefinitionId": "TypeSpec.url"
        },
        "Location": "Uri",
        "IsApiVersion": false,
@@ -2758,18 +2609,14 @@
        "Description": "Body parameter's content type. Known values are application/json",
        "Type": {
         "$id": "311",
-<<<<<<< HEAD
-        "Kind": "string",
-        "Name": "string",
-        "CrossLanguageDefinitionId": "TypeSpec.string"
-=======
         "Kind": "constant",
         "ValueType": {
          "$id": "312",
-         "Kind": "string"
+         "Kind": "string",
+         "Name": "string",
+         "CrossLanguageDefinitionId": "TypeSpec.string"
         },
         "Value": "application/json"
->>>>>>> cc743cb2
        },
        "Location": "Header",
        "IsApiVersion": false,
@@ -2784,14 +2631,7 @@
        "Name": "input",
        "NameInRequest": "input",
        "Type": {
-<<<<<<< HEAD
-        "$id": "314",
-        "Kind": "string",
-        "Name": "string",
-        "CrossLanguageDefinitionId": "TypeSpec.string"
-=======
         "$ref": "68"
->>>>>>> cc743cb2
        },
        "Location": "Body",
        "IsApiVersion": false,
@@ -2852,7 +2692,9 @@
        "NameInRequest": "firstTestTypeSpecUrl",
        "Type": {
         "$id": "319",
-        "Kind": "uri"
+        "Kind": "url",
+        "Name": "url",
+        "CrossLanguageDefinitionId": "TypeSpec.url"
        },
        "Location": "Uri",
        "IsApiVersion": false,
@@ -2874,7 +2716,9 @@
         "Kind": "constant",
         "ValueType": {
          "$id": "322",
-         "Kind": "string"
+         "Kind": "string",
+         "Name": "string",
+         "CrossLanguageDefinitionId": "TypeSpec.string"
         },
         "Value": "application/json"
        },
@@ -2891,20 +2735,15 @@
        "Name": "accept",
        "NameInRequest": "Accept",
        "Type": {
-<<<<<<< HEAD
-        "$id": "322",
-        "Kind": "string",
-        "Name": "string",
-        "CrossLanguageDefinitionId": "TypeSpec.string"
-=======
         "$id": "324",
         "Kind": "constant",
         "ValueType": {
          "$id": "325",
-         "Kind": "string"
+         "Kind": "string",
+         "Name": "string",
+         "CrossLanguageDefinitionId": "TypeSpec.string"
         },
         "Value": "application/json"
->>>>>>> cc743cb2
        },
        "Location": "Header",
        "IsApiVersion": false,
@@ -2919,14 +2758,7 @@
        "Name": "body",
        "NameInRequest": "body",
        "Type": {
-<<<<<<< HEAD
-        "$id": "325",
-        "Kind": "string",
-        "Name": "string",
-        "CrossLanguageDefinitionId": "TypeSpec.string"
-=======
         "$ref": "77"
->>>>>>> cc743cb2
        },
        "Location": "Body",
        "IsApiVersion": false,
@@ -2973,38 +2805,7 @@
      "Accessibility": "public",
      "Parameters": [
       {
-<<<<<<< HEAD
-       "$ref": "187"
-      },
-      {
-       "$id": "329",
-       "Name": "accept",
-       "NameInRequest": "Accept",
-       "Type": {
-        "$id": "330",
-        "Kind": "string",
-        "Name": "string",
-        "CrossLanguageDefinitionId": "TypeSpec.string"
-       },
-       "Location": "Header",
-       "IsApiVersion": false,
-       "IsResourceParameter": false,
-       "IsContentType": false,
-       "IsRequired": true,
-       "IsEndpoint": false,
-       "SkipUrlEncoding": false,
-       "Explode": false,
-       "Kind": "Constant",
-       "DefaultValue": {
-        "$id": "331",
-        "Type": {
-         "$ref": "330"
-        },
-        "Value": "application/json"
-       }
-=======
        "$ref": "318"
->>>>>>> cc743cb2
       }
      ],
      "Responses": [
