--- conflicted
+++ resolved
@@ -22,11 +22,7 @@
    "CrossLanguageDefinitionId": "",
    "Description": "The Thing_requiredLiteralString",
    "IsExtensible": true,
-<<<<<<< HEAD
-   "Usage": "None"
-=======
    "Usage": "Input,Output,Json"
->>>>>>> f082aaf1
   },
   {
    "$id": "5",
@@ -47,11 +43,7 @@
    "CrossLanguageDefinitionId": "",
    "Description": "The Thing_requiredLiteralInt",
    "IsExtensible": true,
-<<<<<<< HEAD
-   "Usage": "None"
-=======
    "Usage": "Input,Output,Json"
->>>>>>> f082aaf1
   },
   {
    "$id": "8",
@@ -72,11 +64,7 @@
    "CrossLanguageDefinitionId": "",
    "Description": "The Thing_requiredLiteralFloat",
    "IsExtensible": true,
-<<<<<<< HEAD
-   "Usage": "None"
-=======
    "Usage": "Input,Output,Json"
->>>>>>> f082aaf1
   },
   {
    "$id": "11",
@@ -97,11 +85,7 @@
    "CrossLanguageDefinitionId": "",
    "Description": "The Thing_optionalLiteralString",
    "IsExtensible": true,
-<<<<<<< HEAD
-   "Usage": "None"
-=======
    "Usage": "Input,Output,Json"
->>>>>>> f082aaf1
   },
   {
    "$id": "14",
@@ -122,11 +106,7 @@
    "CrossLanguageDefinitionId": "",
    "Description": "The Thing_optionalLiteralInt",
    "IsExtensible": true,
-<<<<<<< HEAD
-   "Usage": "None"
-=======
    "Usage": "Input,Output,Json"
->>>>>>> f082aaf1
   },
   {
    "$id": "17",
@@ -147,11 +127,7 @@
    "CrossLanguageDefinitionId": "",
    "Description": "The Thing_optionalLiteralFloat",
    "IsExtensible": true,
-<<<<<<< HEAD
-   "Usage": "None"
-=======
    "Usage": "Input,Output,Json"
->>>>>>> f082aaf1
   },
   {
    "$id": "20",
@@ -172,11 +148,7 @@
    "CrossLanguageDefinitionId": "",
    "Description": "The AnonymousBodyRequest_requiredLiteralString",
    "IsExtensible": true,
-<<<<<<< HEAD
-   "Usage": "None"
-=======
    "Usage": "Spread,Json"
->>>>>>> f082aaf1
   },
   {
    "$id": "23",
@@ -197,11 +169,7 @@
    "CrossLanguageDefinitionId": "",
    "Description": "The AnonymousBodyRequest_requiredLiteralInt",
    "IsExtensible": true,
-<<<<<<< HEAD
-   "Usage": "None"
-=======
    "Usage": "Spread,Json"
->>>>>>> f082aaf1
   },
   {
    "$id": "26",
@@ -222,11 +190,7 @@
    "CrossLanguageDefinitionId": "",
    "Description": "The AnonymousBodyRequest_requiredLiteralFloat",
    "IsExtensible": true,
-<<<<<<< HEAD
-   "Usage": "None"
-=======
    "Usage": "Spread,Json"
->>>>>>> f082aaf1
   },
   {
    "$id": "29",
@@ -247,11 +211,7 @@
    "CrossLanguageDefinitionId": "",
    "Description": "The AnonymousBodyRequest_optionalLiteralString",
    "IsExtensible": true,
-<<<<<<< HEAD
-   "Usage": "None"
-=======
    "Usage": "Spread,Json"
->>>>>>> f082aaf1
   },
   {
    "$id": "32",
@@ -272,11 +232,7 @@
    "CrossLanguageDefinitionId": "",
    "Description": "The AnonymousBodyRequest_optionalLiteralInt",
    "IsExtensible": true,
-<<<<<<< HEAD
-   "Usage": "None"
-=======
    "Usage": "Spread,Json"
->>>>>>> f082aaf1
   },
   {
    "$id": "35",
@@ -297,11 +253,7 @@
    "CrossLanguageDefinitionId": "",
    "Description": "The AnonymousBodyRequest_optionalLiteralFloat",
    "IsExtensible": true,
-<<<<<<< HEAD
-   "Usage": "None"
-=======
    "Usage": "Spread,Json"
->>>>>>> f082aaf1
   },
   {
    "$id": "38",
@@ -534,13 +486,12 @@
   }
  ],
  "Models": [
-<<<<<<< HEAD
   {
    "$id": "77",
    "Kind": "model",
    "Name": "Thing",
    "CrossLanguageDefinitionId": "NewProjectTypeSpec.Thing",
-   "Usage": "RoundTrip",
+   "Usage": "Input,Output,Json",
    "Description": "A model with a few properties of literal types",
    "Properties": [
     {
@@ -732,21 +683,12 @@
     }
    ]
   },
-=======
->>>>>>> f082aaf1
   {
    "$id": "106",
    "Kind": "model",
-<<<<<<< HEAD
    "Name": "AnonymousBodyRequest",
    "CrossLanguageDefinitionId": "NewProjectTypeSpec.anonymousBody.Request.anonymous",
-   "Usage": "None",
-=======
-   "Name": "Thing",
-   "CrossLanguageDefinitionId": "NewProjectTypeSpec.Thing",
-   "Usage": "Input,Output,Json",
-   "Description": "A model with a few properties of literal types",
->>>>>>> f082aaf1
+   "Usage": "Spread,Json",
    "Properties": [
     {
      "$id": "107",
@@ -850,205 +792,6 @@
       "$id": "122",
       "Kind": "constant",
       "ValueType": {
-<<<<<<< HEAD
-=======
-       "$id": "94",
-       "Kind": "boolean"
-      },
-      "Value": false
-     },
-     "IsRequired": true,
-     "IsReadOnly": false
-    },
-    {
-     "$id": "95",
-     "Name": "optionalLiteralString",
-     "SerializedName": "optionalLiteralString",
-     "Description": "optional literal string",
-     "Type": {
-      "$id": "96",
-      "Kind": "constant",
-      "ValueType": {
-       "$ref": "11"
-      },
-      "Value": "reject"
-     },
-     "IsRequired": false,
-     "IsReadOnly": false
-    },
-    {
-     "$id": "97",
-     "Name": "optionalLiteralInt",
-     "SerializedName": "optionalLiteralInt",
-     "Description": "optional literal int",
-     "Type": {
-      "$id": "98",
-      "Kind": "constant",
-      "ValueType": {
-       "$ref": "14"
-      },
-      "Value": 456
-     },
-     "IsRequired": false,
-     "IsReadOnly": false
-    },
-    {
-     "$id": "99",
-     "Name": "optionalLiteralFloat",
-     "SerializedName": "optionalLiteralFloat",
-     "Description": "optional literal float",
-     "Type": {
-      "$id": "100",
-      "Kind": "constant",
-      "ValueType": {
-       "$ref": "17"
-      },
-      "Value": 4.56
-     },
-     "IsRequired": false,
-     "IsReadOnly": false
-    },
-    {
-     "$id": "101",
-     "Name": "optionalLiteralBool",
-     "SerializedName": "optionalLiteralBool",
-     "Description": "optional literal bool",
-     "Type": {
-      "$id": "102",
-      "Kind": "constant",
-      "ValueType": {
-       "$id": "103",
-       "Kind": "boolean"
-      },
-      "Value": true
-     },
-     "IsRequired": false,
-     "IsReadOnly": false
-    },
-    {
-     "$id": "104",
-     "Name": "requiredBadDescription",
-     "SerializedName": "requiredBadDescription",
-     "Description": "description with xml <|endoftext|>",
-     "Type": {
-      "$id": "105",
-      "Kind": "string"
-     },
-     "IsRequired": true,
-     "IsReadOnly": false
-    }
-   ]
-  },
-  {
-   "$id": "106",
-   "Kind": "model",
-   "Name": "AnonymousBodyRequest",
-   "CrossLanguageDefinitionId": "NewProjectTypeSpec.anonymousBody.Request.anonymous",
-   "Usage": "Spread,Json",
-   "Properties": [
-    {
-     "$id": "107",
-     "Name": "name",
-     "SerializedName": "name",
-     "Description": "name of the Thing",
-     "Type": {
-      "$id": "108",
-      "Kind": "string"
-     },
-     "IsRequired": true,
-     "IsReadOnly": false
-    },
-    {
-     "$id": "109",
-     "Name": "requiredUnion",
-     "SerializedName": "requiredUnion",
-     "Description": "required Union",
-     "Type": {
-      "$id": "110",
-      "Kind": "union",
-      "Name": "ThingRequiredUnion",
-      "VariantTypes": [
-       {
-        "$id": "111",
-        "Kind": "string"
-       },
-       {
-        "$id": "112",
-        "Kind": "array",
-        "Name": "Array",
-        "ValueType": {
-         "$id": "113",
-         "Kind": "string"
-        },
-        "CrossLanguageDefinitionId": "TypeSpec.Array"
-       },
-       {
-        "$id": "114",
-        "Kind": "int32"
-       }
-      ]
-     },
-     "IsRequired": true,
-     "IsReadOnly": false
-    },
-    {
-     "$id": "115",
-     "Name": "requiredLiteralString",
-     "SerializedName": "requiredLiteralString",
-     "Description": "required literal string",
-     "Type": {
-      "$id": "116",
-      "Kind": "constant",
-      "ValueType": {
-       "$ref": "20"
-      },
-      "Value": "accept"
-     },
-     "IsRequired": true,
-     "IsReadOnly": false
-    },
-    {
-     "$id": "117",
-     "Name": "requiredLiteralInt",
-     "SerializedName": "requiredLiteralInt",
-     "Description": "required literal int",
-     "Type": {
-      "$id": "118",
-      "Kind": "constant",
-      "ValueType": {
-       "$ref": "23"
-      },
-      "Value": 123
-     },
-     "IsRequired": true,
-     "IsReadOnly": false
-    },
-    {
-     "$id": "119",
-     "Name": "requiredLiteralFloat",
-     "SerializedName": "requiredLiteralFloat",
-     "Description": "required literal float",
-     "Type": {
-      "$id": "120",
-      "Kind": "constant",
-      "ValueType": {
-       "$ref": "26"
-      },
-      "Value": 1.23
-     },
-     "IsRequired": true,
-     "IsReadOnly": false
-    },
-    {
-     "$id": "121",
-     "Name": "requiredLiteralBool",
-     "SerializedName": "requiredLiteralBool",
-     "Description": "required literal bool",
-     "Type": {
-      "$id": "122",
-      "Kind": "constant",
-      "ValueType": {
->>>>>>> f082aaf1
        "$id": "123",
        "Kind": "boolean"
       },
@@ -1141,11 +884,7 @@
    "Kind": "model",
    "Name": "FriendlyModelRequest",
    "CrossLanguageDefinitionId": "NewProjectTypeSpec.friendlyModel.Request.anonymous",
-<<<<<<< HEAD
-   "Usage": "None",
-=======
    "Usage": "Spread,Json",
->>>>>>> f082aaf1
    "Properties": [
     {
      "$id": "136",
@@ -1757,7 +1496,6 @@
       },
       {
        "$id": "211",
-<<<<<<< HEAD
        "Name": "contentType",
        "NameInRequest": "Content-Type",
        "Description": "Body parameter's content type. Known values are application/json",
@@ -1769,12 +1507,6 @@
          "Kind": "string"
         },
         "Value": "application/json"
-=======
-       "Name": "AnonymousBodyRequest",
-       "NameInRequest": "",
-       "Type": {
-        "$ref": "106"
->>>>>>> f082aaf1
        },
        "Location": "Header",
        "IsApiVersion": false,
@@ -1861,7 +1593,6 @@
       },
       {
        "$id": "220",
-<<<<<<< HEAD
        "Name": "contentType",
        "NameInRequest": "Content-Type",
        "Description": "Body parameter's content type. Known values are application/json",
@@ -1873,12 +1604,6 @@
          "Kind": "string"
         },
         "Value": "application/json"
-=======
-       "Name": "FriendlyModelRequest",
-       "NameInRequest": "",
-       "Type": {
-        "$ref": "135"
->>>>>>> f082aaf1
        },
        "Location": "Header",
        "IsApiVersion": false,
@@ -2265,7 +1990,6 @@
        "Name": "accept",
        "NameInRequest": "Accept",
        "Type": {
-<<<<<<< HEAD
         "$id": "265",
         "Kind": "constant",
         "ValueType": {
@@ -2273,9 +1997,6 @@
          "Kind": "string"
         },
         "Value": "application/json"
-=======
-        "$ref": "141"
->>>>>>> f082aaf1
        },
        "Location": "Header",
        "IsApiVersion": false,
@@ -2377,7 +2098,6 @@
        "NameInRequest": "Content-Type",
        "Description": "Body parameter's content type. Known values are application/json",
        "Type": {
-<<<<<<< HEAD
         "$id": "275",
         "Kind": "constant",
         "ValueType": {
@@ -2385,9 +2105,6 @@
          "Kind": "string"
         },
         "Value": "application/json"
-=======
-        "$ref": "141"
->>>>>>> f082aaf1
        },
        "Location": "Header",
        "IsApiVersion": false,
@@ -2706,12 +2423,8 @@
        "Name": "firstTestTypeSpecUrl",
        "NameInRequest": "firstTestTypeSpecUrl",
        "Type": {
-<<<<<<< HEAD
         "$id": "309",
         "Kind": "uri"
-=======
-        "$ref": "68"
->>>>>>> f082aaf1
        },
        "Location": "Uri",
        "IsApiVersion": false,
