--- conflicted
+++ resolved
@@ -1,12 +1,7 @@
 {
   "OutputFolder": ".",
-<<<<<<< HEAD
   "Namespace": "TypeSpecFirstTest",
   "LibraryName": null,
-=======
-  "Namespace": "CadlFirstTest",
-  "LibraryName": "CadlFirstTest",
->>>>>>> bf64929f
   "SharedSourceFolders": [
     "../../../../artifacts/bin/AutoRest.CSharp/Debug/net6.0/Generator.Shared",
     "../../../../artifacts/bin/AutoRest.CSharp/Debug/net6.0/Azure.Core.Shared"
