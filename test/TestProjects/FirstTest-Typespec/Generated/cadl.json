{
 "$id": "1",
 "Name": "CadlFirstTest",
 "Description": "This is a sample cadl project.",
 "ApiVersions": [
  "0.1.0"
 ],
 "Enums": [
  {
   "$id": "2",
   "Name": "StringFixedEnum",
   "Namespace": "CadlFirstTest",
   "Description": "Simple enum",
   "EnumValueType": "String",
   "AllowedValues": [
    {
     "$id": "3",
     "Name": "One",
     "Value": "1"
    },
    {
     "$id": "4",
     "Name": "Two",
     "Value": "2"
    },
    {
     "$id": "5",
     "Name": "Four",
     "Value": "4"
    }
   ],
   "IsExtensible": false,
   "IsNullable": false,
   "Usage": "Input"
  },
  {
   "$id": "6",
   "Name": "StringExtensibleEnum",
   "Namespace": "CadlFirstTest",
   "Description": "Extensible enum",
   "EnumValueType": "String",
   "AllowedValues": [
    {
     "$id": "7",
     "Name": "One",
     "Value": "1"
    },
    {
     "$id": "8",
     "Name": "Two",
     "Value": "2"
    },
    {
     "$id": "9",
     "Name": "Four",
     "Value": "4"
    }
   ],
   "IsExtensible": true,
   "IsNullable": false,
   "Usage": "Input"
  },
  {
   "$id": "10",
   "Name": "IntExtensibleEnum",
   "Namespace": "CadlFirstTest",
   "Description": "Int based extensible enum",
   "EnumValueType": "Int32",
   "AllowedValues": [
    {
     "$id": "11",
     "Name": "One",
     "Value": 1
    },
    {
     "$id": "12",
     "Name": "Two",
     "Value": 2
    },
    {
     "$id": "13",
     "Name": "Four",
     "Value": 4
    }
   ],
   "IsExtensible": true,
   "IsNullable": false,
   "Usage": "Input"
  },
  {
   "$id": "14",
   "Name": "FloatExtensibleEnum",
   "Namespace": "CadlFirstTest",
   "Description": "Float based extensible enum",
   "EnumValueType": "Int32",
   "AllowedValues": [
    {
     "$id": "15",
     "Name": "One",
     "Value": 1
    },
    {
     "$id": "16",
     "Name": "Two",
     "Value": 2
    },
    {
     "$id": "17",
     "Name": "Four",
     "Value": 4
    }
   ],
   "IsExtensible": true,
   "IsNullable": false,
   "Usage": "Input"
  },
  {
   "$id": "18",
   "Name": "FloatFixedEnum",
   "Namespace": "CadlFirstTest",
   "Description": "float fixed enum",
   "EnumValueType": "Int32",
   "AllowedValues": [
    {
     "$id": "19",
     "Name": "One",
     "Value": 1
    },
    {
     "$id": "20",
     "Name": "Two",
     "Value": 2
    },
    {
     "$id": "21",
     "Name": "Four",
     "Value": 4
    }
   ],
   "IsExtensible": false,
   "IsNullable": false,
   "Usage": "Input"
  },
  {
   "$id": "22",
   "Name": "IntFixedEnum",
   "Namespace": "CadlFirstTest",
   "Description": "int fixed enum",
   "EnumValueType": "Int32",
   "AllowedValues": [
    {
     "$id": "23",
     "Name": "One",
     "Value": 1
    },
    {
     "$id": "24",
     "Name": "Two",
     "Value": 2
    },
    {
     "$id": "25",
     "Name": "Four",
     "Value": 4
    }
   ],
   "IsExtensible": false,
   "IsNullable": false,
   "Usage": "Input"
  },
  {
   "$id": "26",
   "Name": "DaysOfWeekExtensibleEnum",
   "Namespace": "CadlFirstTest",
   "Description": "",
   "EnumValueType": "String",
   "AllowedValues": [
    {
     "$id": "27",
     "Name": "Monday",
     "Value": "Monday"
    },
    {
     "$id": "28",
     "Name": "Tuesday",
     "Value": "Tuesday"
    },
    {
     "$id": "29",
     "Name": "Wednesday",
     "Value": "Wednesday"
    },
    {
     "$id": "30",
     "Name": "Thursday",
     "Value": "Thursday"
    },
    {
     "$id": "31",
     "Name": "Friday",
     "Value": "Friday"
    },
    {
     "$id": "32",
     "Name": "Saturday",
     "Value": "Saturday"
    },
    {
     "$id": "33",
     "Name": "Sunday",
     "Value": "Sunday"
    }
   ],
   "IsExtensible": true,
   "IsNullable": false,
   "Usage": "None"
  }
 ],
 "Models": [
  {
   "$id": "34",
   "Name": "Thing",
   "Namespace": "CadlFirstTest",
   "Description": "A model with a few properties of literal types",
   "IsNullable": false,
   "Usage": "RoundTrip",
   "Properties": [
    {
     "$id": "35",
     "Name": "name",
     "SerializedName": "name",
     "Description": "name of the Thing",
     "Type": {
      "$id": "36",
      "Name": "string",
      "Kind": "String",
      "IsNullable": false
     },
     "IsRequired": true,
     "IsReadOnly": false,
     "IsDiscriminator": false
    },
    {
     "$id": "37",
     "Name": "requiredUnion",
     "SerializedName": "requiredUnion",
     "Description": "required Union",
     "Type": {
      "$id": "38",
      "Name": "Union",
      "UnionItemTypes": [
       {
        "$id": "39",
        "Name": "string",
        "Kind": "String",
        "IsNullable": false
       },
       {
        "$id": "40",
        "Name": "Array",
        "ElementType": {
         "$id": "41",
         "Name": "string",
         "Kind": "String",
         "IsNullable": false
        },
        "IsNullable": false
       },
       {
        "$id": "42",
        "Name": "int32",
        "Kind": "Int32",
        "IsNullable": false
       }
      ],
      "IsNullable": false
     },
     "IsRequired": true,
     "IsReadOnly": false,
     "IsDiscriminator": false
    },
    {
     "$id": "43",
     "Name": "requiredLiteralString",
     "SerializedName": "requiredLiteralString",
     "Description": "required literal string",
     "Type": {
      "$id": "44",
      "Name": "Literal",
      "LiteralValueType": {
       "$id": "45",
       "Name": "String",
       "Kind": "String",
       "IsNullable": false
      },
      "Value": "accept",
      "IsNullable": false
     },
     "IsRequired": true,
     "IsReadOnly": false,
     "IsDiscriminator": false
    },
    {
     "$id": "46",
     "Name": "requiredLiteralInt",
     "SerializedName": "requiredLiteralInt",
     "Description": "required literal int",
     "Type": {
      "$id": "47",
      "Name": "Literal",
      "LiteralValueType": {
       "$id": "48",
       "Name": "Number",
       "Kind": "Int32",
       "IsNullable": false
      },
      "Value": 123,
      "IsNullable": false
     },
     "IsRequired": true,
     "IsReadOnly": false,
     "IsDiscriminator": false
    },
    {
     "$id": "49",
     "Name": "requiredLiteralDouble",
     "SerializedName": "requiredLiteralDouble",
     "Description": "required literal double",
     "Type": {
      "$id": "50",
      "Name": "Literal",
      "LiteralValueType": {
       "$id": "51",
       "Name": "Number",
       "Kind": "Float64",
       "IsNullable": false
      },
      "Value": 1.23,
      "IsNullable": false
     },
     "IsRequired": true,
     "IsReadOnly": false,
     "IsDiscriminator": false
    },
    {
     "$id": "52",
     "Name": "requiredLiteralBool",
     "SerializedName": "requiredLiteralBool",
     "Description": "required literal bool",
     "Type": {
      "$id": "53",
      "Name": "Literal",
      "LiteralValueType": {
       "$id": "54",
       "Name": "Boolean",
       "Kind": "Boolean",
       "IsNullable": false
      },
      "Value": false,
      "IsNullable": false
     },
     "IsRequired": true,
     "IsReadOnly": false,
     "IsDiscriminator": false
    },
    {
     "$id": "55",
     "Name": "optionalLiteralString",
     "SerializedName": "optionalLiteralString",
     "Description": "optional literal string",
     "Type": {
      "$id": "56",
      "Name": "Literal",
      "LiteralValueType": {
       "$id": "57",
       "Name": "String",
       "Kind": "String",
       "IsNullable": false
      },
      "Value": "reject",
      "IsNullable": false
     },
     "IsRequired": false,
     "IsReadOnly": false,
     "IsDiscriminator": false
    },
    {
     "$id": "58",
     "Name": "optionalLiteralInt",
     "SerializedName": "optionalLiteralInt",
     "Description": "optional literal int",
     "Type": {
      "$id": "59",
      "Name": "Literal",
      "LiteralValueType": {
       "$id": "60",
       "Name": "Number",
       "Kind": "Int32",
       "IsNullable": false
      },
      "Value": 456,
      "IsNullable": false
     },
     "IsRequired": false,
     "IsReadOnly": false,
     "IsDiscriminator": false
    },
    {
     "$id": "61",
     "Name": "optionalLiteralDouble",
     "SerializedName": "optionalLiteralDouble",
     "Description": "optional literal double",
     "Type": {
      "$id": "62",
      "Name": "Literal",
      "LiteralValueType": {
       "$id": "63",
       "Name": "Number",
       "Kind": "Float64",
       "IsNullable": false
      },
      "Value": 4.56,
      "IsNullable": false
     },
     "IsRequired": false,
     "IsReadOnly": false,
     "IsDiscriminator": false
    },
    {
     "$id": "64",
     "Name": "optionalLiteralBool",
     "SerializedName": "optionalLiteralBool",
     "Description": "optional literal bool",
     "Type": {
      "$id": "65",
      "Name": "Literal",
      "LiteralValueType": {
       "$id": "66",
       "Name": "Boolean",
       "Kind": "Boolean",
       "IsNullable": false
      },
      "Value": true,
      "IsNullable": false
     },
     "IsRequired": false,
     "IsReadOnly": false,
     "IsDiscriminator": false
    },
    {
     "$id": "67",
     "Name": "requiredBadDescription",
     "SerializedName": "requiredBadDescription",
     "Description": "description with xml <|endoftext|>",
     "Type": {
      "$id": "68",
      "Name": "string",
      "Kind": "String",
      "IsNullable": false
     },
     "IsRequired": true,
     "IsReadOnly": false,
     "IsDiscriminator": false
    }
   ]
  },
  {
   "$id": "69",
   "Name": "Friend",
   "Namespace": "CadlFirstTest",
   "Description": "this is not a friendly model but with a friendly name",
   "IsNullable": false,
   "Usage": "RoundTrip",
   "Properties": [
    {
     "$id": "70",
     "Name": "name",
     "SerializedName": "name",
     "Description": "name of the NotFriend",
     "Type": {
      "$id": "71",
      "Name": "string",
      "Kind": "String",
      "IsNullable": false
     },
     "IsRequired": true,
     "IsReadOnly": false,
     "IsDiscriminator": false
    }
   ]
  },
  {
   "$id": "72",
   "Name": "RoundTripModel",
   "Namespace": "CadlFirstTest",
   "Description": "this is a roundtrip model",
   "IsNullable": false,
   "Usage": "Input",
   "Properties": [
    {
     "$id": "73",
     "Name": "requiredString",
     "SerializedName": "requiredString",
     "Description": "Required string, illustrating a reference type property.",
     "Type": {
      "$id": "74",
      "Name": "string",
      "Kind": "String",
      "IsNullable": false
     },
     "IsRequired": true,
     "IsReadOnly": false,
     "IsDiscriminator": false
    },
    {
     "$id": "75",
     "Name": "requiredInt",
     "SerializedName": "requiredInt",
     "Description": "Required int, illustrating a value type property.",
     "Type": {
      "$id": "76",
      "Name": "int32",
      "Kind": "Int32",
      "IsNullable": false
     },
     "IsRequired": true,
     "IsReadOnly": false,
     "IsDiscriminator": false
    },
    {
     "$id": "77",
     "Name": "requiredCollection",
     "SerializedName": "requiredCollection",
     "Description": "Required collection of enums",
     "Type": {
      "$id": "78",
      "Name": "Array",
      "ElementType": {
       "$ref": "2"
      },
      "IsNullable": false
     },
     "IsRequired": true,
     "IsReadOnly": false,
     "IsDiscriminator": false
    },
    {
     "$id": "79",
     "Name": "requiredDictionary",
     "SerializedName": "requiredDictionary",
     "Description": "Required dictionary of enums",
     "Type": {
      "$id": "80",
      "Name": "Dictionary",
      "KeyType": {
       "$id": "81",
       "Name": "string",
       "Kind": "String",
       "IsNullable": false
      },
      "ValueType": {
       "$ref": "6"
      },
      "IsNullable": false
     },
     "IsRequired": true,
     "IsReadOnly": false,
     "IsDiscriminator": false
    },
    {
     "$id": "82",
     "Name": "requiredModel",
     "SerializedName": "requiredModel",
     "Description": "Required model",
     "Type": {
      "$ref": "34"
     },
     "IsRequired": true,
     "IsReadOnly": false,
     "IsDiscriminator": false
    },
    {
     "$id": "83",
     "Name": "intExtensibleEnum",
     "SerializedName": "intExtensibleEnum",
     "Description": "this is an int based extensible enum",
     "Type": {
      "$ref": "10"
     },
     "IsRequired": false,
     "IsReadOnly": false,
     "IsDiscriminator": false
    },
    {
     "$id": "84",
     "Name": "intExtensibleEnumCollection",
     "SerializedName": "intExtensibleEnumCollection",
     "Description": "this is a collection of int based extensible enum",
     "Type": {
      "$id": "85",
      "Name": "Array",
      "ElementType": {
       "$ref": "10"
      },
      "IsNullable": false
     },
     "IsRequired": false,
     "IsReadOnly": false,
     "IsDiscriminator": false
    },
    {
     "$id": "86",
     "Name": "floatExtensibleEnum",
     "SerializedName": "floatExtensibleEnum",
     "Description": "this is a float based extensible enum",
     "Type": {
      "$ref": "14"
     },
     "IsRequired": false,
     "IsReadOnly": false,
     "IsDiscriminator": false
    },
    {
     "$id": "87",
     "Name": "floatExtensibleEnumCollection",
     "SerializedName": "floatExtensibleEnumCollection",
     "Description": "this is a collection of float based extensible enum",
     "Type": {
      "$id": "88",
      "Name": "Array",
      "ElementType": {
       "$ref": "14"
      },
      "IsNullable": false
     },
     "IsRequired": false,
     "IsReadOnly": false,
     "IsDiscriminator": false
    },
    {
     "$id": "89",
     "Name": "floatFixedEnum",
     "SerializedName": "floatFixedEnum",
     "Description": "this is a float based fixed enum",
     "Type": {
      "$ref": "18"
     },
     "IsRequired": false,
     "IsReadOnly": false,
     "IsDiscriminator": false
    },
    {
     "$id": "90",
     "Name": "floatFixedEnumCollection",
     "SerializedName": "floatFixedEnumCollection",
     "Description": "this is a collection of float based fixed enum",
     "Type": {
      "$id": "91",
      "Name": "Array",
      "ElementType": {
       "$ref": "18"
      },
      "IsNullable": false
     },
     "IsRequired": false,
     "IsReadOnly": false,
     "IsDiscriminator": false
    },
    {
     "$id": "92",
     "Name": "intFixedEnum",
     "SerializedName": "intFixedEnum",
     "Description": "this is a int based fixed enum",
     "Type": {
      "$ref": "22"
     },
     "IsRequired": false,
     "IsReadOnly": false,
     "IsDiscriminator": false
    },
    {
     "$id": "93",
     "Name": "intFixedEnumCollection",
     "SerializedName": "intFixedEnumCollection",
     "Description": "this is a collection of int based fixed enum",
     "Type": {
      "$id": "94",
      "Name": "Array",
      "ElementType": {
       "$ref": "22"
      },
      "IsNullable": false
     },
     "IsRequired": false,
     "IsReadOnly": false,
     "IsDiscriminator": false
    },
    {
     "$id": "95",
     "Name": "stringFixedEnum",
     "SerializedName": "stringFixedEnum",
     "Description": "this is a string based fixed enum",
     "Type": {
      "$ref": "2"
     },
     "IsRequired": false,
     "IsReadOnly": false,
     "IsDiscriminator": false
    },
    {
     "$id": "96",
     "Name": "requiredUnknown",
     "SerializedName": "requiredUnknown",
     "Description": "required unknown",
     "Type": {
      "$id": "97",
      "Name": "Intrinsic",
      "Kind": "unknown",
      "IsNullable": false
     },
     "IsRequired": true,
     "IsReadOnly": false,
     "IsDiscriminator": false
    },
    {
     "$id": "98",
     "Name": "optionalUnknown",
     "SerializedName": "optionalUnknown",
     "Description": "optional unknown",
     "Type": {
      "$id": "99",
      "Name": "Intrinsic",
      "Kind": "unknown",
      "IsNullable": false
     },
     "IsRequired": false,
     "IsReadOnly": false,
     "IsDiscriminator": false
    },
    {
     "$id": "100",
     "Name": "requiredRecordUnknown",
     "SerializedName": "requiredRecordUnknown",
     "Description": "required record of unknown",
     "Type": {
      "$id": "101",
      "Name": "Dictionary",
      "KeyType": {
       "$id": "102",
       "Name": "string",
       "Kind": "String",
       "IsNullable": false
      },
      "ValueType": {
       "$id": "103",
       "Name": "Intrinsic",
       "Kind": "unknown",
       "IsNullable": false
      },
      "IsNullable": false
     },
     "IsRequired": true,
     "IsReadOnly": false,
     "IsDiscriminator": false
    },
    {
     "$id": "104",
     "Name": "optionalRecordUnknown",
     "SerializedName": "optionalRecordUnknown",
     "Description": "optional record of unknown",
     "Type": {
      "$id": "105",
      "Name": "Dictionary",
      "KeyType": {
       "$id": "106",
       "Name": "string",
       "Kind": "String",
       "IsNullable": false
      },
      "ValueType": {
       "$id": "107",
       "Name": "Intrinsic",
       "Kind": "unknown",
       "IsNullable": false
      },
      "IsNullable": false
     },
     "IsRequired": false,
     "IsReadOnly": false,
     "IsDiscriminator": false
    },
    {
     "$id": "108",
     "Name": "readOnlyRequiredRecordUnknown",
     "SerializedName": "readOnlyRequiredRecordUnknown",
     "Description": "required readonly record of unknown",
     "Type": {
      "$id": "109",
      "Name": "Dictionary",
      "KeyType": {
       "$id": "110",
       "Name": "string",
       "Kind": "String",
       "IsNullable": false
      },
      "ValueType": {
       "$id": "111",
       "Name": "Intrinsic",
       "Kind": "unknown",
       "IsNullable": false
      },
      "IsNullable": false
     },
     "IsRequired": true,
     "IsReadOnly": true,
     "IsDiscriminator": false
    },
    {
     "$id": "112",
     "Name": "readOnlyOptionalRecordUnknown",
     "SerializedName": "readOnlyOptionalRecordUnknown",
     "Description": "optional readonly record of unknown",
     "Type": {
      "$id": "113",
      "Name": "Dictionary",
      "KeyType": {
       "$id": "114",
       "Name": "string",
       "Kind": "String",
       "IsNullable": false
      },
      "ValueType": {
       "$id": "115",
       "Name": "Intrinsic",
       "Kind": "unknown",
       "IsNullable": false
      },
      "IsNullable": false
     },
     "IsRequired": false,
     "IsReadOnly": true,
     "IsDiscriminator": false
    }
   ]
  }
 ],
 "Clients": [
  {
   "$id": "116",
   "Name": "CadlFirstTestClient",
   "Description": "This is a sample cadl project.",
   "Operations": [
    {
     "$id": "117",
     "Name": "topAction",
     "ResourceName": "CadlFirstTest",
     "Description": "top level method",
     "Parameters": [
      {
       "$id": "118",
       "Name": "firstTestCadlUrl",
       "NameInRequest": "firstTestCadlUrl",
       "Type": {
        "$id": "119",
        "Name": "Uri",
        "Kind": "Uri",
        "IsNullable": false
       },
       "Location": "Uri",
       "IsApiVersion": false,
       "IsResourceParameter": false,
       "IsContentType": false,
       "IsRequired": true,
       "IsEndpoint": true,
       "SkipUrlEncoding": false,
       "Explode": false,
       "Kind": "Client"
      },
      {
       "$id": "120",
       "Name": "action",
       "NameInRequest": "action",
       "Type": {
        "$id": "121",
        "Name": "string",
        "Kind": "String",
        "IsNullable": false
       },
       "Location": "Path",
       "IsRequired": true,
       "IsApiVersion": false,
       "IsResourceParameter": false,
       "IsContentType": false,
       "IsEndpoint": false,
       "SkipUrlEncoding": false,
       "Explode": false,
       "Kind": "Method"
      },
      {
       "$id": "122",
       "Name": "accept",
       "NameInRequest": "Accept",
       "Type": {
        "$id": "123",
        "Name": "String",
        "Kind": "String",
        "IsNullable": false
       },
       "Location": "Header",
       "IsApiVersion": false,
       "IsResourceParameter": false,
       "IsContentType": false,
       "IsRequired": true,
       "IsEndpoint": false,
       "SkipUrlEncoding": false,
       "Explode": false,
       "Kind": "Constant",
       "DefaultValue": {
        "$id": "124",
        "Type": {
         "$ref": "123"
        },
        "Value": "application/json"
       }
      },
      {
       "$id": "125",
       "Name": "apiVersion",
       "NameInRequest": "api-version",
       "Description": "",
       "Type": {
        "$id": "126",
        "Name": "String",
        "Kind": "String",
        "IsNullable": false
       },
       "Location": "Query",
       "IsRequired": true,
       "IsApiVersion": true,
       "IsContentType": false,
       "IsEndpoint": false,
       "IsResourceParameter": false,
       "SkipUrlEncoding": false,
       "Explode": false,
       "Kind": "Client",
       "DefaultValue": {
        "$id": "127",
        "Type": {
         "$id": "128",
         "Name": "String",
         "Kind": "String",
         "IsNullable": false
        },
        "Value": "0.1.0"
       }
      }
     ],
     "Responses": [
      {
       "$id": "129",
       "StatusCodes": [
        200
       ],
       "BodyType": {
        "$ref": "34"
       },
       "BodyMediaType": "Json",
       "Headers": [],
       "IsErrorResponse": false
      }
     ],
     "HttpMethod": "GET",
     "RequestBodyMediaType": "None",
     "Uri": "{firstTestCadlUrl}",
     "Path": "/top/{action}",
     "BufferResponse": true,
     "GenerateProtocolMethod": true,
     "GenerateConvenienceMethod": true
    },
    {
     "$id": "130",
     "Name": "topAction2",
     "ResourceName": "CadlFirstTest",
     "Description": "top level method2",
     "Parameters": [
      {
       "$ref": "118"
      },
      {
       "$id": "131",
       "Name": "accept",
       "NameInRequest": "Accept",
       "Type": {
        "$id": "132",
        "Name": "String",
        "Kind": "String",
        "IsNullable": false
       },
       "Location": "Header",
       "IsApiVersion": false,
       "IsResourceParameter": false,
       "IsContentType": false,
       "IsRequired": true,
       "IsEndpoint": false,
       "SkipUrlEncoding": false,
       "Explode": false,
       "Kind": "Constant",
       "DefaultValue": {
        "$id": "133",
        "Type": {
         "$ref": "132"
        },
        "Value": "application/json"
       }
      },
      {
       "$ref": "125"
      }
     ],
     "Responses": [
      {
       "$id": "134",
       "StatusCodes": [
        200
       ],
       "BodyType": {
        "$ref": "34"
       },
       "BodyMediaType": "Json",
       "Headers": [],
       "IsErrorResponse": false
      }
     ],
     "HttpMethod": "GET",
     "RequestBodyMediaType": "None",
     "Uri": "{firstTestCadlUrl}",
     "Path": "/top2",
     "BufferResponse": true,
     "GenerateProtocolMethod": true,
     "GenerateConvenienceMethod": false
    },
    {
     "$id": "135",
     "Name": "patchAction",
     "ResourceName": "CadlFirstTest",
     "Description": "top level patch",
     "Parameters": [
      {
       "$ref": "118"
      },
      {
       "$id": "136",
       "Name": "body",
       "NameInRequest": "body",
       "Type": {
        "$ref": "34"
       },
       "Location": "Body",
       "IsRequired": true,
       "IsApiVersion": false,
       "IsResourceParameter": false,
       "IsContentType": false,
       "IsEndpoint": false,
       "SkipUrlEncoding": false,
       "Explode": false,
       "Kind": "Method"
      },
      {
       "$id": "137",
       "Name": "contentType",
       "NameInRequest": "Content-Type",
       "Type": {
        "$id": "138",
        "Name": "String",
        "Kind": "String",
        "IsNullable": false
       },
       "Location": "Header",
       "IsApiVersion": false,
       "IsResourceParameter": false,
       "IsContentType": true,
       "IsRequired": true,
       "IsEndpoint": false,
       "SkipUrlEncoding": false,
       "Explode": false,
       "Kind": "Constant",
       "DefaultValue": {
        "$id": "139",
        "Type": {
         "$ref": "138"
        },
        "Value": "application/json"
       }
      },
      {
       "$id": "140",
       "Name": "accept",
       "NameInRequest": "Accept",
       "Type": {
        "$id": "141",
        "Name": "String",
        "Kind": "String",
        "IsNullable": false
       },
       "Location": "Header",
       "IsApiVersion": false,
       "IsResourceParameter": false,
       "IsContentType": false,
       "IsRequired": true,
       "IsEndpoint": false,
       "SkipUrlEncoding": false,
       "Explode": false,
       "Kind": "Constant",
       "DefaultValue": {
        "$id": "142",
        "Type": {
         "$ref": "141"
        },
        "Value": "application/json"
       }
      },
      {
       "$ref": "125"
      }
     ],
     "Responses": [
      {
       "$id": "143",
       "StatusCodes": [
        200
       ],
       "BodyType": {
        "$ref": "34"
       },
       "BodyMediaType": "Json",
       "Headers": [],
       "IsErrorResponse": false
      }
     ],
     "HttpMethod": "PATCH",
     "RequestBodyMediaType": "Json",
     "Uri": "{firstTestCadlUrl}",
     "Path": "/patch",
     "RequestMediaTypes": [
      "application/json"
     ],
     "BufferResponse": true,
     "GenerateProtocolMethod": true,
     "GenerateConvenienceMethod": false
    },
    {
     "$id": "144",
     "Name": "anonymousBody",
     "ResourceName": "CadlFirstTest",
     "Description": "body parameter without body decorator",
     "Parameters": [
      {
       "$ref": "118"
      },
      {
       "$id": "145",
       "Name": "Thing",
       "NameInRequest": "Thing",
       "Description": "A model with a few properties of literal types",
       "Type": {
        "$ref": "34"
       },
       "Location": "Body",
       "IsRequired": true,
       "IsApiVersion": false,
       "IsResourceParameter": false,
       "IsContentType": false,
       "IsEndpoint": false,
       "SkipUrlEncoding": false,
       "Explode": false,
       "Kind": "Method"
      },
      {
       "$id": "146",
       "Name": "contentType",
       "NameInRequest": "Content-Type",
       "Type": {
        "$id": "147",
        "Name": "String",
        "Kind": "String",
        "IsNullable": false
       },
       "Location": "Header",
       "IsApiVersion": false,
       "IsResourceParameter": false,
       "IsContentType": true,
       "IsRequired": true,
       "IsEndpoint": false,
       "SkipUrlEncoding": false,
       "Explode": false,
       "Kind": "Constant",
       "DefaultValue": {
        "$id": "148",
        "Type": {
         "$ref": "147"
        },
        "Value": "application/json"
       }
      },
      {
       "$id": "149",
       "Name": "accept",
       "NameInRequest": "Accept",
       "Type": {
        "$id": "150",
        "Name": "String",
        "Kind": "String",
        "IsNullable": false
       },
       "Location": "Header",
       "IsApiVersion": false,
       "IsResourceParameter": false,
       "IsContentType": false,
       "IsRequired": true,
       "IsEndpoint": false,
       "SkipUrlEncoding": false,
       "Explode": false,
       "Kind": "Constant",
       "DefaultValue": {
        "$id": "151",
        "Type": {
         "$ref": "150"
        },
        "Value": "application/json"
       }
      },
      {
       "$ref": "125"
      }
     ],
     "Responses": [
      {
       "$id": "152",
       "StatusCodes": [
        200
       ],
       "BodyType": {
        "$ref": "34"
       },
       "BodyMediaType": "Json",
       "Headers": [],
       "IsErrorResponse": false
      }
     ],
     "HttpMethod": "POST",
     "RequestBodyMediaType": "Json",
     "Uri": "{firstTestCadlUrl}",
     "Path": "/anonymousBody",
     "RequestMediaTypes": [
      "application/json"
     ],
     "BufferResponse": true,
     "GenerateProtocolMethod": true,
     "GenerateConvenienceMethod": true
    },
    {
     "$id": "153",
     "Name": "friendlyModel",
     "ResourceName": "CadlFirstTest",
     "Description": "Model can have its friendly name",
     "Parameters": [
      {
       "$ref": "118"
      },
      {
       "$id": "154",
       "Name": "NotFriend",
       "NameInRequest": "NotFriend",
       "Description": "this is not a friendly model but with a friendly name",
       "Type": {
        "$ref": "69"
       },
       "Location": "Body",
       "IsRequired": true,
       "IsApiVersion": false,
       "IsResourceParameter": false,
       "IsContentType": false,
       "IsEndpoint": false,
       "SkipUrlEncoding": false,
       "Explode": false,
       "Kind": "Method"
      },
      {
       "$id": "155",
       "Name": "contentType",
       "NameInRequest": "Content-Type",
       "Type": {
        "$id": "156",
        "Name": "String",
        "Kind": "String",
        "IsNullable": false
       },
       "Location": "Header",
       "IsApiVersion": false,
       "IsResourceParameter": false,
       "IsContentType": true,
       "IsRequired": true,
       "IsEndpoint": false,
       "SkipUrlEncoding": false,
       "Explode": false,
       "Kind": "Constant",
       "DefaultValue": {
        "$id": "157",
        "Type": {
         "$ref": "156"
        },
        "Value": "application/json"
       }
      },
      {
       "$id": "158",
       "Name": "accept",
       "NameInRequest": "Accept",
       "Type": {
        "$id": "159",
        "Name": "String",
        "Kind": "String",
        "IsNullable": false
       },
       "Location": "Header",
       "IsApiVersion": false,
       "IsResourceParameter": false,
       "IsContentType": false,
       "IsRequired": true,
       "IsEndpoint": false,
       "SkipUrlEncoding": false,
       "Explode": false,
       "Kind": "Constant",
       "DefaultValue": {
        "$id": "160",
        "Type": {
         "$ref": "159"
        },
        "Value": "application/json"
       }
      },
      {
       "$ref": "125"
      }
     ],
     "Responses": [
      {
       "$id": "161",
       "StatusCodes": [
        200
       ],
       "BodyType": {
        "$ref": "69"
       },
       "BodyMediaType": "Json",
       "Headers": [],
       "IsErrorResponse": false
      }
     ],
     "HttpMethod": "POST",
     "RequestBodyMediaType": "Json",
     "Uri": "{firstTestCadlUrl}",
     "Path": "/friendlyName",
     "RequestMediaTypes": [
      "application/json"
     ],
     "BufferResponse": true,
     "GenerateProtocolMethod": true,
     "GenerateConvenienceMethod": true
    },
    {
     "$id": "162",
     "Name": "addTimeHeader",
     "ResourceName": "CadlFirstTest",
     "Parameters": [
      {
       "$ref": "118"
      },
      {
       "$id": "163",
       "Name": "repeatabilityFirstSent",
       "NameInRequest": "Repeatability-First-Sent",
       "Type": {
<<<<<<< HEAD
        "$id": "164",
        "Name": "zonedDateTime",
=======
        "$id": "144",
        "Name": "utcDateTime",
>>>>>>> a05d609c
        "Kind": "DateTime",
        "IsNullable": false
       },
       "Location": "Header",
       "IsRequired": false,
       "IsApiVersion": false,
       "IsResourceParameter": false,
       "IsContentType": false,
       "IsEndpoint": false,
       "SkipUrlEncoding": false,
       "Explode": false,
       "Kind": "Method"
      },
      {
       "$id": "165",
       "Name": "accept",
       "NameInRequest": "Accept",
       "Type": {
        "$id": "166",
        "Name": "String",
        "Kind": "String",
        "IsNullable": false
       },
       "Location": "Header",
       "IsApiVersion": false,
       "IsResourceParameter": false,
       "IsContentType": false,
       "IsRequired": true,
       "IsEndpoint": false,
       "SkipUrlEncoding": false,
       "Explode": false,
       "Kind": "Constant",
       "DefaultValue": {
        "$id": "167",
        "Type": {
         "$ref": "166"
        },
        "Value": "application/json"
       }
      },
      {
       "$ref": "125"
      }
     ],
     "Responses": [
      {
       "$id": "168",
       "StatusCodes": [
        204
       ],
       "BodyMediaType": "Json",
       "Headers": [],
       "IsErrorResponse": false
      }
     ],
     "HttpMethod": "GET",
     "RequestBodyMediaType": "None",
     "Uri": "{firstTestCadlUrl}",
     "Path": "/",
     "BufferResponse": true,
     "GenerateProtocolMethod": true,
     "GenerateConvenienceMethod": false
    },
    {
     "$id": "169",
     "Name": "sayHi",
     "ResourceName": "Demo",
     "Description": "Return hi",
     "Parameters": [
      {
       "$ref": "118"
      },
      {
       "$id": "170",
       "Name": "headParameter",
       "NameInRequest": "head-parameter",
       "Type": {
        "$id": "171",
        "Name": "string",
        "Kind": "String",
        "IsNullable": false
       },
       "Location": "Header",
       "IsRequired": true,
       "IsApiVersion": false,
       "IsResourceParameter": false,
       "IsContentType": false,
       "IsEndpoint": false,
       "SkipUrlEncoding": false,
       "Explode": false,
       "Kind": "Method"
      },
      {
       "$id": "172",
       "Name": "queryParameter",
       "NameInRequest": "queryParameter",
       "Type": {
        "$id": "173",
        "Name": "string",
        "Kind": "String",
        "IsNullable": false
       },
       "Location": "Query",
       "IsRequired": true,
       "IsApiVersion": false,
       "IsResourceParameter": false,
       "IsContentType": false,
       "IsEndpoint": false,
       "SkipUrlEncoding": false,
       "Explode": false,
       "Kind": "Method"
      },
      {
       "$id": "174",
       "Name": "optionalQuery",
       "NameInRequest": "optionalQuery",
       "Type": {
        "$id": "175",
        "Name": "string",
        "Kind": "String",
        "IsNullable": false
       },
       "Location": "Query",
       "IsRequired": false,
       "IsApiVersion": false,
       "IsResourceParameter": false,
       "IsContentType": false,
       "IsEndpoint": false,
       "SkipUrlEncoding": false,
       "Explode": false,
       "Kind": "Method"
      },
      {
       "$id": "176",
       "Name": "accept",
       "NameInRequest": "Accept",
       "Type": {
        "$id": "177",
        "Name": "String",
        "Kind": "String",
        "IsNullable": false
       },
       "Location": "Header",
       "IsApiVersion": false,
       "IsResourceParameter": false,
       "IsContentType": false,
       "IsRequired": true,
       "IsEndpoint": false,
       "SkipUrlEncoding": false,
       "Explode": false,
       "Kind": "Constant",
       "DefaultValue": {
        "$id": "178",
        "Type": {
         "$ref": "177"
        },
        "Value": "application/json"
       }
      },
      {
       "$ref": "125"
      }
     ],
     "Responses": [
      {
       "$id": "179",
       "StatusCodes": [
        200
       ],
       "BodyType": {
        "$ref": "34"
       },
       "BodyMediaType": "Json",
       "Headers": [],
       "IsErrorResponse": false
      }
     ],
     "HttpMethod": "GET",
     "RequestBodyMediaType": "None",
     "Uri": "{firstTestCadlUrl}",
     "Path": "/hello",
     "BufferResponse": true,
     "GenerateProtocolMethod": true,
     "GenerateConvenienceMethod": false
    },
    {
     "$id": "180",
     "Name": "helloAgain",
     "ResourceName": "Demo2",
     "Description": "Return hi again",
     "Parameters": [
      {
       "$ref": "118"
      },
      {
       "$id": "181",
       "Name": "p1",
       "NameInRequest": "p1",
       "Type": {
        "$id": "182",
        "Name": "string",
        "Kind": "String",
        "IsNullable": false
       },
       "Location": "Header",
       "IsRequired": true,
       "IsApiVersion": false,
       "IsResourceParameter": false,
       "IsContentType": false,
       "IsEndpoint": false,
       "SkipUrlEncoding": false,
       "Explode": false,
       "Kind": "Method"
      },
      {
       "$id": "183",
       "Name": "contentType",
       "NameInRequest": "content-type",
       "Type": {
        "$id": "184",
        "Name": "Literal",
        "LiteralValueType": {
         "$id": "185",
         "Name": "String",
         "Kind": "String",
         "IsNullable": false
        },
        "Value": "text/plain",
        "IsNullable": false
       },
       "Location": "Header",
       "DefaultValue": {
        "$id": "186",
        "Type": {
         "$ref": "184"
        },
        "Value": "text/plain"
       },
       "IsRequired": true,
       "IsApiVersion": false,
       "IsResourceParameter": false,
       "IsContentType": true,
       "IsEndpoint": false,
       "SkipUrlEncoding": false,
       "Explode": false,
       "Kind": "Constant"
      },
      {
       "$id": "187",
       "Name": "p2",
       "NameInRequest": "p2",
       "Type": {
        "$id": "188",
        "Name": "string",
        "Kind": "String",
        "IsNullable": false
       },
       "Location": "Path",
       "IsRequired": true,
       "IsApiVersion": false,
       "IsResourceParameter": false,
       "IsContentType": false,
       "IsEndpoint": false,
       "SkipUrlEncoding": false,
       "Explode": false,
       "Kind": "Method"
      },
      {
       "$id": "189",
       "Name": "action",
       "NameInRequest": "action",
       "Type": {
        "$ref": "72"
       },
       "Location": "Body",
       "IsRequired": true,
       "IsApiVersion": false,
       "IsResourceParameter": false,
       "IsContentType": false,
       "IsEndpoint": false,
       "SkipUrlEncoding": false,
       "Explode": false,
       "Kind": "Method"
      },
      {
       "$id": "190",
       "Name": "accept",
       "NameInRequest": "Accept",
       "Type": {
        "$id": "191",
        "Name": "String",
        "Kind": "String",
        "IsNullable": false
       },
       "Location": "Header",
       "IsApiVersion": false,
       "IsResourceParameter": false,
       "IsContentType": false,
       "IsRequired": true,
       "IsEndpoint": false,
       "SkipUrlEncoding": false,
       "Explode": false,
       "Kind": "Constant",
       "DefaultValue": {
        "$id": "192",
        "Type": {
         "$ref": "191"
        },
        "Value": "application/json"
       }
      },
      {
       "$ref": "125"
      }
     ],
     "Responses": [
      {
       "$id": "193",
       "StatusCodes": [
        200
       ],
       "BodyType": {
        "$ref": "34"
       },
       "BodyMediaType": "Json",
       "Headers": [],
       "IsErrorResponse": false
      }
     ],
     "HttpMethod": "GET",
     "RequestBodyMediaType": "Json",
     "Uri": "{firstTestCadlUrl}",
     "Path": "/againHi/{p2}",
     "RequestMediaTypes": [
      "text/plain"
     ],
     "BufferResponse": true,
     "GenerateProtocolMethod": true,
     "GenerateConvenienceMethod": true
    },
    {
     "$id": "194",
     "Name": "noContentType",
     "ResourceName": "Demo2",
     "Description": "Return hi again",
     "Parameters": [
      {
       "$ref": "118"
      },
      {
       "$id": "195",
       "Name": "p1",
       "NameInRequest": "p1",
       "Type": {
        "$id": "196",
        "Name": "string",
        "Kind": "String",
        "IsNullable": false
       },
       "Location": "Header",
       "IsRequired": true,
       "IsApiVersion": false,
       "IsResourceParameter": false,
       "IsContentType": false,
       "IsEndpoint": false,
       "SkipUrlEncoding": false,
       "Explode": false,
       "Kind": "Method"
      },
      {
       "$id": "197",
       "Name": "p2",
       "NameInRequest": "p2",
       "Type": {
        "$id": "198",
        "Name": "string",
        "Kind": "String",
        "IsNullable": false
       },
       "Location": "Path",
       "IsRequired": true,
       "IsApiVersion": false,
       "IsResourceParameter": false,
       "IsContentType": false,
       "IsEndpoint": false,
       "SkipUrlEncoding": false,
       "Explode": false,
       "Kind": "Method"
      },
      {
       "$id": "199",
       "Name": "action",
       "NameInRequest": "action",
       "Type": {
        "$ref": "72"
       },
       "Location": "Body",
       "IsRequired": true,
       "IsApiVersion": false,
       "IsResourceParameter": false,
       "IsContentType": false,
       "IsEndpoint": false,
       "SkipUrlEncoding": false,
       "Explode": false,
       "Kind": "Method"
      },
      {
       "$id": "200",
       "Name": "contentType",
       "NameInRequest": "Content-Type",
       "Type": {
        "$id": "201",
        "Name": "String",
        "Kind": "String",
        "IsNullable": false
       },
       "Location": "Header",
       "IsApiVersion": false,
       "IsResourceParameter": false,
       "IsContentType": true,
       "IsRequired": true,
       "IsEndpoint": false,
       "SkipUrlEncoding": false,
       "Explode": false,
       "Kind": "Constant",
       "DefaultValue": {
        "$id": "202",
        "Type": {
         "$ref": "201"
        },
        "Value": "application/json"
       }
      },
      {
       "$id": "203",
       "Name": "accept",
       "NameInRequest": "Accept",
       "Type": {
        "$id": "204",
        "Name": "String",
        "Kind": "String",
        "IsNullable": false
       },
       "Location": "Header",
       "IsApiVersion": false,
       "IsResourceParameter": false,
       "IsContentType": false,
       "IsRequired": true,
       "IsEndpoint": false,
       "SkipUrlEncoding": false,
       "Explode": false,
       "Kind": "Constant",
       "DefaultValue": {
        "$id": "205",
        "Type": {
         "$ref": "204"
        },
        "Value": "application/json"
       }
      },
      {
       "$ref": "125"
      }
     ],
     "Responses": [
      {
       "$id": "206",
       "StatusCodes": [
        200
       ],
       "BodyType": {
        "$ref": "34"
       },
       "BodyMediaType": "Json",
       "Headers": [],
       "IsErrorResponse": false
      }
     ],
     "HttpMethod": "GET",
     "RequestBodyMediaType": "Json",
     "Uri": "{firstTestCadlUrl}",
     "Path": "/noContentType/{p2}",
     "RequestMediaTypes": [
      "application/json"
     ],
     "BufferResponse": true,
     "GenerateProtocolMethod": true,
     "GenerateConvenienceMethod": false
    },
    {
     "$id": "207",
     "Name": "helloDemo2",
     "ResourceName": "Demo2",
     "Description": "Return hi in demo2",
     "Parameters": [
      {
       "$ref": "118"
      },
      {
       "$id": "208",
       "Name": "accept",
       "NameInRequest": "Accept",
       "Type": {
        "$id": "209",
        "Name": "String",
        "Kind": "String",
        "IsNullable": false
       },
       "Location": "Header",
       "IsApiVersion": false,
       "IsResourceParameter": false,
       "IsContentType": false,
       "IsRequired": true,
       "IsEndpoint": false,
       "SkipUrlEncoding": false,
       "Explode": false,
       "Kind": "Constant",
       "DefaultValue": {
        "$id": "210",
        "Type": {
         "$ref": "209"
        },
        "Value": "application/json"
       }
      },
      {
       "$ref": "125"
      }
     ],
     "Responses": [
      {
       "$id": "211",
       "StatusCodes": [
        200
       ],
       "BodyType": {
        "$ref": "34"
       },
       "BodyMediaType": "Json",
       "Headers": [],
       "IsErrorResponse": false
      }
     ],
     "HttpMethod": "GET",
     "RequestBodyMediaType": "None",
     "Uri": "{firstTestCadlUrl}",
     "Path": "/demoHi",
     "BufferResponse": true,
     "GenerateProtocolMethod": true,
     "GenerateConvenienceMethod": true
    },
    {
     "$id": "212",
     "Name": "createLiteral",
     "ResourceName": "Demo2",
     "Description": "Create with literal value",
     "Parameters": [
      {
       "$ref": "118"
      },
      {
       "$id": "213",
       "Name": "body",
       "NameInRequest": "body",
       "Type": {
        "$ref": "34"
       },
       "Location": "Body",
       "IsRequired": true,
       "IsApiVersion": false,
       "IsResourceParameter": false,
       "IsContentType": false,
       "IsEndpoint": false,
       "SkipUrlEncoding": false,
       "Explode": false,
       "Kind": "Method"
      },
      {
       "$id": "214",
       "Name": "contentType",
       "NameInRequest": "Content-Type",
       "Type": {
        "$id": "215",
        "Name": "String",
        "Kind": "String",
        "IsNullable": false
       },
       "Location": "Header",
       "IsApiVersion": false,
       "IsResourceParameter": false,
       "IsContentType": true,
       "IsRequired": true,
       "IsEndpoint": false,
       "SkipUrlEncoding": false,
       "Explode": false,
       "Kind": "Constant",
       "DefaultValue": {
        "$id": "216",
        "Type": {
         "$ref": "215"
        },
        "Value": "application/json"
       }
      },
      {
       "$id": "217",
       "Name": "accept",
       "NameInRequest": "Accept",
       "Type": {
        "$id": "218",
        "Name": "String",
        "Kind": "String",
        "IsNullable": false
       },
       "Location": "Header",
       "IsApiVersion": false,
       "IsResourceParameter": false,
       "IsContentType": false,
       "IsRequired": true,
       "IsEndpoint": false,
       "SkipUrlEncoding": false,
       "Explode": false,
       "Kind": "Constant",
       "DefaultValue": {
        "$id": "219",
        "Type": {
         "$ref": "218"
        },
        "Value": "application/json"
       }
      },
      {
       "$ref": "125"
      }
     ],
     "Responses": [
      {
       "$id": "220",
       "StatusCodes": [
        200
       ],
       "BodyType": {
        "$ref": "34"
       },
       "BodyMediaType": "Json",
       "Headers": [],
       "IsErrorResponse": false
      }
     ],
     "HttpMethod": "POST",
     "RequestBodyMediaType": "Json",
     "Uri": "{firstTestCadlUrl}",
     "Path": "/literal",
     "RequestMediaTypes": [
      "application/json"
     ],
     "BufferResponse": true,
     "GenerateProtocolMethod": true,
     "GenerateConvenienceMethod": true
    },
    {
     "$id": "221",
     "Name": "helloLiteral",
     "ResourceName": "Demo2",
     "Description": "Send literal parameters",
     "Parameters": [
      {
       "$ref": "118"
      },
      {
       "$id": "222",
       "Name": "p1",
       "NameInRequest": "p1",
       "Type": {
        "$id": "223",
        "Name": "Literal",
        "LiteralValueType": {
         "$id": "224",
         "Name": "String",
         "Kind": "String",
         "IsNullable": false
        },
        "Value": "test",
        "IsNullable": false
       },
       "Location": "Header",
       "DefaultValue": {
        "$id": "225",
        "Type": {
         "$ref": "223"
        },
        "Value": "test"
       },
       "IsRequired": true,
       "IsApiVersion": false,
       "IsResourceParameter": false,
       "IsContentType": false,
       "IsEndpoint": false,
       "SkipUrlEncoding": false,
       "Explode": false,
       "Kind": "Constant"
      },
      {
       "$id": "226",
       "Name": "p2",
       "NameInRequest": "p2",
       "Type": {
        "$id": "227",
        "Name": "Literal",
        "LiteralValueType": {
         "$id": "228",
         "Name": "Number",
         "Kind": "Int32",
         "IsNullable": false
        },
        "Value": 123,
        "IsNullable": false
       },
       "Location": "Path",
       "DefaultValue": {
        "$id": "229",
        "Type": {
         "$ref": "227"
        },
        "Value": 123
       },
       "IsRequired": true,
       "IsApiVersion": false,
       "IsResourceParameter": false,
       "IsContentType": false,
       "IsEndpoint": false,
       "SkipUrlEncoding": false,
       "Explode": false,
       "Kind": "Constant"
      },
      {
       "$id": "230",
       "Name": "p3",
       "NameInRequest": "p3",
       "Type": {
        "$id": "231",
        "Name": "Literal",
        "LiteralValueType": {
         "$id": "232",
         "Name": "Boolean",
         "Kind": "Boolean",
         "IsNullable": false
        },
        "Value": true,
        "IsNullable": false
       },
       "Location": "Query",
       "DefaultValue": {
        "$id": "233",
        "Type": {
         "$ref": "231"
        },
        "Value": true
       },
       "IsRequired": true,
       "IsApiVersion": false,
       "IsResourceParameter": false,
       "IsContentType": false,
       "IsEndpoint": false,
       "SkipUrlEncoding": false,
       "Explode": false,
       "Kind": "Constant"
      },
      {
       "$id": "234",
       "Name": "accept",
       "NameInRequest": "Accept",
       "Type": {
        "$id": "235",
        "Name": "String",
        "Kind": "String",
        "IsNullable": false
       },
       "Location": "Header",
       "IsApiVersion": false,
       "IsResourceParameter": false,
       "IsContentType": false,
       "IsRequired": true,
       "IsEndpoint": false,
       "SkipUrlEncoding": false,
       "Explode": false,
       "Kind": "Constant",
       "DefaultValue": {
        "$id": "236",
        "Type": {
         "$ref": "235"
        },
        "Value": "application/json"
       }
      },
      {
       "$ref": "125"
      }
     ],
     "Responses": [
      {
       "$id": "237",
       "StatusCodes": [
        200
       ],
       "BodyType": {
        "$ref": "34"
       },
       "BodyMediaType": "Json",
       "Headers": [],
       "IsErrorResponse": false
      }
     ],
     "HttpMethod": "GET",
     "RequestBodyMediaType": "None",
     "Uri": "{firstTestCadlUrl}",
     "Path": "/helloLiteral/{p2}",
     "BufferResponse": true,
     "GenerateProtocolMethod": true,
     "GenerateConvenienceMethod": true
    },
    {
     "$id": "238",
     "Name": "getUnknownValue",
     "ResourceName": "EnumTest",
     "Description": "get extensible enum",
     "Parameters": [
      {
       "$ref": "118"
      },
      {
       "$id": "239",
       "Name": "accept",
       "NameInRequest": "Accept",
       "Type": {
        "$id": "240",
        "Name": "String",
        "Kind": "String",
        "IsNullable": false
       },
       "Location": "Header",
       "IsApiVersion": false,
       "IsResourceParameter": false,
       "IsContentType": false,
       "IsRequired": true,
       "IsEndpoint": false,
       "SkipUrlEncoding": false,
       "Explode": false,
       "Kind": "Constant",
       "DefaultValue": {
        "$id": "241",
        "Type": {
         "$ref": "240"
        },
        "Value": "application/json"
       }
      },
      {
       "$ref": "125"
      }
     ],
     "Responses": [
      {
       "$id": "242",
       "StatusCodes": [
        200
       ],
       "BodyType": {
        "$ref": "26"
       },
       "BodyMediaType": "Json",
       "Headers": [],
       "IsErrorResponse": false
      }
     ],
     "HttpMethod": "GET",
     "RequestBodyMediaType": "None",
     "Uri": "{firstTestCadlUrl}",
     "Path": "/unknown-value",
     "BufferResponse": true,
     "GenerateProtocolMethod": true,
     "GenerateConvenienceMethod": false
    },
    {
     "$id": "243",
     "Name": "internalProtocol",
     "ResourceName": "ProtocolAndConvenient",
     "Description": "When set protocol false and convenient true, then the protocol method should be internal",
     "Parameters": [
      {
       "$ref": "118"
      },
      {
       "$id": "244",
       "Name": "body",
       "NameInRequest": "body",
       "Type": {
        "$ref": "34"
       },
       "Location": "Body",
       "IsRequired": true,
       "IsApiVersion": false,
       "IsResourceParameter": false,
       "IsContentType": false,
       "IsEndpoint": false,
       "SkipUrlEncoding": false,
       "Explode": false,
       "Kind": "Method"
      },
      {
       "$id": "245",
       "Name": "contentType",
       "NameInRequest": "Content-Type",
       "Type": {
        "$id": "246",
        "Name": "String",
        "Kind": "String",
        "IsNullable": false
       },
       "Location": "Header",
       "IsApiVersion": false,
       "IsResourceParameter": false,
       "IsContentType": true,
       "IsRequired": true,
       "IsEndpoint": false,
       "SkipUrlEncoding": false,
       "Explode": false,
       "Kind": "Constant",
       "DefaultValue": {
        "$id": "247",
        "Type": {
         "$ref": "246"
        },
        "Value": "application/json"
       }
      },
      {
       "$id": "248",
       "Name": "accept",
       "NameInRequest": "Accept",
       "Type": {
        "$id": "249",
        "Name": "String",
        "Kind": "String",
        "IsNullable": false
       },
       "Location": "Header",
       "IsApiVersion": false,
       "IsResourceParameter": false,
       "IsContentType": false,
       "IsRequired": true,
       "IsEndpoint": false,
       "SkipUrlEncoding": false,
       "Explode": false,
       "Kind": "Constant",
       "DefaultValue": {
        "$id": "250",
        "Type": {
         "$ref": "249"
        },
        "Value": "application/json"
       }
      },
      {
       "$ref": "125"
      }
     ],
     "Responses": [
      {
       "$id": "251",
       "StatusCodes": [
        200
       ],
       "BodyType": {
        "$ref": "34"
       },
       "BodyMediaType": "Json",
       "Headers": [],
       "IsErrorResponse": false
      }
     ],
     "HttpMethod": "POST",
     "RequestBodyMediaType": "Json",
     "Uri": "{firstTestCadlUrl}",
     "Path": "/internalProtocol",
     "RequestMediaTypes": [
      "application/json"
     ],
     "BufferResponse": true,
     "GenerateProtocolMethod": false,
     "GenerateConvenienceMethod": true
    },
    {
     "$id": "252",
     "Name": "stillConvenient",
     "ResourceName": "ProtocolAndConvenient",
     "Description": "When set protocol false and convenient true, the convenient method should be generated even it has the same signature as protocol one",
     "Parameters": [
      {
       "$ref": "118"
      },
      {
       "$id": "253",
       "Name": "accept",
       "NameInRequest": "Accept",
       "Type": {
        "$id": "254",
        "Name": "String",
        "Kind": "String",
        "IsNullable": false
       },
       "Location": "Header",
       "IsApiVersion": false,
       "IsResourceParameter": false,
       "IsContentType": false,
       "IsRequired": true,
       "IsEndpoint": false,
       "SkipUrlEncoding": false,
       "Explode": false,
       "Kind": "Constant",
       "DefaultValue": {
        "$id": "255",
        "Type": {
         "$ref": "254"
        },
        "Value": "application/json"
       }
      },
      {
       "$ref": "125"
      }
     ],
     "Responses": [
      {
       "$id": "256",
       "StatusCodes": [
        204
       ],
       "BodyMediaType": "Json",
       "Headers": [],
       "IsErrorResponse": false
      }
     ],
     "HttpMethod": "GET",
     "RequestBodyMediaType": "None",
     "Uri": "{firstTestCadlUrl}",
     "Path": "/stillConvenient",
     "BufferResponse": true,
     "GenerateProtocolMethod": false,
     "GenerateConvenienceMethod": true
    }
   ],
   "Protocol": {
    "$id": "257"
   },
   "Creatable": true
  }
 ],
 "Auth": {
  "$id": "258",
  "ApiKey": {
   "$id": "259",
   "Name": "x-ms-api-key"
  },
  "OAuth2": {
   "$id": "260",
   "Scopes": [
    "https://api.example.com/.default"
   ]
  }
 }
}<|MERGE_RESOLUTION|>--- conflicted
+++ resolved
@@ -1381,13 +1381,8 @@
        "Name": "repeatabilityFirstSent",
        "NameInRequest": "Repeatability-First-Sent",
        "Type": {
-<<<<<<< HEAD
         "$id": "164",
-        "Name": "zonedDateTime",
-=======
-        "$id": "144",
         "Name": "utcDateTime",
->>>>>>> a05d609c
         "Kind": "DateTime",
         "IsNullable": false
        },
