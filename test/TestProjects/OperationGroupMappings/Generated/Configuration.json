--- conflicted
+++ resolved
@@ -16,13 +16,11 @@
   "CredentialScopes": [],
   "CredentialHeaderName": "api-key",
   "OperationGroupToResourceType": {
-    "AvailabilitySets": "Microsoft.Compute/availabilitySets"
+    "AvailabilitySets": "Microsoft.Compute/availabilitySets",
+    "Operations": "Microsoft.Compute/operations"
   },
   "OperationGroupToResource": {
-<<<<<<< HEAD
     "Operations": "RestApi",
-=======
->>>>>>> dd44d540
     "AvailabilitySets": "AvailabilitySet"
   },
   "ModelRename": {},
