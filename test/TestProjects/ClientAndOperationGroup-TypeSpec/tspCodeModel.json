--- conflicted
+++ resolved
@@ -46,9 +46,11 @@
          "$id": "8",
          "Kind": "string",
          "Name": "string",
-         "CrossLanguageDefinitionId": "TypeSpec.string"
+         "CrossLanguageDefinitionId": "TypeSpec.string",
+         "Decorators": []
         },
-        "Value": "application/json"
+        "Value": "application/json",
+        "Decorators": []
        },
        "Location": "Header",
        "IsApiVersion": false,
@@ -56,7 +58,8 @@
        "IsEndpoint": false,
        "Explode": false,
        "IsRequired": true,
-       "Kind": "Constant"
+       "Kind": "Constant",
+       "Decorators": []
       }
      ],
      "Responses": [
@@ -68,12 +71,9 @@
        "BodyType": {
         "$id": "10",
         "Kind": "string",
-<<<<<<< HEAD
-        "Decorators": []
-=======
         "Name": "string",
-        "CrossLanguageDefinitionId": "TypeSpec.string"
->>>>>>> 3e9fef80
+        "CrossLanguageDefinitionId": "TypeSpec.string",
+        "Decorators": []
        },
        "BodyMediaType": "Json",
        "Headers": [],
@@ -90,7 +90,8 @@
      "BufferResponse": true,
      "GenerateProtocolMethod": true,
      "GenerateConvenienceMethod": false,
-     "CrossLanguageDefinitionId": "ClientAndOperationGroup.zero"
+     "CrossLanguageDefinitionId": "ClientAndOperationGroup.zero",
+     "Decorators": []
     },
     {
      "$id": "11",
@@ -112,9 +113,11 @@
          "$id": "14",
          "Kind": "string",
          "Name": "string",
-         "CrossLanguageDefinitionId": "TypeSpec.string"
+         "CrossLanguageDefinitionId": "TypeSpec.string",
+         "Decorators": []
         },
-        "Value": "application/json"
+        "Value": "application/json",
+        "Decorators": []
        },
        "Location": "Header",
        "IsApiVersion": false,
@@ -122,7 +125,8 @@
        "IsEndpoint": false,
        "Explode": false,
        "IsRequired": true,
-       "Kind": "Constant"
+       "Kind": "Constant",
+       "Decorators": []
       }
      ],
      "Responses": [
@@ -134,12 +138,9 @@
        "BodyType": {
         "$id": "16",
         "Kind": "string",
-<<<<<<< HEAD
-        "Decorators": []
-=======
         "Name": "string",
-        "CrossLanguageDefinitionId": "TypeSpec.string"
->>>>>>> 3e9fef80
+        "CrossLanguageDefinitionId": "TypeSpec.string",
+        "Decorators": []
        },
        "BodyMediaType": "Json",
        "Headers": [],
@@ -156,7 +157,8 @@
      "BufferResponse": true,
      "GenerateProtocolMethod": true,
      "GenerateConvenienceMethod": false,
-     "CrossLanguageDefinitionId": "ClientAndOperationGroup.Alpha.one"
+     "CrossLanguageDefinitionId": "ClientAndOperationGroup.Alpha.one",
+     "Decorators": []
     }
    ],
    "Protocol": {
@@ -210,9 +212,11 @@
          "$id": "24",
          "Kind": "string",
          "Name": "string",
-         "CrossLanguageDefinitionId": "TypeSpec.string"
+         "CrossLanguageDefinitionId": "TypeSpec.string",
+         "Decorators": []
         },
-        "Value": "application/json"
+        "Value": "application/json",
+        "Decorators": []
        },
        "Location": "Header",
        "IsApiVersion": false,
@@ -220,7 +224,8 @@
        "IsEndpoint": false,
        "Explode": false,
        "IsRequired": true,
-       "Kind": "Constant"
+       "Kind": "Constant",
+       "Decorators": []
       }
      ],
      "Responses": [
@@ -230,16 +235,11 @@
         200
        ],
        "BodyType": {
-<<<<<<< HEAD
-        "$id": "24",
-        "Kind": "string",
-        "Decorators": []
-=======
         "$id": "26",
         "Kind": "string",
         "Name": "string",
-        "CrossLanguageDefinitionId": "TypeSpec.string"
->>>>>>> 3e9fef80
+        "CrossLanguageDefinitionId": "TypeSpec.string",
+        "Decorators": []
        },
        "BodyMediaType": "Json",
        "Headers": [],
@@ -256,7 +256,8 @@
      "BufferResponse": true,
      "GenerateProtocolMethod": true,
      "GenerateConvenienceMethod": false,
-     "CrossLanguageDefinitionId": "ClientAndOperationGroup.Beta.two"
+     "CrossLanguageDefinitionId": "ClientAndOperationGroup.Beta.two",
+     "Decorators": []
     },
     {
      "$id": "27",
@@ -278,9 +279,11 @@
          "$id": "30",
          "Kind": "string",
          "Name": "string",
-         "CrossLanguageDefinitionId": "TypeSpec.string"
+         "CrossLanguageDefinitionId": "TypeSpec.string",
+         "Decorators": []
         },
-        "Value": "application/json"
+        "Value": "application/json",
+        "Decorators": []
        },
        "Location": "Header",
        "IsApiVersion": false,
@@ -288,7 +291,8 @@
        "IsEndpoint": false,
        "Explode": false,
        "IsRequired": true,
-       "Kind": "Constant"
+       "Kind": "Constant",
+       "Decorators": []
       }
      ],
      "Responses": [
@@ -298,16 +302,11 @@
         200
        ],
        "BodyType": {
-<<<<<<< HEAD
-        "$id": "30",
-        "Kind": "string",
-        "Decorators": []
-=======
         "$id": "32",
         "Kind": "string",
         "Name": "string",
-        "CrossLanguageDefinitionId": "TypeSpec.string"
->>>>>>> 3e9fef80
+        "CrossLanguageDefinitionId": "TypeSpec.string",
+        "Decorators": []
        },
        "BodyMediaType": "Json",
        "Headers": [],
@@ -324,7 +323,8 @@
      "BufferResponse": true,
      "GenerateProtocolMethod": true,
      "GenerateConvenienceMethod": false,
-     "CrossLanguageDefinitionId": "ClientAndOperationGroup.Beta.SubBeta.three"
+     "CrossLanguageDefinitionId": "ClientAndOperationGroup.Beta.SubBeta.three",
+     "Decorators": []
     }
    ],
    "Protocol": {
@@ -379,9 +379,11 @@
          "$id": "40",
          "Kind": "string",
          "Name": "string",
-         "CrossLanguageDefinitionId": "TypeSpec.string"
+         "CrossLanguageDefinitionId": "TypeSpec.string",
+         "Decorators": []
         },
-        "Value": "application/json"
+        "Value": "application/json",
+        "Decorators": []
        },
        "Location": "Header",
        "IsApiVersion": false,
@@ -389,7 +391,8 @@
        "IsEndpoint": false,
        "Explode": false,
        "IsRequired": true,
-       "Kind": "Constant"
+       "Kind": "Constant",
+       "Decorators": []
       }
      ],
      "Responses": [
@@ -399,16 +402,11 @@
         200
        ],
        "BodyType": {
-<<<<<<< HEAD
-        "$id": "38",
-        "Kind": "string",
-        "Decorators": []
-=======
         "$id": "42",
         "Kind": "string",
         "Name": "string",
-        "CrossLanguageDefinitionId": "TypeSpec.string"
->>>>>>> 3e9fef80
+        "CrossLanguageDefinitionId": "TypeSpec.string",
+        "Decorators": []
        },
        "BodyMediaType": "Json",
        "Headers": [],
@@ -425,7 +423,8 @@
      "BufferResponse": true,
      "GenerateProtocolMethod": true,
      "GenerateConvenienceMethod": false,
-     "CrossLanguageDefinitionId": "ClientAndOperationGroup.Gamma.four"
+     "CrossLanguageDefinitionId": "ClientAndOperationGroup.Gamma.four",
+     "Decorators": []
     },
     {
      "$id": "43",
@@ -447,9 +446,11 @@
          "$id": "46",
          "Kind": "string",
          "Name": "string",
-         "CrossLanguageDefinitionId": "TypeSpec.string"
+         "CrossLanguageDefinitionId": "TypeSpec.string",
+         "Decorators": []
         },
-        "Value": "application/json"
+        "Value": "application/json",
+        "Decorators": []
        },
        "Location": "Header",
        "IsApiVersion": false,
@@ -457,7 +458,8 @@
        "IsEndpoint": false,
        "Explode": false,
        "IsRequired": true,
-       "Kind": "Constant"
+       "Kind": "Constant",
+       "Decorators": []
       }
      ],
      "Responses": [
@@ -467,16 +469,11 @@
         200
        ],
        "BodyType": {
-<<<<<<< HEAD
-        "$id": "44",
-        "Kind": "string",
-        "Decorators": []
-=======
         "$id": "48",
         "Kind": "string",
         "Name": "string",
-        "CrossLanguageDefinitionId": "TypeSpec.string"
->>>>>>> 3e9fef80
+        "CrossLanguageDefinitionId": "TypeSpec.string",
+        "Decorators": []
        },
        "BodyMediaType": "Json",
        "Headers": [],
@@ -493,7 +490,8 @@
      "BufferResponse": true,
      "GenerateProtocolMethod": true,
      "GenerateConvenienceMethod": false,
-     "CrossLanguageDefinitionId": "ClientAndOperationGroup.Gamma.five"
+     "CrossLanguageDefinitionId": "ClientAndOperationGroup.Gamma.five",
+     "Decorators": []
     }
    ],
    "Protocol": {
