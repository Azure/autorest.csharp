<Project Sdk="Microsoft.NET.Sdk">
  <PropertyGroup>
    <Description>This is the ClientAndOperationGroup client library for developing .NET applications with rich experience.</Description>
    <AssemblyTitle>Azure SDK Code Generation ClientAndOperationGroup for Azure Data Plane</AssemblyTitle>
    <Version>1.0.0-beta.1</Version>
    <PackageTags>ClientAndOperationGroup</PackageTags>
    <TargetFrameworks>$(RequiredTargetFrameworks)</TargetFrameworks>
    <IncludeOperationsSharedSource>true</IncludeOperationsSharedSource>
  </PropertyGroup>

  <ItemGroup>
<<<<<<< HEAD
    <PackageReference Include="Azure.Core" Version="1.33.0-alpha.20230612.4" />
=======
    <Compile Include="$(AzureCoreSharedSources)AzureResourceProviderNamespaceAttribute.cs" LinkBase="Shared/Core" />
  </ItemGroup>

  <ItemGroup>
    <PackageReference Include="Azure.Core" />
    <PackageReference Include="System.Text.Json" />
>>>>>>> f0b631d4
  </ItemGroup>

</Project><|MERGE_RESOLUTION|>--- conflicted
+++ resolved
@@ -9,16 +9,12 @@
   </PropertyGroup>
 
   <ItemGroup>
-<<<<<<< HEAD
-    <PackageReference Include="Azure.Core" Version="1.33.0-alpha.20230612.4" />
-=======
     <Compile Include="$(AzureCoreSharedSources)AzureResourceProviderNamespaceAttribute.cs" LinkBase="Shared/Core" />
   </ItemGroup>
 
   <ItemGroup>
     <PackageReference Include="Azure.Core" />
     <PackageReference Include="System.Text.Json" />
->>>>>>> f0b631d4
   </ItemGroup>
 
 </Project>