--- conflicted
+++ resolved
@@ -22,13 +22,9 @@
        "NameInRequest": "operationGroupServiceUrl",
        "Type": {
         "$id": "5",
-<<<<<<< HEAD
         "Kind": "url",
         "Name": "url",
-        "CrossLanguageDefinitionId": ""
-=======
-        "Kind": "url"
->>>>>>> d4a5bea0
+        "CrossLanguageDefinitionId": "TypeSpec.url"
        },
        "Location": "Uri",
        "IsApiVersion": false,
