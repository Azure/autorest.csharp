--- conflicted
+++ resolved
@@ -70,13 +70,7 @@
        ],
        "BodyType": {
         "$id": "10",
-<<<<<<< HEAD
-        "Kind": "Primitive",
-        "Name": "String"
-=======
-        "Kind": "string",
-        "IsNullable": false
->>>>>>> 9b8a321f
+        "Kind": "string"
        },
        "BodyMediaType": "Json",
        "Headers": [],
@@ -138,13 +132,7 @@
        ],
        "BodyType": {
         "$id": "16",
-<<<<<<< HEAD
-        "Kind": "Primitive",
-        "Name": "String"
-=======
-        "Kind": "string",
-        "IsNullable": false
->>>>>>> 9b8a321f
+        "Kind": "string"
        },
        "BodyMediaType": "Json",
        "Headers": [],
@@ -222,13 +210,7 @@
        ],
        "BodyType": {
         "$id": "24",
-<<<<<<< HEAD
-        "Kind": "Primitive",
-        "Name": "String"
-=======
-        "Kind": "string",
-        "IsNullable": false
->>>>>>> 9b8a321f
+        "Kind": "string"
        },
        "BodyMediaType": "Json",
        "Headers": [],
@@ -290,13 +272,7 @@
        ],
        "BodyType": {
         "$id": "30",
-<<<<<<< HEAD
-        "Kind": "Primitive",
-        "Name": "String"
-=======
-        "Kind": "string",
-        "IsNullable": false
->>>>>>> 9b8a321f
+        "Kind": "string"
        },
        "BodyMediaType": "Json",
        "Headers": [],
@@ -375,13 +351,7 @@
        ],
        "BodyType": {
         "$id": "38",
-<<<<<<< HEAD
-        "Kind": "Primitive",
-        "Name": "String"
-=======
-        "Kind": "string",
-        "IsNullable": false
->>>>>>> 9b8a321f
+        "Kind": "string"
        },
        "BodyMediaType": "Json",
        "Headers": [],
@@ -443,13 +413,7 @@
        ],
        "BodyType": {
         "$id": "44",
-<<<<<<< HEAD
-        "Kind": "Primitive",
-        "Name": "String"
-=======
-        "Kind": "string",
-        "IsNullable": false
->>>>>>> 9b8a321f
+        "Kind": "string"
        },
        "BodyMediaType": "Json",
        "Headers": [],
