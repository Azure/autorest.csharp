--- conflicted
+++ resolved
@@ -2,21 +2,11 @@
 <doc>
   <members>
     <member name="FourAsync(RequestContext)">
-<<<<<<< HEAD
       <example>
-This sample shows how to call FourAsync and parse the result.
-=======
-<example>
 This sample shows how to call FourAsync with required parameters and parse the result.
->>>>>>> 6375a772
 <code><![CDATA[
-<<<<<<< HEAD
 Uri endpoint = new Uri("<https://my-service.azure.com>");
-Gamma client = new ClientAndOperationGroupServiceClient(endpoint).GetGammaClient();
-=======
-var endpoint = new Uri("<https://my-service.azure.com>");
-var client = new ClientAndOperationGroupClient(endpoint).GetGammaClient();
->>>>>>> origin/feature/v3
+Gamma client = new ClientAndOperationGroupClient(endpoint).GetGammaClient();
 
 Response response = await client.FourAsync(new RequestContext());
 
@@ -25,21 +15,11 @@
 ]]></code></example>
     </member>
     <member name="Four(RequestContext)">
-<<<<<<< HEAD
       <example>
-This sample shows how to call Four and parse the result.
-=======
-<example>
 This sample shows how to call Four with required parameters and parse the result.
->>>>>>> 6375a772
 <code><![CDATA[
-<<<<<<< HEAD
 Uri endpoint = new Uri("<https://my-service.azure.com>");
-Gamma client = new ClientAndOperationGroupServiceClient(endpoint).GetGammaClient();
-=======
-var endpoint = new Uri("<https://my-service.azure.com>");
-var client = new ClientAndOperationGroupClient(endpoint).GetGammaClient();
->>>>>>> origin/feature/v3
+Gamma client = new ClientAndOperationGroupClient(endpoint).GetGammaClient();
 
 Response response = client.Four(new RequestContext());
 
@@ -48,21 +28,11 @@
 ]]></code></example>
     </member>
     <member name="FiveAsync(RequestContext)">
-<<<<<<< HEAD
       <example>
-This sample shows how to call FiveAsync and parse the result.
-=======
-<example>
 This sample shows how to call FiveAsync with required parameters and parse the result.
->>>>>>> 6375a772
 <code><![CDATA[
-<<<<<<< HEAD
 Uri endpoint = new Uri("<https://my-service.azure.com>");
-Gamma client = new ClientAndOperationGroupServiceClient(endpoint).GetGammaClient();
-=======
-var endpoint = new Uri("<https://my-service.azure.com>");
-var client = new ClientAndOperationGroupClient(endpoint).GetGammaClient();
->>>>>>> origin/feature/v3
+Gamma client = new ClientAndOperationGroupClient(endpoint).GetGammaClient();
 
 Response response = await client.FiveAsync(new RequestContext());
 
@@ -71,21 +41,11 @@
 ]]></code></example>
     </member>
     <member name="Five(RequestContext)">
-<<<<<<< HEAD
       <example>
-This sample shows how to call Five and parse the result.
-=======
-<example>
 This sample shows how to call Five with required parameters and parse the result.
->>>>>>> 6375a772
 <code><![CDATA[
-<<<<<<< HEAD
 Uri endpoint = new Uri("<https://my-service.azure.com>");
-Gamma client = new ClientAndOperationGroupServiceClient(endpoint).GetGammaClient();
-=======
-var endpoint = new Uri("<https://my-service.azure.com>");
-var client = new ClientAndOperationGroupClient(endpoint).GetGammaClient();
->>>>>>> origin/feature/v3
+Gamma client = new ClientAndOperationGroupClient(endpoint).GetGammaClient();
 
 Response response = client.Five(new RequestContext());
 
