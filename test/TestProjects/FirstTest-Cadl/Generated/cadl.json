{
 "$id": "1",
 "Name": "CadlFirstTest",
 "Description": "This is a sample cadl project.",
 "ApiVersions": [
  "0.1.0"
 ],
 "Enums": [
  {
   "$id": "2",
   "Name": "SimpleEnum",
   "Namespace": "CadlFirstTest",
   "Description": "Simple enum",
   "EnumValueType": "String",
   "AllowedValues": [
    {
     "$id": "3",
     "Name": "One",
     "Value": "1"
    },
    {
     "$id": "4",
     "Name": "Two",
     "Value": "2"
    },
    {
     "$id": "5",
     "Name": "Four",
     "Value": "4"
    }
   ],
   "IsExtensible": false,
   "IsNullable": false,
   "Usage": "Input"
  },
  {
   "$id": "6",
   "Name": "ExtensibleEnum",
   "Namespace": "CadlFirstTest",
   "Description": "Extensible enum",
   "EnumValueType": "String",
   "AllowedValues": [
    {
     "$id": "7",
     "Name": "One",
     "Value": "1"
    },
    {
     "$id": "8",
     "Name": "Two",
     "Value": "2"
    },
    {
     "$id": "9",
     "Name": "Four",
     "Value": "4"
    }
   ],
   "IsExtensible": true,
   "IsNullable": false,
   "Usage": "Input"
  },
  {
   "$id": "10",
   "Name": "DaysOfWeekExtensibleEnum",
   "Namespace": "CadlFirstTest",
   "Description": "",
   "EnumValueType": "String",
   "AllowedValues": [
    {
     "$id": "11",
     "Name": "Monday",
     "Value": "Monday"
    },
    {
     "$id": "12",
     "Name": "Tuesday",
     "Value": "Tuesday"
    },
    {
     "$id": "13",
     "Name": "Wednesday",
     "Value": "Wednesday"
    },
    {
     "$id": "14",
     "Name": "Thursday",
     "Value": "Thursday"
    },
    {
     "$id": "15",
     "Name": "Friday",
     "Value": "Friday"
    },
    {
     "$id": "16",
     "Name": "Saturday",
     "Value": "Saturday"
    },
    {
     "$id": "17",
     "Name": "Sunday",
     "Value": "Sunday"
    }
   ],
   "IsExtensible": true,
   "IsNullable": false,
   "Usage": "None"
  }
 ],
 "Models": [
  {
   "$id": "18",
   "Name": "Thing",
   "Namespace": "CadlFirstTest",
   "IsNullable": false,
   "Usage": "RoundTrip",
   "Properties": [
    {
     "$id": "19",
     "Name": "name",
     "SerializedName": "name",
     "Description": "",
     "Type": {
      "$id": "20",
      "Name": "string",
      "Kind": "String",
      "IsNullable": false
     },
     "IsRequired": true,
     "IsReadOnly": false,
     "IsDiscriminator": false
    }
   ]
  },
  {
   "$id": "21",
   "Name": "Friend",
   "Namespace": "CadlFirstTest",
   "IsNullable": false,
   "Usage": "RoundTrip",
   "Properties": [
    {
     "$id": "22",
     "Name": "name",
     "SerializedName": "name",
     "Description": "",
     "Type": {
      "$id": "23",
      "Name": "string",
      "Kind": "String",
      "IsNullable": false
     },
     "IsRequired": true,
     "IsReadOnly": false,
     "IsDiscriminator": false
    }
   ]
  },
  {
   "$id": "24",
   "Name": "RoundTripModel",
   "Namespace": "CadlFirstTest",
   "IsNullable": false,
   "Usage": "Input",
   "Properties": [
    {
     "$id": "25",
     "Name": "requiredString",
     "SerializedName": "requiredString",
     "Description": "",
     "Type": {
      "$id": "26",
      "Name": "string",
      "Kind": "String",
      "IsNullable": false
     },
     "IsRequired": true,
     "IsReadOnly": false,
     "IsDiscriminator": false
    },
    {
     "$id": "27",
     "Name": "requiredInt",
     "SerializedName": "requiredInt",
     "Description": "",
     "Type": {
      "$id": "28",
      "Name": "int32",
      "Kind": "Int32",
      "IsNullable": false
     },
     "IsRequired": true,
     "IsReadOnly": false,
     "IsDiscriminator": false
    },
    {
     "$id": "29",
     "Name": "requiredCollection",
     "SerializedName": "requiredCollection",
     "Description": "",
     "Type": {
      "$id": "30",
      "Name": "Array",
      "ElementType": {
       "$ref": "2"
      },
      "IsNullable": false
     },
     "IsRequired": true,
     "IsReadOnly": false,
     "IsDiscriminator": false
    },
    {
     "$id": "31",
     "Name": "requiredDictionary",
     "SerializedName": "requiredDictionary",
     "Description": "",
     "Type": {
      "$id": "32",
      "Name": "Dictionary",
      "KeyType": {
       "$id": "33",
       "Name": "string",
       "Kind": "String",
       "IsNullable": false
      },
      "ValueType": {
       "$ref": "6"
      },
      "IsNullable": false
     },
     "IsRequired": true,
     "IsReadOnly": false,
     "IsDiscriminator": false
    },
    {
     "$id": "34",
     "Name": "requiredModel",
     "SerializedName": "requiredModel",
     "Description": "",
     "Type": {
      "$ref": "18"
     },
     "IsRequired": true,
     "IsReadOnly": false,
     "IsDiscriminator": false
    }
   ]
  }
 ],
 "Clients": [
  {
   "$id": "35",
   "Name": "CadlFirstTestClient",
   "Description": "This is a sample cadl project.",
   "Operations": [
    {
     "$id": "36",
     "Name": "topAction",
     "ResourceName": "CadlFirstTest",
     "Description": "top level method",
     "Parameters": [
      {
       "$id": "37",
       "Name": "host",
       "NameInRequest": "host",
       "Description": "Endpoint Service",
       "Type": {
        "$id": "38",
        "Name": "String",
        "Kind": "String",
        "IsNullable": false
       },
       "Location": "Uri",
       "IsApiVersion": false,
       "IsResourceParameter": false,
       "IsContentType": false,
       "IsRequired": true,
       "IsEndpoint": true,
       "SkipUrlEncoding": false,
       "Explode": false,
       "Kind": "Client",
       "DefaultValue": {
        "$id": "39",
        "Type": {
         "$id": "40",
         "Name": "String",
         "Kind": "String",
         "IsNullable": false
        },
        "Value": "http://localhost:300"
       }
      },
      {
       "$id": "41",
       "Name": "action",
       "NameInRequest": "action",
       "Type": {
        "$id": "42",
        "Name": "string",
        "Kind": "String",
        "IsNullable": false
       },
       "Location": "Path",
       "IsRequired": true,
       "IsApiVersion": false,
       "IsResourceParameter": false,
       "IsContentType": false,
       "IsEndpoint": false,
       "SkipUrlEncoding": false,
       "Explode": false,
       "Kind": "Method"
      },
      {
       "$id": "43",
       "Name": "accept",
       "NameInRequest": "Accept",
       "Type": {
        "$id": "44",
        "Name": "String",
        "Kind": "String",
        "IsNullable": false
       },
       "Location": "Header",
       "IsApiVersion": false,
       "IsResourceParameter": false,
       "IsContentType": false,
       "IsRequired": true,
       "IsEndpoint": false,
       "SkipUrlEncoding": false,
       "Explode": false,
       "Kind": "Constant",
       "DefaultValue": {
        "$id": "45",
        "Type": {
         "$ref": "44"
        },
        "Value": "application/json"
       }
      },
      {
       "$id": "46",
       "Name": "apiVersion",
       "NameInRequest": "api-version",
       "Description": "",
       "Type": {
        "$id": "47",
        "Name": "String",
        "Kind": "String",
        "IsNullable": false
       },
       "Location": "Query",
       "IsRequired": true,
       "IsApiVersion": true,
       "IsContentType": false,
       "IsEndpoint": false,
       "IsResourceParameter": false,
       "SkipUrlEncoding": false,
       "Explode": false,
       "Kind": "Client",
       "DefaultValue": {
        "$id": "48",
        "Type": {
         "$id": "49",
         "Name": "String",
         "Kind": "String",
         "IsNullable": false
        },
        "Value": "0.1.0"
       }
      }
     ],
     "Responses": [
      {
       "$id": "50",
       "StatusCodes": [
        200
       ],
       "BodyType": {
        "$ref": "18"
       },
       "BodyMediaType": "Json",
       "Headers": [],
       "IsErrorResponse": false
      }
     ],
     "HttpMethod": "GET",
     "RequestBodyMediaType": "Json",
     "Uri": "{host}",
     "Path": "/top/{action}",
     "BufferResponse": true,
     "GenerateConvenienceMethod": true
    },
    {
     "$id": "51",
     "Name": "topAction2",
     "ResourceName": "CadlFirstTest",
     "Description": "top level method2",
     "Parameters": [
      {
       "$ref": "37"
      },
      {
       "$id": "52",
       "Name": "accept",
       "NameInRequest": "Accept",
       "Type": {
        "$id": "53",
        "Name": "String",
        "Kind": "String",
        "IsNullable": false
       },
       "Location": "Header",
       "IsApiVersion": false,
       "IsResourceParameter": false,
       "IsContentType": false,
       "IsRequired": true,
       "IsEndpoint": false,
       "SkipUrlEncoding": false,
       "Explode": false,
       "Kind": "Constant",
       "DefaultValue": {
        "$id": "54",
        "Type": {
         "$ref": "53"
        },
        "Value": "application/json"
       }
      },
      {
       "$ref": "46"
      }
     ],
     "Responses": [
      {
       "$id": "55",
       "StatusCodes": [
        200
       ],
       "BodyType": {
        "$ref": "18"
       },
       "BodyMediaType": "Json",
       "Headers": [],
       "IsErrorResponse": false
      }
     ],
     "HttpMethod": "GET",
     "RequestBodyMediaType": "Json",
     "Uri": "{host}",
     "Path": "/top2",
     "BufferResponse": true,
     "GenerateConvenienceMethod": false
    },
    {
     "$id": "56",
     "Name": "patchAction",
     "ResourceName": "CadlFirstTest",
     "Description": "top level patch",
     "Parameters": [
      {
       "$ref": "37"
      },
      {
       "$id": "57",
       "Name": "body",
       "NameInRequest": "body",
       "Type": {
        "$ref": "18"
       },
       "Location": "Body",
       "IsRequired": true,
       "IsApiVersion": false,
       "IsResourceParameter": false,
       "IsContentType": false,
       "IsEndpoint": false,
       "SkipUrlEncoding": false,
       "Explode": false,
       "Kind": "Method"
      },
      {
       "$id": "58",
       "Name": "contentType",
       "NameInRequest": "Content-Type",
       "Type": {
        "$id": "59",
        "Name": "String",
        "Kind": "String",
        "IsNullable": false
       },
       "Location": "Header",
       "IsApiVersion": false,
       "IsResourceParameter": false,
       "IsContentType": true,
       "IsRequired": true,
       "IsEndpoint": false,
       "SkipUrlEncoding": false,
       "Explode": false,
       "Kind": "Constant",
       "DefaultValue": {
        "$id": "60",
        "Type": {
         "$ref": "59"
        },
        "Value": "application/json"
       }
      },
      {
       "$id": "61",
       "Name": "accept",
       "NameInRequest": "Accept",
       "Type": {
        "$id": "62",
        "Name": "String",
        "Kind": "String",
        "IsNullable": false
       },
       "Location": "Header",
       "IsApiVersion": false,
       "IsResourceParameter": false,
       "IsContentType": false,
       "IsRequired": true,
       "IsEndpoint": false,
       "SkipUrlEncoding": false,
       "Explode": false,
       "Kind": "Constant",
       "DefaultValue": {
        "$id": "63",
        "Type": {
         "$ref": "62"
        },
        "Value": "application/json"
       }
      },
      {
       "$ref": "46"
      }
     ],
     "Responses": [
      {
       "$id": "64",
       "StatusCodes": [
        200
       ],
       "BodyType": {
        "$ref": "18"
       },
       "BodyMediaType": "Json",
       "Headers": [],
       "IsErrorResponse": false
      }
     ],
     "HttpMethod": "PATCH",
     "RequestBodyMediaType": "Json",
     "Uri": "{host}",
     "Path": "/patch",
     "RequestMediaTypes": [
      "application/json"
     ],
     "BufferResponse": true,
     "GenerateConvenienceMethod": false
    },
    {
     "$id": "65",
     "Name": "anonymousBody",
     "ResourceName": "CadlFirstTest",
     "Description": "body parameter without body decorator",
     "Parameters": [
      {
       "$ref": "37"
      },
      {
       "$id": "66",
       "Name": "Thing",
       "NameInRequest": "Thing",
       "Type": {
        "$ref": "18"
       },
       "Location": "Body",
       "IsRequired": true,
       "IsApiVersion": false,
       "IsResourceParameter": false,
       "IsContentType": false,
       "IsEndpoint": false,
       "SkipUrlEncoding": false,
       "Explode": false,
       "Kind": "Method"
      },
      {
       "$id": "67",
       "Name": "contentType",
       "NameInRequest": "Content-Type",
       "Type": {
        "$id": "68",
        "Name": "String",
        "Kind": "String",
        "IsNullable": false
       },
       "Location": "Header",
       "IsApiVersion": false,
       "IsResourceParameter": false,
       "IsContentType": true,
       "IsRequired": true,
       "IsEndpoint": false,
       "SkipUrlEncoding": false,
       "Explode": false,
       "Kind": "Constant",
       "DefaultValue": {
        "$id": "69",
        "Type": {
         "$ref": "68"
        },
        "Value": "application/json"
       }
      },
      {
       "$id": "70",
       "Name": "accept",
       "NameInRequest": "Accept",
       "Type": {
        "$id": "71",
        "Name": "String",
        "Kind": "String",
        "IsNullable": false
       },
       "Location": "Header",
       "IsApiVersion": false,
       "IsResourceParameter": false,
       "IsContentType": false,
       "IsRequired": true,
       "IsEndpoint": false,
       "SkipUrlEncoding": false,
       "Explode": false,
       "Kind": "Constant",
       "DefaultValue": {
        "$id": "72",
        "Type": {
         "$ref": "71"
        },
        "Value": "application/json"
       }
      },
      {
       "$ref": "46"
      }
     ],
     "Responses": [
      {
       "$id": "73",
       "StatusCodes": [
        200
       ],
       "BodyType": {
        "$ref": "18"
       },
       "BodyMediaType": "Json",
       "Headers": [],
       "IsErrorResponse": false
      }
     ],
     "HttpMethod": "POST",
     "RequestBodyMediaType": "Json",
     "Uri": "{host}",
     "Path": "/anonymousBody",
     "RequestMediaTypes": [
      "application/json"
     ],
     "BufferResponse": true,
     "GenerateConvenienceMethod": true
    },
    {
     "$id": "74",
     "Name": "friendlyModel",
     "ResourceName": "CadlFirstTest",
     "Description": "Model can have its friendly name",
     "Parameters": [
      {
       "$ref": "37"
      },
      {
       "$id": "75",
       "Name": "NotFriend",
       "NameInRequest": "NotFriend",
       "Type": {
        "$ref": "21"
       },
       "Location": "Body",
       "IsRequired": true,
       "IsApiVersion": false,
       "IsResourceParameter": false,
       "IsContentType": false,
       "IsEndpoint": false,
       "SkipUrlEncoding": false,
       "Explode": false,
       "Kind": "Method"
      },
      {
       "$id": "76",
       "Name": "contentType",
       "NameInRequest": "Content-Type",
       "Type": {
        "$id": "77",
        "Name": "String",
        "Kind": "String",
        "IsNullable": false
       },
       "Location": "Header",
       "IsApiVersion": false,
       "IsResourceParameter": false,
       "IsContentType": true,
       "IsRequired": true,
       "IsEndpoint": false,
       "SkipUrlEncoding": false,
       "Explode": false,
       "Kind": "Constant",
       "DefaultValue": {
        "$id": "78",
        "Type": {
         "$ref": "77"
        },
        "Value": "application/json"
       }
      },
      {
       "$id": "79",
       "Name": "accept",
       "NameInRequest": "Accept",
       "Type": {
        "$id": "80",
        "Name": "String",
        "Kind": "String",
        "IsNullable": false
       },
       "Location": "Header",
       "IsApiVersion": false,
       "IsResourceParameter": false,
       "IsContentType": false,
       "IsRequired": true,
       "IsEndpoint": false,
       "SkipUrlEncoding": false,
       "Explode": false,
       "Kind": "Constant",
       "DefaultValue": {
        "$id": "81",
        "Type": {
         "$ref": "80"
        },
        "Value": "application/json"
       }
      },
      {
       "$ref": "46"
      }
     ],
     "Responses": [
      {
       "$id": "82",
       "StatusCodes": [
        200
       ],
       "BodyType": {
        "$ref": "21"
       },
       "BodyMediaType": "Json",
       "Headers": [],
       "IsErrorResponse": false
      }
     ],
     "HttpMethod": "POST",
     "RequestBodyMediaType": "Json",
     "Uri": "{host}",
     "Path": "/friendlyName",
     "RequestMediaTypes": [
      "application/json"
     ],
     "BufferResponse": true,
     "GenerateConvenienceMethod": true
    },
    {
     "$id": "83",
     "Name": "addTimeHeader",
     "ResourceName": "CadlFirstTest",
     "Parameters": [
      {
       "$ref": "37"
      },
      {
       "$id": "84",
       "Name": "repeatabilityFirstSent",
       "NameInRequest": "Repeatability-First-Sent",
       "Type": {
        "$id": "85",
        "Name": "zonedDateTime",
        "Kind": "DateTime",
        "IsNullable": false
       },
       "Location": "Header",
       "IsRequired": false,
       "IsApiVersion": false,
       "IsResourceParameter": false,
       "IsContentType": false,
       "IsEndpoint": false,
       "SkipUrlEncoding": false,
       "Explode": false,
       "Kind": "Method"
      },
      {
       "$id": "86",
       "Name": "accept",
       "NameInRequest": "Accept",
       "Type": {
        "$id": "87",
        "Name": "String",
        "Kind": "String",
        "IsNullable": false
       },
       "Location": "Header",
       "IsApiVersion": false,
       "IsResourceParameter": false,
       "IsContentType": false,
       "IsRequired": true,
       "IsEndpoint": false,
       "SkipUrlEncoding": false,
       "Explode": false,
       "Kind": "Constant",
       "DefaultValue": {
        "$id": "88",
        "Type": {
         "$ref": "87"
        },
        "Value": "application/json"
       }
      },
      {
       "$ref": "46"
      }
     ],
     "Responses": [
      {
       "$id": "89",
       "StatusCodes": [
        204
       ],
       "BodyMediaType": "Json",
       "Headers": [],
       "IsErrorResponse": false
      }
     ],
     "HttpMethod": "GET",
     "RequestBodyMediaType": "Json",
     "Uri": "{host}",
     "Path": "/",
     "BufferResponse": true,
     "GenerateConvenienceMethod": false
    },
    {
     "$id": "90",
     "Name": "sayHi",
     "ResourceName": "Demo",
     "Description": "Return hi",
     "Parameters": [
      {
       "$ref": "37"
      },
      {
       "$id": "91",
       "Name": "headParameter",
       "NameInRequest": "head-parameter",
       "Type": {
        "$id": "92",
        "Name": "string",
        "Kind": "String",
        "IsNullable": false
       },
       "Location": "Header",
       "IsRequired": true,
       "IsApiVersion": false,
       "IsResourceParameter": false,
       "IsContentType": false,
       "IsEndpoint": false,
       "SkipUrlEncoding": false,
       "Explode": false,
       "Kind": "Method"
      },
      {
       "$id": "93",
       "Name": "queryParameter",
       "NameInRequest": "queryParameter",
       "Type": {
        "$id": "94",
        "Name": "string",
        "Kind": "String",
        "IsNullable": false
       },
       "Location": "Query",
       "IsRequired": true,
       "IsApiVersion": false,
       "IsResourceParameter": false,
       "IsContentType": false,
       "IsEndpoint": false,
       "SkipUrlEncoding": false,
       "Explode": false,
       "Kind": "Method"
      },
      {
       "$id": "95",
       "Name": "optionalQuery",
       "NameInRequest": "optionalQuery",
       "Type": {
        "$id": "96",
        "Name": "string",
        "Kind": "String",
        "IsNullable": false
       },
       "Location": "Query",
       "IsRequired": false,
       "IsApiVersion": false,
       "IsResourceParameter": false,
       "IsContentType": false,
       "IsEndpoint": false,
       "SkipUrlEncoding": false,
       "Explode": false,
       "Kind": "Method"
      },
      {
       "$id": "97",
       "Name": "accept",
       "NameInRequest": "Accept",
       "Type": {
        "$id": "98",
        "Name": "String",
        "Kind": "String",
        "IsNullable": false
       },
       "Location": "Header",
       "IsApiVersion": false,
       "IsResourceParameter": false,
       "IsContentType": false,
       "IsRequired": true,
       "IsEndpoint": false,
       "SkipUrlEncoding": false,
       "Explode": false,
       "Kind": "Constant",
       "DefaultValue": {
        "$id": "99",
        "Type": {
         "$ref": "98"
        },
        "Value": "application/json"
       }
      },
      {
       "$ref": "46"
      }
     ],
     "Responses": [
      {
       "$id": "100",
       "StatusCodes": [
        200
       ],
       "BodyType": {
        "$ref": "18"
       },
       "BodyMediaType": "Json",
       "Headers": [],
       "IsErrorResponse": false
      }
     ],
     "HttpMethod": "GET",
     "RequestBodyMediaType": "Json",
     "Uri": "{host}",
     "Path": "/hello",
     "BufferResponse": true,
     "GenerateConvenienceMethod": false
    },
    {
     "$id": "101",
     "Name": "helloAgain",
     "ResourceName": "Demo2",
     "Description": "Return hi again",
     "Parameters": [
      {
       "$ref": "37"
      },
      {
       "$id": "102",
       "Name": "p1",
       "NameInRequest": "p1",
       "Type": {
        "$id": "103",
        "Name": "string",
        "Kind": "String",
        "IsNullable": false
       },
       "Location": "Header",
       "IsRequired": true,
       "IsApiVersion": false,
       "IsResourceParameter": false,
       "IsContentType": false,
       "IsEndpoint": false,
       "SkipUrlEncoding": false,
       "Explode": false,
       "Kind": "Method"
      },
      {
       "$id": "104",
       "Name": "contentType",
       "NameInRequest": "content-type",
       "Type": {
        "$id": "105",
        "Name": "String",
        "EnumValueType": "String",
        "AllowedValues": [
         {
          "$id": "99",
          "Name": "text/plain",
          "Value": "text/plain"
         }
        ],
        "IsExtensible": false,
        "IsNullable": false
       },
       "Location": "Header",
       "DefaultValue": {
<<<<<<< HEAD
        "$id": "100",
=======
        "$id": "106",
>>>>>>> 29cd031d
        "Type": {
         "$ref": "105"
        },
        "Value": "text/plain"
       },
       "IsRequired": true,
       "IsApiVersion": false,
       "IsResourceParameter": false,
       "IsContentType": true,
       "IsEndpoint": false,
       "SkipUrlEncoding": false,
       "Explode": false,
       "Kind": "Constant"
      },
      {
<<<<<<< HEAD
       "$id": "101",
       "Name": "p2",
       "NameInRequest": "p2",
       "Type": {
        "$id": "102",
=======
       "$id": "107",
       "Name": "p2",
       "NameInRequest": "p2",
       "Type": {
        "$id": "108",
>>>>>>> 29cd031d
        "Name": "string",
        "Kind": "String",
        "IsNullable": false
       },
       "Location": "Path",
       "IsRequired": true,
       "IsApiVersion": false,
       "IsResourceParameter": false,
       "IsContentType": false,
       "IsEndpoint": false,
       "SkipUrlEncoding": false,
       "Explode": false,
       "Kind": "Method"
      },
      {
<<<<<<< HEAD
       "$id": "103",
=======
       "$id": "109",
>>>>>>> 29cd031d
       "Name": "action",
       "NameInRequest": "action",
       "Type": {
        "$ref": "24"
       },
       "Location": "Body",
       "IsRequired": true,
       "IsApiVersion": false,
       "IsResourceParameter": false,
       "IsContentType": false,
       "IsEndpoint": false,
       "SkipUrlEncoding": false,
       "Explode": false,
       "Kind": "Method"
      },
      {
<<<<<<< HEAD
       "$id": "104",
       "Name": "accept",
       "NameInRequest": "Accept",
       "Type": {
        "$id": "105",
=======
       "$id": "110",
       "Name": "accept",
       "NameInRequest": "Accept",
       "Type": {
        "$id": "111",
>>>>>>> 29cd031d
        "Name": "String",
        "Kind": "String",
        "IsNullable": false
       },
       "Location": "Header",
       "IsApiVersion": false,
       "IsResourceParameter": false,
       "IsContentType": false,
       "IsRequired": true,
       "IsEndpoint": false,
       "SkipUrlEncoding": false,
       "Explode": false,
       "Kind": "Constant",
       "DefaultValue": {
<<<<<<< HEAD
        "$id": "106",
        "Type": {
         "$ref": "105"
=======
        "$id": "112",
        "Type": {
         "$ref": "111"
>>>>>>> 29cd031d
        },
        "Value": "application/json"
       }
      },
      {
       "$ref": "46"
      }
     ],
     "Responses": [
      {
<<<<<<< HEAD
       "$id": "107",
=======
       "$id": "113",
>>>>>>> 29cd031d
       "StatusCodes": [
        200
       ],
       "BodyType": {
        "$ref": "18"
       },
       "BodyMediaType": "Json",
       "Headers": [],
       "IsErrorResponse": false
      }
     ],
     "HttpMethod": "GET",
     "RequestBodyMediaType": "Json",
     "Uri": "{host}",
     "Path": "/againHi/{p2}",
     "RequestMediaTypes": [
      "text/plain"
     ],
     "BufferResponse": true,
     "GenerateConvenienceMethod": true
    },
    {
<<<<<<< HEAD
     "$id": "108",
=======
     "$id": "114",
>>>>>>> 29cd031d
     "Name": "noContentType",
     "ResourceName": "Demo2",
     "Description": "Return hi again",
     "Parameters": [
      {
       "$ref": "37"
      },
      {
<<<<<<< HEAD
       "$id": "109",
       "Name": "p1",
       "NameInRequest": "p1",
       "Type": {
        "$id": "110",
=======
       "$id": "115",
       "Name": "p1",
       "NameInRequest": "p1",
       "Type": {
        "$id": "116",
>>>>>>> 29cd031d
        "Name": "string",
        "Kind": "String",
        "IsNullable": false
       },
       "Location": "Header",
       "IsRequired": true,
       "IsApiVersion": false,
       "IsResourceParameter": false,
       "IsContentType": false,
       "IsEndpoint": false,
       "SkipUrlEncoding": false,
       "Explode": false,
       "Kind": "Method"
      },
      {
<<<<<<< HEAD
       "$id": "111",
       "Name": "p2",
       "NameInRequest": "p2",
       "Type": {
        "$id": "112",
=======
       "$id": "117",
       "Name": "p2",
       "NameInRequest": "p2",
       "Type": {
        "$id": "118",
>>>>>>> 29cd031d
        "Name": "string",
        "Kind": "String",
        "IsNullable": false
       },
       "Location": "Path",
       "IsRequired": true,
       "IsApiVersion": false,
       "IsResourceParameter": false,
       "IsContentType": false,
       "IsEndpoint": false,
       "SkipUrlEncoding": false,
       "Explode": false,
       "Kind": "Method"
      },
      {
<<<<<<< HEAD
       "$id": "113",
=======
       "$id": "119",
>>>>>>> 29cd031d
       "Name": "action",
       "NameInRequest": "action",
       "Type": {
        "$ref": "24"
       },
       "Location": "Body",
       "IsRequired": true,
       "IsApiVersion": false,
       "IsResourceParameter": false,
       "IsContentType": false,
       "IsEndpoint": false,
       "SkipUrlEncoding": false,
       "Explode": false,
       "Kind": "Method"
      },
      {
<<<<<<< HEAD
       "$id": "114",
       "Name": "contentType",
       "NameInRequest": "Content-Type",
       "Type": {
        "$id": "115",
=======
       "$id": "120",
       "Name": "contentType",
       "NameInRequest": "Content-Type",
       "Type": {
        "$id": "121",
>>>>>>> 29cd031d
        "Name": "String",
        "Kind": "String",
        "IsNullable": false
       },
       "Location": "Header",
       "IsApiVersion": false,
       "IsResourceParameter": false,
       "IsContentType": true,
       "IsRequired": true,
       "IsEndpoint": false,
       "SkipUrlEncoding": false,
       "Explode": false,
       "Kind": "Constant",
       "DefaultValue": {
<<<<<<< HEAD
        "$id": "116",
        "Type": {
         "$ref": "115"
=======
        "$id": "122",
        "Type": {
         "$ref": "121"
>>>>>>> 29cd031d
        },
        "Value": "application/json"
       }
      },
      {
<<<<<<< HEAD
       "$id": "117",
       "Name": "accept",
       "NameInRequest": "Accept",
       "Type": {
        "$id": "118",
=======
       "$id": "123",
       "Name": "accept",
       "NameInRequest": "Accept",
       "Type": {
        "$id": "124",
>>>>>>> 29cd031d
        "Name": "String",
        "Kind": "String",
        "IsNullable": false
       },
       "Location": "Header",
       "IsApiVersion": false,
       "IsResourceParameter": false,
       "IsContentType": false,
       "IsRequired": true,
       "IsEndpoint": false,
       "SkipUrlEncoding": false,
       "Explode": false,
       "Kind": "Constant",
       "DefaultValue": {
<<<<<<< HEAD
        "$id": "119",
        "Type": {
         "$ref": "118"
=======
        "$id": "125",
        "Type": {
         "$ref": "124"
>>>>>>> 29cd031d
        },
        "Value": "application/json"
       }
      },
      {
       "$ref": "46"
      }
     ],
     "Responses": [
      {
<<<<<<< HEAD
       "$id": "120",
=======
       "$id": "126",
>>>>>>> 29cd031d
       "StatusCodes": [
        200
       ],
       "BodyType": {
        "$ref": "18"
       },
       "BodyMediaType": "Json",
       "Headers": [],
       "IsErrorResponse": false
      }
     ],
     "HttpMethod": "GET",
     "RequestBodyMediaType": "Json",
     "Uri": "{host}",
     "Path": "/noContentType/{p2}",
     "RequestMediaTypes": [
      "application/json"
     ],
     "BufferResponse": true,
     "GenerateConvenienceMethod": false
    },
    {
<<<<<<< HEAD
     "$id": "121",
=======
     "$id": "127",
>>>>>>> 29cd031d
     "Name": "helloDemo2",
     "ResourceName": "Demo2",
     "Description": "Return hi in demo2",
     "Parameters": [
      {
       "$ref": "37"
      },
      {
<<<<<<< HEAD
       "$id": "122",
       "Name": "accept",
       "NameInRequest": "Accept",
       "Type": {
        "$id": "123",
=======
       "$id": "128",
       "Name": "accept",
       "NameInRequest": "Accept",
       "Type": {
        "$id": "129",
>>>>>>> 29cd031d
        "Name": "String",
        "Kind": "String",
        "IsNullable": false
       },
       "Location": "Header",
       "IsApiVersion": false,
       "IsResourceParameter": false,
       "IsContentType": false,
       "IsRequired": true,
       "IsEndpoint": false,
       "SkipUrlEncoding": false,
       "Explode": false,
       "Kind": "Constant",
       "DefaultValue": {
<<<<<<< HEAD
        "$id": "124",
        "Type": {
         "$ref": "123"
=======
        "$id": "130",
        "Type": {
         "$ref": "129"
>>>>>>> 29cd031d
        },
        "Value": "application/json"
       }
      },
      {
       "$ref": "46"
      }
     ],
     "Responses": [
      {
<<<<<<< HEAD
       "$id": "125",
=======
       "$id": "131",
>>>>>>> 29cd031d
       "StatusCodes": [
        200
       ],
       "BodyType": {
        "$ref": "18"
       },
       "BodyMediaType": "Json",
       "Headers": [],
       "IsErrorResponse": false
      }
     ],
     "HttpMethod": "GET",
     "RequestBodyMediaType": "Json",
     "Uri": "{host}",
     "Path": "/demoHi",
     "BufferResponse": true,
     "GenerateConvenienceMethod": true
    },
    {
<<<<<<< HEAD
     "$id": "126",
=======
     "$id": "132",
>>>>>>> 29cd031d
     "Name": "getUnknownValue",
     "ResourceName": "EnumTest",
     "Description": "get extensible enum",
     "Parameters": [
      {
       "$ref": "37"
      },
      {
<<<<<<< HEAD
       "$id": "127",
       "Name": "accept",
       "NameInRequest": "Accept",
       "Type": {
        "$id": "128",
=======
       "$id": "133",
       "Name": "accept",
       "NameInRequest": "Accept",
       "Type": {
        "$id": "134",
>>>>>>> 29cd031d
        "Name": "String",
        "Kind": "String",
        "IsNullable": false
       },
       "Location": "Header",
       "IsApiVersion": false,
       "IsResourceParameter": false,
       "IsContentType": false,
       "IsRequired": true,
       "IsEndpoint": false,
       "SkipUrlEncoding": false,
       "Explode": false,
       "Kind": "Constant",
       "DefaultValue": {
<<<<<<< HEAD
        "$id": "129",
        "Type": {
         "$ref": "128"
=======
        "$id": "135",
        "Type": {
         "$ref": "134"
>>>>>>> 29cd031d
        },
        "Value": "application/json"
       }
      },
      {
       "$ref": "46"
      }
     ],
     "Responses": [
      {
<<<<<<< HEAD
       "$id": "130",
=======
       "$id": "136",
>>>>>>> 29cd031d
       "StatusCodes": [
        200
       ],
       "BodyType": {
        "$ref": "10"
       },
       "BodyMediaType": "Json",
       "Headers": [],
       "IsErrorResponse": false
      }
     ],
     "HttpMethod": "GET",
     "RequestBodyMediaType": "Json",
     "Uri": "{host}",
     "Path": "/unknown-value",
     "BufferResponse": true,
     "GenerateConvenienceMethod": false
    }
   ],
   "Protocol": {
<<<<<<< HEAD
    "$id": "131"
=======
    "$id": "137"
>>>>>>> 29cd031d
   },
   "Creatable": true
  }
 ],
 "Auth": {
<<<<<<< HEAD
  "$id": "132",
  "ApiKey": {
   "$id": "133",
   "Name": "x-ms-api-key"
  },
  "OAuth2": {
   "$id": "134",
=======
  "$id": "138",
  "ApiKey": {
   "$id": "139",
   "Name": "x-ms-api-key"
  },
  "OAuth2": {
   "$id": "140",
>>>>>>> 29cd031d
   "Scopes": [
    "https://api.example.com/.default"
   ]
  }
 }
}<|MERGE_RESOLUTION|>--- conflicted
+++ resolved
@@ -1024,11 +1024,7 @@
        },
        "Location": "Header",
        "DefaultValue": {
-<<<<<<< HEAD
-        "$id": "100",
-=======
         "$id": "106",
->>>>>>> 29cd031d
         "Type": {
          "$ref": "105"
         },
@@ -1044,19 +1040,11 @@
        "Kind": "Constant"
       },
       {
-<<<<<<< HEAD
-       "$id": "101",
-       "Name": "p2",
-       "NameInRequest": "p2",
-       "Type": {
-        "$id": "102",
-=======
        "$id": "107",
        "Name": "p2",
        "NameInRequest": "p2",
        "Type": {
         "$id": "108",
->>>>>>> 29cd031d
         "Name": "string",
         "Kind": "String",
         "IsNullable": false
@@ -1072,11 +1060,7 @@
        "Kind": "Method"
       },
       {
-<<<<<<< HEAD
-       "$id": "103",
-=======
        "$id": "109",
->>>>>>> 29cd031d
        "Name": "action",
        "NameInRequest": "action",
        "Type": {
@@ -1093,19 +1077,11 @@
        "Kind": "Method"
       },
       {
-<<<<<<< HEAD
-       "$id": "104",
-       "Name": "accept",
-       "NameInRequest": "Accept",
-       "Type": {
-        "$id": "105",
-=======
        "$id": "110",
        "Name": "accept",
        "NameInRequest": "Accept",
        "Type": {
         "$id": "111",
->>>>>>> 29cd031d
         "Name": "String",
         "Kind": "String",
         "IsNullable": false
@@ -1120,15 +1096,9 @@
        "Explode": false,
        "Kind": "Constant",
        "DefaultValue": {
-<<<<<<< HEAD
-        "$id": "106",
-        "Type": {
-         "$ref": "105"
-=======
         "$id": "112",
         "Type": {
          "$ref": "111"
->>>>>>> 29cd031d
         },
         "Value": "application/json"
        }
@@ -1139,11 +1109,7 @@
      ],
      "Responses": [
       {
-<<<<<<< HEAD
-       "$id": "107",
-=======
        "$id": "113",
->>>>>>> 29cd031d
        "StatusCodes": [
         200
        ],
@@ -1166,11 +1132,7 @@
      "GenerateConvenienceMethod": true
     },
     {
-<<<<<<< HEAD
-     "$id": "108",
-=======
      "$id": "114",
->>>>>>> 29cd031d
      "Name": "noContentType",
      "ResourceName": "Demo2",
      "Description": "Return hi again",
@@ -1179,19 +1141,11 @@
        "$ref": "37"
       },
       {
-<<<<<<< HEAD
-       "$id": "109",
-       "Name": "p1",
-       "NameInRequest": "p1",
-       "Type": {
-        "$id": "110",
-=======
        "$id": "115",
        "Name": "p1",
        "NameInRequest": "p1",
        "Type": {
         "$id": "116",
->>>>>>> 29cd031d
         "Name": "string",
         "Kind": "String",
         "IsNullable": false
@@ -1207,19 +1161,11 @@
        "Kind": "Method"
       },
       {
-<<<<<<< HEAD
-       "$id": "111",
-       "Name": "p2",
-       "NameInRequest": "p2",
-       "Type": {
-        "$id": "112",
-=======
        "$id": "117",
        "Name": "p2",
        "NameInRequest": "p2",
        "Type": {
         "$id": "118",
->>>>>>> 29cd031d
         "Name": "string",
         "Kind": "String",
         "IsNullable": false
@@ -1235,11 +1181,7 @@
        "Kind": "Method"
       },
       {
-<<<<<<< HEAD
-       "$id": "113",
-=======
        "$id": "119",
->>>>>>> 29cd031d
        "Name": "action",
        "NameInRequest": "action",
        "Type": {
@@ -1256,19 +1198,11 @@
        "Kind": "Method"
       },
       {
-<<<<<<< HEAD
-       "$id": "114",
-       "Name": "contentType",
-       "NameInRequest": "Content-Type",
-       "Type": {
-        "$id": "115",
-=======
        "$id": "120",
        "Name": "contentType",
        "NameInRequest": "Content-Type",
        "Type": {
         "$id": "121",
->>>>>>> 29cd031d
         "Name": "String",
         "Kind": "String",
         "IsNullable": false
@@ -1283,33 +1217,19 @@
        "Explode": false,
        "Kind": "Constant",
        "DefaultValue": {
-<<<<<<< HEAD
-        "$id": "116",
-        "Type": {
-         "$ref": "115"
-=======
         "$id": "122",
         "Type": {
          "$ref": "121"
->>>>>>> 29cd031d
         },
         "Value": "application/json"
        }
       },
       {
-<<<<<<< HEAD
-       "$id": "117",
-       "Name": "accept",
-       "NameInRequest": "Accept",
-       "Type": {
-        "$id": "118",
-=======
        "$id": "123",
        "Name": "accept",
        "NameInRequest": "Accept",
        "Type": {
         "$id": "124",
->>>>>>> 29cd031d
         "Name": "String",
         "Kind": "String",
         "IsNullable": false
@@ -1324,15 +1244,9 @@
        "Explode": false,
        "Kind": "Constant",
        "DefaultValue": {
-<<<<<<< HEAD
-        "$id": "119",
-        "Type": {
-         "$ref": "118"
-=======
         "$id": "125",
         "Type": {
          "$ref": "124"
->>>>>>> 29cd031d
         },
         "Value": "application/json"
        }
@@ -1343,11 +1257,7 @@
      ],
      "Responses": [
       {
-<<<<<<< HEAD
-       "$id": "120",
-=======
        "$id": "126",
->>>>>>> 29cd031d
        "StatusCodes": [
         200
        ],
@@ -1370,11 +1280,7 @@
      "GenerateConvenienceMethod": false
     },
     {
-<<<<<<< HEAD
-     "$id": "121",
-=======
      "$id": "127",
->>>>>>> 29cd031d
      "Name": "helloDemo2",
      "ResourceName": "Demo2",
      "Description": "Return hi in demo2",
@@ -1383,19 +1289,11 @@
        "$ref": "37"
       },
       {
-<<<<<<< HEAD
-       "$id": "122",
-       "Name": "accept",
-       "NameInRequest": "Accept",
-       "Type": {
-        "$id": "123",
-=======
        "$id": "128",
        "Name": "accept",
        "NameInRequest": "Accept",
        "Type": {
         "$id": "129",
->>>>>>> 29cd031d
         "Name": "String",
         "Kind": "String",
         "IsNullable": false
@@ -1410,15 +1308,9 @@
        "Explode": false,
        "Kind": "Constant",
        "DefaultValue": {
-<<<<<<< HEAD
-        "$id": "124",
-        "Type": {
-         "$ref": "123"
-=======
         "$id": "130",
         "Type": {
          "$ref": "129"
->>>>>>> 29cd031d
         },
         "Value": "application/json"
        }
@@ -1429,11 +1321,7 @@
      ],
      "Responses": [
       {
-<<<<<<< HEAD
-       "$id": "125",
-=======
        "$id": "131",
->>>>>>> 29cd031d
        "StatusCodes": [
         200
        ],
@@ -1453,11 +1341,7 @@
      "GenerateConvenienceMethod": true
     },
     {
-<<<<<<< HEAD
-     "$id": "126",
-=======
      "$id": "132",
->>>>>>> 29cd031d
      "Name": "getUnknownValue",
      "ResourceName": "EnumTest",
      "Description": "get extensible enum",
@@ -1466,19 +1350,11 @@
        "$ref": "37"
       },
       {
-<<<<<<< HEAD
-       "$id": "127",
-       "Name": "accept",
-       "NameInRequest": "Accept",
-       "Type": {
-        "$id": "128",
-=======
        "$id": "133",
        "Name": "accept",
        "NameInRequest": "Accept",
        "Type": {
         "$id": "134",
->>>>>>> 29cd031d
         "Name": "String",
         "Kind": "String",
         "IsNullable": false
@@ -1493,15 +1369,9 @@
        "Explode": false,
        "Kind": "Constant",
        "DefaultValue": {
-<<<<<<< HEAD
-        "$id": "129",
-        "Type": {
-         "$ref": "128"
-=======
         "$id": "135",
         "Type": {
          "$ref": "134"
->>>>>>> 29cd031d
         },
         "Value": "application/json"
        }
@@ -1512,11 +1382,7 @@
      ],
      "Responses": [
       {
-<<<<<<< HEAD
-       "$id": "130",
-=======
        "$id": "136",
->>>>>>> 29cd031d
        "StatusCodes": [
         200
        ],
@@ -1537,25 +1403,12 @@
     }
    ],
    "Protocol": {
-<<<<<<< HEAD
-    "$id": "131"
-=======
     "$id": "137"
->>>>>>> 29cd031d
    },
    "Creatable": true
   }
  ],
  "Auth": {
-<<<<<<< HEAD
-  "$id": "132",
-  "ApiKey": {
-   "$id": "133",
-   "Name": "x-ms-api-key"
-  },
-  "OAuth2": {
-   "$id": "134",
-=======
   "$id": "138",
   "ApiKey": {
    "$id": "139",
@@ -1563,7 +1416,6 @@
   },
   "OAuth2": {
    "$id": "140",
->>>>>>> 29cd031d
    "Scopes": [
     "https://api.example.com/.default"
    ]
