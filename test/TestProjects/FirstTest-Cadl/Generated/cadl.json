{
 "$id": "1",
 "Name": "cadlfirsttest",
 "Description": "This is a sample cadl project.",
 "ApiVersions": [
  "0.1.0"
 ],
 "Enums": [
  {
   "$id": "2",
   "Name": "SimpleEnum",
   "Namespace": "CadlFirstTest",
   "Description": "Simple enum",
   "EnumValueType": "String",
   "AllowedValues": [
    {
     "$id": "3",
     "Name": "One",
     "Value": "1"
    },
    {
     "$id": "4",
     "Name": "Two",
     "Value": "2"
    },
    {
     "$id": "5",
     "Name": "Four",
     "Value": "4"
    }
   ],
   "IsExtensible": false,
   "IsNullable": false
  },
  {
   "$id": "6",
   "Name": "ExtensibleEnum",
   "Namespace": "CadlFirstTest",
   "Description": "Extensible enum",
   "EnumValueType": "String",
   "AllowedValues": [
    {
     "$id": "7",
     "Name": "One",
     "Value": "1"
    },
    {
     "$id": "8",
     "Name": "Two",
     "Value": "2"
    },
    {
     "$id": "9",
     "Name": "Four",
     "Value": "4"
    }
   ],
   "IsExtensible": true,
   "IsNullable": false
  }
 ],
 "Models": [
  {
   "$id": "10",
   "Name": "Thing",
   "Namespace": "CadlFirstTest",
   "IsNullable": false,
   "Properties": [
    {
     "$id": "11",
     "Name": "name",
     "SerializedName": "name",
     "Description": "",
     "Type": {
      "$id": "12",
      "Name": "string",
      "Kind": "String",
      "IsNullable": false
     },
     "IsRequired": true,
     "IsReadOnly": false,
     "IsDiscriminator": false
    }
   ]
  },
  {
   "$id": "13",
   "Name": "RoundTripModel",
   "Namespace": "CadlFirstTest",
   "IsNullable": false,
   "Properties": [
    {
     "$id": "14",
     "Name": "requiredString",
     "SerializedName": "requiredString",
     "Description": "",
     "Type": {
      "$id": "15",
      "Name": "string",
      "Kind": "String",
      "IsNullable": false
     },
     "IsRequired": true,
     "IsReadOnly": false,
     "IsDiscriminator": false
    },
    {
     "$id": "16",
     "Name": "requiredInt",
     "SerializedName": "requiredInt",
     "Description": "",
     "Type": {
      "$id": "17",
      "Name": "Int32",
      "Kind": "Int32",
      "IsNullable": false
     },
     "IsRequired": true,
     "IsReadOnly": false,
     "IsDiscriminator": false
    },
    {
     "$id": "18",
     "Name": "requiredCollection",
     "SerializedName": "requiredCollection",
     "Description": "",
     "Type": {
      "$id": "19",
      "Name": "Array",
      "ElementType": {
       "$ref": "2"
      },
      "IsNullable": false
     },
     "IsRequired": true,
     "IsReadOnly": false,
     "IsDiscriminator": false
    },
    {
     "$id": "20",
     "Name": "requiredDictionary",
     "SerializedName": "requiredDictionary",
     "Description": "",
     "Type": {
      "$id": "21",
      "Name": "Dictionary",
      "KeyType": {
       "$id": "22",
       "Name": "string",
       "Kind": "String",
       "IsNullable": false
      },
      "ValueType": {
       "$ref": "6"
      },
      "IsNullable": false
     },
     "IsRequired": true,
     "IsReadOnly": false,
     "IsDiscriminator": false
    },
    {
     "$id": "23",
     "Name": "requiredModel",
     "SerializedName": "requiredModel",
     "Description": "",
     "Type": {
      "$ref": "10"
     },
     "IsRequired": true,
     "IsReadOnly": false,
     "IsDiscriminator": false
    }
   ]
  }
 ],
 "Clients": [
  {
   "$id": "24",
   "Name": "CadlFirstTest",
   "Description": "This is a sample cadl project.",
   "Operations": [
    {
     "$id": "25",
     "Name": "topAction",
     "Description": "top level method",
     "Parameters": [
      {
       "$id": "26",
       "Name": "host",
       "NameInRequest": "host",
       "Description": "Endpoint Service",
       "Type": {
        "$id": "27",
        "Name": "String",
        "Kind": "String",
        "IsNullable": false
       },
       "Location": "Uri",
       "IsApiVersion": false,
       "IsResourceParameter": false,
       "IsContentType": false,
       "IsRequired": true,
       "IsEndpoint": true,
       "SkipUrlEncoding": false,
       "Explode": false,
       "Kind": "Client",
       "DefaultValue": {
        "$id": "28",
        "Type": {
         "$id": "29",
         "Name": "String",
         "Kind": "String",
         "IsNullable": false
        },
        "Value": "http://localhost:300"
       }
      },
      {
       "$id": "30",
       "Name": "action",
       "NameInRequest": "action",
       "Type": {
        "$id": "31",
        "Name": "string",
        "Kind": "String",
        "IsNullable": false
       },
       "Location": "Path",
       "IsRequired": true,
       "IsApiVersion": false,
       "IsResourceParameter": false,
       "IsContentType": false,
       "IsEndpoint": false,
       "SkipUrlEncoding": true,
       "Explode": false,
       "Kind": "Method"
      },
      {
       "$id": "32",
       "Name": "Accept",
       "NameInRequest": "Accept",
       "Type": {
        "$id": "33",
        "Name": "String",
        "Kind": "String",
        "IsNullable": false
       },
       "Location": "Header",
       "IsApiVersion": false,
       "IsResourceParameter": false,
       "IsContentType": false,
       "IsRequired": true,
       "IsEndpoint": false,
       "SkipUrlEncoding": false,
       "Explode": false,
       "Kind": "Constant",
       "DefaultValue": {
        "$id": "34",
        "Type": {
         "$id": "35",
         "Name": "String",
         "Kind": "String",
         "IsNullable": false
        },
        "Value": "application/json"
       }
      }
     ],
     "Responses": [
      {
       "$id": "36",
       "StatusCodes": [
        200
       ],
       "BodyType": {
        "$ref": "10"
       },
       "BodyMediaType": "Json"
      }
     ],
     "HttpMethod": "GET",
     "RequestBodyMediaType": "Json",
     "Uri": "{host}",
     "Path": "/top/{action}",
     "BufferResponse": false,
     "GenerateConvenienceMethod": true
    },
    {
     "$id": "37",
     "Name": "topAction2",
     "Description": "top level method2",
     "Parameters": [
      {
       "$ref": "26"
      },
      {
       "$ref": "32"
      }
     ],
     "Responses": [
      {
       "$id": "38",
       "StatusCodes": [
        200
       ],
       "BodyType": {
        "$ref": "10"
       },
       "BodyMediaType": "Json"
      }
     ],
     "HttpMethod": "GET",
     "RequestBodyMediaType": "Json",
     "Uri": "{host}",
     "Path": "/top2",
     "BufferResponse": false
    },
    {
     "$id": "35",
     "Name": "patchAction",
     "Description": "top level patch",
     "Parameters": [
      {
       "$ref": "26"
      },
      {
       "$id": "36",
       "Name": "body",
       "NameInRequest": "body",
       "Type": {
        "$ref": "10"
       },
       "Location": "Body",
       "IsRequired": true,
       "IsApiVersion": false,
       "IsResourceParameter": false,
       "IsContentType": false,
       "IsEndpoint": false,
       "SkipUrlEncoding": true,
       "Explode": false,
       "Kind": "Method"
      }
     ],
     "Responses": [
      {
       "$id": "37",
       "StatusCodes": [
        200
       ],
       "BodyType": {
        "$ref": "10"
       },
       "BodyMediaType": "Json"
      }
     ],
     "HttpMethod": "PATCH",
     "RequestBodyMediaType": "Json",
     "Uri": "{host}",
     "Path": "/patch",
     "BufferResponse": false,
     "GenerateConvenienceMethod": false
    }
   ],
   "Protocol": {
<<<<<<< HEAD
    "$id": "39"
   }
  },
  {
   "$id": "40",
=======
    "$id": "38"
   }
  },
  {
   "$id": "39",
>>>>>>> 38b656da
   "Name": "Demo",
   "Description": "Hello world service",
   "Operations": [
    {
<<<<<<< HEAD
     "$id": "41",
=======
     "$id": "40",
>>>>>>> 38b656da
     "Name": "sayHi",
     "Description": "Return hi",
     "Parameters": [
      {
       "$ref": "26"
      },
      {
       "$id": "42",
       "Name": "headParameter",
       "NameInRequest": "head-parameter",
       "Type": {
        "$id": "43",
        "Name": "string",
        "Kind": "String",
        "IsNullable": false
       },
       "Location": "Header",
       "IsRequired": true,
       "IsApiVersion": false,
       "IsResourceParameter": false,
       "IsContentType": false,
       "IsEndpoint": false,
       "SkipUrlEncoding": true,
       "Explode": false,
       "Kind": "Method"
      },
      {
       "$id": "44",
       "Name": "queryParameter",
       "NameInRequest": "queryParameter",
       "Type": {
        "$id": "45",
        "Name": "string",
        "Kind": "String",
        "IsNullable": false
       },
       "Location": "Query",
       "IsRequired": true,
       "IsApiVersion": false,
       "IsResourceParameter": false,
       "IsContentType": false,
       "IsEndpoint": false,
       "SkipUrlEncoding": true,
       "Explode": false,
       "Kind": "Method"
      },
      {
       "$id": "46",
       "Name": "optionalQuery",
       "NameInRequest": "optionalQuery",
       "Type": {
        "$id": "47",
        "Name": "string",
        "Kind": "String",
        "IsNullable": false
       },
       "Location": "Query",
       "IsRequired": false,
       "IsApiVersion": false,
       "IsResourceParameter": false,
       "IsContentType": false,
       "IsEndpoint": false,
       "SkipUrlEncoding": true,
       "Explode": false,
       "Kind": "Method"
      },
      {
       "$ref": "32"
      }
     ],
     "Responses": [
      {
<<<<<<< HEAD
       "$id": "48",
=======
       "$id": "41",
>>>>>>> 38b656da
       "StatusCodes": [
        200
       ],
       "BodyType": {
        "$ref": "10"
       },
       "BodyMediaType": "Json"
      }
     ],
     "HttpMethod": "GET",
     "RequestBodyMediaType": "Json",
     "Uri": "{host}",
     "Path": "/hello",
     "BufferResponse": false
    }
   ],
   "Protocol": {
<<<<<<< HEAD
    "$id": "49"
   }
  },
  {
   "$id": "50",
   "Name": "Demo2",
   "Operations": [
    {
     "$id": "51",
=======
    "$id": "42"
   }
  },
  {
   "$id": "43",
   "Name": "Demo2",
   "Operations": [
    {
     "$id": "44",
>>>>>>> 38b656da
     "Name": "helloAgain",
     "Description": "Return hi again",
     "Parameters": [
      {
       "$ref": "26"
      },
      {
<<<<<<< HEAD
       "$id": "52",
       "Name": "p1",
       "NameInRequest": "p1",
       "Type": {
        "$id": "53",
        "Name": "string",
        "Kind": "String",
        "IsNullable": false
       },
       "Location": "Header",
       "IsRequired": true,
       "IsApiVersion": false,
       "IsResourceParameter": false,
       "IsContentType": false,
       "IsEndpoint": false,
       "SkipUrlEncoding": true,
       "Explode": false,
       "Kind": "Method"
      },
      {
       "$id": "54",
       "Name": "contentType",
       "NameInRequest": "content-type",
       "Type": {
        "$id": "55",
        "Name": "String",
        "Kind": "String",
        "IsNullable": false
       },
       "Location": "Header",
       "DefaultValue": {
        "$id": "56",
        "Type": {
         "$ref": "55"
        },
        "Value": "text/plain"
       },
       "IsRequired": true,
       "IsApiVersion": false,
       "IsResourceParameter": false,
       "IsContentType": true,
       "IsEndpoint": false,
       "SkipUrlEncoding": true,
       "Explode": false,
       "Kind": "Constant"
      },
      {
       "$id": "57",
       "Name": "p2",
       "NameInRequest": "p2",
       "Type": {
        "$id": "58",
        "Name": "string",
        "Kind": "String",
        "IsNullable": false
       },
       "Location": "Path",
       "IsRequired": true,
       "IsApiVersion": false,
       "IsResourceParameter": false,
       "IsContentType": false,
       "IsEndpoint": false,
       "SkipUrlEncoding": true,
       "Explode": false,
       "Kind": "Method"
      },
      {
       "$id": "59",
       "Name": "action",
       "NameInRequest": "action",
       "Type": {
        "$ref": "13"
       },
       "Location": "Body",
       "IsRequired": true,
       "IsApiVersion": false,
       "IsResourceParameter": false,
       "IsContentType": false,
       "IsEndpoint": false,
       "SkipUrlEncoding": true,
       "Explode": false,
       "Kind": "Method"
      },
      {
       "$ref": "32"
      }
     ],
     "Responses": [
      {
       "$id": "60",
       "StatusCodes": [
        200
       ],
       "BodyType": {
        "$ref": "10"
       },
       "BodyMediaType": "Json"
      }
     ],
     "HttpMethod": "GET",
     "RequestBodyMediaType": "Json",
     "Uri": "{host}",
     "Path": "/againHi/{p2}",
     "RequestMediaTypes": [
      "text/plain"
     ],
     "BufferResponse": false
    },
    {
     "$id": "61",
     "Name": "noContentType",
     "Description": "Return hi again",
     "Parameters": [
      {
       "$ref": "26"
      },
      {
       "$id": "62",
       "Name": "p1",
       "NameInRequest": "p1",
       "Type": {
        "$id": "63",
        "Name": "string",
        "Kind": "String",
        "IsNullable": false
       },
       "Location": "Header",
       "IsRequired": true,
       "IsApiVersion": false,
       "IsResourceParameter": false,
       "IsContentType": false,
       "IsEndpoint": false,
       "SkipUrlEncoding": true,
       "Explode": false,
       "Kind": "Method"
      },
      {
       "$id": "64",
       "Name": "p2",
       "NameInRequest": "p2",
       "Type": {
        "$id": "65",
        "Name": "string",
        "Kind": "String",
        "IsNullable": false
       },
       "Location": "Path",
       "IsRequired": true,
       "IsApiVersion": false,
       "IsResourceParameter": false,
       "IsContentType": false,
       "IsEndpoint": false,
       "SkipUrlEncoding": true,
       "Explode": false,
       "Kind": "Method"
      },
      {
       "$id": "66",
=======
       "$id": "45",
>>>>>>> 38b656da
       "Name": "action",
       "NameInRequest": "action",
       "Type": {
        "$ref": "13"
       },
       "Location": "Body",
       "IsRequired": true,
       "IsApiVersion": false,
       "IsResourceParameter": false,
       "IsContentType": false,
       "IsEndpoint": false,
       "SkipUrlEncoding": true,
       "Explode": false,
       "Kind": "Method"
      },
      {
       "$id": "67",
       "Name": "contentType",
       "NameInRequest": "content-type",
       "Type": {
        "$id": "68",
        "Name": "String",
        "Kind": "String",
        "IsNullable": false
       },
       "Location": "Header",
       "IsApiVersion": false,
       "IsResourceParameter": false,
       "IsContentType": true,
       "IsRequired": true,
       "IsEndpoint": false,
       "SkipUrlEncoding": false,
       "Explode": false,
       "Kind": "Constant",
       "DefaultValue": {
        "$id": "69",
        "Type": {
         "$id": "70",
         "Name": "String",
         "Kind": "String",
         "IsNullable": false
        },
        "Value": "application/json"
       }
      },
      {
       "$ref": "32"
      }
     ],
     "Responses": [
      {
<<<<<<< HEAD
       "$id": "71",
=======
       "$id": "46",
>>>>>>> 38b656da
       "StatusCodes": [
        200
       ],
       "BodyType": {
        "$ref": "10"
       },
       "BodyMediaType": "Json"
      }
     ],
     "HttpMethod": "GET",
     "RequestBodyMediaType": "Json",
     "Uri": "{host}",
<<<<<<< HEAD
     "Path": "/noContentType/{p2}",
     "RequestMediaTypes": [
      "application/json"
     ],
     "BufferResponse": false
    },
    {
     "$id": "72",
=======
     "Path": "/againHi",
     "BufferResponse": false,
     "GenerateConvenienceMethod": true
    },
    {
     "$id": "47",
>>>>>>> 38b656da
     "Name": "helloDemo2",
     "Description": "Return hi in demo2",
     "Parameters": [
      {
       "$ref": "26"
      },
      {
       "$ref": "32"
      }
     ],
     "Responses": [
      {
<<<<<<< HEAD
       "$id": "73",
=======
       "$id": "48",
>>>>>>> 38b656da
       "StatusCodes": [
        200
       ],
       "BodyType": {
        "$ref": "10"
       },
       "BodyMediaType": "Json"
      }
     ],
     "HttpMethod": "GET",
     "RequestBodyMediaType": "Json",
     "Uri": "{host}",
     "Path": "/demoHi",
     "BufferResponse": false,
     "GenerateConvenienceMethod": false
    }
   ],
   "Protocol": {
<<<<<<< HEAD
    "$id": "74"
=======
    "$id": "49"
>>>>>>> 38b656da
   }
  }
 ],
 "Auth": {
<<<<<<< HEAD
  "$id": "75",
  "ApiKey": {
   "$id": "76",
   "Name": "x-ms-api-key"
  },
  "OAuth2": {
   "$id": "77",
=======
  "$id": "50",
  "ApiKey": {
   "$id": "51",
   "Name": "x-ms-api-key"
  },
  "OAuth2": {
   "$id": "52",
>>>>>>> 38b656da
   "Scopes": [
    "https://api.example.com/.default"
   ]
  }
 }
}<|MERGE_RESOLUTION|>--- conflicted
+++ resolved
@@ -317,7 +317,7 @@
      "BufferResponse": false
     },
     {
-     "$id": "35",
+     "$id": "39",
      "Name": "patchAction",
      "Description": "top level patch",
      "Parameters": [
@@ -325,7 +325,7 @@
        "$ref": "26"
       },
       {
-       "$id": "36",
+       "$id": "40",
        "Name": "body",
        "NameInRequest": "body",
        "Type": {
@@ -340,11 +340,44 @@
        "SkipUrlEncoding": true,
        "Explode": false,
        "Kind": "Method"
+      },
+      {
+       "$id": "41",
+       "Name": "contentType",
+       "NameInRequest": "content-type",
+       "Type": {
+        "$id": "42",
+        "Name": "String",
+        "Kind": "String",
+        "IsNullable": false
+       },
+       "Location": "Header",
+       "IsApiVersion": false,
+       "IsResourceParameter": false,
+       "IsContentType": true,
+       "IsRequired": true,
+       "IsEndpoint": false,
+       "SkipUrlEncoding": false,
+       "Explode": false,
+       "Kind": "Constant",
+       "DefaultValue": {
+        "$id": "43",
+        "Type": {
+         "$id": "44",
+         "Name": "String",
+         "Kind": "String",
+         "IsNullable": false
+        },
+        "Value": "application/json"
+       }
+      },
+      {
+       "$ref": "32"
       }
      ],
      "Responses": [
       {
-       "$id": "37",
+       "$id": "45",
        "StatusCodes": [
         200
        ],
@@ -358,33 +391,24 @@
      "RequestBodyMediaType": "Json",
      "Uri": "{host}",
      "Path": "/patch",
+     "RequestMediaTypes": [
+      "application/json"
+     ],
      "BufferResponse": false,
      "GenerateConvenienceMethod": false
     }
    ],
    "Protocol": {
-<<<<<<< HEAD
-    "$id": "39"
+    "$id": "46"
    }
   },
   {
-   "$id": "40",
-=======
-    "$id": "38"
-   }
-  },
-  {
-   "$id": "39",
->>>>>>> 38b656da
+   "$id": "47",
    "Name": "Demo",
    "Description": "Hello world service",
    "Operations": [
     {
-<<<<<<< HEAD
-     "$id": "41",
-=======
-     "$id": "40",
->>>>>>> 38b656da
+     "$id": "48",
      "Name": "sayHi",
      "Description": "Return hi",
      "Parameters": [
@@ -392,11 +416,11 @@
        "$ref": "26"
       },
       {
-       "$id": "42",
+       "$id": "49",
        "Name": "headParameter",
        "NameInRequest": "head-parameter",
        "Type": {
-        "$id": "43",
+        "$id": "50",
         "Name": "string",
         "Kind": "String",
         "IsNullable": false
@@ -412,11 +436,11 @@
        "Kind": "Method"
       },
       {
-       "$id": "44",
+       "$id": "51",
        "Name": "queryParameter",
        "NameInRequest": "queryParameter",
        "Type": {
-        "$id": "45",
+        "$id": "52",
         "Name": "string",
         "Kind": "String",
         "IsNullable": false
@@ -432,11 +456,11 @@
        "Kind": "Method"
       },
       {
-       "$id": "46",
+       "$id": "53",
        "Name": "optionalQuery",
        "NameInRequest": "optionalQuery",
        "Type": {
-        "$id": "47",
+        "$id": "54",
         "Name": "string",
         "Kind": "String",
         "IsNullable": false
@@ -457,11 +481,7 @@
      ],
      "Responses": [
       {
-<<<<<<< HEAD
-       "$id": "48",
-=======
-       "$id": "41",
->>>>>>> 38b656da
+       "$id": "55",
        "StatusCodes": [
         200
        ],
@@ -479,27 +499,15 @@
     }
    ],
    "Protocol": {
-<<<<<<< HEAD
-    "$id": "49"
+    "$id": "56"
    }
   },
   {
-   "$id": "50",
+   "$id": "57",
    "Name": "Demo2",
    "Operations": [
     {
-     "$id": "51",
-=======
-    "$id": "42"
-   }
-  },
-  {
-   "$id": "43",
-   "Name": "Demo2",
-   "Operations": [
-    {
-     "$id": "44",
->>>>>>> 38b656da
+     "$id": "58",
      "Name": "helloAgain",
      "Description": "Return hi again",
      "Parameters": [
@@ -507,12 +515,11 @@
        "$ref": "26"
       },
       {
-<<<<<<< HEAD
-       "$id": "52",
+       "$id": "59",
        "Name": "p1",
        "NameInRequest": "p1",
        "Type": {
-        "$id": "53",
+        "$id": "60",
         "Name": "string",
         "Kind": "String",
         "IsNullable": false
@@ -528,20 +535,20 @@
        "Kind": "Method"
       },
       {
-       "$id": "54",
+       "$id": "61",
        "Name": "contentType",
        "NameInRequest": "content-type",
        "Type": {
-        "$id": "55",
+        "$id": "62",
         "Name": "String",
         "Kind": "String",
         "IsNullable": false
        },
        "Location": "Header",
        "DefaultValue": {
-        "$id": "56",
+        "$id": "63",
         "Type": {
-         "$ref": "55"
+         "$ref": "62"
         },
         "Value": "text/plain"
        },
@@ -555,11 +562,11 @@
        "Kind": "Constant"
       },
       {
-       "$id": "57",
+       "$id": "64",
        "Name": "p2",
        "NameInRequest": "p2",
        "Type": {
-        "$id": "58",
+        "$id": "65",
         "Name": "string",
         "Kind": "String",
         "IsNullable": false
@@ -575,7 +582,7 @@
        "Kind": "Method"
       },
       {
-       "$id": "59",
+       "$id": "66",
        "Name": "action",
        "NameInRequest": "action",
        "Type": {
@@ -597,7 +604,7 @@
      ],
      "Responses": [
       {
-       "$id": "60",
+       "$id": "67",
        "StatusCodes": [
         200
        ],
@@ -614,10 +621,11 @@
      "RequestMediaTypes": [
       "text/plain"
      ],
-     "BufferResponse": false
-    },
-    {
-     "$id": "61",
+     "BufferResponse": false,
+     "GenerateConvenienceMethod": false
+    },
+    {
+     "$id": "68",
      "Name": "noContentType",
      "Description": "Return hi again",
      "Parameters": [
@@ -625,11 +633,11 @@
        "$ref": "26"
       },
       {
-       "$id": "62",
+       "$id": "69",
        "Name": "p1",
        "NameInRequest": "p1",
        "Type": {
-        "$id": "63",
+        "$id": "70",
         "Name": "string",
         "Kind": "String",
         "IsNullable": false
@@ -645,11 +653,11 @@
        "Kind": "Method"
       },
       {
-       "$id": "64",
+       "$id": "71",
        "Name": "p2",
        "NameInRequest": "p2",
        "Type": {
-        "$id": "65",
+        "$id": "72",
         "Name": "string",
         "Kind": "String",
         "IsNullable": false
@@ -665,10 +673,7 @@
        "Kind": "Method"
       },
       {
-       "$id": "66",
-=======
-       "$id": "45",
->>>>>>> 38b656da
+       "$id": "73",
        "Name": "action",
        "NameInRequest": "action",
        "Type": {
@@ -685,34 +690,7 @@
        "Kind": "Method"
       },
       {
-       "$id": "67",
-       "Name": "contentType",
-       "NameInRequest": "content-type",
-       "Type": {
-        "$id": "68",
-        "Name": "String",
-        "Kind": "String",
-        "IsNullable": false
-       },
-       "Location": "Header",
-       "IsApiVersion": false,
-       "IsResourceParameter": false,
-       "IsContentType": true,
-       "IsRequired": true,
-       "IsEndpoint": false,
-       "SkipUrlEncoding": false,
-       "Explode": false,
-       "Kind": "Constant",
-       "DefaultValue": {
-        "$id": "69",
-        "Type": {
-         "$id": "70",
-         "Name": "String",
-         "Kind": "String",
-         "IsNullable": false
-        },
-        "Value": "application/json"
-       }
+       "$ref": "41"
       },
       {
        "$ref": "32"
@@ -720,11 +698,7 @@
      ],
      "Responses": [
       {
-<<<<<<< HEAD
-       "$id": "71",
-=======
-       "$id": "46",
->>>>>>> 38b656da
+       "$id": "74",
        "StatusCodes": [
         200
        ],
@@ -737,7 +711,6 @@
      "HttpMethod": "GET",
      "RequestBodyMediaType": "Json",
      "Uri": "{host}",
-<<<<<<< HEAD
      "Path": "/noContentType/{p2}",
      "RequestMediaTypes": [
       "application/json"
@@ -745,15 +718,7 @@
      "BufferResponse": false
     },
     {
-     "$id": "72",
-=======
-     "Path": "/againHi",
-     "BufferResponse": false,
-     "GenerateConvenienceMethod": true
-    },
-    {
-     "$id": "47",
->>>>>>> 38b656da
+     "$id": "75",
      "Name": "helloDemo2",
      "Description": "Return hi in demo2",
      "Parameters": [
@@ -766,11 +731,7 @@
      ],
      "Responses": [
       {
-<<<<<<< HEAD
-       "$id": "73",
-=======
-       "$id": "48",
->>>>>>> 38b656da
+       "$id": "76",
        "StatusCodes": [
         200
        ],
@@ -789,32 +750,18 @@
     }
    ],
    "Protocol": {
-<<<<<<< HEAD
-    "$id": "74"
-=======
-    "$id": "49"
->>>>>>> 38b656da
+    "$id": "77"
    }
   }
  ],
  "Auth": {
-<<<<<<< HEAD
-  "$id": "75",
+  "$id": "78",
   "ApiKey": {
-   "$id": "76",
+   "$id": "79",
    "Name": "x-ms-api-key"
   },
   "OAuth2": {
-   "$id": "77",
-=======
-  "$id": "50",
-  "ApiKey": {
-   "$id": "51",
-   "Name": "x-ms-api-key"
-  },
-  "OAuth2": {
-   "$id": "52",
->>>>>>> 38b656da
+   "$id": "80",
    "Scopes": [
     "https://api.example.com/.default"
    ]
