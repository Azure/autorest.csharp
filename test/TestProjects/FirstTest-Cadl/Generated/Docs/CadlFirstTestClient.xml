<?xml version="1.0" encoding="utf-8"?>
<doc>
  <members>
    <member name="TopActionAsync(String,RequestContext)">
<example>
This sample shows how to call TopActionAsync with required parameters and parse the result.
<code><![CDATA[
var credential = new AzureKeyCredential("<key>");
var endpoint = new Uri("<https://my-service.azure.com>");
var client = new CadlFirstTestClient(endpoint, credential);

Response response = await client.TopActionAsync("<action>");

JsonElement result = JsonDocument.Parse(response.ContentStream).RootElement;
Console.WriteLine(result.GetProperty("name").ToString());
Console.WriteLine(result.GetProperty("requiredUnion").ToString());
Console.WriteLine(result.GetProperty("requiredLiteralString").ToString());
Console.WriteLine(result.GetProperty("requiredLiteralInt").ToString());
Console.WriteLine(result.GetProperty("requiredLiteralDouble").ToString());
Console.WriteLine(result.GetProperty("requiredLiteralBool").ToString());
Console.WriteLine(result.GetProperty("optionalLiteralString").ToString());
Console.WriteLine(result.GetProperty("optionalLiteralInt").ToString());
Console.WriteLine(result.GetProperty("optionalLiteralDouble").ToString());
Console.WriteLine(result.GetProperty("optionalLiteralBool").ToString());
]]></code>
</example>
<remarks>
Below is the JSON schema for the response payload.

Response Body:

Schema for <c>Thing</c>:
<code>{
<<<<<<< HEAD
  name: string, # Required.
  requiredUnion: Union, # Required.
  requiredLiteralString: Literal, # Required.
  requiredLiteralInt: Literal, # Required.
  requiredLiteralDouble: Literal, # Required.
  requiredLiteralBool: Literal, # Required.
  optionalLiteralString: Literal, # Required.
  optionalLiteralInt: Literal, # Required.
  optionalLiteralDouble: Literal, # Required.
  optionalLiteralBool: Literal, # Required.
=======
  name: string, # Required. name of the Thing
  requiredUnion: Union, # Required. required Union
  requiredLiteral: Literal, # Required. required literal type
>>>>>>> 91ba68d6
}
</code>

</remarks>
    </member>
    <member name="TopAction(String,RequestContext)">
<example>
This sample shows how to call TopAction with required parameters and parse the result.
<code><![CDATA[
var credential = new AzureKeyCredential("<key>");
var endpoint = new Uri("<https://my-service.azure.com>");
var client = new CadlFirstTestClient(endpoint, credential);

Response response = client.TopAction("<action>");

JsonElement result = JsonDocument.Parse(response.ContentStream).RootElement;
Console.WriteLine(result.GetProperty("name").ToString());
Console.WriteLine(result.GetProperty("requiredUnion").ToString());
Console.WriteLine(result.GetProperty("requiredLiteralString").ToString());
Console.WriteLine(result.GetProperty("requiredLiteralInt").ToString());
Console.WriteLine(result.GetProperty("requiredLiteralDouble").ToString());
Console.WriteLine(result.GetProperty("requiredLiteralBool").ToString());
Console.WriteLine(result.GetProperty("optionalLiteralString").ToString());
Console.WriteLine(result.GetProperty("optionalLiteralInt").ToString());
Console.WriteLine(result.GetProperty("optionalLiteralDouble").ToString());
Console.WriteLine(result.GetProperty("optionalLiteralBool").ToString());
]]></code>
</example>
<remarks>
Below is the JSON schema for the response payload.

Response Body:

Schema for <c>Thing</c>:
<code>{
<<<<<<< HEAD
  name: string, # Required.
  requiredUnion: Union, # Required.
  requiredLiteralString: Literal, # Required.
  requiredLiteralInt: Literal, # Required.
  requiredLiteralDouble: Literal, # Required.
  requiredLiteralBool: Literal, # Required.
  optionalLiteralString: Literal, # Required.
  optionalLiteralInt: Literal, # Required.
  optionalLiteralDouble: Literal, # Required.
  optionalLiteralBool: Literal, # Required.
=======
  name: string, # Required. name of the Thing
  requiredUnion: Union, # Required. required Union
  requiredLiteral: Literal, # Required. required literal type
>>>>>>> 91ba68d6
}
</code>

</remarks>
    </member>
    <member name="TopAction2Async(RequestContext)">
<example>
This sample shows how to call TopAction2Async and parse the result.
<code><![CDATA[
var credential = new AzureKeyCredential("<key>");
var endpoint = new Uri("<https://my-service.azure.com>");
var client = new CadlFirstTestClient(endpoint, credential);

Response response = await client.TopAction2Async();

JsonElement result = JsonDocument.Parse(response.ContentStream).RootElement;
Console.WriteLine(result.GetProperty("name").ToString());
Console.WriteLine(result.GetProperty("requiredUnion").ToString());
Console.WriteLine(result.GetProperty("requiredLiteralString").ToString());
Console.WriteLine(result.GetProperty("requiredLiteralInt").ToString());
Console.WriteLine(result.GetProperty("requiredLiteralDouble").ToString());
Console.WriteLine(result.GetProperty("requiredLiteralBool").ToString());
Console.WriteLine(result.GetProperty("optionalLiteralString").ToString());
Console.WriteLine(result.GetProperty("optionalLiteralInt").ToString());
Console.WriteLine(result.GetProperty("optionalLiteralDouble").ToString());
Console.WriteLine(result.GetProperty("optionalLiteralBool").ToString());
]]></code>
</example>
<remarks>
Below is the JSON schema for the response payload.

Response Body:

Schema for <c>Thing</c>:
<code>{
<<<<<<< HEAD
  name: string, # Required.
  requiredUnion: Union, # Required.
  requiredLiteralString: Literal, # Required.
  requiredLiteralInt: Literal, # Required.
  requiredLiteralDouble: Literal, # Required.
  requiredLiteralBool: Literal, # Required.
  optionalLiteralString: Literal, # Required.
  optionalLiteralInt: Literal, # Required.
  optionalLiteralDouble: Literal, # Required.
  optionalLiteralBool: Literal, # Required.
=======
  name: string, # Required. name of the Thing
  requiredUnion: Union, # Required. required Union
  requiredLiteral: Literal, # Required. required literal type
>>>>>>> 91ba68d6
}
</code>

</remarks>
    </member>
    <member name="TopAction2(RequestContext)">
<example>
This sample shows how to call TopAction2 and parse the result.
<code><![CDATA[
var credential = new AzureKeyCredential("<key>");
var endpoint = new Uri("<https://my-service.azure.com>");
var client = new CadlFirstTestClient(endpoint, credential);

Response response = client.TopAction2();

JsonElement result = JsonDocument.Parse(response.ContentStream).RootElement;
Console.WriteLine(result.GetProperty("name").ToString());
Console.WriteLine(result.GetProperty("requiredUnion").ToString());
Console.WriteLine(result.GetProperty("requiredLiteralString").ToString());
Console.WriteLine(result.GetProperty("requiredLiteralInt").ToString());
Console.WriteLine(result.GetProperty("requiredLiteralDouble").ToString());
Console.WriteLine(result.GetProperty("requiredLiteralBool").ToString());
Console.WriteLine(result.GetProperty("optionalLiteralString").ToString());
Console.WriteLine(result.GetProperty("optionalLiteralInt").ToString());
Console.WriteLine(result.GetProperty("optionalLiteralDouble").ToString());
Console.WriteLine(result.GetProperty("optionalLiteralBool").ToString());
]]></code>
</example>
<remarks>
Below is the JSON schema for the response payload.

Response Body:

Schema for <c>Thing</c>:
<code>{
<<<<<<< HEAD
  name: string, # Required.
  requiredUnion: Union, # Required.
  requiredLiteralString: Literal, # Required.
  requiredLiteralInt: Literal, # Required.
  requiredLiteralDouble: Literal, # Required.
  requiredLiteralBool: Literal, # Required.
  optionalLiteralString: Literal, # Required.
  optionalLiteralInt: Literal, # Required.
  optionalLiteralDouble: Literal, # Required.
  optionalLiteralBool: Literal, # Required.
=======
  name: string, # Required. name of the Thing
  requiredUnion: Union, # Required. required Union
  requiredLiteral: Literal, # Required. required literal type
>>>>>>> 91ba68d6
}
</code>

</remarks>
    </member>
    <member name="PatchActionAsync(RequestContent,RequestContext)">
<example>
This sample shows how to call PatchActionAsync with required request content and parse the result.
<code><![CDATA[
var credential = new AzureKeyCredential("<key>");
var endpoint = new Uri("<https://my-service.azure.com>");
var client = new CadlFirstTestClient(endpoint, credential);

var data = new {
    name = "<name>",
    requiredUnion = new {},
    requiredLiteralString = new {},
    requiredLiteralInt = new {},
    requiredLiteralDouble = new {},
    requiredLiteralBool = new {},
    optionalLiteralString = new {},
    optionalLiteralInt = new {},
    optionalLiteralDouble = new {},
    optionalLiteralBool = new {},
};

Response response = await client.PatchActionAsync(RequestContent.Create(data));

JsonElement result = JsonDocument.Parse(response.ContentStream).RootElement;
Console.WriteLine(result.GetProperty("name").ToString());
Console.WriteLine(result.GetProperty("requiredUnion").ToString());
Console.WriteLine(result.GetProperty("requiredLiteralString").ToString());
Console.WriteLine(result.GetProperty("requiredLiteralInt").ToString());
Console.WriteLine(result.GetProperty("requiredLiteralDouble").ToString());
Console.WriteLine(result.GetProperty("requiredLiteralBool").ToString());
Console.WriteLine(result.GetProperty("optionalLiteralString").ToString());
Console.WriteLine(result.GetProperty("optionalLiteralInt").ToString());
Console.WriteLine(result.GetProperty("optionalLiteralDouble").ToString());
Console.WriteLine(result.GetProperty("optionalLiteralBool").ToString());
]]></code>
</example>
<remarks>
Below is the JSON schema for the request and response payloads.

Request Body:

Schema for <c>Thing</c>:
<code>{
<<<<<<< HEAD
  name: string, # Required.
  requiredUnion: Union, # Required.
  requiredLiteralString: Literal, # Required.
  requiredLiteralInt: Literal, # Required.
  requiredLiteralDouble: Literal, # Required.
  requiredLiteralBool: Literal, # Required.
  optionalLiteralString: Literal, # Required.
  optionalLiteralInt: Literal, # Required.
  optionalLiteralDouble: Literal, # Required.
  optionalLiteralBool: Literal, # Required.
=======
  name: string, # Required. name of the Thing
  requiredUnion: Union, # Required. required Union
  requiredLiteral: Literal, # Required. required literal type
>>>>>>> 91ba68d6
}
</code>

Response Body:

Schema for <c>Thing</c>:
<code>{
<<<<<<< HEAD
  name: string, # Required.
  requiredUnion: Union, # Required.
  requiredLiteralString: Literal, # Required.
  requiredLiteralInt: Literal, # Required.
  requiredLiteralDouble: Literal, # Required.
  requiredLiteralBool: Literal, # Required.
  optionalLiteralString: Literal, # Required.
  optionalLiteralInt: Literal, # Required.
  optionalLiteralDouble: Literal, # Required.
  optionalLiteralBool: Literal, # Required.
=======
  name: string, # Required. name of the Thing
  requiredUnion: Union, # Required. required Union
  requiredLiteral: Literal, # Required. required literal type
>>>>>>> 91ba68d6
}
</code>

</remarks>
    </member>
    <member name="PatchAction(RequestContent,RequestContext)">
<example>
This sample shows how to call PatchAction with required request content and parse the result.
<code><![CDATA[
var credential = new AzureKeyCredential("<key>");
var endpoint = new Uri("<https://my-service.azure.com>");
var client = new CadlFirstTestClient(endpoint, credential);

var data = new {
    name = "<name>",
    requiredUnion = new {},
    requiredLiteralString = new {},
    requiredLiteralInt = new {},
    requiredLiteralDouble = new {},
    requiredLiteralBool = new {},
    optionalLiteralString = new {},
    optionalLiteralInt = new {},
    optionalLiteralDouble = new {},
    optionalLiteralBool = new {},
};

Response response = client.PatchAction(RequestContent.Create(data));

JsonElement result = JsonDocument.Parse(response.ContentStream).RootElement;
Console.WriteLine(result.GetProperty("name").ToString());
Console.WriteLine(result.GetProperty("requiredUnion").ToString());
Console.WriteLine(result.GetProperty("requiredLiteralString").ToString());
Console.WriteLine(result.GetProperty("requiredLiteralInt").ToString());
Console.WriteLine(result.GetProperty("requiredLiteralDouble").ToString());
Console.WriteLine(result.GetProperty("requiredLiteralBool").ToString());
Console.WriteLine(result.GetProperty("optionalLiteralString").ToString());
Console.WriteLine(result.GetProperty("optionalLiteralInt").ToString());
Console.WriteLine(result.GetProperty("optionalLiteralDouble").ToString());
Console.WriteLine(result.GetProperty("optionalLiteralBool").ToString());
]]></code>
</example>
<remarks>
Below is the JSON schema for the request and response payloads.

Request Body:

Schema for <c>Thing</c>:
<code>{
<<<<<<< HEAD
  name: string, # Required.
  requiredUnion: Union, # Required.
  requiredLiteralString: Literal, # Required.
  requiredLiteralInt: Literal, # Required.
  requiredLiteralDouble: Literal, # Required.
  requiredLiteralBool: Literal, # Required.
  optionalLiteralString: Literal, # Required.
  optionalLiteralInt: Literal, # Required.
  optionalLiteralDouble: Literal, # Required.
  optionalLiteralBool: Literal, # Required.
=======
  name: string, # Required. name of the Thing
  requiredUnion: Union, # Required. required Union
  requiredLiteral: Literal, # Required. required literal type
>>>>>>> 91ba68d6
}
</code>

Response Body:

Schema for <c>Thing</c>:
<code>{
<<<<<<< HEAD
  name: string, # Required.
  requiredUnion: Union, # Required.
  requiredLiteralString: Literal, # Required.
  requiredLiteralInt: Literal, # Required.
  requiredLiteralDouble: Literal, # Required.
  requiredLiteralBool: Literal, # Required.
  optionalLiteralString: Literal, # Required.
  optionalLiteralInt: Literal, # Required.
  optionalLiteralDouble: Literal, # Required.
  optionalLiteralBool: Literal, # Required.
=======
  name: string, # Required. name of the Thing
  requiredUnion: Union, # Required. required Union
  requiredLiteral: Literal, # Required. required literal type
>>>>>>> 91ba68d6
}
</code>

</remarks>
    </member>
    <member name="AnonymousBodyAsync(RequestContent,RequestContext)">
<example>
This sample shows how to call AnonymousBodyAsync with required request content and parse the result.
<code><![CDATA[
var credential = new AzureKeyCredential("<key>");
var endpoint = new Uri("<https://my-service.azure.com>");
var client = new CadlFirstTestClient(endpoint, credential);

var data = new {
    name = "<name>",
    requiredUnion = new {},
    requiredLiteralString = new {},
    requiredLiteralInt = new {},
    requiredLiteralDouble = new {},
    requiredLiteralBool = new {},
    optionalLiteralString = new {},
    optionalLiteralInt = new {},
    optionalLiteralDouble = new {},
    optionalLiteralBool = new {},
};

Response response = await client.AnonymousBodyAsync(RequestContent.Create(data));

JsonElement result = JsonDocument.Parse(response.ContentStream).RootElement;
Console.WriteLine(result.GetProperty("name").ToString());
Console.WriteLine(result.GetProperty("requiredUnion").ToString());
Console.WriteLine(result.GetProperty("requiredLiteralString").ToString());
Console.WriteLine(result.GetProperty("requiredLiteralInt").ToString());
Console.WriteLine(result.GetProperty("requiredLiteralDouble").ToString());
Console.WriteLine(result.GetProperty("requiredLiteralBool").ToString());
Console.WriteLine(result.GetProperty("optionalLiteralString").ToString());
Console.WriteLine(result.GetProperty("optionalLiteralInt").ToString());
Console.WriteLine(result.GetProperty("optionalLiteralDouble").ToString());
Console.WriteLine(result.GetProperty("optionalLiteralBool").ToString());
]]></code>
</example>
<remarks>
Below is the JSON schema for the request and response payloads.

Request Body:

Schema for <c>Thing</c>:
<code>{
<<<<<<< HEAD
  name: string, # Required.
  requiredUnion: Union, # Required.
  requiredLiteralString: Literal, # Required.
  requiredLiteralInt: Literal, # Required.
  requiredLiteralDouble: Literal, # Required.
  requiredLiteralBool: Literal, # Required.
  optionalLiteralString: Literal, # Required.
  optionalLiteralInt: Literal, # Required.
  optionalLiteralDouble: Literal, # Required.
  optionalLiteralBool: Literal, # Required.
=======
  name: string, # Required. name of the Thing
  requiredUnion: Union, # Required. required Union
  requiredLiteral: Literal, # Required. required literal type
>>>>>>> 91ba68d6
}
</code>

Response Body:

Schema for <c>Thing</c>:
<code>{
<<<<<<< HEAD
  name: string, # Required.
  requiredUnion: Union, # Required.
  requiredLiteralString: Literal, # Required.
  requiredLiteralInt: Literal, # Required.
  requiredLiteralDouble: Literal, # Required.
  requiredLiteralBool: Literal, # Required.
  optionalLiteralString: Literal, # Required.
  optionalLiteralInt: Literal, # Required.
  optionalLiteralDouble: Literal, # Required.
  optionalLiteralBool: Literal, # Required.
=======
  name: string, # Required. name of the Thing
  requiredUnion: Union, # Required. required Union
  requiredLiteral: Literal, # Required. required literal type
>>>>>>> 91ba68d6
}
</code>

</remarks>
    </member>
    <member name="AnonymousBody(RequestContent,RequestContext)">
<example>
This sample shows how to call AnonymousBody with required request content and parse the result.
<code><![CDATA[
var credential = new AzureKeyCredential("<key>");
var endpoint = new Uri("<https://my-service.azure.com>");
var client = new CadlFirstTestClient(endpoint, credential);

var data = new {
    name = "<name>",
    requiredUnion = new {},
    requiredLiteralString = new {},
    requiredLiteralInt = new {},
    requiredLiteralDouble = new {},
    requiredLiteralBool = new {},
    optionalLiteralString = new {},
    optionalLiteralInt = new {},
    optionalLiteralDouble = new {},
    optionalLiteralBool = new {},
};

Response response = client.AnonymousBody(RequestContent.Create(data));

JsonElement result = JsonDocument.Parse(response.ContentStream).RootElement;
Console.WriteLine(result.GetProperty("name").ToString());
Console.WriteLine(result.GetProperty("requiredUnion").ToString());
Console.WriteLine(result.GetProperty("requiredLiteralString").ToString());
Console.WriteLine(result.GetProperty("requiredLiteralInt").ToString());
Console.WriteLine(result.GetProperty("requiredLiteralDouble").ToString());
Console.WriteLine(result.GetProperty("requiredLiteralBool").ToString());
Console.WriteLine(result.GetProperty("optionalLiteralString").ToString());
Console.WriteLine(result.GetProperty("optionalLiteralInt").ToString());
Console.WriteLine(result.GetProperty("optionalLiteralDouble").ToString());
Console.WriteLine(result.GetProperty("optionalLiteralBool").ToString());
]]></code>
</example>
<remarks>
Below is the JSON schema for the request and response payloads.

Request Body:

Schema for <c>Thing</c>:
<code>{
<<<<<<< HEAD
  name: string, # Required.
  requiredUnion: Union, # Required.
  requiredLiteralString: Literal, # Required.
  requiredLiteralInt: Literal, # Required.
  requiredLiteralDouble: Literal, # Required.
  requiredLiteralBool: Literal, # Required.
  optionalLiteralString: Literal, # Required.
  optionalLiteralInt: Literal, # Required.
  optionalLiteralDouble: Literal, # Required.
  optionalLiteralBool: Literal, # Required.
=======
  name: string, # Required. name of the Thing
  requiredUnion: Union, # Required. required Union
  requiredLiteral: Literal, # Required. required literal type
>>>>>>> 91ba68d6
}
</code>

Response Body:

Schema for <c>Thing</c>:
<code>{
<<<<<<< HEAD
  name: string, # Required.
  requiredUnion: Union, # Required.
  requiredLiteralString: Literal, # Required.
  requiredLiteralInt: Literal, # Required.
  requiredLiteralDouble: Literal, # Required.
  requiredLiteralBool: Literal, # Required.
  optionalLiteralString: Literal, # Required.
  optionalLiteralInt: Literal, # Required.
  optionalLiteralDouble: Literal, # Required.
  optionalLiteralBool: Literal, # Required.
=======
  name: string, # Required. name of the Thing
  requiredUnion: Union, # Required. required Union
  requiredLiteral: Literal, # Required. required literal type
>>>>>>> 91ba68d6
}
</code>

</remarks>
    </member>
    <member name="FriendlyModelAsync(RequestContent,RequestContext)">
<example>
This sample shows how to call FriendlyModelAsync with required request content and parse the result.
<code><![CDATA[
var credential = new AzureKeyCredential("<key>");
var endpoint = new Uri("<https://my-service.azure.com>");
var client = new CadlFirstTestClient(endpoint, credential);

var data = new {
    name = "<name>",
};

Response response = await client.FriendlyModelAsync(RequestContent.Create(data));

JsonElement result = JsonDocument.Parse(response.ContentStream).RootElement;
Console.WriteLine(result.GetProperty("name").ToString());
]]></code>
</example>
<remarks>
Below is the JSON schema for the request and response payloads.

Request Body:

Schema for <c>Friend</c>:
<code>{
  name: string, # Required. name of the NotFriend
}
</code>

Response Body:

Schema for <c>Friend</c>:
<code>{
  name: string, # Required. name of the NotFriend
}
</code>

</remarks>
    </member>
    <member name="FriendlyModel(RequestContent,RequestContext)">
<example>
This sample shows how to call FriendlyModel with required request content and parse the result.
<code><![CDATA[
var credential = new AzureKeyCredential("<key>");
var endpoint = new Uri("<https://my-service.azure.com>");
var client = new CadlFirstTestClient(endpoint, credential);

var data = new {
    name = "<name>",
};

Response response = client.FriendlyModel(RequestContent.Create(data));

JsonElement result = JsonDocument.Parse(response.ContentStream).RootElement;
Console.WriteLine(result.GetProperty("name").ToString());
]]></code>
</example>
<remarks>
Below is the JSON schema for the request and response payloads.

Request Body:

Schema for <c>Friend</c>:
<code>{
  name: string, # Required. name of the NotFriend
}
</code>

Response Body:

Schema for <c>Friend</c>:
<code>{
  name: string, # Required. name of the NotFriend
}
</code>

</remarks>
    </member>
    <member name="AddTimeHeaderAsync(DateTimeOffset,RequestContext)">
<example>
This sample shows how to call AddTimeHeaderAsync.
<code><![CDATA[
var credential = new AzureKeyCredential("<key>");
var endpoint = new Uri("<https://my-service.azure.com>");
var client = new CadlFirstTestClient(endpoint, credential);

Response response = await client.AddTimeHeaderAsync();
Console.WriteLine(response.Status);
]]></code>
This sample shows how to call AddTimeHeaderAsync with all parameters.
<code><![CDATA[
var credential = new AzureKeyCredential("<key>");
var endpoint = new Uri("<https://my-service.azure.com>");
var client = new CadlFirstTestClient(endpoint, credential);

Response response = await client.AddTimeHeaderAsync(DateTimeOffset.UtcNow);
Console.WriteLine(response.Status);
]]></code>
</example>
    </member>
    <member name="AddTimeHeader(DateTimeOffset,RequestContext)">
<example>
This sample shows how to call AddTimeHeader.
<code><![CDATA[
var credential = new AzureKeyCredential("<key>");
var endpoint = new Uri("<https://my-service.azure.com>");
var client = new CadlFirstTestClient(endpoint, credential);

Response response = client.AddTimeHeader();
Console.WriteLine(response.Status);
]]></code>
This sample shows how to call AddTimeHeader with all parameters.
<code><![CDATA[
var credential = new AzureKeyCredential("<key>");
var endpoint = new Uri("<https://my-service.azure.com>");
var client = new CadlFirstTestClient(endpoint, credential);

Response response = client.AddTimeHeader(DateTimeOffset.UtcNow);
Console.WriteLine(response.Status);
]]></code>
</example>
    </member>
    <member name="SayHiAsync(String,String,String,RequestContext)">
<example>
This sample shows how to call SayHiAsync with required parameters and parse the result.
<code><![CDATA[
var credential = new AzureKeyCredential("<key>");
var endpoint = new Uri("<https://my-service.azure.com>");
var client = new CadlFirstTestClient(endpoint, credential);

Response response = await client.SayHiAsync("<headParameter>", "<queryParameter>");

JsonElement result = JsonDocument.Parse(response.ContentStream).RootElement;
Console.WriteLine(result.GetProperty("name").ToString());
Console.WriteLine(result.GetProperty("requiredUnion").ToString());
Console.WriteLine(result.GetProperty("requiredLiteralString").ToString());
Console.WriteLine(result.GetProperty("requiredLiteralInt").ToString());
Console.WriteLine(result.GetProperty("requiredLiteralDouble").ToString());
Console.WriteLine(result.GetProperty("requiredLiteralBool").ToString());
Console.WriteLine(result.GetProperty("optionalLiteralString").ToString());
Console.WriteLine(result.GetProperty("optionalLiteralInt").ToString());
Console.WriteLine(result.GetProperty("optionalLiteralDouble").ToString());
Console.WriteLine(result.GetProperty("optionalLiteralBool").ToString());
]]></code>
This sample shows how to call SayHiAsync with all parameters, and how to parse the result.
<code><![CDATA[
var credential = new AzureKeyCredential("<key>");
var endpoint = new Uri("<https://my-service.azure.com>");
var client = new CadlFirstTestClient(endpoint, credential);

Response response = await client.SayHiAsync("<headParameter>", "<queryParameter>", "<optionalQuery>");

JsonElement result = JsonDocument.Parse(response.ContentStream).RootElement;
Console.WriteLine(result.GetProperty("name").ToString());
Console.WriteLine(result.GetProperty("requiredUnion").ToString());
Console.WriteLine(result.GetProperty("requiredLiteralString").ToString());
Console.WriteLine(result.GetProperty("requiredLiteralInt").ToString());
Console.WriteLine(result.GetProperty("requiredLiteralDouble").ToString());
Console.WriteLine(result.GetProperty("requiredLiteralBool").ToString());
Console.WriteLine(result.GetProperty("optionalLiteralString").ToString());
Console.WriteLine(result.GetProperty("optionalLiteralInt").ToString());
Console.WriteLine(result.GetProperty("optionalLiteralDouble").ToString());
Console.WriteLine(result.GetProperty("optionalLiteralBool").ToString());
]]></code>
</example>
<remarks>
Below is the JSON schema for the response payload.

Response Body:

Schema for <c>Thing</c>:
<code>{
<<<<<<< HEAD
  name: string, # Required.
  requiredUnion: Union, # Required.
  requiredLiteralString: Literal, # Required.
  requiredLiteralInt: Literal, # Required.
  requiredLiteralDouble: Literal, # Required.
  requiredLiteralBool: Literal, # Required.
  optionalLiteralString: Literal, # Required.
  optionalLiteralInt: Literal, # Required.
  optionalLiteralDouble: Literal, # Required.
  optionalLiteralBool: Literal, # Required.
=======
  name: string, # Required. name of the Thing
  requiredUnion: Union, # Required. required Union
  requiredLiteral: Literal, # Required. required literal type
>>>>>>> 91ba68d6
}
</code>

</remarks>
    </member>
    <member name="SayHi(String,String,String,RequestContext)">
<example>
This sample shows how to call SayHi with required parameters and parse the result.
<code><![CDATA[
var credential = new AzureKeyCredential("<key>");
var endpoint = new Uri("<https://my-service.azure.com>");
var client = new CadlFirstTestClient(endpoint, credential);

Response response = client.SayHi("<headParameter>", "<queryParameter>");

JsonElement result = JsonDocument.Parse(response.ContentStream).RootElement;
Console.WriteLine(result.GetProperty("name").ToString());
Console.WriteLine(result.GetProperty("requiredUnion").ToString());
Console.WriteLine(result.GetProperty("requiredLiteralString").ToString());
Console.WriteLine(result.GetProperty("requiredLiteralInt").ToString());
Console.WriteLine(result.GetProperty("requiredLiteralDouble").ToString());
Console.WriteLine(result.GetProperty("requiredLiteralBool").ToString());
Console.WriteLine(result.GetProperty("optionalLiteralString").ToString());
Console.WriteLine(result.GetProperty("optionalLiteralInt").ToString());
Console.WriteLine(result.GetProperty("optionalLiteralDouble").ToString());
Console.WriteLine(result.GetProperty("optionalLiteralBool").ToString());
]]></code>
This sample shows how to call SayHi with all parameters, and how to parse the result.
<code><![CDATA[
var credential = new AzureKeyCredential("<key>");
var endpoint = new Uri("<https://my-service.azure.com>");
var client = new CadlFirstTestClient(endpoint, credential);

Response response = client.SayHi("<headParameter>", "<queryParameter>", "<optionalQuery>");

JsonElement result = JsonDocument.Parse(response.ContentStream).RootElement;
Console.WriteLine(result.GetProperty("name").ToString());
Console.WriteLine(result.GetProperty("requiredUnion").ToString());
Console.WriteLine(result.GetProperty("requiredLiteralString").ToString());
Console.WriteLine(result.GetProperty("requiredLiteralInt").ToString());
Console.WriteLine(result.GetProperty("requiredLiteralDouble").ToString());
Console.WriteLine(result.GetProperty("requiredLiteralBool").ToString());
Console.WriteLine(result.GetProperty("optionalLiteralString").ToString());
Console.WriteLine(result.GetProperty("optionalLiteralInt").ToString());
Console.WriteLine(result.GetProperty("optionalLiteralDouble").ToString());
Console.WriteLine(result.GetProperty("optionalLiteralBool").ToString());
]]></code>
</example>
<remarks>
Below is the JSON schema for the response payload.

Response Body:

Schema for <c>Thing</c>:
<code>{
<<<<<<< HEAD
  name: string, # Required.
  requiredUnion: Union, # Required.
  requiredLiteralString: Literal, # Required.
  requiredLiteralInt: Literal, # Required.
  requiredLiteralDouble: Literal, # Required.
  requiredLiteralBool: Literal, # Required.
  optionalLiteralString: Literal, # Required.
  optionalLiteralInt: Literal, # Required.
  optionalLiteralDouble: Literal, # Required.
  optionalLiteralBool: Literal, # Required.
=======
  name: string, # Required. name of the Thing
  requiredUnion: Union, # Required. required Union
  requiredLiteral: Literal, # Required. required literal type
>>>>>>> 91ba68d6
}
</code>

</remarks>
    </member>
    <member name="HelloAgainAsync(String,String,RequestContent,RequestContext)">
<example>
This sample shows how to call HelloAgainAsync with required parameters and request content and parse the result.
<code><![CDATA[
var credential = new AzureKeyCredential("<key>");
var endpoint = new Uri("<https://my-service.azure.com>");
var client = new CadlFirstTestClient(endpoint, credential);

var data = new {
    requiredString = "<requiredString>",
    requiredInt = 1234,
    requiredCollection = new[] {
        "1"
    },
    requiredDictionary = new {
        key = "1",
    },
    requiredModel = new {
        name = "<name>",
        requiredUnion = new {},
        requiredLiteralString = new {},
        requiredLiteralInt = new {},
        requiredLiteralDouble = new {},
        requiredLiteralBool = new {},
        optionalLiteralString = new {},
        optionalLiteralInt = new {},
        optionalLiteralDouble = new {},
        optionalLiteralBool = new {},
    },
};

Response response = await client.HelloAgainAsync("<p2>", "<p1>", RequestContent.Create(data));

JsonElement result = JsonDocument.Parse(response.ContentStream).RootElement;
Console.WriteLine(result.GetProperty("name").ToString());
Console.WriteLine(result.GetProperty("requiredUnion").ToString());
Console.WriteLine(result.GetProperty("requiredLiteralString").ToString());
Console.WriteLine(result.GetProperty("requiredLiteralInt").ToString());
Console.WriteLine(result.GetProperty("requiredLiteralDouble").ToString());
Console.WriteLine(result.GetProperty("requiredLiteralBool").ToString());
Console.WriteLine(result.GetProperty("optionalLiteralString").ToString());
Console.WriteLine(result.GetProperty("optionalLiteralInt").ToString());
Console.WriteLine(result.GetProperty("optionalLiteralDouble").ToString());
Console.WriteLine(result.GetProperty("optionalLiteralBool").ToString());
]]></code>
</example>
<remarks>
Below is the JSON schema for the request and response payloads.

Request Body:

Schema for <c>RoundTripModel</c>:
<code>{
  requiredString: string, # Required. Required string, illustrating a reference type property.
  requiredInt: number, # Required. Required int, illustrating a value type property.
  requiredCollection: [&quot;1&quot; | &quot;2&quot; | &quot;4&quot;], # Required. Required collection of enums
  requiredDictionary: Dictionary&lt;string, &quot;1&quot; | &quot;2&quot; | &quot;4&quot;&gt;, # Required. Required dictionary of enums
  requiredModel: {
<<<<<<< HEAD
    name: string, # Required.
    requiredUnion: Union, # Required.
    requiredLiteralString: Literal, # Required.
    requiredLiteralInt: Literal, # Required.
    requiredLiteralDouble: Literal, # Required.
    requiredLiteralBool: Literal, # Required.
    optionalLiteralString: Literal, # Required.
    optionalLiteralInt: Literal, # Required.
    optionalLiteralDouble: Literal, # Required.
    optionalLiteralBool: Literal, # Required.
  }, # Required.
=======
    name: string, # Required. name of the Thing
    requiredUnion: Union, # Required. required Union
    requiredLiteral: Literal, # Required. required literal type
  }, # Required. Required model
>>>>>>> 91ba68d6
}
</code>

Response Body:

Schema for <c>Thing</c>:
<code>{
<<<<<<< HEAD
  name: string, # Required.
  requiredUnion: Union, # Required.
  requiredLiteralString: Literal, # Required.
  requiredLiteralInt: Literal, # Required.
  requiredLiteralDouble: Literal, # Required.
  requiredLiteralBool: Literal, # Required.
  optionalLiteralString: Literal, # Required.
  optionalLiteralInt: Literal, # Required.
  optionalLiteralDouble: Literal, # Required.
  optionalLiteralBool: Literal, # Required.
=======
  name: string, # Required. name of the Thing
  requiredUnion: Union, # Required. required Union
  requiredLiteral: Literal, # Required. required literal type
>>>>>>> 91ba68d6
}
</code>

</remarks>
    </member>
    <member name="HelloAgain(String,String,RequestContent,RequestContext)">
<example>
This sample shows how to call HelloAgain with required parameters and request content and parse the result.
<code><![CDATA[
var credential = new AzureKeyCredential("<key>");
var endpoint = new Uri("<https://my-service.azure.com>");
var client = new CadlFirstTestClient(endpoint, credential);

var data = new {
    requiredString = "<requiredString>",
    requiredInt = 1234,
    requiredCollection = new[] {
        "1"
    },
    requiredDictionary = new {
        key = "1",
    },
    requiredModel = new {
        name = "<name>",
        requiredUnion = new {},
        requiredLiteralString = new {},
        requiredLiteralInt = new {},
        requiredLiteralDouble = new {},
        requiredLiteralBool = new {},
        optionalLiteralString = new {},
        optionalLiteralInt = new {},
        optionalLiteralDouble = new {},
        optionalLiteralBool = new {},
    },
};

Response response = client.HelloAgain("<p2>", "<p1>", RequestContent.Create(data));

JsonElement result = JsonDocument.Parse(response.ContentStream).RootElement;
Console.WriteLine(result.GetProperty("name").ToString());
Console.WriteLine(result.GetProperty("requiredUnion").ToString());
Console.WriteLine(result.GetProperty("requiredLiteralString").ToString());
Console.WriteLine(result.GetProperty("requiredLiteralInt").ToString());
Console.WriteLine(result.GetProperty("requiredLiteralDouble").ToString());
Console.WriteLine(result.GetProperty("requiredLiteralBool").ToString());
Console.WriteLine(result.GetProperty("optionalLiteralString").ToString());
Console.WriteLine(result.GetProperty("optionalLiteralInt").ToString());
Console.WriteLine(result.GetProperty("optionalLiteralDouble").ToString());
Console.WriteLine(result.GetProperty("optionalLiteralBool").ToString());
]]></code>
</example>
<remarks>
Below is the JSON schema for the request and response payloads.

Request Body:

Schema for <c>RoundTripModel</c>:
<code>{
  requiredString: string, # Required. Required string, illustrating a reference type property.
  requiredInt: number, # Required. Required int, illustrating a value type property.
  requiredCollection: [&quot;1&quot; | &quot;2&quot; | &quot;4&quot;], # Required. Required collection of enums
  requiredDictionary: Dictionary&lt;string, &quot;1&quot; | &quot;2&quot; | &quot;4&quot;&gt;, # Required. Required dictionary of enums
  requiredModel: {
<<<<<<< HEAD
    name: string, # Required.
    requiredUnion: Union, # Required.
    requiredLiteralString: Literal, # Required.
    requiredLiteralInt: Literal, # Required.
    requiredLiteralDouble: Literal, # Required.
    requiredLiteralBool: Literal, # Required.
    optionalLiteralString: Literal, # Required.
    optionalLiteralInt: Literal, # Required.
    optionalLiteralDouble: Literal, # Required.
    optionalLiteralBool: Literal, # Required.
  }, # Required.
=======
    name: string, # Required. name of the Thing
    requiredUnion: Union, # Required. required Union
    requiredLiteral: Literal, # Required. required literal type
  }, # Required. Required model
>>>>>>> 91ba68d6
}
</code>

Response Body:

Schema for <c>Thing</c>:
<code>{
<<<<<<< HEAD
  name: string, # Required.
  requiredUnion: Union, # Required.
  requiredLiteralString: Literal, # Required.
  requiredLiteralInt: Literal, # Required.
  requiredLiteralDouble: Literal, # Required.
  requiredLiteralBool: Literal, # Required.
  optionalLiteralString: Literal, # Required.
  optionalLiteralInt: Literal, # Required.
  optionalLiteralDouble: Literal, # Required.
  optionalLiteralBool: Literal, # Required.
=======
  name: string, # Required. name of the Thing
  requiredUnion: Union, # Required. required Union
  requiredLiteral: Literal, # Required. required literal type
>>>>>>> 91ba68d6
}
</code>

</remarks>
    </member>
    <member name="NoContentTypeAsync(String,String,RequestContent,RequestContext)">
<example>
This sample shows how to call NoContentTypeAsync with required parameters and request content and parse the result.
<code><![CDATA[
var credential = new AzureKeyCredential("<key>");
var endpoint = new Uri("<https://my-service.azure.com>");
var client = new CadlFirstTestClient(endpoint, credential);

var data = new {
    requiredString = "<requiredString>",
    requiredInt = 1234,
    requiredCollection = new[] {
        "1"
    },
    requiredDictionary = new {
        key = "1",
    },
    requiredModel = new {
        name = "<name>",
        requiredUnion = new {},
        requiredLiteralString = new {},
        requiredLiteralInt = new {},
        requiredLiteralDouble = new {},
        requiredLiteralBool = new {},
        optionalLiteralString = new {},
        optionalLiteralInt = new {},
        optionalLiteralDouble = new {},
        optionalLiteralBool = new {},
    },
};

Response response = await client.NoContentTypeAsync("<p2>", "<p1>", RequestContent.Create(data));

JsonElement result = JsonDocument.Parse(response.ContentStream).RootElement;
Console.WriteLine(result.GetProperty("name").ToString());
Console.WriteLine(result.GetProperty("requiredUnion").ToString());
Console.WriteLine(result.GetProperty("requiredLiteralString").ToString());
Console.WriteLine(result.GetProperty("requiredLiteralInt").ToString());
Console.WriteLine(result.GetProperty("requiredLiteralDouble").ToString());
Console.WriteLine(result.GetProperty("requiredLiteralBool").ToString());
Console.WriteLine(result.GetProperty("optionalLiteralString").ToString());
Console.WriteLine(result.GetProperty("optionalLiteralInt").ToString());
Console.WriteLine(result.GetProperty("optionalLiteralDouble").ToString());
Console.WriteLine(result.GetProperty("optionalLiteralBool").ToString());
]]></code>
</example>
<remarks>
Below is the JSON schema for the request and response payloads.

Request Body:

Schema for <c>RoundTripModel</c>:
<code>{
  requiredString: string, # Required. Required string, illustrating a reference type property.
  requiredInt: number, # Required. Required int, illustrating a value type property.
  requiredCollection: [&quot;1&quot; | &quot;2&quot; | &quot;4&quot;], # Required. Required collection of enums
  requiredDictionary: Dictionary&lt;string, &quot;1&quot; | &quot;2&quot; | &quot;4&quot;&gt;, # Required. Required dictionary of enums
  requiredModel: {
<<<<<<< HEAD
    name: string, # Required.
    requiredUnion: Union, # Required.
    requiredLiteralString: Literal, # Required.
    requiredLiteralInt: Literal, # Required.
    requiredLiteralDouble: Literal, # Required.
    requiredLiteralBool: Literal, # Required.
    optionalLiteralString: Literal, # Required.
    optionalLiteralInt: Literal, # Required.
    optionalLiteralDouble: Literal, # Required.
    optionalLiteralBool: Literal, # Required.
  }, # Required.
=======
    name: string, # Required. name of the Thing
    requiredUnion: Union, # Required. required Union
    requiredLiteral: Literal, # Required. required literal type
  }, # Required. Required model
>>>>>>> 91ba68d6
}
</code>

Response Body:

Schema for <c>Thing</c>:
<code>{
<<<<<<< HEAD
  name: string, # Required.
  requiredUnion: Union, # Required.
  requiredLiteralString: Literal, # Required.
  requiredLiteralInt: Literal, # Required.
  requiredLiteralDouble: Literal, # Required.
  requiredLiteralBool: Literal, # Required.
  optionalLiteralString: Literal, # Required.
  optionalLiteralInt: Literal, # Required.
  optionalLiteralDouble: Literal, # Required.
  optionalLiteralBool: Literal, # Required.
=======
  name: string, # Required. name of the Thing
  requiredUnion: Union, # Required. required Union
  requiredLiteral: Literal, # Required. required literal type
>>>>>>> 91ba68d6
}
</code>

</remarks>
    </member>
    <member name="NoContentType(String,String,RequestContent,RequestContext)">
<example>
This sample shows how to call NoContentType with required parameters and request content and parse the result.
<code><![CDATA[
var credential = new AzureKeyCredential("<key>");
var endpoint = new Uri("<https://my-service.azure.com>");
var client = new CadlFirstTestClient(endpoint, credential);

var data = new {
    requiredString = "<requiredString>",
    requiredInt = 1234,
    requiredCollection = new[] {
        "1"
    },
    requiredDictionary = new {
        key = "1",
    },
    requiredModel = new {
        name = "<name>",
        requiredUnion = new {},
        requiredLiteralString = new {},
        requiredLiteralInt = new {},
        requiredLiteralDouble = new {},
        requiredLiteralBool = new {},
        optionalLiteralString = new {},
        optionalLiteralInt = new {},
        optionalLiteralDouble = new {},
        optionalLiteralBool = new {},
    },
};

Response response = client.NoContentType("<p2>", "<p1>", RequestContent.Create(data));

JsonElement result = JsonDocument.Parse(response.ContentStream).RootElement;
Console.WriteLine(result.GetProperty("name").ToString());
Console.WriteLine(result.GetProperty("requiredUnion").ToString());
Console.WriteLine(result.GetProperty("requiredLiteralString").ToString());
Console.WriteLine(result.GetProperty("requiredLiteralInt").ToString());
Console.WriteLine(result.GetProperty("requiredLiteralDouble").ToString());
Console.WriteLine(result.GetProperty("requiredLiteralBool").ToString());
Console.WriteLine(result.GetProperty("optionalLiteralString").ToString());
Console.WriteLine(result.GetProperty("optionalLiteralInt").ToString());
Console.WriteLine(result.GetProperty("optionalLiteralDouble").ToString());
Console.WriteLine(result.GetProperty("optionalLiteralBool").ToString());
]]></code>
</example>
<remarks>
Below is the JSON schema for the request and response payloads.

Request Body:

Schema for <c>RoundTripModel</c>:
<code>{
  requiredString: string, # Required. Required string, illustrating a reference type property.
  requiredInt: number, # Required. Required int, illustrating a value type property.
  requiredCollection: [&quot;1&quot; | &quot;2&quot; | &quot;4&quot;], # Required. Required collection of enums
  requiredDictionary: Dictionary&lt;string, &quot;1&quot; | &quot;2&quot; | &quot;4&quot;&gt;, # Required. Required dictionary of enums
  requiredModel: {
<<<<<<< HEAD
    name: string, # Required.
    requiredUnion: Union, # Required.
    requiredLiteralString: Literal, # Required.
    requiredLiteralInt: Literal, # Required.
    requiredLiteralDouble: Literal, # Required.
    requiredLiteralBool: Literal, # Required.
    optionalLiteralString: Literal, # Required.
    optionalLiteralInt: Literal, # Required.
    optionalLiteralDouble: Literal, # Required.
    optionalLiteralBool: Literal, # Required.
  }, # Required.
=======
    name: string, # Required. name of the Thing
    requiredUnion: Union, # Required. required Union
    requiredLiteral: Literal, # Required. required literal type
  }, # Required. Required model
>>>>>>> 91ba68d6
}
</code>

Response Body:

Schema for <c>Thing</c>:
<code>{
<<<<<<< HEAD
  name: string, # Required.
  requiredUnion: Union, # Required.
  requiredLiteralString: Literal, # Required.
  requiredLiteralInt: Literal, # Required.
  requiredLiteralDouble: Literal, # Required.
  requiredLiteralBool: Literal, # Required.
  optionalLiteralString: Literal, # Required.
  optionalLiteralInt: Literal, # Required.
  optionalLiteralDouble: Literal, # Required.
  optionalLiteralBool: Literal, # Required.
=======
  name: string, # Required. name of the Thing
  requiredUnion: Union, # Required. required Union
  requiredLiteral: Literal, # Required. required literal type
>>>>>>> 91ba68d6
}
</code>

</remarks>
    </member>
    <member name="HelloDemo2Async(RequestContext)">
<example>
This sample shows how to call HelloDemo2Async and parse the result.
<code><![CDATA[
var credential = new AzureKeyCredential("<key>");
var endpoint = new Uri("<https://my-service.azure.com>");
var client = new CadlFirstTestClient(endpoint, credential);

Response response = await client.HelloDemo2Async();

JsonElement result = JsonDocument.Parse(response.ContentStream).RootElement;
Console.WriteLine(result.GetProperty("name").ToString());
Console.WriteLine(result.GetProperty("requiredUnion").ToString());
Console.WriteLine(result.GetProperty("requiredLiteralString").ToString());
Console.WriteLine(result.GetProperty("requiredLiteralInt").ToString());
Console.WriteLine(result.GetProperty("requiredLiteralDouble").ToString());
Console.WriteLine(result.GetProperty("requiredLiteralBool").ToString());
Console.WriteLine(result.GetProperty("optionalLiteralString").ToString());
Console.WriteLine(result.GetProperty("optionalLiteralInt").ToString());
Console.WriteLine(result.GetProperty("optionalLiteralDouble").ToString());
Console.WriteLine(result.GetProperty("optionalLiteralBool").ToString());
]]></code>
</example>
<remarks>
Below is the JSON schema for the response payload.

Response Body:

Schema for <c>Thing</c>:
<code>{
<<<<<<< HEAD
  name: string, # Required.
  requiredUnion: Union, # Required.
  requiredLiteralString: Literal, # Required.
  requiredLiteralInt: Literal, # Required.
  requiredLiteralDouble: Literal, # Required.
  requiredLiteralBool: Literal, # Required.
  optionalLiteralString: Literal, # Required.
  optionalLiteralInt: Literal, # Required.
  optionalLiteralDouble: Literal, # Required.
  optionalLiteralBool: Literal, # Required.
=======
  name: string, # Required. name of the Thing
  requiredUnion: Union, # Required. required Union
  requiredLiteral: Literal, # Required. required literal type
>>>>>>> 91ba68d6
}
</code>

</remarks>
    </member>
    <member name="HelloDemo2(RequestContext)">
<example>
This sample shows how to call HelloDemo2 and parse the result.
<code><![CDATA[
var credential = new AzureKeyCredential("<key>");
var endpoint = new Uri("<https://my-service.azure.com>");
var client = new CadlFirstTestClient(endpoint, credential);

Response response = client.HelloDemo2();

JsonElement result = JsonDocument.Parse(response.ContentStream).RootElement;
Console.WriteLine(result.GetProperty("name").ToString());
Console.WriteLine(result.GetProperty("requiredUnion").ToString());
Console.WriteLine(result.GetProperty("requiredLiteralString").ToString());
Console.WriteLine(result.GetProperty("requiredLiteralInt").ToString());
Console.WriteLine(result.GetProperty("requiredLiteralDouble").ToString());
Console.WriteLine(result.GetProperty("requiredLiteralBool").ToString());
Console.WriteLine(result.GetProperty("optionalLiteralString").ToString());
Console.WriteLine(result.GetProperty("optionalLiteralInt").ToString());
Console.WriteLine(result.GetProperty("optionalLiteralDouble").ToString());
Console.WriteLine(result.GetProperty("optionalLiteralBool").ToString());
]]></code>
</example>
<remarks>
Below is the JSON schema for the response payload.

Response Body:

Schema for <c>Thing</c>:
<code>{
<<<<<<< HEAD
  name: string, # Required.
  requiredUnion: Union, # Required.
  requiredLiteralString: Literal, # Required.
  requiredLiteralInt: Literal, # Required.
  requiredLiteralDouble: Literal, # Required.
  requiredLiteralBool: Literal, # Required.
  optionalLiteralString: Literal, # Required.
  optionalLiteralInt: Literal, # Required.
  optionalLiteralDouble: Literal, # Required.
  optionalLiteralBool: Literal, # Required.
}
</code>

</remarks>
    </member>
    <member name="CreateLiteralAsync(RequestContent,RequestContext)">
<example>
This sample shows how to call CreateLiteralAsync with required request content and parse the result.
<code><![CDATA[
var credential = new AzureKeyCredential("<key>");
var endpoint = new Uri("<https://my-service.azure.com>");
var client = new CadlFirstTestClient(endpoint, credential);

var data = new {
    name = "<name>",
    requiredUnion = new {},
    requiredLiteralString = new {},
    requiredLiteralInt = new {},
    requiredLiteralDouble = new {},
    requiredLiteralBool = new {},
    optionalLiteralString = new {},
    optionalLiteralInt = new {},
    optionalLiteralDouble = new {},
    optionalLiteralBool = new {},
};

Response response = await client.CreateLiteralAsync(RequestContent.Create(data));

JsonElement result = JsonDocument.Parse(response.ContentStream).RootElement;
Console.WriteLine(result.GetProperty("name").ToString());
Console.WriteLine(result.GetProperty("requiredUnion").ToString());
Console.WriteLine(result.GetProperty("requiredLiteralString").ToString());
Console.WriteLine(result.GetProperty("requiredLiteralInt").ToString());
Console.WriteLine(result.GetProperty("requiredLiteralDouble").ToString());
Console.WriteLine(result.GetProperty("requiredLiteralBool").ToString());
Console.WriteLine(result.GetProperty("optionalLiteralString").ToString());
Console.WriteLine(result.GetProperty("optionalLiteralInt").ToString());
Console.WriteLine(result.GetProperty("optionalLiteralDouble").ToString());
Console.WriteLine(result.GetProperty("optionalLiteralBool").ToString());
]]></code>
</example>
<remarks>
Below is the JSON schema for the request and response payloads.

Request Body:

Schema for <c>Thing</c>:
<code>{
  name: string, # Required.
  requiredUnion: Union, # Required.
  requiredLiteralString: Literal, # Required.
  requiredLiteralInt: Literal, # Required.
  requiredLiteralDouble: Literal, # Required.
  requiredLiteralBool: Literal, # Required.
  optionalLiteralString: Literal, # Required.
  optionalLiteralInt: Literal, # Required.
  optionalLiteralDouble: Literal, # Required.
  optionalLiteralBool: Literal, # Required.
}
</code>

Response Body:

Schema for <c>Thing</c>:
<code>{
  name: string, # Required.
  requiredUnion: Union, # Required.
  requiredLiteralString: Literal, # Required.
  requiredLiteralInt: Literal, # Required.
  requiredLiteralDouble: Literal, # Required.
  requiredLiteralBool: Literal, # Required.
  optionalLiteralString: Literal, # Required.
  optionalLiteralInt: Literal, # Required.
  optionalLiteralDouble: Literal, # Required.
  optionalLiteralBool: Literal, # Required.
}
</code>

</remarks>
    </member>
    <member name="CreateLiteral(RequestContent,RequestContext)">
<example>
This sample shows how to call CreateLiteral with required request content and parse the result.
<code><![CDATA[
var credential = new AzureKeyCredential("<key>");
var endpoint = new Uri("<https://my-service.azure.com>");
var client = new CadlFirstTestClient(endpoint, credential);

var data = new {
    name = "<name>",
    requiredUnion = new {},
    requiredLiteralString = new {},
    requiredLiteralInt = new {},
    requiredLiteralDouble = new {},
    requiredLiteralBool = new {},
    optionalLiteralString = new {},
    optionalLiteralInt = new {},
    optionalLiteralDouble = new {},
    optionalLiteralBool = new {},
};

Response response = client.CreateLiteral(RequestContent.Create(data));

JsonElement result = JsonDocument.Parse(response.ContentStream).RootElement;
Console.WriteLine(result.GetProperty("name").ToString());
Console.WriteLine(result.GetProperty("requiredUnion").ToString());
Console.WriteLine(result.GetProperty("requiredLiteralString").ToString());
Console.WriteLine(result.GetProperty("requiredLiteralInt").ToString());
Console.WriteLine(result.GetProperty("requiredLiteralDouble").ToString());
Console.WriteLine(result.GetProperty("requiredLiteralBool").ToString());
Console.WriteLine(result.GetProperty("optionalLiteralString").ToString());
Console.WriteLine(result.GetProperty("optionalLiteralInt").ToString());
Console.WriteLine(result.GetProperty("optionalLiteralDouble").ToString());
Console.WriteLine(result.GetProperty("optionalLiteralBool").ToString());
]]></code>
</example>
<remarks>
Below is the JSON schema for the request and response payloads.

Request Body:

Schema for <c>Thing</c>:
<code>{
  name: string, # Required.
  requiredUnion: Union, # Required.
  requiredLiteralString: Literal, # Required.
  requiredLiteralInt: Literal, # Required.
  requiredLiteralDouble: Literal, # Required.
  requiredLiteralBool: Literal, # Required.
  optionalLiteralString: Literal, # Required.
  optionalLiteralInt: Literal, # Required.
  optionalLiteralDouble: Literal, # Required.
  optionalLiteralBool: Literal, # Required.
}
</code>

Response Body:

Schema for <c>Thing</c>:
<code>{
  name: string, # Required.
  requiredUnion: Union, # Required.
  requiredLiteralString: Literal, # Required.
  requiredLiteralInt: Literal, # Required.
  requiredLiteralDouble: Literal, # Required.
  requiredLiteralBool: Literal, # Required.
  optionalLiteralString: Literal, # Required.
  optionalLiteralInt: Literal, # Required.
  optionalLiteralDouble: Literal, # Required.
  optionalLiteralBool: Literal, # Required.
}
</code>

</remarks>
    </member>
    <member name="HelloLiteralAsync(Int32,String,Boolean,RequestContext)">
<example>
This sample shows how to call HelloLiteralAsync and parse the result.
<code><![CDATA[
var credential = new AzureKeyCredential("<key>");
var endpoint = new Uri("<https://my-service.azure.com>");
var client = new CadlFirstTestClient(endpoint, credential);

Response response = await client.HelloLiteralAsync();

JsonElement result = JsonDocument.Parse(response.ContentStream).RootElement;
Console.WriteLine(result.GetProperty("name").ToString());
Console.WriteLine(result.GetProperty("requiredUnion").ToString());
Console.WriteLine(result.GetProperty("requiredLiteralString").ToString());
Console.WriteLine(result.GetProperty("requiredLiteralInt").ToString());
Console.WriteLine(result.GetProperty("requiredLiteralDouble").ToString());
Console.WriteLine(result.GetProperty("requiredLiteralBool").ToString());
Console.WriteLine(result.GetProperty("optionalLiteralString").ToString());
Console.WriteLine(result.GetProperty("optionalLiteralInt").ToString());
Console.WriteLine(result.GetProperty("optionalLiteralDouble").ToString());
Console.WriteLine(result.GetProperty("optionalLiteralBool").ToString());
]]></code>
This sample shows how to call HelloLiteralAsync with all parameters, and how to parse the result.
<code><![CDATA[
var credential = new AzureKeyCredential("<key>");
var endpoint = new Uri("<https://my-service.azure.com>");
var client = new CadlFirstTestClient(endpoint, credential);

Response response = await client.HelloLiteralAsync(123, <test>, true);

JsonElement result = JsonDocument.Parse(response.ContentStream).RootElement;
Console.WriteLine(result.GetProperty("name").ToString());
Console.WriteLine(result.GetProperty("requiredUnion").ToString());
Console.WriteLine(result.GetProperty("requiredLiteralString").ToString());
Console.WriteLine(result.GetProperty("requiredLiteralInt").ToString());
Console.WriteLine(result.GetProperty("requiredLiteralDouble").ToString());
Console.WriteLine(result.GetProperty("requiredLiteralBool").ToString());
Console.WriteLine(result.GetProperty("optionalLiteralString").ToString());
Console.WriteLine(result.GetProperty("optionalLiteralInt").ToString());
Console.WriteLine(result.GetProperty("optionalLiteralDouble").ToString());
Console.WriteLine(result.GetProperty("optionalLiteralBool").ToString());
]]></code>
</example>
<remarks>
Below is the JSON schema for the response payload.

Response Body:

Schema for <c>Thing</c>:
<code>{
  name: string, # Required.
  requiredUnion: Union, # Required.
  requiredLiteralString: Literal, # Required.
  requiredLiteralInt: Literal, # Required.
  requiredLiteralDouble: Literal, # Required.
  requiredLiteralBool: Literal, # Required.
  optionalLiteralString: Literal, # Required.
  optionalLiteralInt: Literal, # Required.
  optionalLiteralDouble: Literal, # Required.
  optionalLiteralBool: Literal, # Required.
}
</code>

</remarks>
    </member>
    <member name="HelloLiteral(Int32,String,Boolean,RequestContext)">
<example>
This sample shows how to call HelloLiteral and parse the result.
<code><![CDATA[
var credential = new AzureKeyCredential("<key>");
var endpoint = new Uri("<https://my-service.azure.com>");
var client = new CadlFirstTestClient(endpoint, credential);

Response response = client.HelloLiteral();

JsonElement result = JsonDocument.Parse(response.ContentStream).RootElement;
Console.WriteLine(result.GetProperty("name").ToString());
Console.WriteLine(result.GetProperty("requiredUnion").ToString());
Console.WriteLine(result.GetProperty("requiredLiteralString").ToString());
Console.WriteLine(result.GetProperty("requiredLiteralInt").ToString());
Console.WriteLine(result.GetProperty("requiredLiteralDouble").ToString());
Console.WriteLine(result.GetProperty("requiredLiteralBool").ToString());
Console.WriteLine(result.GetProperty("optionalLiteralString").ToString());
Console.WriteLine(result.GetProperty("optionalLiteralInt").ToString());
Console.WriteLine(result.GetProperty("optionalLiteralDouble").ToString());
Console.WriteLine(result.GetProperty("optionalLiteralBool").ToString());
]]></code>
This sample shows how to call HelloLiteral with all parameters, and how to parse the result.
<code><![CDATA[
var credential = new AzureKeyCredential("<key>");
var endpoint = new Uri("<https://my-service.azure.com>");
var client = new CadlFirstTestClient(endpoint, credential);

Response response = client.HelloLiteral(123, <test>, true);

JsonElement result = JsonDocument.Parse(response.ContentStream).RootElement;
Console.WriteLine(result.GetProperty("name").ToString());
Console.WriteLine(result.GetProperty("requiredUnion").ToString());
Console.WriteLine(result.GetProperty("requiredLiteralString").ToString());
Console.WriteLine(result.GetProperty("requiredLiteralInt").ToString());
Console.WriteLine(result.GetProperty("requiredLiteralDouble").ToString());
Console.WriteLine(result.GetProperty("requiredLiteralBool").ToString());
Console.WriteLine(result.GetProperty("optionalLiteralString").ToString());
Console.WriteLine(result.GetProperty("optionalLiteralInt").ToString());
Console.WriteLine(result.GetProperty("optionalLiteralDouble").ToString());
Console.WriteLine(result.GetProperty("optionalLiteralBool").ToString());
]]></code>
</example>
<remarks>
Below is the JSON schema for the response payload.

Response Body:

Schema for <c>Thing</c>:
<code>{
  name: string, # Required.
  requiredUnion: Union, # Required.
  requiredLiteralString: Literal, # Required.
  requiredLiteralInt: Literal, # Required.
  requiredLiteralDouble: Literal, # Required.
  requiredLiteralBool: Literal, # Required.
  optionalLiteralString: Literal, # Required.
  optionalLiteralInt: Literal, # Required.
  optionalLiteralDouble: Literal, # Required.
  optionalLiteralBool: Literal, # Required.
=======
  name: string, # Required. name of the Thing
  requiredUnion: Union, # Required. required Union
  requiredLiteral: Literal, # Required. required literal type
>>>>>>> 91ba68d6
}
</code>

</remarks>
    </member>
    <member name="GetUnknownValueAsync(RequestContext)">
<example>
This sample shows how to call GetUnknownValueAsync and parse the result.
<code><![CDATA[
var credential = new AzureKeyCredential("<key>");
var endpoint = new Uri("<https://my-service.azure.com>");
var client = new CadlFirstTestClient(endpoint, credential);

Response response = await client.GetUnknownValueAsync();

JsonElement result = JsonDocument.Parse(response.ContentStream).RootElement;
Console.WriteLine(result.ToString());
]]></code>
</example>
    </member>
    <member name="GetUnknownValue(RequestContext)">
<example>
This sample shows how to call GetUnknownValue and parse the result.
<code><![CDATA[
var credential = new AzureKeyCredential("<key>");
var endpoint = new Uri("<https://my-service.azure.com>");
var client = new CadlFirstTestClient(endpoint, credential);

Response response = client.GetUnknownValue();

JsonElement result = JsonDocument.Parse(response.ContentStream).RootElement;
Console.WriteLine(result.ToString());
]]></code>
</example>
    </member>
  </members>
</doc><|MERGE_RESOLUTION|>--- conflicted
+++ resolved
@@ -31,22 +31,16 @@
 
 Schema for <c>Thing</c>:
 <code>{
-<<<<<<< HEAD
-  name: string, # Required.
-  requiredUnion: Union, # Required.
-  requiredLiteralString: Literal, # Required.
-  requiredLiteralInt: Literal, # Required.
-  requiredLiteralDouble: Literal, # Required.
-  requiredLiteralBool: Literal, # Required.
-  optionalLiteralString: Literal, # Required.
-  optionalLiteralInt: Literal, # Required.
-  optionalLiteralDouble: Literal, # Required.
-  optionalLiteralBool: Literal, # Required.
-=======
-  name: string, # Required. name of the Thing
-  requiredUnion: Union, # Required. required Union
-  requiredLiteral: Literal, # Required. required literal type
->>>>>>> 91ba68d6
+  name: string, # Required. name of the Thing
+  requiredUnion: Union, # Required. required Union
+  requiredLiteralString: Literal, # Required. required literal string
+  requiredLiteralInt: Literal, # Required. required literal int
+  requiredLiteralDouble: Literal, # Required. required literal double
+  requiredLiteralBool: Literal, # Required. required literal bool
+  optionalLiteralString: Literal, # Required. optional literal string
+  optionalLiteralInt: Literal, # Required. optional literal int
+  optionalLiteralDouble: Literal, # Required. optional literal double
+  optionalLiteralBool: Literal, # Required. optional literal bool
 }
 </code>
 
@@ -82,22 +76,16 @@
 
 Schema for <c>Thing</c>:
 <code>{
-<<<<<<< HEAD
-  name: string, # Required.
-  requiredUnion: Union, # Required.
-  requiredLiteralString: Literal, # Required.
-  requiredLiteralInt: Literal, # Required.
-  requiredLiteralDouble: Literal, # Required.
-  requiredLiteralBool: Literal, # Required.
-  optionalLiteralString: Literal, # Required.
-  optionalLiteralInt: Literal, # Required.
-  optionalLiteralDouble: Literal, # Required.
-  optionalLiteralBool: Literal, # Required.
-=======
-  name: string, # Required. name of the Thing
-  requiredUnion: Union, # Required. required Union
-  requiredLiteral: Literal, # Required. required literal type
->>>>>>> 91ba68d6
+  name: string, # Required. name of the Thing
+  requiredUnion: Union, # Required. required Union
+  requiredLiteralString: Literal, # Required. required literal string
+  requiredLiteralInt: Literal, # Required. required literal int
+  requiredLiteralDouble: Literal, # Required. required literal double
+  requiredLiteralBool: Literal, # Required. required literal bool
+  optionalLiteralString: Literal, # Required. optional literal string
+  optionalLiteralInt: Literal, # Required. optional literal int
+  optionalLiteralDouble: Literal, # Required. optional literal double
+  optionalLiteralBool: Literal, # Required. optional literal bool
 }
 </code>
 
@@ -133,22 +121,16 @@
 
 Schema for <c>Thing</c>:
 <code>{
-<<<<<<< HEAD
-  name: string, # Required.
-  requiredUnion: Union, # Required.
-  requiredLiteralString: Literal, # Required.
-  requiredLiteralInt: Literal, # Required.
-  requiredLiteralDouble: Literal, # Required.
-  requiredLiteralBool: Literal, # Required.
-  optionalLiteralString: Literal, # Required.
-  optionalLiteralInt: Literal, # Required.
-  optionalLiteralDouble: Literal, # Required.
-  optionalLiteralBool: Literal, # Required.
-=======
-  name: string, # Required. name of the Thing
-  requiredUnion: Union, # Required. required Union
-  requiredLiteral: Literal, # Required. required literal type
->>>>>>> 91ba68d6
+  name: string, # Required. name of the Thing
+  requiredUnion: Union, # Required. required Union
+  requiredLiteralString: Literal, # Required. required literal string
+  requiredLiteralInt: Literal, # Required. required literal int
+  requiredLiteralDouble: Literal, # Required. required literal double
+  requiredLiteralBool: Literal, # Required. required literal bool
+  optionalLiteralString: Literal, # Required. optional literal string
+  optionalLiteralInt: Literal, # Required. optional literal int
+  optionalLiteralDouble: Literal, # Required. optional literal double
+  optionalLiteralBool: Literal, # Required. optional literal bool
 }
 </code>
 
@@ -184,22 +166,16 @@
 
 Schema for <c>Thing</c>:
 <code>{
-<<<<<<< HEAD
-  name: string, # Required.
-  requiredUnion: Union, # Required.
-  requiredLiteralString: Literal, # Required.
-  requiredLiteralInt: Literal, # Required.
-  requiredLiteralDouble: Literal, # Required.
-  requiredLiteralBool: Literal, # Required.
-  optionalLiteralString: Literal, # Required.
-  optionalLiteralInt: Literal, # Required.
-  optionalLiteralDouble: Literal, # Required.
-  optionalLiteralBool: Literal, # Required.
-=======
-  name: string, # Required. name of the Thing
-  requiredUnion: Union, # Required. required Union
-  requiredLiteral: Literal, # Required. required literal type
->>>>>>> 91ba68d6
+  name: string, # Required. name of the Thing
+  requiredUnion: Union, # Required. required Union
+  requiredLiteralString: Literal, # Required. required literal string
+  requiredLiteralInt: Literal, # Required. required literal int
+  requiredLiteralDouble: Literal, # Required. required literal double
+  requiredLiteralBool: Literal, # Required. required literal bool
+  optionalLiteralString: Literal, # Required. optional literal string
+  optionalLiteralInt: Literal, # Required. optional literal int
+  optionalLiteralDouble: Literal, # Required. optional literal double
+  optionalLiteralBool: Literal, # Required. optional literal bool
 }
 </code>
 
@@ -248,45 +224,33 @@
 
 Schema for <c>Thing</c>:
 <code>{
-<<<<<<< HEAD
-  name: string, # Required.
-  requiredUnion: Union, # Required.
-  requiredLiteralString: Literal, # Required.
-  requiredLiteralInt: Literal, # Required.
-  requiredLiteralDouble: Literal, # Required.
-  requiredLiteralBool: Literal, # Required.
-  optionalLiteralString: Literal, # Required.
-  optionalLiteralInt: Literal, # Required.
-  optionalLiteralDouble: Literal, # Required.
-  optionalLiteralBool: Literal, # Required.
-=======
-  name: string, # Required. name of the Thing
-  requiredUnion: Union, # Required. required Union
-  requiredLiteral: Literal, # Required. required literal type
->>>>>>> 91ba68d6
-}
-</code>
-
-Response Body:
-
-Schema for <c>Thing</c>:
-<code>{
-<<<<<<< HEAD
-  name: string, # Required.
-  requiredUnion: Union, # Required.
-  requiredLiteralString: Literal, # Required.
-  requiredLiteralInt: Literal, # Required.
-  requiredLiteralDouble: Literal, # Required.
-  requiredLiteralBool: Literal, # Required.
-  optionalLiteralString: Literal, # Required.
-  optionalLiteralInt: Literal, # Required.
-  optionalLiteralDouble: Literal, # Required.
-  optionalLiteralBool: Literal, # Required.
-=======
-  name: string, # Required. name of the Thing
-  requiredUnion: Union, # Required. required Union
-  requiredLiteral: Literal, # Required. required literal type
->>>>>>> 91ba68d6
+  name: string, # Required. name of the Thing
+  requiredUnion: Union, # Required. required Union
+  requiredLiteralString: Literal, # Required. required literal string
+  requiredLiteralInt: Literal, # Required. required literal int
+  requiredLiteralDouble: Literal, # Required. required literal double
+  requiredLiteralBool: Literal, # Required. required literal bool
+  optionalLiteralString: Literal, # Required. optional literal string
+  optionalLiteralInt: Literal, # Required. optional literal int
+  optionalLiteralDouble: Literal, # Required. optional literal double
+  optionalLiteralBool: Literal, # Required. optional literal bool
+}
+</code>
+
+Response Body:
+
+Schema for <c>Thing</c>:
+<code>{
+  name: string, # Required. name of the Thing
+  requiredUnion: Union, # Required. required Union
+  requiredLiteralString: Literal, # Required. required literal string
+  requiredLiteralInt: Literal, # Required. required literal int
+  requiredLiteralDouble: Literal, # Required. required literal double
+  requiredLiteralBool: Literal, # Required. required literal bool
+  optionalLiteralString: Literal, # Required. optional literal string
+  optionalLiteralInt: Literal, # Required. optional literal int
+  optionalLiteralDouble: Literal, # Required. optional literal double
+  optionalLiteralBool: Literal, # Required. optional literal bool
 }
 </code>
 
@@ -335,45 +299,33 @@
 
 Schema for <c>Thing</c>:
 <code>{
-<<<<<<< HEAD
-  name: string, # Required.
-  requiredUnion: Union, # Required.
-  requiredLiteralString: Literal, # Required.
-  requiredLiteralInt: Literal, # Required.
-  requiredLiteralDouble: Literal, # Required.
-  requiredLiteralBool: Literal, # Required.
-  optionalLiteralString: Literal, # Required.
-  optionalLiteralInt: Literal, # Required.
-  optionalLiteralDouble: Literal, # Required.
-  optionalLiteralBool: Literal, # Required.
-=======
-  name: string, # Required. name of the Thing
-  requiredUnion: Union, # Required. required Union
-  requiredLiteral: Literal, # Required. required literal type
->>>>>>> 91ba68d6
-}
-</code>
-
-Response Body:
-
-Schema for <c>Thing</c>:
-<code>{
-<<<<<<< HEAD
-  name: string, # Required.
-  requiredUnion: Union, # Required.
-  requiredLiteralString: Literal, # Required.
-  requiredLiteralInt: Literal, # Required.
-  requiredLiteralDouble: Literal, # Required.
-  requiredLiteralBool: Literal, # Required.
-  optionalLiteralString: Literal, # Required.
-  optionalLiteralInt: Literal, # Required.
-  optionalLiteralDouble: Literal, # Required.
-  optionalLiteralBool: Literal, # Required.
-=======
-  name: string, # Required. name of the Thing
-  requiredUnion: Union, # Required. required Union
-  requiredLiteral: Literal, # Required. required literal type
->>>>>>> 91ba68d6
+  name: string, # Required. name of the Thing
+  requiredUnion: Union, # Required. required Union
+  requiredLiteralString: Literal, # Required. required literal string
+  requiredLiteralInt: Literal, # Required. required literal int
+  requiredLiteralDouble: Literal, # Required. required literal double
+  requiredLiteralBool: Literal, # Required. required literal bool
+  optionalLiteralString: Literal, # Required. optional literal string
+  optionalLiteralInt: Literal, # Required. optional literal int
+  optionalLiteralDouble: Literal, # Required. optional literal double
+  optionalLiteralBool: Literal, # Required. optional literal bool
+}
+</code>
+
+Response Body:
+
+Schema for <c>Thing</c>:
+<code>{
+  name: string, # Required. name of the Thing
+  requiredUnion: Union, # Required. required Union
+  requiredLiteralString: Literal, # Required. required literal string
+  requiredLiteralInt: Literal, # Required. required literal int
+  requiredLiteralDouble: Literal, # Required. required literal double
+  requiredLiteralBool: Literal, # Required. required literal bool
+  optionalLiteralString: Literal, # Required. optional literal string
+  optionalLiteralInt: Literal, # Required. optional literal int
+  optionalLiteralDouble: Literal, # Required. optional literal double
+  optionalLiteralBool: Literal, # Required. optional literal bool
 }
 </code>
 
@@ -422,45 +374,33 @@
 
 Schema for <c>Thing</c>:
 <code>{
-<<<<<<< HEAD
-  name: string, # Required.
-  requiredUnion: Union, # Required.
-  requiredLiteralString: Literal, # Required.
-  requiredLiteralInt: Literal, # Required.
-  requiredLiteralDouble: Literal, # Required.
-  requiredLiteralBool: Literal, # Required.
-  optionalLiteralString: Literal, # Required.
-  optionalLiteralInt: Literal, # Required.
-  optionalLiteralDouble: Literal, # Required.
-  optionalLiteralBool: Literal, # Required.
-=======
-  name: string, # Required. name of the Thing
-  requiredUnion: Union, # Required. required Union
-  requiredLiteral: Literal, # Required. required literal type
->>>>>>> 91ba68d6
-}
-</code>
-
-Response Body:
-
-Schema for <c>Thing</c>:
-<code>{
-<<<<<<< HEAD
-  name: string, # Required.
-  requiredUnion: Union, # Required.
-  requiredLiteralString: Literal, # Required.
-  requiredLiteralInt: Literal, # Required.
-  requiredLiteralDouble: Literal, # Required.
-  requiredLiteralBool: Literal, # Required.
-  optionalLiteralString: Literal, # Required.
-  optionalLiteralInt: Literal, # Required.
-  optionalLiteralDouble: Literal, # Required.
-  optionalLiteralBool: Literal, # Required.
-=======
-  name: string, # Required. name of the Thing
-  requiredUnion: Union, # Required. required Union
-  requiredLiteral: Literal, # Required. required literal type
->>>>>>> 91ba68d6
+  name: string, # Required. name of the Thing
+  requiredUnion: Union, # Required. required Union
+  requiredLiteralString: Literal, # Required. required literal string
+  requiredLiteralInt: Literal, # Required. required literal int
+  requiredLiteralDouble: Literal, # Required. required literal double
+  requiredLiteralBool: Literal, # Required. required literal bool
+  optionalLiteralString: Literal, # Required. optional literal string
+  optionalLiteralInt: Literal, # Required. optional literal int
+  optionalLiteralDouble: Literal, # Required. optional literal double
+  optionalLiteralBool: Literal, # Required. optional literal bool
+}
+</code>
+
+Response Body:
+
+Schema for <c>Thing</c>:
+<code>{
+  name: string, # Required. name of the Thing
+  requiredUnion: Union, # Required. required Union
+  requiredLiteralString: Literal, # Required. required literal string
+  requiredLiteralInt: Literal, # Required. required literal int
+  requiredLiteralDouble: Literal, # Required. required literal double
+  requiredLiteralBool: Literal, # Required. required literal bool
+  optionalLiteralString: Literal, # Required. optional literal string
+  optionalLiteralInt: Literal, # Required. optional literal int
+  optionalLiteralDouble: Literal, # Required. optional literal double
+  optionalLiteralBool: Literal, # Required. optional literal bool
 }
 </code>
 
@@ -509,45 +449,33 @@
 
 Schema for <c>Thing</c>:
 <code>{
-<<<<<<< HEAD
-  name: string, # Required.
-  requiredUnion: Union, # Required.
-  requiredLiteralString: Literal, # Required.
-  requiredLiteralInt: Literal, # Required.
-  requiredLiteralDouble: Literal, # Required.
-  requiredLiteralBool: Literal, # Required.
-  optionalLiteralString: Literal, # Required.
-  optionalLiteralInt: Literal, # Required.
-  optionalLiteralDouble: Literal, # Required.
-  optionalLiteralBool: Literal, # Required.
-=======
-  name: string, # Required. name of the Thing
-  requiredUnion: Union, # Required. required Union
-  requiredLiteral: Literal, # Required. required literal type
->>>>>>> 91ba68d6
-}
-</code>
-
-Response Body:
-
-Schema for <c>Thing</c>:
-<code>{
-<<<<<<< HEAD
-  name: string, # Required.
-  requiredUnion: Union, # Required.
-  requiredLiteralString: Literal, # Required.
-  requiredLiteralInt: Literal, # Required.
-  requiredLiteralDouble: Literal, # Required.
-  requiredLiteralBool: Literal, # Required.
-  optionalLiteralString: Literal, # Required.
-  optionalLiteralInt: Literal, # Required.
-  optionalLiteralDouble: Literal, # Required.
-  optionalLiteralBool: Literal, # Required.
-=======
-  name: string, # Required. name of the Thing
-  requiredUnion: Union, # Required. required Union
-  requiredLiteral: Literal, # Required. required literal type
->>>>>>> 91ba68d6
+  name: string, # Required. name of the Thing
+  requiredUnion: Union, # Required. required Union
+  requiredLiteralString: Literal, # Required. required literal string
+  requiredLiteralInt: Literal, # Required. required literal int
+  requiredLiteralDouble: Literal, # Required. required literal double
+  requiredLiteralBool: Literal, # Required. required literal bool
+  optionalLiteralString: Literal, # Required. optional literal string
+  optionalLiteralInt: Literal, # Required. optional literal int
+  optionalLiteralDouble: Literal, # Required. optional literal double
+  optionalLiteralBool: Literal, # Required. optional literal bool
+}
+</code>
+
+Response Body:
+
+Schema for <c>Thing</c>:
+<code>{
+  name: string, # Required. name of the Thing
+  requiredUnion: Union, # Required. required Union
+  requiredLiteralString: Literal, # Required. required literal string
+  requiredLiteralInt: Literal, # Required. required literal int
+  requiredLiteralDouble: Literal, # Required. required literal double
+  requiredLiteralBool: Literal, # Required. required literal bool
+  optionalLiteralString: Literal, # Required. optional literal string
+  optionalLiteralInt: Literal, # Required. optional literal int
+  optionalLiteralDouble: Literal, # Required. optional literal double
+  optionalLiteralBool: Literal, # Required. optional literal bool
 }
 </code>
 
@@ -725,22 +653,16 @@
 
 Schema for <c>Thing</c>:
 <code>{
-<<<<<<< HEAD
-  name: string, # Required.
-  requiredUnion: Union, # Required.
-  requiredLiteralString: Literal, # Required.
-  requiredLiteralInt: Literal, # Required.
-  requiredLiteralDouble: Literal, # Required.
-  requiredLiteralBool: Literal, # Required.
-  optionalLiteralString: Literal, # Required.
-  optionalLiteralInt: Literal, # Required.
-  optionalLiteralDouble: Literal, # Required.
-  optionalLiteralBool: Literal, # Required.
-=======
-  name: string, # Required. name of the Thing
-  requiredUnion: Union, # Required. required Union
-  requiredLiteral: Literal, # Required. required literal type
->>>>>>> 91ba68d6
+  name: string, # Required. name of the Thing
+  requiredUnion: Union, # Required. required Union
+  requiredLiteralString: Literal, # Required. required literal string
+  requiredLiteralInt: Literal, # Required. required literal int
+  requiredLiteralDouble: Literal, # Required. required literal double
+  requiredLiteralBool: Literal, # Required. required literal bool
+  optionalLiteralString: Literal, # Required. optional literal string
+  optionalLiteralInt: Literal, # Required. optional literal int
+  optionalLiteralDouble: Literal, # Required. optional literal double
+  optionalLiteralBool: Literal, # Required. optional literal bool
 }
 </code>
 
@@ -796,22 +718,16 @@
 
 Schema for <c>Thing</c>:
 <code>{
-<<<<<<< HEAD
-  name: string, # Required.
-  requiredUnion: Union, # Required.
-  requiredLiteralString: Literal, # Required.
-  requiredLiteralInt: Literal, # Required.
-  requiredLiteralDouble: Literal, # Required.
-  requiredLiteralBool: Literal, # Required.
-  optionalLiteralString: Literal, # Required.
-  optionalLiteralInt: Literal, # Required.
-  optionalLiteralDouble: Literal, # Required.
-  optionalLiteralBool: Literal, # Required.
-=======
-  name: string, # Required. name of the Thing
-  requiredUnion: Union, # Required. required Union
-  requiredLiteral: Literal, # Required. required literal type
->>>>>>> 91ba68d6
+  name: string, # Required. name of the Thing
+  requiredUnion: Union, # Required. required Union
+  requiredLiteralString: Literal, # Required. required literal string
+  requiredLiteralInt: Literal, # Required. required literal int
+  requiredLiteralDouble: Literal, # Required. required literal double
+  requiredLiteralBool: Literal, # Required. required literal bool
+  optionalLiteralString: Literal, # Required. optional literal string
+  optionalLiteralInt: Literal, # Required. optional literal int
+  optionalLiteralDouble: Literal, # Required. optional literal double
+  optionalLiteralBool: Literal, # Required. optional literal bool
 }
 </code>
 
@@ -875,47 +791,34 @@
   requiredCollection: [&quot;1&quot; | &quot;2&quot; | &quot;4&quot;], # Required. Required collection of enums
   requiredDictionary: Dictionary&lt;string, &quot;1&quot; | &quot;2&quot; | &quot;4&quot;&gt;, # Required. Required dictionary of enums
   requiredModel: {
-<<<<<<< HEAD
-    name: string, # Required.
-    requiredUnion: Union, # Required.
-    requiredLiteralString: Literal, # Required.
-    requiredLiteralInt: Literal, # Required.
-    requiredLiteralDouble: Literal, # Required.
-    requiredLiteralBool: Literal, # Required.
-    optionalLiteralString: Literal, # Required.
-    optionalLiteralInt: Literal, # Required.
-    optionalLiteralDouble: Literal, # Required.
-    optionalLiteralBool: Literal, # Required.
-  }, # Required.
-=======
     name: string, # Required. name of the Thing
     requiredUnion: Union, # Required. required Union
-    requiredLiteral: Literal, # Required. required literal type
+    requiredLiteralString: Literal, # Required. required literal string
+    requiredLiteralInt: Literal, # Required. required literal int
+    requiredLiteralDouble: Literal, # Required. required literal double
+    requiredLiteralBool: Literal, # Required. required literal bool
+    optionalLiteralString: Literal, # Required. optional literal string
+    optionalLiteralInt: Literal, # Required. optional literal int
+    optionalLiteralDouble: Literal, # Required. optional literal double
+    optionalLiteralBool: Literal, # Required. optional literal bool
   }, # Required. Required model
->>>>>>> 91ba68d6
-}
-</code>
-
-Response Body:
-
-Schema for <c>Thing</c>:
-<code>{
-<<<<<<< HEAD
-  name: string, # Required.
-  requiredUnion: Union, # Required.
-  requiredLiteralString: Literal, # Required.
-  requiredLiteralInt: Literal, # Required.
-  requiredLiteralDouble: Literal, # Required.
-  requiredLiteralBool: Literal, # Required.
-  optionalLiteralString: Literal, # Required.
-  optionalLiteralInt: Literal, # Required.
-  optionalLiteralDouble: Literal, # Required.
-  optionalLiteralBool: Literal, # Required.
-=======
-  name: string, # Required. name of the Thing
-  requiredUnion: Union, # Required. required Union
-  requiredLiteral: Literal, # Required. required literal type
->>>>>>> 91ba68d6
+}
+</code>
+
+Response Body:
+
+Schema for <c>Thing</c>:
+<code>{
+  name: string, # Required. name of the Thing
+  requiredUnion: Union, # Required. required Union
+  requiredLiteralString: Literal, # Required. required literal string
+  requiredLiteralInt: Literal, # Required. required literal int
+  requiredLiteralDouble: Literal, # Required. required literal double
+  requiredLiteralBool: Literal, # Required. required literal bool
+  optionalLiteralString: Literal, # Required. optional literal string
+  optionalLiteralInt: Literal, # Required. optional literal int
+  optionalLiteralDouble: Literal, # Required. optional literal double
+  optionalLiteralBool: Literal, # Required. optional literal bool
 }
 </code>
 
@@ -979,47 +882,34 @@
   requiredCollection: [&quot;1&quot; | &quot;2&quot; | &quot;4&quot;], # Required. Required collection of enums
   requiredDictionary: Dictionary&lt;string, &quot;1&quot; | &quot;2&quot; | &quot;4&quot;&gt;, # Required. Required dictionary of enums
   requiredModel: {
-<<<<<<< HEAD
-    name: string, # Required.
-    requiredUnion: Union, # Required.
-    requiredLiteralString: Literal, # Required.
-    requiredLiteralInt: Literal, # Required.
-    requiredLiteralDouble: Literal, # Required.
-    requiredLiteralBool: Literal, # Required.
-    optionalLiteralString: Literal, # Required.
-    optionalLiteralInt: Literal, # Required.
-    optionalLiteralDouble: Literal, # Required.
-    optionalLiteralBool: Literal, # Required.
-  }, # Required.
-=======
     name: string, # Required. name of the Thing
     requiredUnion: Union, # Required. required Union
-    requiredLiteral: Literal, # Required. required literal type
+    requiredLiteralString: Literal, # Required. required literal string
+    requiredLiteralInt: Literal, # Required. required literal int
+    requiredLiteralDouble: Literal, # Required. required literal double
+    requiredLiteralBool: Literal, # Required. required literal bool
+    optionalLiteralString: Literal, # Required. optional literal string
+    optionalLiteralInt: Literal, # Required. optional literal int
+    optionalLiteralDouble: Literal, # Required. optional literal double
+    optionalLiteralBool: Literal, # Required. optional literal bool
   }, # Required. Required model
->>>>>>> 91ba68d6
-}
-</code>
-
-Response Body:
-
-Schema for <c>Thing</c>:
-<code>{
-<<<<<<< HEAD
-  name: string, # Required.
-  requiredUnion: Union, # Required.
-  requiredLiteralString: Literal, # Required.
-  requiredLiteralInt: Literal, # Required.
-  requiredLiteralDouble: Literal, # Required.
-  requiredLiteralBool: Literal, # Required.
-  optionalLiteralString: Literal, # Required.
-  optionalLiteralInt: Literal, # Required.
-  optionalLiteralDouble: Literal, # Required.
-  optionalLiteralBool: Literal, # Required.
-=======
-  name: string, # Required. name of the Thing
-  requiredUnion: Union, # Required. required Union
-  requiredLiteral: Literal, # Required. required literal type
->>>>>>> 91ba68d6
+}
+</code>
+
+Response Body:
+
+Schema for <c>Thing</c>:
+<code>{
+  name: string, # Required. name of the Thing
+  requiredUnion: Union, # Required. required Union
+  requiredLiteralString: Literal, # Required. required literal string
+  requiredLiteralInt: Literal, # Required. required literal int
+  requiredLiteralDouble: Literal, # Required. required literal double
+  requiredLiteralBool: Literal, # Required. required literal bool
+  optionalLiteralString: Literal, # Required. optional literal string
+  optionalLiteralInt: Literal, # Required. optional literal int
+  optionalLiteralDouble: Literal, # Required. optional literal double
+  optionalLiteralBool: Literal, # Required. optional literal bool
 }
 </code>
 
@@ -1083,47 +973,34 @@
   requiredCollection: [&quot;1&quot; | &quot;2&quot; | &quot;4&quot;], # Required. Required collection of enums
   requiredDictionary: Dictionary&lt;string, &quot;1&quot; | &quot;2&quot; | &quot;4&quot;&gt;, # Required. Required dictionary of enums
   requiredModel: {
-<<<<<<< HEAD
-    name: string, # Required.
-    requiredUnion: Union, # Required.
-    requiredLiteralString: Literal, # Required.
-    requiredLiteralInt: Literal, # Required.
-    requiredLiteralDouble: Literal, # Required.
-    requiredLiteralBool: Literal, # Required.
-    optionalLiteralString: Literal, # Required.
-    optionalLiteralInt: Literal, # Required.
-    optionalLiteralDouble: Literal, # Required.
-    optionalLiteralBool: Literal, # Required.
-  }, # Required.
-=======
     name: string, # Required. name of the Thing
     requiredUnion: Union, # Required. required Union
-    requiredLiteral: Literal, # Required. required literal type
+    requiredLiteralString: Literal, # Required. required literal string
+    requiredLiteralInt: Literal, # Required. required literal int
+    requiredLiteralDouble: Literal, # Required. required literal double
+    requiredLiteralBool: Literal, # Required. required literal bool
+    optionalLiteralString: Literal, # Required. optional literal string
+    optionalLiteralInt: Literal, # Required. optional literal int
+    optionalLiteralDouble: Literal, # Required. optional literal double
+    optionalLiteralBool: Literal, # Required. optional literal bool
   }, # Required. Required model
->>>>>>> 91ba68d6
-}
-</code>
-
-Response Body:
-
-Schema for <c>Thing</c>:
-<code>{
-<<<<<<< HEAD
-  name: string, # Required.
-  requiredUnion: Union, # Required.
-  requiredLiteralString: Literal, # Required.
-  requiredLiteralInt: Literal, # Required.
-  requiredLiteralDouble: Literal, # Required.
-  requiredLiteralBool: Literal, # Required.
-  optionalLiteralString: Literal, # Required.
-  optionalLiteralInt: Literal, # Required.
-  optionalLiteralDouble: Literal, # Required.
-  optionalLiteralBool: Literal, # Required.
-=======
-  name: string, # Required. name of the Thing
-  requiredUnion: Union, # Required. required Union
-  requiredLiteral: Literal, # Required. required literal type
->>>>>>> 91ba68d6
+}
+</code>
+
+Response Body:
+
+Schema for <c>Thing</c>:
+<code>{
+  name: string, # Required. name of the Thing
+  requiredUnion: Union, # Required. required Union
+  requiredLiteralString: Literal, # Required. required literal string
+  requiredLiteralInt: Literal, # Required. required literal int
+  requiredLiteralDouble: Literal, # Required. required literal double
+  requiredLiteralBool: Literal, # Required. required literal bool
+  optionalLiteralString: Literal, # Required. optional literal string
+  optionalLiteralInt: Literal, # Required. optional literal int
+  optionalLiteralDouble: Literal, # Required. optional literal double
+  optionalLiteralBool: Literal, # Required. optional literal bool
 }
 </code>
 
@@ -1187,47 +1064,34 @@
   requiredCollection: [&quot;1&quot; | &quot;2&quot; | &quot;4&quot;], # Required. Required collection of enums
   requiredDictionary: Dictionary&lt;string, &quot;1&quot; | &quot;2&quot; | &quot;4&quot;&gt;, # Required. Required dictionary of enums
   requiredModel: {
-<<<<<<< HEAD
-    name: string, # Required.
-    requiredUnion: Union, # Required.
-    requiredLiteralString: Literal, # Required.
-    requiredLiteralInt: Literal, # Required.
-    requiredLiteralDouble: Literal, # Required.
-    requiredLiteralBool: Literal, # Required.
-    optionalLiteralString: Literal, # Required.
-    optionalLiteralInt: Literal, # Required.
-    optionalLiteralDouble: Literal, # Required.
-    optionalLiteralBool: Literal, # Required.
-  }, # Required.
-=======
     name: string, # Required. name of the Thing
     requiredUnion: Union, # Required. required Union
-    requiredLiteral: Literal, # Required. required literal type
+    requiredLiteralString: Literal, # Required. required literal string
+    requiredLiteralInt: Literal, # Required. required literal int
+    requiredLiteralDouble: Literal, # Required. required literal double
+    requiredLiteralBool: Literal, # Required. required literal bool
+    optionalLiteralString: Literal, # Required. optional literal string
+    optionalLiteralInt: Literal, # Required. optional literal int
+    optionalLiteralDouble: Literal, # Required. optional literal double
+    optionalLiteralBool: Literal, # Required. optional literal bool
   }, # Required. Required model
->>>>>>> 91ba68d6
-}
-</code>
-
-Response Body:
-
-Schema for <c>Thing</c>:
-<code>{
-<<<<<<< HEAD
-  name: string, # Required.
-  requiredUnion: Union, # Required.
-  requiredLiteralString: Literal, # Required.
-  requiredLiteralInt: Literal, # Required.
-  requiredLiteralDouble: Literal, # Required.
-  requiredLiteralBool: Literal, # Required.
-  optionalLiteralString: Literal, # Required.
-  optionalLiteralInt: Literal, # Required.
-  optionalLiteralDouble: Literal, # Required.
-  optionalLiteralBool: Literal, # Required.
-=======
-  name: string, # Required. name of the Thing
-  requiredUnion: Union, # Required. required Union
-  requiredLiteral: Literal, # Required. required literal type
->>>>>>> 91ba68d6
+}
+</code>
+
+Response Body:
+
+Schema for <c>Thing</c>:
+<code>{
+  name: string, # Required. name of the Thing
+  requiredUnion: Union, # Required. required Union
+  requiredLiteralString: Literal, # Required. required literal string
+  requiredLiteralInt: Literal, # Required. required literal int
+  requiredLiteralDouble: Literal, # Required. required literal double
+  requiredLiteralBool: Literal, # Required. required literal bool
+  optionalLiteralString: Literal, # Required. optional literal string
+  optionalLiteralInt: Literal, # Required. optional literal int
+  optionalLiteralDouble: Literal, # Required. optional literal double
+  optionalLiteralBool: Literal, # Required. optional literal bool
 }
 </code>
 
@@ -1263,22 +1127,16 @@
 
 Schema for <c>Thing</c>:
 <code>{
-<<<<<<< HEAD
-  name: string, # Required.
-  requiredUnion: Union, # Required.
-  requiredLiteralString: Literal, # Required.
-  requiredLiteralInt: Literal, # Required.
-  requiredLiteralDouble: Literal, # Required.
-  requiredLiteralBool: Literal, # Required.
-  optionalLiteralString: Literal, # Required.
-  optionalLiteralInt: Literal, # Required.
-  optionalLiteralDouble: Literal, # Required.
-  optionalLiteralBool: Literal, # Required.
-=======
-  name: string, # Required. name of the Thing
-  requiredUnion: Union, # Required. required Union
-  requiredLiteral: Literal, # Required. required literal type
->>>>>>> 91ba68d6
+  name: string, # Required. name of the Thing
+  requiredUnion: Union, # Required. required Union
+  requiredLiteralString: Literal, # Required. required literal string
+  requiredLiteralInt: Literal, # Required. required literal int
+  requiredLiteralDouble: Literal, # Required. required literal double
+  requiredLiteralBool: Literal, # Required. required literal bool
+  optionalLiteralString: Literal, # Required. optional literal string
+  optionalLiteralInt: Literal, # Required. optional literal int
+  optionalLiteralDouble: Literal, # Required. optional literal double
+  optionalLiteralBool: Literal, # Required. optional literal bool
 }
 </code>
 
@@ -1314,17 +1172,16 @@
 
 Schema for <c>Thing</c>:
 <code>{
-<<<<<<< HEAD
-  name: string, # Required.
-  requiredUnion: Union, # Required.
-  requiredLiteralString: Literal, # Required.
-  requiredLiteralInt: Literal, # Required.
-  requiredLiteralDouble: Literal, # Required.
-  requiredLiteralBool: Literal, # Required.
-  optionalLiteralString: Literal, # Required.
-  optionalLiteralInt: Literal, # Required.
-  optionalLiteralDouble: Literal, # Required.
-  optionalLiteralBool: Literal, # Required.
+  name: string, # Required. name of the Thing
+  requiredUnion: Union, # Required. required Union
+  requiredLiteralString: Literal, # Required. required literal string
+  requiredLiteralInt: Literal, # Required. required literal int
+  requiredLiteralDouble: Literal, # Required. required literal double
+  requiredLiteralBool: Literal, # Required. required literal bool
+  optionalLiteralString: Literal, # Required. optional literal string
+  optionalLiteralInt: Literal, # Required. optional literal int
+  optionalLiteralDouble: Literal, # Required. optional literal double
+  optionalLiteralBool: Literal, # Required. optional literal bool
 }
 </code>
 
@@ -1373,33 +1230,33 @@
 
 Schema for <c>Thing</c>:
 <code>{
-  name: string, # Required.
-  requiredUnion: Union, # Required.
-  requiredLiteralString: Literal, # Required.
-  requiredLiteralInt: Literal, # Required.
-  requiredLiteralDouble: Literal, # Required.
-  requiredLiteralBool: Literal, # Required.
-  optionalLiteralString: Literal, # Required.
-  optionalLiteralInt: Literal, # Required.
-  optionalLiteralDouble: Literal, # Required.
-  optionalLiteralBool: Literal, # Required.
-}
-</code>
-
-Response Body:
-
-Schema for <c>Thing</c>:
-<code>{
-  name: string, # Required.
-  requiredUnion: Union, # Required.
-  requiredLiteralString: Literal, # Required.
-  requiredLiteralInt: Literal, # Required.
-  requiredLiteralDouble: Literal, # Required.
-  requiredLiteralBool: Literal, # Required.
-  optionalLiteralString: Literal, # Required.
-  optionalLiteralInt: Literal, # Required.
-  optionalLiteralDouble: Literal, # Required.
-  optionalLiteralBool: Literal, # Required.
+  name: string, # Required. name of the Thing
+  requiredUnion: Union, # Required. required Union
+  requiredLiteralString: Literal, # Required. required literal string
+  requiredLiteralInt: Literal, # Required. required literal int
+  requiredLiteralDouble: Literal, # Required. required literal double
+  requiredLiteralBool: Literal, # Required. required literal bool
+  optionalLiteralString: Literal, # Required. optional literal string
+  optionalLiteralInt: Literal, # Required. optional literal int
+  optionalLiteralDouble: Literal, # Required. optional literal double
+  optionalLiteralBool: Literal, # Required. optional literal bool
+}
+</code>
+
+Response Body:
+
+Schema for <c>Thing</c>:
+<code>{
+  name: string, # Required. name of the Thing
+  requiredUnion: Union, # Required. required Union
+  requiredLiteralString: Literal, # Required. required literal string
+  requiredLiteralInt: Literal, # Required. required literal int
+  requiredLiteralDouble: Literal, # Required. required literal double
+  requiredLiteralBool: Literal, # Required. required literal bool
+  optionalLiteralString: Literal, # Required. optional literal string
+  optionalLiteralInt: Literal, # Required. optional literal int
+  optionalLiteralDouble: Literal, # Required. optional literal double
+  optionalLiteralBool: Literal, # Required. optional literal bool
 }
 </code>
 
@@ -1448,33 +1305,33 @@
 
 Schema for <c>Thing</c>:
 <code>{
-  name: string, # Required.
-  requiredUnion: Union, # Required.
-  requiredLiteralString: Literal, # Required.
-  requiredLiteralInt: Literal, # Required.
-  requiredLiteralDouble: Literal, # Required.
-  requiredLiteralBool: Literal, # Required.
-  optionalLiteralString: Literal, # Required.
-  optionalLiteralInt: Literal, # Required.
-  optionalLiteralDouble: Literal, # Required.
-  optionalLiteralBool: Literal, # Required.
-}
-</code>
-
-Response Body:
-
-Schema for <c>Thing</c>:
-<code>{
-  name: string, # Required.
-  requiredUnion: Union, # Required.
-  requiredLiteralString: Literal, # Required.
-  requiredLiteralInt: Literal, # Required.
-  requiredLiteralDouble: Literal, # Required.
-  requiredLiteralBool: Literal, # Required.
-  optionalLiteralString: Literal, # Required.
-  optionalLiteralInt: Literal, # Required.
-  optionalLiteralDouble: Literal, # Required.
-  optionalLiteralBool: Literal, # Required.
+  name: string, # Required. name of the Thing
+  requiredUnion: Union, # Required. required Union
+  requiredLiteralString: Literal, # Required. required literal string
+  requiredLiteralInt: Literal, # Required. required literal int
+  requiredLiteralDouble: Literal, # Required. required literal double
+  requiredLiteralBool: Literal, # Required. required literal bool
+  optionalLiteralString: Literal, # Required. optional literal string
+  optionalLiteralInt: Literal, # Required. optional literal int
+  optionalLiteralDouble: Literal, # Required. optional literal double
+  optionalLiteralBool: Literal, # Required. optional literal bool
+}
+</code>
+
+Response Body:
+
+Schema for <c>Thing</c>:
+<code>{
+  name: string, # Required. name of the Thing
+  requiredUnion: Union, # Required. required Union
+  requiredLiteralString: Literal, # Required. required literal string
+  requiredLiteralInt: Literal, # Required. required literal int
+  requiredLiteralDouble: Literal, # Required. required literal double
+  requiredLiteralBool: Literal, # Required. required literal bool
+  optionalLiteralString: Literal, # Required. optional literal string
+  optionalLiteralInt: Literal, # Required. optional literal int
+  optionalLiteralDouble: Literal, # Required. optional literal double
+  optionalLiteralBool: Literal, # Required. optional literal bool
 }
 </code>
 
@@ -1530,16 +1387,16 @@
 
 Schema for <c>Thing</c>:
 <code>{
-  name: string, # Required.
-  requiredUnion: Union, # Required.
-  requiredLiteralString: Literal, # Required.
-  requiredLiteralInt: Literal, # Required.
-  requiredLiteralDouble: Literal, # Required.
-  requiredLiteralBool: Literal, # Required.
-  optionalLiteralString: Literal, # Required.
-  optionalLiteralInt: Literal, # Required.
-  optionalLiteralDouble: Literal, # Required.
-  optionalLiteralBool: Literal, # Required.
+  name: string, # Required. name of the Thing
+  requiredUnion: Union, # Required. required Union
+  requiredLiteralString: Literal, # Required. required literal string
+  requiredLiteralInt: Literal, # Required. required literal int
+  requiredLiteralDouble: Literal, # Required. required literal double
+  requiredLiteralBool: Literal, # Required. required literal bool
+  optionalLiteralString: Literal, # Required. optional literal string
+  optionalLiteralInt: Literal, # Required. optional literal int
+  optionalLiteralDouble: Literal, # Required. optional literal double
+  optionalLiteralBool: Literal, # Required. optional literal bool
 }
 </code>
 
@@ -1595,21 +1452,16 @@
 
 Schema for <c>Thing</c>:
 <code>{
-  name: string, # Required.
-  requiredUnion: Union, # Required.
-  requiredLiteralString: Literal, # Required.
-  requiredLiteralInt: Literal, # Required.
-  requiredLiteralDouble: Literal, # Required.
-  requiredLiteralBool: Literal, # Required.
-  optionalLiteralString: Literal, # Required.
-  optionalLiteralInt: Literal, # Required.
-  optionalLiteralDouble: Literal, # Required.
-  optionalLiteralBool: Literal, # Required.
-=======
-  name: string, # Required. name of the Thing
-  requiredUnion: Union, # Required. required Union
-  requiredLiteral: Literal, # Required. required literal type
->>>>>>> 91ba68d6
+  name: string, # Required. name of the Thing
+  requiredUnion: Union, # Required. required Union
+  requiredLiteralString: Literal, # Required. required literal string
+  requiredLiteralInt: Literal, # Required. required literal int
+  requiredLiteralDouble: Literal, # Required. required literal double
+  requiredLiteralBool: Literal, # Required. required literal bool
+  optionalLiteralString: Literal, # Required. optional literal string
+  optionalLiteralInt: Literal, # Required. optional literal int
+  optionalLiteralDouble: Literal, # Required. optional literal double
+  optionalLiteralBool: Literal, # Required. optional literal bool
 }
 </code>
 
