--- conflicted
+++ resolved
@@ -10,10 +10,6 @@
     }
 )
 @doc("This is a sample cadl project.")
-<<<<<<< HEAD
-@server("http://localhost:300","Endpoint Service")
-@useAuth(OAuth2Auth<[{
-=======
 @server(
     "{firstTestCadlUrl}",
     "Endpoint Service",
@@ -27,7 +23,6 @@
 namespace CadlFirstTest;
 
 model AuthFlow {
->>>>>>> d91e1644
     type: OAuth2FlowType.clientCredentials;
     tokenUrl: "https://api.example.com/oauth2/token";
     refreshUrl: "https://api.example.com/oauth2/refresh";
