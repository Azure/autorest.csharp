{
 "$id": "1",
 "Name": "ApiVersionInTsp",
 "ApiVersions": [
  "v1.1",
  "v1.2"
 ],
 "Enums": [
  {
   "$id": "2",
   "Kind": "enum",
   "Name": "APIVersion",
   "ValueType": {
    "$id": "3",
    "Kind": "string"
   },
   "Values": [
    {
     "$id": "4",
     "Name": "v1_1",
     "Value": "v1.1"
    },
    {
     "$id": "5",
     "Name": "v1_2",
     "Value": "v1.2"
    }
   ],
   "Namespace": "ApiVersionInTsp",
   "IsExtensible": true,
   "Usage": "None"
  },
  {
   "$id": "6",
   "Kind": "enum",
   "Name": "Versions",
   "ValueType": {
    "$id": "7",
    "Kind": "string"
   },
   "Values": [
    {
     "$id": "8",
     "Name": "v1_1",
     "Value": "v1.1"
    },
    {
     "$id": "9",
     "Name": "v1_2",
     "Value": "v1.2"
    }
   ],
   "Namespace": "ApiVersionInTsp",
   "IsExtensible": false,
<<<<<<< HEAD
   "IsNullable": false,
   "Usage": "ApiVersionEnum"
=======
   "Usage": "None"
>>>>>>> 64632414
  }
 ],
 "Models": [
  {
   "$id": "10",
   "Kind": "Model",
   "Name": "DetectionResult",
   "Namespace": "ApiVersionInTsp",
   "Description": "Detection results for the given resultId.",
   "Usage": "Output",
   "Properties": [
    {
     "$id": "11",
     "Name": "resultId",
     "SerializedName": "resultId",
     "Description": "Result identifier, which is used to fetch the results of an inference call.",
     "Type": {
      "$id": "12",
      "Kind": "uuid",
      "Encode": "string"
     },
     "IsRequired": true,
     "IsReadOnly": false
    }
   ]
  }
 ],
 "Clients": [
  {
   "$id": "13",
   "Name": "ApiVersionInTspClient",
   "Description": "CADL project to test api versions.",
   "Operations": [
    {
     "$id": "14",
     "Name": "GetBatchDetectionResult",
     "ResourceName": "ApiVersionInTsp",
     "Summary": "Get Multivariate Anomaly Detection Result",
     "Description": "For asynchronous inference, get multivariate anomaly detection result based on\nresultId returned by the BatchDetectAnomaly api.",
     "Accessibility": "public",
     "Parameters": [
      {
       "$id": "15",
       "Name": "Endpoint",
       "NameInRequest": "Endpoint",
       "Description": "Supported Cognitive Services endpoints (protocol and hostname, for example:\nhttps://westus2.api.cognitive.microsoft.com).",
       "Type": {
        "$id": "16",
        "Kind": "uri",
        "IsNullable": false
       },
       "Location": "Uri",
       "IsApiVersion": false,
       "IsResourceParameter": false,
       "IsContentType": false,
       "IsRequired": true,
       "IsEndpoint": true,
       "SkipUrlEncoding": false,
       "Explode": false,
       "Kind": "Client"
      },
      {
       "$id": "17",
       "Name": "ApiVersion",
       "NameInRequest": "ApiVersion",
       "Description": "Api Version",
       "Type": {
        "$ref": "2"
       },
       "Location": "Uri",
       "IsApiVersion": true,
       "IsResourceParameter": false,
       "IsContentType": false,
       "IsRequired": true,
       "IsEndpoint": false,
       "SkipUrlEncoding": false,
       "Explode": false,
       "Kind": "Client",
       "DefaultValue": {
        "$id": "18",
        "Type": {
         "$id": "19",
         "Kind": "string",
         "IsNullable": false
        },
        "Value": "v1.2"
       }
      },
      {
       "$id": "20",
       "Name": "resultId",
       "NameInRequest": "resultId",
       "Type": {
        "$id": "21",
        "Kind": "uuid",
        "Encode": "string"
       },
       "Location": "Path",
       "IsRequired": true,
       "IsApiVersion": false,
       "IsResourceParameter": false,
       "IsContentType": false,
       "IsEndpoint": false,
       "SkipUrlEncoding": false,
       "Explode": false,
       "Kind": "Method"
      },
      {
       "$id": "22",
       "Name": "accept",
       "NameInRequest": "Accept",
       "Type": {
        "$id": "23",
        "Kind": "string",
        "IsNullable": false
       },
       "Location": "Header",
       "IsApiVersion": false,
       "IsResourceParameter": false,
       "IsContentType": false,
       "IsRequired": true,
       "IsEndpoint": false,
       "SkipUrlEncoding": false,
       "Explode": false,
       "Kind": "Constant",
       "DefaultValue": {
        "$id": "24",
        "Type": {
         "$ref": "23"
        },
        "Value": "application/json"
       }
      }
     ],
     "Responses": [
      {
       "$id": "25",
       "StatusCodes": [
        200
       ],
       "BodyType": {
        "$ref": "10"
       },
       "BodyMediaType": "Json",
       "Headers": [],
       "IsErrorResponse": false,
       "ContentTypes": [
        "application/json"
       ]
      }
     ],
     "HttpMethod": "GET",
     "RequestBodyMediaType": "None",
     "Uri": "{Endpoint}/anomalydetector/{ApiVersion}",
     "Path": "/multivariate/detect-batch/{resultId}",
     "BufferResponse": true,
     "GenerateProtocolMethod": true,
     "GenerateConvenienceMethod": true
    }
   ],
   "Protocol": {
    "$id": "26"
   },
   "Creatable": true,
   "Parameters": [
    {
     "$ref": "15"
    },
    {
     "$ref": "17"
    }
   ]
  }
 ],
 "Auth": {
  "$id": "27",
  "ApiKey": {
   "$id": "28",
   "Name": "Ocp-Apim-Subscription-Key"
  }
 }
}<|MERGE_RESOLUTION|>--- conflicted
+++ resolved
@@ -52,12 +52,7 @@
    ],
    "Namespace": "ApiVersionInTsp",
    "IsExtensible": false,
-<<<<<<< HEAD
-   "IsNullable": false,
    "Usage": "ApiVersionEnum"
-=======
-   "Usage": "None"
->>>>>>> 64632414
   }
  ],
  "Models": [
