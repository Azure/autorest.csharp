{
 "$id": "0",
 "Name": "TypeSpec.Versioning.Latest",
 "ApiVersions": [
  "2022-06-01-preview",
  "2022-09-01",
  "2022-12-01-preview"
 ],
 "Enums": [
  {
<<<<<<< HEAD
   "$id": "1",
   "Kind": "Enum",
=======
   "$id": "2",
   "Kind": "enum",
>>>>>>> f4b8779e
   "Name": "OperationState",
   "ValueType": {
    "$id": "3",
    "Kind": "string",
    "IsNullable": false
   },
   "Values": [
    {
<<<<<<< HEAD
     "$id": "2",
=======
     "$id": "4",
>>>>>>> f4b8779e
     "Name": "NotStarted",
     "Value": "NotStarted",
     "Description": "The operation has not started."
    },
    {
<<<<<<< HEAD
     "$id": "3",
=======
     "$id": "5",
>>>>>>> f4b8779e
     "Name": "Running",
     "Value": "Running",
     "Description": "The operation is in progress."
    },
    {
<<<<<<< HEAD
     "$id": "4",
=======
     "$id": "6",
>>>>>>> f4b8779e
     "Name": "Succeeded",
     "Value": "Succeeded",
     "Description": "The operation has completed successfully."
    },
    {
<<<<<<< HEAD
     "$id": "5",
=======
     "$id": "7",
>>>>>>> f4b8779e
     "Name": "Failed",
     "Value": "Failed",
     "Description": "The operation has failed."
    },
    {
<<<<<<< HEAD
     "$id": "6",
=======
     "$id": "8",
>>>>>>> f4b8779e
     "Name": "Canceled",
     "Value": "Canceled",
     "Description": "The operation has been canceled by the user."
    }
   ],
   "Namespace": "Azure.Core.Foundations",
   "Description": "Enum describing allowed operation states.",
   "IsExtensible": false,
   "IsNullable": false,
   "Usage": "Output"
  },
  {
<<<<<<< HEAD
   "$id": "7",
   "Kind": "Enum",
=======
   "$id": "9",
   "Kind": "enum",
>>>>>>> f4b8779e
   "Name": "ApiVersions",
   "ValueType": {
    "$id": "10",
    "Kind": "string",
    "IsNullable": false
   },
   "Values": [
    {
<<<<<<< HEAD
     "$id": "8",
=======
     "$id": "11",
>>>>>>> f4b8779e
     "Name": "v2022_06_01_preview",
     "Value": "2022-06-01-preview"
    },
    {
<<<<<<< HEAD
     "$id": "9",
=======
     "$id": "12",
>>>>>>> f4b8779e
     "Name": "v2022_09_01",
     "Value": "2022-09-01"
    },
    {
<<<<<<< HEAD
     "$id": "10",
=======
     "$id": "13",
>>>>>>> f4b8779e
     "Name": "v2022_12_01_preview",
     "Value": "2022-12-01-preview"
    }
   ],
   "Namespace": "TypeSpec.Versioning.Latest",
   "IsExtensible": false,
   "IsNullable": false,
   "Usage": "None"
  }
 ],
 "Models": [
  {
<<<<<<< HEAD
   "$id": "11",
=======
   "$id": "14",
>>>>>>> f4b8779e
   "Kind": "Model",
   "Name": "ResourceOperationStatusResourceExportedResourceError",
   "Namespace": "Azure.Core",
   "Description": "Provides status details for long running operations.",
   "IsNullable": false,
   "Usage": "Output",
   "Properties": [
    {
<<<<<<< HEAD
     "$id": "12",
=======
     "$id": "15",
>>>>>>> f4b8779e
     "Name": "id",
     "SerializedName": "id",
     "Description": "The unique ID of the operation.",
     "Type": {
<<<<<<< HEAD
      "$id": "13",
      "Kind": "Primitive",
      "Name": "String",
=======
      "$id": "16",
      "Kind": "string",
>>>>>>> f4b8779e
      "IsNullable": false
     },
     "IsRequired": true,
     "IsReadOnly": false
    },
    {
<<<<<<< HEAD
     "$id": "14",
=======
     "$id": "17",
>>>>>>> f4b8779e
     "Name": "status",
     "SerializedName": "status",
     "Description": "The status of the operation",
     "Type": {
      "$ref": "1"
     },
     "IsRequired": true,
     "IsReadOnly": false
    },
    {
<<<<<<< HEAD
     "$id": "15",
=======
     "$id": "18",
>>>>>>> f4b8779e
     "Name": "error",
     "SerializedName": "error",
     "Description": "Error object that describes the error when status is \"Failed\".",
     "Type": {
<<<<<<< HEAD
      "$id": "16",
=======
      "$id": "19",
>>>>>>> f4b8779e
      "Kind": "Model",
      "Name": "Error",
      "Namespace": "Azure.Core.Foundations",
      "Description": "The error object.",
      "IsNullable": false,
      "Usage": "Output",
      "Properties": [
       {
<<<<<<< HEAD
        "$id": "17",
=======
        "$id": "20",
>>>>>>> f4b8779e
        "Name": "code",
        "SerializedName": "code",
        "Description": "One of a server-defined set of error codes.",
        "Type": {
<<<<<<< HEAD
         "$id": "18",
         "Kind": "Primitive",
         "Name": "String",
=======
         "$id": "21",
         "Kind": "string",
>>>>>>> f4b8779e
         "IsNullable": false
        },
        "IsRequired": true,
        "IsReadOnly": false
       },
       {
<<<<<<< HEAD
        "$id": "19",
=======
        "$id": "22",
>>>>>>> f4b8779e
        "Name": "message",
        "SerializedName": "message",
        "Description": "A human-readable representation of the error.",
        "Type": {
<<<<<<< HEAD
         "$id": "20",
         "Kind": "Primitive",
         "Name": "String",
=======
         "$id": "23",
         "Kind": "string",
>>>>>>> f4b8779e
         "IsNullable": false
        },
        "IsRequired": true,
        "IsReadOnly": false
       },
       {
<<<<<<< HEAD
        "$id": "21",
=======
        "$id": "24",
>>>>>>> f4b8779e
        "Name": "target",
        "SerializedName": "target",
        "Description": "The target of the error.",
        "Type": {
<<<<<<< HEAD
         "$id": "22",
         "Kind": "Primitive",
         "Name": "String",
=======
         "$id": "25",
         "Kind": "string",
>>>>>>> f4b8779e
         "IsNullable": false
        },
        "IsRequired": false,
        "IsReadOnly": false
       },
       {
<<<<<<< HEAD
        "$id": "23",
=======
        "$id": "26",
>>>>>>> f4b8779e
        "Name": "details",
        "SerializedName": "details",
        "Description": "An array of details about specific errors that led to this reported error.",
        "Type": {
<<<<<<< HEAD
         "$id": "24",
         "Kind": "Array",
         "Name": "Array",
         "ElementType": {
          "$ref": "16"
=======
         "$id": "27",
         "Kind": "Array",
         "Name": "Array",
         "ElementType": {
          "$ref": "19"
>>>>>>> f4b8779e
         },
         "IsNullable": false
        },
        "IsRequired": false,
        "IsReadOnly": false
       },
       {
<<<<<<< HEAD
        "$id": "25",
=======
        "$id": "28",
>>>>>>> f4b8779e
        "Name": "innererror",
        "SerializedName": "innererror",
        "Description": "An object containing more specific information than the current object about the error.",
        "Type": {
<<<<<<< HEAD
         "$id": "26",
=======
         "$id": "29",
>>>>>>> f4b8779e
         "Kind": "Model",
         "Name": "InnerError",
         "Namespace": "Azure.Core.Foundations",
         "Description": "An object containing more specific information about the error. As per Microsoft One API guidelines - https://github.com/Microsoft/api-guidelines/blob/vNext/Guidelines.md#7102-error-condition-responses.",
         "IsNullable": false,
         "Usage": "Output",
         "Properties": [
          {
<<<<<<< HEAD
           "$id": "27",
=======
           "$id": "30",
>>>>>>> f4b8779e
           "Name": "code",
           "SerializedName": "code",
           "Description": "One of a server-defined set of error codes.",
           "Type": {
<<<<<<< HEAD
            "$id": "28",
            "Kind": "Primitive",
            "Name": "String",
=======
            "$id": "31",
            "Kind": "string",
>>>>>>> f4b8779e
            "IsNullable": false
           },
           "IsRequired": false,
           "IsReadOnly": false
          },
          {
<<<<<<< HEAD
           "$id": "29",
=======
           "$id": "32",
>>>>>>> f4b8779e
           "Name": "innererror",
           "SerializedName": "innererror",
           "Description": "Inner error.",
           "Type": {
<<<<<<< HEAD
            "$ref": "26"
=======
            "$ref": "29"
>>>>>>> f4b8779e
           },
           "IsRequired": false,
           "IsReadOnly": false
          }
         ]
        },
        "IsRequired": false,
        "IsReadOnly": false
       }
      ]
     },
     "IsRequired": false,
     "IsReadOnly": false
    },
    {
<<<<<<< HEAD
     "$id": "30",
=======
     "$id": "33",
>>>>>>> f4b8779e
     "Name": "result",
     "SerializedName": "result",
     "Description": "The result of the operation.",
     "Type": {
<<<<<<< HEAD
      "$id": "31",
=======
      "$id": "34",
>>>>>>> f4b8779e
      "Kind": "Model",
      "Name": "ExportedResource",
      "Namespace": "TypeSpec.Versioning.Latest",
      "IsNullable": false,
      "Usage": "Output",
      "Properties": [
       {
<<<<<<< HEAD
        "$id": "32",
=======
        "$id": "35",
>>>>>>> f4b8779e
        "Name": "id",
        "SerializedName": "id",
        "Description": "",
        "Type": {
<<<<<<< HEAD
         "$id": "33",
         "Kind": "Primitive",
         "Name": "String",
=======
         "$id": "36",
         "Kind": "string",
>>>>>>> f4b8779e
         "IsNullable": false
        },
        "IsRequired": true,
        "IsReadOnly": false
       },
       {
<<<<<<< HEAD
        "$id": "34",
=======
        "$id": "37",
>>>>>>> f4b8779e
        "Name": "resourceUri",
        "SerializedName": "resourceUri",
        "Description": "",
        "Type": {
<<<<<<< HEAD
         "$id": "35",
         "Kind": "Primitive",
         "Name": "String",
=======
         "$id": "38",
         "Kind": "string",
>>>>>>> f4b8779e
         "IsNullable": false
        },
        "IsRequired": true,
        "IsReadOnly": false
       },
       {
<<<<<<< HEAD
        "$id": "36",
=======
        "$id": "39",
>>>>>>> f4b8779e
        "Name": "type",
        "SerializedName": "type",
        "Description": "",
        "Type": {
<<<<<<< HEAD
         "$id": "37",
         "Kind": "Primitive",
         "Name": "String",
=======
         "$id": "40",
         "Kind": "string",
>>>>>>> f4b8779e
         "IsNullable": false
        },
        "IsRequired": true,
        "IsReadOnly": false
       }
      ]
     },
     "IsRequired": false,
     "IsReadOnly": false
    }
   ]
  },
  {
<<<<<<< HEAD
   "$ref": "16"
  },
  {
   "$ref": "26"
  },
  {
   "$ref": "31"
  },
  {
   "$id": "38",
=======
   "$ref": "19"
  },
  {
   "$ref": "29"
  },
  {
   "$ref": "34"
  },
  {
   "$id": "41",
>>>>>>> f4b8779e
   "Kind": "Model",
   "Name": "PagedResource",
   "Namespace": "Azure.Core.Foundations",
   "Description": "Paged collection of Resource items",
   "IsNullable": false,
   "Usage": "Output",
   "Properties": [
    {
<<<<<<< HEAD
     "$id": "39",
=======
     "$id": "42",
>>>>>>> f4b8779e
     "Name": "value",
     "SerializedName": "value",
     "Description": "The Resource items on this page",
     "Type": {
<<<<<<< HEAD
      "$id": "40",
      "Kind": "Array",
      "Name": "Array",
      "ElementType": {
       "$id": "41",
=======
      "$id": "43",
      "Kind": "Array",
      "Name": "Array",
      "ElementType": {
       "$id": "44",
>>>>>>> f4b8779e
       "Kind": "Model",
       "Name": "Resource",
       "Namespace": "TypeSpec.Versioning.Latest",
       "IsNullable": false,
       "Usage": "RoundTrip",
       "Properties": [
        {
<<<<<<< HEAD
         "$id": "42",
=======
         "$id": "45",
>>>>>>> f4b8779e
         "Name": "id",
         "SerializedName": "id",
         "Description": "",
         "Type": {
<<<<<<< HEAD
          "$id": "43",
          "Kind": "Primitive",
          "Name": "String",
=======
          "$id": "46",
          "Kind": "string",
>>>>>>> f4b8779e
          "IsNullable": false
         },
         "IsRequired": true,
         "IsReadOnly": true
        },
        {
<<<<<<< HEAD
         "$id": "44",
=======
         "$id": "47",
>>>>>>> f4b8779e
         "Name": "name",
         "SerializedName": "name",
         "Description": "",
         "Type": {
<<<<<<< HEAD
          "$id": "45",
          "Kind": "Primitive",
          "Name": "String",
=======
          "$id": "48",
          "Kind": "string",
>>>>>>> f4b8779e
          "IsNullable": false
         },
         "IsRequired": true,
         "IsReadOnly": true
        },
        {
<<<<<<< HEAD
         "$id": "46",
=======
         "$id": "49",
>>>>>>> f4b8779e
         "Name": "type",
         "SerializedName": "type",
         "Description": "",
         "Type": {
<<<<<<< HEAD
          "$id": "47",
          "Kind": "Primitive",
          "Name": "String",
=======
          "$id": "50",
          "Kind": "string",
>>>>>>> f4b8779e
          "IsNullable": false
         },
         "IsRequired": true,
         "IsReadOnly": false
        }
       ]
      },
      "IsNullable": false
     },
     "IsRequired": true,
     "IsReadOnly": false
    },
    {
<<<<<<< HEAD
     "$id": "48",
=======
     "$id": "51",
>>>>>>> f4b8779e
     "Name": "nextLink",
     "SerializedName": "nextLink",
     "Description": "The link to the next page of items",
     "Type": {
<<<<<<< HEAD
      "$id": "49",
      "Kind": "Primitive",
      "Name": "Uri",
=======
      "$id": "52",
      "Kind": "url",
>>>>>>> f4b8779e
      "IsNullable": false
     },
     "IsRequired": false,
     "IsReadOnly": false
    }
   ]
  },
  {
<<<<<<< HEAD
   "$ref": "41"
=======
   "$ref": "44"
>>>>>>> f4b8779e
  }
 ],
 "Clients": [
  {
<<<<<<< HEAD
   "$id": "50",
=======
   "$id": "53",
>>>>>>> f4b8779e
   "Name": "LatestClient",
   "Description": "",
   "Operations": [],
   "Protocol": {
<<<<<<< HEAD
    "$id": "51"
=======
    "$id": "54"
>>>>>>> f4b8779e
   },
   "Creatable": true
  },
  {
<<<<<<< HEAD
   "$id": "52",
=======
   "$id": "55",
>>>>>>> f4b8779e
   "Name": "ResourceOperations",
   "Description": "",
   "Operations": [],
   "Protocol": {
<<<<<<< HEAD
    "$id": "53"
=======
    "$id": "56"
>>>>>>> f4b8779e
   },
   "Creatable": false,
   "Parent": "LatestClient"
  },
  {
<<<<<<< HEAD
   "$id": "54",
=======
   "$id": "57",
>>>>>>> f4b8779e
   "Name": "VersioningOp",
   "Description": "",
   "Operations": [
    {
<<<<<<< HEAD
     "$id": "55",
=======
     "$id": "58",
>>>>>>> f4b8779e
     "Name": "export",
     "ResourceName": "VersioningOp",
     "Description": "Long-running resource action operation template.",
     "Parameters": [
      {
<<<<<<< HEAD
       "$id": "56",
=======
       "$id": "59",
>>>>>>> f4b8779e
       "Name": "apiVersion",
       "NameInRequest": "api-version",
       "Description": "The API version to use for this operation.",
       "Type": {
<<<<<<< HEAD
        "$id": "57",
        "Kind": "Primitive",
        "Name": "String",
=======
        "$id": "60",
        "Kind": "string",
>>>>>>> f4b8779e
        "IsNullable": false
       },
       "Location": "Query",
       "DefaultValue": {
<<<<<<< HEAD
        "$id": "58",
        "Type": {
         "$id": "59",
         "Kind": "Primitive",
         "Name": "String",
=======
        "$id": "61",
        "Type": {
         "$id": "62",
         "Kind": "string",
>>>>>>> f4b8779e
         "IsNullable": false
        },
        "Value": "2022-12-01-preview"
       },
       "IsRequired": true,
       "IsApiVersion": true,
       "IsResourceParameter": false,
       "IsContentType": false,
       "IsEndpoint": false,
       "SkipUrlEncoding": false,
       "Explode": false,
       "Kind": "Client"
      },
      {
<<<<<<< HEAD
       "$id": "60",
       "Name": "name",
       "NameInRequest": "name",
       "Type": {
        "$id": "61",
        "Kind": "Primitive",
        "Name": "String",
=======
       "$id": "63",
       "Name": "name",
       "NameInRequest": "name",
       "Type": {
        "$id": "64",
        "Kind": "string",
>>>>>>> f4b8779e
        "IsNullable": false
       },
       "Location": "Path",
       "IsRequired": true,
       "IsApiVersion": false,
       "IsResourceParameter": false,
       "IsContentType": false,
       "IsEndpoint": false,
       "SkipUrlEncoding": false,
       "Explode": false,
       "Kind": "Method"
      },
      {
<<<<<<< HEAD
       "$id": "62",
       "Name": "projectFileVersion",
       "NameInRequest": "projectFileVersion",
       "Type": {
        "$id": "63",
        "Kind": "Primitive",
        "Name": "String",
=======
       "$id": "65",
       "Name": "projectFileVersion",
       "NameInRequest": "projectFileVersion",
       "Type": {
        "$id": "66",
        "Kind": "string",
>>>>>>> f4b8779e
        "IsNullable": false
       },
       "Location": "Query",
       "IsRequired": false,
       "IsApiVersion": false,
       "IsResourceParameter": false,
       "IsContentType": false,
       "IsEndpoint": false,
       "SkipUrlEncoding": false,
       "Explode": false,
       "Kind": "Method"
      },
      {
<<<<<<< HEAD
       "$id": "64",
       "Name": "projectedFileFormat",
       "NameInRequest": "projectedFileFormat",
       "Type": {
        "$id": "65",
        "Kind": "Primitive",
        "Name": "String",
=======
       "$id": "67",
       "Name": "projectedFileFormat",
       "NameInRequest": "projectedFileFormat",
       "Type": {
        "$id": "68",
        "Kind": "string",
>>>>>>> f4b8779e
        "IsNullable": false
       },
       "Location": "Query",
       "IsRequired": false,
       "IsApiVersion": false,
       "IsResourceParameter": false,
       "IsContentType": false,
       "IsEndpoint": false,
       "SkipUrlEncoding": false,
       "Explode": false,
       "Kind": "Method"
      },
      {
<<<<<<< HEAD
       "$id": "66",
       "Name": "maxLines",
       "NameInRequest": "maxLines",
       "Type": {
        "$id": "67",
        "Kind": "Primitive",
        "Name": "Int32",
=======
       "$id": "69",
       "Name": "maxLines",
       "NameInRequest": "maxLines",
       "Type": {
        "$id": "70",
        "Kind": "int32",
>>>>>>> f4b8779e
        "IsNullable": false
       },
       "Location": "Query",
       "IsRequired": false,
       "IsApiVersion": false,
       "IsResourceParameter": false,
       "IsContentType": false,
       "IsEndpoint": false,
       "SkipUrlEncoding": false,
       "Explode": false,
       "Kind": "Method"
      },
      {
<<<<<<< HEAD
       "$id": "68",
       "Name": "accept",
       "NameInRequest": "Accept",
       "Type": {
        "$id": "69",
        "Kind": "Primitive",
        "Name": "String",
=======
       "$id": "71",
       "Name": "accept",
       "NameInRequest": "Accept",
       "Type": {
        "$id": "72",
        "Kind": "string",
>>>>>>> f4b8779e
        "IsNullable": false
       },
       "Location": "Header",
       "IsApiVersion": false,
       "IsResourceParameter": false,
       "IsContentType": false,
       "IsRequired": true,
       "IsEndpoint": false,
       "SkipUrlEncoding": false,
       "Explode": false,
       "Kind": "Constant",
       "DefaultValue": {
<<<<<<< HEAD
        "$id": "70",
        "Type": {
         "$ref": "69"
=======
        "$id": "73",
        "Type": {
         "$ref": "72"
>>>>>>> f4b8779e
        },
        "Value": "application/json"
       }
      }
     ],
     "Responses": [
      {
<<<<<<< HEAD
       "$id": "71",
=======
       "$id": "74",
>>>>>>> f4b8779e
       "StatusCodes": [
        202
       ],
       "BodyType": {
<<<<<<< HEAD
        "$ref": "11"
=======
        "$ref": "14"
>>>>>>> f4b8779e
       },
       "BodyMediaType": "Json",
       "Headers": [
        {
<<<<<<< HEAD
         "$id": "72",
=======
         "$id": "75",
>>>>>>> f4b8779e
         "Name": "Operation-Location",
         "NameInResponse": "operationLocation",
         "Description": "The location for monitoring the operation state.",
         "Type": {
<<<<<<< HEAD
          "$id": "73",
          "Kind": "Primitive",
          "Name": "Uri",
=======
          "$id": "76",
          "Kind": "url",
>>>>>>> f4b8779e
          "IsNullable": false
         }
        }
       ],
       "IsErrorResponse": false,
       "ContentTypes": [
        "application/json"
       ]
      }
     ],
     "HttpMethod": "POST",
     "RequestBodyMediaType": "None",
     "Uri": "",
     "Path": "/versioning/resources/{name}:export",
     "BufferResponse": true,
     "LongRunning": {
<<<<<<< HEAD
      "$id": "74",
      "FinalStateVia": 3,
      "FinalResponse": {
       "$id": "75",
=======
      "$id": "77",
      "FinalStateVia": 3,
      "FinalResponse": {
       "$id": "78",
>>>>>>> f4b8779e
       "StatusCodes": [
        200
       ],
       "BodyType": {
<<<<<<< HEAD
        "$ref": "11"
=======
        "$ref": "14"
>>>>>>> f4b8779e
       },
       "BodyMediaType": "Json"
      },
      "ResultPath": "result"
     },
     "GenerateProtocolMethod": true,
     "GenerateConvenienceMethod": true
    },
    {
<<<<<<< HEAD
     "$id": "76",
=======
     "$id": "79",
>>>>>>> f4b8779e
     "Name": "list",
     "ResourceName": "Resource",
     "Description": "Resource list operation template.",
     "Parameters": [
      {
<<<<<<< HEAD
       "$id": "77",
=======
       "$id": "80",
>>>>>>> f4b8779e
       "Name": "apiVersion",
       "NameInRequest": "api-version",
       "Description": "The API version to use for this operation.",
       "Type": {
<<<<<<< HEAD
        "$id": "78",
        "Kind": "Primitive",
        "Name": "String",
=======
        "$id": "81",
        "Kind": "string",
>>>>>>> f4b8779e
        "IsNullable": false
       },
       "Location": "Query",
       "DefaultValue": {
<<<<<<< HEAD
        "$ref": "58"
=======
        "$ref": "61"
>>>>>>> f4b8779e
       },
       "IsRequired": true,
       "IsApiVersion": true,
       "IsResourceParameter": false,
       "IsContentType": false,
       "IsEndpoint": false,
       "SkipUrlEncoding": false,
       "Explode": false,
       "Kind": "Client"
      },
      {
<<<<<<< HEAD
       "$id": "79",
=======
       "$id": "82",
>>>>>>> f4b8779e
       "Name": "select",
       "NameInRequest": "select",
       "Description": "Select the specified fields to be included in the response.",
       "Type": {
<<<<<<< HEAD
        "$id": "80",
        "Kind": "Array",
        "Name": "Array",
        "ElementType": {
         "$id": "81",
         "Kind": "Primitive",
         "Name": "String",
=======
        "$id": "83",
        "Kind": "Array",
        "Name": "Array",
        "ElementType": {
         "$id": "84",
         "Kind": "string",
>>>>>>> f4b8779e
         "IsNullable": false
        },
        "IsNullable": false
       },
       "Location": "Query",
       "IsRequired": false,
       "IsApiVersion": false,
       "IsResourceParameter": false,
       "IsContentType": false,
       "IsEndpoint": false,
       "SkipUrlEncoding": false,
       "Explode": true,
       "Kind": "Method"
      },
      {
<<<<<<< HEAD
       "$id": "82",
=======
       "$id": "85",
>>>>>>> f4b8779e
       "Name": "filter",
       "NameInRequest": "filter",
       "Description": "Filter the result list using the given expression.",
       "Type": {
<<<<<<< HEAD
        "$id": "83",
        "Kind": "Primitive",
        "Name": "String",
=======
        "$id": "86",
        "Kind": "string",
>>>>>>> f4b8779e
        "IsNullable": false
       },
       "Location": "Query",
       "IsRequired": false,
       "IsApiVersion": false,
       "IsResourceParameter": false,
       "IsContentType": false,
       "IsEndpoint": false,
       "SkipUrlEncoding": false,
       "Explode": false,
       "Kind": "Method"
      },
      {
<<<<<<< HEAD
       "$id": "84",
       "Name": "accept",
       "NameInRequest": "Accept",
       "Type": {
        "$id": "85",
        "Kind": "Primitive",
        "Name": "String",
=======
       "$id": "87",
       "Name": "accept",
       "NameInRequest": "Accept",
       "Type": {
        "$id": "88",
        "Kind": "string",
>>>>>>> f4b8779e
        "IsNullable": false
       },
       "Location": "Header",
       "IsApiVersion": false,
       "IsResourceParameter": false,
       "IsContentType": false,
       "IsRequired": true,
       "IsEndpoint": false,
       "SkipUrlEncoding": false,
       "Explode": false,
       "Kind": "Constant",
       "DefaultValue": {
<<<<<<< HEAD
        "$id": "86",
        "Type": {
         "$ref": "85"
=======
        "$id": "89",
        "Type": {
         "$ref": "88"
>>>>>>> f4b8779e
        },
        "Value": "application/json"
       }
      }
     ],
     "Responses": [
      {
<<<<<<< HEAD
       "$id": "87",
=======
       "$id": "90",
>>>>>>> f4b8779e
       "StatusCodes": [
        200
       ],
       "BodyType": {
<<<<<<< HEAD
        "$ref": "38"
=======
        "$ref": "41"
>>>>>>> f4b8779e
       },
       "BodyMediaType": "Json",
       "Headers": [],
       "IsErrorResponse": false,
       "ContentTypes": [
        "application/json"
       ]
      }
     ],
     "HttpMethod": "GET",
     "RequestBodyMediaType": "None",
     "Uri": "",
     "Path": "/versioning/resources",
     "BufferResponse": true,
     "Paging": {
<<<<<<< HEAD
      "$id": "88",
=======
      "$id": "91",
>>>>>>> f4b8779e
      "NextLinkName": "nextLink",
      "ItemName": "value"
     },
     "GenerateProtocolMethod": true,
     "GenerateConvenienceMethod": true
    },
    {
<<<<<<< HEAD
     "$id": "89",
=======
     "$id": "92",
>>>>>>> f4b8779e
     "Name": "createLongRunning",
     "ResourceName": "Resource",
     "Description": "Long-running resource create or replace operation template.",
     "Parameters": [
      {
<<<<<<< HEAD
       "$id": "90",
=======
       "$id": "93",
>>>>>>> f4b8779e
       "Name": "apiVersion",
       "NameInRequest": "api-version",
       "Description": "The API version to use for this operation.",
       "Type": {
<<<<<<< HEAD
        "$id": "91",
        "Kind": "Primitive",
        "Name": "String",
=======
        "$id": "94",
        "Kind": "string",
>>>>>>> f4b8779e
        "IsNullable": false
       },
       "Location": "Query",
       "DefaultValue": {
<<<<<<< HEAD
        "$ref": "58"
=======
        "$ref": "61"
>>>>>>> f4b8779e
       },
       "IsRequired": true,
       "IsApiVersion": true,
       "IsResourceParameter": false,
       "IsContentType": false,
       "IsEndpoint": false,
       "SkipUrlEncoding": false,
       "Explode": false,
       "Kind": "Client"
      },
      {
<<<<<<< HEAD
       "$id": "92",
       "Name": "name",
       "NameInRequest": "name",
       "Type": {
        "$id": "93",
        "Kind": "Primitive",
        "Name": "String",
=======
       "$id": "95",
       "Name": "name",
       "NameInRequest": "name",
       "Type": {
        "$id": "96",
        "Kind": "string",
>>>>>>> f4b8779e
        "IsNullable": false
       },
       "Location": "Path",
       "IsRequired": true,
       "IsApiVersion": false,
       "IsResourceParameter": false,
       "IsContentType": false,
       "IsEndpoint": false,
       "SkipUrlEncoding": false,
       "Explode": false,
       "Kind": "Method"
      },
      {
<<<<<<< HEAD
       "$id": "94",
=======
       "$id": "97",
>>>>>>> f4b8779e
       "Name": "resource",
       "NameInRequest": "resource",
       "Description": "The resource instance.",
       "Type": {
<<<<<<< HEAD
        "$ref": "41"
=======
        "$ref": "44"
>>>>>>> f4b8779e
       },
       "Location": "Body",
       "IsRequired": true,
       "IsApiVersion": false,
       "IsResourceParameter": false,
       "IsContentType": false,
       "IsEndpoint": false,
       "SkipUrlEncoding": false,
       "Explode": false,
       "Kind": "Method"
      },
      {
<<<<<<< HEAD
       "$id": "95",
       "Name": "accept",
       "NameInRequest": "Accept",
       "Type": {
        "$id": "96",
        "Kind": "Primitive",
        "Name": "String",
=======
       "$id": "98",
       "Name": "accept",
       "NameInRequest": "Accept",
       "Type": {
        "$id": "99",
        "Kind": "string",
>>>>>>> f4b8779e
        "IsNullable": false
       },
       "Location": "Header",
       "IsApiVersion": false,
       "IsResourceParameter": false,
       "IsContentType": false,
       "IsRequired": true,
       "IsEndpoint": false,
       "SkipUrlEncoding": false,
       "Explode": false,
       "Kind": "Constant",
       "DefaultValue": {
<<<<<<< HEAD
        "$id": "97",
        "Type": {
         "$ref": "96"
=======
        "$id": "100",
        "Type": {
         "$ref": "99"
>>>>>>> f4b8779e
        },
        "Value": "application/json"
       }
      },
      {
<<<<<<< HEAD
       "$id": "98",
       "Name": "contentType",
       "NameInRequest": "Content-Type",
       "Type": {
        "$id": "99",
        "Kind": "Primitive",
        "Name": "String",
=======
       "$id": "101",
       "Name": "contentType",
       "NameInRequest": "Content-Type",
       "Type": {
        "$id": "102",
        "Kind": "string",
>>>>>>> f4b8779e
        "IsNullable": false
       },
       "Location": "Header",
       "IsApiVersion": false,
       "IsResourceParameter": false,
       "IsContentType": true,
       "IsRequired": true,
       "IsEndpoint": false,
       "SkipUrlEncoding": false,
       "Explode": false,
       "Kind": "Constant",
       "DefaultValue": {
<<<<<<< HEAD
        "$id": "100",
        "Type": {
         "$ref": "99"
=======
        "$id": "103",
        "Type": {
         "$ref": "102"
>>>>>>> f4b8779e
        },
        "Value": "application/json"
       }
      }
     ],
     "Responses": [
      {
<<<<<<< HEAD
       "$id": "101",
=======
       "$id": "104",
>>>>>>> f4b8779e
       "StatusCodes": [
        201
       ],
       "BodyType": {
<<<<<<< HEAD
        "$ref": "41"
=======
        "$ref": "44"
>>>>>>> f4b8779e
       },
       "BodyMediaType": "Json",
       "Headers": [
        {
<<<<<<< HEAD
         "$id": "102",
=======
         "$id": "105",
>>>>>>> f4b8779e
         "Name": "Operation-Location",
         "NameInResponse": "operationLocation",
         "Description": "The location for monitoring the operation state.",
         "Type": {
<<<<<<< HEAD
          "$id": "103",
          "Kind": "Primitive",
          "Name": "Uri",
=======
          "$id": "106",
          "Kind": "url",
>>>>>>> f4b8779e
          "IsNullable": false
         }
        }
       ],
       "IsErrorResponse": false,
       "ContentTypes": [
        "application/json"
       ]
      },
      {
<<<<<<< HEAD
       "$id": "104",
=======
       "$id": "107",
>>>>>>> f4b8779e
       "StatusCodes": [
        200
       ],
       "BodyType": {
<<<<<<< HEAD
        "$ref": "41"
=======
        "$ref": "44"
>>>>>>> f4b8779e
       },
       "BodyMediaType": "Json",
       "Headers": [
        {
<<<<<<< HEAD
         "$id": "105",
=======
         "$id": "108",
>>>>>>> f4b8779e
         "Name": "Operation-Location",
         "NameInResponse": "operationLocation",
         "Description": "The location for monitoring the operation state.",
         "Type": {
<<<<<<< HEAD
          "$id": "106",
          "Kind": "Primitive",
          "Name": "Uri",
=======
          "$id": "109",
          "Kind": "url",
>>>>>>> f4b8779e
          "IsNullable": false
         }
        }
       ],
       "IsErrorResponse": false,
       "ContentTypes": [
        "application/json"
       ]
      }
     ],
     "HttpMethod": "PUT",
     "RequestBodyMediaType": "Json",
     "Uri": "",
     "Path": "/versioning/resources/{name}",
     "RequestMediaTypes": [
      "application/json"
     ],
     "BufferResponse": true,
     "LongRunning": {
<<<<<<< HEAD
      "$id": "107",
      "FinalStateVia": 2,
      "FinalResponse": {
       "$id": "108",
=======
      "$id": "110",
      "FinalStateVia": 2,
      "FinalResponse": {
       "$id": "111",
>>>>>>> f4b8779e
       "StatusCodes": [
        200
       ],
       "BodyType": {
<<<<<<< HEAD
        "$ref": "41"
=======
        "$ref": "44"
>>>>>>> f4b8779e
       },
       "BodyMediaType": "Json"
      }
     },
     "GenerateProtocolMethod": true,
     "GenerateConvenienceMethod": true
    }
   ],
   "Protocol": {
<<<<<<< HEAD
    "$id": "109"
=======
    "$id": "112"
>>>>>>> f4b8779e
   },
   "Creatable": false,
   "Parent": "LatestClient"
  }
 ]
}<|MERGE_RESOLUTION|>--- conflicted
+++ resolved
@@ -8,66 +8,41 @@
  ],
  "Enums": [
   {
-<<<<<<< HEAD
    "$id": "1",
-   "Kind": "Enum",
-=======
-   "$id": "2",
    "Kind": "enum",
->>>>>>> f4b8779e
    "Name": "OperationState",
    "ValueType": {
-    "$id": "3",
+    "$id": "2",
     "Kind": "string",
     "IsNullable": false
    },
    "Values": [
     {
-<<<<<<< HEAD
-     "$id": "2",
-=======
-     "$id": "4",
->>>>>>> f4b8779e
+     "$id": "3",
      "Name": "NotStarted",
      "Value": "NotStarted",
      "Description": "The operation has not started."
     },
     {
-<<<<<<< HEAD
-     "$id": "3",
-=======
-     "$id": "5",
->>>>>>> f4b8779e
+     "$id": "4",
      "Name": "Running",
      "Value": "Running",
      "Description": "The operation is in progress."
     },
     {
-<<<<<<< HEAD
-     "$id": "4",
-=======
-     "$id": "6",
->>>>>>> f4b8779e
+     "$id": "5",
      "Name": "Succeeded",
      "Value": "Succeeded",
      "Description": "The operation has completed successfully."
     },
     {
-<<<<<<< HEAD
-     "$id": "5",
-=======
-     "$id": "7",
->>>>>>> f4b8779e
+     "$id": "6",
      "Name": "Failed",
      "Value": "Failed",
      "Description": "The operation has failed."
     },
     {
-<<<<<<< HEAD
-     "$id": "6",
-=======
-     "$id": "8",
->>>>>>> f4b8779e
+     "$id": "7",
      "Name": "Canceled",
      "Value": "Canceled",
      "Description": "The operation has been canceled by the user."
@@ -80,44 +55,27 @@
    "Usage": "Output"
   },
   {
-<<<<<<< HEAD
-   "$id": "7",
-   "Kind": "Enum",
-=======
-   "$id": "9",
+   "$id": "8",
    "Kind": "enum",
->>>>>>> f4b8779e
    "Name": "ApiVersions",
    "ValueType": {
-    "$id": "10",
+    "$id": "9",
     "Kind": "string",
     "IsNullable": false
    },
    "Values": [
     {
-<<<<<<< HEAD
-     "$id": "8",
-=======
-     "$id": "11",
->>>>>>> f4b8779e
+     "$id": "10",
      "Name": "v2022_06_01_preview",
      "Value": "2022-06-01-preview"
     },
     {
-<<<<<<< HEAD
-     "$id": "9",
-=======
-     "$id": "12",
->>>>>>> f4b8779e
+     "$id": "11",
      "Name": "v2022_09_01",
      "Value": "2022-09-01"
     },
     {
-<<<<<<< HEAD
-     "$id": "10",
-=======
-     "$id": "13",
->>>>>>> f4b8779e
+     "$id": "12",
      "Name": "v2022_12_01_preview",
      "Value": "2022-12-01-preview"
     }
@@ -130,11 +88,7 @@
  ],
  "Models": [
   {
-<<<<<<< HEAD
-   "$id": "11",
-=======
-   "$id": "14",
->>>>>>> f4b8779e
+   "$id": "13",
    "Kind": "Model",
    "Name": "ResourceOperationStatusResourceExportedResourceError",
    "Namespace": "Azure.Core",
@@ -143,34 +97,20 @@
    "Usage": "Output",
    "Properties": [
     {
-<<<<<<< HEAD
-     "$id": "12",
-=======
-     "$id": "15",
->>>>>>> f4b8779e
+     "$id": "14",
      "Name": "id",
      "SerializedName": "id",
      "Description": "The unique ID of the operation.",
      "Type": {
-<<<<<<< HEAD
-      "$id": "13",
-      "Kind": "Primitive",
-      "Name": "String",
-=======
-      "$id": "16",
+      "$id": "15",
       "Kind": "string",
->>>>>>> f4b8779e
       "IsNullable": false
      },
      "IsRequired": true,
      "IsReadOnly": false
     },
     {
-<<<<<<< HEAD
-     "$id": "14",
-=======
-     "$id": "17",
->>>>>>> f4b8779e
+     "$id": "16",
      "Name": "status",
      "SerializedName": "status",
      "Description": "The status of the operation",
@@ -181,20 +121,12 @@
      "IsReadOnly": false
     },
     {
-<<<<<<< HEAD
-     "$id": "15",
-=======
-     "$id": "18",
->>>>>>> f4b8779e
+     "$id": "17",
      "Name": "error",
      "SerializedName": "error",
      "Description": "Error object that describes the error when status is \"Failed\".",
      "Type": {
-<<<<<<< HEAD
-      "$id": "16",
-=======
-      "$id": "19",
->>>>>>> f4b8779e
+      "$id": "18",
       "Kind": "Model",
       "Name": "Error",
       "Namespace": "Azure.Core.Foundations",
@@ -203,97 +135,55 @@
       "Usage": "Output",
       "Properties": [
        {
-<<<<<<< HEAD
-        "$id": "17",
-=======
-        "$id": "20",
->>>>>>> f4b8779e
+        "$id": "19",
         "Name": "code",
         "SerializedName": "code",
         "Description": "One of a server-defined set of error codes.",
         "Type": {
-<<<<<<< HEAD
-         "$id": "18",
-         "Kind": "Primitive",
-         "Name": "String",
-=======
-         "$id": "21",
+         "$id": "20",
          "Kind": "string",
->>>>>>> f4b8779e
          "IsNullable": false
         },
         "IsRequired": true,
         "IsReadOnly": false
        },
        {
-<<<<<<< HEAD
-        "$id": "19",
-=======
-        "$id": "22",
->>>>>>> f4b8779e
+        "$id": "21",
         "Name": "message",
         "SerializedName": "message",
         "Description": "A human-readable representation of the error.",
         "Type": {
-<<<<<<< HEAD
-         "$id": "20",
-         "Kind": "Primitive",
-         "Name": "String",
-=======
-         "$id": "23",
+         "$id": "22",
          "Kind": "string",
->>>>>>> f4b8779e
          "IsNullable": false
         },
         "IsRequired": true,
         "IsReadOnly": false
        },
        {
-<<<<<<< HEAD
-        "$id": "21",
-=======
-        "$id": "24",
->>>>>>> f4b8779e
+        "$id": "23",
         "Name": "target",
         "SerializedName": "target",
         "Description": "The target of the error.",
         "Type": {
-<<<<<<< HEAD
-         "$id": "22",
-         "Kind": "Primitive",
-         "Name": "String",
-=======
-         "$id": "25",
+         "$id": "24",
          "Kind": "string",
->>>>>>> f4b8779e
          "IsNullable": false
         },
         "IsRequired": false,
         "IsReadOnly": false
        },
        {
-<<<<<<< HEAD
-        "$id": "23",
-=======
-        "$id": "26",
->>>>>>> f4b8779e
+        "$id": "25",
         "Name": "details",
         "SerializedName": "details",
         "Description": "An array of details about specific errors that led to this reported error.",
         "Type": {
-<<<<<<< HEAD
-         "$id": "24",
+         "$id": "26",
          "Kind": "Array",
          "Name": "Array",
          "ElementType": {
-          "$ref": "16"
-=======
-         "$id": "27",
-         "Kind": "Array",
-         "Name": "Array",
-         "ElementType": {
-          "$ref": "19"
->>>>>>> f4b8779e
+          "$ref": "18"
          },
          "IsNullable": false
         },
@@ -301,20 +191,12 @@
         "IsReadOnly": false
        },
        {
-<<<<<<< HEAD
-        "$id": "25",
-=======
-        "$id": "28",
->>>>>>> f4b8779e
+        "$id": "27",
         "Name": "innererror",
         "SerializedName": "innererror",
         "Description": "An object containing more specific information than the current object about the error.",
         "Type": {
-<<<<<<< HEAD
-         "$id": "26",
-=======
-         "$id": "29",
->>>>>>> f4b8779e
+         "$id": "28",
          "Kind": "Model",
          "Name": "InnerError",
          "Namespace": "Azure.Core.Foundations",
@@ -323,43 +205,25 @@
          "Usage": "Output",
          "Properties": [
           {
-<<<<<<< HEAD
-           "$id": "27",
-=======
-           "$id": "30",
->>>>>>> f4b8779e
+           "$id": "29",
            "Name": "code",
            "SerializedName": "code",
            "Description": "One of a server-defined set of error codes.",
            "Type": {
-<<<<<<< HEAD
-            "$id": "28",
-            "Kind": "Primitive",
-            "Name": "String",
-=======
-            "$id": "31",
+            "$id": "30",
             "Kind": "string",
->>>>>>> f4b8779e
             "IsNullable": false
            },
            "IsRequired": false,
            "IsReadOnly": false
           },
           {
-<<<<<<< HEAD
-           "$id": "29",
-=======
-           "$id": "32",
->>>>>>> f4b8779e
+           "$id": "31",
            "Name": "innererror",
            "SerializedName": "innererror",
            "Description": "Inner error.",
            "Type": {
-<<<<<<< HEAD
-            "$ref": "26"
-=======
-            "$ref": "29"
->>>>>>> f4b8779e
+            "$ref": "28"
            },
            "IsRequired": false,
            "IsReadOnly": false
@@ -375,20 +239,12 @@
      "IsReadOnly": false
     },
     {
-<<<<<<< HEAD
-     "$id": "30",
-=======
-     "$id": "33",
->>>>>>> f4b8779e
+     "$id": "32",
      "Name": "result",
      "SerializedName": "result",
      "Description": "The result of the operation.",
      "Type": {
-<<<<<<< HEAD
-      "$id": "31",
-=======
-      "$id": "34",
->>>>>>> f4b8779e
+      "$id": "33",
       "Kind": "Model",
       "Name": "ExportedResource",
       "Namespace": "TypeSpec.Versioning.Latest",
@@ -396,69 +252,39 @@
       "Usage": "Output",
       "Properties": [
        {
-<<<<<<< HEAD
-        "$id": "32",
-=======
-        "$id": "35",
->>>>>>> f4b8779e
+        "$id": "34",
         "Name": "id",
         "SerializedName": "id",
         "Description": "",
         "Type": {
-<<<<<<< HEAD
-         "$id": "33",
-         "Kind": "Primitive",
-         "Name": "String",
-=======
-         "$id": "36",
+         "$id": "35",
          "Kind": "string",
->>>>>>> f4b8779e
          "IsNullable": false
         },
         "IsRequired": true,
         "IsReadOnly": false
        },
        {
-<<<<<<< HEAD
-        "$id": "34",
-=======
-        "$id": "37",
->>>>>>> f4b8779e
+        "$id": "36",
         "Name": "resourceUri",
         "SerializedName": "resourceUri",
         "Description": "",
         "Type": {
-<<<<<<< HEAD
-         "$id": "35",
-         "Kind": "Primitive",
-         "Name": "String",
-=======
-         "$id": "38",
+         "$id": "37",
          "Kind": "string",
->>>>>>> f4b8779e
          "IsNullable": false
         },
         "IsRequired": true,
         "IsReadOnly": false
        },
        {
-<<<<<<< HEAD
-        "$id": "36",
-=======
-        "$id": "39",
->>>>>>> f4b8779e
+        "$id": "38",
         "Name": "type",
         "SerializedName": "type",
         "Description": "",
         "Type": {
-<<<<<<< HEAD
-         "$id": "37",
-         "Kind": "Primitive",
-         "Name": "String",
-=======
-         "$id": "40",
+         "$id": "39",
          "Kind": "string",
->>>>>>> f4b8779e
          "IsNullable": false
         },
         "IsRequired": true,
@@ -472,29 +298,16 @@
    ]
   },
   {
-<<<<<<< HEAD
-   "$ref": "16"
+   "$ref": "18"
   },
   {
-   "$ref": "26"
+   "$ref": "28"
   },
   {
-   "$ref": "31"
+   "$ref": "33"
   },
   {
-   "$id": "38",
-=======
-   "$ref": "19"
-  },
-  {
-   "$ref": "29"
-  },
-  {
-   "$ref": "34"
-  },
-  {
-   "$id": "41",
->>>>>>> f4b8779e
+   "$id": "40",
    "Kind": "Model",
    "Name": "PagedResource",
    "Namespace": "Azure.Core.Foundations",
@@ -503,28 +316,16 @@
    "Usage": "Output",
    "Properties": [
     {
-<<<<<<< HEAD
-     "$id": "39",
-=======
-     "$id": "42",
->>>>>>> f4b8779e
+     "$id": "41",
      "Name": "value",
      "SerializedName": "value",
      "Description": "The Resource items on this page",
      "Type": {
-<<<<<<< HEAD
-      "$id": "40",
+      "$id": "42",
       "Kind": "Array",
       "Name": "Array",
       "ElementType": {
-       "$id": "41",
-=======
-      "$id": "43",
-      "Kind": "Array",
-      "Name": "Array",
-      "ElementType": {
-       "$id": "44",
->>>>>>> f4b8779e
+       "$id": "43",
        "Kind": "Model",
        "Name": "Resource",
        "Namespace": "TypeSpec.Versioning.Latest",
@@ -532,69 +333,39 @@
        "Usage": "RoundTrip",
        "Properties": [
         {
-<<<<<<< HEAD
-         "$id": "42",
-=======
-         "$id": "45",
->>>>>>> f4b8779e
+         "$id": "44",
          "Name": "id",
          "SerializedName": "id",
          "Description": "",
          "Type": {
-<<<<<<< HEAD
-          "$id": "43",
-          "Kind": "Primitive",
-          "Name": "String",
-=======
-          "$id": "46",
+          "$id": "45",
           "Kind": "string",
->>>>>>> f4b8779e
           "IsNullable": false
          },
          "IsRequired": true,
          "IsReadOnly": true
         },
         {
-<<<<<<< HEAD
-         "$id": "44",
-=======
-         "$id": "47",
->>>>>>> f4b8779e
+         "$id": "46",
          "Name": "name",
          "SerializedName": "name",
          "Description": "",
          "Type": {
-<<<<<<< HEAD
-          "$id": "45",
-          "Kind": "Primitive",
-          "Name": "String",
-=======
-          "$id": "48",
+          "$id": "47",
           "Kind": "string",
->>>>>>> f4b8779e
           "IsNullable": false
          },
          "IsRequired": true,
          "IsReadOnly": true
         },
         {
-<<<<<<< HEAD
-         "$id": "46",
-=======
-         "$id": "49",
->>>>>>> f4b8779e
+         "$id": "48",
          "Name": "type",
          "SerializedName": "type",
          "Description": "",
          "Type": {
-<<<<<<< HEAD
-          "$id": "47",
-          "Kind": "Primitive",
-          "Name": "String",
-=======
-          "$id": "50",
+          "$id": "49",
           "Kind": "string",
->>>>>>> f4b8779e
           "IsNullable": false
          },
          "IsRequired": true,
@@ -608,23 +379,13 @@
      "IsReadOnly": false
     },
     {
-<<<<<<< HEAD
-     "$id": "48",
-=======
-     "$id": "51",
->>>>>>> f4b8779e
+     "$id": "50",
      "Name": "nextLink",
      "SerializedName": "nextLink",
      "Description": "The link to the next page of items",
      "Type": {
-<<<<<<< HEAD
-      "$id": "49",
-      "Kind": "Primitive",
-      "Name": "Uri",
-=======
-      "$id": "52",
+      "$id": "51",
       "Kind": "url",
->>>>>>> f4b8779e
       "IsNullable": false
      },
      "IsRequired": false,
@@ -633,104 +394,58 @@
    ]
   },
   {
-<<<<<<< HEAD
-   "$ref": "41"
-=======
-   "$ref": "44"
->>>>>>> f4b8779e
+   "$ref": "43"
   }
  ],
  "Clients": [
   {
-<<<<<<< HEAD
-   "$id": "50",
-=======
-   "$id": "53",
->>>>>>> f4b8779e
+   "$id": "52",
    "Name": "LatestClient",
    "Description": "",
    "Operations": [],
    "Protocol": {
-<<<<<<< HEAD
-    "$id": "51"
-=======
-    "$id": "54"
->>>>>>> f4b8779e
+    "$id": "53"
    },
    "Creatable": true
   },
   {
-<<<<<<< HEAD
-   "$id": "52",
-=======
-   "$id": "55",
->>>>>>> f4b8779e
+   "$id": "54",
    "Name": "ResourceOperations",
    "Description": "",
    "Operations": [],
    "Protocol": {
-<<<<<<< HEAD
-    "$id": "53"
-=======
-    "$id": "56"
->>>>>>> f4b8779e
+    "$id": "55"
    },
    "Creatable": false,
    "Parent": "LatestClient"
   },
   {
-<<<<<<< HEAD
-   "$id": "54",
-=======
-   "$id": "57",
->>>>>>> f4b8779e
+   "$id": "56",
    "Name": "VersioningOp",
    "Description": "",
    "Operations": [
     {
-<<<<<<< HEAD
-     "$id": "55",
-=======
-     "$id": "58",
->>>>>>> f4b8779e
+     "$id": "57",
      "Name": "export",
      "ResourceName": "VersioningOp",
      "Description": "Long-running resource action operation template.",
      "Parameters": [
       {
-<<<<<<< HEAD
-       "$id": "56",
-=======
-       "$id": "59",
->>>>>>> f4b8779e
+       "$id": "58",
        "Name": "apiVersion",
        "NameInRequest": "api-version",
        "Description": "The API version to use for this operation.",
        "Type": {
-<<<<<<< HEAD
-        "$id": "57",
-        "Kind": "Primitive",
-        "Name": "String",
-=======
-        "$id": "60",
-        "Kind": "string",
->>>>>>> f4b8779e
+        "$id": "59",
+        "Kind": "string",
         "IsNullable": false
        },
        "Location": "Query",
        "DefaultValue": {
-<<<<<<< HEAD
-        "$id": "58",
-        "Type": {
-         "$id": "59",
-         "Kind": "Primitive",
-         "Name": "String",
-=======
-        "$id": "61",
-        "Type": {
-         "$id": "62",
+        "$id": "60",
+        "Type": {
+         "$id": "61",
          "Kind": "string",
->>>>>>> f4b8779e
          "IsNullable": false
         },
         "Value": "2022-12-01-preview"
@@ -745,22 +460,12 @@
        "Kind": "Client"
       },
       {
-<<<<<<< HEAD
-       "$id": "60",
+       "$id": "62",
        "Name": "name",
        "NameInRequest": "name",
        "Type": {
-        "$id": "61",
-        "Kind": "Primitive",
-        "Name": "String",
-=======
-       "$id": "63",
-       "Name": "name",
-       "NameInRequest": "name",
-       "Type": {
-        "$id": "64",
-        "Kind": "string",
->>>>>>> f4b8779e
+        "$id": "63",
+        "Kind": "string",
         "IsNullable": false
        },
        "Location": "Path",
@@ -774,22 +479,12 @@
        "Kind": "Method"
       },
       {
-<<<<<<< HEAD
-       "$id": "62",
+       "$id": "64",
        "Name": "projectFileVersion",
        "NameInRequest": "projectFileVersion",
        "Type": {
-        "$id": "63",
-        "Kind": "Primitive",
-        "Name": "String",
-=======
-       "$id": "65",
-       "Name": "projectFileVersion",
-       "NameInRequest": "projectFileVersion",
-       "Type": {
-        "$id": "66",
-        "Kind": "string",
->>>>>>> f4b8779e
+        "$id": "65",
+        "Kind": "string",
         "IsNullable": false
        },
        "Location": "Query",
@@ -803,22 +498,12 @@
        "Kind": "Method"
       },
       {
-<<<<<<< HEAD
-       "$id": "64",
+       "$id": "66",
        "Name": "projectedFileFormat",
        "NameInRequest": "projectedFileFormat",
        "Type": {
-        "$id": "65",
-        "Kind": "Primitive",
-        "Name": "String",
-=======
-       "$id": "67",
-       "Name": "projectedFileFormat",
-       "NameInRequest": "projectedFileFormat",
-       "Type": {
-        "$id": "68",
-        "Kind": "string",
->>>>>>> f4b8779e
+        "$id": "67",
+        "Kind": "string",
         "IsNullable": false
        },
        "Location": "Query",
@@ -832,22 +517,12 @@
        "Kind": "Method"
       },
       {
-<<<<<<< HEAD
-       "$id": "66",
+       "$id": "68",
        "Name": "maxLines",
        "NameInRequest": "maxLines",
        "Type": {
-        "$id": "67",
-        "Kind": "Primitive",
-        "Name": "Int32",
-=======
-       "$id": "69",
-       "Name": "maxLines",
-       "NameInRequest": "maxLines",
-       "Type": {
-        "$id": "70",
+        "$id": "69",
         "Kind": "int32",
->>>>>>> f4b8779e
         "IsNullable": false
        },
        "Location": "Query",
@@ -861,22 +536,12 @@
        "Kind": "Method"
       },
       {
-<<<<<<< HEAD
-       "$id": "68",
+       "$id": "70",
        "Name": "accept",
        "NameInRequest": "Accept",
        "Type": {
-        "$id": "69",
-        "Kind": "Primitive",
-        "Name": "String",
-=======
-       "$id": "71",
-       "Name": "accept",
-       "NameInRequest": "Accept",
-       "Type": {
-        "$id": "72",
-        "Kind": "string",
->>>>>>> f4b8779e
+        "$id": "71",
+        "Kind": "string",
         "IsNullable": false
        },
        "Location": "Header",
@@ -889,15 +554,9 @@
        "Explode": false,
        "Kind": "Constant",
        "DefaultValue": {
-<<<<<<< HEAD
-        "$id": "70",
-        "Type": {
-         "$ref": "69"
-=======
-        "$id": "73",
-        "Type": {
-         "$ref": "72"
->>>>>>> f4b8779e
+        "$id": "72",
+        "Type": {
+         "$ref": "71"
         },
         "Value": "application/json"
        }
@@ -905,41 +564,23 @@
      ],
      "Responses": [
       {
-<<<<<<< HEAD
-       "$id": "71",
-=======
-       "$id": "74",
->>>>>>> f4b8779e
+       "$id": "73",
        "StatusCodes": [
         202
        ],
        "BodyType": {
-<<<<<<< HEAD
-        "$ref": "11"
-=======
-        "$ref": "14"
->>>>>>> f4b8779e
+        "$ref": "13"
        },
        "BodyMediaType": "Json",
        "Headers": [
         {
-<<<<<<< HEAD
-         "$id": "72",
-=======
-         "$id": "75",
->>>>>>> f4b8779e
+         "$id": "74",
          "Name": "Operation-Location",
          "NameInResponse": "operationLocation",
          "Description": "The location for monitoring the operation state.",
          "Type": {
-<<<<<<< HEAD
-          "$id": "73",
-          "Kind": "Primitive",
-          "Name": "Uri",
-=======
-          "$id": "76",
+          "$id": "75",
           "Kind": "url",
->>>>>>> f4b8779e
           "IsNullable": false
          }
         }
@@ -956,26 +597,15 @@
      "Path": "/versioning/resources/{name}:export",
      "BufferResponse": true,
      "LongRunning": {
-<<<<<<< HEAD
-      "$id": "74",
+      "$id": "76",
       "FinalStateVia": 3,
       "FinalResponse": {
-       "$id": "75",
-=======
-      "$id": "77",
-      "FinalStateVia": 3,
-      "FinalResponse": {
-       "$id": "78",
->>>>>>> f4b8779e
+       "$id": "77",
        "StatusCodes": [
         200
        ],
        "BodyType": {
-<<<<<<< HEAD
-        "$ref": "11"
-=======
-        "$ref": "14"
->>>>>>> f4b8779e
+        "$ref": "13"
        },
        "BodyMediaType": "Json"
       },
@@ -985,42 +615,24 @@
      "GenerateConvenienceMethod": true
     },
     {
-<<<<<<< HEAD
-     "$id": "76",
-=======
-     "$id": "79",
->>>>>>> f4b8779e
+     "$id": "78",
      "Name": "list",
      "ResourceName": "Resource",
      "Description": "Resource list operation template.",
      "Parameters": [
       {
-<<<<<<< HEAD
-       "$id": "77",
-=======
-       "$id": "80",
->>>>>>> f4b8779e
+       "$id": "79",
        "Name": "apiVersion",
        "NameInRequest": "api-version",
        "Description": "The API version to use for this operation.",
        "Type": {
-<<<<<<< HEAD
-        "$id": "78",
-        "Kind": "Primitive",
-        "Name": "String",
-=======
-        "$id": "81",
-        "Kind": "string",
->>>>>>> f4b8779e
+        "$id": "80",
+        "Kind": "string",
         "IsNullable": false
        },
        "Location": "Query",
        "DefaultValue": {
-<<<<<<< HEAD
-        "$ref": "58"
-=======
-        "$ref": "61"
->>>>>>> f4b8779e
+        "$ref": "60"
        },
        "IsRequired": true,
        "IsApiVersion": true,
@@ -1032,31 +644,17 @@
        "Kind": "Client"
       },
       {
-<<<<<<< HEAD
-       "$id": "79",
-=======
-       "$id": "82",
->>>>>>> f4b8779e
+       "$id": "81",
        "Name": "select",
        "NameInRequest": "select",
        "Description": "Select the specified fields to be included in the response.",
        "Type": {
-<<<<<<< HEAD
-        "$id": "80",
+        "$id": "82",
         "Kind": "Array",
         "Name": "Array",
         "ElementType": {
-         "$id": "81",
-         "Kind": "Primitive",
-         "Name": "String",
-=======
-        "$id": "83",
-        "Kind": "Array",
-        "Name": "Array",
-        "ElementType": {
-         "$id": "84",
+         "$id": "83",
          "Kind": "string",
->>>>>>> f4b8779e
          "IsNullable": false
         },
         "IsNullable": false
@@ -1072,23 +670,13 @@
        "Kind": "Method"
       },
       {
-<<<<<<< HEAD
-       "$id": "82",
-=======
-       "$id": "85",
->>>>>>> f4b8779e
+       "$id": "84",
        "Name": "filter",
        "NameInRequest": "filter",
        "Description": "Filter the result list using the given expression.",
        "Type": {
-<<<<<<< HEAD
-        "$id": "83",
-        "Kind": "Primitive",
-        "Name": "String",
-=======
-        "$id": "86",
-        "Kind": "string",
->>>>>>> f4b8779e
+        "$id": "85",
+        "Kind": "string",
         "IsNullable": false
        },
        "Location": "Query",
@@ -1102,22 +690,12 @@
        "Kind": "Method"
       },
       {
-<<<<<<< HEAD
-       "$id": "84",
+       "$id": "86",
        "Name": "accept",
        "NameInRequest": "Accept",
        "Type": {
-        "$id": "85",
-        "Kind": "Primitive",
-        "Name": "String",
-=======
-       "$id": "87",
-       "Name": "accept",
-       "NameInRequest": "Accept",
-       "Type": {
-        "$id": "88",
-        "Kind": "string",
->>>>>>> f4b8779e
+        "$id": "87",
+        "Kind": "string",
         "IsNullable": false
        },
        "Location": "Header",
@@ -1130,15 +708,9 @@
        "Explode": false,
        "Kind": "Constant",
        "DefaultValue": {
-<<<<<<< HEAD
-        "$id": "86",
-        "Type": {
-         "$ref": "85"
-=======
-        "$id": "89",
-        "Type": {
-         "$ref": "88"
->>>>>>> f4b8779e
+        "$id": "88",
+        "Type": {
+         "$ref": "87"
         },
         "Value": "application/json"
        }
@@ -1146,20 +718,12 @@
      ],
      "Responses": [
       {
-<<<<<<< HEAD
-       "$id": "87",
-=======
-       "$id": "90",
->>>>>>> f4b8779e
+       "$id": "89",
        "StatusCodes": [
         200
        ],
        "BodyType": {
-<<<<<<< HEAD
-        "$ref": "38"
-=======
-        "$ref": "41"
->>>>>>> f4b8779e
+        "$ref": "40"
        },
        "BodyMediaType": "Json",
        "Headers": [],
@@ -1175,11 +739,7 @@
      "Path": "/versioning/resources",
      "BufferResponse": true,
      "Paging": {
-<<<<<<< HEAD
-      "$id": "88",
-=======
-      "$id": "91",
->>>>>>> f4b8779e
+      "$id": "90",
       "NextLinkName": "nextLink",
       "ItemName": "value"
      },
@@ -1187,42 +747,24 @@
      "GenerateConvenienceMethod": true
     },
     {
-<<<<<<< HEAD
-     "$id": "89",
-=======
-     "$id": "92",
->>>>>>> f4b8779e
+     "$id": "91",
      "Name": "createLongRunning",
      "ResourceName": "Resource",
      "Description": "Long-running resource create or replace operation template.",
      "Parameters": [
       {
-<<<<<<< HEAD
-       "$id": "90",
-=======
-       "$id": "93",
->>>>>>> f4b8779e
+       "$id": "92",
        "Name": "apiVersion",
        "NameInRequest": "api-version",
        "Description": "The API version to use for this operation.",
        "Type": {
-<<<<<<< HEAD
-        "$id": "91",
-        "Kind": "Primitive",
-        "Name": "String",
-=======
-        "$id": "94",
-        "Kind": "string",
->>>>>>> f4b8779e
+        "$id": "93",
+        "Kind": "string",
         "IsNullable": false
        },
        "Location": "Query",
        "DefaultValue": {
-<<<<<<< HEAD
-        "$ref": "58"
-=======
-        "$ref": "61"
->>>>>>> f4b8779e
+        "$ref": "60"
        },
        "IsRequired": true,
        "IsApiVersion": true,
@@ -1234,22 +776,12 @@
        "Kind": "Client"
       },
       {
-<<<<<<< HEAD
-       "$id": "92",
+       "$id": "94",
        "Name": "name",
        "NameInRequest": "name",
        "Type": {
-        "$id": "93",
-        "Kind": "Primitive",
-        "Name": "String",
-=======
-       "$id": "95",
-       "Name": "name",
-       "NameInRequest": "name",
-       "Type": {
-        "$id": "96",
-        "Kind": "string",
->>>>>>> f4b8779e
+        "$id": "95",
+        "Kind": "string",
         "IsNullable": false
        },
        "Location": "Path",
@@ -1263,20 +795,12 @@
        "Kind": "Method"
       },
       {
-<<<<<<< HEAD
-       "$id": "94",
-=======
-       "$id": "97",
->>>>>>> f4b8779e
+       "$id": "96",
        "Name": "resource",
        "NameInRequest": "resource",
        "Description": "The resource instance.",
        "Type": {
-<<<<<<< HEAD
-        "$ref": "41"
-=======
-        "$ref": "44"
->>>>>>> f4b8779e
+        "$ref": "43"
        },
        "Location": "Body",
        "IsRequired": true,
@@ -1289,22 +813,12 @@
        "Kind": "Method"
       },
       {
-<<<<<<< HEAD
-       "$id": "95",
+       "$id": "97",
        "Name": "accept",
        "NameInRequest": "Accept",
        "Type": {
-        "$id": "96",
-        "Kind": "Primitive",
-        "Name": "String",
-=======
-       "$id": "98",
-       "Name": "accept",
-       "NameInRequest": "Accept",
-       "Type": {
-        "$id": "99",
-        "Kind": "string",
->>>>>>> f4b8779e
+        "$id": "98",
+        "Kind": "string",
         "IsNullable": false
        },
        "Location": "Header",
@@ -1317,36 +831,20 @@
        "Explode": false,
        "Kind": "Constant",
        "DefaultValue": {
-<<<<<<< HEAD
-        "$id": "97",
-        "Type": {
-         "$ref": "96"
-=======
-        "$id": "100",
-        "Type": {
-         "$ref": "99"
->>>>>>> f4b8779e
+        "$id": "99",
+        "Type": {
+         "$ref": "98"
         },
         "Value": "application/json"
        }
       },
       {
-<<<<<<< HEAD
-       "$id": "98",
+       "$id": "100",
        "Name": "contentType",
        "NameInRequest": "Content-Type",
        "Type": {
-        "$id": "99",
-        "Kind": "Primitive",
-        "Name": "String",
-=======
-       "$id": "101",
-       "Name": "contentType",
-       "NameInRequest": "Content-Type",
-       "Type": {
-        "$id": "102",
-        "Kind": "string",
->>>>>>> f4b8779e
+        "$id": "101",
+        "Kind": "string",
         "IsNullable": false
        },
        "Location": "Header",
@@ -1359,15 +857,9 @@
        "Explode": false,
        "Kind": "Constant",
        "DefaultValue": {
-<<<<<<< HEAD
-        "$id": "100",
-        "Type": {
-         "$ref": "99"
-=======
-        "$id": "103",
-        "Type": {
-         "$ref": "102"
->>>>>>> f4b8779e
+        "$id": "102",
+        "Type": {
+         "$ref": "101"
         },
         "Value": "application/json"
        }
@@ -1375,41 +867,23 @@
      ],
      "Responses": [
       {
-<<<<<<< HEAD
-       "$id": "101",
-=======
-       "$id": "104",
->>>>>>> f4b8779e
+       "$id": "103",
        "StatusCodes": [
         201
        ],
        "BodyType": {
-<<<<<<< HEAD
-        "$ref": "41"
-=======
-        "$ref": "44"
->>>>>>> f4b8779e
+        "$ref": "43"
        },
        "BodyMediaType": "Json",
        "Headers": [
         {
-<<<<<<< HEAD
-         "$id": "102",
-=======
-         "$id": "105",
->>>>>>> f4b8779e
+         "$id": "104",
          "Name": "Operation-Location",
          "NameInResponse": "operationLocation",
          "Description": "The location for monitoring the operation state.",
          "Type": {
-<<<<<<< HEAD
-          "$id": "103",
-          "Kind": "Primitive",
-          "Name": "Uri",
-=======
-          "$id": "106",
+          "$id": "105",
           "Kind": "url",
->>>>>>> f4b8779e
           "IsNullable": false
          }
         }
@@ -1420,41 +894,23 @@
        ]
       },
       {
-<<<<<<< HEAD
-       "$id": "104",
-=======
-       "$id": "107",
->>>>>>> f4b8779e
+       "$id": "106",
        "StatusCodes": [
         200
        ],
        "BodyType": {
-<<<<<<< HEAD
-        "$ref": "41"
-=======
-        "$ref": "44"
->>>>>>> f4b8779e
+        "$ref": "43"
        },
        "BodyMediaType": "Json",
        "Headers": [
         {
-<<<<<<< HEAD
-         "$id": "105",
-=======
-         "$id": "108",
->>>>>>> f4b8779e
+         "$id": "107",
          "Name": "Operation-Location",
          "NameInResponse": "operationLocation",
          "Description": "The location for monitoring the operation state.",
          "Type": {
-<<<<<<< HEAD
-          "$id": "106",
-          "Kind": "Primitive",
-          "Name": "Uri",
-=======
-          "$id": "109",
+          "$id": "108",
           "Kind": "url",
->>>>>>> f4b8779e
           "IsNullable": false
          }
         }
@@ -1474,26 +930,15 @@
      ],
      "BufferResponse": true,
      "LongRunning": {
-<<<<<<< HEAD
-      "$id": "107",
+      "$id": "109",
       "FinalStateVia": 2,
       "FinalResponse": {
-       "$id": "108",
-=======
-      "$id": "110",
-      "FinalStateVia": 2,
-      "FinalResponse": {
-       "$id": "111",
->>>>>>> f4b8779e
+       "$id": "110",
        "StatusCodes": [
         200
        ],
        "BodyType": {
-<<<<<<< HEAD
-        "$ref": "41"
-=======
-        "$ref": "44"
->>>>>>> f4b8779e
+        "$ref": "43"
        },
        "BodyMediaType": "Json"
       }
@@ -1503,11 +948,7 @@
     }
    ],
    "Protocol": {
-<<<<<<< HEAD
-    "$id": "109"
-=======
-    "$id": "112"
->>>>>>> f4b8779e
+    "$id": "111"
    },
    "Creatable": false,
    "Parent": "LatestClient"
