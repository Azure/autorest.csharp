--- conflicted
+++ resolved
@@ -88,13 +88,8 @@
    "Kind": "model",
    "Name": "ResourceOperationStatusResourceExportedResourceError",
    "Namespace": "Azure.Core",
-<<<<<<< HEAD
+   "Usage": "None",
    "Description": "Provides status details for long running operations.",
-   "Usage": "None",
-=======
-   "Usage": "Output",
-   "Description": "Provides status details for long running operations.",
->>>>>>> 5c4fa027
    "Properties": [
     {
      "$id": "15",
@@ -129,13 +124,8 @@
       "Kind": "model",
       "Name": "Error",
       "Namespace": "Azure.Core.Foundations",
-<<<<<<< HEAD
+      "Usage": "None",
       "Description": "The error object.",
-      "Usage": "None",
-=======
-      "Usage": "Output",
-      "Description": "The error object.",
->>>>>>> 5c4fa027
       "Properties": [
        {
         "$id": "20",
@@ -198,13 +188,8 @@
          "Kind": "model",
          "Name": "InnerError",
          "Namespace": "Azure.Core.Foundations",
-<<<<<<< HEAD
+         "Usage": "None",
          "Description": "An object containing more specific information about the error. As per Microsoft One API guidelines - https://github.com/Microsoft/api-guidelines/blob/vNext/Guidelines.md#7102-error-condition-responses.",
-         "Usage": "None",
-=======
-         "Usage": "Output",
-         "Description": "An object containing more specific information about the error. As per Microsoft One API guidelines - https://github.com/Microsoft/api-guidelines/blob/vNext/Guidelines.md#7102-error-condition-responses.",
->>>>>>> 5c4fa027
          "Properties": [
           {
            "$id": "30",
@@ -308,13 +293,8 @@
    "Kind": "model",
    "Name": "PagedResource",
    "Namespace": "Azure.Core.Foundations",
-<<<<<<< HEAD
+   "Usage": "None",
    "Description": "Paged collection of Resource items",
-   "Usage": "None",
-=======
-   "Usage": "Output",
-   "Description": "Paged collection of Resource items",
->>>>>>> 5c4fa027
    "Properties": [
     {
      "$id": "42",
