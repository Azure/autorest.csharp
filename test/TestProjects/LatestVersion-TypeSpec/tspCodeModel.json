{
 "$id": "1",
 "Name": "TypeSpec.Versioning.Latest",
 "ApiVersions": [
  "2022-06-01-preview",
  "2022-09-01",
  "2022-12-01-preview"
 ],
 "Enums": [
  {
   "$id": "2",
   "kind": "enum",
   "name": "ApiVersions",
   "crossLanguageDefinitionId": "TypeSpec.Versioning.Latest.ApiVersions",
   "valueType": {
    "$id": "3",
    "kind": "string",
    "name": "string",
    "crossLanguageDefinitionId": "TypeSpec.string",
    "decorators": []
   },
   "values": [
    {
     "$id": "4",
     "kind": "enumvalue",
     "name": "v2022_06_01_preview",
     "value": "2022-06-01-preview",
     "valueType": {
      "$id": "5",
      "kind": "string",
      "name": "string",
      "crossLanguageDefinitionId": "TypeSpec.string",
      "decorators": []
     },
     "enumType": {
      "$ref": "2"
     },
     "decorators": []
    },
    {
     "$id": "6",
     "kind": "enumvalue",
     "name": "v2022_09_01",
     "value": "2022-09-01",
     "valueType": {
      "$id": "7",
      "kind": "string",
      "name": "string",
      "crossLanguageDefinitionId": "TypeSpec.string",
      "decorators": []
     },
     "enumType": {
      "$ref": "2"
     },
     "decorators": []
    },
    {
     "$id": "8",
     "kind": "enumvalue",
     "name": "v2022_12_01_preview",
     "value": "2022-12-01-preview",
     "valueType": {
      "$id": "9",
      "kind": "string",
      "name": "string",
      "crossLanguageDefinitionId": "TypeSpec.string",
      "decorators": []
     },
     "enumType": {
      "$ref": "2"
     },
     "decorators": []
    }
   ],
   "isFixed": true,
   "isFlags": false,
   "usage": "ApiVersionEnum",
   "decorators": []
  },
  {
   "$id": "10",
   "kind": "enum",
   "name": "OperationState",
   "crossLanguageDefinitionId": "Azure.Core.Foundations.OperationState",
   "valueType": {
    "$id": "11",
    "kind": "string",
    "name": "string",
    "crossLanguageDefinitionId": "TypeSpec.string",
    "decorators": []
   },
   "values": [
    {
     "$id": "12",
     "kind": "enumvalue",
     "name": "NotStarted",
     "value": "NotStarted",
     "valueType": {
      "$id": "13",
      "kind": "string",
      "name": "string",
      "crossLanguageDefinitionId": "TypeSpec.string",
      "decorators": []
     },
     "enumType": {
      "$ref": "10"
     },
     "description": "The operation has not started.",
     "decorators": []
    },
    {
     "$id": "14",
     "kind": "enumvalue",
     "name": "Running",
     "value": "Running",
     "valueType": {
      "$id": "15",
      "kind": "string",
      "name": "string",
      "crossLanguageDefinitionId": "TypeSpec.string",
      "decorators": []
     },
     "enumType": {
      "$ref": "10"
     },
     "description": "The operation is in progress.",
     "decorators": []
    },
    {
     "$id": "16",
     "kind": "enumvalue",
     "name": "Succeeded",
     "value": "Succeeded",
     "valueType": {
      "$id": "17",
      "kind": "string",
      "name": "string",
      "crossLanguageDefinitionId": "TypeSpec.string",
      "decorators": []
     },
     "enumType": {
      "$ref": "10"
     },
     "description": "The operation has completed successfully.",
     "decorators": []
    },
    {
     "$id": "18",
     "kind": "enumvalue",
     "name": "Failed",
     "value": "Failed",
     "valueType": {
      "$id": "19",
      "kind": "string",
      "name": "string",
      "crossLanguageDefinitionId": "TypeSpec.string",
      "decorators": []
     },
     "enumType": {
      "$ref": "10"
     },
     "description": "The operation has failed.",
     "decorators": []
    },
    {
     "$id": "20",
     "kind": "enumvalue",
     "name": "Canceled",
     "value": "Canceled",
     "valueType": {
      "$id": "21",
      "kind": "string",
      "name": "string",
      "crossLanguageDefinitionId": "TypeSpec.string",
      "decorators": []
     },
     "enumType": {
      "$ref": "10"
     },
     "description": "The operation has been canceled by the user.",
     "decorators": []
    }
   ],
   "description": "Enum describing allowed operation states.",
   "isFixed": false,
   "isFlags": false,
   "usage": "Output,Json",
   "decorators": []
  }
 ],
 "Models": [
  {
   "$id": "22",
   "kind": "model",
   "name": "ExportedResource",
   "crossLanguageDefinitionId": "TypeSpec.Versioning.Latest.ExportedResource",
   "usage": "Output,Json",
   "decorators": [],
   "properties": [
    {
     "$id": "23",
     "kind": "property",
     "name": "id",
     "serializedName": "id",
     "type": {
      "$id": "24",
      "kind": "string",
      "name": "string",
      "crossLanguageDefinitionId": "TypeSpec.string",
      "decorators": []
     },
     "optional": false,
     "readOnly": false,
     "discriminator": false,
     "flatten": false,
     "decorators": [],
     "crossLanguageDefinitionId": "TypeSpec.Versioning.Latest.ExportedResource.id"
    },
    {
     "$id": "25",
     "kind": "property",
     "name": "resourceUri",
     "serializedName": "resourceUri",
     "type": {
      "$id": "26",
      "kind": "string",
      "name": "string",
      "crossLanguageDefinitionId": "TypeSpec.string",
      "decorators": []
     },
     "optional": false,
     "readOnly": false,
     "discriminator": false,
     "flatten": false,
     "decorators": [],
     "crossLanguageDefinitionId": "TypeSpec.Versioning.Latest.ExportedResource.resourceUri"
    },
    {
     "$id": "27",
     "kind": "property",
     "name": "type",
     "serializedName": "type",
     "type": {
      "$id": "28",
      "kind": "string",
      "name": "string",
      "crossLanguageDefinitionId": "TypeSpec.string",
      "decorators": []
     },
     "optional": false,
     "readOnly": false,
     "discriminator": false,
     "flatten": false,
     "decorators": [],
     "crossLanguageDefinitionId": "TypeSpec.Versioning.Latest.ExportedResource.type"
    }
   ]
  },
  {
   "$id": "29",
   "kind": "model",
   "name": "Resource",
   "crossLanguageDefinitionId": "TypeSpec.Versioning.Latest.Resource",
   "usage": "Input,Output,Json",
   "decorators": [],
   "properties": [
    {
     "$id": "30",
     "kind": "property",
     "name": "id",
     "serializedName": "id",
     "type": {
      "$id": "31",
      "kind": "string",
      "name": "string",
      "crossLanguageDefinitionId": "TypeSpec.string",
      "decorators": []
     },
     "optional": false,
     "readOnly": true,
     "discriminator": false,
     "flatten": false,
     "decorators": [],
     "crossLanguageDefinitionId": "TypeSpec.Versioning.Latest.Resource.id"
    },
    {
     "$id": "32",
     "kind": "property",
     "name": "name",
     "serializedName": "name",
     "type": {
      "$id": "33",
      "kind": "string",
      "name": "string",
      "crossLanguageDefinitionId": "TypeSpec.string",
      "decorators": []
     },
     "optional": false,
     "readOnly": true,
     "discriminator": false,
     "flatten": false,
     "decorators": [],
     "crossLanguageDefinitionId": "TypeSpec.Versioning.Latest.Resource.name"
    },
    {
     "$id": "34",
     "kind": "property",
     "name": "type",
     "serializedName": "type",
     "type": {
      "$id": "35",
      "kind": "string",
      "name": "string",
      "crossLanguageDefinitionId": "TypeSpec.string",
      "decorators": []
     },
     "optional": false,
     "readOnly": false,
     "discriminator": false,
     "flatten": false,
     "decorators": [],
     "crossLanguageDefinitionId": "TypeSpec.Versioning.Latest.Resource.type"
    }
   ]
  },
  {
   "$id": "36",
   "kind": "model",
   "name": "ResourceOperationStatusResourceExportedResourceError",
   "crossLanguageDefinitionId": "Azure.Core.ResourceOperationStatus",
   "usage": "Output,Json",
   "description": "Provides status details for long running operations.",
   "decorators": [],
   "properties": [
    {
     "$id": "37",
     "kind": "property",
     "name": "id",
     "serializedName": "id",
     "description": "The unique ID of the operation.",
     "type": {
      "$id": "38",
      "kind": "string",
      "name": "string",
      "crossLanguageDefinitionId": "TypeSpec.string",
      "decorators": []
     },
     "optional": false,
     "readOnly": false,
     "discriminator": false,
     "flatten": false,
     "decorators": [],
     "crossLanguageDefinitionId": "Azure.Core.ResourceOperationStatus.id"
    },
    {
     "$id": "39",
     "kind": "property",
     "name": "status",
     "serializedName": "status",
     "description": "The status of the operation",
     "type": {
      "$ref": "10"
     },
     "optional": false,
     "readOnly": false,
     "discriminator": false,
     "flatten": false,
     "decorators": [],
     "crossLanguageDefinitionId": "Azure.Core.ResourceOperationStatus.status"
    },
    {
     "$id": "40",
     "kind": "property",
     "name": "error",
     "serializedName": "error",
     "description": "Error object that describes the error when status is \"Failed\".",
     "type": {
      "$id": "41",
      "kind": "model",
      "name": "Error",
      "crossLanguageDefinitionId": "Azure.Core.Foundations.Error",
      "usage": "Output,Json",
      "description": "The error object.",
      "decorators": [],
      "properties": [
       {
        "$id": "42",
        "kind": "property",
        "name": "code",
        "serializedName": "code",
        "description": "One of a server-defined set of error codes.",
        "type": {
         "$id": "43",
         "kind": "string",
         "name": "string",
         "crossLanguageDefinitionId": "TypeSpec.string",
         "decorators": []
        },
        "optional": false,
        "readOnly": false,
        "discriminator": false,
        "flatten": false,
        "decorators": [],
        "crossLanguageDefinitionId": "Azure.Core.Foundations.Error.code"
       },
       {
        "$id": "44",
        "kind": "property",
        "name": "message",
        "serializedName": "message",
        "description": "A human-readable representation of the error.",
        "type": {
         "$id": "45",
         "kind": "string",
         "name": "string",
         "crossLanguageDefinitionId": "TypeSpec.string",
         "decorators": []
        },
        "optional": false,
        "readOnly": false,
        "discriminator": false,
        "flatten": false,
        "decorators": [],
        "crossLanguageDefinitionId": "Azure.Core.Foundations.Error.message"
       },
       {
        "$id": "46",
        "kind": "property",
        "name": "target",
        "serializedName": "target",
        "description": "The target of the error.",
        "type": {
         "$id": "47",
         "kind": "string",
         "name": "string",
         "crossLanguageDefinitionId": "TypeSpec.string",
         "decorators": []
        },
        "optional": true,
        "readOnly": false,
        "discriminator": false,
        "flatten": false,
        "decorators": [],
        "crossLanguageDefinitionId": "Azure.Core.Foundations.Error.target"
       },
       {
        "$id": "48",
        "kind": "property",
        "name": "details",
        "serializedName": "details",
        "description": "An array of details about specific errors that led to this reported error.",
        "type": {
         "$id": "49",
         "kind": "array",
         "name": "ArrayError",
         "valueType": {
          "$ref": "41"
         },
         "crossLanguageDefinitionId": "TypeSpec.Array",
         "decorators": []
        },
        "optional": true,
        "readOnly": false,
        "discriminator": false,
        "flatten": false,
        "decorators": [],
        "crossLanguageDefinitionId": "Azure.Core.Foundations.Error.details"
       },
       {
        "$id": "50",
        "kind": "property",
        "name": "innererror",
        "serializedName": "innererror",
        "description": "An object containing more specific information than the current object about the error.",
        "type": {
         "$id": "51",
         "kind": "model",
         "name": "InnerError",
         "crossLanguageDefinitionId": "Azure.Core.Foundations.InnerError",
         "usage": "Output,Json",
         "description": "An object containing more specific information about the error. As per Microsoft One API guidelines - https://github.com/Microsoft/api-guidelines/blob/vNext/Guidelines.md#7102-error-condition-responses.",
         "decorators": [],
         "properties": [
          {
           "$id": "52",
           "kind": "property",
           "name": "code",
           "serializedName": "code",
           "description": "One of a server-defined set of error codes.",
           "type": {
            "$id": "53",
            "kind": "string",
            "name": "string",
            "crossLanguageDefinitionId": "TypeSpec.string",
            "decorators": []
           },
           "optional": true,
           "readOnly": false,
           "discriminator": false,
           "flatten": false,
           "decorators": [],
           "crossLanguageDefinitionId": "Azure.Core.Foundations.InnerError.code"
          },
          {
           "$id": "54",
           "kind": "property",
           "name": "innererror",
           "serializedName": "innererror",
           "description": "Inner error.",
           "type": {
            "$ref": "51"
           },
           "optional": true,
           "readOnly": false,
           "discriminator": false,
           "flatten": false,
           "decorators": [],
           "crossLanguageDefinitionId": "Azure.Core.Foundations.InnerError.innererror"
          }
         ]
        },
        "optional": true,
        "readOnly": false,
        "discriminator": false,
        "flatten": false,
        "decorators": [],
        "crossLanguageDefinitionId": "Azure.Core.Foundations.Error.innererror"
       }
      ]
     },
     "optional": true,
     "readOnly": false,
     "discriminator": false,
     "flatten": false,
     "decorators": [],
     "crossLanguageDefinitionId": "Azure.Core.ResourceOperationStatus.error"
    },
    {
     "$id": "55",
     "kind": "property",
     "name": "result",
     "serializedName": "result",
     "description": "The result of the operation.",
     "type": {
      "$ref": "22"
     },
     "optional": true,
     "readOnly": false,
     "discriminator": false,
     "flatten": false,
     "decorators": [],
     "crossLanguageDefinitionId": "Azure.Core.ResourceOperationStatus.result"
    }
   ]
  },
  {
   "$ref": "41"
  },
  {
   "$ref": "51"
  },
  {
   "$id": "56",
   "kind": "model",
   "name": "PagedResource",
   "crossLanguageDefinitionId": "Azure.Core.Foundations.CustomPage",
   "usage": "Output,Json",
   "description": "Paged collection of Resource items",
   "decorators": [],
   "properties": [
    {
     "$id": "57",
     "kind": "property",
     "name": "value",
     "serializedName": "value",
     "description": "The Resource items on this page",
     "type": {
      "$id": "58",
      "kind": "array",
      "name": "ArrayResource",
      "valueType": {
       "$ref": "29"
      },
      "crossLanguageDefinitionId": "TypeSpec.Array",
      "decorators": []
     },
     "optional": false,
     "readOnly": false,
     "discriminator": false,
     "flatten": false,
     "decorators": [],
     "crossLanguageDefinitionId": "Azure.Core.Foundations.CustomPage.value"
    },
    {
     "$id": "59",
     "kind": "property",
     "name": "nextLink",
     "serializedName": "nextLink",
     "description": "The link to the next page of items",
     "type": {
      "$id": "60",
      "kind": "url",
      "name": "ResourceLocation",
      "crossLanguageDefinitionId": "TypeSpec.Rest.ResourceLocation",
      "baseType": {
       "$id": "61",
       "kind": "url",
       "name": "url",
       "crossLanguageDefinitionId": "TypeSpec.url",
       "decorators": []
      },
      "decorators": []
     },
     "optional": true,
     "readOnly": false,
     "discriminator": false,
     "flatten": false,
     "decorators": [],
     "crossLanguageDefinitionId": "Azure.Core.Foundations.CustomPage.nextLink"
    }
   ]
  }
 ],
 "Clients": [
  {
   "$id": "62",
   "Name": "LatestClient",
   "Operations": [],
   "Protocol": {
    "$id": "63"
   },
   "Parameters": [
    {
     "$id": "64",
     "Name": "endpoint",
     "NameInRequest": "endpoint",
     "Type": {
      "$id": "65",
      "kind": "url",
      "name": "url",
      "crossLanguageDefinitionId": "TypeSpec.url"
     },
     "Location": "Uri",
     "IsApiVersion": false,
     "IsResourceParameter": false,
     "IsContentType": false,
     "IsRequired": true,
     "IsEndpoint": true,
     "SkipUrlEncoding": false,
     "Explode": false,
     "Kind": "Client"
    }
   ],
   "Decorators": []
  },
  {
   "$id": "66",
   "Name": "ResourceOperations",
   "Operations": [],
   "Protocol": {
    "$id": "67"
   },
   "Parent": "LatestClient",
   "Parameters": [
    {
     "$id": "68",
     "Name": "endpoint",
     "NameInRequest": "endpoint",
     "Type": {
      "$id": "69",
      "kind": "url",
      "name": "url",
      "crossLanguageDefinitionId": "TypeSpec.url"
     },
     "Location": "Uri",
     "IsApiVersion": false,
     "IsResourceParameter": false,
     "IsContentType": false,
     "IsRequired": true,
     "IsEndpoint": true,
     "SkipUrlEncoding": false,
     "Explode": false,
     "Kind": "Client"
    }
   ],
   "Decorators": []
  },
  {
   "$id": "70",
   "Name": "VersioningOp",
   "Operations": [
    {
     "$id": "71",
     "Name": "export",
     "ResourceName": "VersioningOp",
     "Description": "Long-running resource action operation template.",
     "Accessibility": "public",
     "Parameters": [
      {
<<<<<<< HEAD
       "$id": "64",
=======
       "$id": "72",
       "Name": "endpoint",
       "NameInRequest": "endpoint",
       "Type": {
        "$id": "73",
        "kind": "url",
        "name": "url",
        "crossLanguageDefinitionId": "TypeSpec.url"
       },
       "Location": "Uri",
       "IsApiVersion": false,
       "IsResourceParameter": false,
       "IsContentType": false,
       "IsRequired": true,
       "IsEndpoint": true,
       "SkipUrlEncoding": false,
       "Explode": false,
       "Kind": "Client"
      },
      {
       "$id": "74",
>>>>>>> 6835b74d
       "Name": "apiVersion",
       "NameInRequest": "api-version",
       "Description": "The API version to use for this operation.",
       "Type": {
<<<<<<< HEAD
        "$id": "65",
        "Kind": "string",
        "Name": "string",
        "CrossLanguageDefinitionId": "TypeSpec.string",
        "Decorators": []
=======
        "$id": "75",
        "kind": "string",
        "name": "string",
        "crossLanguageDefinitionId": "TypeSpec.string",
        "decorators": []
>>>>>>> 6835b74d
       },
       "Location": "Query",
       "IsApiVersion": true,
       "IsContentType": false,
       "IsEndpoint": false,
       "Explode": false,
       "IsRequired": true,
       "Kind": "Client",
       "DefaultValue": {
<<<<<<< HEAD
        "$id": "66",
        "Type": {
         "$id": "67",
         "Kind": "string",
         "Name": "string",
         "CrossLanguageDefinitionId": "TypeSpec.string"
=======
        "$id": "76",
        "Type": {
         "$id": "77",
         "kind": "string",
         "name": "string",
         "crossLanguageDefinitionId": "TypeSpec.string"
>>>>>>> 6835b74d
        },
        "Value": "2022-12-01-preview"
       },
       "Decorators": [],
       "SkipUrlEncoding": false
      },
      {
<<<<<<< HEAD
       "$id": "68",
       "Name": "name",
       "NameInRequest": "name",
       "Type": {
        "$id": "69",
        "Kind": "string",
        "Name": "string",
        "CrossLanguageDefinitionId": "TypeSpec.string",
        "Decorators": []
=======
       "$id": "78",
       "Name": "name",
       "NameInRequest": "name",
       "Type": {
        "$id": "79",
        "kind": "string",
        "name": "string",
        "crossLanguageDefinitionId": "TypeSpec.string",
        "decorators": []
>>>>>>> 6835b74d
       },
       "Location": "Path",
       "IsApiVersion": false,
       "IsContentType": false,
       "IsEndpoint": false,
       "Explode": false,
       "IsRequired": true,
       "Kind": "Method",
       "Decorators": [],
       "SkipUrlEncoding": false
      },
      {
<<<<<<< HEAD
       "$id": "70",
       "Name": "projectFileVersion",
       "NameInRequest": "projectFileVersion",
       "Type": {
        "$id": "71",
        "Kind": "string",
        "Name": "string",
        "CrossLanguageDefinitionId": "TypeSpec.string",
        "Decorators": []
=======
       "$id": "80",
       "Name": "projectFileVersion",
       "NameInRequest": "projectFileVersion",
       "Type": {
        "$id": "81",
        "kind": "string",
        "name": "string",
        "crossLanguageDefinitionId": "TypeSpec.string",
        "decorators": []
>>>>>>> 6835b74d
       },
       "Location": "Query",
       "IsApiVersion": false,
       "IsContentType": false,
       "IsEndpoint": false,
       "Explode": false,
       "IsRequired": false,
       "Kind": "Method",
       "Decorators": [],
       "SkipUrlEncoding": false
      },
      {
<<<<<<< HEAD
       "$id": "72",
       "Name": "projectedFileFormat",
       "NameInRequest": "projectedFileFormat",
       "Type": {
        "$id": "73",
        "Kind": "string",
        "Name": "string",
        "CrossLanguageDefinitionId": "TypeSpec.string",
        "Decorators": []
=======
       "$id": "82",
       "Name": "projectedFileFormat",
       "NameInRequest": "projectedFileFormat",
       "Type": {
        "$id": "83",
        "kind": "string",
        "name": "string",
        "crossLanguageDefinitionId": "TypeSpec.string",
        "decorators": []
>>>>>>> 6835b74d
       },
       "Location": "Query",
       "IsApiVersion": false,
       "IsContentType": false,
       "IsEndpoint": false,
       "Explode": false,
       "IsRequired": false,
       "Kind": "Method",
       "Decorators": [],
       "SkipUrlEncoding": false
      },
      {
<<<<<<< HEAD
       "$id": "74",
       "Name": "maxLines",
       "NameInRequest": "maxLines",
       "Type": {
        "$id": "75",
        "Kind": "int32",
        "Name": "int32",
        "CrossLanguageDefinitionId": "TypeSpec.int32",
        "Decorators": []
=======
       "$id": "84",
       "Name": "maxLines",
       "NameInRequest": "maxLines",
       "Type": {
        "$id": "85",
        "kind": "int32",
        "name": "int32",
        "crossLanguageDefinitionId": "TypeSpec.int32",
        "decorators": []
>>>>>>> 6835b74d
       },
       "Location": "Query",
       "IsApiVersion": false,
       "IsContentType": false,
       "IsEndpoint": false,
       "Explode": false,
       "IsRequired": false,
       "Kind": "Method",
       "Decorators": [],
       "SkipUrlEncoding": false
      },
      {
<<<<<<< HEAD
       "$id": "76",
       "Name": "accept",
       "NameInRequest": "Accept",
       "Type": {
        "$id": "77",
        "Kind": "constant",
        "ValueType": {
         "$id": "78",
         "Kind": "string",
         "Name": "string",
         "CrossLanguageDefinitionId": "TypeSpec.string",
         "Decorators": []
=======
       "$id": "86",
       "Name": "accept",
       "NameInRequest": "Accept",
       "Type": {
        "$id": "87",
        "kind": "constant",
        "valueType": {
         "$id": "88",
         "kind": "string",
         "name": "string",
         "crossLanguageDefinitionId": "TypeSpec.string",
         "decorators": []
>>>>>>> 6835b74d
        },
        "value": "application/json",
        "decorators": []
       },
       "Location": "Header",
       "IsApiVersion": false,
       "IsContentType": false,
       "IsEndpoint": false,
       "Explode": false,
       "IsRequired": true,
       "Kind": "Constant",
       "Decorators": [],
       "SkipUrlEncoding": false
      }
     ],
     "Responses": [
      {
<<<<<<< HEAD
       "$id": "79",
=======
       "$id": "89",
>>>>>>> 6835b74d
       "StatusCodes": [
        202
       ],
       "BodyType": {
        "$ref": "36"
       },
       "BodyMediaType": "Json",
       "Headers": [
        {
<<<<<<< HEAD
         "$id": "80",
=======
         "$id": "90",
>>>>>>> 6835b74d
         "Name": "operationLocation",
         "NameInResponse": "Operation-Location",
         "Description": "The location for monitoring the operation state.",
         "Type": {
<<<<<<< HEAD
          "$id": "81",
          "Kind": "url",
          "Name": "ResourceLocation",
          "CrossLanguageDefinitionId": "TypeSpec.Rest.ResourceLocation",
          "BaseType": {
           "$id": "82",
           "Kind": "url",
           "Name": "url",
           "CrossLanguageDefinitionId": "TypeSpec.url",
           "Decorators": []
=======
          "$id": "91",
          "kind": "url",
          "name": "ResourceLocation",
          "crossLanguageDefinitionId": "TypeSpec.Rest.ResourceLocation",
          "baseType": {
           "$id": "92",
           "kind": "url",
           "name": "url",
           "crossLanguageDefinitionId": "TypeSpec.url",
           "decorators": []
>>>>>>> 6835b74d
          },
          "decorators": []
         }
        }
       ],
       "IsErrorResponse": false,
       "ContentTypes": [
        "application/json"
       ]
      }
     ],
     "HttpMethod": "POST",
     "RequestBodyMediaType": "None",
     "Uri": "{endpoint}",
     "Path": "/versioning/resources/{name}:export",
     "BufferResponse": true,
     "LongRunning": {
<<<<<<< HEAD
      "$id": "83",
      "FinalStateVia": 3,
      "FinalResponse": {
       "$id": "84",
=======
      "$id": "93",
      "FinalStateVia": 3,
      "FinalResponse": {
       "$id": "94",
>>>>>>> 6835b74d
       "StatusCodes": [
        200
       ],
       "BodyType": {
        "$ref": "36"
       },
       "BodyMediaType": "Json"
      },
      "ResultPath": "result"
     },
     "GenerateProtocolMethod": true,
     "GenerateConvenienceMethod": true,
     "CrossLanguageDefinitionId": "TypeSpec.Versioning.Latest.VersioningOp.export",
     "Decorators": []
    },
    {
<<<<<<< HEAD
     "$id": "85",
=======
     "$id": "95",
>>>>>>> 6835b74d
     "Name": "list",
     "ResourceName": "Resource",
     "Description": "Resource list operation template.",
     "Accessibility": "public",
     "Parameters": [
      {
<<<<<<< HEAD
       "$id": "86",
=======
       "$ref": "72"
      },
      {
       "$id": "96",
>>>>>>> 6835b74d
       "Name": "apiVersion",
       "NameInRequest": "api-version",
       "Description": "The API version to use for this operation.",
       "Type": {
<<<<<<< HEAD
        "$id": "87",
        "Kind": "string",
        "Name": "string",
        "CrossLanguageDefinitionId": "TypeSpec.string",
        "Decorators": []
=======
        "$id": "97",
        "kind": "string",
        "name": "string",
        "crossLanguageDefinitionId": "TypeSpec.string",
        "decorators": []
>>>>>>> 6835b74d
       },
       "Location": "Query",
       "IsApiVersion": true,
       "IsContentType": false,
       "IsEndpoint": false,
       "Explode": false,
       "IsRequired": true,
       "Kind": "Client",
       "DefaultValue": {
<<<<<<< HEAD
        "$id": "88",
        "Type": {
         "$id": "89",
         "Kind": "string",
         "Name": "string",
         "CrossLanguageDefinitionId": "TypeSpec.string"
=======
        "$id": "98",
        "Type": {
         "$id": "99",
         "kind": "string",
         "name": "string",
         "crossLanguageDefinitionId": "TypeSpec.string"
>>>>>>> 6835b74d
        },
        "Value": "2022-12-01-preview"
       },
       "Decorators": [],
       "SkipUrlEncoding": false
      },
      {
<<<<<<< HEAD
       "$id": "90",
=======
       "$id": "100",
>>>>>>> 6835b74d
       "Name": "select",
       "NameInRequest": "select",
       "Description": "Select the specified fields to be included in the response.",
       "Type": {
<<<<<<< HEAD
        "$id": "91",
        "Kind": "array",
        "Name": "Array",
        "ValueType": {
         "$id": "92",
         "Kind": "string",
         "Name": "string",
         "CrossLanguageDefinitionId": "TypeSpec.string",
         "Decorators": []
=======
        "$id": "101",
        "kind": "array",
        "name": "Array",
        "valueType": {
         "$id": "102",
         "kind": "string",
         "name": "string",
         "crossLanguageDefinitionId": "TypeSpec.string",
         "decorators": []
>>>>>>> 6835b74d
        },
        "crossLanguageDefinitionId": "TypeSpec.Array",
        "decorators": []
       },
       "Location": "Query",
       "IsApiVersion": false,
       "IsContentType": false,
       "IsEndpoint": false,
       "Explode": true,
       "IsRequired": false,
       "Kind": "Method",
       "Decorators": [],
       "SkipUrlEncoding": false
      },
      {
<<<<<<< HEAD
       "$id": "93",
=======
       "$id": "103",
>>>>>>> 6835b74d
       "Name": "filter",
       "NameInRequest": "filter",
       "Description": "Filter the result list using the given expression.",
       "Type": {
<<<<<<< HEAD
        "$id": "94",
        "Kind": "string",
        "Name": "string",
        "CrossLanguageDefinitionId": "TypeSpec.string",
        "Decorators": []
=======
        "$id": "104",
        "kind": "string",
        "name": "string",
        "crossLanguageDefinitionId": "TypeSpec.string",
        "decorators": []
>>>>>>> 6835b74d
       },
       "Location": "Query",
       "IsApiVersion": false,
       "IsContentType": false,
       "IsEndpoint": false,
       "Explode": false,
       "IsRequired": false,
       "Kind": "Method",
       "Decorators": [],
       "SkipUrlEncoding": false
      },
      {
<<<<<<< HEAD
       "$id": "95",
       "Name": "accept",
       "NameInRequest": "Accept",
       "Type": {
        "$id": "96",
        "Kind": "constant",
        "ValueType": {
         "$id": "97",
         "Kind": "string",
         "Name": "string",
         "CrossLanguageDefinitionId": "TypeSpec.string",
         "Decorators": []
=======
       "$id": "105",
       "Name": "accept",
       "NameInRequest": "Accept",
       "Type": {
        "$id": "106",
        "kind": "constant",
        "valueType": {
         "$id": "107",
         "kind": "string",
         "name": "string",
         "crossLanguageDefinitionId": "TypeSpec.string",
         "decorators": []
>>>>>>> 6835b74d
        },
        "value": "application/json",
        "decorators": []
       },
       "Location": "Header",
       "IsApiVersion": false,
       "IsContentType": false,
       "IsEndpoint": false,
       "Explode": false,
       "IsRequired": true,
       "Kind": "Constant",
       "Decorators": [],
       "SkipUrlEncoding": false
      }
     ],
     "Responses": [
      {
<<<<<<< HEAD
       "$id": "98",
=======
       "$id": "108",
>>>>>>> 6835b74d
       "StatusCodes": [
        200
       ],
       "BodyType": {
        "$ref": "56"
       },
       "BodyMediaType": "Json",
       "Headers": [],
       "IsErrorResponse": false,
       "ContentTypes": [
        "application/json"
       ]
      }
     ],
     "HttpMethod": "GET",
     "RequestBodyMediaType": "None",
     "Uri": "{endpoint}",
     "Path": "/versioning/resources",
     "BufferResponse": true,
     "Paging": {
<<<<<<< HEAD
      "$id": "99",
=======
      "$id": "109",
>>>>>>> 6835b74d
      "ItemName": "value",
      "NextLinkName": "nextLink"
     },
     "GenerateProtocolMethod": true,
     "GenerateConvenienceMethod": true,
     "CrossLanguageDefinitionId": "TypeSpec.Versioning.Latest.VersioningOp.list",
     "Decorators": []
    },
    {
<<<<<<< HEAD
     "$id": "100",
=======
     "$id": "110",
>>>>>>> 6835b74d
     "Name": "createLongRunning",
     "ResourceName": "Resource",
     "Description": "Long-running resource create or replace operation template.",
     "Accessibility": "public",
     "Parameters": [
      {
<<<<<<< HEAD
       "$id": "101",
=======
       "$ref": "72"
      },
      {
       "$id": "111",
>>>>>>> 6835b74d
       "Name": "apiVersion",
       "NameInRequest": "api-version",
       "Description": "The API version to use for this operation.",
       "Type": {
<<<<<<< HEAD
        "$id": "102",
        "Kind": "string",
        "Name": "string",
        "CrossLanguageDefinitionId": "TypeSpec.string",
        "Decorators": []
=======
        "$id": "112",
        "kind": "string",
        "name": "string",
        "crossLanguageDefinitionId": "TypeSpec.string",
        "decorators": []
>>>>>>> 6835b74d
       },
       "Location": "Query",
       "IsApiVersion": true,
       "IsContentType": false,
       "IsEndpoint": false,
       "Explode": false,
       "IsRequired": true,
       "Kind": "Client",
       "DefaultValue": {
<<<<<<< HEAD
        "$id": "103",
        "Type": {
         "$id": "104",
         "Kind": "string",
         "Name": "string",
         "CrossLanguageDefinitionId": "TypeSpec.string"
=======
        "$id": "113",
        "Type": {
         "$id": "114",
         "kind": "string",
         "name": "string",
         "crossLanguageDefinitionId": "TypeSpec.string"
>>>>>>> 6835b74d
        },
        "Value": "2022-12-01-preview"
       },
       "Decorators": [],
       "SkipUrlEncoding": false
      },
      {
<<<<<<< HEAD
       "$id": "105",
       "Name": "name",
       "NameInRequest": "name",
       "Type": {
        "$id": "106",
        "Kind": "string",
        "Name": "string",
        "CrossLanguageDefinitionId": "TypeSpec.string",
        "Decorators": []
=======
       "$id": "115",
       "Name": "name",
       "NameInRequest": "name",
       "Type": {
        "$id": "116",
        "kind": "string",
        "name": "string",
        "crossLanguageDefinitionId": "TypeSpec.string",
        "decorators": []
>>>>>>> 6835b74d
       },
       "Location": "Path",
       "IsApiVersion": false,
       "IsContentType": false,
       "IsEndpoint": false,
       "Explode": false,
       "IsRequired": true,
       "Kind": "Method",
       "Decorators": [],
       "SkipUrlEncoding": false
      },
      {
<<<<<<< HEAD
       "$id": "107",
=======
       "$id": "117",
>>>>>>> 6835b74d
       "Name": "contentType",
       "NameInRequest": "Content-Type",
       "Description": "Body parameter's content type. Known values are application/json",
       "Type": {
<<<<<<< HEAD
        "$id": "108",
        "Kind": "constant",
        "ValueType": {
         "$id": "109",
         "Kind": "string",
         "Name": "string",
         "CrossLanguageDefinitionId": "TypeSpec.string",
         "Decorators": []
=======
        "$id": "118",
        "kind": "constant",
        "valueType": {
         "$id": "119",
         "kind": "string",
         "name": "string",
         "crossLanguageDefinitionId": "TypeSpec.string",
         "decorators": []
>>>>>>> 6835b74d
        },
        "value": "application/json",
        "decorators": []
       },
       "Location": "Header",
       "IsApiVersion": false,
       "IsContentType": true,
       "IsEndpoint": false,
       "Explode": false,
       "IsRequired": true,
       "Kind": "Constant",
       "Decorators": [],
       "SkipUrlEncoding": false
      },
      {
<<<<<<< HEAD
       "$id": "110",
       "Name": "accept",
       "NameInRequest": "Accept",
       "Type": {
        "$id": "111",
        "Kind": "constant",
        "ValueType": {
         "$id": "112",
         "Kind": "string",
         "Name": "string",
         "CrossLanguageDefinitionId": "TypeSpec.string",
         "Decorators": []
=======
       "$id": "120",
       "Name": "accept",
       "NameInRequest": "Accept",
       "Type": {
        "$id": "121",
        "kind": "constant",
        "valueType": {
         "$id": "122",
         "kind": "string",
         "name": "string",
         "crossLanguageDefinitionId": "TypeSpec.string",
         "decorators": []
>>>>>>> 6835b74d
        },
        "value": "application/json",
        "decorators": []
       },
       "Location": "Header",
       "IsApiVersion": false,
       "IsContentType": false,
       "IsEndpoint": false,
       "Explode": false,
       "IsRequired": true,
       "Kind": "Constant",
       "Decorators": [],
       "SkipUrlEncoding": false
      },
      {
<<<<<<< HEAD
       "$id": "113",
=======
       "$id": "123",
>>>>>>> 6835b74d
       "Name": "resource",
       "NameInRequest": "resource",
       "Description": "The resource instance.",
       "Type": {
        "$ref": "29"
       },
       "Location": "Body",
       "IsApiVersion": false,
       "IsContentType": false,
       "IsEndpoint": false,
       "Explode": false,
       "IsRequired": true,
       "Kind": "Method",
       "Decorators": [],
       "SkipUrlEncoding": false
      }
     ],
     "Responses": [
      {
<<<<<<< HEAD
       "$id": "114",
=======
       "$id": "124",
>>>>>>> 6835b74d
       "StatusCodes": [
        201
       ],
       "BodyType": {
        "$ref": "29"
       },
       "BodyMediaType": "Json",
       "Headers": [
        {
<<<<<<< HEAD
         "$id": "115",
=======
         "$id": "125",
>>>>>>> 6835b74d
         "Name": "operationLocation",
         "NameInResponse": "Operation-Location",
         "Description": "The location for monitoring the operation state.",
         "Type": {
<<<<<<< HEAD
          "$id": "116",
          "Kind": "url",
          "Name": "ResourceLocation",
          "CrossLanguageDefinitionId": "TypeSpec.Rest.ResourceLocation",
          "BaseType": {
           "$id": "117",
           "Kind": "url",
           "Name": "url",
           "CrossLanguageDefinitionId": "TypeSpec.url",
           "Decorators": []
=======
          "$id": "126",
          "kind": "url",
          "name": "ResourceLocation",
          "crossLanguageDefinitionId": "TypeSpec.Rest.ResourceLocation",
          "baseType": {
           "$id": "127",
           "kind": "url",
           "name": "url",
           "crossLanguageDefinitionId": "TypeSpec.url",
           "decorators": []
>>>>>>> 6835b74d
          },
          "decorators": []
         }
        }
       ],
       "IsErrorResponse": false,
       "ContentTypes": [
        "application/json"
       ]
      },
      {
<<<<<<< HEAD
       "$id": "118",
=======
       "$id": "128",
>>>>>>> 6835b74d
       "StatusCodes": [
        200
       ],
       "BodyType": {
        "$ref": "29"
       },
       "BodyMediaType": "Json",
       "Headers": [
        {
<<<<<<< HEAD
         "$id": "119",
=======
         "$id": "129",
>>>>>>> 6835b74d
         "Name": "operationLocation",
         "NameInResponse": "Operation-Location",
         "Description": "The location for monitoring the operation state.",
         "Type": {
<<<<<<< HEAD
          "$id": "120",
          "Kind": "url",
          "Name": "ResourceLocation",
          "CrossLanguageDefinitionId": "TypeSpec.Rest.ResourceLocation",
          "BaseType": {
           "$id": "121",
           "Kind": "url",
           "Name": "url",
           "CrossLanguageDefinitionId": "TypeSpec.url",
           "Decorators": []
=======
          "$id": "130",
          "kind": "url",
          "name": "ResourceLocation",
          "crossLanguageDefinitionId": "TypeSpec.Rest.ResourceLocation",
          "baseType": {
           "$id": "131",
           "kind": "url",
           "name": "url",
           "crossLanguageDefinitionId": "TypeSpec.url",
           "decorators": []
>>>>>>> 6835b74d
          },
          "decorators": []
         }
        }
       ],
       "IsErrorResponse": false,
       "ContentTypes": [
        "application/json"
       ]
      }
     ],
     "HttpMethod": "PUT",
     "RequestBodyMediaType": "Json",
     "Uri": "{endpoint}",
     "Path": "/versioning/resources/{name}",
     "RequestMediaTypes": [
      "application/json"
     ],
     "BufferResponse": true,
     "LongRunning": {
<<<<<<< HEAD
      "$id": "122",
      "FinalStateVia": 2,
      "FinalResponse": {
       "$id": "123",
=======
      "$id": "132",
      "FinalStateVia": 2,
      "FinalResponse": {
       "$id": "133",
>>>>>>> 6835b74d
       "StatusCodes": [
        200
       ],
       "BodyType": {
        "$ref": "29"
       },
       "BodyMediaType": "Json"
      }
     },
     "GenerateProtocolMethod": true,
     "GenerateConvenienceMethod": true,
     "CrossLanguageDefinitionId": "TypeSpec.Versioning.Latest.VersioningOp.createLongRunning",
     "Decorators": []
    }
   ],
   "Protocol": {
<<<<<<< HEAD
    "$id": "124"
=======
    "$id": "134"
>>>>>>> 6835b74d
   },
   "Parent": "LatestClient",
   "Parameters": [
    {
<<<<<<< HEAD
     "$id": "125",
     "Name": "endpoint",
     "NameInRequest": "endpoint",
     "Type": {
      "$id": "126",
      "Kind": "url",
      "Name": "url",
      "CrossLanguageDefinitionId": "TypeSpec.url"
     },
     "Location": "Uri",
     "IsApiVersion": false,
     "IsResourceParameter": false,
     "IsContentType": false,
     "IsRequired": true,
     "IsEndpoint": true,
     "SkipUrlEncoding": false,
     "Explode": false,
     "Kind": "Client"
=======
     "$ref": "72"
>>>>>>> 6835b74d
    }
   ],
   "Decorators": []
  }
 ]
}<|MERGE_RESOLUTION|>--- conflicted
+++ resolved
@@ -697,48 +697,16 @@
      "Accessibility": "public",
      "Parameters": [
       {
-<<<<<<< HEAD
-       "$id": "64",
-=======
        "$id": "72",
-       "Name": "endpoint",
-       "NameInRequest": "endpoint",
-       "Type": {
-        "$id": "73",
-        "kind": "url",
-        "name": "url",
-        "crossLanguageDefinitionId": "TypeSpec.url"
-       },
-       "Location": "Uri",
-       "IsApiVersion": false,
-       "IsResourceParameter": false,
-       "IsContentType": false,
-       "IsRequired": true,
-       "IsEndpoint": true,
-       "SkipUrlEncoding": false,
-       "Explode": false,
-       "Kind": "Client"
-      },
-      {
-       "$id": "74",
->>>>>>> 6835b74d
        "Name": "apiVersion",
        "NameInRequest": "api-version",
        "Description": "The API version to use for this operation.",
        "Type": {
-<<<<<<< HEAD
-        "$id": "65",
-        "Kind": "string",
-        "Name": "string",
-        "CrossLanguageDefinitionId": "TypeSpec.string",
-        "Decorators": []
-=======
-        "$id": "75",
+        "$id": "73",
         "kind": "string",
         "name": "string",
         "crossLanguageDefinitionId": "TypeSpec.string",
         "decorators": []
->>>>>>> 6835b74d
        },
        "Location": "Query",
        "IsApiVersion": true,
@@ -748,21 +716,12 @@
        "IsRequired": true,
        "Kind": "Client",
        "DefaultValue": {
-<<<<<<< HEAD
-        "$id": "66",
+        "$id": "74",
         "Type": {
-         "$id": "67",
-         "Kind": "string",
-         "Name": "string",
-         "CrossLanguageDefinitionId": "TypeSpec.string"
-=======
-        "$id": "76",
-        "Type": {
-         "$id": "77",
+         "$id": "75",
          "kind": "string",
          "name": "string",
          "crossLanguageDefinitionId": "TypeSpec.string"
->>>>>>> 6835b74d
         },
         "Value": "2022-12-01-preview"
        },
@@ -770,60 +729,57 @@
        "SkipUrlEncoding": false
       },
       {
-<<<<<<< HEAD
-       "$id": "68",
+       "$id": "76",
        "Name": "name",
        "NameInRequest": "name",
        "Type": {
-        "$id": "69",
-        "Kind": "string",
-        "Name": "string",
-        "CrossLanguageDefinitionId": "TypeSpec.string",
-        "Decorators": []
-=======
+        "$id": "77",
+        "kind": "string",
+        "name": "string",
+        "crossLanguageDefinitionId": "TypeSpec.string",
+        "decorators": []
+       },
+       "Location": "Path",
+       "IsApiVersion": false,
+       "IsContentType": false,
+       "IsEndpoint": false,
+       "Explode": false,
+       "IsRequired": true,
+       "Kind": "Method",
+       "Decorators": [],
+       "SkipUrlEncoding": false
+      },
+      {
        "$id": "78",
-       "Name": "name",
-       "NameInRequest": "name",
+       "Name": "projectFileVersion",
+       "NameInRequest": "projectFileVersion",
        "Type": {
         "$id": "79",
         "kind": "string",
         "name": "string",
         "crossLanguageDefinitionId": "TypeSpec.string",
         "decorators": []
->>>>>>> 6835b74d
-       },
-       "Location": "Path",
+       },
+       "Location": "Query",
        "IsApiVersion": false,
        "IsContentType": false,
        "IsEndpoint": false,
        "Explode": false,
-       "IsRequired": true,
+       "IsRequired": false,
        "Kind": "Method",
        "Decorators": [],
        "SkipUrlEncoding": false
       },
       {
-<<<<<<< HEAD
-       "$id": "70",
-       "Name": "projectFileVersion",
-       "NameInRequest": "projectFileVersion",
-       "Type": {
-        "$id": "71",
-        "Kind": "string",
-        "Name": "string",
-        "CrossLanguageDefinitionId": "TypeSpec.string",
-        "Decorators": []
-=======
        "$id": "80",
-       "Name": "projectFileVersion",
-       "NameInRequest": "projectFileVersion",
+       "Name": "projectedFileFormat",
+       "NameInRequest": "projectedFileFormat",
        "Type": {
         "$id": "81",
         "kind": "string",
         "name": "string",
         "crossLanguageDefinitionId": "TypeSpec.string",
         "decorators": []
->>>>>>> 6835b74d
        },
        "Location": "Query",
        "IsApiVersion": false,
@@ -836,60 +792,15 @@
        "SkipUrlEncoding": false
       },
       {
-<<<<<<< HEAD
-       "$id": "72",
-       "Name": "projectedFileFormat",
-       "NameInRequest": "projectedFileFormat",
-       "Type": {
-        "$id": "73",
-        "Kind": "string",
-        "Name": "string",
-        "CrossLanguageDefinitionId": "TypeSpec.string",
-        "Decorators": []
-=======
        "$id": "82",
-       "Name": "projectedFileFormat",
-       "NameInRequest": "projectedFileFormat",
-       "Type": {
-        "$id": "83",
-        "kind": "string",
-        "name": "string",
-        "crossLanguageDefinitionId": "TypeSpec.string",
-        "decorators": []
->>>>>>> 6835b74d
-       },
-       "Location": "Query",
-       "IsApiVersion": false,
-       "IsContentType": false,
-       "IsEndpoint": false,
-       "Explode": false,
-       "IsRequired": false,
-       "Kind": "Method",
-       "Decorators": [],
-       "SkipUrlEncoding": false
-      },
-      {
-<<<<<<< HEAD
-       "$id": "74",
        "Name": "maxLines",
        "NameInRequest": "maxLines",
        "Type": {
-        "$id": "75",
-        "Kind": "int32",
-        "Name": "int32",
-        "CrossLanguageDefinitionId": "TypeSpec.int32",
-        "Decorators": []
-=======
-       "$id": "84",
-       "Name": "maxLines",
-       "NameInRequest": "maxLines",
-       "Type": {
-        "$id": "85",
+        "$id": "83",
         "kind": "int32",
         "name": "int32",
         "crossLanguageDefinitionId": "TypeSpec.int32",
         "decorators": []
->>>>>>> 6835b74d
        },
        "Location": "Query",
        "IsApiVersion": false,
@@ -902,33 +813,18 @@
        "SkipUrlEncoding": false
       },
       {
-<<<<<<< HEAD
-       "$id": "76",
+       "$id": "84",
        "Name": "accept",
        "NameInRequest": "Accept",
        "Type": {
-        "$id": "77",
-        "Kind": "constant",
-        "ValueType": {
-         "$id": "78",
-         "Kind": "string",
-         "Name": "string",
-         "CrossLanguageDefinitionId": "TypeSpec.string",
-         "Decorators": []
-=======
-       "$id": "86",
-       "Name": "accept",
-       "NameInRequest": "Accept",
-       "Type": {
-        "$id": "87",
+        "$id": "85",
         "kind": "constant",
         "valueType": {
-         "$id": "88",
+         "$id": "86",
          "kind": "string",
          "name": "string",
          "crossLanguageDefinitionId": "TypeSpec.string",
          "decorators": []
->>>>>>> 6835b74d
         },
         "value": "application/json",
         "decorators": []
@@ -946,11 +842,7 @@
      ],
      "Responses": [
       {
-<<<<<<< HEAD
-       "$id": "79",
-=======
-       "$id": "89",
->>>>>>> 6835b74d
+       "$id": "87",
        "StatusCodes": [
         202
        ],
@@ -960,38 +852,21 @@
        "BodyMediaType": "Json",
        "Headers": [
         {
-<<<<<<< HEAD
-         "$id": "80",
-=======
-         "$id": "90",
->>>>>>> 6835b74d
+         "$id": "88",
          "Name": "operationLocation",
          "NameInResponse": "Operation-Location",
          "Description": "The location for monitoring the operation state.",
          "Type": {
-<<<<<<< HEAD
-          "$id": "81",
-          "Kind": "url",
-          "Name": "ResourceLocation",
-          "CrossLanguageDefinitionId": "TypeSpec.Rest.ResourceLocation",
-          "BaseType": {
-           "$id": "82",
-           "Kind": "url",
-           "Name": "url",
-           "CrossLanguageDefinitionId": "TypeSpec.url",
-           "Decorators": []
-=======
-          "$id": "91",
+          "$id": "89",
           "kind": "url",
           "name": "ResourceLocation",
           "crossLanguageDefinitionId": "TypeSpec.Rest.ResourceLocation",
           "baseType": {
-           "$id": "92",
+           "$id": "90",
            "kind": "url",
            "name": "url",
            "crossLanguageDefinitionId": "TypeSpec.url",
            "decorators": []
->>>>>>> 6835b74d
           },
           "decorators": []
          }
@@ -1009,17 +884,10 @@
      "Path": "/versioning/resources/{name}:export",
      "BufferResponse": true,
      "LongRunning": {
-<<<<<<< HEAD
-      "$id": "83",
+      "$id": "91",
       "FinalStateVia": 3,
       "FinalResponse": {
-       "$id": "84",
-=======
-      "$id": "93",
-      "FinalStateVia": 3,
-      "FinalResponse": {
-       "$id": "94",
->>>>>>> 6835b74d
+       "$id": "92",
        "StatusCodes": [
         200
        ],
@@ -1036,42 +904,23 @@
      "Decorators": []
     },
     {
-<<<<<<< HEAD
-     "$id": "85",
-=======
-     "$id": "95",
->>>>>>> 6835b74d
+     "$id": "93",
      "Name": "list",
      "ResourceName": "Resource",
      "Description": "Resource list operation template.",
      "Accessibility": "public",
      "Parameters": [
       {
-<<<<<<< HEAD
-       "$id": "86",
-=======
-       "$ref": "72"
-      },
-      {
-       "$id": "96",
->>>>>>> 6835b74d
+       "$id": "94",
        "Name": "apiVersion",
        "NameInRequest": "api-version",
        "Description": "The API version to use for this operation.",
        "Type": {
-<<<<<<< HEAD
-        "$id": "87",
-        "Kind": "string",
-        "Name": "string",
-        "CrossLanguageDefinitionId": "TypeSpec.string",
-        "Decorators": []
-=======
-        "$id": "97",
+        "$id": "95",
         "kind": "string",
         "name": "string",
         "crossLanguageDefinitionId": "TypeSpec.string",
         "decorators": []
->>>>>>> 6835b74d
        },
        "Location": "Query",
        "IsApiVersion": true,
@@ -1081,21 +930,12 @@
        "IsRequired": true,
        "Kind": "Client",
        "DefaultValue": {
-<<<<<<< HEAD
-        "$id": "88",
+        "$id": "96",
         "Type": {
-         "$id": "89",
-         "Kind": "string",
-         "Name": "string",
-         "CrossLanguageDefinitionId": "TypeSpec.string"
-=======
-        "$id": "98",
-        "Type": {
-         "$id": "99",
+         "$id": "97",
          "kind": "string",
          "name": "string",
          "crossLanguageDefinitionId": "TypeSpec.string"
->>>>>>> 6835b74d
         },
         "Value": "2022-12-01-preview"
        },
@@ -1103,36 +943,20 @@
        "SkipUrlEncoding": false
       },
       {
-<<<<<<< HEAD
-       "$id": "90",
-=======
-       "$id": "100",
->>>>>>> 6835b74d
+       "$id": "98",
        "Name": "select",
        "NameInRequest": "select",
        "Description": "Select the specified fields to be included in the response.",
        "Type": {
-<<<<<<< HEAD
-        "$id": "91",
-        "Kind": "array",
-        "Name": "Array",
-        "ValueType": {
-         "$id": "92",
-         "Kind": "string",
-         "Name": "string",
-         "CrossLanguageDefinitionId": "TypeSpec.string",
-         "Decorators": []
-=======
-        "$id": "101",
+        "$id": "99",
         "kind": "array",
         "name": "Array",
         "valueType": {
-         "$id": "102",
+         "$id": "100",
          "kind": "string",
          "name": "string",
          "crossLanguageDefinitionId": "TypeSpec.string",
          "decorators": []
->>>>>>> 6835b74d
         },
         "crossLanguageDefinitionId": "TypeSpec.Array",
         "decorators": []
@@ -1148,28 +972,16 @@
        "SkipUrlEncoding": false
       },
       {
-<<<<<<< HEAD
-       "$id": "93",
-=======
-       "$id": "103",
->>>>>>> 6835b74d
+       "$id": "101",
        "Name": "filter",
        "NameInRequest": "filter",
        "Description": "Filter the result list using the given expression.",
        "Type": {
-<<<<<<< HEAD
-        "$id": "94",
-        "Kind": "string",
-        "Name": "string",
-        "CrossLanguageDefinitionId": "TypeSpec.string",
-        "Decorators": []
-=======
-        "$id": "104",
+        "$id": "102",
         "kind": "string",
         "name": "string",
         "crossLanguageDefinitionId": "TypeSpec.string",
         "decorators": []
->>>>>>> 6835b74d
        },
        "Location": "Query",
        "IsApiVersion": false,
@@ -1182,33 +994,18 @@
        "SkipUrlEncoding": false
       },
       {
-<<<<<<< HEAD
-       "$id": "95",
+       "$id": "103",
        "Name": "accept",
        "NameInRequest": "Accept",
        "Type": {
-        "$id": "96",
-        "Kind": "constant",
-        "ValueType": {
-         "$id": "97",
-         "Kind": "string",
-         "Name": "string",
-         "CrossLanguageDefinitionId": "TypeSpec.string",
-         "Decorators": []
-=======
-       "$id": "105",
-       "Name": "accept",
-       "NameInRequest": "Accept",
-       "Type": {
-        "$id": "106",
+        "$id": "104",
         "kind": "constant",
         "valueType": {
-         "$id": "107",
+         "$id": "105",
          "kind": "string",
          "name": "string",
          "crossLanguageDefinitionId": "TypeSpec.string",
          "decorators": []
->>>>>>> 6835b74d
         },
         "value": "application/json",
         "decorators": []
@@ -1226,11 +1023,7 @@
      ],
      "Responses": [
       {
-<<<<<<< HEAD
-       "$id": "98",
-=======
-       "$id": "108",
->>>>>>> 6835b74d
+       "$id": "106",
        "StatusCodes": [
         200
        ],
@@ -1251,11 +1044,7 @@
      "Path": "/versioning/resources",
      "BufferResponse": true,
      "Paging": {
-<<<<<<< HEAD
-      "$id": "99",
-=======
-      "$id": "109",
->>>>>>> 6835b74d
+      "$id": "107",
       "ItemName": "value",
       "NextLinkName": "nextLink"
      },
@@ -1265,42 +1054,23 @@
      "Decorators": []
     },
     {
-<<<<<<< HEAD
-     "$id": "100",
-=======
-     "$id": "110",
->>>>>>> 6835b74d
+     "$id": "108",
      "Name": "createLongRunning",
      "ResourceName": "Resource",
      "Description": "Long-running resource create or replace operation template.",
      "Accessibility": "public",
      "Parameters": [
       {
-<<<<<<< HEAD
-       "$id": "101",
-=======
-       "$ref": "72"
-      },
-      {
-       "$id": "111",
->>>>>>> 6835b74d
+       "$id": "109",
        "Name": "apiVersion",
        "NameInRequest": "api-version",
        "Description": "The API version to use for this operation.",
        "Type": {
-<<<<<<< HEAD
-        "$id": "102",
-        "Kind": "string",
-        "Name": "string",
-        "CrossLanguageDefinitionId": "TypeSpec.string",
-        "Decorators": []
-=======
-        "$id": "112",
+        "$id": "110",
         "kind": "string",
         "name": "string",
         "crossLanguageDefinitionId": "TypeSpec.string",
         "decorators": []
->>>>>>> 6835b74d
        },
        "Location": "Query",
        "IsApiVersion": true,
@@ -1310,21 +1080,12 @@
        "IsRequired": true,
        "Kind": "Client",
        "DefaultValue": {
-<<<<<<< HEAD
-        "$id": "103",
+        "$id": "111",
         "Type": {
-         "$id": "104",
-         "Kind": "string",
-         "Name": "string",
-         "CrossLanguageDefinitionId": "TypeSpec.string"
-=======
-        "$id": "113",
-        "Type": {
-         "$id": "114",
+         "$id": "112",
          "kind": "string",
          "name": "string",
          "crossLanguageDefinitionId": "TypeSpec.string"
->>>>>>> 6835b74d
         },
         "Value": "2022-12-01-preview"
        },
@@ -1332,27 +1093,15 @@
        "SkipUrlEncoding": false
       },
       {
-<<<<<<< HEAD
-       "$id": "105",
+       "$id": "113",
        "Name": "name",
        "NameInRequest": "name",
        "Type": {
-        "$id": "106",
-        "Kind": "string",
-        "Name": "string",
-        "CrossLanguageDefinitionId": "TypeSpec.string",
-        "Decorators": []
-=======
-       "$id": "115",
-       "Name": "name",
-       "NameInRequest": "name",
-       "Type": {
-        "$id": "116",
+        "$id": "114",
         "kind": "string",
         "name": "string",
         "crossLanguageDefinitionId": "TypeSpec.string",
         "decorators": []
->>>>>>> 6835b74d
        },
        "Location": "Path",
        "IsApiVersion": false,
@@ -1365,34 +1114,19 @@
        "SkipUrlEncoding": false
       },
       {
-<<<<<<< HEAD
-       "$id": "107",
-=======
-       "$id": "117",
->>>>>>> 6835b74d
+       "$id": "115",
        "Name": "contentType",
        "NameInRequest": "Content-Type",
        "Description": "Body parameter's content type. Known values are application/json",
        "Type": {
-<<<<<<< HEAD
-        "$id": "108",
-        "Kind": "constant",
-        "ValueType": {
-         "$id": "109",
-         "Kind": "string",
-         "Name": "string",
-         "CrossLanguageDefinitionId": "TypeSpec.string",
-         "Decorators": []
-=======
-        "$id": "118",
+        "$id": "116",
         "kind": "constant",
         "valueType": {
-         "$id": "119",
+         "$id": "117",
          "kind": "string",
          "name": "string",
          "crossLanguageDefinitionId": "TypeSpec.string",
          "decorators": []
->>>>>>> 6835b74d
         },
         "value": "application/json",
         "decorators": []
@@ -1408,33 +1142,18 @@
        "SkipUrlEncoding": false
       },
       {
-<<<<<<< HEAD
-       "$id": "110",
+       "$id": "118",
        "Name": "accept",
        "NameInRequest": "Accept",
        "Type": {
-        "$id": "111",
-        "Kind": "constant",
-        "ValueType": {
-         "$id": "112",
-         "Kind": "string",
-         "Name": "string",
-         "CrossLanguageDefinitionId": "TypeSpec.string",
-         "Decorators": []
-=======
-       "$id": "120",
-       "Name": "accept",
-       "NameInRequest": "Accept",
-       "Type": {
-        "$id": "121",
+        "$id": "119",
         "kind": "constant",
         "valueType": {
-         "$id": "122",
+         "$id": "120",
          "kind": "string",
          "name": "string",
          "crossLanguageDefinitionId": "TypeSpec.string",
          "decorators": []
->>>>>>> 6835b74d
         },
         "value": "application/json",
         "decorators": []
@@ -1450,11 +1169,7 @@
        "SkipUrlEncoding": false
       },
       {
-<<<<<<< HEAD
-       "$id": "113",
-=======
-       "$id": "123",
->>>>>>> 6835b74d
+       "$id": "121",
        "Name": "resource",
        "NameInRequest": "resource",
        "Description": "The resource instance.",
@@ -1474,11 +1189,7 @@
      ],
      "Responses": [
       {
-<<<<<<< HEAD
-       "$id": "114",
-=======
-       "$id": "124",
->>>>>>> 6835b74d
+       "$id": "122",
        "StatusCodes": [
         201
        ],
@@ -1488,38 +1199,21 @@
        "BodyMediaType": "Json",
        "Headers": [
         {
-<<<<<<< HEAD
-         "$id": "115",
-=======
-         "$id": "125",
->>>>>>> 6835b74d
+         "$id": "123",
          "Name": "operationLocation",
          "NameInResponse": "Operation-Location",
          "Description": "The location for monitoring the operation state.",
          "Type": {
-<<<<<<< HEAD
-          "$id": "116",
-          "Kind": "url",
-          "Name": "ResourceLocation",
-          "CrossLanguageDefinitionId": "TypeSpec.Rest.ResourceLocation",
-          "BaseType": {
-           "$id": "117",
-           "Kind": "url",
-           "Name": "url",
-           "CrossLanguageDefinitionId": "TypeSpec.url",
-           "Decorators": []
-=======
-          "$id": "126",
+          "$id": "124",
           "kind": "url",
           "name": "ResourceLocation",
           "crossLanguageDefinitionId": "TypeSpec.Rest.ResourceLocation",
           "baseType": {
-           "$id": "127",
+           "$id": "125",
            "kind": "url",
            "name": "url",
            "crossLanguageDefinitionId": "TypeSpec.url",
            "decorators": []
->>>>>>> 6835b74d
           },
           "decorators": []
          }
@@ -1531,11 +1225,7 @@
        ]
       },
       {
-<<<<<<< HEAD
-       "$id": "118",
-=======
-       "$id": "128",
->>>>>>> 6835b74d
+       "$id": "126",
        "StatusCodes": [
         200
        ],
@@ -1545,38 +1235,21 @@
        "BodyMediaType": "Json",
        "Headers": [
         {
-<<<<<<< HEAD
-         "$id": "119",
-=======
-         "$id": "129",
->>>>>>> 6835b74d
+         "$id": "127",
          "Name": "operationLocation",
          "NameInResponse": "Operation-Location",
          "Description": "The location for monitoring the operation state.",
          "Type": {
-<<<<<<< HEAD
-          "$id": "120",
-          "Kind": "url",
-          "Name": "ResourceLocation",
-          "CrossLanguageDefinitionId": "TypeSpec.Rest.ResourceLocation",
-          "BaseType": {
-           "$id": "121",
-           "Kind": "url",
-           "Name": "url",
-           "CrossLanguageDefinitionId": "TypeSpec.url",
-           "Decorators": []
-=======
-          "$id": "130",
+          "$id": "128",
           "kind": "url",
           "name": "ResourceLocation",
           "crossLanguageDefinitionId": "TypeSpec.Rest.ResourceLocation",
           "baseType": {
-           "$id": "131",
+           "$id": "129",
            "kind": "url",
            "name": "url",
            "crossLanguageDefinitionId": "TypeSpec.url",
            "decorators": []
->>>>>>> 6835b74d
           },
           "decorators": []
          }
@@ -1597,17 +1270,10 @@
      ],
      "BufferResponse": true,
      "LongRunning": {
-<<<<<<< HEAD
-      "$id": "122",
+      "$id": "130",
       "FinalStateVia": 2,
       "FinalResponse": {
-       "$id": "123",
-=======
-      "$id": "132",
-      "FinalStateVia": 2,
-      "FinalResponse": {
-       "$id": "133",
->>>>>>> 6835b74d
+       "$id": "131",
        "StatusCodes": [
         200
        ],
@@ -1624,24 +1290,19 @@
     }
    ],
    "Protocol": {
-<<<<<<< HEAD
-    "$id": "124"
-=======
-    "$id": "134"
->>>>>>> 6835b74d
+    "$id": "132"
    },
    "Parent": "LatestClient",
    "Parameters": [
     {
-<<<<<<< HEAD
-     "$id": "125",
+     "$id": "133",
      "Name": "endpoint",
      "NameInRequest": "endpoint",
      "Type": {
-      "$id": "126",
-      "Kind": "url",
-      "Name": "url",
-      "CrossLanguageDefinitionId": "TypeSpec.url"
+      "$id": "134",
+      "kind": "url",
+      "name": "url",
+      "crossLanguageDefinitionId": "TypeSpec.url"
      },
      "Location": "Uri",
      "IsApiVersion": false,
@@ -1652,9 +1313,6 @@
      "SkipUrlEncoding": false,
      "Explode": false,
      "Kind": "Client"
-=======
-     "$ref": "72"
->>>>>>> 6835b74d
     }
    ],
    "Decorators": []
