--- conflicted
+++ resolved
@@ -45,7 +45,9 @@
    "CrossLanguageDefinitionId": "Azure.Core.Foundations.OperationState",
    "ValueType": {
     "$id": "8",
-    "Kind": "string"
+    "Kind": "string",
+    "Name": "string",
+    "CrossLanguageDefinitionId": "TypeSpec.string"
    },
    "Values": [
     {
@@ -99,7 +101,9 @@
      "Description": "",
      "Type": {
       "$id": "16",
-      "Kind": "string"
+      "Kind": "string",
+      "Name": "string",
+      "CrossLanguageDefinitionId": "TypeSpec.string"
      },
      "IsRequired": true,
      "IsReadOnly": false
@@ -111,7 +115,9 @@
      "Description": "",
      "Type": {
       "$id": "18",
-      "Kind": "string"
+      "Kind": "string",
+      "Name": "string",
+      "CrossLanguageDefinitionId": "TypeSpec.string"
      },
      "IsRequired": true,
      "IsReadOnly": false
@@ -123,7 +129,9 @@
      "Description": "",
      "Type": {
       "$id": "20",
-      "Kind": "string"
+      "Kind": "string",
+      "Name": "string",
+      "CrossLanguageDefinitionId": "TypeSpec.string"
      },
      "IsRequired": true,
      "IsReadOnly": false
@@ -131,26 +139,12 @@
    ]
   },
   {
-<<<<<<< HEAD
-   "$id": "9",
-   "Kind": "enum",
-   "Name": "ApiVersions",
-   "CrossLanguageDefinitionId": "TypeSpec.Versioning.Latest.ApiVersions",
-   "ValueType": {
-    "$id": "10",
-    "Kind": "string",
-    "Name": "string",
-    "CrossLanguageDefinitionId": "TypeSpec.string"
-   },
-   "Values": [
-=======
    "$id": "21",
    "Kind": "model",
    "Name": "Resource",
    "CrossLanguageDefinitionId": "TypeSpec.Versioning.Latest.Resource",
    "Usage": "Input,Output,Json",
    "Properties": [
->>>>>>> cc743cb2
     {
      "$id": "22",
      "Name": "id",
@@ -158,7 +152,9 @@
      "Description": "",
      "Type": {
       "$id": "23",
-      "Kind": "string"
+      "Kind": "string",
+      "Name": "string",
+      "CrossLanguageDefinitionId": "TypeSpec.string"
      },
      "IsRequired": true,
      "IsReadOnly": true
@@ -170,7 +166,9 @@
      "Description": "",
      "Type": {
       "$id": "25",
-      "Kind": "string"
+      "Kind": "string",
+      "Name": "string",
+      "CrossLanguageDefinitionId": "TypeSpec.string"
      },
      "IsRequired": true,
      "IsReadOnly": true
@@ -182,7 +180,9 @@
      "Description": "",
      "Type": {
       "$id": "27",
-      "Kind": "string"
+      "Kind": "string",
+      "Name": "string",
+      "CrossLanguageDefinitionId": "TypeSpec.string"
      },
      "IsRequired": true,
      "IsReadOnly": false
@@ -203,15 +203,10 @@
      "SerializedName": "id",
      "Description": "The unique ID of the operation.",
      "Type": {
-<<<<<<< HEAD
-      "$id": "16",
+      "$id": "30",
       "Kind": "string",
       "Name": "string",
       "CrossLanguageDefinitionId": "TypeSpec.string"
-=======
-      "$id": "30",
-      "Kind": "string"
->>>>>>> cc743cb2
      },
      "IsRequired": true,
      "IsReadOnly": false
@@ -246,15 +241,10 @@
         "SerializedName": "code",
         "Description": "One of a server-defined set of error codes.",
         "Type": {
-<<<<<<< HEAD
-         "$id": "21",
+         "$id": "35",
          "Kind": "string",
          "Name": "string",
          "CrossLanguageDefinitionId": "TypeSpec.string"
-=======
-         "$id": "35",
-         "Kind": "string"
->>>>>>> cc743cb2
         },
         "IsRequired": true,
         "IsReadOnly": false
@@ -265,15 +255,10 @@
         "SerializedName": "message",
         "Description": "A human-readable representation of the error.",
         "Type": {
-<<<<<<< HEAD
-         "$id": "23",
+         "$id": "37",
          "Kind": "string",
          "Name": "string",
          "CrossLanguageDefinitionId": "TypeSpec.string"
-=======
-         "$id": "37",
-         "Kind": "string"
->>>>>>> cc743cb2
         },
         "IsRequired": true,
         "IsReadOnly": false
@@ -284,15 +269,10 @@
         "SerializedName": "target",
         "Description": "The target of the error.",
         "Type": {
-<<<<<<< HEAD
-         "$id": "25",
+         "$id": "39",
          "Kind": "string",
          "Name": "string",
          "CrossLanguageDefinitionId": "TypeSpec.string"
-=======
-         "$id": "39",
-         "Kind": "string"
->>>>>>> cc743cb2
         },
         "IsRequired": false,
         "IsReadOnly": false
@@ -333,15 +313,10 @@
            "SerializedName": "code",
            "Description": "One of a server-defined set of error codes.",
            "Type": {
-<<<<<<< HEAD
-            "$id": "31",
+            "$id": "45",
             "Kind": "string",
             "Name": "string",
             "CrossLanguageDefinitionId": "TypeSpec.string"
-=======
-            "$id": "45",
-            "Kind": "string"
->>>>>>> cc743cb2
            },
            "IsRequired": false,
            "IsReadOnly": false
@@ -373,59 +348,7 @@
      "SerializedName": "result",
      "Description": "The result of the operation.",
      "Type": {
-<<<<<<< HEAD
-      "$id": "34",
-      "Kind": "model",
-      "Name": "ExportedResource",
-      "CrossLanguageDefinitionId": "TypeSpec.Versioning.Latest.ExportedResource",
-      "Usage": "Output,Json",
-      "Properties": [
-       {
-        "$id": "35",
-        "Name": "id",
-        "SerializedName": "id",
-        "Description": "",
-        "Type": {
-         "$id": "36",
-         "Kind": "string",
-         "Name": "string",
-         "CrossLanguageDefinitionId": "TypeSpec.string"
-        },
-        "IsRequired": true,
-        "IsReadOnly": false
-       },
-       {
-        "$id": "37",
-        "Name": "resourceUri",
-        "SerializedName": "resourceUri",
-        "Description": "",
-        "Type": {
-         "$id": "38",
-         "Kind": "string",
-         "Name": "string",
-         "CrossLanguageDefinitionId": "TypeSpec.string"
-        },
-        "IsRequired": true,
-        "IsReadOnly": false
-       },
-       {
-        "$id": "39",
-        "Name": "type",
-        "SerializedName": "type",
-        "Description": "",
-        "Type": {
-         "$id": "40",
-         "Kind": "string",
-         "Name": "string",
-         "CrossLanguageDefinitionId": "TypeSpec.string"
-        },
-        "IsRequired": true,
-        "IsReadOnly": false
-       }
-      ]
-=======
       "$ref": "14"
->>>>>>> cc743cb2
      },
      "IsRequired": false,
      "IsReadOnly": false
@@ -456,59 +379,7 @@
       "Kind": "array",
       "Name": "ArrayResource",
       "ValueType": {
-<<<<<<< HEAD
-       "$id": "44",
-       "Kind": "model",
-       "Name": "Resource",
-       "CrossLanguageDefinitionId": "TypeSpec.Versioning.Latest.Resource",
-       "Usage": "Input,Output,Json",
-       "Properties": [
-        {
-         "$id": "45",
-         "Name": "id",
-         "SerializedName": "id",
-         "Description": "",
-         "Type": {
-          "$id": "46",
-          "Kind": "string",
-          "Name": "string",
-          "CrossLanguageDefinitionId": "TypeSpec.string"
-         },
-         "IsRequired": true,
-         "IsReadOnly": true
-        },
-        {
-         "$id": "47",
-         "Name": "name",
-         "SerializedName": "name",
-         "Description": "",
-         "Type": {
-          "$id": "48",
-          "Kind": "string",
-          "Name": "string",
-          "CrossLanguageDefinitionId": "TypeSpec.string"
-         },
-         "IsRequired": true,
-         "IsReadOnly": true
-        },
-        {
-         "$id": "49",
-         "Name": "type",
-         "SerializedName": "type",
-         "Description": "",
-         "Type": {
-          "$id": "50",
-          "Kind": "string",
-          "Name": "string",
-          "CrossLanguageDefinitionId": "TypeSpec.string"
-         },
-         "IsRequired": true,
-         "IsReadOnly": false
-        }
-       ]
-=======
        "$ref": "21"
->>>>>>> cc743cb2
       },
       "CrossLanguageDefinitionId": "TypeSpec.Array"
      },
@@ -544,23 +415,18 @@
    "Name": "LatestClient",
    "Operations": [],
    "Protocol": {
-<<<<<<< HEAD
     "$id": "55"
-   }
-  },
-  {
-   "$id": "56",
-=======
-    "$id": "54"
    },
    "Parameters": [
     {
-     "$id": "55",
+     "$id": "56",
      "Name": "endpoint",
      "NameInRequest": "endpoint",
      "Type": {
-      "$id": "56",
-      "Kind": "uri"
+      "$id": "57",
+      "Kind": "url",
+      "Name": "url",
+      "CrossLanguageDefinitionId": "TypeSpec.url"
      },
      "Location": "Uri",
      "IsApiVersion": false,
@@ -575,26 +441,23 @@
    ]
   },
   {
-   "$id": "57",
->>>>>>> cc743cb2
+   "$id": "58",
    "Name": "ResourceOperations",
    "Operations": [],
    "Protocol": {
-<<<<<<< HEAD
-    "$id": "57"
-=======
-    "$id": "58"
->>>>>>> cc743cb2
+    "$id": "59"
    },
    "Parent": "LatestClient",
    "Parameters": [
     {
-     "$id": "59",
+     "$id": "60",
      "Name": "endpoint",
      "NameInRequest": "endpoint",
      "Type": {
-      "$id": "60",
-      "Kind": "uri"
+      "$id": "61",
+      "Kind": "url",
+      "Name": "url",
+      "CrossLanguageDefinitionId": "TypeSpec.url"
      },
      "Location": "Uri",
      "IsApiVersion": false,
@@ -609,34 +472,25 @@
    ]
   },
   {
-<<<<<<< HEAD
-   "$id": "58",
-=======
-   "$id": "61",
->>>>>>> cc743cb2
+   "$id": "62",
    "Name": "VersioningOp",
    "Operations": [
     {
-<<<<<<< HEAD
-     "$id": "59",
-=======
-     "$id": "62",
->>>>>>> cc743cb2
+     "$id": "63",
      "Name": "export",
      "ResourceName": "VersioningOp",
      "Description": "Long-running resource action operation template.",
      "Accessibility": "public",
      "Parameters": [
       {
-<<<<<<< HEAD
-       "$id": "60",
-=======
-       "$id": "63",
+       "$id": "64",
        "Name": "endpoint",
        "NameInRequest": "endpoint",
        "Type": {
-        "$id": "64",
-        "Kind": "uri"
+        "$id": "65",
+        "Kind": "url",
+        "Name": "url",
+        "CrossLanguageDefinitionId": "TypeSpec.url"
        },
        "Location": "Uri",
        "IsApiVersion": false,
@@ -649,206 +503,133 @@
        "Kind": "Client"
       },
       {
-       "$id": "65",
->>>>>>> cc743cb2
+       "$id": "66",
        "Name": "apiVersion",
        "NameInRequest": "api-version",
        "Description": "The API version to use for this operation.",
-       "Type": {
-<<<<<<< HEAD
-        "$id": "61",
-        "Kind": "string",
-        "Name": "string",
-        "CrossLanguageDefinitionId": "TypeSpec.string"
-=======
-        "$id": "66",
-        "Kind": "string"
->>>>>>> cc743cb2
-       },
-       "Location": "Query",
-       "IsApiVersion": true,
-       "IsContentType": false,
-       "IsEndpoint": false,
-       "Explode": false,
-       "IsRequired": true,
-       "Kind": "Client",
-       "DefaultValue": {
-<<<<<<< HEAD
-        "$id": "62",
-        "Type": {
-         "$id": "63",
-         "Kind": "string",
-         "Name": "string",
-         "CrossLanguageDefinitionId": "TypeSpec.string"
-=======
-        "$id": "67",
-        "Type": {
-         "$id": "68",
-         "Kind": "string"
->>>>>>> cc743cb2
-        },
-        "Value": "2022-12-01-preview"
-       }
-      },
-      {
-<<<<<<< HEAD
-       "$id": "64",
-       "Name": "name",
-       "NameInRequest": "name",
-       "Type": {
-        "$id": "65",
-        "Kind": "string",
-        "Name": "string",
-        "CrossLanguageDefinitionId": "TypeSpec.string"
-=======
-       "$id": "69",
-       "Name": "name",
-       "NameInRequest": "name",
-       "Type": {
-        "$id": "70",
-        "Kind": "string"
->>>>>>> cc743cb2
-       },
-       "Location": "Path",
-       "IsApiVersion": false,
-       "IsContentType": false,
-       "IsEndpoint": false,
-       "Explode": false,
-       "IsRequired": true,
-       "Kind": "Method"
-      },
-      {
-<<<<<<< HEAD
-       "$id": "66",
-       "Name": "projectFileVersion",
-       "NameInRequest": "projectFileVersion",
        "Type": {
         "$id": "67",
         "Kind": "string",
         "Name": "string",
         "CrossLanguageDefinitionId": "TypeSpec.string"
-=======
-       "$id": "71",
-       "Name": "projectFileVersion",
-       "NameInRequest": "projectFileVersion",
-       "Type": {
-        "$id": "72",
-        "Kind": "string"
->>>>>>> cc743cb2
        },
        "Location": "Query",
-       "IsApiVersion": false,
-       "IsContentType": false,
-       "IsEndpoint": false,
-       "Explode": false,
-       "IsRequired": false,
-       "Kind": "Method"
-      },
-      {
-<<<<<<< HEAD
-       "$id": "68",
-       "Name": "projectedFileFormat",
-       "NameInRequest": "projectedFileFormat",
-       "Type": {
-        "$id": "69",
+       "IsApiVersion": true,
+       "IsContentType": false,
+       "IsEndpoint": false,
+       "Explode": false,
+       "IsRequired": true,
+       "Kind": "Client",
+       "DefaultValue": {
+        "$id": "68",
+        "Type": {
+         "$id": "69",
+         "Kind": "string",
+         "Name": "string",
+         "CrossLanguageDefinitionId": "TypeSpec.string"
+        },
+        "Value": "2022-12-01-preview"
+       }
+      },
+      {
+       "$id": "70",
+       "Name": "name",
+       "NameInRequest": "name",
+       "Type": {
+        "$id": "71",
         "Kind": "string",
         "Name": "string",
         "CrossLanguageDefinitionId": "TypeSpec.string"
-=======
-       "$id": "73",
-       "Name": "projectedFileFormat",
-       "NameInRequest": "projectedFileFormat",
-       "Type": {
-        "$id": "74",
-        "Kind": "string"
->>>>>>> cc743cb2
-       },
-       "Location": "Query",
-       "IsApiVersion": false,
-       "IsContentType": false,
-       "IsEndpoint": false,
-       "Explode": false,
-       "IsRequired": false,
+       },
+       "Location": "Path",
+       "IsApiVersion": false,
+       "IsContentType": false,
+       "IsEndpoint": false,
+       "Explode": false,
+       "IsRequired": true,
        "Kind": "Method"
       },
       {
-<<<<<<< HEAD
-       "$id": "70",
-       "Name": "maxLines",
-       "NameInRequest": "maxLines",
-       "Type": {
-        "$id": "71",
-        "Kind": "int32",
-        "Name": "int32",
-        "CrossLanguageDefinitionId": "TypeSpec.int32"
-=======
-       "$id": "75",
-       "Name": "maxLines",
-       "NameInRequest": "maxLines",
-       "Type": {
-        "$id": "76",
-        "Kind": "int32"
->>>>>>> cc743cb2
-       },
-       "Location": "Query",
-       "IsApiVersion": false,
-       "IsContentType": false,
-       "IsEndpoint": false,
-       "Explode": false,
-       "IsRequired": false,
-       "Kind": "Method"
-      },
-      {
-<<<<<<< HEAD
        "$id": "72",
-       "Name": "accept",
-       "NameInRequest": "Accept",
+       "Name": "projectFileVersion",
+       "NameInRequest": "projectFileVersion",
        "Type": {
         "$id": "73",
         "Kind": "string",
         "Name": "string",
         "CrossLanguageDefinitionId": "TypeSpec.string"
-=======
-       "$id": "77",
+       },
+       "Location": "Query",
+       "IsApiVersion": false,
+       "IsContentType": false,
+       "IsEndpoint": false,
+       "Explode": false,
+       "IsRequired": false,
+       "Kind": "Method"
+      },
+      {
+       "$id": "74",
+       "Name": "projectedFileFormat",
+       "NameInRequest": "projectedFileFormat",
+       "Type": {
+        "$id": "75",
+        "Kind": "string",
+        "Name": "string",
+        "CrossLanguageDefinitionId": "TypeSpec.string"
+       },
+       "Location": "Query",
+       "IsApiVersion": false,
+       "IsContentType": false,
+       "IsEndpoint": false,
+       "Explode": false,
+       "IsRequired": false,
+       "Kind": "Method"
+      },
+      {
+       "$id": "76",
+       "Name": "maxLines",
+       "NameInRequest": "maxLines",
+       "Type": {
+        "$id": "77",
+        "Kind": "int32",
+        "Name": "int32",
+        "CrossLanguageDefinitionId": "TypeSpec.int32"
+       },
+       "Location": "Query",
+       "IsApiVersion": false,
+       "IsContentType": false,
+       "IsEndpoint": false,
+       "Explode": false,
+       "IsRequired": false,
+       "Kind": "Method"
+      },
+      {
+       "$id": "78",
        "Name": "accept",
        "NameInRequest": "Accept",
        "Type": {
-        "$id": "78",
+        "$id": "79",
         "Kind": "constant",
         "ValueType": {
-         "$id": "79",
-         "Kind": "string"
+         "$id": "80",
+         "Kind": "string",
+         "Name": "string",
+         "CrossLanguageDefinitionId": "TypeSpec.string"
         },
         "Value": "application/json"
->>>>>>> cc743cb2
        },
        "Location": "Header",
        "IsApiVersion": false,
        "IsContentType": false,
        "IsEndpoint": false,
        "Explode": false,
-<<<<<<< HEAD
-       "Kind": "Constant",
-       "DefaultValue": {
-        "$id": "74",
-        "Type": {
-         "$ref": "73"
-        },
-        "Value": "application/json"
-       }
-=======
        "IsRequired": true,
        "Kind": "Constant"
->>>>>>> cc743cb2
       }
      ],
      "Responses": [
       {
-<<<<<<< HEAD
-       "$id": "75",
-=======
-       "$id": "80",
->>>>>>> cc743cb2
+       "$id": "81",
        "StatusCodes": [
         202
        ],
@@ -858,31 +639,21 @@
        "BodyMediaType": "Json",
        "Headers": [
         {
-<<<<<<< HEAD
-         "$id": "76",
-         "Name": "Operation-Location",
-         "NameInResponse": "operationLocation",
+         "$id": "82",
+         "Name": "operationLocation",
+         "NameInResponse": "Operation-Location",
          "Description": "The location for monitoring the operation state.",
          "Type": {
-          "$id": "77",
+          "$id": "83",
           "Kind": "url",
           "Name": "ResourceLocation",
           "CrossLanguageDefinitionId": "TypeSpec.Rest.ResourceLocation",
           "BaseType": {
-           "$id": "78",
+           "$id": "84",
            "Kind": "url",
            "Name": "url",
            "CrossLanguageDefinitionId": "TypeSpec.url"
           }
-=======
-         "$id": "81",
-         "Name": "operationLocation",
-         "NameInResponse": "Operation-Location",
-         "Description": "The location for monitoring the operation state.",
-         "Type": {
-          "$id": "82",
-          "Kind": "url"
->>>>>>> cc743cb2
          }
         }
        ],
@@ -898,17 +669,10 @@
      "Path": "/versioning/resources/{name}:export",
      "BufferResponse": true,
      "LongRunning": {
-<<<<<<< HEAD
-      "$id": "79",
+      "$id": "85",
       "FinalStateVia": 3,
       "FinalResponse": {
-       "$id": "80",
-=======
-      "$id": "83",
-      "FinalStateVia": 3,
-      "FinalResponse": {
-       "$id": "84",
->>>>>>> cc743cb2
+       "$id": "86",
        "StatusCodes": [
         200
        ],
@@ -923,46 +687,27 @@
      "GenerateConvenienceMethod": true
     },
     {
-<<<<<<< HEAD
-     "$id": "81",
-=======
-     "$id": "85",
->>>>>>> cc743cb2
+     "$id": "87",
      "Name": "list",
      "ResourceName": "Resource",
      "Description": "Resource list operation template.",
      "Accessibility": "public",
      "Parameters": [
       {
-<<<<<<< HEAD
-       "$id": "82",
-=======
-       "$ref": "63"
-      },
-      {
-       "$id": "86",
->>>>>>> cc743cb2
+       "$ref": "64"
+      },
+      {
+       "$id": "88",
        "Name": "apiVersion",
        "NameInRequest": "api-version",
        "Description": "The API version to use for this operation.",
        "Type": {
-<<<<<<< HEAD
-        "$id": "83",
+        "$id": "89",
         "Kind": "string",
         "Name": "string",
         "CrossLanguageDefinitionId": "TypeSpec.string"
        },
        "Location": "Query",
-       "DefaultValue": {
-        "$ref": "62"
-       },
-       "IsRequired": true,
-=======
-        "$id": "87",
-        "Kind": "string"
-       },
-       "Location": "Query",
->>>>>>> cc743cb2
        "IsApiVersion": true,
        "IsContentType": false,
        "IsEndpoint": false,
@@ -970,41 +715,30 @@
        "IsRequired": true,
        "Kind": "Client",
        "DefaultValue": {
-        "$id": "88",
+        "$id": "90",
         "Type": {
-         "$id": "89",
-         "Kind": "string"
+         "$id": "91",
+         "Kind": "string",
+         "Name": "string",
+         "CrossLanguageDefinitionId": "TypeSpec.string"
         },
         "Value": "2022-12-01-preview"
        }
       },
       {
-<<<<<<< HEAD
-       "$id": "84",
-=======
-       "$id": "90",
->>>>>>> cc743cb2
+       "$id": "92",
        "Name": "select",
        "NameInRequest": "select",
        "Description": "Select the specified fields to be included in the response.",
        "Type": {
-<<<<<<< HEAD
-        "$id": "85",
+        "$id": "93",
         "Kind": "array",
         "Name": "Array",
         "ValueType": {
-         "$id": "86",
+         "$id": "94",
          "Kind": "string",
          "Name": "string",
          "CrossLanguageDefinitionId": "TypeSpec.string"
-=======
-        "$id": "91",
-        "Kind": "array",
-        "Name": "Array",
-        "ValueType": {
-         "$id": "92",
-         "Kind": "string"
->>>>>>> cc743cb2
         },
         "CrossLanguageDefinitionId": "TypeSpec.Array"
        },
@@ -1017,24 +751,15 @@
        "Kind": "Method"
       },
       {
-<<<<<<< HEAD
-       "$id": "87",
-=======
-       "$id": "93",
->>>>>>> cc743cb2
+       "$id": "95",
        "Name": "filter",
        "NameInRequest": "filter",
        "Description": "Filter the result list using the given expression.",
        "Type": {
-<<<<<<< HEAD
-        "$id": "88",
+        "$id": "96",
         "Kind": "string",
         "Name": "string",
         "CrossLanguageDefinitionId": "TypeSpec.string"
-=======
-        "$id": "94",
-        "Kind": "string"
->>>>>>> cc743cb2
        },
        "Location": "Query",
        "IsApiVersion": false,
@@ -1045,56 +770,32 @@
        "Kind": "Method"
       },
       {
-<<<<<<< HEAD
-       "$id": "89",
+       "$id": "97",
        "Name": "accept",
        "NameInRequest": "Accept",
        "Type": {
-        "$id": "90",
-        "Kind": "string",
-        "Name": "string",
-        "CrossLanguageDefinitionId": "TypeSpec.string"
-=======
-       "$id": "95",
-       "Name": "accept",
-       "NameInRequest": "Accept",
-       "Type": {
-        "$id": "96",
+        "$id": "98",
         "Kind": "constant",
         "ValueType": {
-         "$id": "97",
-         "Kind": "string"
+         "$id": "99",
+         "Kind": "string",
+         "Name": "string",
+         "CrossLanguageDefinitionId": "TypeSpec.string"
         },
         "Value": "application/json"
->>>>>>> cc743cb2
        },
        "Location": "Header",
        "IsApiVersion": false,
        "IsContentType": false,
        "IsEndpoint": false,
        "Explode": false,
-<<<<<<< HEAD
-       "Kind": "Constant",
-       "DefaultValue": {
-        "$id": "91",
-        "Type": {
-         "$ref": "90"
-        },
-        "Value": "application/json"
-       }
-=======
        "IsRequired": true,
        "Kind": "Constant"
->>>>>>> cc743cb2
       }
      ],
      "Responses": [
       {
-<<<<<<< HEAD
-       "$id": "92",
-=======
-       "$id": "98",
->>>>>>> cc743cb2
+       "$id": "100",
        "StatusCodes": [
         200
        ],
@@ -1115,219 +816,137 @@
      "Path": "/versioning/resources",
      "BufferResponse": true,
      "Paging": {
-<<<<<<< HEAD
-      "$id": "93",
-      "NextLinkName": "nextLink",
-      "ItemName": "value"
-=======
-      "$id": "99",
+      "$id": "101",
       "ItemName": "value",
       "NextLinkName": "nextLink"
->>>>>>> cc743cb2
      },
      "GenerateProtocolMethod": true,
      "GenerateConvenienceMethod": true
     },
     {
-<<<<<<< HEAD
-     "$id": "94",
-=======
-     "$id": "100",
->>>>>>> cc743cb2
+     "$id": "102",
      "Name": "createLongRunning",
      "ResourceName": "Resource",
      "Description": "Long-running resource create or replace operation template.",
      "Accessibility": "public",
      "Parameters": [
       {
-<<<<<<< HEAD
-       "$id": "95",
-=======
-       "$ref": "63"
-      },
-      {
-       "$id": "101",
->>>>>>> cc743cb2
+       "$ref": "64"
+      },
+      {
+       "$id": "103",
        "Name": "apiVersion",
        "NameInRequest": "api-version",
        "Description": "The API version to use for this operation.",
-       "Type": {
-<<<<<<< HEAD
-        "$id": "96",
-        "Kind": "string",
-        "Name": "string",
-        "CrossLanguageDefinitionId": "TypeSpec.string"
-       },
-       "Location": "Query",
-       "DefaultValue": {
-        "$ref": "62"
-       },
-       "IsRequired": true,
-=======
-        "$id": "102",
-        "Kind": "string"
-       },
-       "Location": "Query",
->>>>>>> cc743cb2
-       "IsApiVersion": true,
-       "IsContentType": false,
-       "IsEndpoint": false,
-       "Explode": false,
-       "IsRequired": true,
-       "Kind": "Client",
-       "DefaultValue": {
-        "$id": "103",
-        "Type": {
-         "$id": "104",
-         "Kind": "string"
-        },
-        "Value": "2022-12-01-preview"
-       }
-      },
-      {
-<<<<<<< HEAD
-       "$id": "97",
-       "Name": "name",
-       "NameInRequest": "name",
-       "Type": {
-        "$id": "98",
-        "Kind": "string",
-        "Name": "string",
-        "CrossLanguageDefinitionId": "TypeSpec.string"
-=======
-       "$id": "105",
-       "Name": "name",
-       "NameInRequest": "name",
-       "Type": {
-        "$id": "106",
-        "Kind": "string"
->>>>>>> cc743cb2
-       },
-       "Location": "Path",
-       "IsApiVersion": false,
-       "IsContentType": false,
-       "IsEndpoint": false,
-       "Explode": false,
-       "IsRequired": true,
-       "Kind": "Method"
-      },
-      {
-<<<<<<< HEAD
-       "$id": "99",
-       "Name": "resource",
-       "NameInRequest": "resource",
-       "Description": "The resource instance.",
-=======
-       "$id": "107",
-       "Name": "contentType",
-       "NameInRequest": "Content-Type",
-       "Description": "Body parameter's content type. Known values are application/json",
->>>>>>> cc743cb2
-       "Type": {
-        "$id": "108",
-        "Kind": "constant",
-        "ValueType": {
-         "$id": "109",
-         "Kind": "string"
-        },
-        "Value": "application/json"
-       },
-       "Location": "Header",
-       "IsApiVersion": false,
-       "IsContentType": true,
-       "IsEndpoint": false,
-       "Explode": false,
-       "IsRequired": true,
-       "Kind": "Constant"
-      },
-      {
-<<<<<<< HEAD
-       "$id": "100",
-       "Name": "accept",
-       "NameInRequest": "Accept",
-       "Type": {
-        "$id": "101",
-        "Kind": "string",
-        "Name": "string",
-        "CrossLanguageDefinitionId": "TypeSpec.string"
-=======
-       "$id": "110",
-       "Name": "accept",
-       "NameInRequest": "Accept",
-       "Type": {
-        "$id": "111",
-        "Kind": "constant",
-        "ValueType": {
-         "$id": "112",
-         "Kind": "string"
-        },
-        "Value": "application/json"
->>>>>>> cc743cb2
-       },
-       "Location": "Header",
-       "IsApiVersion": false,
-       "IsContentType": false,
-       "IsEndpoint": false,
-       "Explode": false,
-<<<<<<< HEAD
-       "Kind": "Constant",
-       "DefaultValue": {
-        "$id": "102",
-        "Type": {
-         "$ref": "101"
-        },
-        "Value": "application/json"
-       }
-      },
-      {
-       "$id": "103",
-       "Name": "contentType",
-       "NameInRequest": "Content-Type",
        "Type": {
         "$id": "104",
         "Kind": "string",
         "Name": "string",
         "CrossLanguageDefinitionId": "TypeSpec.string"
-=======
+       },
+       "Location": "Query",
+       "IsApiVersion": true,
+       "IsContentType": false,
+       "IsEndpoint": false,
+       "Explode": false,
+       "IsRequired": true,
+       "Kind": "Client",
+       "DefaultValue": {
+        "$id": "105",
+        "Type": {
+         "$id": "106",
+         "Kind": "string",
+         "Name": "string",
+         "CrossLanguageDefinitionId": "TypeSpec.string"
+        },
+        "Value": "2022-12-01-preview"
+       }
+      },
+      {
+       "$id": "107",
+       "Name": "name",
+       "NameInRequest": "name",
+       "Type": {
+        "$id": "108",
+        "Kind": "string",
+        "Name": "string",
+        "CrossLanguageDefinitionId": "TypeSpec.string"
+       },
+       "Location": "Path",
+       "IsApiVersion": false,
+       "IsContentType": false,
+       "IsEndpoint": false,
+       "Explode": false,
+       "IsRequired": true,
+       "Kind": "Method"
+      },
+      {
+       "$id": "109",
+       "Name": "contentType",
+       "NameInRequest": "Content-Type",
+       "Description": "Body parameter's content type. Known values are application/json",
+       "Type": {
+        "$id": "110",
+        "Kind": "constant",
+        "ValueType": {
+         "$id": "111",
+         "Kind": "string",
+         "Name": "string",
+         "CrossLanguageDefinitionId": "TypeSpec.string"
+        },
+        "Value": "application/json"
+       },
+       "Location": "Header",
+       "IsApiVersion": false,
+       "IsContentType": true,
+       "IsEndpoint": false,
+       "Explode": false,
        "IsRequired": true,
        "Kind": "Constant"
       },
       {
-       "$id": "113",
+       "$id": "112",
+       "Name": "accept",
+       "NameInRequest": "Accept",
+       "Type": {
+        "$id": "113",
+        "Kind": "constant",
+        "ValueType": {
+         "$id": "114",
+         "Kind": "string",
+         "Name": "string",
+         "CrossLanguageDefinitionId": "TypeSpec.string"
+        },
+        "Value": "application/json"
+       },
+       "Location": "Header",
+       "IsApiVersion": false,
+       "IsContentType": false,
+       "IsEndpoint": false,
+       "Explode": false,
+       "IsRequired": true,
+       "Kind": "Constant"
+      },
+      {
+       "$id": "115",
        "Name": "resource",
        "NameInRequest": "resource",
        "Description": "The resource instance.",
        "Type": {
         "$ref": "21"
->>>>>>> cc743cb2
        },
        "Location": "Body",
        "IsApiVersion": false,
        "IsContentType": false,
        "IsEndpoint": false,
        "Explode": false,
-<<<<<<< HEAD
-       "Kind": "Constant",
-       "DefaultValue": {
-        "$id": "105",
-        "Type": {
-         "$ref": "104"
-        },
-        "Value": "application/json"
-       }
-=======
        "IsRequired": true,
        "Kind": "Method"
->>>>>>> cc743cb2
       }
      ],
      "Responses": [
       {
-<<<<<<< HEAD
-       "$id": "106",
-=======
-       "$id": "114",
->>>>>>> cc743cb2
+       "$id": "116",
        "StatusCodes": [
         201
        ],
@@ -1337,31 +956,21 @@
        "BodyMediaType": "Json",
        "Headers": [
         {
-<<<<<<< HEAD
-         "$id": "107",
-         "Name": "Operation-Location",
-         "NameInResponse": "operationLocation",
+         "$id": "117",
+         "Name": "operationLocation",
+         "NameInResponse": "Operation-Location",
          "Description": "The location for monitoring the operation state.",
          "Type": {
-          "$id": "108",
+          "$id": "118",
           "Kind": "url",
           "Name": "ResourceLocation",
           "CrossLanguageDefinitionId": "TypeSpec.Rest.ResourceLocation",
           "BaseType": {
-           "$id": "109",
+           "$id": "119",
            "Kind": "url",
            "Name": "url",
            "CrossLanguageDefinitionId": "TypeSpec.url"
           }
-=======
-         "$id": "115",
-         "Name": "operationLocation",
-         "NameInResponse": "Operation-Location",
-         "Description": "The location for monitoring the operation state.",
-         "Type": {
-          "$id": "116",
-          "Kind": "url"
->>>>>>> cc743cb2
          }
         }
        ],
@@ -1371,11 +980,7 @@
        ]
       },
       {
-<<<<<<< HEAD
-       "$id": "110",
-=======
-       "$id": "117",
->>>>>>> cc743cb2
+       "$id": "120",
        "StatusCodes": [
         200
        ],
@@ -1385,31 +990,21 @@
        "BodyMediaType": "Json",
        "Headers": [
         {
-<<<<<<< HEAD
-         "$id": "111",
-         "Name": "Operation-Location",
-         "NameInResponse": "operationLocation",
+         "$id": "121",
+         "Name": "operationLocation",
+         "NameInResponse": "Operation-Location",
          "Description": "The location for monitoring the operation state.",
          "Type": {
-          "$id": "112",
+          "$id": "122",
           "Kind": "url",
           "Name": "ResourceLocation",
           "CrossLanguageDefinitionId": "TypeSpec.Rest.ResourceLocation",
           "BaseType": {
-           "$id": "113",
+           "$id": "123",
            "Kind": "url",
            "Name": "url",
            "CrossLanguageDefinitionId": "TypeSpec.url"
           }
-=======
-         "$id": "118",
-         "Name": "operationLocation",
-         "NameInResponse": "Operation-Location",
-         "Description": "The location for monitoring the operation state.",
-         "Type": {
-          "$id": "119",
-          "Kind": "url"
->>>>>>> cc743cb2
          }
         }
        ],
@@ -1428,17 +1023,10 @@
      ],
      "BufferResponse": true,
      "LongRunning": {
-<<<<<<< HEAD
-      "$id": "114",
+      "$id": "124",
       "FinalStateVia": 2,
       "FinalResponse": {
-       "$id": "115",
-=======
-      "$id": "120",
-      "FinalStateVia": 2,
-      "FinalResponse": {
-       "$id": "121",
->>>>>>> cc743cb2
+       "$id": "125",
        "StatusCodes": [
         200
        ],
@@ -1453,16 +1041,12 @@
     }
    ],
    "Protocol": {
-<<<<<<< HEAD
-    "$id": "116"
-=======
-    "$id": "122"
->>>>>>> cc743cb2
+    "$id": "126"
    },
    "Parent": "LatestClient",
    "Parameters": [
     {
-     "$ref": "63"
+     "$ref": "64"
     }
    ]
   }
