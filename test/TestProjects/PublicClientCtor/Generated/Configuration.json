--- conflicted
+++ resolved
@@ -11,18 +11,5 @@
   "ModelNamespace": true,
   "HeadAsBoolean": false,
   "SkipCSProjPackageReference": true,
-<<<<<<< HEAD
-  "LowLevelClient": false,
-  "CredentialTypes": [
-    "TokenCredential",
-    "AzureKeyCredential"
-  ],
-  "CredentialScopes": [
-    "https://fakeendpoint.azure.com/.default",
-    "https://dummyendpoint.azure.com/.default"
-  ],
-  "CredentialHeaderName": "fake-key"
-=======
   "LowLevelClient": false
->>>>>>> 8f26c4fd
 }