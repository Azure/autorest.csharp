--- conflicted
+++ resolved
@@ -751,13 +751,8 @@
      "SerializedName": "requiredDateTimeOffset",
      "Description": "Required date time offset, illustrating a reference type property.",
      "Type": {
-<<<<<<< HEAD
       "$id": "95",
-      "Name": "zonedDateTime",
-=======
-      "$id": "91",
       "Name": "utcDateTime",
->>>>>>> a05d609c
       "Kind": "DateTime",
       "IsNullable": false
      },
