--- conflicted
+++ resolved
@@ -11,12 +11,9 @@
    "ValueType": {
     "$id": "3",
     "Kind": "string",
-<<<<<<< HEAD
+    "Name": "string",
+    "CrossLanguageDefinitionId": "TypeSpec.string",
     "Decorators": []
-=======
-    "Name": "string",
-    "CrossLanguageDefinitionId": "TypeSpec.string"
->>>>>>> 3e9fef80
    },
    "Values": [
     {
@@ -44,12 +41,9 @@
    "ValueType": {
     "$id": "7",
     "Kind": "string",
-<<<<<<< HEAD
+    "Name": "string",
+    "CrossLanguageDefinitionId": "TypeSpec.string",
     "Decorators": []
-=======
-    "Name": "string",
-    "CrossLanguageDefinitionId": "TypeSpec.string"
->>>>>>> 3e9fef80
    },
    "Values": [
     {
@@ -93,12 +87,9 @@
      "Type": {
       "$id": "13",
       "Kind": "string",
-<<<<<<< HEAD
+      "Name": "string",
+      "CrossLanguageDefinitionId": "TypeSpec.string",
       "Decorators": []
-=======
-      "Name": "string",
-      "CrossLanguageDefinitionId": "TypeSpec.string"
->>>>>>> 3e9fef80
      },
      "IsRequired": true,
      "IsReadOnly": false,
@@ -152,7 +143,8 @@
        "IsEndpoint": false,
        "Explode": false,
        "IsRequired": true,
-       "Kind": "Method"
+       "Kind": "Method",
+       "Decorators": []
       },
       {
        "$id": "19",
@@ -161,14 +153,10 @@
        "Type": {
         "$id": "20",
         "Kind": "bytes",
-<<<<<<< HEAD
-        "Encode": "base64",
-        "Decorators": []
-=======
         "Name": "bytes",
         "Encode": "base64",
-        "CrossLanguageDefinitionId": "TypeSpec.bytes"
->>>>>>> 3e9fef80
+        "CrossLanguageDefinitionId": "TypeSpec.bytes",
+        "Decorators": []
        },
        "Location": "Body",
        "IsApiVersion": false,
@@ -176,7 +164,8 @@
        "IsEndpoint": false,
        "Explode": false,
        "IsRequired": true,
-       "Kind": "Method"
+       "Kind": "Method",
+       "Decorators": []
       }
      ],
      "Responses": [
@@ -201,7 +190,8 @@
      "BufferResponse": true,
      "GenerateProtocolMethod": true,
      "GenerateConvenienceMethod": true,
-     "CrossLanguageDefinitionId": "MultipleMediaTypes.oneBinaryBodyTwoContentTypes"
+     "CrossLanguageDefinitionId": "MultipleMediaTypes.oneBinaryBodyTwoContentTypes",
+     "Decorators": []
     },
     {
      "$id": "22",
@@ -225,23 +215,19 @@
        "IsEndpoint": false,
        "Explode": false,
        "IsRequired": true,
-       "Kind": "Method"
+       "Kind": "Method",
+       "Decorators": []
       },
       {
        "$id": "24",
        "Name": "body",
        "NameInRequest": "body",
        "Type": {
-<<<<<<< HEAD
-        "$id": "28",
-        "Kind": "string",
-        "Decorators": []
-=======
         "$id": "25",
         "Kind": "string",
         "Name": "string",
-        "CrossLanguageDefinitionId": "TypeSpec.string"
->>>>>>> 3e9fef80
+        "CrossLanguageDefinitionId": "TypeSpec.string",
+        "Decorators": []
        },
        "Location": "Body",
        "IsApiVersion": false,
@@ -249,7 +235,8 @@
        "IsEndpoint": false,
        "Explode": false,
        "IsRequired": true,
-       "Kind": "Method"
+       "Kind": "Method",
+       "Decorators": []
       }
      ],
      "Responses": [
@@ -275,7 +262,8 @@
      "BufferResponse": true,
      "GenerateProtocolMethod": true,
      "GenerateConvenienceMethod": true,
-     "CrossLanguageDefinitionId": "MultipleMediaTypes.oneStringBodyThreeContentTypes"
+     "CrossLanguageDefinitionId": "MultipleMediaTypes.oneStringBodyThreeContentTypes",
+     "Decorators": []
     },
     {
      "$id": "27",
@@ -294,16 +282,11 @@
         "$id": "29",
         "Kind": "constant",
         "ValueType": {
-<<<<<<< HEAD
-         "$id": "36",
-         "Kind": "string",
-         "Decorators": []
-=======
          "$id": "30",
          "Kind": "string",
          "Name": "string",
-         "CrossLanguageDefinitionId": "TypeSpec.string"
->>>>>>> 3e9fef80
+         "CrossLanguageDefinitionId": "TypeSpec.string",
+         "Decorators": []
         },
         "Value": "application/json",
         "Decorators": []
@@ -314,7 +297,8 @@
        "IsEndpoint": false,
        "Explode": false,
        "IsRequired": true,
-       "Kind": "Constant"
+       "Kind": "Constant",
+       "Decorators": []
       },
       {
        "$id": "31",
@@ -329,7 +313,8 @@
        "IsEndpoint": false,
        "Explode": false,
        "IsRequired": true,
-       "Kind": "Method"
+       "Kind": "Method",
+       "Decorators": []
       }
      ],
      "Responses": [
@@ -353,7 +338,8 @@
      "BufferResponse": true,
      "GenerateProtocolMethod": true,
      "GenerateConvenienceMethod": true,
-     "CrossLanguageDefinitionId": "MultipleMediaTypes.oneModelBodyOneContentType"
+     "CrossLanguageDefinitionId": "MultipleMediaTypes.oneModelBodyOneContentType",
+     "Decorators": []
     }
    ],
    "Protocol": {
