{
 "$id": "1",
 "Name": "MultipleMediaTypes",
 "ApiVersions": [],
 "Enums": [
  {
   "$id": "2",
   "Kind": "enum",
   "Name": "OneBinaryBodyTwoContentTypesRequestContentType",
   "CrossLanguageDefinitionId": "oneBinaryBodyTwoContentTypes.RequestContentType.anonymous",
   "ValueType": {
    "$id": "3",
    "Kind": "string",
    "Name": "string",
    "CrossLanguageDefinitionId": "TypeSpec.string"
   },
   "Values": [
    {
     "$id": "4",
     "Name": "application/json; serialization=Avro",
     "Value": "application/json; serialization=Avro"
    },
    {
     "$id": "5",
     "Name": "application/octet-stream",
     "Value": "application/octet-stream"
    }
   ],
   "IsExtensible": false,
   "Usage": "Input"
  },
  {
   "$id": "6",
   "Kind": "enum",
   "Name": "OneStringBodyThreeContentTypesRequestContentType",
   "CrossLanguageDefinitionId": "oneStringBodyThreeContentTypes.RequestContentType.anonymous",
   "ValueType": {
    "$id": "7",
    "Kind": "string",
    "Name": "string",
    "CrossLanguageDefinitionId": "TypeSpec.string"
   },
   "Values": [
    {
     "$id": "8",
     "Name": "application/json",
     "Value": "application/json"
    },
    {
     "$id": "9",
     "Name": "application/octet-stream",
     "Value": "application/octet-stream"
    },
    {
     "$id": "10",
     "Name": "text/plain",
     "Value": "text/plain"
    }
   ],
   "IsExtensible": false,
   "Usage": "Input"
  }
 ],
 "Models": [
  {
   "$id": "11",
   "Kind": "model",
   "Name": "Body",
   "CrossLanguageDefinitionId": "MultipleMediaTypes.Body",
   "Usage": "Input,Json",
   "Properties": [
    {
     "$id": "12",
     "Name": "id",
     "SerializedName": "id",
     "Description": "",
     "Type": {
      "$id": "13",
      "Kind": "string",
      "Name": "string",
      "CrossLanguageDefinitionId": "TypeSpec.string"
     },
     "IsRequired": true,
     "IsReadOnly": false
    }
   ]
  }
 ],
 "Clients": [
  {
   "$id": "14",
   "Name": "MultipleMediaTypesClient",
   "Description": "Play with produces/consumes and media-types in general.",
   "Operations": [
    {
     "$id": "15",
     "Name": "oneBinaryBodyTwoContentTypes",
     "ResourceName": "MultipleMediaTypes",
     "Accessibility": "public",
     "Parameters": [
      {
       "$id": "16",
       "Name": "endpoint",
       "NameInRequest": "endpoint",
       "Type": {
        "$id": "17",
<<<<<<< HEAD
        "Kind": "url",
        "Name": "url",
        "CrossLanguageDefinitionId": "TypeSpec.url"
=======
        "Kind": "uri"
>>>>>>> cc743cb2
       },
       "Location": "Uri",
       "IsApiVersion": false,
       "IsResourceParameter": false,
       "IsContentType": false,
       "IsRequired": true,
       "IsEndpoint": true,
       "SkipUrlEncoding": false,
       "Explode": false,
       "Kind": "Client"
      },
      {
       "$id": "18",
       "Name": "contentType",
       "NameInRequest": "Content-Type",
       "Type": {
        "$ref": "2"
       },
       "Location": "Header",
       "IsApiVersion": false,
       "IsContentType": true,
       "IsEndpoint": false,
       "Explode": false,
       "IsRequired": true,
       "Kind": "Constant"
      },
      {
       "$id": "19",
       "Name": "body",
       "NameInRequest": "body",
       "Type": {
        "$id": "20",
        "Kind": "bytes",
        "Name": "bytes",
        "Encode": "base64",
        "CrossLanguageDefinitionId": "TypeSpec.bytes"
       },
       "Location": "Body",
       "IsApiVersion": false,
       "IsContentType": false,
       "IsEndpoint": false,
       "Explode": false,
<<<<<<< HEAD
       "Kind": "Method"
      },
      {
       "$id": "21",
       "Name": "accept",
       "NameInRequest": "Accept",
       "Type": {
        "$id": "22",
        "Kind": "string",
        "Name": "string",
        "CrossLanguageDefinitionId": "TypeSpec.string"
       },
       "Location": "Header",
       "IsApiVersion": false,
       "IsResourceParameter": false,
       "IsContentType": false,
=======
>>>>>>> cc743cb2
       "IsRequired": true,
       "Kind": "Method"
      }
     ],
     "Responses": [
      {
       "$id": "21",
       "StatusCodes": [
        204
       ],
       "BodyMediaType": "Json",
       "Headers": [],
       "IsErrorResponse": false
      }
     ],
     "HttpMethod": "POST",
     "RequestBodyMediaType": "Binary",
     "Uri": "{endpoint}",
     "Path": "/oneBinaryBodyTwoContentTypes",
     "RequestMediaTypes": [
      "application/json; serialization=Avro",
      "application/octet-stream"
     ],
     "BufferResponse": true,
     "GenerateProtocolMethod": true,
     "GenerateConvenienceMethod": true
    },
    {
     "$id": "22",
     "Name": "oneStringBodyThreeContentTypes",
     "ResourceName": "MultipleMediaTypes",
     "Accessibility": "public",
     "Parameters": [
      {
       "$ref": "16"
      },
      {
       "$id": "23",
       "Name": "contentType",
       "NameInRequest": "Content-Type",
       "Type": {
        "$ref": "6"
       },
       "Location": "Header",
       "IsApiVersion": false,
       "IsContentType": true,
       "IsEndpoint": false,
       "Explode": false,
       "IsRequired": true,
       "Kind": "Constant"
      },
      {
       "$id": "24",
       "Name": "body",
       "NameInRequest": "body",
       "Type": {
<<<<<<< HEAD
        "$id": "28",
        "Kind": "string",
        "Name": "string",
        "CrossLanguageDefinitionId": "TypeSpec.string"
=======
        "$id": "25",
        "Kind": "string"
>>>>>>> cc743cb2
       },
       "Location": "Body",
       "IsApiVersion": false,
       "IsContentType": false,
       "IsEndpoint": false,
       "Explode": false,
<<<<<<< HEAD
       "Kind": "Method"
      },
      {
       "$id": "29",
       "Name": "accept",
       "NameInRequest": "Accept",
       "Type": {
        "$id": "30",
        "Kind": "string",
        "Name": "string",
        "CrossLanguageDefinitionId": "TypeSpec.string"
       },
       "Location": "Header",
       "IsApiVersion": false,
       "IsResourceParameter": false,
       "IsContentType": false,
=======
>>>>>>> cc743cb2
       "IsRequired": true,
       "Kind": "Method"
      }
     ],
     "Responses": [
      {
       "$id": "26",
       "StatusCodes": [
        204
       ],
       "BodyMediaType": "Json",
       "Headers": [],
       "IsErrorResponse": false
      }
     ],
     "HttpMethod": "POST",
     "RequestBodyMediaType": "Text",
     "Uri": "{endpoint}",
     "Path": "/oneStringBodyThreeContentTypes",
     "RequestMediaTypes": [
      "application/json",
      "application/octet-stream",
      "text/plain"
     ],
     "BufferResponse": true,
     "GenerateProtocolMethod": true,
     "GenerateConvenienceMethod": true
    },
    {
     "$id": "27",
     "Name": "oneModelBodyOneContentType",
     "ResourceName": "MultipleMediaTypes",
     "Accessibility": "public",
     "Parameters": [
      {
       "$ref": "16"
      },
      {
       "$id": "28",
       "Name": "contentType",
       "NameInRequest": "Content-Type",
       "Type": {
        "$id": "29",
        "Kind": "constant",
        "ValueType": {
<<<<<<< HEAD
         "$id": "36",
         "Kind": "string",
         "Name": "string",
         "CrossLanguageDefinitionId": "TypeSpec.string"
=======
         "$id": "30",
         "Kind": "string"
>>>>>>> cc743cb2
        },
        "Value": "application/json"
       },
       "Location": "Header",
       "IsApiVersion": false,
       "IsContentType": true,
       "IsEndpoint": false,
       "Explode": false,
       "IsRequired": true,
       "Kind": "Constant"
      },
      {
       "$id": "31",
       "Name": "body",
       "NameInRequest": "body",
       "Type": {
        "$ref": "11"
       },
       "Location": "Body",
       "IsApiVersion": false,
       "IsContentType": false,
       "IsEndpoint": false,
       "Explode": false,
<<<<<<< HEAD
       "Kind": "Method"
      },
      {
       "$id": "39",
       "Name": "accept",
       "NameInRequest": "Accept",
       "Type": {
        "$id": "40",
        "Kind": "string",
        "Name": "string",
        "CrossLanguageDefinitionId": "TypeSpec.string"
       },
       "Location": "Header",
       "IsApiVersion": false,
       "IsResourceParameter": false,
       "IsContentType": false,
=======
>>>>>>> cc743cb2
       "IsRequired": true,
       "Kind": "Method"
      }
     ],
     "Responses": [
      {
       "$id": "32",
       "StatusCodes": [
        204
       ],
       "BodyMediaType": "Json",
       "Headers": [],
       "IsErrorResponse": false
      }
     ],
     "HttpMethod": "POST",
     "RequestBodyMediaType": "Json",
     "Uri": "{endpoint}",
     "Path": "/oneModelBodyOneContentType",
     "RequestMediaTypes": [
      "application/json"
     ],
     "BufferResponse": true,
     "GenerateProtocolMethod": true,
     "GenerateConvenienceMethod": true
    }
   ],
   "Protocol": {
    "$id": "33"
   },
   "Parameters": [
    {
     "$ref": "16"
    }
   ]
  }
 ]
}<|MERGE_RESOLUTION|>--- conflicted
+++ resolved
@@ -104,13 +104,9 @@
        "NameInRequest": "endpoint",
        "Type": {
         "$id": "17",
-<<<<<<< HEAD
         "Kind": "url",
         "Name": "url",
         "CrossLanguageDefinitionId": "TypeSpec.url"
-=======
-        "Kind": "uri"
->>>>>>> cc743cb2
        },
        "Location": "Uri",
        "IsApiVersion": false,
@@ -153,25 +149,6 @@
        "IsContentType": false,
        "IsEndpoint": false,
        "Explode": false,
-<<<<<<< HEAD
-       "Kind": "Method"
-      },
-      {
-       "$id": "21",
-       "Name": "accept",
-       "NameInRequest": "Accept",
-       "Type": {
-        "$id": "22",
-        "Kind": "string",
-        "Name": "string",
-        "CrossLanguageDefinitionId": "TypeSpec.string"
-       },
-       "Location": "Header",
-       "IsApiVersion": false,
-       "IsResourceParameter": false,
-       "IsContentType": false,
-=======
->>>>>>> cc743cb2
        "IsRequired": true,
        "Kind": "Method"
       }
@@ -228,40 +205,16 @@
        "Name": "body",
        "NameInRequest": "body",
        "Type": {
-<<<<<<< HEAD
-        "$id": "28",
+        "$id": "25",
         "Kind": "string",
         "Name": "string",
         "CrossLanguageDefinitionId": "TypeSpec.string"
-=======
-        "$id": "25",
-        "Kind": "string"
->>>>>>> cc743cb2
        },
        "Location": "Body",
        "IsApiVersion": false,
        "IsContentType": false,
        "IsEndpoint": false,
        "Explode": false,
-<<<<<<< HEAD
-       "Kind": "Method"
-      },
-      {
-       "$id": "29",
-       "Name": "accept",
-       "NameInRequest": "Accept",
-       "Type": {
-        "$id": "30",
-        "Kind": "string",
-        "Name": "string",
-        "CrossLanguageDefinitionId": "TypeSpec.string"
-       },
-       "Location": "Header",
-       "IsApiVersion": false,
-       "IsResourceParameter": false,
-       "IsContentType": false,
-=======
->>>>>>> cc743cb2
        "IsRequired": true,
        "Kind": "Method"
       }
@@ -307,15 +260,10 @@
         "$id": "29",
         "Kind": "constant",
         "ValueType": {
-<<<<<<< HEAD
-         "$id": "36",
+         "$id": "30",
          "Kind": "string",
          "Name": "string",
          "CrossLanguageDefinitionId": "TypeSpec.string"
-=======
-         "$id": "30",
-         "Kind": "string"
->>>>>>> cc743cb2
         },
         "Value": "application/json"
        },
@@ -339,25 +287,6 @@
        "IsContentType": false,
        "IsEndpoint": false,
        "Explode": false,
-<<<<<<< HEAD
-       "Kind": "Method"
-      },
-      {
-       "$id": "39",
-       "Name": "accept",
-       "NameInRequest": "Accept",
-       "Type": {
-        "$id": "40",
-        "Kind": "string",
-        "Name": "string",
-        "CrossLanguageDefinitionId": "TypeSpec.string"
-       },
-       "Location": "Header",
-       "IsApiVersion": false,
-       "IsResourceParameter": false,
-       "IsContentType": false,
-=======
->>>>>>> cc743cb2
        "IsRequired": true,
        "Kind": "Method"
       }
