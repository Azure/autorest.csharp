--- conflicted
+++ resolved
@@ -409,7 +409,6 @@
      "kind": "Client"
     }
    ],
-<<<<<<< HEAD
    "decorators": [
     {
      "$id": "40",
@@ -423,12 +422,8 @@
      }
     }
    ],
-   "crossLanguageDefinitionId": "MultipleMediaTypes"
-=======
-   "decorators": [],
    "crossLanguageDefinitionId": "MultipleMediaTypes",
    "apiVersions": []
->>>>>>> b84a2b7e
   }
  ]
 }