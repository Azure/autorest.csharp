<Project Sdk="Microsoft.NET.Sdk">

  <PropertyGroup>
    <TargetFramework>netstandard2.0</TargetFramework>
    <TreatWarningsAsErrors>true</TreatWarningsAsErrors>
    <Nullable>annotations</Nullable>
  </PropertyGroup>

  <PropertyGroup>
    <IncludeManagementSharedCode>true</IncludeManagementSharedCode>
  </PropertyGroup>

  <ItemGroup>
    <PackageReference Include="Azure.ResourceManager" Version="1.6.0" />
  </ItemGroup>

  <ItemGroup>
<<<<<<< HEAD
    <PackageReference Include="Azure.Core" Version="1.33.0-alpha.20230612.4" />
=======
    <PackageReference Include="Azure.Core" Version="1.34.0" />
>>>>>>> f0b631d4
  </ItemGroup>

</Project><|MERGE_RESOLUTION|>--- conflicted
+++ resolved
@@ -15,11 +15,7 @@
   </ItemGroup>
 
   <ItemGroup>
-<<<<<<< HEAD
-    <PackageReference Include="Azure.Core" Version="1.33.0-alpha.20230612.4" />
-=======
     <PackageReference Include="Azure.Core" Version="1.34.0" />
->>>>>>> f0b631d4
   </ItemGroup>
 
 </Project>