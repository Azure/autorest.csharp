--- conflicted
+++ resolved
@@ -11,8 +11,7 @@
    "Name": "ProjectKind",
    "ValueType": {
     "$id": "3",
-    "Kind": "string",
-    "IsNullable": false
+    "Kind": "string"
    },
    "Values": [
     {
@@ -45,8 +44,7 @@
    "Name": "Versions",
    "ValueType": {
     "$id": "8",
-    "Kind": "string",
-    "IsNullable": false
+    "Kind": "string"
    },
    "Values": [
     {
@@ -74,15 +72,8 @@
      "SerializedName": "projectName",
      "Description": "",
      "Type": {
-<<<<<<< HEAD
-      "$id": "10",
-      "Kind": "Primitive",
-      "Name": "String"
-=======
       "$id": "12",
-      "Kind": "string",
-      "IsNullable": false
->>>>>>> 9b8a321f
+      "Kind": "string"
      },
      "IsRequired": true,
      "IsReadOnly": true
@@ -104,15 +95,8 @@
      "SerializedName": "storageInputContainerName",
      "Description": "The storage container name.",
      "Type": {
-<<<<<<< HEAD
-      "$id": "13",
-      "Kind": "Primitive",
-      "Name": "String"
-=======
       "$id": "15",
-      "Kind": "string",
-      "IsNullable": false
->>>>>>> 9b8a321f
+      "Kind": "string"
      },
      "IsRequired": true,
      "IsReadOnly": false
@@ -134,28 +118,13 @@
        "Kind": "Dictionary",
        "Name": "Dictionary",
        "KeyType": {
-<<<<<<< HEAD
-        "$id": "17",
-        "Kind": "Primitive",
-        "Name": "String"
-       },
-       "ValueType": {
-        "$id": "18",
-        "Kind": "Primitive",
-        "Name": "String"
-       }
-=======
         "$id": "19",
-        "Kind": "string",
-        "IsNullable": false
+        "Kind": "string"
        },
        "ValueType": {
         "$id": "20",
-        "Kind": "string",
-        "IsNullable": false
-       },
-       "IsNullable": false
->>>>>>> 9b8a321f
+        "Kind": "string"
+       }
       },
       "Properties": []
      },
@@ -168,15 +137,8 @@
      "SerializedName": "multilingual",
      "Description": "Whether the project would be used for multiple languages or not.",
      "Type": {
-<<<<<<< HEAD
-      "$id": "20",
-      "Kind": "Primitive",
-      "Name": "Boolean"
-=======
       "$id": "22",
-      "Kind": "boolean",
-      "IsNullable": false
->>>>>>> 9b8a321f
+      "Kind": "boolean"
      },
      "IsRequired": false,
      "IsReadOnly": false
@@ -187,15 +149,8 @@
      "SerializedName": "description",
      "Description": "The project description.",
      "Type": {
-<<<<<<< HEAD
-      "$id": "22",
-      "Kind": "Primitive",
-      "Name": "String"
-=======
       "$id": "24",
-      "Kind": "string",
-      "IsNullable": false
->>>>>>> 9b8a321f
+      "Kind": "string"
      },
      "IsRequired": false,
      "IsReadOnly": false
@@ -206,15 +161,8 @@
      "SerializedName": "language",
      "Description": "The project language. This is BCP-47 representation of a language. For example, use \"en\" for English, \"en-gb\" for English (UK), \"es\" for Spanish etc.",
      "Type": {
-<<<<<<< HEAD
-      "$id": "24",
-      "Kind": "Primitive",
-      "Name": "String"
-=======
       "$id": "26",
-      "Kind": "string",
-      "IsNullable": false
->>>>>>> 9b8a321f
+      "Kind": "string"
      },
      "IsRequired": true,
      "IsReadOnly": false
@@ -227,12 +175,10 @@
      "Type": {
       "$id": "28",
       "Kind": "utcDateTime",
-      "IsNullable": false,
       "Encode": "rfc3339",
       "WireType": {
        "$id": "29",
-       "Kind": "string",
-       "IsNullable": false
+       "Kind": "string"
       }
      },
      "IsRequired": true,
@@ -246,12 +192,10 @@
      "Type": {
       "$id": "31",
       "Kind": "utcDateTime",
-      "IsNullable": false,
       "Encode": "rfc3339",
       "WireType": {
        "$id": "32",
-       "Kind": "string",
-       "IsNullable": false
+       "Kind": "string"
       }
      },
      "IsRequired": true,
@@ -265,12 +209,10 @@
      "Type": {
       "$id": "34",
       "Kind": "utcDateTime",
-      "IsNullable": false,
       "Encode": "rfc3339",
       "WireType": {
        "$id": "35",
-       "Kind": "string",
-       "IsNullable": false
+       "Kind": "string"
       }
      },
      "IsRequired": true,
@@ -284,12 +226,10 @@
      "Type": {
       "$id": "37",
       "Kind": "utcDateTime",
-      "IsNullable": false,
       "Encode": "rfc3339",
       "WireType": {
        "$id": "38",
-       "Kind": "string",
-       "IsNullable": false
+       "Kind": "string"
       }
      },
      "IsRequired": true,
@@ -318,14 +258,8 @@
       "Kind": "Array",
       "Name": "Array",
       "ElementType": {
-<<<<<<< HEAD
-       "$ref": "8"
-      }
-=======
        "$ref": "10"
-      },
-      "IsNullable": false
->>>>>>> 9b8a321f
+      }
      },
      "IsRequired": true,
      "IsReadOnly": false
@@ -336,15 +270,8 @@
      "SerializedName": "nextLink",
      "Description": "The link to the next page of items",
      "Type": {
-<<<<<<< HEAD
-      "$id": "37",
-      "Kind": "Primitive",
-      "Name": "Uri"
-=======
       "$id": "43",
-      "Kind": "url",
-      "IsNullable": false
->>>>>>> 9b8a321f
+      "Kind": "url"
      },
      "IsRequired": false,
      "IsReadOnly": false
@@ -364,15 +291,8 @@
      "SerializedName": "name",
      "Description": "",
      "Type": {
-<<<<<<< HEAD
-      "$id": "40",
-      "Kind": "Primitive",
-      "Name": "String"
-=======
       "$id": "46",
-      "Kind": "string",
-      "IsNullable": false
->>>>>>> 9b8a321f
+      "Kind": "string"
      },
      "IsRequired": true,
      "IsReadOnly": true
@@ -397,14 +317,8 @@
       "Kind": "Array",
       "Name": "Array",
       "ElementType": {
-<<<<<<< HEAD
-       "$ref": "38"
-      }
-=======
        "$ref": "44"
-      },
-      "IsNullable": false
->>>>>>> 9b8a321f
+      }
      },
      "IsRequired": true,
      "IsReadOnly": false
@@ -415,15 +329,8 @@
      "SerializedName": "nextLink",
      "Description": "The link to the next page of items",
      "Type": {
-<<<<<<< HEAD
-      "$id": "45",
-      "Kind": "Primitive",
-      "Name": "Uri"
-=======
       "$id": "51",
-      "Kind": "url",
-      "IsNullable": false
->>>>>>> 9b8a321f
+      "Kind": "url"
      },
      "IsRequired": false,
      "IsReadOnly": false
@@ -484,15 +391,8 @@
        "NameInRequest": "api-version",
        "Description": "The API version to use for this operation.",
        "Type": {
-<<<<<<< HEAD
-        "$id": "53",
-        "Kind": "Primitive",
-        "Name": "String"
-=======
         "$id": "59",
-        "Kind": "string",
-        "IsNullable": false
->>>>>>> 9b8a321f
+        "Kind": "string"
        },
        "Location": "Query",
        "DefaultValue": {
@@ -518,15 +418,8 @@
        "Name": "projectName",
        "NameInRequest": "projectName",
        "Type": {
-<<<<<<< HEAD
-        "$id": "57",
-        "Kind": "Primitive",
-        "Name": "String"
-=======
         "$id": "63",
-        "Kind": "string",
-        "IsNullable": false
->>>>>>> 9b8a321f
+        "Kind": "string"
        },
        "Location": "Path",
        "IsRequired": true,
@@ -606,15 +499,8 @@
        "NameInRequest": "api-version",
        "Description": "The API version to use for this operation.",
        "Type": {
-<<<<<<< HEAD
-        "$id": "64",
-        "Kind": "Primitive",
-        "Name": "String"
-=======
         "$id": "70",
-        "Kind": "string",
-        "IsNullable": false
->>>>>>> 9b8a321f
+        "Kind": "string"
        },
        "Location": "Query",
        "DefaultValue": {
@@ -719,15 +605,8 @@
        "NameInRequest": "api-version",
        "Description": "The API version to use for this operation.",
        "Type": {
-<<<<<<< HEAD
-        "$id": "74",
-        "Kind": "Primitive",
-        "Name": "String"
-=======
         "$id": "80",
-        "Kind": "string",
-        "IsNullable": false
->>>>>>> 9b8a321f
+        "Kind": "string"
        },
        "Location": "Query",
        "DefaultValue": {
@@ -747,15 +626,8 @@
        "Name": "projectName",
        "NameInRequest": "projectName",
        "Type": {
-<<<<<<< HEAD
-        "$id": "76",
-        "Kind": "Primitive",
-        "Name": "String"
-=======
         "$id": "82",
-        "Kind": "string",
-        "IsNullable": false
->>>>>>> 9b8a321f
+        "Kind": "string"
        },
        "Location": "Path",
        "IsRequired": true,
@@ -772,15 +644,8 @@
        "Name": "deploymentName",
        "NameInRequest": "deploymentName",
        "Type": {
-<<<<<<< HEAD
-        "$id": "78",
-        "Kind": "Primitive",
-        "Name": "String"
-=======
         "$id": "84",
-        "Kind": "string",
-        "IsNullable": false
->>>>>>> 9b8a321f
+        "Kind": "string"
        },
        "Location": "Path",
        "IsRequired": true,
@@ -860,15 +725,8 @@
        "NameInRequest": "api-version",
        "Description": "The API version to use for this operation.",
        "Type": {
-<<<<<<< HEAD
-        "$id": "85",
-        "Kind": "Primitive",
-        "Name": "String"
-=======
         "$id": "91",
-        "Kind": "string",
-        "IsNullable": false
->>>>>>> 9b8a321f
+        "Kind": "string"
        },
        "Location": "Query",
        "DefaultValue": {
@@ -888,15 +746,8 @@
        "Name": "projectName",
        "NameInRequest": "projectName",
        "Type": {
-<<<<<<< HEAD
-        "$id": "87",
-        "Kind": "Primitive",
-        "Name": "String"
-=======
         "$id": "93",
-        "Kind": "string",
-        "IsNullable": false
->>>>>>> 9b8a321f
+        "Kind": "string"
        },
        "Location": "Path",
        "IsRequired": true,
