{
 "$id": "0",
 "Name": "RenameGetList",
 "ApiVersions": [
  "2022-05-15-preview"
 ],
 "Enums": [
  {
<<<<<<< HEAD
   "$id": "1",
   "Kind": "Enum",
=======
   "$id": "2",
   "Kind": "enum",
>>>>>>> f4b8779e
   "Name": "ProjectKind",
   "ValueType": {
    "$id": "3",
    "Kind": "string",
    "IsNullable": false
   },
   "Values": [
    {
<<<<<<< HEAD
     "$id": "2",
=======
     "$id": "4",
>>>>>>> f4b8779e
     "Name": "CustomSingleLabelClassification",
     "Value": "CustomSingleLabelClassification",
     "Description": "For building a classification model to classify text using your own data. Each file will have only one label. For example, file 1 is classified as A and file 2 is classified as B."
    },
    {
<<<<<<< HEAD
     "$id": "3",
=======
     "$id": "5",
>>>>>>> f4b8779e
     "Name": "CustomMultiLabelClassification",
     "Value": "CustomMultiLabelClassification",
     "Description": "For building a classification model to classify text using your own data. Each file can have one or many labels. For example, file 1 is classified as A, B, and C and file 2 is classified as B and C."
    },
    {
<<<<<<< HEAD
     "$id": "4",
=======
     "$id": "6",
>>>>>>> f4b8779e
     "Name": "CustomEntityRecognition",
     "Value": "CustomEntityRecognition",
     "Description": "For building an extraction model to identify your domain categories using your own data."
    }
   ],
   "Namespace": "RenameGetList",
   "Description": "Represents the project kind.",
   "IsExtensible": true,
   "IsNullable": false,
   "Usage": "None"
  },
  {
<<<<<<< HEAD
   "$id": "5",
   "Kind": "Enum",
=======
   "$id": "7",
   "Kind": "enum",
>>>>>>> f4b8779e
   "Name": "Versions",
   "ValueType": {
    "$id": "8",
    "Kind": "string",
    "IsNullable": false
   },
   "Values": [
    {
<<<<<<< HEAD
     "$id": "6",
=======
     "$id": "9",
>>>>>>> f4b8779e
     "Name": "2022-05-15-preview",
     "Value": "2022-05-15-preview"
    }
   ],
   "Namespace": "RenameGetList",
   "IsExtensible": false,
   "IsNullable": false,
   "Usage": "None"
  }
 ],
 "Models": [
  {
<<<<<<< HEAD
   "$id": "7",
=======
   "$id": "10",
>>>>>>> f4b8779e
   "Kind": "Model",
   "Name": "Project",
   "Namespace": "RenameGetList",
   "IsNullable": false,
   "Usage": "None",
   "Properties": [
    {
<<<<<<< HEAD
     "$id": "8",
=======
     "$id": "11",
>>>>>>> f4b8779e
     "Name": "projectName",
     "SerializedName": "projectName",
     "Description": "",
     "Type": {
<<<<<<< HEAD
      "$id": "9",
      "Kind": "Primitive",
      "Name": "String",
=======
      "$id": "12",
      "Kind": "string",
>>>>>>> f4b8779e
      "IsNullable": false
     },
     "IsRequired": true,
     "IsReadOnly": true
    },
    {
<<<<<<< HEAD
     "$id": "10",
=======
     "$id": "13",
>>>>>>> f4b8779e
     "Name": "projectKind",
     "SerializedName": "projectKind",
     "Description": "The project kind.",
     "Type": {
      "$ref": "1"
     },
     "IsRequired": true,
     "IsReadOnly": false
    },
    {
<<<<<<< HEAD
     "$id": "11",
=======
     "$id": "14",
>>>>>>> f4b8779e
     "Name": "storageInputContainerName",
     "SerializedName": "storageInputContainerName",
     "Description": "The storage container name.",
     "Type": {
<<<<<<< HEAD
      "$id": "12",
      "Kind": "Primitive",
      "Name": "String",
=======
      "$id": "15",
      "Kind": "string",
>>>>>>> f4b8779e
      "IsNullable": false
     },
     "IsRequired": true,
     "IsReadOnly": false
    },
    {
<<<<<<< HEAD
     "$id": "13",
=======
     "$id": "16",
>>>>>>> f4b8779e
     "Name": "settings",
     "SerializedName": "settings",
     "Description": "The project settings.",
     "Type": {
<<<<<<< HEAD
      "$id": "14",
=======
      "$id": "17",
>>>>>>> f4b8779e
      "Kind": "Model",
      "Name": "ProjectSettings",
      "Namespace": "RenameGetList",
      "Description": "Represents the settings used to define the project behavior.",
      "IsNullable": false,
      "Usage": "None",
      "InheritedDictionaryType": {
<<<<<<< HEAD
       "$id": "15",
       "Kind": "Dictionary",
       "Name": "Dictionary",
       "KeyType": {
        "$id": "16",
        "Kind": "Primitive",
        "Name": "String",
        "IsNullable": false
       },
       "ValueType": {
        "$id": "17",
        "Kind": "Primitive",
        "Name": "String",
=======
       "$id": "18",
       "Kind": "Dictionary",
       "Name": "Dictionary",
       "KeyType": {
        "$id": "19",
        "Kind": "string",
        "IsNullable": false
       },
       "ValueType": {
        "$id": "20",
        "Kind": "string",
>>>>>>> f4b8779e
        "IsNullable": false
       },
       "IsNullable": false
      },
      "Properties": []
     },
     "IsRequired": false,
     "IsReadOnly": false
    },
    {
<<<<<<< HEAD
     "$id": "18",
=======
     "$id": "21",
>>>>>>> f4b8779e
     "Name": "multilingual",
     "SerializedName": "multilingual",
     "Description": "Whether the project would be used for multiple languages or not.",
     "Type": {
<<<<<<< HEAD
      "$id": "19",
      "Kind": "Primitive",
      "Name": "Boolean",
=======
      "$id": "22",
      "Kind": "boolean",
>>>>>>> f4b8779e
      "IsNullable": false
     },
     "IsRequired": false,
     "IsReadOnly": false
    },
    {
<<<<<<< HEAD
     "$id": "20",
=======
     "$id": "23",
>>>>>>> f4b8779e
     "Name": "description",
     "SerializedName": "description",
     "Description": "The project description.",
     "Type": {
<<<<<<< HEAD
      "$id": "21",
      "Kind": "Primitive",
      "Name": "String",
=======
      "$id": "24",
      "Kind": "string",
>>>>>>> f4b8779e
      "IsNullable": false
     },
     "IsRequired": false,
     "IsReadOnly": false
    },
    {
<<<<<<< HEAD
     "$id": "22",
=======
     "$id": "25",
>>>>>>> f4b8779e
     "Name": "language",
     "SerializedName": "language",
     "Description": "The project language. This is BCP-47 representation of a language. For example, use \"en\" for English, \"en-gb\" for English (UK), \"es\" for Spanish etc.",
     "Type": {
<<<<<<< HEAD
      "$id": "23",
      "Kind": "Primitive",
      "Name": "String",
=======
      "$id": "26",
      "Kind": "string",
>>>>>>> f4b8779e
      "IsNullable": false
     },
     "IsRequired": true,
     "IsReadOnly": false
    },
    {
<<<<<<< HEAD
     "$id": "24",
=======
     "$id": "27",
>>>>>>> f4b8779e
     "Name": "createdDateTime",
     "SerializedName": "createdDateTime",
     "Description": "Represents the project creation datetime.",
     "Type": {
<<<<<<< HEAD
      "$id": "25",
      "Kind": "Primitive",
      "Name": "DateTimeRFC3339",
      "IsNullable": false
=======
      "$id": "28",
      "Kind": "utcDateTime",
      "IsNullable": false,
      "Encode": "rfc3339",
      "WireType": {
       "$id": "29",
       "Kind": "string",
       "IsNullable": false
      }
>>>>>>> f4b8779e
     },
     "IsRequired": true,
     "IsReadOnly": true
    },
    {
<<<<<<< HEAD
     "$id": "26",
=======
     "$id": "30",
>>>>>>> f4b8779e
     "Name": "lastModifiedDateTime",
     "SerializedName": "lastModifiedDateTime",
     "Description": "Represents the project last modification datetime.",
     "Type": {
<<<<<<< HEAD
      "$id": "27",
      "Kind": "Primitive",
      "Name": "DateTimeRFC3339",
      "IsNullable": false
=======
      "$id": "31",
      "Kind": "utcDateTime",
      "IsNullable": false,
      "Encode": "rfc3339",
      "WireType": {
       "$id": "32",
       "Kind": "string",
       "IsNullable": false
      }
>>>>>>> f4b8779e
     },
     "IsRequired": true,
     "IsReadOnly": true
    },
    {
<<<<<<< HEAD
     "$id": "28",
=======
     "$id": "33",
>>>>>>> f4b8779e
     "Name": "lastTrainedDateTime",
     "SerializedName": "lastTrainedDateTime",
     "Description": "Represents the project last training datetime.",
     "Type": {
<<<<<<< HEAD
      "$id": "29",
      "Kind": "Primitive",
      "Name": "DateTimeRFC3339",
      "IsNullable": false
=======
      "$id": "34",
      "Kind": "utcDateTime",
      "IsNullable": false,
      "Encode": "rfc3339",
      "WireType": {
       "$id": "35",
       "Kind": "string",
       "IsNullable": false
      }
>>>>>>> f4b8779e
     },
     "IsRequired": true,
     "IsReadOnly": true
    },
    {
<<<<<<< HEAD
     "$id": "30",
=======
     "$id": "36",
>>>>>>> f4b8779e
     "Name": "lastDeployedDateTime",
     "SerializedName": "lastDeployedDateTime",
     "Description": "Represents the project last deployment datetime.",
     "Type": {
<<<<<<< HEAD
      "$id": "31",
      "Kind": "Primitive",
      "Name": "DateTimeRFC3339",
      "IsNullable": false
=======
      "$id": "37",
      "Kind": "utcDateTime",
      "IsNullable": false,
      "Encode": "rfc3339",
      "WireType": {
       "$id": "38",
       "Kind": "string",
       "IsNullable": false
      }
>>>>>>> f4b8779e
     },
     "IsRequired": true,
     "IsReadOnly": true
    }
   ]
  },
  {
<<<<<<< HEAD
   "$ref": "14"
  },
  {
   "$id": "32",
=======
   "$ref": "17"
  },
  {
   "$id": "39",
>>>>>>> f4b8779e
   "Kind": "Model",
   "Name": "PagedProject",
   "Namespace": "Azure.Core.Foundations",
   "Description": "Paged collection of Project items",
   "IsNullable": false,
   "Usage": "None",
   "Properties": [
    {
<<<<<<< HEAD
     "$id": "33",
=======
     "$id": "40",
>>>>>>> f4b8779e
     "Name": "value",
     "SerializedName": "value",
     "Description": "The Project items on this page",
     "Type": {
<<<<<<< HEAD
      "$id": "34",
      "Kind": "Array",
      "Name": "Array",
      "ElementType": {
       "$ref": "7"
=======
      "$id": "41",
      "Kind": "Array",
      "Name": "Array",
      "ElementType": {
       "$ref": "10"
>>>>>>> f4b8779e
      },
      "IsNullable": false
     },
     "IsRequired": true,
     "IsReadOnly": false
    },
    {
<<<<<<< HEAD
     "$id": "35",
=======
     "$id": "42",
>>>>>>> f4b8779e
     "Name": "nextLink",
     "SerializedName": "nextLink",
     "Description": "The link to the next page of items",
     "Type": {
<<<<<<< HEAD
      "$id": "36",
      "Kind": "Primitive",
      "Name": "Uri",
=======
      "$id": "43",
      "Kind": "url",
>>>>>>> f4b8779e
      "IsNullable": false
     },
     "IsRequired": false,
     "IsReadOnly": false
    }
   ]
  },
  {
<<<<<<< HEAD
   "$id": "37",
=======
   "$id": "44",
>>>>>>> f4b8779e
   "Kind": "Model",
   "Name": "Deployment",
   "Namespace": "RenameGetList",
   "IsNullable": false,
   "Usage": "None",
   "Properties": [
    {
<<<<<<< HEAD
     "$id": "38",
=======
     "$id": "45",
>>>>>>> f4b8779e
     "Name": "name",
     "SerializedName": "name",
     "Description": "",
     "Type": {
<<<<<<< HEAD
      "$id": "39",
      "Kind": "Primitive",
      "Name": "String",
=======
      "$id": "46",
      "Kind": "string",
>>>>>>> f4b8779e
      "IsNullable": false
     },
     "IsRequired": true,
     "IsReadOnly": true
    }
   ]
  },
  {
<<<<<<< HEAD
   "$id": "40",
=======
   "$id": "47",
>>>>>>> f4b8779e
   "Kind": "Model",
   "Name": "PagedDeployment",
   "Namespace": "Azure.Core.Foundations",
   "Description": "Paged collection of Deployment items",
   "IsNullable": false,
   "Usage": "None",
   "Properties": [
    {
<<<<<<< HEAD
     "$id": "41",
=======
     "$id": "48",
>>>>>>> f4b8779e
     "Name": "value",
     "SerializedName": "value",
     "Description": "The Deployment items on this page",
     "Type": {
<<<<<<< HEAD
      "$id": "42",
      "Kind": "Array",
      "Name": "Array",
      "ElementType": {
       "$ref": "37"
=======
      "$id": "49",
      "Kind": "Array",
      "Name": "Array",
      "ElementType": {
       "$ref": "44"
>>>>>>> f4b8779e
      },
      "IsNullable": false
     },
     "IsRequired": true,
     "IsReadOnly": false
    },
    {
<<<<<<< HEAD
     "$id": "43",
=======
     "$id": "50",
>>>>>>> f4b8779e
     "Name": "nextLink",
     "SerializedName": "nextLink",
     "Description": "The link to the next page of items",
     "Type": {
<<<<<<< HEAD
      "$id": "44",
      "Kind": "Primitive",
      "Name": "Uri",
=======
      "$id": "51",
      "Kind": "url",
>>>>>>> f4b8779e
      "IsNullable": false
     },
     "IsRequired": false,
     "IsReadOnly": false
    }
   ]
  }
 ],
 "Clients": [
  {
<<<<<<< HEAD
   "$id": "45",
=======
   "$id": "52",
>>>>>>> f4b8779e
   "Name": "RenameGetListClient",
   "Description": "",
   "Operations": [],
   "Protocol": {
<<<<<<< HEAD
    "$id": "46"
=======
    "$id": "53"
>>>>>>> f4b8779e
   },
   "Creatable": true,
   "Parameters": [
    {
<<<<<<< HEAD
     "$id": "47",
     "Name": "Endpoint",
     "NameInRequest": "Endpoint",
     "Type": {
      "$id": "48",
      "Kind": "Primitive",
      "Name": "Uri",
=======
     "$id": "54",
     "Name": "Endpoint",
     "NameInRequest": "Endpoint",
     "Type": {
      "$id": "55",
      "Kind": "uri",
>>>>>>> f4b8779e
      "IsNullable": false
     },
     "Location": "Uri",
     "IsApiVersion": false,
     "IsResourceParameter": false,
     "IsContentType": false,
     "IsRequired": true,
     "IsEndpoint": true,
     "SkipUrlEncoding": false,
     "Explode": false,
     "Kind": "Client"
    }
   ]
  },
  {
<<<<<<< HEAD
   "$id": "49",
=======
   "$id": "56",
>>>>>>> f4b8779e
   "Name": "Projects",
   "Description": "",
   "Operations": [
    {
<<<<<<< HEAD
     "$id": "50",
=======
     "$id": "57",
>>>>>>> f4b8779e
     "Name": "get",
     "ResourceName": "Project",
     "Description": "Gets the details of a project.",
     "Parameters": [
      {
<<<<<<< HEAD
       "$ref": "47"
      },
      {
       "$id": "51",
=======
       "$ref": "54"
      },
      {
       "$id": "58",
>>>>>>> f4b8779e
       "Name": "apiVersion",
       "NameInRequest": "api-version",
       "Description": "The API version to use for this operation.",
       "Type": {
<<<<<<< HEAD
        "$id": "52",
        "Kind": "Primitive",
        "Name": "String",
=======
        "$id": "59",
        "Kind": "string",
>>>>>>> f4b8779e
        "IsNullable": false
       },
       "Location": "Query",
       "DefaultValue": {
<<<<<<< HEAD
        "$id": "53",
        "Type": {
         "$id": "54",
         "Kind": "Primitive",
         "Name": "String",
=======
        "$id": "60",
        "Type": {
         "$id": "61",
         "Kind": "string",
>>>>>>> f4b8779e
         "IsNullable": false
        },
        "Value": "2022-05-15-preview"
       },
       "IsRequired": true,
       "IsApiVersion": true,
       "IsResourceParameter": false,
       "IsContentType": false,
       "IsEndpoint": false,
       "SkipUrlEncoding": false,
       "Explode": false,
       "Kind": "Client"
      },
      {
<<<<<<< HEAD
       "$id": "55",
       "Name": "projectName",
       "NameInRequest": "projectName",
       "Type": {
        "$id": "56",
        "Kind": "Primitive",
        "Name": "String",
=======
       "$id": "62",
       "Name": "projectName",
       "NameInRequest": "projectName",
       "Type": {
        "$id": "63",
        "Kind": "string",
>>>>>>> f4b8779e
        "IsNullable": false
       },
       "Location": "Path",
       "IsRequired": true,
       "IsApiVersion": false,
       "IsResourceParameter": false,
       "IsContentType": false,
       "IsEndpoint": false,
       "SkipUrlEncoding": false,
       "Explode": false,
       "Kind": "Method"
      },
      {
<<<<<<< HEAD
       "$id": "57",
       "Name": "accept",
       "NameInRequest": "Accept",
       "Type": {
        "$id": "58",
        "Kind": "Primitive",
        "Name": "String",
=======
       "$id": "64",
       "Name": "accept",
       "NameInRequest": "Accept",
       "Type": {
        "$id": "65",
        "Kind": "string",
>>>>>>> f4b8779e
        "IsNullable": false
       },
       "Location": "Header",
       "IsApiVersion": false,
       "IsResourceParameter": false,
       "IsContentType": false,
       "IsRequired": true,
       "IsEndpoint": false,
       "SkipUrlEncoding": false,
       "Explode": false,
       "Kind": "Constant",
       "DefaultValue": {
<<<<<<< HEAD
        "$id": "59",
        "Type": {
         "$ref": "58"
=======
        "$id": "66",
        "Type": {
         "$ref": "65"
>>>>>>> f4b8779e
        },
        "Value": "application/json"
       }
      }
     ],
     "Responses": [
      {
<<<<<<< HEAD
       "$id": "60",
=======
       "$id": "67",
>>>>>>> f4b8779e
       "StatusCodes": [
        200
       ],
       "BodyType": {
<<<<<<< HEAD
        "$ref": "7"
=======
        "$ref": "10"
>>>>>>> f4b8779e
       },
       "BodyMediaType": "Json",
       "Headers": [],
       "IsErrorResponse": false,
       "ContentTypes": [
        "application/json"
       ]
      }
     ],
     "HttpMethod": "GET",
     "RequestBodyMediaType": "None",
     "Uri": "{Endpoint}/language",
     "Path": "/authoring/analyze-text/projects/{projectName}",
     "BufferResponse": true,
     "GenerateProtocolMethod": true,
     "GenerateConvenienceMethod": false
    },
    {
<<<<<<< HEAD
     "$id": "61",
=======
     "$id": "68",
>>>>>>> f4b8779e
     "Name": "list",
     "ResourceName": "Project",
     "Description": "Lists the existing projects.",
     "Parameters": [
      {
<<<<<<< HEAD
       "$ref": "47"
      },
      {
       "$id": "62",
=======
       "$ref": "54"
      },
      {
       "$id": "69",
>>>>>>> f4b8779e
       "Name": "apiVersion",
       "NameInRequest": "api-version",
       "Description": "The API version to use for this operation.",
       "Type": {
<<<<<<< HEAD
        "$id": "63",
        "Kind": "Primitive",
        "Name": "String",
=======
        "$id": "70",
        "Kind": "string",
>>>>>>> f4b8779e
        "IsNullable": false
       },
       "Location": "Query",
       "DefaultValue": {
<<<<<<< HEAD
        "$ref": "53"
=======
        "$ref": "60"
>>>>>>> f4b8779e
       },
       "IsRequired": true,
       "IsApiVersion": true,
       "IsResourceParameter": false,
       "IsContentType": false,
       "IsEndpoint": false,
       "SkipUrlEncoding": false,
       "Explode": false,
       "Kind": "Client"
      },
      {
<<<<<<< HEAD
       "$id": "64",
       "Name": "accept",
       "NameInRequest": "Accept",
       "Type": {
        "$id": "65",
        "Kind": "Primitive",
        "Name": "String",
=======
       "$id": "71",
       "Name": "accept",
       "NameInRequest": "Accept",
       "Type": {
        "$id": "72",
        "Kind": "string",
>>>>>>> f4b8779e
        "IsNullable": false
       },
       "Location": "Header",
       "IsApiVersion": false,
       "IsResourceParameter": false,
       "IsContentType": false,
       "IsRequired": true,
       "IsEndpoint": false,
       "SkipUrlEncoding": false,
       "Explode": false,
       "Kind": "Constant",
       "DefaultValue": {
<<<<<<< HEAD
        "$id": "66",
        "Type": {
         "$ref": "65"
=======
        "$id": "73",
        "Type": {
         "$ref": "72"
>>>>>>> f4b8779e
        },
        "Value": "application/json"
       }
      }
     ],
     "Responses": [
      {
<<<<<<< HEAD
       "$id": "67",
=======
       "$id": "74",
>>>>>>> f4b8779e
       "StatusCodes": [
        200
       ],
       "BodyType": {
<<<<<<< HEAD
        "$ref": "32"
=======
        "$ref": "39"
>>>>>>> f4b8779e
       },
       "BodyMediaType": "Json",
       "Headers": [],
       "IsErrorResponse": false,
       "ContentTypes": [
        "application/json"
       ]
      }
     ],
     "HttpMethod": "GET",
     "RequestBodyMediaType": "None",
     "Uri": "{Endpoint}/language",
     "Path": "/authoring/analyze-text/projects",
     "BufferResponse": true,
     "Paging": {
<<<<<<< HEAD
      "$id": "68",
=======
      "$id": "75",
>>>>>>> f4b8779e
      "NextLinkName": "nextLink",
      "ItemName": "value"
     },
     "GenerateProtocolMethod": true,
     "GenerateConvenienceMethod": false
    }
   ],
   "Protocol": {
<<<<<<< HEAD
    "$id": "69"
=======
    "$id": "76"
>>>>>>> f4b8779e
   },
   "Creatable": false,
   "Parent": "RenameGetListClient",
   "Parameters": [
    {
<<<<<<< HEAD
     "$ref": "47"
    }
   ]
  },
  {
   "$id": "70",
=======
     "$ref": "54"
    }
   ]
  },
  {
   "$id": "77",
>>>>>>> f4b8779e
   "Name": "Deployments",
   "Description": "",
   "Operations": [
    {
<<<<<<< HEAD
     "$id": "71",
=======
     "$id": "78",
>>>>>>> f4b8779e
     "Name": "get",
     "ResourceName": "Deployment",
     "Description": "Gets the details of a deployment.",
     "Parameters": [
      {
<<<<<<< HEAD
       "$ref": "47"
      },
      {
       "$id": "72",
=======
       "$ref": "54"
      },
      {
       "$id": "79",
>>>>>>> f4b8779e
       "Name": "apiVersion",
       "NameInRequest": "api-version",
       "Description": "The API version to use for this operation.",
       "Type": {
<<<<<<< HEAD
        "$id": "73",
        "Kind": "Primitive",
        "Name": "String",
=======
        "$id": "80",
        "Kind": "string",
>>>>>>> f4b8779e
        "IsNullable": false
       },
       "Location": "Query",
       "DefaultValue": {
<<<<<<< HEAD
        "$ref": "53"
=======
        "$ref": "60"
>>>>>>> f4b8779e
       },
       "IsRequired": true,
       "IsApiVersion": true,
       "IsResourceParameter": false,
       "IsContentType": false,
       "IsEndpoint": false,
       "SkipUrlEncoding": false,
       "Explode": false,
       "Kind": "Client"
      },
      {
<<<<<<< HEAD
       "$id": "74",
       "Name": "projectName",
       "NameInRequest": "projectName",
       "Type": {
        "$id": "75",
        "Kind": "Primitive",
        "Name": "String",
=======
       "$id": "81",
       "Name": "projectName",
       "NameInRequest": "projectName",
       "Type": {
        "$id": "82",
        "Kind": "string",
>>>>>>> f4b8779e
        "IsNullable": false
       },
       "Location": "Path",
       "IsRequired": true,
       "IsApiVersion": false,
       "IsResourceParameter": false,
       "IsContentType": false,
       "IsEndpoint": false,
       "SkipUrlEncoding": false,
       "Explode": false,
       "Kind": "Method"
      },
      {
<<<<<<< HEAD
       "$id": "76",
       "Name": "deploymentName",
       "NameInRequest": "deploymentName",
       "Type": {
        "$id": "77",
        "Kind": "Primitive",
        "Name": "String",
=======
       "$id": "83",
       "Name": "deploymentName",
       "NameInRequest": "deploymentName",
       "Type": {
        "$id": "84",
        "Kind": "string",
>>>>>>> f4b8779e
        "IsNullable": false
       },
       "Location": "Path",
       "IsRequired": true,
       "IsApiVersion": false,
       "IsResourceParameter": false,
       "IsContentType": false,
       "IsEndpoint": false,
       "SkipUrlEncoding": false,
       "Explode": false,
       "Kind": "Method"
      },
      {
<<<<<<< HEAD
       "$id": "78",
       "Name": "accept",
       "NameInRequest": "Accept",
       "Type": {
        "$id": "79",
        "Kind": "Primitive",
        "Name": "String",
=======
       "$id": "85",
       "Name": "accept",
       "NameInRequest": "Accept",
       "Type": {
        "$id": "86",
        "Kind": "string",
>>>>>>> f4b8779e
        "IsNullable": false
       },
       "Location": "Header",
       "IsApiVersion": false,
       "IsResourceParameter": false,
       "IsContentType": false,
       "IsRequired": true,
       "IsEndpoint": false,
       "SkipUrlEncoding": false,
       "Explode": false,
       "Kind": "Constant",
       "DefaultValue": {
<<<<<<< HEAD
        "$id": "80",
        "Type": {
         "$ref": "79"
=======
        "$id": "87",
        "Type": {
         "$ref": "86"
>>>>>>> f4b8779e
        },
        "Value": "application/json"
       }
      }
     ],
     "Responses": [
      {
<<<<<<< HEAD
       "$id": "81",
=======
       "$id": "88",
>>>>>>> f4b8779e
       "StatusCodes": [
        200
       ],
       "BodyType": {
<<<<<<< HEAD
        "$ref": "37"
=======
        "$ref": "44"
>>>>>>> f4b8779e
       },
       "BodyMediaType": "Json",
       "Headers": [],
       "IsErrorResponse": false,
       "ContentTypes": [
        "application/json"
       ]
      }
     ],
     "HttpMethod": "GET",
     "RequestBodyMediaType": "None",
     "Uri": "{Endpoint}/language",
     "Path": "/authoring/analyze-text/projects/{projectName}/deployments/{deploymentName}",
     "BufferResponse": true,
     "GenerateProtocolMethod": true,
     "GenerateConvenienceMethod": false
    },
    {
<<<<<<< HEAD
     "$id": "82",
=======
     "$id": "89",
>>>>>>> f4b8779e
     "Name": "list",
     "ResourceName": "Deployment",
     "Description": "Lists the existing deployments.",
     "Parameters": [
      {
<<<<<<< HEAD
       "$ref": "47"
      },
      {
       "$id": "83",
=======
       "$ref": "54"
      },
      {
       "$id": "90",
>>>>>>> f4b8779e
       "Name": "apiVersion",
       "NameInRequest": "api-version",
       "Description": "The API version to use for this operation.",
       "Type": {
<<<<<<< HEAD
        "$id": "84",
        "Kind": "Primitive",
        "Name": "String",
=======
        "$id": "91",
        "Kind": "string",
>>>>>>> f4b8779e
        "IsNullable": false
       },
       "Location": "Query",
       "DefaultValue": {
<<<<<<< HEAD
        "$ref": "53"
=======
        "$ref": "60"
>>>>>>> f4b8779e
       },
       "IsRequired": true,
       "IsApiVersion": true,
       "IsResourceParameter": false,
       "IsContentType": false,
       "IsEndpoint": false,
       "SkipUrlEncoding": false,
       "Explode": false,
       "Kind": "Client"
      },
      {
<<<<<<< HEAD
       "$id": "85",
       "Name": "projectName",
       "NameInRequest": "projectName",
       "Type": {
        "$id": "86",
        "Kind": "Primitive",
        "Name": "String",
=======
       "$id": "92",
       "Name": "projectName",
       "NameInRequest": "projectName",
       "Type": {
        "$id": "93",
        "Kind": "string",
>>>>>>> f4b8779e
        "IsNullable": false
       },
       "Location": "Path",
       "IsRequired": true,
       "IsApiVersion": false,
       "IsResourceParameter": false,
       "IsContentType": false,
       "IsEndpoint": false,
       "SkipUrlEncoding": false,
       "Explode": false,
       "Kind": "Method"
      },
      {
<<<<<<< HEAD
       "$id": "87",
       "Name": "accept",
       "NameInRequest": "Accept",
       "Type": {
        "$id": "88",
        "Kind": "Primitive",
        "Name": "String",
=======
       "$id": "94",
       "Name": "accept",
       "NameInRequest": "Accept",
       "Type": {
        "$id": "95",
        "Kind": "string",
>>>>>>> f4b8779e
        "IsNullable": false
       },
       "Location": "Header",
       "IsApiVersion": false,
       "IsResourceParameter": false,
       "IsContentType": false,
       "IsRequired": true,
       "IsEndpoint": false,
       "SkipUrlEncoding": false,
       "Explode": false,
       "Kind": "Constant",
       "DefaultValue": {
<<<<<<< HEAD
        "$id": "89",
        "Type": {
         "$ref": "88"
=======
        "$id": "96",
        "Type": {
         "$ref": "95"
>>>>>>> f4b8779e
        },
        "Value": "application/json"
       }
      }
     ],
     "Responses": [
      {
<<<<<<< HEAD
       "$id": "90",
=======
       "$id": "97",
>>>>>>> f4b8779e
       "StatusCodes": [
        200
       ],
       "BodyType": {
<<<<<<< HEAD
        "$ref": "40"
=======
        "$ref": "47"
>>>>>>> f4b8779e
       },
       "BodyMediaType": "Json",
       "Headers": [],
       "IsErrorResponse": false,
       "ContentTypes": [
        "application/json"
       ]
      }
     ],
     "HttpMethod": "GET",
     "RequestBodyMediaType": "None",
     "Uri": "{Endpoint}/language",
     "Path": "/authoring/analyze-text/projects/{projectName}/deployments",
     "BufferResponse": true,
     "Paging": {
<<<<<<< HEAD
      "$id": "91",
=======
      "$id": "98",
>>>>>>> f4b8779e
      "NextLinkName": "nextLink",
      "ItemName": "value"
     },
     "GenerateProtocolMethod": true,
     "GenerateConvenienceMethod": false
    }
   ],
   "Protocol": {
<<<<<<< HEAD
    "$id": "92"
=======
    "$id": "99"
>>>>>>> f4b8779e
   },
   "Creatable": false,
   "Parent": "RenameGetListClient",
   "Parameters": [
    {
<<<<<<< HEAD
     "$ref": "47"
=======
     "$ref": "54"
>>>>>>> f4b8779e
    }
   ]
  }
 ]
}<|MERGE_RESOLUTION|>--- conflicted
+++ resolved
@@ -6,46 +6,29 @@
  ],
  "Enums": [
   {
-<<<<<<< HEAD
    "$id": "1",
-   "Kind": "Enum",
-=======
-   "$id": "2",
    "Kind": "enum",
->>>>>>> f4b8779e
    "Name": "ProjectKind",
    "ValueType": {
-    "$id": "3",
+    "$id": "2",
     "Kind": "string",
     "IsNullable": false
    },
    "Values": [
     {
-<<<<<<< HEAD
-     "$id": "2",
-=======
-     "$id": "4",
->>>>>>> f4b8779e
+     "$id": "3",
      "Name": "CustomSingleLabelClassification",
      "Value": "CustomSingleLabelClassification",
      "Description": "For building a classification model to classify text using your own data. Each file will have only one label. For example, file 1 is classified as A and file 2 is classified as B."
     },
     {
-<<<<<<< HEAD
-     "$id": "3",
-=======
-     "$id": "5",
->>>>>>> f4b8779e
+     "$id": "4",
      "Name": "CustomMultiLabelClassification",
      "Value": "CustomMultiLabelClassification",
      "Description": "For building a classification model to classify text using your own data. Each file can have one or many labels. For example, file 1 is classified as A, B, and C and file 2 is classified as B and C."
     },
     {
-<<<<<<< HEAD
-     "$id": "4",
-=======
-     "$id": "6",
->>>>>>> f4b8779e
+     "$id": "5",
      "Name": "CustomEntityRecognition",
      "Value": "CustomEntityRecognition",
      "Description": "For building an extraction model to identify your domain categories using your own data."
@@ -58,26 +41,17 @@
    "Usage": "None"
   },
   {
-<<<<<<< HEAD
-   "$id": "5",
-   "Kind": "Enum",
-=======
-   "$id": "7",
+   "$id": "6",
    "Kind": "enum",
->>>>>>> f4b8779e
    "Name": "Versions",
    "ValueType": {
-    "$id": "8",
+    "$id": "7",
     "Kind": "string",
     "IsNullable": false
    },
    "Values": [
     {
-<<<<<<< HEAD
-     "$id": "6",
-=======
-     "$id": "9",
->>>>>>> f4b8779e
+     "$id": "8",
      "Name": "2022-05-15-preview",
      "Value": "2022-05-15-preview"
     }
@@ -90,11 +64,7 @@
  ],
  "Models": [
   {
-<<<<<<< HEAD
-   "$id": "7",
-=======
-   "$id": "10",
->>>>>>> f4b8779e
+   "$id": "9",
    "Kind": "Model",
    "Name": "Project",
    "Namespace": "RenameGetList",
@@ -102,34 +72,20 @@
    "Usage": "None",
    "Properties": [
     {
-<<<<<<< HEAD
-     "$id": "8",
-=======
-     "$id": "11",
->>>>>>> f4b8779e
+     "$id": "10",
      "Name": "projectName",
      "SerializedName": "projectName",
      "Description": "",
      "Type": {
-<<<<<<< HEAD
-      "$id": "9",
-      "Kind": "Primitive",
-      "Name": "String",
-=======
-      "$id": "12",
+      "$id": "11",
       "Kind": "string",
->>>>>>> f4b8779e
       "IsNullable": false
      },
      "IsRequired": true,
      "IsReadOnly": true
     },
     {
-<<<<<<< HEAD
-     "$id": "10",
-=======
-     "$id": "13",
->>>>>>> f4b8779e
+     "$id": "12",
      "Name": "projectKind",
      "SerializedName": "projectKind",
      "Description": "The project kind.",
@@ -140,43 +96,25 @@
      "IsReadOnly": false
     },
     {
-<<<<<<< HEAD
-     "$id": "11",
-=======
-     "$id": "14",
->>>>>>> f4b8779e
+     "$id": "13",
      "Name": "storageInputContainerName",
      "SerializedName": "storageInputContainerName",
      "Description": "The storage container name.",
      "Type": {
-<<<<<<< HEAD
-      "$id": "12",
-      "Kind": "Primitive",
-      "Name": "String",
-=======
-      "$id": "15",
+      "$id": "14",
       "Kind": "string",
->>>>>>> f4b8779e
-      "IsNullable": false
-     },
-     "IsRequired": true,
-     "IsReadOnly": false
-    },
-    {
-<<<<<<< HEAD
-     "$id": "13",
-=======
-     "$id": "16",
->>>>>>> f4b8779e
+      "IsNullable": false
+     },
+     "IsRequired": true,
+     "IsReadOnly": false
+    },
+    {
+     "$id": "15",
      "Name": "settings",
      "SerializedName": "settings",
      "Description": "The project settings.",
      "Type": {
-<<<<<<< HEAD
-      "$id": "14",
-=======
-      "$id": "17",
->>>>>>> f4b8779e
+      "$id": "16",
       "Kind": "Model",
       "Name": "ProjectSettings",
       "Namespace": "RenameGetList",
@@ -184,35 +122,19 @@
       "IsNullable": false,
       "Usage": "None",
       "InheritedDictionaryType": {
-<<<<<<< HEAD
-       "$id": "15",
+       "$id": "17",
        "Kind": "Dictionary",
        "Name": "Dictionary",
        "KeyType": {
-        "$id": "16",
-        "Kind": "Primitive",
-        "Name": "String",
+        "$id": "18",
+        "Kind": "string",
         "IsNullable": false
        },
        "ValueType": {
-        "$id": "17",
-        "Kind": "Primitive",
-        "Name": "String",
-=======
-       "$id": "18",
-       "Kind": "Dictionary",
-       "Name": "Dictionary",
-       "KeyType": {
         "$id": "19",
         "Kind": "string",
         "IsNullable": false
        },
-       "ValueType": {
-        "$id": "20",
-        "Kind": "string",
->>>>>>> f4b8779e
-        "IsNullable": false
-       },
        "IsNullable": false
       },
       "Properties": []
@@ -221,190 +143,116 @@
      "IsReadOnly": false
     },
     {
-<<<<<<< HEAD
-     "$id": "18",
-=======
-     "$id": "21",
->>>>>>> f4b8779e
+     "$id": "20",
      "Name": "multilingual",
      "SerializedName": "multilingual",
      "Description": "Whether the project would be used for multiple languages or not.",
      "Type": {
-<<<<<<< HEAD
-      "$id": "19",
-      "Kind": "Primitive",
-      "Name": "Boolean",
-=======
-      "$id": "22",
+      "$id": "21",
       "Kind": "boolean",
->>>>>>> f4b8779e
       "IsNullable": false
      },
      "IsRequired": false,
      "IsReadOnly": false
     },
     {
-<<<<<<< HEAD
-     "$id": "20",
-=======
-     "$id": "23",
->>>>>>> f4b8779e
+     "$id": "22",
      "Name": "description",
      "SerializedName": "description",
      "Description": "The project description.",
      "Type": {
-<<<<<<< HEAD
-      "$id": "21",
-      "Kind": "Primitive",
-      "Name": "String",
-=======
-      "$id": "24",
+      "$id": "23",
       "Kind": "string",
->>>>>>> f4b8779e
       "IsNullable": false
      },
      "IsRequired": false,
      "IsReadOnly": false
     },
     {
-<<<<<<< HEAD
-     "$id": "22",
-=======
-     "$id": "25",
->>>>>>> f4b8779e
+     "$id": "24",
      "Name": "language",
      "SerializedName": "language",
      "Description": "The project language. This is BCP-47 representation of a language. For example, use \"en\" for English, \"en-gb\" for English (UK), \"es\" for Spanish etc.",
      "Type": {
-<<<<<<< HEAD
-      "$id": "23",
-      "Kind": "Primitive",
-      "Name": "String",
-=======
-      "$id": "26",
+      "$id": "25",
       "Kind": "string",
->>>>>>> f4b8779e
-      "IsNullable": false
-     },
-     "IsRequired": true,
-     "IsReadOnly": false
-    },
-    {
-<<<<<<< HEAD
-     "$id": "24",
-=======
-     "$id": "27",
->>>>>>> f4b8779e
+      "IsNullable": false
+     },
+     "IsRequired": true,
+     "IsReadOnly": false
+    },
+    {
+     "$id": "26",
      "Name": "createdDateTime",
      "SerializedName": "createdDateTime",
      "Description": "Represents the project creation datetime.",
      "Type": {
-<<<<<<< HEAD
-      "$id": "25",
-      "Kind": "Primitive",
-      "Name": "DateTimeRFC3339",
-      "IsNullable": false
-=======
-      "$id": "28",
+      "$id": "27",
       "Kind": "utcDateTime",
       "IsNullable": false,
       "Encode": "rfc3339",
       "WireType": {
-       "$id": "29",
+       "$id": "28",
        "Kind": "string",
        "IsNullable": false
       }
->>>>>>> f4b8779e
      },
      "IsRequired": true,
      "IsReadOnly": true
     },
     {
-<<<<<<< HEAD
-     "$id": "26",
-=======
-     "$id": "30",
->>>>>>> f4b8779e
+     "$id": "29",
      "Name": "lastModifiedDateTime",
      "SerializedName": "lastModifiedDateTime",
      "Description": "Represents the project last modification datetime.",
      "Type": {
-<<<<<<< HEAD
-      "$id": "27",
-      "Kind": "Primitive",
-      "Name": "DateTimeRFC3339",
-      "IsNullable": false
-=======
-      "$id": "31",
+      "$id": "30",
       "Kind": "utcDateTime",
       "IsNullable": false,
       "Encode": "rfc3339",
       "WireType": {
-       "$id": "32",
+       "$id": "31",
        "Kind": "string",
        "IsNullable": false
       }
->>>>>>> f4b8779e
      },
      "IsRequired": true,
      "IsReadOnly": true
     },
     {
-<<<<<<< HEAD
-     "$id": "28",
-=======
-     "$id": "33",
->>>>>>> f4b8779e
+     "$id": "32",
      "Name": "lastTrainedDateTime",
      "SerializedName": "lastTrainedDateTime",
      "Description": "Represents the project last training datetime.",
      "Type": {
-<<<<<<< HEAD
-      "$id": "29",
-      "Kind": "Primitive",
-      "Name": "DateTimeRFC3339",
-      "IsNullable": false
-=======
-      "$id": "34",
+      "$id": "33",
       "Kind": "utcDateTime",
       "IsNullable": false,
       "Encode": "rfc3339",
       "WireType": {
-       "$id": "35",
+       "$id": "34",
        "Kind": "string",
        "IsNullable": false
       }
->>>>>>> f4b8779e
      },
      "IsRequired": true,
      "IsReadOnly": true
     },
     {
-<<<<<<< HEAD
-     "$id": "30",
-=======
-     "$id": "36",
->>>>>>> f4b8779e
+     "$id": "35",
      "Name": "lastDeployedDateTime",
      "SerializedName": "lastDeployedDateTime",
      "Description": "Represents the project last deployment datetime.",
      "Type": {
-<<<<<<< HEAD
-      "$id": "31",
-      "Kind": "Primitive",
-      "Name": "DateTimeRFC3339",
-      "IsNullable": false
-=======
-      "$id": "37",
+      "$id": "36",
       "Kind": "utcDateTime",
       "IsNullable": false,
       "Encode": "rfc3339",
       "WireType": {
-       "$id": "38",
+       "$id": "37",
        "Kind": "string",
        "IsNullable": false
       }
->>>>>>> f4b8779e
      },
      "IsRequired": true,
      "IsReadOnly": true
@@ -412,17 +260,10 @@
    ]
   },
   {
-<<<<<<< HEAD
-   "$ref": "14"
+   "$ref": "16"
   },
   {
-   "$id": "32",
-=======
-   "$ref": "17"
-  },
-  {
-   "$id": "39",
->>>>>>> f4b8779e
+   "$id": "38",
    "Kind": "Model",
    "Name": "PagedProject",
    "Namespace": "Azure.Core.Foundations",
@@ -431,52 +272,30 @@
    "Usage": "None",
    "Properties": [
     {
-<<<<<<< HEAD
-     "$id": "33",
-=======
-     "$id": "40",
->>>>>>> f4b8779e
+     "$id": "39",
      "Name": "value",
      "SerializedName": "value",
      "Description": "The Project items on this page",
      "Type": {
-<<<<<<< HEAD
-      "$id": "34",
+      "$id": "40",
       "Kind": "Array",
       "Name": "Array",
       "ElementType": {
-       "$ref": "7"
-=======
-      "$id": "41",
-      "Kind": "Array",
-      "Name": "Array",
-      "ElementType": {
-       "$ref": "10"
->>>>>>> f4b8779e
-      },
-      "IsNullable": false
-     },
-     "IsRequired": true,
-     "IsReadOnly": false
-    },
-    {
-<<<<<<< HEAD
-     "$id": "35",
-=======
-     "$id": "42",
->>>>>>> f4b8779e
+       "$ref": "9"
+      },
+      "IsNullable": false
+     },
+     "IsRequired": true,
+     "IsReadOnly": false
+    },
+    {
+     "$id": "41",
      "Name": "nextLink",
      "SerializedName": "nextLink",
      "Description": "The link to the next page of items",
      "Type": {
-<<<<<<< HEAD
-      "$id": "36",
-      "Kind": "Primitive",
-      "Name": "Uri",
-=======
-      "$id": "43",
+      "$id": "42",
       "Kind": "url",
->>>>>>> f4b8779e
       "IsNullable": false
      },
      "IsRequired": false,
@@ -485,11 +304,7 @@
    ]
   },
   {
-<<<<<<< HEAD
-   "$id": "37",
-=======
-   "$id": "44",
->>>>>>> f4b8779e
+   "$id": "43",
    "Kind": "Model",
    "Name": "Deployment",
    "Namespace": "RenameGetList",
@@ -497,23 +312,13 @@
    "Usage": "None",
    "Properties": [
     {
-<<<<<<< HEAD
-     "$id": "38",
-=======
-     "$id": "45",
->>>>>>> f4b8779e
+     "$id": "44",
      "Name": "name",
      "SerializedName": "name",
      "Description": "",
      "Type": {
-<<<<<<< HEAD
-      "$id": "39",
-      "Kind": "Primitive",
-      "Name": "String",
-=======
-      "$id": "46",
+      "$id": "45",
       "Kind": "string",
->>>>>>> f4b8779e
       "IsNullable": false
      },
      "IsRequired": true,
@@ -522,11 +327,7 @@
    ]
   },
   {
-<<<<<<< HEAD
-   "$id": "40",
-=======
-   "$id": "47",
->>>>>>> f4b8779e
+   "$id": "46",
    "Kind": "Model",
    "Name": "PagedDeployment",
    "Namespace": "Azure.Core.Foundations",
@@ -535,52 +336,30 @@
    "Usage": "None",
    "Properties": [
     {
-<<<<<<< HEAD
-     "$id": "41",
-=======
-     "$id": "48",
->>>>>>> f4b8779e
+     "$id": "47",
      "Name": "value",
      "SerializedName": "value",
      "Description": "The Deployment items on this page",
      "Type": {
-<<<<<<< HEAD
-      "$id": "42",
+      "$id": "48",
       "Kind": "Array",
       "Name": "Array",
       "ElementType": {
-       "$ref": "37"
-=======
-      "$id": "49",
-      "Kind": "Array",
-      "Name": "Array",
-      "ElementType": {
-       "$ref": "44"
->>>>>>> f4b8779e
-      },
-      "IsNullable": false
-     },
-     "IsRequired": true,
-     "IsReadOnly": false
-    },
-    {
-<<<<<<< HEAD
-     "$id": "43",
-=======
-     "$id": "50",
->>>>>>> f4b8779e
+       "$ref": "43"
+      },
+      "IsNullable": false
+     },
+     "IsRequired": true,
+     "IsReadOnly": false
+    },
+    {
+     "$id": "49",
      "Name": "nextLink",
      "SerializedName": "nextLink",
      "Description": "The link to the next page of items",
      "Type": {
-<<<<<<< HEAD
-      "$id": "44",
-      "Kind": "Primitive",
-      "Name": "Uri",
-=======
-      "$id": "51",
+      "$id": "50",
       "Kind": "url",
->>>>>>> f4b8779e
       "IsNullable": false
      },
      "IsRequired": false,
@@ -591,40 +370,22 @@
  ],
  "Clients": [
   {
-<<<<<<< HEAD
-   "$id": "45",
-=======
-   "$id": "52",
->>>>>>> f4b8779e
+   "$id": "51",
    "Name": "RenameGetListClient",
    "Description": "",
    "Operations": [],
    "Protocol": {
-<<<<<<< HEAD
-    "$id": "46"
-=======
-    "$id": "53"
->>>>>>> f4b8779e
+    "$id": "52"
    },
    "Creatable": true,
    "Parameters": [
     {
-<<<<<<< HEAD
-     "$id": "47",
+     "$id": "53",
      "Name": "Endpoint",
      "NameInRequest": "Endpoint",
      "Type": {
-      "$id": "48",
-      "Kind": "Primitive",
-      "Name": "Uri",
-=======
-     "$id": "54",
-     "Name": "Endpoint",
-     "NameInRequest": "Endpoint",
-     "Type": {
-      "$id": "55",
+      "$id": "54",
       "Kind": "uri",
->>>>>>> f4b8779e
       "IsNullable": false
      },
      "Location": "Uri",
@@ -640,64 +401,35 @@
    ]
   },
   {
-<<<<<<< HEAD
-   "$id": "49",
-=======
-   "$id": "56",
->>>>>>> f4b8779e
+   "$id": "55",
    "Name": "Projects",
    "Description": "",
    "Operations": [
     {
-<<<<<<< HEAD
-     "$id": "50",
-=======
-     "$id": "57",
->>>>>>> f4b8779e
+     "$id": "56",
      "Name": "get",
      "ResourceName": "Project",
      "Description": "Gets the details of a project.",
      "Parameters": [
       {
-<<<<<<< HEAD
-       "$ref": "47"
-      },
-      {
-       "$id": "51",
-=======
-       "$ref": "54"
-      },
-      {
-       "$id": "58",
->>>>>>> f4b8779e
+       "$ref": "53"
+      },
+      {
+       "$id": "57",
        "Name": "apiVersion",
        "NameInRequest": "api-version",
        "Description": "The API version to use for this operation.",
        "Type": {
-<<<<<<< HEAD
-        "$id": "52",
-        "Kind": "Primitive",
-        "Name": "String",
-=======
-        "$id": "59",
-        "Kind": "string",
->>>>>>> f4b8779e
+        "$id": "58",
+        "Kind": "string",
         "IsNullable": false
        },
        "Location": "Query",
        "DefaultValue": {
-<<<<<<< HEAD
-        "$id": "53",
+        "$id": "59",
         "Type": {
-         "$id": "54",
-         "Kind": "Primitive",
-         "Name": "String",
-=======
-        "$id": "60",
-        "Type": {
-         "$id": "61",
+         "$id": "60",
          "Kind": "string",
->>>>>>> f4b8779e
          "IsNullable": false
         },
         "Value": "2022-05-15-preview"
@@ -712,22 +444,12 @@
        "Kind": "Client"
       },
       {
-<<<<<<< HEAD
-       "$id": "55",
+       "$id": "61",
        "Name": "projectName",
        "NameInRequest": "projectName",
        "Type": {
-        "$id": "56",
-        "Kind": "Primitive",
-        "Name": "String",
-=======
-       "$id": "62",
-       "Name": "projectName",
-       "NameInRequest": "projectName",
-       "Type": {
-        "$id": "63",
-        "Kind": "string",
->>>>>>> f4b8779e
+        "$id": "62",
+        "Kind": "string",
         "IsNullable": false
        },
        "Location": "Path",
@@ -741,22 +463,12 @@
        "Kind": "Method"
       },
       {
-<<<<<<< HEAD
-       "$id": "57",
+       "$id": "63",
        "Name": "accept",
        "NameInRequest": "Accept",
        "Type": {
-        "$id": "58",
-        "Kind": "Primitive",
-        "Name": "String",
-=======
-       "$id": "64",
-       "Name": "accept",
-       "NameInRequest": "Accept",
-       "Type": {
-        "$id": "65",
-        "Kind": "string",
->>>>>>> f4b8779e
+        "$id": "64",
+        "Kind": "string",
         "IsNullable": false
        },
        "Location": "Header",
@@ -769,15 +481,9 @@
        "Explode": false,
        "Kind": "Constant",
        "DefaultValue": {
-<<<<<<< HEAD
-        "$id": "59",
+        "$id": "65",
         "Type": {
-         "$ref": "58"
-=======
-        "$id": "66",
-        "Type": {
-         "$ref": "65"
->>>>>>> f4b8779e
+         "$ref": "64"
         },
         "Value": "application/json"
        }
@@ -785,20 +491,12 @@
      ],
      "Responses": [
       {
-<<<<<<< HEAD
-       "$id": "60",
-=======
-       "$id": "67",
->>>>>>> f4b8779e
+       "$id": "66",
        "StatusCodes": [
         200
        ],
        "BodyType": {
-<<<<<<< HEAD
-        "$ref": "7"
-=======
-        "$ref": "10"
->>>>>>> f4b8779e
+        "$ref": "9"
        },
        "BodyMediaType": "Json",
        "Headers": [],
@@ -817,48 +515,27 @@
      "GenerateConvenienceMethod": false
     },
     {
-<<<<<<< HEAD
-     "$id": "61",
-=======
-     "$id": "68",
->>>>>>> f4b8779e
+     "$id": "67",
      "Name": "list",
      "ResourceName": "Project",
      "Description": "Lists the existing projects.",
      "Parameters": [
       {
-<<<<<<< HEAD
-       "$ref": "47"
-      },
-      {
-       "$id": "62",
-=======
-       "$ref": "54"
-      },
-      {
-       "$id": "69",
->>>>>>> f4b8779e
+       "$ref": "53"
+      },
+      {
+       "$id": "68",
        "Name": "apiVersion",
        "NameInRequest": "api-version",
        "Description": "The API version to use for this operation.",
        "Type": {
-<<<<<<< HEAD
-        "$id": "63",
-        "Kind": "Primitive",
-        "Name": "String",
-=======
-        "$id": "70",
-        "Kind": "string",
->>>>>>> f4b8779e
+        "$id": "69",
+        "Kind": "string",
         "IsNullable": false
        },
        "Location": "Query",
        "DefaultValue": {
-<<<<<<< HEAD
-        "$ref": "53"
-=======
-        "$ref": "60"
->>>>>>> f4b8779e
+        "$ref": "59"
        },
        "IsRequired": true,
        "IsApiVersion": true,
@@ -870,22 +547,12 @@
        "Kind": "Client"
       },
       {
-<<<<<<< HEAD
-       "$id": "64",
+       "$id": "70",
        "Name": "accept",
        "NameInRequest": "Accept",
        "Type": {
-        "$id": "65",
-        "Kind": "Primitive",
-        "Name": "String",
-=======
-       "$id": "71",
-       "Name": "accept",
-       "NameInRequest": "Accept",
-       "Type": {
-        "$id": "72",
-        "Kind": "string",
->>>>>>> f4b8779e
+        "$id": "71",
+        "Kind": "string",
         "IsNullable": false
        },
        "Location": "Header",
@@ -898,15 +565,9 @@
        "Explode": false,
        "Kind": "Constant",
        "DefaultValue": {
-<<<<<<< HEAD
-        "$id": "66",
+        "$id": "72",
         "Type": {
-         "$ref": "65"
-=======
-        "$id": "73",
-        "Type": {
-         "$ref": "72"
->>>>>>> f4b8779e
+         "$ref": "71"
         },
         "Value": "application/json"
        }
@@ -914,20 +575,12 @@
      ],
      "Responses": [
       {
-<<<<<<< HEAD
-       "$id": "67",
-=======
-       "$id": "74",
->>>>>>> f4b8779e
+       "$id": "73",
        "StatusCodes": [
         200
        ],
        "BodyType": {
-<<<<<<< HEAD
-        "$ref": "32"
-=======
-        "$ref": "39"
->>>>>>> f4b8779e
+        "$ref": "38"
        },
        "BodyMediaType": "Json",
        "Headers": [],
@@ -943,11 +596,7 @@
      "Path": "/authoring/analyze-text/projects",
      "BufferResponse": true,
      "Paging": {
-<<<<<<< HEAD
-      "$id": "68",
-=======
-      "$id": "75",
->>>>>>> f4b8779e
+      "$id": "74",
       "NextLinkName": "nextLink",
       "ItemName": "value"
      },
@@ -956,77 +605,43 @@
     }
    ],
    "Protocol": {
-<<<<<<< HEAD
-    "$id": "69"
-=======
-    "$id": "76"
->>>>>>> f4b8779e
+    "$id": "75"
    },
    "Creatable": false,
    "Parent": "RenameGetListClient",
    "Parameters": [
     {
-<<<<<<< HEAD
-     "$ref": "47"
+     "$ref": "53"
     }
    ]
   },
   {
-   "$id": "70",
-=======
-     "$ref": "54"
-    }
-   ]
-  },
-  {
-   "$id": "77",
->>>>>>> f4b8779e
+   "$id": "76",
    "Name": "Deployments",
    "Description": "",
    "Operations": [
     {
-<<<<<<< HEAD
-     "$id": "71",
-=======
-     "$id": "78",
->>>>>>> f4b8779e
+     "$id": "77",
      "Name": "get",
      "ResourceName": "Deployment",
      "Description": "Gets the details of a deployment.",
      "Parameters": [
       {
-<<<<<<< HEAD
-       "$ref": "47"
-      },
-      {
-       "$id": "72",
-=======
-       "$ref": "54"
-      },
-      {
-       "$id": "79",
->>>>>>> f4b8779e
+       "$ref": "53"
+      },
+      {
+       "$id": "78",
        "Name": "apiVersion",
        "NameInRequest": "api-version",
        "Description": "The API version to use for this operation.",
        "Type": {
-<<<<<<< HEAD
-        "$id": "73",
-        "Kind": "Primitive",
-        "Name": "String",
-=======
-        "$id": "80",
-        "Kind": "string",
->>>>>>> f4b8779e
+        "$id": "79",
+        "Kind": "string",
         "IsNullable": false
        },
        "Location": "Query",
        "DefaultValue": {
-<<<<<<< HEAD
-        "$ref": "53"
-=======
-        "$ref": "60"
->>>>>>> f4b8779e
+        "$ref": "59"
        },
        "IsRequired": true,
        "IsApiVersion": true,
@@ -1038,22 +653,12 @@
        "Kind": "Client"
       },
       {
-<<<<<<< HEAD
-       "$id": "74",
+       "$id": "80",
        "Name": "projectName",
        "NameInRequest": "projectName",
        "Type": {
-        "$id": "75",
-        "Kind": "Primitive",
-        "Name": "String",
-=======
-       "$id": "81",
-       "Name": "projectName",
-       "NameInRequest": "projectName",
-       "Type": {
-        "$id": "82",
-        "Kind": "string",
->>>>>>> f4b8779e
+        "$id": "81",
+        "Kind": "string",
         "IsNullable": false
        },
        "Location": "Path",
@@ -1067,22 +672,12 @@
        "Kind": "Method"
       },
       {
-<<<<<<< HEAD
-       "$id": "76",
+       "$id": "82",
        "Name": "deploymentName",
        "NameInRequest": "deploymentName",
        "Type": {
-        "$id": "77",
-        "Kind": "Primitive",
-        "Name": "String",
-=======
-       "$id": "83",
-       "Name": "deploymentName",
-       "NameInRequest": "deploymentName",
-       "Type": {
-        "$id": "84",
-        "Kind": "string",
->>>>>>> f4b8779e
+        "$id": "83",
+        "Kind": "string",
         "IsNullable": false
        },
        "Location": "Path",
@@ -1096,22 +691,12 @@
        "Kind": "Method"
       },
       {
-<<<<<<< HEAD
-       "$id": "78",
+       "$id": "84",
        "Name": "accept",
        "NameInRequest": "Accept",
        "Type": {
-        "$id": "79",
-        "Kind": "Primitive",
-        "Name": "String",
-=======
-       "$id": "85",
-       "Name": "accept",
-       "NameInRequest": "Accept",
-       "Type": {
-        "$id": "86",
-        "Kind": "string",
->>>>>>> f4b8779e
+        "$id": "85",
+        "Kind": "string",
         "IsNullable": false
        },
        "Location": "Header",
@@ -1124,15 +709,9 @@
        "Explode": false,
        "Kind": "Constant",
        "DefaultValue": {
-<<<<<<< HEAD
-        "$id": "80",
+        "$id": "86",
         "Type": {
-         "$ref": "79"
-=======
-        "$id": "87",
-        "Type": {
-         "$ref": "86"
->>>>>>> f4b8779e
+         "$ref": "85"
         },
         "Value": "application/json"
        }
@@ -1140,20 +719,12 @@
      ],
      "Responses": [
       {
-<<<<<<< HEAD
-       "$id": "81",
-=======
-       "$id": "88",
->>>>>>> f4b8779e
+       "$id": "87",
        "StatusCodes": [
         200
        ],
        "BodyType": {
-<<<<<<< HEAD
-        "$ref": "37"
-=======
-        "$ref": "44"
->>>>>>> f4b8779e
+        "$ref": "43"
        },
        "BodyMediaType": "Json",
        "Headers": [],
@@ -1172,48 +743,27 @@
      "GenerateConvenienceMethod": false
     },
     {
-<<<<<<< HEAD
-     "$id": "82",
-=======
-     "$id": "89",
->>>>>>> f4b8779e
+     "$id": "88",
      "Name": "list",
      "ResourceName": "Deployment",
      "Description": "Lists the existing deployments.",
      "Parameters": [
       {
-<<<<<<< HEAD
-       "$ref": "47"
-      },
-      {
-       "$id": "83",
-=======
-       "$ref": "54"
-      },
-      {
-       "$id": "90",
->>>>>>> f4b8779e
+       "$ref": "53"
+      },
+      {
+       "$id": "89",
        "Name": "apiVersion",
        "NameInRequest": "api-version",
        "Description": "The API version to use for this operation.",
        "Type": {
-<<<<<<< HEAD
-        "$id": "84",
-        "Kind": "Primitive",
-        "Name": "String",
-=======
-        "$id": "91",
-        "Kind": "string",
->>>>>>> f4b8779e
+        "$id": "90",
+        "Kind": "string",
         "IsNullable": false
        },
        "Location": "Query",
        "DefaultValue": {
-<<<<<<< HEAD
-        "$ref": "53"
-=======
-        "$ref": "60"
->>>>>>> f4b8779e
+        "$ref": "59"
        },
        "IsRequired": true,
        "IsApiVersion": true,
@@ -1225,22 +775,12 @@
        "Kind": "Client"
       },
       {
-<<<<<<< HEAD
-       "$id": "85",
+       "$id": "91",
        "Name": "projectName",
        "NameInRequest": "projectName",
        "Type": {
-        "$id": "86",
-        "Kind": "Primitive",
-        "Name": "String",
-=======
-       "$id": "92",
-       "Name": "projectName",
-       "NameInRequest": "projectName",
-       "Type": {
-        "$id": "93",
-        "Kind": "string",
->>>>>>> f4b8779e
+        "$id": "92",
+        "Kind": "string",
         "IsNullable": false
        },
        "Location": "Path",
@@ -1254,22 +794,12 @@
        "Kind": "Method"
       },
       {
-<<<<<<< HEAD
-       "$id": "87",
+       "$id": "93",
        "Name": "accept",
        "NameInRequest": "Accept",
        "Type": {
-        "$id": "88",
-        "Kind": "Primitive",
-        "Name": "String",
-=======
-       "$id": "94",
-       "Name": "accept",
-       "NameInRequest": "Accept",
-       "Type": {
-        "$id": "95",
-        "Kind": "string",
->>>>>>> f4b8779e
+        "$id": "94",
+        "Kind": "string",
         "IsNullable": false
        },
        "Location": "Header",
@@ -1282,15 +812,9 @@
        "Explode": false,
        "Kind": "Constant",
        "DefaultValue": {
-<<<<<<< HEAD
-        "$id": "89",
+        "$id": "95",
         "Type": {
-         "$ref": "88"
-=======
-        "$id": "96",
-        "Type": {
-         "$ref": "95"
->>>>>>> f4b8779e
+         "$ref": "94"
         },
         "Value": "application/json"
        }
@@ -1298,20 +822,12 @@
      ],
      "Responses": [
       {
-<<<<<<< HEAD
-       "$id": "90",
-=======
-       "$id": "97",
->>>>>>> f4b8779e
+       "$id": "96",
        "StatusCodes": [
         200
        ],
        "BodyType": {
-<<<<<<< HEAD
-        "$ref": "40"
-=======
-        "$ref": "47"
->>>>>>> f4b8779e
+        "$ref": "46"
        },
        "BodyMediaType": "Json",
        "Headers": [],
@@ -1327,11 +843,7 @@
      "Path": "/authoring/analyze-text/projects/{projectName}/deployments",
      "BufferResponse": true,
      "Paging": {
-<<<<<<< HEAD
-      "$id": "91",
-=======
-      "$id": "98",
->>>>>>> f4b8779e
+      "$id": "97",
       "NextLinkName": "nextLink",
       "ItemName": "value"
      },
@@ -1340,21 +852,13 @@
     }
    ],
    "Protocol": {
-<<<<<<< HEAD
-    "$id": "92"
-=======
-    "$id": "99"
->>>>>>> f4b8779e
+    "$id": "98"
    },
    "Creatable": false,
    "Parent": "RenameGetListClient",
    "Parameters": [
     {
-<<<<<<< HEAD
-     "$ref": "47"
-=======
-     "$ref": "54"
->>>>>>> f4b8779e
+     "$ref": "53"
     }
    ]
   }
