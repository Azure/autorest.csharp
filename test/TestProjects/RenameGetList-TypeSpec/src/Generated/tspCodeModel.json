{
 "$id": "1",
 "Name": "RenameGetList",
 "ApiVersions": [
  "2022-05-15-preview"
 ],
 "Enums": [
  {
   "$id": "2",
   "Name": "ProjectKind",
   "EnumValueType": "String",
   "AllowedValues": [
    {
     "$id": "3",
     "Name": "CustomSingleLabelClassification",
     "Value": "CustomSingleLabelClassification",
     "Description": "For building a classification model to classify text using your own data. Each file will have only one label. For example, file 1 is classified as A and file 2 is classified as B."
    },
    {
     "$id": "4",
     "Name": "CustomMultiLabelClassification",
     "Value": "CustomMultiLabelClassification",
     "Description": "For building a classification model to classify text using your own data. Each file can have one or many labels. For example, file 1 is classified as A, B, and C and file 2 is classified as B and C."
    },
    {
     "$id": "5",
     "Name": "CustomEntityRecognition",
     "Value": "CustomEntityRecognition",
     "Description": "For building an extraction model to identify your domain categories using your own data."
    }
   ],
   "Namespace": "RenameGetList",
   "Description": "Represents the project kind.",
   "IsExtensible": true,
   "IsNullable": false,
   "Usage": "None"
  },
  {
   "$id": "6",
   "Name": "Versions",
   "EnumValueType": "String",
   "AllowedValues": [
    {
     "$id": "7",
     "Name": "2022-05-15-preview",
     "Value": "2022-05-15-preview"
    }
   ],
   "Namespace": "RenameGetList",
   "Description": "",
   "IsExtensible": true,
   "IsNullable": false,
   "Usage": "None"
  }
 ],
 "Models": [
  {
   "$id": "8",
   "Name": "Project",
   "Namespace": "RenameGetList",
   "IsNullable": false,
   "Usage": "None",
   "Properties": [
    {
     "$id": "9",
     "Name": "projectName",
     "SerializedName": "projectName",
     "Description": "",
     "Type": {
      "$id": "10",
      "Name": "string",
      "Kind": "String",
      "IsNullable": false
     },
     "IsRequired": true,
     "IsReadOnly": true
    },
    {
     "$id": "11",
     "Name": "projectKind",
     "SerializedName": "projectKind",
     "Description": "The project kind.",
     "Type": {
      "$ref": "2"
     },
     "IsRequired": true,
     "IsReadOnly": false
    },
    {
     "$id": "12",
     "Name": "storageInputContainerName",
     "SerializedName": "storageInputContainerName",
     "Description": "The storage container name.",
     "Type": {
      "$id": "13",
      "Name": "string",
      "Kind": "String",
      "IsNullable": false
     },
     "IsRequired": true,
     "IsReadOnly": false
    },
    {
     "$id": "14",
     "Name": "settings",
     "SerializedName": "settings",
     "Description": "The project settings.",
     "Type": {
      "$id": "15",
      "Name": "Dictionary",
      "KeyType": {
       "$id": "16",
       "Name": "string",
       "Kind": "String",
       "IsNullable": false
      },
      "ValueType": {
       "$id": "17",
       "Name": "string",
       "Kind": "String",
       "IsNullable": false
      },
      "IsNullable": false
     },
     "IsRequired": false,
     "IsReadOnly": false
    },
    {
     "$id": "18",
     "Name": "multilingual",
     "SerializedName": "multilingual",
     "Description": "Whether the project would be used for multiple languages or not.",
     "Type": {
      "$id": "19",
      "Name": "boolean",
      "Kind": "Boolean",
      "IsNullable": false
     },
     "IsRequired": false,
     "IsReadOnly": false
    },
    {
     "$id": "20",
     "Name": "description",
     "SerializedName": "description",
     "Description": "The project description.",
     "Type": {
      "$id": "21",
      "Name": "string",
      "Kind": "String",
      "IsNullable": false
     },
     "IsRequired": false,
     "IsReadOnly": false
    },
    {
     "$id": "22",
     "Name": "language",
     "SerializedName": "language",
     "Description": "The project language. This is BCP-47 representation of a language. For example, use \"en\" for English, \"en-gb\" for English (UK), \"es\" for Spanish etc.",
     "Type": {
      "$id": "23",
      "Name": "string",
      "Kind": "String",
      "IsNullable": false
     },
     "IsRequired": true,
     "IsReadOnly": false
    },
    {
     "$id": "24",
     "Name": "createdDateTime",
     "SerializedName": "createdDateTime",
     "Description": "Represents the project creation datetime.",
     "Type": {
      "$id": "25",
      "Name": "utcDateTime",
      "Kind": "DateTime",
      "IsNullable": false
     },
     "IsRequired": true,
     "IsReadOnly": true
    },
    {
     "$id": "26",
     "Name": "lastModifiedDateTime",
     "SerializedName": "lastModifiedDateTime",
     "Description": "Represents the project last modification datetime.",
     "Type": {
      "$id": "27",
      "Name": "utcDateTime",
      "Kind": "DateTime",
      "IsNullable": false
     },
     "IsRequired": true,
     "IsReadOnly": true
    },
    {
     "$id": "28",
     "Name": "lastTrainedDateTime",
     "SerializedName": "lastTrainedDateTime",
     "Description": "Represents the project last training datetime.",
     "Type": {
      "$id": "29",
      "Name": "utcDateTime",
      "Kind": "DateTime",
      "IsNullable": false
     },
     "IsRequired": true,
     "IsReadOnly": true
    },
    {
     "$id": "30",
     "Name": "lastDeployedDateTime",
     "SerializedName": "lastDeployedDateTime",
     "Description": "Represents the project last deployment datetime.",
     "Type": {
      "$id": "31",
      "Name": "utcDateTime",
      "Kind": "DateTime",
      "IsNullable": false
     },
     "IsRequired": true,
     "IsReadOnly": true
    }
   ]
  },
  {
   "$id": "32",
   "Name": "PagedProject",
   "Namespace": "Azure.Core.Foundations",
   "Description": "Paged collection of Project items",
   "IsNullable": false,
   "Usage": "None",
   "Properties": [
    {
     "$id": "33",
     "Name": "value",
     "SerializedName": "value",
     "Description": "The Project items on this page",
     "Type": {
      "$id": "34",
      "Name": "Array",
      "ElementType": {
       "$ref": "8"
      },
      "IsNullable": false
     },
     "IsRequired": true,
     "IsReadOnly": false
    },
    {
     "$id": "35",
     "Name": "nextLink",
     "SerializedName": "nextLink",
     "Description": "The link to the next page of items",
     "Type": {
      "$id": "36",
      "Name": "ResourceLocation",
      "Kind": "Uri",
      "IsNullable": false
     },
     "IsRequired": false,
     "IsReadOnly": false
    }
   ]
  },
  {
   "$id": "37",
   "Name": "Deployment",
   "Namespace": "RenameGetList",
   "IsNullable": false,
   "Usage": "None",
   "Properties": [
    {
     "$id": "38",
     "Name": "name",
     "SerializedName": "name",
     "Description": "",
     "Type": {
      "$id": "39",
      "Name": "string",
      "Kind": "String",
      "IsNullable": false
     },
     "IsRequired": true,
     "IsReadOnly": true
    }
   ]
  },
  {
   "$id": "40",
   "Name": "PagedDeployment",
   "Namespace": "Azure.Core.Foundations",
   "Description": "Paged collection of Deployment items",
   "IsNullable": false,
   "Usage": "None",
   "Properties": [
    {
     "$id": "41",
     "Name": "value",
     "SerializedName": "value",
     "Description": "The Deployment items on this page",
     "Type": {
      "$id": "42",
      "Name": "Array",
      "ElementType": {
       "$ref": "37"
      },
      "IsNullable": false
     },
     "IsRequired": true,
     "IsReadOnly": false
    },
    {
     "$id": "43",
     "Name": "nextLink",
     "SerializedName": "nextLink",
     "Description": "The link to the next page of items",
     "Type": {
      "$id": "44",
      "Name": "ResourceLocation",
      "Kind": "Uri",
      "IsNullable": false
     },
     "IsRequired": false,
     "IsReadOnly": false
    }
   ]
  },
  {
   "$id": "45",
   "Name": "ListQueryParams",
   "Namespace": "RenameGetList",
   "IsNullable": false,
   "Usage": "None",
   "Properties": []
  }
 ],
 "Clients": [
  {
   "$id": "46",
   "Name": "RenameGetListClient",
   "Description": "",
   "Operations": [],
   "Protocol": {
    "$id": "45"
   },
   "Creatable": true
  },
  {
   "$id": "46",
   "Name": "Projects",
   "Description": "",
   "Operations": [
    {
     "$id": "47",
     "Name": "get",
     "ResourceName": "Project",
     "Description": "Gets the details of a project.",
     "Parameters": [
      {
       "$id": "48",
       "Name": "Endpoint",
       "NameInRequest": "Endpoint",
       "Type": {
        "$id": "49",
        "Name": "Uri",
        "Kind": "Uri",
        "IsNullable": false
       },
       "Location": "Uri",
       "IsApiVersion": false,
       "IsResourceParameter": false,
       "IsContentType": false,
       "IsRequired": true,
       "IsEndpoint": true,
       "SkipUrlEncoding": false,
       "Explode": false,
       "Kind": "Client"
      },
      {
       "$id": "50",
       "Name": "apiVersion",
       "NameInRequest": "api-version",
       "Description": "",
       "Type": {
        "$id": "51",
        "Name": "String",
        "Kind": "String",
        "IsNullable": false
       },
       "Location": "Query",
       "IsRequired": true,
       "IsApiVersion": true,
       "IsContentType": false,
       "IsEndpoint": false,
       "IsResourceParameter": false,
       "SkipUrlEncoding": false,
       "Explode": false,
       "Kind": "Client",
       "DefaultValue": {
        "$id": "52",
        "Type": {
         "$id": "53",
         "Name": "String",
         "Kind": "String",
         "IsNullable": false
        },
        "Value": "2022-05-15-preview"
       }
      },
      {
       "$id": "54",
       "Name": "projectName",
       "NameInRequest": "projectName",
       "Type": {
        "$id": "55",
        "Name": "string",
        "Kind": "String",
        "IsNullable": false
       },
       "Location": "Path",
       "IsRequired": true,
       "IsApiVersion": false,
       "IsResourceParameter": false,
       "IsContentType": false,
       "IsEndpoint": false,
       "SkipUrlEncoding": false,
       "Explode": false,
       "Kind": "Method"
      },
      {
       "$id": "56",
       "Name": "accept",
       "NameInRequest": "Accept",
       "Type": {
        "$id": "57",
        "Name": "String",
        "Kind": "String",
        "IsNullable": false
       },
       "Location": "Header",
       "IsApiVersion": false,
       "IsResourceParameter": false,
       "IsContentType": false,
       "IsRequired": true,
       "IsEndpoint": false,
       "SkipUrlEncoding": false,
       "Explode": false,
       "Kind": "Constant",
       "DefaultValue": {
        "$id": "58",
        "Type": {
         "$ref": "57"
        },
        "Value": "application/json"
       }
      }
     ],
     "Responses": [
      {
       "$id": "59",
       "StatusCodes": [
        200
       ],
       "BodyType": {
        "$ref": "8"
       },
       "BodyMediaType": "Json",
       "Headers": [],
       "IsErrorResponse": false
      }
     ],
     "HttpMethod": "GET",
     "RequestBodyMediaType": "None",
     "Uri": "{Endpoint}/language",
     "Path": "/authoring/analyze-text/projects/{projectName}",
     "BufferResponse": true,
     "GenerateProtocolMethod": true,
     "GenerateConvenienceMethod": false
    },
    {
     "$id": "60",
     "Name": "list",
     "ResourceName": "Project",
     "Description": "Lists the existing projects.",
     "Parameters": [
      {
       "$ref": "48"
      },
      {
       "$ref": "50"
      },
      {
       "$id": "61",
       "Name": "accept",
       "NameInRequest": "Accept",
       "Type": {
        "$id": "62",
        "Name": "String",
        "Kind": "String",
        "IsNullable": false
       },
       "Location": "Header",
       "IsApiVersion": false,
       "IsResourceParameter": false,
       "IsContentType": false,
       "IsRequired": true,
       "IsEndpoint": false,
       "SkipUrlEncoding": false,
       "Explode": false,
       "Kind": "Constant",
       "DefaultValue": {
        "$id": "63",
        "Type": {
         "$ref": "62"
        },
        "Value": "application/json"
       }
      }
     ],
     "Responses": [
      {
       "$id": "64",
       "StatusCodes": [
        200
       ],
       "BodyType": {
        "$ref": "32"
       },
       "BodyMediaType": "Json",
       "Headers": [],
       "IsErrorResponse": false
      }
     ],
     "HttpMethod": "GET",
     "RequestBodyMediaType": "None",
     "Uri": "{Endpoint}/language",
     "Path": "/authoring/analyze-text/projects",
     "BufferResponse": true,
     "Paging": {
      "$id": "65",
      "NextLinkName": "nextLink",
      "ItemName": "value"
     },
     "GenerateProtocolMethod": true,
     "GenerateConvenienceMethod": false
    }
   ],
   "Protocol": {
    "$id": "66"
   },
   "Creatable": false,
   "Parent": "RenameGetListClient"
  },
  {
   "$id": "67",
   "Name": "Deployments",
   "Description": "",
   "Operations": [
    {
<<<<<<< HEAD
     "$id": "66",
=======
     "$id": "68",
>>>>>>> 99b4d108
     "Name": "get",
     "ResourceName": "Deployment",
     "Description": "Gets the details of a deployment.",
     "Parameters": [
      {
       "$ref": "48"
      },
      {
       "$ref": "50"
      },
      {
<<<<<<< HEAD
       "$id": "67",
       "Name": "projectName",
       "NameInRequest": "projectName",
       "Type": {
        "$id": "68",
=======
       "$id": "69",
       "Name": "projectName",
       "NameInRequest": "projectName",
       "Type": {
        "$id": "70",
>>>>>>> 99b4d108
        "Name": "string",
        "Kind": "String",
        "IsNullable": false
       },
       "Location": "Path",
       "IsRequired": true,
       "IsApiVersion": false,
       "IsResourceParameter": false,
       "IsContentType": false,
       "IsEndpoint": false,
       "SkipUrlEncoding": false,
       "Explode": false,
       "Kind": "Method"
      },
      {
<<<<<<< HEAD
       "$id": "69",
       "Name": "deploymentName",
       "NameInRequest": "deploymentName",
       "Type": {
        "$id": "70",
=======
       "$id": "71",
       "Name": "deploymentName",
       "NameInRequest": "deploymentName",
       "Type": {
        "$id": "72",
>>>>>>> 99b4d108
        "Name": "string",
        "Kind": "String",
        "IsNullable": false
       },
       "Location": "Path",
       "IsRequired": true,
       "IsApiVersion": false,
       "IsResourceParameter": false,
       "IsContentType": false,
       "IsEndpoint": false,
       "SkipUrlEncoding": false,
       "Explode": false,
       "Kind": "Method"
      },
      {
<<<<<<< HEAD
       "$id": "71",
       "Name": "accept",
       "NameInRequest": "Accept",
       "Type": {
        "$id": "72",
=======
       "$id": "73",
       "Name": "accept",
       "NameInRequest": "Accept",
       "Type": {
        "$id": "74",
>>>>>>> 99b4d108
        "Name": "String",
        "Kind": "String",
        "IsNullable": false
       },
       "Location": "Header",
       "IsApiVersion": false,
       "IsResourceParameter": false,
       "IsContentType": false,
       "IsRequired": true,
       "IsEndpoint": false,
       "SkipUrlEncoding": false,
       "Explode": false,
       "Kind": "Constant",
       "DefaultValue": {
<<<<<<< HEAD
        "$id": "73",
        "Type": {
         "$ref": "72"
=======
        "$id": "75",
        "Type": {
         "$ref": "74"
>>>>>>> 99b4d108
        },
        "Value": "application/json"
       }
      }
     ],
     "Responses": [
      {
<<<<<<< HEAD
       "$id": "74",
=======
       "$id": "76",
>>>>>>> 99b4d108
       "StatusCodes": [
        200
       ],
       "BodyType": {
        "$ref": "37"
       },
       "BodyMediaType": "Json",
       "Headers": [],
       "IsErrorResponse": false
      }
     ],
     "HttpMethod": "GET",
     "RequestBodyMediaType": "None",
     "Uri": "{Endpoint}/language",
     "Path": "/authoring/analyze-text/projects/{projectName}/deployments/{deploymentName}",
     "BufferResponse": true,
     "GenerateProtocolMethod": true,
     "GenerateConvenienceMethod": false
    },
    {
<<<<<<< HEAD
     "$id": "75",
=======
     "$id": "77",
>>>>>>> 99b4d108
     "Name": "list",
     "ResourceName": "Deployment",
     "Description": "Lists the existing deployments.",
     "Parameters": [
      {
       "$ref": "48"
      },
      {
       "$ref": "50"
      },
      {
<<<<<<< HEAD
       "$id": "76",
       "Name": "projectName",
       "NameInRequest": "projectName",
       "Type": {
        "$id": "77",
=======
       "$id": "78",
       "Name": "projectName",
       "NameInRequest": "projectName",
       "Type": {
        "$id": "79",
>>>>>>> 99b4d108
        "Name": "string",
        "Kind": "String",
        "IsNullable": false
       },
       "Location": "Path",
       "IsRequired": true,
       "IsApiVersion": false,
       "IsResourceParameter": false,
       "IsContentType": false,
       "IsEndpoint": false,
       "SkipUrlEncoding": false,
       "Explode": false,
       "Kind": "Method"
      },
      {
<<<<<<< HEAD
       "$id": "78",
       "Name": "accept",
       "NameInRequest": "Accept",
       "Type": {
        "$id": "79",
=======
       "$id": "80",
       "Name": "accept",
       "NameInRequest": "Accept",
       "Type": {
        "$id": "81",
>>>>>>> 99b4d108
        "Name": "String",
        "Kind": "String",
        "IsNullable": false
       },
       "Location": "Header",
       "IsApiVersion": false,
       "IsResourceParameter": false,
       "IsContentType": false,
       "IsRequired": true,
       "IsEndpoint": false,
       "SkipUrlEncoding": false,
       "Explode": false,
       "Kind": "Constant",
       "DefaultValue": {
<<<<<<< HEAD
        "$id": "80",
        "Type": {
         "$ref": "79"
=======
        "$id": "82",
        "Type": {
         "$ref": "81"
>>>>>>> 99b4d108
        },
        "Value": "application/json"
       }
      }
     ],
     "Responses": [
      {
<<<<<<< HEAD
       "$id": "81",
=======
       "$id": "83",
>>>>>>> 99b4d108
       "StatusCodes": [
        200
       ],
       "BodyType": {
        "$ref": "40"
       },
       "BodyMediaType": "Json",
       "Headers": [],
       "IsErrorResponse": false
      }
     ],
     "HttpMethod": "GET",
     "RequestBodyMediaType": "None",
     "Uri": "{Endpoint}/language",
     "Path": "/authoring/analyze-text/projects/{projectName}/deployments",
     "BufferResponse": true,
     "Paging": {
<<<<<<< HEAD
      "$id": "82",
=======
      "$id": "84",
>>>>>>> 99b4d108
      "NextLinkName": "nextLink",
      "ItemName": "value"
     },
     "GenerateProtocolMethod": true,
     "GenerateConvenienceMethod": false
    }
   ],
   "Protocol": {
<<<<<<< HEAD
    "$id": "83"
=======
    "$id": "85"
>>>>>>> 99b4d108
   },
   "Creatable": false,
   "Parent": "RenameGetListClient"
  }
 ]
}<|MERGE_RESOLUTION|>--- conflicted
+++ resolved
@@ -34,40 +34,23 @@
    "IsExtensible": true,
    "IsNullable": false,
    "Usage": "None"
-  },
-  {
-   "$id": "6",
-   "Name": "Versions",
-   "EnumValueType": "String",
-   "AllowedValues": [
-    {
-     "$id": "7",
-     "Name": "2022-05-15-preview",
-     "Value": "2022-05-15-preview"
-    }
-   ],
-   "Namespace": "RenameGetList",
-   "Description": "",
-   "IsExtensible": true,
-   "IsNullable": false,
-   "Usage": "None"
   }
  ],
  "Models": [
   {
-   "$id": "8",
+   "$id": "6",
    "Name": "Project",
    "Namespace": "RenameGetList",
    "IsNullable": false,
    "Usage": "None",
    "Properties": [
     {
-     "$id": "9",
+     "$id": "7",
      "Name": "projectName",
      "SerializedName": "projectName",
      "Description": "",
      "Type": {
-      "$id": "10",
+      "$id": "8",
       "Name": "string",
       "Kind": "String",
       "IsNullable": false
@@ -76,7 +59,7 @@
      "IsReadOnly": true
     },
     {
-     "$id": "11",
+     "$id": "9",
      "Name": "projectKind",
      "SerializedName": "projectKind",
      "Description": "The project kind.",
@@ -87,12 +70,12 @@
      "IsReadOnly": false
     },
     {
-     "$id": "12",
+     "$id": "10",
      "Name": "storageInputContainerName",
      "SerializedName": "storageInputContainerName",
      "Description": "The storage container name.",
      "Type": {
-      "$id": "13",
+      "$id": "11",
       "Name": "string",
       "Kind": "String",
       "IsNullable": false
@@ -101,21 +84,21 @@
      "IsReadOnly": false
     },
     {
-     "$id": "14",
+     "$id": "12",
      "Name": "settings",
      "SerializedName": "settings",
      "Description": "The project settings.",
      "Type": {
-      "$id": "15",
+      "$id": "13",
       "Name": "Dictionary",
       "KeyType": {
-       "$id": "16",
+       "$id": "14",
        "Name": "string",
        "Kind": "String",
        "IsNullable": false
       },
       "ValueType": {
-       "$id": "17",
+       "$id": "15",
        "Name": "string",
        "Kind": "String",
        "IsNullable": false
@@ -126,12 +109,12 @@
      "IsReadOnly": false
     },
     {
-     "$id": "18",
+     "$id": "16",
      "Name": "multilingual",
      "SerializedName": "multilingual",
      "Description": "Whether the project would be used for multiple languages or not.",
      "Type": {
-      "$id": "19",
+      "$id": "17",
       "Name": "boolean",
       "Kind": "Boolean",
       "IsNullable": false
@@ -140,39 +123,53 @@
      "IsReadOnly": false
     },
     {
-     "$id": "20",
+     "$id": "18",
      "Name": "description",
      "SerializedName": "description",
      "Description": "The project description.",
      "Type": {
+      "$id": "19",
+      "Name": "string",
+      "Kind": "String",
+      "IsNullable": false
+     },
+     "IsRequired": false,
+     "IsReadOnly": false
+    },
+    {
+     "$id": "20",
+     "Name": "language",
+     "SerializedName": "language",
+     "Description": "The project language. This is BCP-47 representation of a language. For example, use \"en\" for English, \"en-gb\" for English (UK), \"es\" for Spanish etc.",
+     "Type": {
       "$id": "21",
       "Name": "string",
       "Kind": "String",
       "IsNullable": false
      },
-     "IsRequired": false,
+     "IsRequired": true,
      "IsReadOnly": false
     },
     {
      "$id": "22",
-     "Name": "language",
-     "SerializedName": "language",
-     "Description": "The project language. This is BCP-47 representation of a language. For example, use \"en\" for English, \"en-gb\" for English (UK), \"es\" for Spanish etc.",
-     "Type": {
-      "$id": "23",
-      "Name": "string",
-      "Kind": "String",
-      "IsNullable": false
-     },
-     "IsRequired": true,
-     "IsReadOnly": false
-    },
-    {
-     "$id": "24",
      "Name": "createdDateTime",
      "SerializedName": "createdDateTime",
      "Description": "Represents the project creation datetime.",
      "Type": {
+      "$id": "23",
+      "Name": "utcDateTime",
+      "Kind": "DateTime",
+      "IsNullable": false
+     },
+     "IsRequired": true,
+     "IsReadOnly": true
+    },
+    {
+     "$id": "24",
+     "Name": "lastModifiedDateTime",
+     "SerializedName": "lastModifiedDateTime",
+     "Description": "Represents the project last modification datetime.",
+     "Type": {
       "$id": "25",
       "Name": "utcDateTime",
       "Kind": "DateTime",
@@ -183,9 +180,9 @@
     },
     {
      "$id": "26",
-     "Name": "lastModifiedDateTime",
-     "SerializedName": "lastModifiedDateTime",
-     "Description": "Represents the project last modification datetime.",
+     "Name": "lastTrainedDateTime",
+     "SerializedName": "lastTrainedDateTime",
+     "Description": "Represents the project last training datetime.",
      "Type": {
       "$id": "27",
       "Name": "utcDateTime",
@@ -197,25 +194,11 @@
     },
     {
      "$id": "28",
-     "Name": "lastTrainedDateTime",
-     "SerializedName": "lastTrainedDateTime",
-     "Description": "Represents the project last training datetime.",
-     "Type": {
-      "$id": "29",
-      "Name": "utcDateTime",
-      "Kind": "DateTime",
-      "IsNullable": false
-     },
-     "IsRequired": true,
-     "IsReadOnly": true
-    },
-    {
-     "$id": "30",
      "Name": "lastDeployedDateTime",
      "SerializedName": "lastDeployedDateTime",
      "Description": "Represents the project last deployment datetime.",
      "Type": {
-      "$id": "31",
+      "$id": "29",
       "Name": "utcDateTime",
       "Kind": "DateTime",
       "IsNullable": false
@@ -226,7 +209,7 @@
    ]
   },
   {
-   "$id": "32",
+   "$id": "30",
    "Name": "PagedProject",
    "Namespace": "Azure.Core.Foundations",
    "Description": "Paged collection of Project items",
@@ -234,28 +217,28 @@
    "Usage": "None",
    "Properties": [
     {
-     "$id": "33",
+     "$id": "31",
      "Name": "value",
      "SerializedName": "value",
      "Description": "The Project items on this page",
      "Type": {
-      "$id": "34",
+      "$id": "32",
       "Name": "Array",
       "ElementType": {
-       "$ref": "8"
-      },
-      "IsNullable": false
-     },
-     "IsRequired": true,
-     "IsReadOnly": false
-    },
-    {
-     "$id": "35",
+       "$ref": "6"
+      },
+      "IsNullable": false
+     },
+     "IsRequired": true,
+     "IsReadOnly": false
+    },
+    {
+     "$id": "33",
      "Name": "nextLink",
      "SerializedName": "nextLink",
      "Description": "The link to the next page of items",
      "Type": {
-      "$id": "36",
+      "$id": "34",
       "Name": "ResourceLocation",
       "Kind": "Uri",
       "IsNullable": false
@@ -266,19 +249,19 @@
    ]
   },
   {
-   "$id": "37",
+   "$id": "35",
    "Name": "Deployment",
    "Namespace": "RenameGetList",
    "IsNullable": false,
    "Usage": "None",
    "Properties": [
     {
-     "$id": "38",
+     "$id": "36",
      "Name": "name",
      "SerializedName": "name",
      "Description": "",
      "Type": {
-      "$id": "39",
+      "$id": "37",
       "Name": "string",
       "Kind": "String",
       "IsNullable": false
@@ -289,7 +272,7 @@
    ]
   },
   {
-   "$id": "40",
+   "$id": "38",
    "Name": "PagedDeployment",
    "Namespace": "Azure.Core.Foundations",
    "Description": "Paged collection of Deployment items",
@@ -297,28 +280,28 @@
    "Usage": "None",
    "Properties": [
     {
-     "$id": "41",
+     "$id": "39",
      "Name": "value",
      "SerializedName": "value",
      "Description": "The Deployment items on this page",
      "Type": {
-      "$id": "42",
+      "$id": "40",
       "Name": "Array",
       "ElementType": {
-       "$ref": "37"
-      },
-      "IsNullable": false
-     },
-     "IsRequired": true,
-     "IsReadOnly": false
-    },
-    {
-     "$id": "43",
+       "$ref": "35"
+      },
+      "IsNullable": false
+     },
+     "IsRequired": true,
+     "IsReadOnly": false
+    },
+    {
+     "$id": "41",
      "Name": "nextLink",
      "SerializedName": "nextLink",
      "Description": "The link to the next page of items",
      "Type": {
-      "$id": "44",
+      "$id": "42",
       "Name": "ResourceLocation",
       "Kind": "Uri",
       "IsNullable": false
@@ -329,7 +312,7 @@
    ]
   },
   {
-   "$id": "45",
+   "$id": "43",
    "Name": "ListQueryParams",
    "Namespace": "RenameGetList",
    "IsNullable": false,
@@ -339,7 +322,7 @@
  ],
  "Clients": [
   {
-   "$id": "46",
+   "$id": "44",
    "Name": "RenameGetListClient",
    "Description": "",
    "Operations": [],
@@ -465,7 +448,7 @@
         200
        ],
        "BodyType": {
-        "$ref": "8"
+        "$ref": "6"
        },
        "BodyMediaType": "Json",
        "Headers": [],
@@ -527,7 +510,7 @@
         200
        ],
        "BodyType": {
-        "$ref": "32"
+        "$ref": "30"
        },
        "BodyMediaType": "Json",
        "Headers": [],
@@ -560,11 +543,7 @@
    "Description": "",
    "Operations": [
     {
-<<<<<<< HEAD
-     "$id": "66",
-=======
      "$id": "68",
->>>>>>> 99b4d108
      "Name": "get",
      "ResourceName": "Deployment",
      "Description": "Gets the details of a deployment.",
@@ -576,19 +555,11 @@
        "$ref": "50"
       },
       {
-<<<<<<< HEAD
-       "$id": "67",
-       "Name": "projectName",
-       "NameInRequest": "projectName",
-       "Type": {
-        "$id": "68",
-=======
        "$id": "69",
        "Name": "projectName",
        "NameInRequest": "projectName",
        "Type": {
         "$id": "70",
->>>>>>> 99b4d108
         "Name": "string",
         "Kind": "String",
         "IsNullable": false
@@ -604,19 +575,11 @@
        "Kind": "Method"
       },
       {
-<<<<<<< HEAD
-       "$id": "69",
-       "Name": "deploymentName",
-       "NameInRequest": "deploymentName",
-       "Type": {
-        "$id": "70",
-=======
        "$id": "71",
        "Name": "deploymentName",
        "NameInRequest": "deploymentName",
        "Type": {
         "$id": "72",
->>>>>>> 99b4d108
         "Name": "string",
         "Kind": "String",
         "IsNullable": false
@@ -632,19 +595,11 @@
        "Kind": "Method"
       },
       {
-<<<<<<< HEAD
-       "$id": "71",
-       "Name": "accept",
-       "NameInRequest": "Accept",
-       "Type": {
-        "$id": "72",
-=======
        "$id": "73",
        "Name": "accept",
        "NameInRequest": "Accept",
        "Type": {
         "$id": "74",
->>>>>>> 99b4d108
         "Name": "String",
         "Kind": "String",
         "IsNullable": false
@@ -659,15 +614,9 @@
        "Explode": false,
        "Kind": "Constant",
        "DefaultValue": {
-<<<<<<< HEAD
-        "$id": "73",
-        "Type": {
-         "$ref": "72"
-=======
         "$id": "75",
         "Type": {
          "$ref": "74"
->>>>>>> 99b4d108
         },
         "Value": "application/json"
        }
@@ -675,16 +624,12 @@
      ],
      "Responses": [
       {
-<<<<<<< HEAD
-       "$id": "74",
-=======
        "$id": "76",
->>>>>>> 99b4d108
        "StatusCodes": [
         200
        ],
        "BodyType": {
-        "$ref": "37"
+        "$ref": "35"
        },
        "BodyMediaType": "Json",
        "Headers": [],
@@ -700,11 +645,7 @@
      "GenerateConvenienceMethod": false
     },
     {
-<<<<<<< HEAD
-     "$id": "75",
-=======
      "$id": "77",
->>>>>>> 99b4d108
      "Name": "list",
      "ResourceName": "Deployment",
      "Description": "Lists the existing deployments.",
@@ -716,19 +657,11 @@
        "$ref": "50"
       },
       {
-<<<<<<< HEAD
-       "$id": "76",
-       "Name": "projectName",
-       "NameInRequest": "projectName",
-       "Type": {
-        "$id": "77",
-=======
        "$id": "78",
        "Name": "projectName",
        "NameInRequest": "projectName",
        "Type": {
         "$id": "79",
->>>>>>> 99b4d108
         "Name": "string",
         "Kind": "String",
         "IsNullable": false
@@ -744,19 +677,11 @@
        "Kind": "Method"
       },
       {
-<<<<<<< HEAD
-       "$id": "78",
-       "Name": "accept",
-       "NameInRequest": "Accept",
-       "Type": {
-        "$id": "79",
-=======
        "$id": "80",
        "Name": "accept",
        "NameInRequest": "Accept",
        "Type": {
         "$id": "81",
->>>>>>> 99b4d108
         "Name": "String",
         "Kind": "String",
         "IsNullable": false
@@ -771,15 +696,9 @@
        "Explode": false,
        "Kind": "Constant",
        "DefaultValue": {
-<<<<<<< HEAD
-        "$id": "80",
-        "Type": {
-         "$ref": "79"
-=======
         "$id": "82",
         "Type": {
          "$ref": "81"
->>>>>>> 99b4d108
         },
         "Value": "application/json"
        }
@@ -787,16 +706,12 @@
      ],
      "Responses": [
       {
-<<<<<<< HEAD
-       "$id": "81",
-=======
        "$id": "83",
->>>>>>> 99b4d108
        "StatusCodes": [
         200
        ],
        "BodyType": {
-        "$ref": "40"
+        "$ref": "38"
        },
        "BodyMediaType": "Json",
        "Headers": [],
@@ -809,11 +724,7 @@
      "Path": "/authoring/analyze-text/projects/{projectName}/deployments",
      "BufferResponse": true,
      "Paging": {
-<<<<<<< HEAD
-      "$id": "82",
-=======
       "$id": "84",
->>>>>>> 99b4d108
       "NextLinkName": "nextLink",
       "ItemName": "value"
      },
@@ -822,11 +733,7 @@
     }
    ],
    "Protocol": {
-<<<<<<< HEAD
-    "$id": "83"
-=======
     "$id": "85"
->>>>>>> 99b4d108
    },
    "Creatable": false,
    "Parent": "RenameGetListClient"
