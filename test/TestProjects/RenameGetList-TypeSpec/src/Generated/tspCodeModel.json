{
 "$id": "1",
 "Name": "RenameGetList",
 "ApiVersions": [
  "2022-05-15-preview"
 ],
 "Enums": [
  {
   "$id": "2",
   "Kind": "enum",
   "Name": "Versions",
   "CrossLanguageDefinitionId": "RenameGetList.Versions",
   "ValueType": {
    "$id": "3",
    "Kind": "string"
   },
   "Values": [
    {
     "$id": "4",
     "Name": "2022-05-15-preview",
     "Value": "2022-05-15-preview"
    }
   ],
   "IsExtensible": false,
   "Usage": "None"
  },
  {
   "$id": "5",
   "Kind": "enum",
   "Name": "ProjectKind",
   "CrossLanguageDefinitionId": "RenameGetList.ProjectKind",
   "ValueType": {
    "$id": "6",
    "Kind": "string"
   },
   "Values": [
    {
     "$id": "7",
     "Name": "CustomSingleLabelClassification",
     "Value": "CustomSingleLabelClassification",
     "Description": "For building a classification model to classify text using your own data. Each file will have only one label. For example, file 1 is classified as A and file 2 is classified as B."
    },
    {
     "$id": "8",
     "Name": "CustomMultiLabelClassification",
     "Value": "CustomMultiLabelClassification",
     "Description": "For building a classification model to classify text using your own data. Each file can have one or many labels. For example, file 1 is classified as A, B, and C and file 2 is classified as B and C."
    },
    {
     "$id": "9",
     "Name": "CustomEntityRecognition",
     "Value": "CustomEntityRecognition",
     "Description": "For building an extraction model to identify your domain categories using your own data."
    }
   ],
   "Description": "Represents the project kind.",
   "IsExtensible": true,
   "Usage": "None"
  }
 ],
 "Models": [
  {
   "$id": "10",
   "Kind": "model",
   "Name": "Project",
   "CrossLanguageDefinitionId": "RenameGetList.Project",
   "Usage": "None",
   "Properties": [
    {
     "$id": "11",
     "Name": "projectName",
     "SerializedName": "projectName",
     "Description": "",
     "Type": {
      "$id": "12",
      "Kind": "string"
     },
     "IsRequired": true,
     "IsReadOnly": true
    },
    {
     "$id": "13",
     "Name": "projectKind",
     "SerializedName": "projectKind",
     "Description": "The project kind.",
     "Type": {
      "$ref": "5"
     },
     "IsRequired": true,
     "IsReadOnly": false
    },
    {
     "$id": "14",
     "Name": "storageInputContainerName",
     "SerializedName": "storageInputContainerName",
     "Description": "The storage container name.",
     "Type": {
      "$id": "15",
      "Kind": "string"
     },
     "IsRequired": true,
     "IsReadOnly": false
    },
    {
     "$id": "16",
     "Name": "settings",
     "SerializedName": "settings",
     "Description": "The project settings.",
     "Type": {
      "$id": "17",
      "Kind": "model",
      "Name": "ProjectSettings",
      "CrossLanguageDefinitionId": "RenameGetList.ProjectSettings",
      "Usage": "None",
      "Description": "Represents the settings used to define the project behavior.",
      "AdditionalProperties": {
       "$id": "18",
       "Kind": "string"
      },
      "Properties": []
     },
     "IsRequired": false,
     "IsReadOnly": false
    },
    {
     "$id": "19",
     "Name": "multilingual",
     "SerializedName": "multilingual",
     "Description": "Whether the project would be used for multiple languages or not.",
     "Type": {
      "$id": "20",
      "Kind": "boolean"
     },
     "IsRequired": false,
     "IsReadOnly": false
    },
    {
     "$id": "21",
     "Name": "description",
     "SerializedName": "description",
     "Description": "The project description.",
     "Type": {
      "$id": "22",
      "Kind": "string"
     },
     "IsRequired": false,
     "IsReadOnly": false
    },
    {
     "$id": "23",
     "Name": "language",
     "SerializedName": "language",
     "Description": "The project language. This is BCP-47 representation of a language. For example, use \"en\" for English, \"en-gb\" for English (UK), \"es\" for Spanish etc.",
     "Type": {
      "$id": "24",
      "Kind": "string"
     },
     "IsRequired": true,
     "IsReadOnly": false
    },
    {
     "$id": "25",
     "Name": "createdDateTime",
     "SerializedName": "createdDateTime",
     "Description": "Represents the project creation datetime.",
     "Type": {
      "$id": "26",
      "Kind": "utcDateTime",
      "Encode": "rfc3339",
      "WireType": {
       "$id": "27",
       "Kind": "string"
      }
     },
     "IsRequired": true,
     "IsReadOnly": true
    },
    {
     "$id": "28",
     "Name": "lastModifiedDateTime",
     "SerializedName": "lastModifiedDateTime",
     "Description": "Represents the project last modification datetime.",
     "Type": {
      "$id": "29",
      "Kind": "utcDateTime",
      "Encode": "rfc3339",
      "WireType": {
       "$id": "30",
       "Kind": "string"
      }
     },
     "IsRequired": true,
     "IsReadOnly": true
    },
    {
     "$id": "31",
     "Name": "lastTrainedDateTime",
     "SerializedName": "lastTrainedDateTime",
     "Description": "Represents the project last training datetime.",
     "Type": {
      "$id": "32",
      "Kind": "utcDateTime",
      "Encode": "rfc3339",
      "WireType": {
       "$id": "33",
       "Kind": "string"
      }
     },
     "IsRequired": true,
     "IsReadOnly": true
    },
    {
     "$id": "34",
     "Name": "lastDeployedDateTime",
     "SerializedName": "lastDeployedDateTime",
     "Description": "Represents the project last deployment datetime.",
     "Type": {
      "$id": "35",
      "Kind": "utcDateTime",
      "Encode": "rfc3339",
      "WireType": {
       "$id": "36",
       "Kind": "string"
      }
     },
     "IsRequired": true,
     "IsReadOnly": true
    }
   ]
  },
  {
   "$ref": "17"
  },
  {
   "$id": "37",
   "Kind": "model",
   "Name": "PagedProject",
   "CrossLanguageDefinitionId": "Azure.Core.Foundations.CustomPage",
   "Usage": "None",
   "Description": "Paged collection of Project items",
   "Properties": [
    {
     "$id": "38",
     "Name": "value",
     "SerializedName": "value",
     "Description": "The Project items on this page",
     "Type": {
      "$id": "39",
      "Kind": "array",
      "Name": "ArrayProject",
      "ValueType": {
       "$ref": "10"
      },
      "CrossLanguageDefinitionId": "TypeSpec.Array"
     },
     "IsRequired": true,
     "IsReadOnly": false
    },
    {
     "$id": "40",
     "Name": "nextLink",
     "SerializedName": "nextLink",
     "Description": "The link to the next page of items",
     "Type": {
      "$id": "41",
      "Kind": "url"
     },
     "IsRequired": false,
     "IsReadOnly": false
    }
   ]
  },
  {
   "$id": "42",
   "Kind": "model",
   "Name": "Deployment",
   "CrossLanguageDefinitionId": "RenameGetList.Deployment",
   "Usage": "None",
   "Properties": [
    {
     "$id": "43",
     "Name": "name",
     "SerializedName": "name",
     "Description": "",
     "Type": {
      "$id": "44",
      "Kind": "string"
     },
     "IsRequired": true,
     "IsReadOnly": true
    }
   ]
  },
  {
   "$id": "45",
   "Kind": "model",
   "Name": "PagedDeployment",
   "CrossLanguageDefinitionId": "Azure.Core.Foundations.CustomPage",
   "Usage": "None",
   "Description": "Paged collection of Deployment items",
   "Properties": [
    {
     "$id": "46",
     "Name": "value",
     "SerializedName": "value",
     "Description": "The Deployment items on this page",
     "Type": {
      "$id": "47",
      "Kind": "array",
      "Name": "ArrayDeployment",
      "ValueType": {
       "$ref": "42"
      },
      "CrossLanguageDefinitionId": "TypeSpec.Array"
     },
     "IsRequired": true,
     "IsReadOnly": false
    },
    {
     "$id": "48",
     "Name": "nextLink",
     "SerializedName": "nextLink",
     "Description": "The link to the next page of items",
     "Type": {
      "$id": "49",
      "Kind": "url"
     },
     "IsRequired": false,
     "IsReadOnly": false
    }
   ]
  }
 ],
 "Clients": [
  {
   "$id": "50",
   "Name": "RenameGetListClient",
   "Operations": [],
   "Protocol": {
    "$id": "51"
   },
   "Parameters": [
    {
     "$id": "52",
     "Name": "Endpoint",
     "NameInRequest": "Endpoint",
     "Description": "Language Service",
     "Type": {
      "$id": "53",
<<<<<<< HEAD
      "Kind": "uri"
=======
      "Kind": "url"
>>>>>>> f09b0deb
     },
     "Location": "Uri",
     "IsApiVersion": false,
     "IsResourceParameter": false,
     "IsContentType": false,
     "IsRequired": true,
     "IsEndpoint": true,
     "SkipUrlEncoding": false,
     "Explode": false,
     "Kind": "Client"
    }
   ]
  },
  {
   "$id": "54",
   "Name": "Projects",
   "Operations": [
    {
     "$id": "55",
     "Name": "get",
     "ResourceName": "Project",
     "Description": "Gets the details of a project.",
     "Accessibility": "public",
     "Parameters": [
      {
       "$id": "56",
       "Name": "Endpoint",
       "NameInRequest": "Endpoint",
       "Description": "Language Service",
       "Type": {
        "$id": "57",
        "Kind": "uri"
       },
       "Location": "Uri",
       "IsApiVersion": false,
       "IsResourceParameter": false,
       "IsContentType": false,
       "IsRequired": true,
       "IsEndpoint": true,
       "SkipUrlEncoding": false,
       "Explode": false,
       "Kind": "Client"
      },
      {
       "$id": "58",
       "Name": "apiVersion",
       "NameInRequest": "api-version",
       "Description": "The API version to use for this operation.",
       "Type": {
        "$id": "59",
        "Kind": "string"
       },
       "Location": "Query",
       "IsApiVersion": true,
       "IsContentType": false,
       "IsEndpoint": false,
       "Explode": false,
       "IsRequired": true,
       "Kind": "Client",
       "DefaultValue": {
        "$id": "60",
        "Type": {
         "$id": "61",
         "Kind": "string"
        },
        "Value": "2022-05-15-preview"
       }
      },
      {
       "$id": "62",
       "Name": "projectName",
       "NameInRequest": "projectName",
       "Type": {
        "$id": "63",
        "Kind": "string"
       },
       "Location": "Path",
       "IsApiVersion": false,
       "IsContentType": false,
       "IsEndpoint": false,
       "Explode": false,
       "IsRequired": true,
       "Kind": "Method"
      },
      {
       "$id": "64",
       "Name": "accept",
       "NameInRequest": "Accept",
       "Type": {
        "$id": "65",
        "Kind": "constant",
        "ValueType": {
         "$id": "66",
         "Kind": "string"
        },
        "Value": "application/json"
       },
       "Location": "Header",
       "IsApiVersion": false,
       "IsContentType": false,
       "IsEndpoint": false,
       "Explode": false,
       "IsRequired": true,
       "Kind": "Constant"
      }
     ],
     "Responses": [
      {
       "$id": "67",
       "StatusCodes": [
        200
       ],
       "BodyType": {
        "$ref": "10"
       },
       "BodyMediaType": "Json",
       "Headers": [],
       "IsErrorResponse": false,
       "ContentTypes": [
        "application/json"
       ]
      }
     ],
     "HttpMethod": "GET",
     "RequestBodyMediaType": "None",
     "Uri": "{Endpoint}/language",
     "Path": "/authoring/analyze-text/projects/{projectName}",
     "BufferResponse": true,
     "GenerateProtocolMethod": true,
     "GenerateConvenienceMethod": false
    },
    {
     "$id": "68",
     "Name": "list",
     "ResourceName": "Project",
     "Description": "Lists the existing projects.",
     "Accessibility": "public",
     "Parameters": [
      {
       "$ref": "56"
      },
      {
       "$id": "69",
       "Name": "apiVersion",
       "NameInRequest": "api-version",
       "Description": "The API version to use for this operation.",
       "Type": {
        "$id": "70",
        "Kind": "string"
       },
       "Location": "Query",
       "IsApiVersion": true,
       "IsContentType": false,
       "IsEndpoint": false,
       "Explode": false,
       "IsRequired": true,
       "Kind": "Client",
       "DefaultValue": {
        "$id": "71",
        "Type": {
         "$id": "72",
         "Kind": "string"
        },
        "Value": "2022-05-15-preview"
       }
      },
      {
       "$id": "73",
       "Name": "accept",
       "NameInRequest": "Accept",
       "Type": {
        "$id": "74",
        "Kind": "constant",
        "ValueType": {
         "$id": "75",
         "Kind": "string"
        },
        "Value": "application/json"
       },
       "Location": "Header",
       "IsApiVersion": false,
       "IsContentType": false,
       "IsEndpoint": false,
       "Explode": false,
       "IsRequired": true,
       "Kind": "Constant"
      }
     ],
     "Responses": [
      {
       "$id": "76",
       "StatusCodes": [
        200
       ],
       "BodyType": {
        "$ref": "37"
       },
       "BodyMediaType": "Json",
       "Headers": [],
       "IsErrorResponse": false,
       "ContentTypes": [
        "application/json"
       ]
      }
     ],
     "HttpMethod": "GET",
     "RequestBodyMediaType": "None",
     "Uri": "{Endpoint}/language",
     "Path": "/authoring/analyze-text/projects",
     "BufferResponse": true,
     "Paging": {
      "$id": "77",
      "ItemName": "value",
      "NextLinkName": "nextLink"
     },
     "GenerateProtocolMethod": true,
     "GenerateConvenienceMethod": false
    }
   ],
   "Protocol": {
    "$id": "78"
   },
   "Parent": "RenameGetListClient",
   "Parameters": [
    {
     "$ref": "56"
    }
   ]
  },
  {
   "$id": "79",
   "Name": "Deployments",
   "Operations": [
    {
     "$id": "80",
     "Name": "get",
     "ResourceName": "Deployment",
     "Description": "Gets the details of a deployment.",
     "Accessibility": "public",
     "Parameters": [
      {
       "$id": "81",
       "Name": "Endpoint",
       "NameInRequest": "Endpoint",
       "Description": "Language Service",
       "Type": {
        "$id": "82",
        "Kind": "uri"
       },
       "Location": "Uri",
       "IsApiVersion": false,
       "IsResourceParameter": false,
       "IsContentType": false,
       "IsRequired": true,
       "IsEndpoint": true,
       "SkipUrlEncoding": false,
       "Explode": false,
       "Kind": "Client"
      },
      {
       "$id": "83",
       "Name": "apiVersion",
       "NameInRequest": "api-version",
       "Description": "The API version to use for this operation.",
       "Type": {
        "$id": "84",
        "Kind": "string"
       },
       "Location": "Query",
       "IsApiVersion": true,
       "IsContentType": false,
       "IsEndpoint": false,
       "Explode": false,
       "IsRequired": true,
       "Kind": "Client",
       "DefaultValue": {
        "$id": "85",
        "Type": {
         "$id": "86",
         "Kind": "string"
        },
        "Value": "2022-05-15-preview"
       }
      },
      {
       "$id": "87",
       "Name": "projectName",
       "NameInRequest": "projectName",
       "Type": {
        "$id": "88",
        "Kind": "string"
       },
       "Location": "Path",
       "IsApiVersion": false,
       "IsContentType": false,
       "IsEndpoint": false,
       "Explode": false,
       "IsRequired": true,
       "Kind": "Method"
      },
      {
       "$id": "89",
       "Name": "deploymentName",
       "NameInRequest": "deploymentName",
       "Type": {
        "$id": "90",
        "Kind": "string"
       },
       "Location": "Path",
       "IsApiVersion": false,
       "IsContentType": false,
       "IsEndpoint": false,
       "Explode": false,
       "IsRequired": true,
       "Kind": "Method"
      },
      {
       "$id": "91",
       "Name": "accept",
       "NameInRequest": "Accept",
       "Type": {
        "$id": "92",
        "Kind": "constant",
        "ValueType": {
         "$id": "93",
         "Kind": "string"
        },
        "Value": "application/json"
       },
       "Location": "Header",
       "IsApiVersion": false,
       "IsContentType": false,
       "IsEndpoint": false,
       "Explode": false,
       "IsRequired": true,
       "Kind": "Constant"
      }
     ],
     "Responses": [
      {
       "$id": "94",
       "StatusCodes": [
        200
       ],
       "BodyType": {
        "$ref": "42"
       },
       "BodyMediaType": "Json",
       "Headers": [],
       "IsErrorResponse": false,
       "ContentTypes": [
        "application/json"
       ]
      }
     ],
     "HttpMethod": "GET",
     "RequestBodyMediaType": "None",
     "Uri": "{Endpoint}/language",
     "Path": "/authoring/analyze-text/projects/{projectName}/deployments/{deploymentName}",
     "BufferResponse": true,
     "GenerateProtocolMethod": true,
     "GenerateConvenienceMethod": false
    },
    {
     "$id": "95",
     "Name": "list",
     "ResourceName": "Deployment",
     "Description": "Lists the existing deployments.",
     "Accessibility": "public",
     "Parameters": [
      {
       "$ref": "81"
      },
      {
       "$id": "96",
       "Name": "apiVersion",
       "NameInRequest": "api-version",
       "Description": "The API version to use for this operation.",
       "Type": {
        "$id": "97",
        "Kind": "string"
       },
       "Location": "Query",
       "IsApiVersion": true,
       "IsContentType": false,
       "IsEndpoint": false,
       "Explode": false,
       "IsRequired": true,
       "Kind": "Client",
       "DefaultValue": {
        "$id": "98",
        "Type": {
         "$id": "99",
         "Kind": "string"
        },
        "Value": "2022-05-15-preview"
       }
      },
      {
       "$id": "100",
       "Name": "projectName",
       "NameInRequest": "projectName",
       "Type": {
        "$id": "101",
        "Kind": "string"
       },
       "Location": "Path",
       "IsApiVersion": false,
       "IsContentType": false,
       "IsEndpoint": false,
       "Explode": false,
       "IsRequired": true,
       "Kind": "Method"
      },
      {
       "$id": "102",
       "Name": "accept",
       "NameInRequest": "Accept",
       "Type": {
        "$id": "103",
        "Kind": "constant",
        "ValueType": {
         "$id": "104",
         "Kind": "string"
        },
        "Value": "application/json"
       },
       "Location": "Header",
       "IsApiVersion": false,
       "IsContentType": false,
       "IsEndpoint": false,
       "Explode": false,
       "IsRequired": true,
       "Kind": "Constant"
      }
     ],
     "Responses": [
      {
       "$id": "105",
       "StatusCodes": [
        200
       ],
       "BodyType": {
        "$ref": "45"
       },
       "BodyMediaType": "Json",
       "Headers": [],
       "IsErrorResponse": false,
       "ContentTypes": [
        "application/json"
       ]
      }
     ],
     "HttpMethod": "GET",
     "RequestBodyMediaType": "None",
     "Uri": "{Endpoint}/language",
     "Path": "/authoring/analyze-text/projects/{projectName}/deployments",
     "BufferResponse": true,
     "Paging": {
      "$id": "106",
      "ItemName": "value",
      "NextLinkName": "nextLink"
     },
     "GenerateProtocolMethod": true,
     "GenerateConvenienceMethod": false
    }
   ],
   "Protocol": {
    "$id": "107"
   },
   "Parent": "RenameGetListClient",
   "Parameters": [
    {
     "$ref": "81"
    }
   ]
  }
 ]
}<|MERGE_RESOLUTION|>--- conflicted
+++ resolved
@@ -347,11 +347,7 @@
      "Description": "Language Service",
      "Type": {
       "$id": "53",
-<<<<<<< HEAD
       "Kind": "uri"
-=======
-      "Kind": "url"
->>>>>>> f09b0deb
      },
      "Location": "Uri",
      "IsApiVersion": false,
