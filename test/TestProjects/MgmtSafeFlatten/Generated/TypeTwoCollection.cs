// Copyright (c) Microsoft Corporation. All rights reserved.
// Licensed under the MIT License.

// <auto-generated/>

#nullable disable

using System;
using System.Collections;
using System.Collections.Generic;
using System.Globalization;
using System.Linq;
using System.Threading;
using System.Threading.Tasks;
using Azure;
using Azure.Core;
using Azure.Core.Pipeline;
using Azure.ResourceManager;
using Azure.ResourceManager.Resources;

namespace MgmtSafeFlatten
{
    /// <summary> A class representing collection of TypeTwo and their operations over its parent. </summary>
    public partial class TypeTwoCollection : ArmCollection, IEnumerable<TypeTwoResource>, IAsyncEnumerable<TypeTwoResource>
    {
        private readonly ClientDiagnostics _typeTwoCommonClientDiagnostics;
        private readonly CommonRestOperations _typeTwoCommonRestClient;

        /// <summary> Initializes a new instance of the <see cref="TypeTwoCollection"/> class for mocking. </summary>
        protected TypeTwoCollection()
        {
        }

        /// <summary> Initializes a new instance of the <see cref="TypeTwoCollection"/> class. </summary>
        /// <param name="client"> The client parameters to use in these operations. </param>
        /// <param name="id"> The identifier of the parent resource that is the target of operations. </param>
        internal TypeTwoCollection(ArmClient client, ResourceIdentifier id) : base(client, id)
        {
<<<<<<< HEAD
            _typeTwoCommonClientDiagnostics = new ClientDiagnostics("MgmtSafeFlatten", TypeTwoResource.ResourceType.Namespace, DiagnosticOptions);
            TryGetApiVersion(TypeTwoResource.ResourceType, out string typeTwoCommonApiVersion);
            _typeTwoCommonRestClient = new CommonRestOperations(Pipeline, DiagnosticOptions.ApplicationId, BaseUri, typeTwoCommonApiVersion);
=======
            _typeTwoCommonClientDiagnostics = new ClientDiagnostics("MgmtSafeFlatten", TypeTwo.ResourceType.Namespace, Diagnostics);
            TryGetApiVersion(TypeTwo.ResourceType, out string typeTwoCommonApiVersion);
            _typeTwoCommonRestClient = new CommonRestOperations(Pipeline, Diagnostics.ApplicationId, Endpoint, typeTwoCommonApiVersion);
>>>>>>> ab22d0bd
#if DEBUG
			ValidateResourceId(Id);
#endif
        }

        internal static void ValidateResourceId(ResourceIdentifier id)
        {
            if (id.ResourceType != ResourceGroupResource.ResourceType)
                throw new ArgumentException(string.Format(CultureInfo.CurrentCulture, "Invalid resource type {0} expected {1}", id.ResourceType, ResourceGroupResource.ResourceType), nameof(id));
        }

        /// <summary>
        /// Description for Validate information for a certificate order.
        /// Request Path: /subscriptions/{subscriptionId}/resourceGroups/{resourceGroupName}/providers/Microsoft.TypeTwo/typeTwos/{typeTwoName}
        /// Operation Id: Common_CreateOrUpdateTypeTwo
        /// </summary>
        /// <param name="waitUntil"> "F:Azure.WaitUntil.Completed" if the method should wait to return until the long-running operation has completed on the service; "F:Azure.WaitUntil.Started" if it should return after starting the operation. For more information on long-running operations, please see <see href="https://github.com/Azure/azure-sdk-for-net/blob/main/sdk/core/Azure.Core/samples/LongRunningOperations.md"> Azure.Core Long-Running Operation samples</see>. </param>
        /// <param name="typeTwoName"> The name. </param>
        /// <param name="typeTwo"> Information to validate. </param>
        /// <param name="cancellationToken"> The cancellation token to use. </param>
        /// <exception cref="ArgumentException"> <paramref name="typeTwoName"/> is an empty string, and was expected to be non-empty. </exception>
        /// <exception cref="ArgumentNullException"> <paramref name="typeTwoName"/> or <paramref name="typeTwo"/> is null. </exception>
        public virtual async Task<ArmOperation<TypeTwoResource>> CreateOrUpdateAsync(WaitUntil waitUntil, string typeTwoName, TypeTwoData typeTwo, CancellationToken cancellationToken = default)
        {
            Argument.AssertNotNullOrEmpty(typeTwoName, nameof(typeTwoName));
            Argument.AssertNotNull(typeTwo, nameof(typeTwo));

            using var scope = _typeTwoCommonClientDiagnostics.CreateScope("TypeTwoCollection.CreateOrUpdate");
            scope.Start();
            try
            {
                var response = await _typeTwoCommonRestClient.CreateOrUpdateTypeTwoAsync(Id.SubscriptionId, Id.ResourceGroupName, typeTwoName, typeTwo, cancellationToken).ConfigureAwait(false);
                var operation = new MgmtSafeFlattenArmOperation<TypeTwoResource>(Response.FromValue(new TypeTwoResource(Client, response), response.GetRawResponse()));
                if (waitUntil == WaitUntil.Completed)
                    await operation.WaitForCompletionAsync(cancellationToken).ConfigureAwait(false);
                return operation;
            }
            catch (Exception e)
            {
                scope.Failed(e);
                throw;
            }
        }

        /// <summary>
        /// Description for Validate information for a certificate order.
        /// Request Path: /subscriptions/{subscriptionId}/resourceGroups/{resourceGroupName}/providers/Microsoft.TypeTwo/typeTwos/{typeTwoName}
        /// Operation Id: Common_CreateOrUpdateTypeTwo
        /// </summary>
        /// <param name="waitUntil"> "F:Azure.WaitUntil.Completed" if the method should wait to return until the long-running operation has completed on the service; "F:Azure.WaitUntil.Started" if it should return after starting the operation. For more information on long-running operations, please see <see href="https://github.com/Azure/azure-sdk-for-net/blob/main/sdk/core/Azure.Core/samples/LongRunningOperations.md"> Azure.Core Long-Running Operation samples</see>. </param>
        /// <param name="typeTwoName"> The name. </param>
        /// <param name="typeTwo"> Information to validate. </param>
        /// <param name="cancellationToken"> The cancellation token to use. </param>
        /// <exception cref="ArgumentException"> <paramref name="typeTwoName"/> is an empty string, and was expected to be non-empty. </exception>
        /// <exception cref="ArgumentNullException"> <paramref name="typeTwoName"/> or <paramref name="typeTwo"/> is null. </exception>
        public virtual ArmOperation<TypeTwoResource> CreateOrUpdate(WaitUntil waitUntil, string typeTwoName, TypeTwoData typeTwo, CancellationToken cancellationToken = default)
        {
            Argument.AssertNotNullOrEmpty(typeTwoName, nameof(typeTwoName));
            Argument.AssertNotNull(typeTwo, nameof(typeTwo));

            using var scope = _typeTwoCommonClientDiagnostics.CreateScope("TypeTwoCollection.CreateOrUpdate");
            scope.Start();
            try
            {
                var response = _typeTwoCommonRestClient.CreateOrUpdateTypeTwo(Id.SubscriptionId, Id.ResourceGroupName, typeTwoName, typeTwo, cancellationToken);
                var operation = new MgmtSafeFlattenArmOperation<TypeTwoResource>(Response.FromValue(new TypeTwoResource(Client, response), response.GetRawResponse()));
                if (waitUntil == WaitUntil.Completed)
                    operation.WaitForCompletion(cancellationToken);
                return operation;
            }
            catch (Exception e)
            {
                scope.Failed(e);
                throw;
            }
        }

        /// <summary>
        /// Description for Validate information for a certificate order.
        /// Request Path: /subscriptions/{subscriptionId}/resourceGroups/{resourceGroupName}/providers/Microsoft.TypeTwo/typeTwos/{typeTwoName}
        /// Operation Id: Common_GetTypeTwo
        /// </summary>
        /// <param name="typeTwoName"> The name. </param>
        /// <param name="cancellationToken"> The cancellation token to use. </param>
        /// <exception cref="ArgumentException"> <paramref name="typeTwoName"/> is an empty string, and was expected to be non-empty. </exception>
        /// <exception cref="ArgumentNullException"> <paramref name="typeTwoName"/> is null. </exception>
        public virtual async Task<Response<TypeTwoResource>> GetAsync(string typeTwoName, CancellationToken cancellationToken = default)
        {
            Argument.AssertNotNullOrEmpty(typeTwoName, nameof(typeTwoName));

            using var scope = _typeTwoCommonClientDiagnostics.CreateScope("TypeTwoCollection.Get");
            scope.Start();
            try
            {
                var response = await _typeTwoCommonRestClient.GetTypeTwoAsync(Id.SubscriptionId, Id.ResourceGroupName, typeTwoName, cancellationToken).ConfigureAwait(false);
                if (response.Value == null)
                    throw new RequestFailedException(response.GetRawResponse());
                return Response.FromValue(new TypeTwoResource(Client, response.Value), response.GetRawResponse());
            }
            catch (Exception e)
            {
                scope.Failed(e);
                throw;
            }
        }

        /// <summary>
        /// Description for Validate information for a certificate order.
        /// Request Path: /subscriptions/{subscriptionId}/resourceGroups/{resourceGroupName}/providers/Microsoft.TypeTwo/typeTwos/{typeTwoName}
        /// Operation Id: Common_GetTypeTwo
        /// </summary>
        /// <param name="typeTwoName"> The name. </param>
        /// <param name="cancellationToken"> The cancellation token to use. </param>
        /// <exception cref="ArgumentException"> <paramref name="typeTwoName"/> is an empty string, and was expected to be non-empty. </exception>
        /// <exception cref="ArgumentNullException"> <paramref name="typeTwoName"/> is null. </exception>
        public virtual Response<TypeTwoResource> Get(string typeTwoName, CancellationToken cancellationToken = default)
        {
            Argument.AssertNotNullOrEmpty(typeTwoName, nameof(typeTwoName));

            using var scope = _typeTwoCommonClientDiagnostics.CreateScope("TypeTwoCollection.Get");
            scope.Start();
            try
            {
                var response = _typeTwoCommonRestClient.GetTypeTwo(Id.SubscriptionId, Id.ResourceGroupName, typeTwoName, cancellationToken);
                if (response.Value == null)
                    throw new RequestFailedException(response.GetRawResponse());
                return Response.FromValue(new TypeTwoResource(Client, response.Value), response.GetRawResponse());
            }
            catch (Exception e)
            {
                scope.Failed(e);
                throw;
            }
        }

        /// <summary>
        /// Description for Validate information for a certificate order.
        /// Request Path: /subscriptions/{subscriptionId}/resourceGroups/{resourceGroupName}/providers/Microsoft.TypeTwo/typeTwos
        /// Operation Id: Common_ListTypeTwos
        /// </summary>
        /// <param name="cancellationToken"> The cancellation token to use. </param>
        /// <returns> An async collection of <see cref="TypeTwoResource" /> that may take multiple service requests to iterate over. </returns>
        public virtual AsyncPageable<TypeTwoResource> GetAllAsync(CancellationToken cancellationToken = default)
        {
            async Task<Page<TypeTwoResource>> FirstPageFunc(int? pageSizeHint)
            {
                using var scope = _typeTwoCommonClientDiagnostics.CreateScope("TypeTwoCollection.GetAll");
                scope.Start();
                try
                {
                    var response = await _typeTwoCommonRestClient.ListTypeTwosAsync(Id.SubscriptionId, Id.ResourceGroupName, cancellationToken: cancellationToken).ConfigureAwait(false);
                    return Page.FromValues(response.Value.Value.Select(value => new TypeTwoResource(Client, value)), null, response.GetRawResponse());
                }
                catch (Exception e)
                {
                    scope.Failed(e);
                    throw;
                }
            }
            return PageableHelpers.CreateAsyncEnumerable(FirstPageFunc, null);
        }

        /// <summary>
        /// Description for Validate information for a certificate order.
        /// Request Path: /subscriptions/{subscriptionId}/resourceGroups/{resourceGroupName}/providers/Microsoft.TypeTwo/typeTwos
        /// Operation Id: Common_ListTypeTwos
        /// </summary>
        /// <param name="cancellationToken"> The cancellation token to use. </param>
        /// <returns> A collection of <see cref="TypeTwoResource" /> that may take multiple service requests to iterate over. </returns>
        public virtual Pageable<TypeTwoResource> GetAll(CancellationToken cancellationToken = default)
        {
            Page<TypeTwoResource> FirstPageFunc(int? pageSizeHint)
            {
                using var scope = _typeTwoCommonClientDiagnostics.CreateScope("TypeTwoCollection.GetAll");
                scope.Start();
                try
                {
                    var response = _typeTwoCommonRestClient.ListTypeTwos(Id.SubscriptionId, Id.ResourceGroupName, cancellationToken: cancellationToken);
                    return Page.FromValues(response.Value.Value.Select(value => new TypeTwoResource(Client, value)), null, response.GetRawResponse());
                }
                catch (Exception e)
                {
                    scope.Failed(e);
                    throw;
                }
            }
            return PageableHelpers.CreateEnumerable(FirstPageFunc, null);
        }

        /// <summary>
        /// Checks to see if the resource exists in azure.
        /// Request Path: /subscriptions/{subscriptionId}/resourceGroups/{resourceGroupName}/providers/Microsoft.TypeTwo/typeTwos/{typeTwoName}
        /// Operation Id: Common_GetTypeTwo
        /// </summary>
        /// <param name="typeTwoName"> The name. </param>
        /// <param name="cancellationToken"> The cancellation token to use. </param>
        /// <exception cref="ArgumentException"> <paramref name="typeTwoName"/> is an empty string, and was expected to be non-empty. </exception>
        /// <exception cref="ArgumentNullException"> <paramref name="typeTwoName"/> is null. </exception>
        public virtual async Task<Response<bool>> ExistsAsync(string typeTwoName, CancellationToken cancellationToken = default)
        {
            Argument.AssertNotNullOrEmpty(typeTwoName, nameof(typeTwoName));

            using var scope = _typeTwoCommonClientDiagnostics.CreateScope("TypeTwoCollection.Exists");
            scope.Start();
            try
            {
                var response = await GetIfExistsAsync(typeTwoName, cancellationToken: cancellationToken).ConfigureAwait(false);
                return Response.FromValue(response.Value != null, response.GetRawResponse());
            }
            catch (Exception e)
            {
                scope.Failed(e);
                throw;
            }
        }

        /// <summary>
        /// Checks to see if the resource exists in azure.
        /// Request Path: /subscriptions/{subscriptionId}/resourceGroups/{resourceGroupName}/providers/Microsoft.TypeTwo/typeTwos/{typeTwoName}
        /// Operation Id: Common_GetTypeTwo
        /// </summary>
        /// <param name="typeTwoName"> The name. </param>
        /// <param name="cancellationToken"> The cancellation token to use. </param>
        /// <exception cref="ArgumentException"> <paramref name="typeTwoName"/> is an empty string, and was expected to be non-empty. </exception>
        /// <exception cref="ArgumentNullException"> <paramref name="typeTwoName"/> is null. </exception>
        public virtual Response<bool> Exists(string typeTwoName, CancellationToken cancellationToken = default)
        {
            Argument.AssertNotNullOrEmpty(typeTwoName, nameof(typeTwoName));

            using var scope = _typeTwoCommonClientDiagnostics.CreateScope("TypeTwoCollection.Exists");
            scope.Start();
            try
            {
                var response = GetIfExists(typeTwoName, cancellationToken: cancellationToken);
                return Response.FromValue(response.Value != null, response.GetRawResponse());
            }
            catch (Exception e)
            {
                scope.Failed(e);
                throw;
            }
        }

        /// <summary>
        /// Tries to get details for this resource from the service.
        /// Request Path: /subscriptions/{subscriptionId}/resourceGroups/{resourceGroupName}/providers/Microsoft.TypeTwo/typeTwos/{typeTwoName}
        /// Operation Id: Common_GetTypeTwo
        /// </summary>
        /// <param name="typeTwoName"> The name. </param>
        /// <param name="cancellationToken"> The cancellation token to use. </param>
        /// <exception cref="ArgumentException"> <paramref name="typeTwoName"/> is an empty string, and was expected to be non-empty. </exception>
        /// <exception cref="ArgumentNullException"> <paramref name="typeTwoName"/> is null. </exception>
        public virtual async Task<Response<TypeTwoResource>> GetIfExistsAsync(string typeTwoName, CancellationToken cancellationToken = default)
        {
            Argument.AssertNotNullOrEmpty(typeTwoName, nameof(typeTwoName));

            using var scope = _typeTwoCommonClientDiagnostics.CreateScope("TypeTwoCollection.GetIfExists");
            scope.Start();
            try
            {
                var response = await _typeTwoCommonRestClient.GetTypeTwoAsync(Id.SubscriptionId, Id.ResourceGroupName, typeTwoName, cancellationToken: cancellationToken).ConfigureAwait(false);
                if (response.Value == null)
                    return Response.FromValue<TypeTwoResource>(null, response.GetRawResponse());
                return Response.FromValue(new TypeTwoResource(Client, response.Value), response.GetRawResponse());
            }
            catch (Exception e)
            {
                scope.Failed(e);
                throw;
            }
        }

        /// <summary>
        /// Tries to get details for this resource from the service.
        /// Request Path: /subscriptions/{subscriptionId}/resourceGroups/{resourceGroupName}/providers/Microsoft.TypeTwo/typeTwos/{typeTwoName}
        /// Operation Id: Common_GetTypeTwo
        /// </summary>
        /// <param name="typeTwoName"> The name. </param>
        /// <param name="cancellationToken"> The cancellation token to use. </param>
        /// <exception cref="ArgumentException"> <paramref name="typeTwoName"/> is an empty string, and was expected to be non-empty. </exception>
        /// <exception cref="ArgumentNullException"> <paramref name="typeTwoName"/> is null. </exception>
        public virtual Response<TypeTwoResource> GetIfExists(string typeTwoName, CancellationToken cancellationToken = default)
        {
            Argument.AssertNotNullOrEmpty(typeTwoName, nameof(typeTwoName));

            using var scope = _typeTwoCommonClientDiagnostics.CreateScope("TypeTwoCollection.GetIfExists");
            scope.Start();
            try
            {
                var response = _typeTwoCommonRestClient.GetTypeTwo(Id.SubscriptionId, Id.ResourceGroupName, typeTwoName, cancellationToken: cancellationToken);
                if (response.Value == null)
                    return Response.FromValue<TypeTwoResource>(null, response.GetRawResponse());
                return Response.FromValue(new TypeTwoResource(Client, response.Value), response.GetRawResponse());
            }
            catch (Exception e)
            {
                scope.Failed(e);
                throw;
            }
        }

        IEnumerator<TypeTwoResource> IEnumerable<TypeTwoResource>.GetEnumerator()
        {
            return GetAll().GetEnumerator();
        }

        IEnumerator IEnumerable.GetEnumerator()
        {
            return GetAll().GetEnumerator();
        }

        IAsyncEnumerator<TypeTwoResource> IAsyncEnumerable<TypeTwoResource>.GetAsyncEnumerator(CancellationToken cancellationToken)
        {
            return GetAllAsync(cancellationToken: cancellationToken).GetAsyncEnumerator(cancellationToken);
        }
    }
}<|MERGE_RESOLUTION|>--- conflicted
+++ resolved
@@ -36,15 +36,9 @@
         /// <param name="id"> The identifier of the parent resource that is the target of operations. </param>
         internal TypeTwoCollection(ArmClient client, ResourceIdentifier id) : base(client, id)
         {
-<<<<<<< HEAD
-            _typeTwoCommonClientDiagnostics = new ClientDiagnostics("MgmtSafeFlatten", TypeTwoResource.ResourceType.Namespace, DiagnosticOptions);
+            _typeTwoCommonClientDiagnostics = new ClientDiagnostics("MgmtSafeFlatten", TypeTwoResource.ResourceType.Namespace, Diagnostics);
             TryGetApiVersion(TypeTwoResource.ResourceType, out string typeTwoCommonApiVersion);
-            _typeTwoCommonRestClient = new CommonRestOperations(Pipeline, DiagnosticOptions.ApplicationId, BaseUri, typeTwoCommonApiVersion);
-=======
-            _typeTwoCommonClientDiagnostics = new ClientDiagnostics("MgmtSafeFlatten", TypeTwo.ResourceType.Namespace, Diagnostics);
-            TryGetApiVersion(TypeTwo.ResourceType, out string typeTwoCommonApiVersion);
             _typeTwoCommonRestClient = new CommonRestOperations(Pipeline, Diagnostics.ApplicationId, Endpoint, typeTwoCommonApiVersion);
->>>>>>> ab22d0bd
 #if DEBUG
 			ValidateResourceId(Id);
 #endif
