--- conflicted
+++ resolved
@@ -6,9 +6,6 @@
     "../../../../../artifacts/bin/AutoRest.CSharp/Debug/net7.0/Generator.Shared",
     "../../../../../artifacts/bin/AutoRest.CSharp/Debug/net7.0/Azure.Core.Shared"
   ],
-<<<<<<< HEAD
+  "use-model-reader-writer": true,
   "azure-arm": false
-=======
-  "use-model-reader-writer": true
->>>>>>> 833f753d
 }