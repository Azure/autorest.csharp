--- conflicted
+++ resolved
@@ -834,18 +834,12 @@
      "Accessibility": "public",
      "Parameters": [
       {
-<<<<<<< HEAD
-       "$id": "122",
+       "$id": "127",
        "Name": "endpoint",
        "NameInRequest": "endpoint",
        "Description": "Service host",
-=======
-       "$id": "127",
-       "Name": "input",
-       "NameInRequest": "input",
->>>>>>> a3707638
        "Type": {
-        "$id": "123",
+        "$id": "128",
         "Kind": "uri"
        },
        "Location": "Uri",
@@ -859,16 +853,15 @@
        "Kind": "Client"
       },
       {
-<<<<<<< HEAD
-       "$id": "124",
+       "$id": "129",
        "Name": "contentType",
        "NameInRequest": "Content-Type",
        "Description": "Body parameter's content type. Known values are application/json",
        "Type": {
-        "$id": "125",
+        "$id": "130",
         "Kind": "constant",
         "ValueType": {
-         "$id": "126",
+         "$id": "131",
          "Kind": "string"
         },
         "Value": "application/json"
@@ -882,87 +875,45 @@
        "Kind": "Constant"
       },
       {
-       "$id": "127",
+       "$id": "132",
        "Name": "accept",
        "NameInRequest": "Accept",
        "Type": {
-        "$id": "128",
+        "$id": "133",
         "Kind": "constant",
         "ValueType": {
-         "$id": "129",
+         "$id": "134",
          "Kind": "string"
         },
         "Value": "application/json"
-=======
-       "$id": "128",
-       "Name": "accept",
-       "NameInRequest": "Accept",
-       "Type": {
-        "$id": "129",
-        "Kind": "string"
->>>>>>> a3707638
        },
        "Location": "Header",
        "IsApiVersion": false,
        "IsContentType": false,
        "IsEndpoint": false,
        "Explode": false,
-<<<<<<< HEAD
        "IsRequired": true,
        "Kind": "Constant"
       },
       {
-       "$id": "130",
+       "$id": "135",
        "Name": "input",
        "NameInRequest": "input",
        "Type": {
         "$ref": "25"
-=======
-       "Kind": "Constant",
-       "DefaultValue": {
-        "$id": "130",
-        "Type": {
-         "$ref": "129"
-        },
-        "Value": "application/json"
-       }
-      },
-      {
-       "$id": "131",
-       "Name": "contentType",
-       "NameInRequest": "Content-Type",
-       "Type": {
-        "$id": "132",
-        "Kind": "string"
->>>>>>> a3707638
        },
        "Location": "Body",
        "IsApiVersion": false,
        "IsContentType": false,
        "IsEndpoint": false,
        "Explode": false,
-<<<<<<< HEAD
        "IsRequired": true,
        "Kind": "Method"
-=======
-       "Kind": "Constant",
-       "DefaultValue": {
-        "$id": "133",
-        "Type": {
-         "$ref": "132"
-        },
-        "Value": "application/json"
-       }
->>>>>>> a3707638
       }
      ],
      "Responses": [
       {
-<<<<<<< HEAD
-       "$id": "131",
-=======
-       "$id": "134",
->>>>>>> a3707638
+       "$id": "136",
        "StatusCodes": [
         200
        ],
@@ -989,35 +940,25 @@
      "GenerateConvenienceMethod": true
     },
     {
-<<<<<<< HEAD
-     "$id": "132",
-=======
-     "$id": "135",
->>>>>>> a3707638
+     "$id": "137",
      "Name": "foo",
      "ResourceName": "CustomizationsInTsp",
      "Description": "Sample operation with request body of a renamed model",
      "Accessibility": "public",
      "Parameters": [
       {
-<<<<<<< HEAD
-       "$ref": "122"
+       "$ref": "127"
       },
       {
-       "$id": "133",
+       "$id": "138",
        "Name": "contentType",
        "NameInRequest": "Content-Type",
        "Description": "Body parameter's content type. Known values are application/json",
-=======
-       "$id": "136",
-       "Name": "input",
-       "NameInRequest": "input",
->>>>>>> a3707638
        "Type": {
-        "$id": "134",
+        "$id": "139",
         "Kind": "constant",
         "ValueType": {
-         "$id": "135",
+         "$id": "140",
          "Kind": "string"
         },
         "Value": "application/json"
@@ -1031,88 +972,45 @@
        "Kind": "Constant"
       },
       {
-<<<<<<< HEAD
-       "$id": "136",
+       "$id": "141",
        "Name": "accept",
        "NameInRequest": "Accept",
        "Type": {
-        "$id": "137",
+        "$id": "142",
         "Kind": "constant",
         "ValueType": {
-         "$id": "138",
+         "$id": "143",
          "Kind": "string"
         },
         "Value": "application/json"
-=======
-       "$id": "137",
-       "Name": "accept",
-       "NameInRequest": "Accept",
-       "Type": {
-        "$id": "138",
-        "Kind": "string"
->>>>>>> a3707638
        },
        "Location": "Header",
        "IsApiVersion": false,
        "IsContentType": false,
        "IsEndpoint": false,
        "Explode": false,
-<<<<<<< HEAD
        "IsRequired": true,
        "Kind": "Constant"
       },
       {
-       "$id": "139",
+       "$id": "144",
        "Name": "input",
        "NameInRequest": "input",
        "Type": {
         "$ref": "32"
-=======
-       "Kind": "Constant",
-       "DefaultValue": {
-        "$id": "139",
-        "Type": {
-         "$ref": "138"
-        },
-        "Value": "application/json"
-       }
-      },
-      {
-       "$id": "140",
-       "Name": "contentType",
-       "NameInRequest": "Content-Type",
-       "Type": {
-        "$id": "141",
-        "Kind": "string"
->>>>>>> a3707638
        },
        "Location": "Body",
        "IsApiVersion": false,
        "IsContentType": false,
        "IsEndpoint": false,
        "Explode": false,
-<<<<<<< HEAD
        "IsRequired": true,
        "Kind": "Method"
-=======
-       "Kind": "Constant",
-       "DefaultValue": {
-        "$id": "142",
-        "Type": {
-         "$ref": "141"
-        },
-        "Value": "application/json"
-       }
->>>>>>> a3707638
       }
      ],
      "Responses": [
       {
-<<<<<<< HEAD
-       "$id": "140",
-=======
-       "$id": "143",
->>>>>>> a3707638
+       "$id": "145",
        "StatusCodes": [
         200
        ],
@@ -1139,36 +1037,25 @@
      "GenerateConvenienceMethod": true
     },
     {
-<<<<<<< HEAD
-     "$id": "141",
-=======
-     "$id": "144",
->>>>>>> a3707638
+     "$id": "146",
      "Name": "bar",
      "ResourceName": "CustomizationsInTsp",
      "Description": "Sample operation with request body using a model parameter with a spread operator.",
      "Accessibility": "public",
      "Parameters": [
       {
-<<<<<<< HEAD
-       "$ref": "122"
+       "$ref": "127"
       },
       {
-       "$id": "142",
+       "$id": "147",
        "Name": "contentType",
        "NameInRequest": "Content-Type",
        "Description": "Body parameter's content type. Known values are application/json",
-=======
-       "$id": "145",
-       "Name": "ModelToRename",
-       "NameInRequest": "ModelToRename",
-       "Description": "Renamed model (original name: ModelToRename)",
->>>>>>> a3707638
        "Type": {
-        "$id": "143",
+        "$id": "148",
         "Kind": "constant",
         "ValueType": {
-         "$id": "144",
+         "$id": "149",
          "Kind": "string"
         },
         "Value": "application/json"
@@ -1178,95 +1065,49 @@
        "IsContentType": true,
        "IsEndpoint": false,
        "Explode": false,
-<<<<<<< HEAD
        "IsRequired": true,
        "Kind": "Constant"
       },
       {
-       "$id": "145",
+       "$id": "150",
        "Name": "accept",
        "NameInRequest": "Accept",
        "Type": {
-        "$id": "146",
+        "$id": "151",
         "Kind": "constant",
         "ValueType": {
-         "$id": "147",
+         "$id": "152",
          "Kind": "string"
         },
         "Value": "application/json"
-=======
-       "Kind": "Spread"
-      },
-      {
-       "$id": "146",
-       "Name": "accept",
-       "NameInRequest": "Accept",
-       "Type": {
-        "$id": "147",
-        "Kind": "string"
->>>>>>> a3707638
        },
        "Location": "Header",
        "IsApiVersion": false,
        "IsContentType": false,
        "IsEndpoint": false,
        "Explode": false,
-<<<<<<< HEAD
        "IsRequired": true,
        "Kind": "Constant"
       },
       {
-       "$id": "148",
-       "Name": "modelToRename",
-       "NameInRequest": "modelToRename",
+       "$id": "153",
+       "Name": "barRequest",
+       "NameInRequest": "barRequest",
        "Type": {
-        "$ref": "32"
-=======
-       "Kind": "Constant",
-       "DefaultValue": {
-        "$id": "148",
-        "Type": {
-         "$ref": "147"
-        },
-        "Value": "application/json"
-       }
-      },
-      {
-       "$id": "149",
-       "Name": "contentType",
-       "NameInRequest": "Content-Type",
-       "Type": {
-        "$id": "150",
-        "Kind": "string"
->>>>>>> a3707638
+        "$ref": "120"
        },
        "Location": "Body",
        "IsApiVersion": false,
        "IsContentType": false,
        "IsEndpoint": false,
        "Explode": false,
-<<<<<<< HEAD
        "IsRequired": true,
-       "Kind": "Method"
-=======
-       "Kind": "Constant",
-       "DefaultValue": {
-        "$id": "151",
-        "Type": {
-         "$ref": "150"
-        },
-        "Value": "application/json"
-       }
->>>>>>> a3707638
+       "Kind": "Spread"
       }
      ],
      "Responses": [
       {
-<<<<<<< HEAD
-       "$id": "149",
-=======
-       "$id": "152",
->>>>>>> a3707638
+       "$id": "154",
        "StatusCodes": [
         200
        ],
@@ -1294,18 +1135,13 @@
     }
    ],
    "Protocol": {
-<<<<<<< HEAD
-    "$id": "150"
+    "$id": "155"
    },
    "Parameters": [
     {
-     "$ref": "122"
+     "$ref": "127"
     }
    ]
-=======
-    "$id": "153"
-   }
->>>>>>> a3707638
   }
  ]
 }