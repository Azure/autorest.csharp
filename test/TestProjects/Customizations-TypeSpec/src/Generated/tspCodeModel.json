{
 "$id": "1",
 "Name": "CustomizationsInTsp",
 "ApiVersions": [],
 "Enums": [
  {
   "$id": "2",
   "Kind": "enum",
   "Name": "ExtensibleEnumWithOperator",
   "ValueType": {
    "$id": "3",
    "Kind": "string"
   },
   "Values": [
    {
     "$id": "4",
     "Name": "Monday",
     "Value": "Monday",
     "Description": "Monday."
    },
    {
     "$id": "5",
     "Name": "Tuesday",
     "Value": "Tuesday",
     "Description": "Tuesday."
    }
   ],
   "Namespace": "CustomizationsInTsp",
   "Description": "Extensible enum to customize operator",
   "IsExtensible": true,
   "Usage": "Input,Output"
  },
  {
   "$id": "6",
   "Kind": "enum",
   "Name": "EnumToRename",
   "ValueType": {
    "$id": "7",
    "Kind": "string"
   },
   "Values": [
    {
     "$id": "8",
     "Name": "One",
     "Value": "1"
    },
    {
     "$id": "9",
     "Name": "Two",
     "Value": "2"
    },
    {
     "$id": "10",
     "Name": "Three",
     "Value": "3"
    }
   ],
   "Namespace": "CustomizationsInTsp",
   "Description": "Renamed enum (original name: EnumToRename)",
   "IsExtensible": false,
   "Usage": "Input,Output"
  },
  {
   "$id": "11",
   "Kind": "enum",
   "Name": "EnumWithValueToRename",
   "ValueType": {
    "$id": "12",
    "Kind": "string"
   },
   "Values": [
    {
     "$id": "13",
     "Name": "One",
     "Value": "1"
    },
    {
     "$id": "14",
     "Name": "Two",
     "Value": "2"
    },
    {
     "$id": "15",
     "Name": "ValueToRename",
     "Value": "3"
    }
   ],
   "Namespace": "CustomizationsInTsp",
   "Description": "Enum with renamed value (original name: ValueToRename)",
   "IsExtensible": false,
   "Usage": "Input,Output"
  },
  {
   "$id": "16",
   "Kind": "enum",
   "Name": "EnumToBeMadeExtensible",
   "ValueType": {
    "$id": "17",
    "Kind": "string"
   },
   "Values": [
    {
     "$id": "18",
     "Name": "ExOne",
     "Value": "1"
    },
    {
     "$id": "19",
     "Name": "ExTwo",
     "Value": "2"
    },
    {
     "$id": "20",
     "Name": "ExThree",
     "Value": "3"
    }
   ],
   "Namespace": "CustomizationsInTsp",
   "Description": "Extensible enum",
   "IsExtensible": true,
   "Usage": "Input,Output"
  },
  {
   "$id": "21",
   "Kind": "enum",
   "Name": "NormalEnum",
   "ValueType": {
    "$id": "22",
    "Kind": "string"
   },
   "Values": [
    {
     "$id": "23",
     "Name": "A",
     "Value": "a"
    },
    {
     "$id": "24",
     "Name": "B",
     "Value": "b"
    }
   ],
   "Namespace": "CustomizationsInTsp",
   "Description": "A normal enum",
   "IsExtensible": true,
   "Usage": "Input,Output"
  }
 ],
 "Models": [
  {
   "$id": "25",
   "Kind": "model",
   "Name": "RootModel",
   "Namespace": "CustomizationsInTsp",
<<<<<<< HEAD
   "Description": "Root RoundTrip model to reference all other types to ensure generation",
   "Usage": "Input,Output",
=======
   "Usage": "RoundTrip",
   "Description": "Root RoundTrip model to reference all other types to ensure generation",
>>>>>>> 5c4fa027
   "Properties": [
    {
     "$id": "26",
     "Name": "propertyExtensibleEnum",
     "SerializedName": "propertyExtensibleEnum",
     "Description": "ExtensibleEnumWithOperator",
     "Type": {
      "$ref": "2"
     },
     "IsRequired": false,
     "IsReadOnly": false
    },
    {
     "$id": "27",
     "Name": "propertyModelToMakeInternal",
     "SerializedName": "propertyModelToMakeInternal",
     "Description": "ModelToMakeInternal",
     "Type": {
      "$id": "28",
      "Kind": "model",
      "Name": "ModelToMakeInternal",
      "Namespace": "CustomizationsInTsp",
<<<<<<< HEAD
      "Description": "Public model made internal",
      "Usage": "Input,Output",
=======
      "Usage": "RoundTrip",
      "Description": "Public model made internal",
>>>>>>> 5c4fa027
      "Properties": [
       {
        "$id": "29",
        "Name": "requiredInt",
        "SerializedName": "requiredInt",
        "Description": "Required int",
        "Type": {
         "$id": "30",
         "Kind": "int32"
        },
        "IsRequired": true,
        "IsReadOnly": false
       }
      ]
     },
     "IsRequired": false,
     "IsReadOnly": false
    },
    {
     "$id": "31",
     "Name": "propertyModelToRename",
     "SerializedName": "propertyModelToRename",
     "Description": "ModelToRename",
     "Type": {
      "$id": "32",
      "Kind": "model",
      "Name": "ModelToRename",
      "Namespace": "CustomizationsInTsp",
<<<<<<< HEAD
      "Description": "Renamed model (original name: ModelToRename)",
      "Usage": "Input,Output",
=======
      "Usage": "RoundTrip",
      "Description": "Renamed model (original name: ModelToRename)",
>>>>>>> 5c4fa027
      "Properties": [
       {
        "$id": "33",
        "Name": "requiredIntOnBase",
        "SerializedName": "requiredIntOnBase",
        "Description": "Required int",
        "Type": {
         "$id": "34",
         "Kind": "int32"
        },
        "IsRequired": true,
        "IsReadOnly": false
       },
       {
        "$id": "35",
        "Name": "optionalInt",
        "SerializedName": "optionalInt",
        "Description": "Optional int",
        "Type": {
         "$id": "36",
         "Kind": "int32"
        },
        "IsRequired": false,
        "IsReadOnly": false
       }
      ]
     },
     "IsRequired": false,
     "IsReadOnly": false
    },
    {
     "$id": "37",
     "Name": "propertyModelToChangeNamespace",
     "SerializedName": "propertyModelToChangeNamespace",
     "Description": "ModelToChangeNamespace",
     "Type": {
      "$id": "38",
      "Kind": "model",
      "Name": "ModelToChangeNamespace",
      "Namespace": "CustomizationsInTsp",
<<<<<<< HEAD
      "Description": "Model moved into custom namespace",
      "Usage": "Input,Output",
=======
      "Usage": "RoundTrip",
      "Description": "Model moved into custom namespace",
>>>>>>> 5c4fa027
      "Properties": [
       {
        "$id": "39",
        "Name": "requiredInt",
        "SerializedName": "requiredInt",
        "Description": "Required int",
        "Type": {
         "$id": "40",
         "Kind": "int32"
        },
        "IsRequired": true,
        "IsReadOnly": false
       }
      ]
     },
     "IsRequired": false,
     "IsReadOnly": false
    },
    {
     "$id": "41",
     "Name": "propertyModelWithCustomizedProperties",
     "SerializedName": "propertyModelWithCustomizedProperties",
     "Description": "ModelWithCustomizedProperties",
     "Type": {
      "$id": "42",
      "Kind": "model",
      "Name": "ModelWithCustomizedProperties",
      "Namespace": "CustomizationsInTsp",
<<<<<<< HEAD
      "Description": "Model with customized properties",
      "Usage": "Input,Output",
=======
      "Usage": "RoundTrip",
      "Description": "Model with customized properties",
>>>>>>> 5c4fa027
      "Properties": [
       {
        "$id": "43",
        "Name": "propertyToMakeInternal",
        "SerializedName": "propertyToMakeInternal",
        "Description": "Public property made internal",
        "Type": {
         "$id": "44",
         "Kind": "int32"
        },
        "IsRequired": true,
        "IsReadOnly": false
       },
       {
        "$id": "45",
        "Name": "propertyToRename",
        "SerializedName": "propertyToRename",
        "Description": "Renamed property (original name: PropertyToRename)",
        "Type": {
         "$id": "46",
         "Kind": "int32"
        },
        "IsRequired": true,
        "IsReadOnly": false
       },
       {
        "$id": "47",
        "Name": "propertyToMakeFloat",
        "SerializedName": "propertyToMakeFloat",
        "Description": "Property with type changed to float (original type: int)",
        "Type": {
         "$id": "48",
         "Kind": "int32"
        },
        "IsRequired": true,
        "IsReadOnly": false
       },
       {
        "$id": "49",
        "Name": "propertyToMakeInt",
        "SerializedName": "propertyToMakeInt",
        "Description": "Property with type changed to int (original type: float)",
        "Type": {
         "$id": "50",
         "Kind": "float32"
        },
        "IsRequired": true,
        "IsReadOnly": false
       },
       {
        "$id": "51",
        "Name": "propertyToMakeDuration",
        "SerializedName": "propertyToMakeDuration",
        "Description": "Property with type changed to duration (original type: string)",
        "Type": {
         "$id": "52",
         "Kind": "string"
        },
        "IsRequired": true,
        "IsReadOnly": false
       },
       {
        "$id": "53",
        "Name": "propertyToMakeString",
        "SerializedName": "propertyToMakeString",
        "Description": "Property with type changed to string (original type: duration)",
        "Type": {
         "$id": "54",
         "Kind": "duration",
         "Encode": "ISO8601",
         "WireType": {
          "$id": "55",
          "Kind": "string"
         }
        },
        "IsRequired": true,
        "IsReadOnly": false
       },
       {
        "$id": "56",
        "Name": "propertyToMakeJsonElement",
        "SerializedName": "propertyToMakeJsonElement",
        "Description": "Property with type changed to JsonElement (original type: string)",
        "Type": {
         "$id": "57",
         "Kind": "string"
        },
        "IsRequired": true,
        "IsReadOnly": false
       },
       {
        "$id": "58",
        "Name": "propertyToField",
        "SerializedName": "propertyToField",
        "Description": "Field that replaces property (original name: PropertyToField)",
        "Type": {
         "$id": "59",
         "Kind": "string"
        },
        "IsRequired": true,
        "IsReadOnly": false
       },
       {
        "$id": "60",
        "Name": "badListName",
        "SerializedName": "badListName",
        "Description": "Property renamed that is list",
        "Type": {
         "$id": "61",
         "Kind": "array",
         "ValueType": {
          "$id": "62",
          "Kind": "string"
         }
        },
        "IsRequired": true,
        "IsReadOnly": false
       },
       {
        "$id": "63",
        "Name": "badDictionaryName",
        "SerializedName": "badDictionaryName",
        "Description": "Property renamed that is dictionary",
        "Type": {
         "$id": "64",
         "Kind": "dict",
         "KeyType": {
          "$id": "65",
          "Kind": "string"
         },
         "ValueType": {
          "$id": "66",
          "Kind": "string"
         }
        },
        "IsRequired": true,
        "IsReadOnly": false
       },
       {
        "$id": "67",
        "Name": "badListOfListName",
        "SerializedName": "badListOfListName",
        "Description": "Property renamed that is listoflist",
        "Type": {
         "$id": "68",
         "Kind": "array",
         "ValueType": {
          "$id": "69",
          "Kind": "array",
          "ValueType": {
           "$id": "70",
           "Kind": "string"
          }
         }
        },
        "IsRequired": true,
        "IsReadOnly": false
       },
       {
        "$id": "71",
        "Name": "badListOfDictionaryName",
        "SerializedName": "badListOfDictionaryName",
        "Description": "Property renamed that is listofdictionary",
        "Type": {
         "$id": "72",
         "Kind": "array",
         "ValueType": {
          "$id": "73",
          "Kind": "dict",
          "KeyType": {
           "$id": "74",
           "Kind": "string"
          },
          "ValueType": {
           "$id": "75",
           "Kind": "string"
          }
         }
        },
        "IsRequired": true,
        "IsReadOnly": false
       },
       {
        "$id": "76",
        "Name": "vector",
        "SerializedName": "vector",
        "Description": "Property type changed to ReadOnlyMemory<float>",
        "Type": {
         "$id": "77",
         "Kind": "array",
         "ValueType": {
          "$id": "78",
          "Kind": "float32"
         }
        },
        "IsRequired": true,
        "IsReadOnly": false
       },
       {
        "$id": "79",
        "Name": "vectorOptional",
        "SerializedName": "vectorOptional",
        "Description": "Property type changed to ReadOnlyMemory<float>?",
        "Type": {
         "$id": "80",
         "Kind": "array",
         "ValueType": {
          "$id": "81",
          "Kind": "float32"
         }
        },
        "IsRequired": false,
        "IsReadOnly": false
       },
       {
        "$id": "82",
        "Name": "vectorNullable",
        "SerializedName": "vectorNullable",
        "Description": "Property type changed to ReadOnlyMemory<float>?",
        "Type": {
         "$id": "83",
         "Kind": "nullable",
         "Type": {
          "$id": "84",
          "Kind": "array",
          "ValueType": {
           "$id": "85",
           "Kind": "float32"
          }
         }
        },
        "IsRequired": true,
        "IsReadOnly": false
       },
       {
        "$id": "86",
        "Name": "vectorOptionalNullable",
        "SerializedName": "vectorOptionalNullable",
        "Description": "Property type changed to ReadOnlyMemory<float>?",
        "Type": {
         "$id": "87",
         "Kind": "nullable",
         "Type": {
          "$id": "88",
          "Kind": "array",
          "ValueType": {
           "$id": "89",
           "Kind": "float32"
          }
         }
        },
        "IsRequired": false,
        "IsReadOnly": false
       },
       {
        "$id": "90",
        "Name": "vectorReadOnly",
        "SerializedName": "vectorReadOnly",
        "Description": "Property type changed to ReadOnlyMemory<float>",
        "Type": {
         "$id": "91",
         "Kind": "array",
         "ValueType": {
          "$id": "92",
          "Kind": "float32"
         }
        },
        "IsRequired": true,
        "IsReadOnly": true
       },
       {
        "$id": "93",
        "Name": "vectorOptionalReadOnly",
        "SerializedName": "vectorOptionalReadOnly",
        "Description": "Property type changed to ReadOnlyMemory<float>?",
        "Type": {
         "$id": "94",
         "Kind": "array",
         "ValueType": {
          "$id": "95",
          "Kind": "float32"
         }
        },
        "IsRequired": false,
        "IsReadOnly": true
       },
       {
        "$id": "96",
        "Name": "vectorNullableReadOnly",
        "SerializedName": "vectorNullableReadOnly",
        "Description": "Property type changed to ReadOnlyMemory<float>?",
        "Type": {
         "$id": "97",
         "Kind": "nullable",
         "Type": {
          "$id": "98",
          "Kind": "array",
          "ValueType": {
           "$id": "99",
           "Kind": "float32"
          }
         }
        },
        "IsRequired": true,
        "IsReadOnly": true
       },
       {
        "$id": "100",
        "Name": "vectorOptionalNullableReadOnly",
        "SerializedName": "vectorOptionalNullableReadOnly",
        "Description": "Property type changed to ReadOnlyMemory<float>?",
        "Type": {
         "$id": "101",
         "Kind": "nullable",
         "Type": {
          "$id": "102",
          "Kind": "array",
          "ValueType": {
           "$id": "103",
           "Kind": "float32"
          }
         }
        },
        "IsRequired": false,
        "IsReadOnly": true
       }
      ]
     },
     "IsRequired": false,
     "IsReadOnly": false
    },
    {
     "$id": "104",
     "Name": "propertyEnumToRename",
     "SerializedName": "propertyEnumToRename",
     "Description": "EnumToRename",
     "Type": {
      "$ref": "6"
     },
     "IsRequired": false,
     "IsReadOnly": false
    },
    {
     "$id": "105",
     "Name": "propertyEnumWithValueToRename",
     "SerializedName": "propertyEnumWithValueToRename",
     "Description": "EnumWithValueToRename",
     "Type": {
      "$ref": "11"
     },
     "IsRequired": false,
     "IsReadOnly": false
    },
    {
     "$id": "106",
     "Name": "propertyEnumToBeMadeExtensible",
     "SerializedName": "propertyEnumToBeMadeExtensible",
     "Description": "EnumToBeMadeExtensible",
     "Type": {
      "$ref": "16"
     },
     "IsRequired": false,
     "IsReadOnly": false
    },
    {
     "$id": "107",
     "Name": "propertyModelToAddAdditionalSerializableProperty",
     "SerializedName": "propertyModelToAddAdditionalSerializableProperty",
     "Description": "ModelToAddAdditionalSerializableProperty",
     "Type": {
      "$id": "108",
      "Kind": "model",
      "Name": "ModelToAddAdditionalSerializableProperty",
      "Namespace": "CustomizationsInTsp",
<<<<<<< HEAD
      "Description": "Model to add additional serializable property",
      "Usage": "Input,Output",
=======
      "Usage": "RoundTrip",
      "Description": "Model to add additional serializable property",
>>>>>>> 5c4fa027
      "BaseModel": {
       "$ref": "32"
      },
      "Properties": [
       {
        "$id": "109",
        "Name": "requiredInt",
        "SerializedName": "requiredInt",
        "Description": "Required int",
        "Type": {
         "$id": "110",
         "Kind": "int32"
        },
        "IsRequired": true,
        "IsReadOnly": false
       }
      ]
     },
     "IsRequired": false,
     "IsReadOnly": false
    },
    {
     "$id": "111",
     "Name": "propertyToMoveToCustomization",
     "SerializedName": "propertyToMoveToCustomization",
     "Description": "Enum type property to move to customization code",
     "Type": {
      "$ref": "21"
     },
     "IsRequired": false,
     "IsReadOnly": false
    },
    {
     "$id": "112",
     "Name": "propertyModelStruct",
     "SerializedName": "propertyModelStruct",
     "Description": "ModelStruct",
     "Type": {
      "$id": "113",
      "Kind": "model",
      "Name": "ModelStruct",
      "Namespace": "CustomizationsInTsp",
<<<<<<< HEAD
      "Description": "Model to make to a struct",
      "Usage": "Input,Output",
=======
      "Usage": "RoundTrip",
      "Description": "Model to make to a struct",
>>>>>>> 5c4fa027
      "Properties": [
       {
        "$id": "114",
        "Name": "requiredInt",
        "SerializedName": "requiredInt",
        "Description": "Required int",
        "Type": {
         "$id": "115",
         "Kind": "int32"
        },
        "IsRequired": true,
        "IsReadOnly": false
       },
       {
        "$id": "116",
        "Name": "optionalInt",
        "SerializedName": "optionalInt",
        "Description": "Optional int",
        "Type": {
         "$id": "117",
         "Kind": "int32"
        },
        "IsRequired": false,
        "IsReadOnly": false
       },
       {
        "$id": "118",
        "Name": "optionalString",
        "SerializedName": "optionalString",
        "Description": "Optional string",
        "Type": {
         "$id": "119",
         "Kind": "string"
        },
        "IsRequired": false,
        "IsReadOnly": false
       }
      ]
     },
     "IsRequired": false,
     "IsReadOnly": false
    }
   ]
  },
  {
   "$ref": "28"
  },
  {
   "$ref": "32"
  },
  {
   "$ref": "38"
  },
  {
   "$ref": "42"
  },
  {
   "$ref": "108"
  },
  {
   "$ref": "113"
  }
 ],
 "Clients": [
  {
   "$id": "120",
   "Name": "CustomizationsInTspClient",
   "Description": "CADL project to test various types of models.",
   "Operations": [
    {
     "$id": "121",
     "Name": "roundTrip",
     "ResourceName": "CustomizationsInTsp",
     "Description": "RoundTrip operation to make RootModel round-trip",
     "Accessibility": "public",
     "Parameters": [
      {
       "$id": "122",
       "Name": "input",
       "NameInRequest": "input",
       "Type": {
        "$ref": "25"
       },
       "Location": "Body",
       "IsRequired": true,
       "IsApiVersion": false,
       "IsResourceParameter": false,
       "IsContentType": false,
       "IsEndpoint": false,
       "SkipUrlEncoding": false,
       "Explode": false,
       "Kind": "Method"
      },
      {
       "$id": "123",
       "Name": "accept",
       "NameInRequest": "Accept",
       "Type": {
        "$id": "124",
        "Kind": "string",
        "IsNullable": false
       },
       "Location": "Header",
       "IsApiVersion": false,
       "IsResourceParameter": false,
       "IsContentType": false,
       "IsRequired": true,
       "IsEndpoint": false,
       "SkipUrlEncoding": false,
       "Explode": false,
       "Kind": "Constant",
       "DefaultValue": {
        "$id": "125",
        "Type": {
         "$ref": "124"
        },
        "Value": "application/json"
       }
      },
      {
       "$id": "126",
       "Name": "contentType",
       "NameInRequest": "Content-Type",
       "Type": {
        "$id": "127",
        "Kind": "string",
        "IsNullable": false
       },
       "Location": "Header",
       "IsApiVersion": false,
       "IsResourceParameter": false,
       "IsContentType": true,
       "IsRequired": true,
       "IsEndpoint": false,
       "SkipUrlEncoding": false,
       "Explode": false,
       "Kind": "Constant",
       "DefaultValue": {
        "$id": "128",
        "Type": {
         "$ref": "127"
        },
        "Value": "application/json"
       }
      }
     ],
     "Responses": [
      {
       "$id": "129",
       "StatusCodes": [
        200
       ],
       "BodyType": {
        "$ref": "25"
       },
       "BodyMediaType": "Json",
       "Headers": [],
       "IsErrorResponse": false,
       "ContentTypes": [
        "application/json"
       ]
      }
     ],
     "HttpMethod": "GET",
     "RequestBodyMediaType": "Json",
     "Uri": "",
     "Path": "/inputToRoundTrip",
     "RequestMediaTypes": [
      "application/json"
     ],
     "BufferResponse": true,
     "GenerateProtocolMethod": true,
     "GenerateConvenienceMethod": true
    },
    {
     "$id": "130",
     "Name": "foo",
     "ResourceName": "CustomizationsInTsp",
     "Description": "Sample operation with request body of a renamed model",
     "Accessibility": "public",
     "Parameters": [
      {
       "$id": "131",
       "Name": "input",
       "NameInRequest": "input",
       "Type": {
        "$ref": "32"
       },
       "Location": "Body",
       "IsRequired": true,
       "IsApiVersion": false,
       "IsResourceParameter": false,
       "IsContentType": false,
       "IsEndpoint": false,
       "SkipUrlEncoding": false,
       "Explode": false,
       "Kind": "Method"
      },
      {
       "$id": "132",
       "Name": "accept",
       "NameInRequest": "Accept",
       "Type": {
        "$id": "133",
        "Kind": "string",
        "IsNullable": false
       },
       "Location": "Header",
       "IsApiVersion": false,
       "IsResourceParameter": false,
       "IsContentType": false,
       "IsRequired": true,
       "IsEndpoint": false,
       "SkipUrlEncoding": false,
       "Explode": false,
       "Kind": "Constant",
       "DefaultValue": {
        "$id": "134",
        "Type": {
         "$ref": "133"
        },
        "Value": "application/json"
       }
      },
      {
       "$id": "135",
       "Name": "contentType",
       "NameInRequest": "Content-Type",
       "Type": {
        "$id": "136",
        "Kind": "string",
        "IsNullable": false
       },
       "Location": "Header",
       "IsApiVersion": false,
       "IsResourceParameter": false,
       "IsContentType": true,
       "IsRequired": true,
       "IsEndpoint": false,
       "SkipUrlEncoding": false,
       "Explode": false,
       "Kind": "Constant",
       "DefaultValue": {
        "$id": "137",
        "Type": {
         "$ref": "136"
        },
        "Value": "application/json"
       }
      }
     ],
     "Responses": [
      {
       "$id": "138",
       "StatusCodes": [
        200
       ],
       "BodyType": {
        "$ref": "32"
       },
       "BodyMediaType": "Json",
       "Headers": [],
       "IsErrorResponse": false,
       "ContentTypes": [
        "application/json"
       ]
      }
     ],
     "HttpMethod": "GET",
     "RequestBodyMediaType": "Json",
     "Uri": "",
     "Path": "/foo",
     "RequestMediaTypes": [
      "application/json"
     ],
     "BufferResponse": true,
     "GenerateProtocolMethod": true,
     "GenerateConvenienceMethod": true
    },
    {
     "$id": "139",
     "Name": "bar",
     "ResourceName": "CustomizationsInTsp",
     "Description": "Sample operation with request body using a model parameter with a spread operator.",
     "Accessibility": "public",
     "Parameters": [
      {
       "$id": "140",
       "Name": "ModelToRename",
       "NameInRequest": "ModelToRename",
       "Description": "Renamed model (original name: ModelToRename)",
       "Type": {
        "$ref": "32"
       },
       "Location": "Body",
       "IsRequired": true,
       "IsApiVersion": false,
       "IsResourceParameter": false,
       "IsContentType": false,
       "IsEndpoint": false,
       "SkipUrlEncoding": false,
       "Explode": false,
       "Kind": "Method"
      },
      {
       "$id": "141",
       "Name": "accept",
       "NameInRequest": "Accept",
       "Type": {
        "$id": "142",
        "Kind": "string",
        "IsNullable": false
       },
       "Location": "Header",
       "IsApiVersion": false,
       "IsResourceParameter": false,
       "IsContentType": false,
       "IsRequired": true,
       "IsEndpoint": false,
       "SkipUrlEncoding": false,
       "Explode": false,
       "Kind": "Constant",
       "DefaultValue": {
        "$id": "143",
        "Type": {
         "$ref": "142"
        },
        "Value": "application/json"
       }
      },
      {
       "$id": "144",
       "Name": "contentType",
       "NameInRequest": "Content-Type",
       "Type": {
        "$id": "145",
        "Kind": "string",
        "IsNullable": false
       },
       "Location": "Header",
       "IsApiVersion": false,
       "IsResourceParameter": false,
       "IsContentType": true,
       "IsRequired": true,
       "IsEndpoint": false,
       "SkipUrlEncoding": false,
       "Explode": false,
       "Kind": "Constant",
       "DefaultValue": {
        "$id": "146",
        "Type": {
         "$ref": "145"
        },
        "Value": "application/json"
       }
      }
     ],
     "Responses": [
      {
       "$id": "147",
       "StatusCodes": [
        200
       ],
       "BodyType": {
        "$ref": "32"
       },
       "BodyMediaType": "Json",
       "Headers": [],
       "IsErrorResponse": false,
       "ContentTypes": [
        "application/json"
       ]
      }
     ],
     "HttpMethod": "GET",
     "RequestBodyMediaType": "Json",
     "Uri": "",
     "Path": "/bar",
     "RequestMediaTypes": [
      "application/json"
     ],
     "BufferResponse": true,
     "GenerateProtocolMethod": true,
     "GenerateConvenienceMethod": true
    }
   ],
   "Protocol": {
    "$id": "148"
   },
   "Creatable": true
  }
 ]
}<|MERGE_RESOLUTION|>--- conflicted
+++ resolved
@@ -152,13 +152,8 @@
    "Kind": "model",
    "Name": "RootModel",
    "Namespace": "CustomizationsInTsp",
-<<<<<<< HEAD
+   "Usage": "Input,Output",
    "Description": "Root RoundTrip model to reference all other types to ensure generation",
-   "Usage": "Input,Output",
-=======
-   "Usage": "RoundTrip",
-   "Description": "Root RoundTrip model to reference all other types to ensure generation",
->>>>>>> 5c4fa027
    "Properties": [
     {
      "$id": "26",
@@ -181,13 +176,8 @@
       "Kind": "model",
       "Name": "ModelToMakeInternal",
       "Namespace": "CustomizationsInTsp",
-<<<<<<< HEAD
+      "Usage": "Input,Output",
       "Description": "Public model made internal",
-      "Usage": "Input,Output",
-=======
-      "Usage": "RoundTrip",
-      "Description": "Public model made internal",
->>>>>>> 5c4fa027
       "Properties": [
        {
         "$id": "29",
@@ -216,13 +206,8 @@
       "Kind": "model",
       "Name": "ModelToRename",
       "Namespace": "CustomizationsInTsp",
-<<<<<<< HEAD
+      "Usage": "Input,Output",
       "Description": "Renamed model (original name: ModelToRename)",
-      "Usage": "Input,Output",
-=======
-      "Usage": "RoundTrip",
-      "Description": "Renamed model (original name: ModelToRename)",
->>>>>>> 5c4fa027
       "Properties": [
        {
         "$id": "33",
@@ -263,13 +248,8 @@
       "Kind": "model",
       "Name": "ModelToChangeNamespace",
       "Namespace": "CustomizationsInTsp",
-<<<<<<< HEAD
+      "Usage": "Input,Output",
       "Description": "Model moved into custom namespace",
-      "Usage": "Input,Output",
-=======
-      "Usage": "RoundTrip",
-      "Description": "Model moved into custom namespace",
->>>>>>> 5c4fa027
       "Properties": [
        {
         "$id": "39",
@@ -298,13 +278,8 @@
       "Kind": "model",
       "Name": "ModelWithCustomizedProperties",
       "Namespace": "CustomizationsInTsp",
-<<<<<<< HEAD
+      "Usage": "Input,Output",
       "Description": "Model with customized properties",
-      "Usage": "Input,Output",
-=======
-      "Usage": "RoundTrip",
-      "Description": "Model with customized properties",
->>>>>>> 5c4fa027
       "Properties": [
        {
         "$id": "43",
@@ -679,13 +654,8 @@
       "Kind": "model",
       "Name": "ModelToAddAdditionalSerializableProperty",
       "Namespace": "CustomizationsInTsp",
-<<<<<<< HEAD
+      "Usage": "Input,Output",
       "Description": "Model to add additional serializable property",
-      "Usage": "Input,Output",
-=======
-      "Usage": "RoundTrip",
-      "Description": "Model to add additional serializable property",
->>>>>>> 5c4fa027
       "BaseModel": {
        "$ref": "32"
       },
@@ -728,13 +698,8 @@
       "Kind": "model",
       "Name": "ModelStruct",
       "Namespace": "CustomizationsInTsp",
-<<<<<<< HEAD
+      "Usage": "Input,Output",
       "Description": "Model to make to a struct",
-      "Usage": "Input,Output",
-=======
-      "Usage": "RoundTrip",
-      "Description": "Model to make to a struct",
->>>>>>> 5c4fa027
       "Properties": [
        {
         "$id": "114",
