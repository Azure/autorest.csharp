{
 "$id": "1",
 "Name": "CustomizationsInTsp",
 "ApiVersions": [],
 "Enums": [
  {
   "$id": "2",
   "Kind": "enum",
   "Name": "ExtensibleEnumWithOperator",
   "ValueType": {
    "$id": "3",
    "Kind": "string",
    "IsNullable": false
   },
   "Values": [
    {
     "$id": "4",
     "Name": "Monday",
     "Value": "Monday",
     "Description": "Monday."
    },
    {
     "$id": "5",
     "Name": "Tuesday",
     "Value": "Tuesday",
     "Description": "Tuesday."
    }
   ],
   "Namespace": "CustomizationsInTsp",
   "Description": "Extensible enum to customize operator",
   "IsExtensible": true,
   "Usage": "RoundTrip"
  },
  {
   "$id": "6",
   "Kind": "enum",
   "Name": "EnumToRename",
   "ValueType": {
    "$id": "7",
    "Kind": "string",
    "IsNullable": false
   },
   "Values": [
    {
     "$id": "8",
     "Name": "One",
     "Value": "1"
    },
    {
     "$id": "9",
     "Name": "Two",
     "Value": "2"
    },
    {
     "$id": "10",
     "Name": "Three",
     "Value": "3"
    }
   ],
   "Namespace": "CustomizationsInTsp",
   "Description": "Renamed enum (original name: EnumToRename)",
   "IsExtensible": false,
   "Usage": "RoundTrip"
  },
  {
   "$id": "11",
   "Kind": "enum",
   "Name": "EnumWithValueToRename",
   "ValueType": {
    "$id": "12",
    "Kind": "string",
    "IsNullable": false
   },
   "Values": [
    {
     "$id": "13",
     "Name": "One",
     "Value": "1"
    },
    {
     "$id": "14",
     "Name": "Two",
     "Value": "2"
    },
    {
     "$id": "15",
     "Name": "ValueToRename",
     "Value": "3"
    }
   ],
   "Namespace": "CustomizationsInTsp",
   "Description": "Enum with renamed value (original name: ValueToRename)",
   "IsExtensible": false,
   "Usage": "RoundTrip"
  },
  {
   "$id": "16",
   "Kind": "enum",
   "Name": "EnumToBeMadeExtensible",
   "ValueType": {
    "$id": "17",
    "Kind": "string",
    "IsNullable": false
   },
   "Values": [
    {
     "$id": "18",
     "Name": "ExOne",
     "Value": "1"
    },
    {
     "$id": "19",
     "Name": "ExTwo",
     "Value": "2"
    },
    {
     "$id": "20",
     "Name": "ExThree",
     "Value": "3"
    }
   ],
   "Namespace": "CustomizationsInTsp",
   "Description": "Extensible enum",
   "IsExtensible": true,
   "Usage": "RoundTrip"
  },
  {
   "$id": "21",
   "Kind": "enum",
   "Name": "NormalEnum",
   "ValueType": {
    "$id": "22",
    "Kind": "string",
    "IsNullable": false
   },
   "Values": [
    {
     "$id": "23",
     "Name": "A",
     "Value": "a"
    },
    {
     "$id": "24",
     "Name": "B",
     "Value": "b"
    }
   ],
   "Namespace": "CustomizationsInTsp",
   "Description": "A normal enum",
   "IsExtensible": true,
   "Usage": "RoundTrip"
  }
 ],
 "Models": [
  {
   "$id": "25",
   "Kind": "Model",
   "Name": "RootModel",
   "Namespace": "CustomizationsInTsp",
   "Description": "Root RoundTrip model to reference all other types to ensure generation",
   "Usage": "RoundTrip",
   "Properties": [
    {
     "$id": "26",
     "Name": "propertyExtensibleEnum",
     "SerializedName": "propertyExtensibleEnum",
     "Description": "ExtensibleEnumWithOperator",
     "Type": {
      "$ref": "2"
     },
     "IsRequired": false,
     "IsReadOnly": false
    },
    {
     "$id": "27",
     "Name": "propertyModelToMakeInternal",
     "SerializedName": "propertyModelToMakeInternal",
     "Description": "ModelToMakeInternal",
     "Type": {
      "$id": "28",
      "Kind": "Model",
      "Name": "ModelToMakeInternal",
      "Namespace": "CustomizationsInTsp",
      "Description": "Public model made internal",
      "Usage": "RoundTrip",
      "Properties": [
       {
        "$id": "29",
        "Name": "requiredInt",
        "SerializedName": "requiredInt",
        "Description": "Required int",
        "Type": {
<<<<<<< HEAD
         "$id": "25",
         "Kind": "Primitive",
         "Name": "Int32"
=======
         "$id": "30",
         "Kind": "int32",
         "IsNullable": false
>>>>>>> 9b8a321f
        },
        "IsRequired": true,
        "IsReadOnly": false
       }
      ]
     },
     "IsRequired": false,
     "IsReadOnly": false
    },
    {
     "$id": "31",
     "Name": "propertyModelToRename",
     "SerializedName": "propertyModelToRename",
     "Description": "ModelToRename",
     "Type": {
      "$id": "32",
      "Kind": "Model",
      "Name": "ModelToRename",
      "Namespace": "CustomizationsInTsp",
      "Description": "Renamed model (original name: ModelToRename)",
      "Usage": "RoundTrip",
      "Properties": [
       {
        "$id": "33",
        "Name": "requiredIntOnBase",
        "SerializedName": "requiredIntOnBase",
        "Description": "Required int",
        "Type": {
<<<<<<< HEAD
         "$id": "29",
         "Kind": "Primitive",
         "Name": "Int32"
=======
         "$id": "34",
         "Kind": "int32",
         "IsNullable": false
>>>>>>> 9b8a321f
        },
        "IsRequired": true,
        "IsReadOnly": false
       },
       {
        "$id": "35",
        "Name": "optionalInt",
        "SerializedName": "optionalInt",
        "Description": "Optional int",
        "Type": {
<<<<<<< HEAD
         "$id": "31",
         "Kind": "Primitive",
         "Name": "Int32"
=======
         "$id": "36",
         "Kind": "int32",
         "IsNullable": false
>>>>>>> 9b8a321f
        },
        "IsRequired": false,
        "IsReadOnly": false
       }
      ]
     },
     "IsRequired": false,
     "IsReadOnly": false
    },
    {
     "$id": "37",
     "Name": "propertyModelToChangeNamespace",
     "SerializedName": "propertyModelToChangeNamespace",
     "Description": "ModelToChangeNamespace",
     "Type": {
      "$id": "38",
      "Kind": "Model",
      "Name": "ModelToChangeNamespace",
      "Namespace": "CustomizationsInTsp",
      "Description": "Model moved into custom namespace",
      "Usage": "RoundTrip",
      "Properties": [
       {
        "$id": "39",
        "Name": "requiredInt",
        "SerializedName": "requiredInt",
        "Description": "Required int",
        "Type": {
<<<<<<< HEAD
         "$id": "35",
         "Kind": "Primitive",
         "Name": "Int32"
=======
         "$id": "40",
         "Kind": "int32",
         "IsNullable": false
>>>>>>> 9b8a321f
        },
        "IsRequired": true,
        "IsReadOnly": false
       }
      ]
     },
     "IsRequired": false,
     "IsReadOnly": false
    },
    {
     "$id": "41",
     "Name": "propertyModelWithCustomizedProperties",
     "SerializedName": "propertyModelWithCustomizedProperties",
     "Description": "ModelWithCustomizedProperties",
     "Type": {
      "$id": "42",
      "Kind": "Model",
      "Name": "ModelWithCustomizedProperties",
      "Namespace": "CustomizationsInTsp",
      "Description": "Model with customized properties",
      "Usage": "RoundTrip",
      "Properties": [
       {
        "$id": "43",
        "Name": "propertyToMakeInternal",
        "SerializedName": "propertyToMakeInternal",
        "Description": "Public property made internal",
        "Type": {
<<<<<<< HEAD
         "$id": "39",
         "Kind": "Primitive",
         "Name": "Int32"
=======
         "$id": "44",
         "Kind": "int32",
         "IsNullable": false
>>>>>>> 9b8a321f
        },
        "IsRequired": true,
        "IsReadOnly": false
       },
       {
        "$id": "45",
        "Name": "propertyToRename",
        "SerializedName": "propertyToRename",
        "Description": "Renamed property (original name: PropertyToRename)",
        "Type": {
<<<<<<< HEAD
         "$id": "41",
         "Kind": "Primitive",
         "Name": "Int32"
=======
         "$id": "46",
         "Kind": "int32",
         "IsNullable": false
>>>>>>> 9b8a321f
        },
        "IsRequired": true,
        "IsReadOnly": false
       },
       {
        "$id": "47",
        "Name": "propertyToMakeFloat",
        "SerializedName": "propertyToMakeFloat",
        "Description": "Property with type changed to float (original type: int)",
        "Type": {
<<<<<<< HEAD
         "$id": "43",
         "Kind": "Primitive",
         "Name": "Int32"
=======
         "$id": "48",
         "Kind": "int32",
         "IsNullable": false
>>>>>>> 9b8a321f
        },
        "IsRequired": true,
        "IsReadOnly": false
       },
       {
        "$id": "49",
        "Name": "propertyToMakeInt",
        "SerializedName": "propertyToMakeInt",
        "Description": "Property with type changed to int (original type: float)",
        "Type": {
<<<<<<< HEAD
         "$id": "45",
         "Kind": "Primitive",
         "Name": "Float32"
=======
         "$id": "50",
         "Kind": "float32",
         "IsNullable": false
>>>>>>> 9b8a321f
        },
        "IsRequired": true,
        "IsReadOnly": false
       },
       {
        "$id": "51",
        "Name": "propertyToMakeDuration",
        "SerializedName": "propertyToMakeDuration",
        "Description": "Property with type changed to duration (original type: string)",
        "Type": {
<<<<<<< HEAD
         "$id": "47",
         "Kind": "Primitive",
         "Name": "String"
=======
         "$id": "52",
         "Kind": "string",
         "IsNullable": false
>>>>>>> 9b8a321f
        },
        "IsRequired": true,
        "IsReadOnly": false
       },
       {
        "$id": "53",
        "Name": "propertyToMakeString",
        "SerializedName": "propertyToMakeString",
        "Description": "Property with type changed to string (original type: duration)",
        "Type": {
         "$id": "54",
         "Kind": "duration",
         "IsNullable": false,
         "Encode": "ISO8601",
         "WireType": {
          "$id": "55",
          "Kind": "string",
          "IsNullable": false
         }
        },
        "IsRequired": true,
        "IsReadOnly": false
       },
       {
        "$id": "56",
        "Name": "propertyToMakeJsonElement",
        "SerializedName": "propertyToMakeJsonElement",
        "Description": "Property with type changed to JsonElement (original type: string)",
        "Type": {
<<<<<<< HEAD
         "$id": "51",
         "Kind": "Primitive",
         "Name": "String"
=======
         "$id": "57",
         "Kind": "string",
         "IsNullable": false
>>>>>>> 9b8a321f
        },
        "IsRequired": true,
        "IsReadOnly": false
       },
       {
        "$id": "58",
        "Name": "propertyToField",
        "SerializedName": "propertyToField",
        "Description": "Field that replaces property (original name: PropertyToField)",
        "Type": {
<<<<<<< HEAD
         "$id": "53",
         "Kind": "Primitive",
         "Name": "String"
=======
         "$id": "59",
         "Kind": "string",
         "IsNullable": false
>>>>>>> 9b8a321f
        },
        "IsRequired": true,
        "IsReadOnly": false
       },
       {
        "$id": "60",
        "Name": "badListName",
        "SerializedName": "badListName",
        "Description": "Property renamed that is list",
        "Type": {
         "$id": "61",
         "Kind": "Array",
         "Name": "Array",
         "ElementType": {
<<<<<<< HEAD
          "$id": "56",
          "Kind": "Primitive",
          "Name": "String"
         }
=======
          "$id": "62",
          "Kind": "string",
          "IsNullable": false
         },
         "IsNullable": false
>>>>>>> 9b8a321f
        },
        "IsRequired": true,
        "IsReadOnly": false
       },
       {
        "$id": "63",
        "Name": "badDictionaryName",
        "SerializedName": "badDictionaryName",
        "Description": "Property renamed that is dictionary",
        "Type": {
         "$id": "64",
         "Kind": "Dictionary",
         "Name": "Dictionary",
         "KeyType": {
<<<<<<< HEAD
          "$id": "59",
          "Kind": "Primitive",
          "Name": "String"
         },
         "ValueType": {
          "$id": "60",
          "Kind": "Primitive",
          "Name": "String"
         }
=======
          "$id": "65",
          "Kind": "string",
          "IsNullable": false
         },
         "ValueType": {
          "$id": "66",
          "Kind": "string",
          "IsNullable": false
         },
         "IsNullable": false
>>>>>>> 9b8a321f
        },
        "IsRequired": true,
        "IsReadOnly": false
       },
       {
        "$id": "67",
        "Name": "badListOfListName",
        "SerializedName": "badListOfListName",
        "Description": "Property renamed that is listoflist",
        "Type": {
         "$id": "68",
         "Kind": "Array",
         "Name": "Array",
         "ElementType": {
          "$id": "69",
          "Kind": "Array",
          "Name": "Array",
          "ElementType": {
<<<<<<< HEAD
           "$id": "64",
           "Kind": "Primitive",
           "Name": "String"
          }
         }
=======
           "$id": "70",
           "Kind": "string",
           "IsNullable": false
          },
          "IsNullable": false
         },
         "IsNullable": false
>>>>>>> 9b8a321f
        },
        "IsRequired": true,
        "IsReadOnly": false
       },
       {
        "$id": "71",
        "Name": "badListOfDictionaryName",
        "SerializedName": "badListOfDictionaryName",
        "Description": "Property renamed that is listofdictionary",
        "Type": {
         "$id": "72",
         "Kind": "Array",
         "Name": "Array",
         "ElementType": {
          "$id": "73",
          "Kind": "Dictionary",
          "Name": "Dictionary",
          "KeyType": {
<<<<<<< HEAD
           "$id": "68",
           "Kind": "Primitive",
           "Name": "String"
          },
          "ValueType": {
           "$id": "69",
           "Kind": "Primitive",
           "Name": "String"
          }
         }
=======
           "$id": "74",
           "Kind": "string",
           "IsNullable": false
          },
          "ValueType": {
           "$id": "75",
           "Kind": "string",
           "IsNullable": false
          },
          "IsNullable": false
         },
         "IsNullable": false
>>>>>>> 9b8a321f
        },
        "IsRequired": true,
        "IsReadOnly": false
       },
       {
        "$id": "76",
        "Name": "vector",
        "SerializedName": "vector",
        "Description": "Property type changed to ReadOnlyMemory<float>",
        "Type": {
         "$id": "77",
         "Kind": "Array",
         "Name": "Array",
         "ElementType": {
<<<<<<< HEAD
          "$id": "72",
          "Kind": "Primitive",
          "Name": "Float32"
         }
=======
          "$id": "78",
          "Kind": "float32",
          "IsNullable": false
         },
         "IsNullable": false
>>>>>>> 9b8a321f
        },
        "IsRequired": true,
        "IsReadOnly": false
       },
       {
        "$id": "79",
        "Name": "vectorOptional",
        "SerializedName": "vectorOptional",
        "Description": "Property type changed to ReadOnlyMemory<float>?",
        "Type": {
         "$id": "80",
         "Kind": "Array",
         "Name": "Array",
         "ElementType": {
<<<<<<< HEAD
          "$id": "75",
          "Kind": "Primitive",
          "Name": "Float32"
         }
=======
          "$id": "81",
          "Kind": "float32",
          "IsNullable": false
         },
         "IsNullable": false
>>>>>>> 9b8a321f
        },
        "IsRequired": false,
        "IsReadOnly": false
       },
       {
        "$id": "82",
        "Name": "vectorNullable",
        "SerializedName": "vectorNullable",
        "Description": "Property type changed to ReadOnlyMemory<float>?",
        "Type": {
<<<<<<< HEAD
         "$id": "77",
         "Kind": "Nullable",
         "Name": "Nullable",
         "Type": {
          "$id": "78",
          "Kind": "Array",
          "Name": "Array",
          "ElementType": {
           "$id": "79",
           "Kind": "Primitive",
           "Name": "Float32"
          }
         }
=======
         "$id": "83",
         "Kind": "Array",
         "Name": "Array",
         "ElementType": {
          "$id": "84",
          "Kind": "float32",
          "IsNullable": false
         },
         "IsNullable": true
>>>>>>> 9b8a321f
        },
        "IsRequired": true,
        "IsReadOnly": false
       },
       {
<<<<<<< HEAD
        "$id": "80",
=======
        "$id": "85",
>>>>>>> 9b8a321f
        "Name": "vectorOptionalNullable",
        "SerializedName": "vectorOptionalNullable",
        "Description": "Property type changed to ReadOnlyMemory<float>?",
        "Type": {
<<<<<<< HEAD
         "$id": "81",
         "Kind": "Nullable",
         "Name": "Nullable",
         "Type": {
          "$id": "82",
          "Kind": "Array",
          "Name": "Array",
          "ElementType": {
           "$id": "83",
           "Kind": "Primitive",
           "Name": "Float32"
          }
         }
=======
         "$id": "86",
         "Kind": "Array",
         "Name": "Array",
         "ElementType": {
          "$id": "87",
          "Kind": "float32",
          "IsNullable": false
         },
         "IsNullable": true
>>>>>>> 9b8a321f
        },
        "IsRequired": false,
        "IsReadOnly": false
       },
       {
<<<<<<< HEAD
        "$id": "84",
=======
        "$id": "88",
>>>>>>> 9b8a321f
        "Name": "vectorReadOnly",
        "SerializedName": "vectorReadOnly",
        "Description": "Property type changed to ReadOnlyMemory<float>",
        "Type": {
<<<<<<< HEAD
         "$id": "85",
         "Kind": "Array",
         "Name": "Array",
         "ElementType": {
          "$id": "86",
          "Kind": "Primitive",
          "Name": "Float32"
         }
=======
         "$id": "89",
         "Kind": "Array",
         "Name": "Array",
         "ElementType": {
          "$id": "90",
          "Kind": "float32",
          "IsNullable": false
         },
         "IsNullable": false
>>>>>>> 9b8a321f
        },
        "IsRequired": true,
        "IsReadOnly": true
       },
       {
<<<<<<< HEAD
        "$id": "87",
=======
        "$id": "91",
>>>>>>> 9b8a321f
        "Name": "vectorOptionalReadOnly",
        "SerializedName": "vectorOptionalReadOnly",
        "Description": "Property type changed to ReadOnlyMemory<float>?",
        "Type": {
<<<<<<< HEAD
         "$id": "88",
         "Kind": "Array",
         "Name": "Array",
         "ElementType": {
          "$id": "89",
          "Kind": "Primitive",
          "Name": "Float32"
         }
=======
         "$id": "92",
         "Kind": "Array",
         "Name": "Array",
         "ElementType": {
          "$id": "93",
          "Kind": "float32",
          "IsNullable": false
         },
         "IsNullable": false
>>>>>>> 9b8a321f
        },
        "IsRequired": false,
        "IsReadOnly": true
       },
       {
<<<<<<< HEAD
        "$id": "90",
=======
        "$id": "94",
>>>>>>> 9b8a321f
        "Name": "vectorNullableReadOnly",
        "SerializedName": "vectorNullableReadOnly",
        "Description": "Property type changed to ReadOnlyMemory<float>?",
        "Type": {
<<<<<<< HEAD
         "$id": "91",
         "Kind": "Nullable",
         "Name": "Nullable",
         "Type": {
          "$id": "92",
          "Kind": "Array",
          "Name": "Array",
          "ElementType": {
           "$id": "93",
           "Kind": "Primitive",
           "Name": "Float32"
          }
         }
=======
         "$id": "95",
         "Kind": "Array",
         "Name": "Array",
         "ElementType": {
          "$id": "96",
          "Kind": "float32",
          "IsNullable": false
         },
         "IsNullable": true
>>>>>>> 9b8a321f
        },
        "IsRequired": true,
        "IsReadOnly": true
       },
       {
<<<<<<< HEAD
        "$id": "94",
=======
        "$id": "97",
>>>>>>> 9b8a321f
        "Name": "vectorOptionalNullableReadOnly",
        "SerializedName": "vectorOptionalNullableReadOnly",
        "Description": "Property type changed to ReadOnlyMemory<float>?",
        "Type": {
<<<<<<< HEAD
         "$id": "95",
         "Kind": "Nullable",
         "Name": "Nullable",
         "Type": {
          "$id": "96",
          "Kind": "Array",
          "Name": "Array",
          "ElementType": {
           "$id": "97",
           "Kind": "Primitive",
           "Name": "Float32"
          }
         }
=======
         "$id": "98",
         "Kind": "Array",
         "Name": "Array",
         "ElementType": {
          "$id": "99",
          "Kind": "float32",
          "IsNullable": false
         },
         "IsNullable": true
>>>>>>> 9b8a321f
        },
        "IsRequired": false,
        "IsReadOnly": true
       }
      ]
     },
     "IsRequired": false,
     "IsReadOnly": false
    },
    {
<<<<<<< HEAD
     "$id": "98",
=======
     "$id": "100",
>>>>>>> 9b8a321f
     "Name": "propertyEnumToRename",
     "SerializedName": "propertyEnumToRename",
     "Description": "EnumToRename",
     "Type": {
      "$ref": "6"
     },
     "IsRequired": false,
     "IsReadOnly": false
    },
    {
<<<<<<< HEAD
     "$id": "99",
=======
     "$id": "101",
>>>>>>> 9b8a321f
     "Name": "propertyEnumWithValueToRename",
     "SerializedName": "propertyEnumWithValueToRename",
     "Description": "EnumWithValueToRename",
     "Type": {
      "$ref": "11"
     },
     "IsRequired": false,
     "IsReadOnly": false
    },
    {
<<<<<<< HEAD
     "$id": "100",
=======
     "$id": "102",
>>>>>>> 9b8a321f
     "Name": "propertyEnumToBeMadeExtensible",
     "SerializedName": "propertyEnumToBeMadeExtensible",
     "Description": "EnumToBeMadeExtensible",
     "Type": {
      "$ref": "16"
     },
     "IsRequired": false,
     "IsReadOnly": false
    },
    {
<<<<<<< HEAD
     "$id": "101",
=======
     "$id": "103",
>>>>>>> 9b8a321f
     "Name": "propertyModelToAddAdditionalSerializableProperty",
     "SerializedName": "propertyModelToAddAdditionalSerializableProperty",
     "Description": "ModelToAddAdditionalSerializableProperty",
     "Type": {
<<<<<<< HEAD
      "$id": "102",
=======
      "$id": "104",
>>>>>>> 9b8a321f
      "Kind": "Model",
      "Name": "ModelToAddAdditionalSerializableProperty",
      "Namespace": "CustomizationsInTsp",
      "Description": "Model to add additional serializable property",
      "Usage": "RoundTrip",
      "BaseModel": {
       "$ref": "32"
      },
      "Properties": [
       {
<<<<<<< HEAD
        "$id": "103",
=======
        "$id": "105",
>>>>>>> 9b8a321f
        "Name": "requiredInt",
        "SerializedName": "requiredInt",
        "Description": "Required int",
        "Type": {
<<<<<<< HEAD
         "$id": "104",
         "Kind": "Primitive",
         "Name": "Int32"
=======
         "$id": "106",
         "Kind": "int32",
         "IsNullable": false
>>>>>>> 9b8a321f
        },
        "IsRequired": true,
        "IsReadOnly": false
       }
      ]
     },
     "IsRequired": false,
     "IsReadOnly": false
    },
    {
<<<<<<< HEAD
     "$id": "105",
=======
     "$id": "107",
>>>>>>> 9b8a321f
     "Name": "propertyToMoveToCustomization",
     "SerializedName": "propertyToMoveToCustomization",
     "Description": "Enum type property to move to customization code",
     "Type": {
      "$ref": "21"
     },
     "IsRequired": false,
     "IsReadOnly": false
    },
    {
<<<<<<< HEAD
     "$id": "106",
=======
     "$id": "108",
>>>>>>> 9b8a321f
     "Name": "propertyModelStruct",
     "SerializedName": "propertyModelStruct",
     "Description": "ModelStruct",
     "Type": {
<<<<<<< HEAD
      "$id": "107",
=======
      "$id": "109",
>>>>>>> 9b8a321f
      "Kind": "Model",
      "Name": "ModelStruct",
      "Namespace": "CustomizationsInTsp",
      "Description": "Model to make to a struct",
      "Usage": "RoundTrip",
      "Properties": [
       {
<<<<<<< HEAD
        "$id": "108",
=======
        "$id": "110",
>>>>>>> 9b8a321f
        "Name": "requiredInt",
        "SerializedName": "requiredInt",
        "Description": "Required int",
        "Type": {
<<<<<<< HEAD
         "$id": "109",
         "Kind": "Primitive",
         "Name": "Int32"
=======
         "$id": "111",
         "Kind": "int32",
         "IsNullable": false
>>>>>>> 9b8a321f
        },
        "IsRequired": true,
        "IsReadOnly": false
       },
       {
<<<<<<< HEAD
        "$id": "110",
=======
        "$id": "112",
>>>>>>> 9b8a321f
        "Name": "optionalInt",
        "SerializedName": "optionalInt",
        "Description": "Optional int",
        "Type": {
<<<<<<< HEAD
         "$id": "111",
         "Kind": "Primitive",
         "Name": "Int32"
=======
         "$id": "113",
         "Kind": "int32",
         "IsNullable": false
>>>>>>> 9b8a321f
        },
        "IsRequired": false,
        "IsReadOnly": false
       },
       {
<<<<<<< HEAD
        "$id": "112",
=======
        "$id": "114",
>>>>>>> 9b8a321f
        "Name": "optionalString",
        "SerializedName": "optionalString",
        "Description": "Optional string",
        "Type": {
<<<<<<< HEAD
         "$id": "113",
         "Kind": "Primitive",
         "Name": "String"
=======
         "$id": "115",
         "Kind": "string",
         "IsNullable": false
>>>>>>> 9b8a321f
        },
        "IsRequired": false,
        "IsReadOnly": false
       }
      ]
     },
     "IsRequired": false,
     "IsReadOnly": false
    }
   ]
  },
  {
   "$ref": "28"
  },
  {
   "$ref": "32"
  },
  {
   "$ref": "38"
  },
  {
   "$ref": "42"
  },
  {
<<<<<<< HEAD
   "$ref": "102"
  },
  {
   "$ref": "107"
=======
   "$ref": "104"
  },
  {
   "$ref": "109"
>>>>>>> 9b8a321f
  }
 ],
 "Clients": [
  {
<<<<<<< HEAD
   "$id": "114",
=======
   "$id": "116",
>>>>>>> 9b8a321f
   "Name": "CustomizationsInTspClient",
   "Description": "CADL project to test various types of models.",
   "Operations": [
    {
<<<<<<< HEAD
     "$id": "115",
=======
     "$id": "117",
>>>>>>> 9b8a321f
     "Name": "roundTrip",
     "ResourceName": "CustomizationsInTsp",
     "Description": "RoundTrip operation to make RootModel round-trip",
     "Accessibility": "public",
     "Parameters": [
      {
<<<<<<< HEAD
       "$id": "116",
=======
       "$id": "118",
>>>>>>> 9b8a321f
       "Name": "input",
       "NameInRequest": "input",
       "Type": {
        "$ref": "25"
       },
       "Location": "Body",
       "IsRequired": true,
       "IsApiVersion": false,
       "IsResourceParameter": false,
       "IsContentType": false,
       "IsEndpoint": false,
       "SkipUrlEncoding": false,
       "Explode": false,
       "Kind": "Method"
      },
      {
<<<<<<< HEAD
       "$id": "117",
       "Name": "accept",
       "NameInRequest": "Accept",
       "Type": {
        "$id": "118",
        "Kind": "Primitive",
        "Name": "String",
=======
       "$id": "119",
       "Name": "accept",
       "NameInRequest": "Accept",
       "Type": {
        "$id": "120",
        "Kind": "string",
>>>>>>> 9b8a321f
        "IsNullable": false
       },
       "Location": "Header",
       "IsApiVersion": false,
       "IsResourceParameter": false,
       "IsContentType": false,
       "IsRequired": true,
       "IsEndpoint": false,
       "SkipUrlEncoding": false,
       "Explode": false,
       "Kind": "Constant",
       "DefaultValue": {
<<<<<<< HEAD
        "$id": "119",
        "Type": {
         "$ref": "118"
=======
        "$id": "121",
        "Type": {
         "$ref": "120"
>>>>>>> 9b8a321f
        },
        "Value": "application/json"
       }
      },
      {
<<<<<<< HEAD
       "$id": "120",
       "Name": "contentType",
       "NameInRequest": "Content-Type",
       "Type": {
        "$id": "121",
        "Kind": "Primitive",
        "Name": "String",
=======
       "$id": "122",
       "Name": "contentType",
       "NameInRequest": "Content-Type",
       "Type": {
        "$id": "123",
        "Kind": "string",
>>>>>>> 9b8a321f
        "IsNullable": false
       },
       "Location": "Header",
       "IsApiVersion": false,
       "IsResourceParameter": false,
       "IsContentType": true,
       "IsRequired": true,
       "IsEndpoint": false,
       "SkipUrlEncoding": false,
       "Explode": false,
       "Kind": "Constant",
       "DefaultValue": {
<<<<<<< HEAD
        "$id": "122",
        "Type": {
         "$ref": "121"
=======
        "$id": "124",
        "Type": {
         "$ref": "123"
>>>>>>> 9b8a321f
        },
        "Value": "application/json"
       }
      }
     ],
     "Responses": [
      {
<<<<<<< HEAD
       "$id": "123",
=======
       "$id": "125",
>>>>>>> 9b8a321f
       "StatusCodes": [
        200
       ],
       "BodyType": {
        "$ref": "25"
       },
       "BodyMediaType": "Json",
       "Headers": [],
       "IsErrorResponse": false,
       "ContentTypes": [
        "application/json"
       ]
      }
     ],
     "HttpMethod": "GET",
     "RequestBodyMediaType": "Json",
     "Uri": "",
     "Path": "/inputToRoundTrip",
     "RequestMediaTypes": [
      "application/json"
     ],
     "BufferResponse": true,
     "GenerateProtocolMethod": true,
     "GenerateConvenienceMethod": true
    },
    {
<<<<<<< HEAD
     "$id": "124",
=======
     "$id": "126",
>>>>>>> 9b8a321f
     "Name": "foo",
     "ResourceName": "CustomizationsInTsp",
     "Description": "Sample operation with request body of a renamed model",
     "Accessibility": "public",
     "Parameters": [
      {
<<<<<<< HEAD
       "$id": "125",
=======
       "$id": "127",
>>>>>>> 9b8a321f
       "Name": "input",
       "NameInRequest": "input",
       "Type": {
        "$ref": "32"
       },
       "Location": "Body",
       "IsRequired": true,
       "IsApiVersion": false,
       "IsResourceParameter": false,
       "IsContentType": false,
       "IsEndpoint": false,
       "SkipUrlEncoding": false,
       "Explode": false,
       "Kind": "Method"
      },
      {
<<<<<<< HEAD
       "$id": "126",
       "Name": "accept",
       "NameInRequest": "Accept",
       "Type": {
        "$id": "127",
        "Kind": "Primitive",
        "Name": "String",
=======
       "$id": "128",
       "Name": "accept",
       "NameInRequest": "Accept",
       "Type": {
        "$id": "129",
        "Kind": "string",
>>>>>>> 9b8a321f
        "IsNullable": false
       },
       "Location": "Header",
       "IsApiVersion": false,
       "IsResourceParameter": false,
       "IsContentType": false,
       "IsRequired": true,
       "IsEndpoint": false,
       "SkipUrlEncoding": false,
       "Explode": false,
       "Kind": "Constant",
       "DefaultValue": {
<<<<<<< HEAD
        "$id": "128",
        "Type": {
         "$ref": "127"
=======
        "$id": "130",
        "Type": {
         "$ref": "129"
>>>>>>> 9b8a321f
        },
        "Value": "application/json"
       }
      },
      {
<<<<<<< HEAD
       "$id": "129",
       "Name": "contentType",
       "NameInRequest": "Content-Type",
       "Type": {
        "$id": "130",
        "Kind": "Primitive",
        "Name": "String",
=======
       "$id": "131",
       "Name": "contentType",
       "NameInRequest": "Content-Type",
       "Type": {
        "$id": "132",
        "Kind": "string",
>>>>>>> 9b8a321f
        "IsNullable": false
       },
       "Location": "Header",
       "IsApiVersion": false,
       "IsResourceParameter": false,
       "IsContentType": true,
       "IsRequired": true,
       "IsEndpoint": false,
       "SkipUrlEncoding": false,
       "Explode": false,
       "Kind": "Constant",
       "DefaultValue": {
<<<<<<< HEAD
        "$id": "131",
        "Type": {
         "$ref": "130"
=======
        "$id": "133",
        "Type": {
         "$ref": "132"
>>>>>>> 9b8a321f
        },
        "Value": "application/json"
       }
      }
     ],
     "Responses": [
      {
<<<<<<< HEAD
       "$id": "132",
=======
       "$id": "134",
>>>>>>> 9b8a321f
       "StatusCodes": [
        200
       ],
       "BodyType": {
        "$ref": "32"
       },
       "BodyMediaType": "Json",
       "Headers": [],
       "IsErrorResponse": false,
       "ContentTypes": [
        "application/json"
       ]
      }
     ],
     "HttpMethod": "GET",
     "RequestBodyMediaType": "Json",
     "Uri": "",
     "Path": "/foo",
     "RequestMediaTypes": [
      "application/json"
     ],
     "BufferResponse": true,
     "GenerateProtocolMethod": true,
     "GenerateConvenienceMethod": true
    },
    {
<<<<<<< HEAD
     "$id": "133",
=======
     "$id": "135",
>>>>>>> 9b8a321f
     "Name": "bar",
     "ResourceName": "CustomizationsInTsp",
     "Description": "Sample operation with request body using a model parameter with a spread operator.",
     "Accessibility": "public",
     "Parameters": [
      {
<<<<<<< HEAD
       "$id": "134",
=======
       "$id": "136",
>>>>>>> 9b8a321f
       "Name": "ModelToRename",
       "NameInRequest": "ModelToRename",
       "Description": "Renamed model (original name: ModelToRename)",
       "Type": {
        "$ref": "32"
       },
       "Location": "Body",
       "IsRequired": true,
       "IsApiVersion": false,
       "IsResourceParameter": false,
       "IsContentType": false,
       "IsEndpoint": false,
       "SkipUrlEncoding": false,
       "Explode": false,
       "Kind": "Method"
      },
      {
<<<<<<< HEAD
       "$id": "135",
       "Name": "accept",
       "NameInRequest": "Accept",
       "Type": {
        "$id": "136",
        "Kind": "Primitive",
        "Name": "String",
=======
       "$id": "137",
       "Name": "accept",
       "NameInRequest": "Accept",
       "Type": {
        "$id": "138",
        "Kind": "string",
>>>>>>> 9b8a321f
        "IsNullable": false
       },
       "Location": "Header",
       "IsApiVersion": false,
       "IsResourceParameter": false,
       "IsContentType": false,
       "IsRequired": true,
       "IsEndpoint": false,
       "SkipUrlEncoding": false,
       "Explode": false,
       "Kind": "Constant",
       "DefaultValue": {
<<<<<<< HEAD
        "$id": "137",
        "Type": {
         "$ref": "136"
=======
        "$id": "139",
        "Type": {
         "$ref": "138"
>>>>>>> 9b8a321f
        },
        "Value": "application/json"
       }
      },
      {
<<<<<<< HEAD
       "$id": "138",
       "Name": "contentType",
       "NameInRequest": "Content-Type",
       "Type": {
        "$id": "139",
        "Kind": "Primitive",
        "Name": "String",
=======
       "$id": "140",
       "Name": "contentType",
       "NameInRequest": "Content-Type",
       "Type": {
        "$id": "141",
        "Kind": "string",
>>>>>>> 9b8a321f
        "IsNullable": false
       },
       "Location": "Header",
       "IsApiVersion": false,
       "IsResourceParameter": false,
       "IsContentType": true,
       "IsRequired": true,
       "IsEndpoint": false,
       "SkipUrlEncoding": false,
       "Explode": false,
       "Kind": "Constant",
       "DefaultValue": {
<<<<<<< HEAD
        "$id": "140",
        "Type": {
         "$ref": "139"
=======
        "$id": "142",
        "Type": {
         "$ref": "141"
>>>>>>> 9b8a321f
        },
        "Value": "application/json"
       }
      }
     ],
     "Responses": [
      {
<<<<<<< HEAD
       "$id": "141",
=======
       "$id": "143",
>>>>>>> 9b8a321f
       "StatusCodes": [
        200
       ],
       "BodyType": {
        "$ref": "32"
       },
       "BodyMediaType": "Json",
       "Headers": [],
       "IsErrorResponse": false,
       "ContentTypes": [
        "application/json"
       ]
      }
     ],
     "HttpMethod": "GET",
     "RequestBodyMediaType": "Json",
     "Uri": "",
     "Path": "/bar",
     "RequestMediaTypes": [
      "application/json"
     ],
     "BufferResponse": true,
     "GenerateProtocolMethod": true,
     "GenerateConvenienceMethod": true
    }
   ],
   "Protocol": {
<<<<<<< HEAD
    "$id": "142"
=======
    "$id": "144"
>>>>>>> 9b8a321f
   },
   "Creatable": true
  }
 ]
}<|MERGE_RESOLUTION|>--- conflicted
+++ resolved
@@ -9,8 +9,7 @@
    "Name": "ExtensibleEnumWithOperator",
    "ValueType": {
     "$id": "3",
-    "Kind": "string",
-    "IsNullable": false
+    "Kind": "string"
    },
    "Values": [
     {
@@ -37,8 +36,7 @@
    "Name": "EnumToRename",
    "ValueType": {
     "$id": "7",
-    "Kind": "string",
-    "IsNullable": false
+    "Kind": "string"
    },
    "Values": [
     {
@@ -68,8 +66,7 @@
    "Name": "EnumWithValueToRename",
    "ValueType": {
     "$id": "12",
-    "Kind": "string",
-    "IsNullable": false
+    "Kind": "string"
    },
    "Values": [
     {
@@ -99,8 +96,7 @@
    "Name": "EnumToBeMadeExtensible",
    "ValueType": {
     "$id": "17",
-    "Kind": "string",
-    "IsNullable": false
+    "Kind": "string"
    },
    "Values": [
     {
@@ -130,8 +126,7 @@
    "Name": "NormalEnum",
    "ValueType": {
     "$id": "22",
-    "Kind": "string",
-    "IsNullable": false
+    "Kind": "string"
    },
    "Values": [
     {
@@ -190,15 +185,8 @@
         "SerializedName": "requiredInt",
         "Description": "Required int",
         "Type": {
-<<<<<<< HEAD
-         "$id": "25",
-         "Kind": "Primitive",
-         "Name": "Int32"
-=======
          "$id": "30",
-         "Kind": "int32",
-         "IsNullable": false
->>>>>>> 9b8a321f
+         "Kind": "int32"
         },
         "IsRequired": true,
         "IsReadOnly": false
@@ -227,15 +215,8 @@
         "SerializedName": "requiredIntOnBase",
         "Description": "Required int",
         "Type": {
-<<<<<<< HEAD
-         "$id": "29",
-         "Kind": "Primitive",
-         "Name": "Int32"
-=======
          "$id": "34",
-         "Kind": "int32",
-         "IsNullable": false
->>>>>>> 9b8a321f
+         "Kind": "int32"
         },
         "IsRequired": true,
         "IsReadOnly": false
@@ -246,15 +227,8 @@
         "SerializedName": "optionalInt",
         "Description": "Optional int",
         "Type": {
-<<<<<<< HEAD
-         "$id": "31",
-         "Kind": "Primitive",
-         "Name": "Int32"
-=======
          "$id": "36",
-         "Kind": "int32",
-         "IsNullable": false
->>>>>>> 9b8a321f
+         "Kind": "int32"
         },
         "IsRequired": false,
         "IsReadOnly": false
@@ -283,15 +257,8 @@
         "SerializedName": "requiredInt",
         "Description": "Required int",
         "Type": {
-<<<<<<< HEAD
-         "$id": "35",
-         "Kind": "Primitive",
-         "Name": "Int32"
-=======
          "$id": "40",
-         "Kind": "int32",
-         "IsNullable": false
->>>>>>> 9b8a321f
+         "Kind": "int32"
         },
         "IsRequired": true,
         "IsReadOnly": false
@@ -320,15 +287,8 @@
         "SerializedName": "propertyToMakeInternal",
         "Description": "Public property made internal",
         "Type": {
-<<<<<<< HEAD
-         "$id": "39",
-         "Kind": "Primitive",
-         "Name": "Int32"
-=======
          "$id": "44",
-         "Kind": "int32",
-         "IsNullable": false
->>>>>>> 9b8a321f
+         "Kind": "int32"
         },
         "IsRequired": true,
         "IsReadOnly": false
@@ -339,15 +299,8 @@
         "SerializedName": "propertyToRename",
         "Description": "Renamed property (original name: PropertyToRename)",
         "Type": {
-<<<<<<< HEAD
-         "$id": "41",
-         "Kind": "Primitive",
-         "Name": "Int32"
-=======
          "$id": "46",
-         "Kind": "int32",
-         "IsNullable": false
->>>>>>> 9b8a321f
+         "Kind": "int32"
         },
         "IsRequired": true,
         "IsReadOnly": false
@@ -358,15 +311,8 @@
         "SerializedName": "propertyToMakeFloat",
         "Description": "Property with type changed to float (original type: int)",
         "Type": {
-<<<<<<< HEAD
-         "$id": "43",
-         "Kind": "Primitive",
-         "Name": "Int32"
-=======
          "$id": "48",
-         "Kind": "int32",
-         "IsNullable": false
->>>>>>> 9b8a321f
+         "Kind": "int32"
         },
         "IsRequired": true,
         "IsReadOnly": false
@@ -377,15 +323,8 @@
         "SerializedName": "propertyToMakeInt",
         "Description": "Property with type changed to int (original type: float)",
         "Type": {
-<<<<<<< HEAD
-         "$id": "45",
-         "Kind": "Primitive",
-         "Name": "Float32"
-=======
          "$id": "50",
-         "Kind": "float32",
-         "IsNullable": false
->>>>>>> 9b8a321f
+         "Kind": "float32"
         },
         "IsRequired": true,
         "IsReadOnly": false
@@ -396,15 +335,8 @@
         "SerializedName": "propertyToMakeDuration",
         "Description": "Property with type changed to duration (original type: string)",
         "Type": {
-<<<<<<< HEAD
-         "$id": "47",
-         "Kind": "Primitive",
-         "Name": "String"
-=======
          "$id": "52",
-         "Kind": "string",
-         "IsNullable": false
->>>>>>> 9b8a321f
+         "Kind": "string"
         },
         "IsRequired": true,
         "IsReadOnly": false
@@ -417,12 +349,10 @@
         "Type": {
          "$id": "54",
          "Kind": "duration",
-         "IsNullable": false,
          "Encode": "ISO8601",
          "WireType": {
           "$id": "55",
-          "Kind": "string",
-          "IsNullable": false
+          "Kind": "string"
          }
         },
         "IsRequired": true,
@@ -434,15 +364,8 @@
         "SerializedName": "propertyToMakeJsonElement",
         "Description": "Property with type changed to JsonElement (original type: string)",
         "Type": {
-<<<<<<< HEAD
-         "$id": "51",
-         "Kind": "Primitive",
-         "Name": "String"
-=======
          "$id": "57",
-         "Kind": "string",
-         "IsNullable": false
->>>>>>> 9b8a321f
+         "Kind": "string"
         },
         "IsRequired": true,
         "IsReadOnly": false
@@ -453,15 +376,8 @@
         "SerializedName": "propertyToField",
         "Description": "Field that replaces property (original name: PropertyToField)",
         "Type": {
-<<<<<<< HEAD
-         "$id": "53",
-         "Kind": "Primitive",
-         "Name": "String"
-=======
          "$id": "59",
-         "Kind": "string",
-         "IsNullable": false
->>>>>>> 9b8a321f
+         "Kind": "string"
         },
         "IsRequired": true,
         "IsReadOnly": false
@@ -476,18 +392,9 @@
          "Kind": "Array",
          "Name": "Array",
          "ElementType": {
-<<<<<<< HEAD
-          "$id": "56",
-          "Kind": "Primitive",
-          "Name": "String"
-         }
-=======
           "$id": "62",
-          "Kind": "string",
-          "IsNullable": false
-         },
-         "IsNullable": false
->>>>>>> 9b8a321f
+          "Kind": "string"
+         }
         },
         "IsRequired": true,
         "IsReadOnly": false
@@ -502,28 +409,13 @@
          "Kind": "Dictionary",
          "Name": "Dictionary",
          "KeyType": {
-<<<<<<< HEAD
-          "$id": "59",
-          "Kind": "Primitive",
-          "Name": "String"
-         },
-         "ValueType": {
-          "$id": "60",
-          "Kind": "Primitive",
-          "Name": "String"
-         }
-=======
           "$id": "65",
-          "Kind": "string",
-          "IsNullable": false
+          "Kind": "string"
          },
          "ValueType": {
           "$id": "66",
-          "Kind": "string",
-          "IsNullable": false
-         },
-         "IsNullable": false
->>>>>>> 9b8a321f
+          "Kind": "string"
+         }
         },
         "IsRequired": true,
         "IsReadOnly": false
@@ -542,21 +434,10 @@
           "Kind": "Array",
           "Name": "Array",
           "ElementType": {
-<<<<<<< HEAD
-           "$id": "64",
-           "Kind": "Primitive",
-           "Name": "String"
+           "$id": "70",
+           "Kind": "string"
           }
          }
-=======
-           "$id": "70",
-           "Kind": "string",
-           "IsNullable": false
-          },
-          "IsNullable": false
-         },
-         "IsNullable": false
->>>>>>> 9b8a321f
         },
         "IsRequired": true,
         "IsReadOnly": false
@@ -575,31 +456,14 @@
           "Kind": "Dictionary",
           "Name": "Dictionary",
           "KeyType": {
-<<<<<<< HEAD
-           "$id": "68",
-           "Kind": "Primitive",
-           "Name": "String"
-          },
-          "ValueType": {
-           "$id": "69",
-           "Kind": "Primitive",
-           "Name": "String"
-          }
-         }
-=======
            "$id": "74",
-           "Kind": "string",
-           "IsNullable": false
+           "Kind": "string"
           },
           "ValueType": {
            "$id": "75",
-           "Kind": "string",
-           "IsNullable": false
-          },
-          "IsNullable": false
-         },
-         "IsNullable": false
->>>>>>> 9b8a321f
+           "Kind": "string"
+          }
+         }
         },
         "IsRequired": true,
         "IsReadOnly": false
@@ -614,18 +478,9 @@
          "Kind": "Array",
          "Name": "Array",
          "ElementType": {
-<<<<<<< HEAD
-          "$id": "72",
-          "Kind": "Primitive",
-          "Name": "Float32"
-         }
-=======
           "$id": "78",
-          "Kind": "float32",
-          "IsNullable": false
-         },
-         "IsNullable": false
->>>>>>> 9b8a321f
+          "Kind": "float32"
+         }
         },
         "IsRequired": true,
         "IsReadOnly": false
@@ -640,18 +495,9 @@
          "Kind": "Array",
          "Name": "Array",
          "ElementType": {
-<<<<<<< HEAD
-          "$id": "75",
-          "Kind": "Primitive",
-          "Name": "Float32"
-         }
-=======
           "$id": "81",
-          "Kind": "float32",
-          "IsNullable": false
-         },
-         "IsNullable": false
->>>>>>> 9b8a321f
+          "Kind": "float32"
+         }
         },
         "IsRequired": false,
         "IsReadOnly": false
@@ -662,216 +508,118 @@
         "SerializedName": "vectorNullable",
         "Description": "Property type changed to ReadOnlyMemory<float>?",
         "Type": {
-<<<<<<< HEAD
-         "$id": "77",
+         "$id": "83",
          "Kind": "Nullable",
          "Name": "Nullable",
          "Type": {
-          "$id": "78",
+          "$id": "84",
           "Kind": "Array",
           "Name": "Array",
           "ElementType": {
-           "$id": "79",
-           "Kind": "Primitive",
-           "Name": "Float32"
+           "$id": "85",
+           "Kind": "float32"
           }
          }
-=======
-         "$id": "83",
+        },
+        "IsRequired": true,
+        "IsReadOnly": false
+       },
+       {
+        "$id": "86",
+        "Name": "vectorOptionalNullable",
+        "SerializedName": "vectorOptionalNullable",
+        "Description": "Property type changed to ReadOnlyMemory<float>?",
+        "Type": {
+         "$id": "87",
+         "Kind": "Nullable",
+         "Name": "Nullable",
+         "Type": {
+          "$id": "88",
+          "Kind": "Array",
+          "Name": "Array",
+          "ElementType": {
+           "$id": "89",
+           "Kind": "float32"
+          }
+         }
+        },
+        "IsRequired": false,
+        "IsReadOnly": false
+       },
+       {
+        "$id": "90",
+        "Name": "vectorReadOnly",
+        "SerializedName": "vectorReadOnly",
+        "Description": "Property type changed to ReadOnlyMemory<float>",
+        "Type": {
+         "$id": "91",
          "Kind": "Array",
          "Name": "Array",
          "ElementType": {
-          "$id": "84",
-          "Kind": "float32",
-          "IsNullable": false
-         },
-         "IsNullable": true
->>>>>>> 9b8a321f
-        },
-        "IsRequired": true,
-        "IsReadOnly": false
-       },
-       {
-<<<<<<< HEAD
-        "$id": "80",
-=======
-        "$id": "85",
->>>>>>> 9b8a321f
-        "Name": "vectorOptionalNullable",
-        "SerializedName": "vectorOptionalNullable",
+          "$id": "92",
+          "Kind": "float32"
+         }
+        },
+        "IsRequired": true,
+        "IsReadOnly": true
+       },
+       {
+        "$id": "93",
+        "Name": "vectorOptionalReadOnly",
+        "SerializedName": "vectorOptionalReadOnly",
         "Description": "Property type changed to ReadOnlyMemory<float>?",
         "Type": {
-<<<<<<< HEAD
-         "$id": "81",
+         "$id": "94",
+         "Kind": "Array",
+         "Name": "Array",
+         "ElementType": {
+          "$id": "95",
+          "Kind": "float32"
+         }
+        },
+        "IsRequired": false,
+        "IsReadOnly": true
+       },
+       {
+        "$id": "96",
+        "Name": "vectorNullableReadOnly",
+        "SerializedName": "vectorNullableReadOnly",
+        "Description": "Property type changed to ReadOnlyMemory<float>?",
+        "Type": {
+         "$id": "97",
          "Kind": "Nullable",
          "Name": "Nullable",
          "Type": {
-          "$id": "82",
+          "$id": "98",
           "Kind": "Array",
           "Name": "Array",
           "ElementType": {
-           "$id": "83",
-           "Kind": "Primitive",
-           "Name": "Float32"
+           "$id": "99",
+           "Kind": "float32"
           }
          }
-=======
-         "$id": "86",
-         "Kind": "Array",
-         "Name": "Array",
-         "ElementType": {
-          "$id": "87",
-          "Kind": "float32",
-          "IsNullable": false
-         },
-         "IsNullable": true
->>>>>>> 9b8a321f
-        },
-        "IsRequired": false,
-        "IsReadOnly": false
-       },
-       {
-<<<<<<< HEAD
-        "$id": "84",
-=======
-        "$id": "88",
->>>>>>> 9b8a321f
-        "Name": "vectorReadOnly",
-        "SerializedName": "vectorReadOnly",
-        "Description": "Property type changed to ReadOnlyMemory<float>",
-        "Type": {
-<<<<<<< HEAD
-         "$id": "85",
-         "Kind": "Array",
-         "Name": "Array",
-         "ElementType": {
-          "$id": "86",
-          "Kind": "Primitive",
-          "Name": "Float32"
-         }
-=======
-         "$id": "89",
-         "Kind": "Array",
-         "Name": "Array",
-         "ElementType": {
-          "$id": "90",
-          "Kind": "float32",
-          "IsNullable": false
-         },
-         "IsNullable": false
->>>>>>> 9b8a321f
         },
         "IsRequired": true,
         "IsReadOnly": true
        },
        {
-<<<<<<< HEAD
-        "$id": "87",
-=======
-        "$id": "91",
->>>>>>> 9b8a321f
-        "Name": "vectorOptionalReadOnly",
-        "SerializedName": "vectorOptionalReadOnly",
+        "$id": "100",
+        "Name": "vectorOptionalNullableReadOnly",
+        "SerializedName": "vectorOptionalNullableReadOnly",
         "Description": "Property type changed to ReadOnlyMemory<float>?",
         "Type": {
-<<<<<<< HEAD
-         "$id": "88",
-         "Kind": "Array",
-         "Name": "Array",
-         "ElementType": {
-          "$id": "89",
-          "Kind": "Primitive",
-          "Name": "Float32"
-         }
-=======
-         "$id": "92",
-         "Kind": "Array",
-         "Name": "Array",
-         "ElementType": {
-          "$id": "93",
-          "Kind": "float32",
-          "IsNullable": false
-         },
-         "IsNullable": false
->>>>>>> 9b8a321f
-        },
-        "IsRequired": false,
-        "IsReadOnly": true
-       },
-       {
-<<<<<<< HEAD
-        "$id": "90",
-=======
-        "$id": "94",
->>>>>>> 9b8a321f
-        "Name": "vectorNullableReadOnly",
-        "SerializedName": "vectorNullableReadOnly",
-        "Description": "Property type changed to ReadOnlyMemory<float>?",
-        "Type": {
-<<<<<<< HEAD
-         "$id": "91",
+         "$id": "101",
          "Kind": "Nullable",
          "Name": "Nullable",
          "Type": {
-          "$id": "92",
+          "$id": "102",
           "Kind": "Array",
           "Name": "Array",
           "ElementType": {
-           "$id": "93",
-           "Kind": "Primitive",
-           "Name": "Float32"
+           "$id": "103",
+           "Kind": "float32"
           }
          }
-=======
-         "$id": "95",
-         "Kind": "Array",
-         "Name": "Array",
-         "ElementType": {
-          "$id": "96",
-          "Kind": "float32",
-          "IsNullable": false
-         },
-         "IsNullable": true
->>>>>>> 9b8a321f
-        },
-        "IsRequired": true,
-        "IsReadOnly": true
-       },
-       {
-<<<<<<< HEAD
-        "$id": "94",
-=======
-        "$id": "97",
->>>>>>> 9b8a321f
-        "Name": "vectorOptionalNullableReadOnly",
-        "SerializedName": "vectorOptionalNullableReadOnly",
-        "Description": "Property type changed to ReadOnlyMemory<float>?",
-        "Type": {
-<<<<<<< HEAD
-         "$id": "95",
-         "Kind": "Nullable",
-         "Name": "Nullable",
-         "Type": {
-          "$id": "96",
-          "Kind": "Array",
-          "Name": "Array",
-          "ElementType": {
-           "$id": "97",
-           "Kind": "Primitive",
-           "Name": "Float32"
-          }
-         }
-=======
-         "$id": "98",
-         "Kind": "Array",
-         "Name": "Array",
-         "ElementType": {
-          "$id": "99",
-          "Kind": "float32",
-          "IsNullable": false
-         },
-         "IsNullable": true
->>>>>>> 9b8a321f
         },
         "IsRequired": false,
         "IsReadOnly": true
@@ -882,11 +630,7 @@
      "IsReadOnly": false
     },
     {
-<<<<<<< HEAD
-     "$id": "98",
-=======
-     "$id": "100",
->>>>>>> 9b8a321f
+     "$id": "104",
      "Name": "propertyEnumToRename",
      "SerializedName": "propertyEnumToRename",
      "Description": "EnumToRename",
@@ -897,11 +641,7 @@
      "IsReadOnly": false
     },
     {
-<<<<<<< HEAD
-     "$id": "99",
-=======
-     "$id": "101",
->>>>>>> 9b8a321f
+     "$id": "105",
      "Name": "propertyEnumWithValueToRename",
      "SerializedName": "propertyEnumWithValueToRename",
      "Description": "EnumWithValueToRename",
@@ -912,11 +652,7 @@
      "IsReadOnly": false
     },
     {
-<<<<<<< HEAD
-     "$id": "100",
-=======
-     "$id": "102",
->>>>>>> 9b8a321f
+     "$id": "106",
      "Name": "propertyEnumToBeMadeExtensible",
      "SerializedName": "propertyEnumToBeMadeExtensible",
      "Description": "EnumToBeMadeExtensible",
@@ -927,20 +663,12 @@
      "IsReadOnly": false
     },
     {
-<<<<<<< HEAD
-     "$id": "101",
-=======
-     "$id": "103",
->>>>>>> 9b8a321f
+     "$id": "107",
      "Name": "propertyModelToAddAdditionalSerializableProperty",
      "SerializedName": "propertyModelToAddAdditionalSerializableProperty",
      "Description": "ModelToAddAdditionalSerializableProperty",
      "Type": {
-<<<<<<< HEAD
-      "$id": "102",
-=======
-      "$id": "104",
->>>>>>> 9b8a321f
+      "$id": "108",
       "Kind": "Model",
       "Name": "ModelToAddAdditionalSerializableProperty",
       "Namespace": "CustomizationsInTsp",
@@ -951,24 +679,13 @@
       },
       "Properties": [
        {
-<<<<<<< HEAD
-        "$id": "103",
-=======
-        "$id": "105",
->>>>>>> 9b8a321f
+        "$id": "109",
         "Name": "requiredInt",
         "SerializedName": "requiredInt",
         "Description": "Required int",
         "Type": {
-<<<<<<< HEAD
-         "$id": "104",
-         "Kind": "Primitive",
-         "Name": "Int32"
-=======
-         "$id": "106",
-         "Kind": "int32",
-         "IsNullable": false
->>>>>>> 9b8a321f
+         "$id": "110",
+         "Kind": "int32"
         },
         "IsRequired": true,
         "IsReadOnly": false
@@ -979,11 +696,7 @@
      "IsReadOnly": false
     },
     {
-<<<<<<< HEAD
-     "$id": "105",
-=======
-     "$id": "107",
->>>>>>> 9b8a321f
+     "$id": "111",
      "Name": "propertyToMoveToCustomization",
      "SerializedName": "propertyToMoveToCustomization",
      "Description": "Enum type property to move to customization code",
@@ -994,20 +707,12 @@
      "IsReadOnly": false
     },
     {
-<<<<<<< HEAD
-     "$id": "106",
-=======
-     "$id": "108",
->>>>>>> 9b8a321f
+     "$id": "112",
      "Name": "propertyModelStruct",
      "SerializedName": "propertyModelStruct",
      "Description": "ModelStruct",
      "Type": {
-<<<<<<< HEAD
-      "$id": "107",
-=======
-      "$id": "109",
->>>>>>> 9b8a321f
+      "$id": "113",
       "Kind": "Model",
       "Name": "ModelStruct",
       "Namespace": "CustomizationsInTsp",
@@ -1015,70 +720,37 @@
       "Usage": "RoundTrip",
       "Properties": [
        {
-<<<<<<< HEAD
-        "$id": "108",
-=======
-        "$id": "110",
->>>>>>> 9b8a321f
+        "$id": "114",
         "Name": "requiredInt",
         "SerializedName": "requiredInt",
         "Description": "Required int",
         "Type": {
-<<<<<<< HEAD
-         "$id": "109",
-         "Kind": "Primitive",
-         "Name": "Int32"
-=======
-         "$id": "111",
-         "Kind": "int32",
-         "IsNullable": false
->>>>>>> 9b8a321f
-        },
-        "IsRequired": true,
-        "IsReadOnly": false
-       },
-       {
-<<<<<<< HEAD
-        "$id": "110",
-=======
-        "$id": "112",
->>>>>>> 9b8a321f
+         "$id": "115",
+         "Kind": "int32"
+        },
+        "IsRequired": true,
+        "IsReadOnly": false
+       },
+       {
+        "$id": "116",
         "Name": "optionalInt",
         "SerializedName": "optionalInt",
         "Description": "Optional int",
         "Type": {
-<<<<<<< HEAD
-         "$id": "111",
-         "Kind": "Primitive",
-         "Name": "Int32"
-=======
-         "$id": "113",
-         "Kind": "int32",
-         "IsNullable": false
->>>>>>> 9b8a321f
+         "$id": "117",
+         "Kind": "int32"
         },
         "IsRequired": false,
         "IsReadOnly": false
        },
        {
-<<<<<<< HEAD
-        "$id": "112",
-=======
-        "$id": "114",
->>>>>>> 9b8a321f
+        "$id": "118",
         "Name": "optionalString",
         "SerializedName": "optionalString",
         "Description": "Optional string",
         "Type": {
-<<<<<<< HEAD
-         "$id": "113",
-         "Kind": "Primitive",
-         "Name": "String"
-=======
-         "$id": "115",
-         "Kind": "string",
-         "IsNullable": false
->>>>>>> 9b8a321f
+         "$id": "119",
+         "Kind": "string"
         },
         "IsRequired": false,
         "IsReadOnly": false
@@ -1103,46 +775,27 @@
    "$ref": "42"
   },
   {
-<<<<<<< HEAD
-   "$ref": "102"
+   "$ref": "108"
   },
   {
-   "$ref": "107"
-=======
-   "$ref": "104"
-  },
-  {
-   "$ref": "109"
->>>>>>> 9b8a321f
+   "$ref": "113"
   }
  ],
  "Clients": [
   {
-<<<<<<< HEAD
-   "$id": "114",
-=======
-   "$id": "116",
->>>>>>> 9b8a321f
+   "$id": "120",
    "Name": "CustomizationsInTspClient",
    "Description": "CADL project to test various types of models.",
    "Operations": [
     {
-<<<<<<< HEAD
-     "$id": "115",
-=======
-     "$id": "117",
->>>>>>> 9b8a321f
+     "$id": "121",
      "Name": "roundTrip",
      "ResourceName": "CustomizationsInTsp",
      "Description": "RoundTrip operation to make RootModel round-trip",
      "Accessibility": "public",
      "Parameters": [
       {
-<<<<<<< HEAD
-       "$id": "116",
-=======
-       "$id": "118",
->>>>>>> 9b8a321f
+       "$id": "122",
        "Name": "input",
        "NameInRequest": "input",
        "Type": {
@@ -1159,22 +812,12 @@
        "Kind": "Method"
       },
       {
-<<<<<<< HEAD
-       "$id": "117",
+       "$id": "123",
        "Name": "accept",
        "NameInRequest": "Accept",
        "Type": {
-        "$id": "118",
-        "Kind": "Primitive",
-        "Name": "String",
-=======
-       "$id": "119",
-       "Name": "accept",
-       "NameInRequest": "Accept",
-       "Type": {
-        "$id": "120",
+        "$id": "124",
         "Kind": "string",
->>>>>>> 9b8a321f
         "IsNullable": false
        },
        "Location": "Header",
@@ -1187,36 +830,20 @@
        "Explode": false,
        "Kind": "Constant",
        "DefaultValue": {
-<<<<<<< HEAD
-        "$id": "119",
-        "Type": {
-         "$ref": "118"
-=======
-        "$id": "121",
-        "Type": {
-         "$ref": "120"
->>>>>>> 9b8a321f
+        "$id": "125",
+        "Type": {
+         "$ref": "124"
         },
         "Value": "application/json"
        }
       },
       {
-<<<<<<< HEAD
-       "$id": "120",
+       "$id": "126",
        "Name": "contentType",
        "NameInRequest": "Content-Type",
        "Type": {
-        "$id": "121",
-        "Kind": "Primitive",
-        "Name": "String",
-=======
-       "$id": "122",
-       "Name": "contentType",
-       "NameInRequest": "Content-Type",
-       "Type": {
-        "$id": "123",
+        "$id": "127",
         "Kind": "string",
->>>>>>> 9b8a321f
         "IsNullable": false
        },
        "Location": "Header",
@@ -1229,15 +856,9 @@
        "Explode": false,
        "Kind": "Constant",
        "DefaultValue": {
-<<<<<<< HEAD
-        "$id": "122",
-        "Type": {
-         "$ref": "121"
-=======
-        "$id": "124",
-        "Type": {
-         "$ref": "123"
->>>>>>> 9b8a321f
+        "$id": "128",
+        "Type": {
+         "$ref": "127"
         },
         "Value": "application/json"
        }
@@ -1245,11 +866,7 @@
      ],
      "Responses": [
       {
-<<<<<<< HEAD
-       "$id": "123",
-=======
-       "$id": "125",
->>>>>>> 9b8a321f
+       "$id": "129",
        "StatusCodes": [
         200
        ],
@@ -1276,22 +893,14 @@
      "GenerateConvenienceMethod": true
     },
     {
-<<<<<<< HEAD
-     "$id": "124",
-=======
-     "$id": "126",
->>>>>>> 9b8a321f
+     "$id": "130",
      "Name": "foo",
      "ResourceName": "CustomizationsInTsp",
      "Description": "Sample operation with request body of a renamed model",
      "Accessibility": "public",
      "Parameters": [
       {
-<<<<<<< HEAD
-       "$id": "125",
-=======
-       "$id": "127",
->>>>>>> 9b8a321f
+       "$id": "131",
        "Name": "input",
        "NameInRequest": "input",
        "Type": {
@@ -1308,22 +917,12 @@
        "Kind": "Method"
       },
       {
-<<<<<<< HEAD
-       "$id": "126",
+       "$id": "132",
        "Name": "accept",
        "NameInRequest": "Accept",
        "Type": {
-        "$id": "127",
-        "Kind": "Primitive",
-        "Name": "String",
-=======
-       "$id": "128",
-       "Name": "accept",
-       "NameInRequest": "Accept",
-       "Type": {
-        "$id": "129",
+        "$id": "133",
         "Kind": "string",
->>>>>>> 9b8a321f
         "IsNullable": false
        },
        "Location": "Header",
@@ -1336,36 +935,20 @@
        "Explode": false,
        "Kind": "Constant",
        "DefaultValue": {
-<<<<<<< HEAD
-        "$id": "128",
-        "Type": {
-         "$ref": "127"
-=======
-        "$id": "130",
-        "Type": {
-         "$ref": "129"
->>>>>>> 9b8a321f
+        "$id": "134",
+        "Type": {
+         "$ref": "133"
         },
         "Value": "application/json"
        }
       },
       {
-<<<<<<< HEAD
-       "$id": "129",
+       "$id": "135",
        "Name": "contentType",
        "NameInRequest": "Content-Type",
        "Type": {
-        "$id": "130",
-        "Kind": "Primitive",
-        "Name": "String",
-=======
-       "$id": "131",
-       "Name": "contentType",
-       "NameInRequest": "Content-Type",
-       "Type": {
-        "$id": "132",
+        "$id": "136",
         "Kind": "string",
->>>>>>> 9b8a321f
         "IsNullable": false
        },
        "Location": "Header",
@@ -1378,15 +961,9 @@
        "Explode": false,
        "Kind": "Constant",
        "DefaultValue": {
-<<<<<<< HEAD
-        "$id": "131",
-        "Type": {
-         "$ref": "130"
-=======
-        "$id": "133",
-        "Type": {
-         "$ref": "132"
->>>>>>> 9b8a321f
+        "$id": "137",
+        "Type": {
+         "$ref": "136"
         },
         "Value": "application/json"
        }
@@ -1394,11 +971,7 @@
      ],
      "Responses": [
       {
-<<<<<<< HEAD
-       "$id": "132",
-=======
-       "$id": "134",
->>>>>>> 9b8a321f
+       "$id": "138",
        "StatusCodes": [
         200
        ],
@@ -1425,22 +998,14 @@
      "GenerateConvenienceMethod": true
     },
     {
-<<<<<<< HEAD
-     "$id": "133",
-=======
-     "$id": "135",
->>>>>>> 9b8a321f
+     "$id": "139",
      "Name": "bar",
      "ResourceName": "CustomizationsInTsp",
      "Description": "Sample operation with request body using a model parameter with a spread operator.",
      "Accessibility": "public",
      "Parameters": [
       {
-<<<<<<< HEAD
-       "$id": "134",
-=======
-       "$id": "136",
->>>>>>> 9b8a321f
+       "$id": "140",
        "Name": "ModelToRename",
        "NameInRequest": "ModelToRename",
        "Description": "Renamed model (original name: ModelToRename)",
@@ -1458,22 +1023,12 @@
        "Kind": "Method"
       },
       {
-<<<<<<< HEAD
-       "$id": "135",
+       "$id": "141",
        "Name": "accept",
        "NameInRequest": "Accept",
        "Type": {
-        "$id": "136",
-        "Kind": "Primitive",
-        "Name": "String",
-=======
-       "$id": "137",
-       "Name": "accept",
-       "NameInRequest": "Accept",
-       "Type": {
-        "$id": "138",
+        "$id": "142",
         "Kind": "string",
->>>>>>> 9b8a321f
         "IsNullable": false
        },
        "Location": "Header",
@@ -1486,36 +1041,20 @@
        "Explode": false,
        "Kind": "Constant",
        "DefaultValue": {
-<<<<<<< HEAD
-        "$id": "137",
-        "Type": {
-         "$ref": "136"
-=======
-        "$id": "139",
-        "Type": {
-         "$ref": "138"
->>>>>>> 9b8a321f
+        "$id": "143",
+        "Type": {
+         "$ref": "142"
         },
         "Value": "application/json"
        }
       },
       {
-<<<<<<< HEAD
-       "$id": "138",
+       "$id": "144",
        "Name": "contentType",
        "NameInRequest": "Content-Type",
        "Type": {
-        "$id": "139",
-        "Kind": "Primitive",
-        "Name": "String",
-=======
-       "$id": "140",
-       "Name": "contentType",
-       "NameInRequest": "Content-Type",
-       "Type": {
-        "$id": "141",
+        "$id": "145",
         "Kind": "string",
->>>>>>> 9b8a321f
         "IsNullable": false
        },
        "Location": "Header",
@@ -1528,15 +1067,9 @@
        "Explode": false,
        "Kind": "Constant",
        "DefaultValue": {
-<<<<<<< HEAD
-        "$id": "140",
-        "Type": {
-         "$ref": "139"
-=======
-        "$id": "142",
-        "Type": {
-         "$ref": "141"
->>>>>>> 9b8a321f
+        "$id": "146",
+        "Type": {
+         "$ref": "145"
         },
         "Value": "application/json"
        }
@@ -1544,11 +1077,7 @@
      ],
      "Responses": [
       {
-<<<<<<< HEAD
-       "$id": "141",
-=======
-       "$id": "143",
->>>>>>> 9b8a321f
+       "$id": "147",
        "StatusCodes": [
         200
        ],
@@ -1576,11 +1105,7 @@
     }
    ],
    "Protocol": {
-<<<<<<< HEAD
-    "$id": "142"
-=======
-    "$id": "144"
->>>>>>> 9b8a321f
+    "$id": "148"
    },
    "Creatable": true
   }
