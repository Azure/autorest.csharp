{
 "$id": "1",
 "Name": "CustomizationsInTsp",
 "Description": "CADL project to test various types of models.",
 "ApiVersions": [],
 "Enums": [
  {
   "$id": "2",
   "Kind": "Enum",
   "Name": "ExtensibleEnumWithOperator",
<<<<<<< HEAD
   "Namespace": "CustomizationsInTsp",
   "Description": "Extensible enum to customize operator",
   "EnumValueType": "String",
=======
   "EnumValueType": "string",
>>>>>>> 3633830f
   "AllowedValues": [
    {
     "$id": "3",
     "Name": "Monday",
     "Value": "Monday",
     "Description": "Monday."
    },
    {
     "$id": "4",
     "Name": "Tuesday",
     "Value": "Tuesday",
     "Description": "Tuesday."
    }
   ],
   "IsExtensible": true,
   "IsNullable": false,
   "Usage": "RoundTrip"
  },
  {
   "$id": "5",
   "Kind": "Enum",
   "Name": "EnumToRename",
   "Namespace": "CustomizationsInTsp",
   "Description": "Renamed enum (original name: EnumToRename)",
   "EnumValueType": "String",
   "AllowedValues": [
    {
     "$id": "6",
     "Name": "One",
     "Value": "1"
    },
    {
     "$id": "7",
     "Name": "Two",
     "Value": "2"
    },
    {
     "$id": "8",
     "Name": "Three",
     "Value": "3"
    }
   ],
   "IsExtensible": false,
   "IsNullable": false,
   "Usage": "RoundTrip"
  },
  {
   "$id": "9",
   "Kind": "Enum",
   "Name": "EnumWithValueToRename",
   "Namespace": "CustomizationsInTsp",
   "Description": "Enum with renamed value (original name: ValueToRename)",
   "EnumValueType": "String",
   "AllowedValues": [
    {
     "$id": "10",
     "Name": "One",
     "Value": "1"
    },
    {
     "$id": "11",
     "Name": "Two",
     "Value": "2"
    },
    {
     "$id": "12",
     "Name": "ValueToRename",
     "Value": "3"
    }
   ],
   "IsExtensible": false,
   "IsNullable": false,
   "Usage": "RoundTrip"
  },
  {
   "$id": "13",
   "Kind": "Enum",
   "Name": "EnumToBeMadeExtensible",
<<<<<<< HEAD
   "Namespace": "CustomizationsInTsp",
   "Description": "Extensible enum",
   "EnumValueType": "String",
=======
   "EnumValueType": "string",
>>>>>>> 3633830f
   "AllowedValues": [
    {
     "$id": "14",
     "Name": "ExOne",
     "Value": "1"
    },
    {
     "$id": "15",
     "Name": "ExTwo",
     "Value": "2"
    },
    {
     "$id": "16",
     "Name": "ExThree",
     "Value": "3"
    }
   ],
   "IsExtensible": true,
   "IsNullable": false,
   "Usage": "RoundTrip"
  },
  {
   "$id": "17",
   "Kind": "Enum",
   "Name": "NormalEnum",
<<<<<<< HEAD
   "Namespace": "CustomizationsInTsp",
   "Description": "A normal enum",
   "EnumValueType": "String",
=======
   "EnumValueType": "string",
>>>>>>> 3633830f
   "AllowedValues": [
    {
     "$id": "18",
     "Name": "A",
     "Value": "a"
    },
    {
     "$id": "19",
     "Name": "B",
     "Value": "b"
    }
   ],
   "IsExtensible": true,
   "IsNullable": false,
   "Usage": "RoundTrip"
  }
 ],
 "Models": [
  {
   "$id": "20",
   "Kind": "Model",
   "Name": "RootModel",
   "Namespace": "CustomizationsInTsp",
   "Description": "Root RoundTrip model to reference all other types to ensure generation",
   "IsNullable": false,
   "Usage": "RoundTrip",
   "Properties": [
    {
     "$id": "21",
     "Name": "propertyExtensibleEnum",
     "SerializedName": "propertyExtensibleEnum",
     "Description": "ExtensibleEnumWithOperator",
     "Type": {
      "$ref": "2"
     },
     "IsRequired": false,
     "IsReadOnly": false,
     "IsDiscriminator": false
    },
    {
     "$id": "22",
     "Name": "propertyModelToMakeInternal",
     "SerializedName": "propertyModelToMakeInternal",
     "Description": "ModelToMakeInternal",
     "Type": {
      "$id": "23",
      "Kind": "Model",
      "Name": "ModelToMakeInternal",
      "Namespace": "CustomizationsInTsp",
      "Description": "Public model made internal",
      "IsNullable": false,
      "Usage": "RoundTrip",
      "Properties": [
       {
        "$id": "24",
        "Name": "requiredInt",
        "SerializedName": "requiredInt",
        "Description": "Required int",
        "Type": {
         "$id": "25",
         "Kind": "Primitive",
         "Name": "Int32",
         "IsNullable": false
        },
        "IsRequired": true,
        "IsReadOnly": false,
        "IsDiscriminator": false
       }
      ]
     },
     "IsRequired": false,
     "IsReadOnly": false,
     "IsDiscriminator": false
    },
    {
     "$id": "26",
     "Name": "propertyModelToRename",
     "SerializedName": "propertyModelToRename",
     "Description": "ModelToRename",
     "Type": {
      "$id": "27",
      "Kind": "Model",
      "Name": "ModelToRename",
      "Namespace": "CustomizationsInTsp",
      "Description": "Renamed model (original name: ModelToRename)",
      "IsNullable": false,
      "Usage": "RoundTrip",
      "Properties": [
       {
        "$id": "28",
        "Name": "requiredIntOnBase",
        "SerializedName": "requiredIntOnBase",
        "Description": "Required int",
        "Type": {
         "$id": "29",
         "Kind": "Primitive",
         "Name": "Int32",
         "IsNullable": false
        },
        "IsRequired": true,
        "IsReadOnly": false,
        "IsDiscriminator": false
       },
       {
        "$id": "30",
        "Name": "optionalInt",
        "SerializedName": "optionalInt",
        "Description": "Optional int",
        "Type": {
         "$id": "31",
         "Kind": "Primitive",
         "Name": "Int32",
         "IsNullable": false
        },
        "IsRequired": false,
        "IsReadOnly": false,
        "IsDiscriminator": false
       }
      ]
     },
     "IsRequired": false,
     "IsReadOnly": false,
     "IsDiscriminator": false
    },
    {
     "$id": "32",
     "Name": "propertyModelToChangeNamespace",
     "SerializedName": "propertyModelToChangeNamespace",
     "Description": "ModelToChangeNamespace",
     "Type": {
      "$id": "33",
      "Kind": "Model",
      "Name": "ModelToChangeNamespace",
      "Namespace": "CustomizationsInTsp",
      "Description": "Model moved into custom namespace",
      "IsNullable": false,
      "Usage": "RoundTrip",
      "Properties": [
       {
        "$id": "34",
        "Name": "requiredInt",
        "SerializedName": "requiredInt",
        "Description": "Required int",
        "Type": {
         "$id": "35",
         "Kind": "Primitive",
         "Name": "Int32",
         "IsNullable": false
        },
        "IsRequired": true,
        "IsReadOnly": false,
        "IsDiscriminator": false
       }
      ]
     },
     "IsRequired": false,
     "IsReadOnly": false,
     "IsDiscriminator": false
    },
    {
     "$id": "36",
     "Name": "propertyModelWithCustomizedProperties",
     "SerializedName": "propertyModelWithCustomizedProperties",
     "Description": "ModelWithCustomizedProperties",
     "Type": {
      "$id": "37",
      "Kind": "Model",
      "Name": "ModelWithCustomizedProperties",
      "Namespace": "CustomizationsInTsp",
      "Description": "Model with customized properties",
      "IsNullable": false,
      "Usage": "RoundTrip",
      "Properties": [
       {
        "$id": "38",
        "Name": "propertyToMakeInternal",
        "SerializedName": "propertyToMakeInternal",
        "Description": "Public property made internal",
        "Type": {
         "$id": "39",
         "Kind": "Primitive",
         "Name": "Int32",
         "IsNullable": false
        },
        "IsRequired": true,
        "IsReadOnly": false,
        "IsDiscriminator": false
       },
       {
        "$id": "40",
        "Name": "propertyToRename",
        "SerializedName": "propertyToRename",
        "Description": "Renamed property (original name: PropertyToRename)",
        "Type": {
         "$id": "41",
         "Kind": "Primitive",
         "Name": "Int32",
         "IsNullable": false
        },
        "IsRequired": true,
        "IsReadOnly": false,
        "IsDiscriminator": false
       },
       {
        "$id": "42",
        "Name": "propertyToMakeFloat",
        "SerializedName": "propertyToMakeFloat",
        "Description": "Property with type changed to float (original type: int)",
        "Type": {
         "$id": "43",
         "Kind": "Primitive",
         "Name": "Int32",
         "IsNullable": false
        },
        "IsRequired": true,
        "IsReadOnly": false,
        "IsDiscriminator": false
       },
       {
        "$id": "44",
        "Name": "propertyToMakeInt",
        "SerializedName": "propertyToMakeInt",
        "Description": "Property with type changed to int (original type: float)",
        "Type": {
         "$id": "45",
         "Kind": "Primitive",
         "Name": "Float32",
         "IsNullable": false
        },
        "IsRequired": true,
        "IsReadOnly": false,
        "IsDiscriminator": false
       },
       {
        "$id": "46",
        "Name": "propertyToMakeDuration",
        "SerializedName": "propertyToMakeDuration",
        "Description": "Property with type changed to duration (original type: string)",
        "Type": {
         "$id": "47",
         "Kind": "Primitive",
         "Name": "String",
         "IsNullable": false
        },
        "IsRequired": true,
        "IsReadOnly": false,
        "IsDiscriminator": false
       },
       {
        "$id": "48",
        "Name": "propertyToMakeString",
        "SerializedName": "propertyToMakeString",
        "Description": "Property with type changed to string (original type: duration)",
        "Type": {
         "$id": "49",
         "Kind": "Primitive",
         "Name": "DurationISO8601",
         "IsNullable": false
        },
        "IsRequired": true,
        "IsReadOnly": false,
        "IsDiscriminator": false
       },
       {
        "$id": "50",
        "Name": "propertyToMakeJsonElement",
        "SerializedName": "propertyToMakeJsonElement",
        "Description": "Property with type changed to JsonElement (original type: string)",
        "Type": {
         "$id": "51",
         "Kind": "Primitive",
         "Name": "String",
         "IsNullable": false
        },
        "IsRequired": true,
        "IsReadOnly": false,
        "IsDiscriminator": false
       },
       {
        "$id": "52",
        "Name": "propertyToField",
        "SerializedName": "propertyToField",
        "Description": "Field that replaces property (original name: PropertyToField)",
        "Type": {
         "$id": "53",
         "Kind": "Primitive",
         "Name": "String",
         "IsNullable": false
        },
        "IsRequired": true,
        "IsReadOnly": false,
        "IsDiscriminator": false
       },
       {
        "$id": "54",
        "Name": "badListName",
        "SerializedName": "badListName",
        "Description": "Property renamed that is list",
        "Type": {
         "$id": "55",
         "Kind": "Array",
         "Name": "Array",
         "ElementType": {
          "$id": "56",
          "Kind": "Primitive",
          "Name": "String",
          "IsNullable": false
         },
         "IsNullable": false
        },
        "IsRequired": true,
        "IsReadOnly": false,
        "IsDiscriminator": false
       },
       {
        "$id": "57",
        "Name": "badDictionaryName",
        "SerializedName": "badDictionaryName",
        "Description": "Property renamed that is dictionary",
        "Type": {
         "$id": "58",
         "Kind": "Dictionary",
         "Name": "Dictionary",
         "KeyType": {
          "$id": "59",
          "Kind": "Primitive",
          "Name": "String",
          "IsNullable": false
         },
         "ValueType": {
          "$id": "60",
          "Kind": "Primitive",
          "Name": "String",
          "IsNullable": false
         },
         "IsNullable": false
        },
        "IsRequired": true,
        "IsReadOnly": false,
        "IsDiscriminator": false
       },
       {
        "$id": "61",
        "Name": "badListOfListName",
        "SerializedName": "badListOfListName",
        "Description": "Property renamed that is listoflist",
        "Type": {
         "$id": "62",
         "Kind": "Array",
         "Name": "Array",
         "ElementType": {
          "$id": "63",
          "Kind": "Array",
          "Name": "Array",
          "ElementType": {
           "$id": "64",
           "Kind": "Primitive",
           "Name": "String",
           "IsNullable": false
          },
          "IsNullable": false
         },
         "IsNullable": false
        },
        "IsRequired": true,
        "IsReadOnly": false,
        "IsDiscriminator": false
       },
       {
        "$id": "65",
        "Name": "badListOfDictionaryName",
        "SerializedName": "badListOfDictionaryName",
        "Description": "Property renamed that is listofdictionary",
        "Type": {
         "$id": "66",
         "Kind": "Array",
         "Name": "Array",
         "ElementType": {
          "$id": "67",
          "Kind": "Dictionary",
          "Name": "Dictionary",
          "KeyType": {
           "$id": "68",
           "Kind": "Primitive",
           "Name": "String",
           "IsNullable": false
          },
          "ValueType": {
           "$id": "69",
           "Kind": "Primitive",
           "Name": "String",
           "IsNullable": false
          },
          "IsNullable": false
         },
         "IsNullable": false
        },
        "IsRequired": true,
        "IsReadOnly": false,
        "IsDiscriminator": false
       },
       {
        "$id": "70",
        "Name": "vector",
        "SerializedName": "vector",
        "Description": "Property type changed to ReadOnlyMemory<float>",
        "Type": {
         "$id": "71",
         "Kind": "Array",
         "Name": "Array",
         "ElementType": {
          "$id": "72",
          "Kind": "Primitive",
          "Name": "Float32",
          "IsNullable": false
         },
         "IsNullable": false
        },
        "IsRequired": true,
        "IsReadOnly": false,
        "IsDiscriminator": false
       },
       {
        "$id": "73",
        "Name": "vectorOptional",
        "SerializedName": "vectorOptional",
        "Description": "Property type changed to ReadOnlyMemory<float>?",
        "Type": {
         "$id": "74",
         "Kind": "Array",
         "Name": "Array",
         "ElementType": {
          "$id": "75",
          "Kind": "Primitive",
          "Name": "Float32",
          "IsNullable": false
         },
         "IsNullable": false
        },
        "IsRequired": false,
        "IsReadOnly": false,
        "IsDiscriminator": false
       },
       {
        "$id": "76",
        "Name": "vectorNullable",
        "SerializedName": "vectorNullable",
        "Description": "Property type changed to ReadOnlyMemory<float>?",
        "Type": {
         "$id": "77",
         "Kind": "Array",
         "Name": "Array",
         "ElementType": {
          "$id": "78",
          "Kind": "Primitive",
          "Name": "Float32",
          "IsNullable": false
         },
         "IsNullable": true
        },
        "IsRequired": true,
        "IsReadOnly": false,
        "IsDiscriminator": false
       },
       {
        "$id": "79",
        "Name": "vectorOptionalNullable",
        "SerializedName": "vectorOptionalNullable",
        "Description": "Property type changed to ReadOnlyMemory<float>?",
        "Type": {
         "$id": "80",
         "Kind": "Array",
         "Name": "Array",
         "ElementType": {
          "$id": "81",
          "Kind": "Primitive",
          "Name": "Float32",
          "IsNullable": false
         },
         "IsNullable": true
        },
        "IsRequired": false,
        "IsReadOnly": false,
        "IsDiscriminator": false
       },
       {
        "$id": "82",
        "Name": "vectorReadOnly",
        "SerializedName": "vectorReadOnly",
        "Description": "Property type changed to ReadOnlyMemory<float>",
        "Type": {
         "$id": "83",
         "Kind": "Array",
         "Name": "Array",
         "ElementType": {
          "$id": "84",
          "Kind": "Primitive",
          "Name": "Float32",
          "IsNullable": false
         },
         "IsNullable": false
        },
        "IsRequired": true,
        "IsReadOnly": true,
        "IsDiscriminator": false
       },
       {
        "$id": "85",
        "Name": "vectorOptionalReadOnly",
        "SerializedName": "vectorOptionalReadOnly",
        "Description": "Property type changed to ReadOnlyMemory<float>?",
        "Type": {
         "$id": "86",
         "Kind": "Array",
         "Name": "Array",
         "ElementType": {
          "$id": "87",
          "Kind": "Primitive",
          "Name": "Float32",
          "IsNullable": false
         },
         "IsNullable": false
        },
        "IsRequired": false,
        "IsReadOnly": true,
        "IsDiscriminator": false
       },
       {
        "$id": "88",
        "Name": "vectorNullableReadOnly",
        "SerializedName": "vectorNullableReadOnly",
        "Description": "Property type changed to ReadOnlyMemory<float>?",
        "Type": {
         "$id": "89",
         "Kind": "Array",
         "Name": "Array",
         "ElementType": {
          "$id": "90",
          "Kind": "Primitive",
          "Name": "Float32",
          "IsNullable": false
         },
         "IsNullable": true
        },
        "IsRequired": true,
        "IsReadOnly": true,
        "IsDiscriminator": false
       },
       {
        "$id": "91",
        "Name": "vectorOptionalNullableReadOnly",
        "SerializedName": "vectorOptionalNullableReadOnly",
        "Description": "Property type changed to ReadOnlyMemory<float>?",
        "Type": {
         "$id": "92",
         "Kind": "Array",
         "Name": "Array",
         "ElementType": {
          "$id": "93",
          "Kind": "Primitive",
          "Name": "Float32",
          "IsNullable": false
         },
         "IsNullable": true
        },
        "IsRequired": false,
        "IsReadOnly": true,
        "IsDiscriminator": false
       }
      ]
     },
     "IsRequired": false,
     "IsReadOnly": false,
     "IsDiscriminator": false
    },
    {
     "$id": "94",
     "Name": "propertyEnumToRename",
     "SerializedName": "propertyEnumToRename",
     "Description": "EnumToRename",
     "Type": {
      "$ref": "5"
     },
     "IsRequired": false,
     "IsReadOnly": false,
     "IsDiscriminator": false
    },
    {
     "$id": "95",
     "Name": "propertyEnumWithValueToRename",
     "SerializedName": "propertyEnumWithValueToRename",
     "Description": "EnumWithValueToRename",
     "Type": {
      "$ref": "9"
     },
     "IsRequired": false,
     "IsReadOnly": false,
     "IsDiscriminator": false
    },
    {
     "$id": "96",
     "Name": "propertyEnumToBeMadeExtensible",
     "SerializedName": "propertyEnumToBeMadeExtensible",
     "Description": "EnumToBeMadeExtensible",
     "Type": {
      "$ref": "13"
     },
     "IsRequired": false,
     "IsReadOnly": false,
     "IsDiscriminator": false
    },
    {
     "$id": "97",
     "Name": "propertyModelToAddAdditionalSerializableProperty",
     "SerializedName": "propertyModelToAddAdditionalSerializableProperty",
     "Description": "ModelToAddAdditionalSerializableProperty",
     "Type": {
      "$id": "98",
      "Kind": "Model",
      "Name": "ModelToAddAdditionalSerializableProperty",
      "Namespace": "CustomizationsInTsp",
      "Description": "Model to add additional serializable property",
      "IsNullable": false,
      "Usage": "RoundTrip",
      "BaseModel": {
       "$ref": "27"
      },
      "Properties": [
       {
        "$id": "99",
        "Name": "requiredInt",
        "SerializedName": "requiredInt",
        "Description": "Required int",
        "Type": {
         "$id": "100",
         "Kind": "Primitive",
         "Name": "Int32",
         "IsNullable": false
        },
        "IsRequired": true,
        "IsReadOnly": false,
        "IsDiscriminator": false
       }
      ]
     },
     "IsRequired": false,
     "IsReadOnly": false,
     "IsDiscriminator": false
    },
    {
     "$id": "101",
     "Name": "propertyToMoveToCustomization",
     "SerializedName": "propertyToMoveToCustomization",
     "Description": "Enum type property to move to customization code",
     "Type": {
      "$ref": "17"
     },
     "IsRequired": false,
     "IsReadOnly": false,
     "IsDiscriminator": false
    },
    {
     "$id": "102",
     "Name": "propertyModelStruct",
     "SerializedName": "propertyModelStruct",
     "Description": "ModelStruct",
     "Type": {
      "$id": "103",
      "Kind": "Model",
      "Name": "ModelStruct",
      "Namespace": "CustomizationsInTsp",
      "Description": "Model to make to a struct",
      "IsNullable": false,
      "Usage": "RoundTrip",
      "Properties": [
       {
        "$id": "104",
        "Name": "requiredInt",
        "SerializedName": "requiredInt",
        "Description": "Required int",
        "Type": {
         "$id": "105",
         "Kind": "Primitive",
         "Name": "Int32",
         "IsNullable": false
        },
        "IsRequired": true,
        "IsReadOnly": false,
        "IsDiscriminator": false
       },
       {
        "$id": "106",
        "Name": "optionalInt",
        "SerializedName": "optionalInt",
        "Description": "Optional int",
        "Type": {
         "$id": "107",
         "Kind": "Primitive",
         "Name": "Int32",
         "IsNullable": false
        },
        "IsRequired": false,
        "IsReadOnly": false,
        "IsDiscriminator": false
       },
       {
        "$id": "108",
        "Name": "optionalString",
        "SerializedName": "optionalString",
        "Description": "Optional string",
        "Type": {
         "$id": "109",
         "Kind": "Primitive",
         "Name": "String",
         "IsNullable": false
        },
        "IsRequired": false,
        "IsReadOnly": false,
        "IsDiscriminator": false
       }
      ]
     },
     "IsRequired": false,
     "IsReadOnly": false,
     "IsDiscriminator": false
    }
   ]
  },
  {
   "$ref": "23"
  },
  {
   "$ref": "27"
  },
  {
   "$ref": "33"
  },
  {
   "$ref": "37"
  },
  {
   "$ref": "98"
  },
  {
   "$ref": "103"
  }
 ],
 "Clients": [
  {
   "$id": "110",
   "Name": "CustomizationsInTspClient",
   "Description": "CADL project to test various types of models.",
   "Operations": [
    {
     "$id": "111",
     "Name": "roundTrip",
     "ResourceName": "CustomizationsInTsp",
     "Description": "RoundTrip operation to make RootModel round-trip",
     "Parameters": [
      {
       "$id": "112",
       "Name": "input",
       "NameInRequest": "input",
       "Type": {
        "$ref": "20"
       },
       "Location": "Body",
       "IsRequired": true,
       "IsApiVersion": false,
       "IsResourceParameter": false,
       "IsContentType": false,
       "IsEndpoint": false,
       "SkipUrlEncoding": false,
       "Explode": false,
       "Kind": "Method"
      },
      {
       "$id": "113",
       "Name": "accept",
       "NameInRequest": "Accept",
       "Type": {
        "$id": "114",
        "Kind": "Primitive",
        "Name": "String",
        "IsNullable": false
       },
       "Location": "Header",
       "IsApiVersion": false,
       "IsResourceParameter": false,
       "IsContentType": false,
       "IsRequired": true,
       "IsEndpoint": false,
       "SkipUrlEncoding": false,
       "Explode": false,
       "Kind": "Constant",
       "DefaultValue": {
        "$id": "115",
        "Type": {
         "$ref": "114"
        },
        "Value": "application/json"
       }
      },
      {
       "$id": "116",
       "Name": "contentType",
       "NameInRequest": "Content-Type",
       "Type": {
        "$id": "117",
        "Kind": "Primitive",
        "Name": "String",
        "IsNullable": false
       },
       "Location": "Header",
       "IsApiVersion": false,
       "IsResourceParameter": false,
       "IsContentType": true,
       "IsRequired": true,
       "IsEndpoint": false,
       "SkipUrlEncoding": false,
       "Explode": false,
       "Kind": "Constant",
       "DefaultValue": {
        "$id": "118",
        "Type": {
         "$ref": "117"
        },
        "Value": "application/json"
       }
      }
     ],
     "Responses": [
      {
       "$id": "119",
       "StatusCodes": [
        200
       ],
       "BodyType": {
        "$ref": "20"
       },
       "BodyMediaType": "Json",
       "Headers": [],
       "IsErrorResponse": false,
       "ContentTypes": [
        "application/json"
       ]
      }
     ],
     "HttpMethod": "GET",
     "RequestBodyMediaType": "Json",
     "Uri": "",
     "Path": "/inputToRoundTrip",
     "RequestMediaTypes": [
      "application/json"
     ],
     "BufferResponse": true,
     "GenerateProtocolMethod": true,
     "GenerateConvenienceMethod": true
    },
    {
     "$id": "120",
     "Name": "foo",
     "ResourceName": "CustomizationsInTsp",
     "Description": "Sample operation with request body of a renamed model",
     "Parameters": [
      {
       "$id": "121",
       "Name": "input",
       "NameInRequest": "input",
       "Type": {
        "$ref": "27"
       },
       "Location": "Body",
       "IsRequired": true,
       "IsApiVersion": false,
       "IsResourceParameter": false,
       "IsContentType": false,
       "IsEndpoint": false,
       "SkipUrlEncoding": false,
       "Explode": false,
       "Kind": "Method"
      },
      {
       "$id": "122",
       "Name": "accept",
       "NameInRequest": "Accept",
       "Type": {
        "$id": "123",
        "Kind": "Primitive",
        "Name": "String",
        "IsNullable": false
       },
       "Location": "Header",
       "IsApiVersion": false,
       "IsResourceParameter": false,
       "IsContentType": false,
       "IsRequired": true,
       "IsEndpoint": false,
       "SkipUrlEncoding": false,
       "Explode": false,
       "Kind": "Constant",
       "DefaultValue": {
        "$id": "124",
        "Type": {
         "$ref": "123"
        },
        "Value": "application/json"
       }
      },
      {
       "$id": "125",
       "Name": "contentType",
       "NameInRequest": "Content-Type",
       "Type": {
        "$id": "126",
        "Kind": "Primitive",
        "Name": "String",
        "IsNullable": false
       },
       "Location": "Header",
       "IsApiVersion": false,
       "IsResourceParameter": false,
       "IsContentType": true,
       "IsRequired": true,
       "IsEndpoint": false,
       "SkipUrlEncoding": false,
       "Explode": false,
       "Kind": "Constant",
       "DefaultValue": {
        "$id": "127",
        "Type": {
         "$ref": "126"
        },
        "Value": "application/json"
       }
      }
     ],
     "Responses": [
      {
       "$id": "128",
       "StatusCodes": [
        200
       ],
       "BodyType": {
        "$ref": "27"
       },
       "BodyMediaType": "Json",
       "Headers": [],
       "IsErrorResponse": false,
       "ContentTypes": [
        "application/json"
       ]
      }
     ],
     "HttpMethod": "GET",
     "RequestBodyMediaType": "Json",
     "Uri": "",
     "Path": "/foo",
     "RequestMediaTypes": [
      "application/json"
     ],
     "BufferResponse": true,
     "GenerateProtocolMethod": true,
     "GenerateConvenienceMethod": true
    },
    {
     "$id": "129",
     "Name": "bar",
     "ResourceName": "CustomizationsInTsp",
     "Description": "Sample operation with request body using a model parameter with a spread operator.",
     "Parameters": [
      {
       "$id": "130",
       "Name": "ModelToRename",
       "NameInRequest": "ModelToRename",
       "Description": "Renamed model (original name: ModelToRename)",
       "Type": {
        "$ref": "27"
       },
       "Location": "Body",
       "IsRequired": true,
       "IsApiVersion": false,
       "IsResourceParameter": false,
       "IsContentType": false,
       "IsEndpoint": false,
       "SkipUrlEncoding": false,
       "Explode": false,
       "Kind": "Method"
      },
      {
       "$id": "131",
       "Name": "accept",
       "NameInRequest": "Accept",
       "Type": {
        "$id": "132",
        "Kind": "Primitive",
        "Name": "String",
        "IsNullable": false
       },
       "Location": "Header",
       "IsApiVersion": false,
       "IsResourceParameter": false,
       "IsContentType": false,
       "IsRequired": true,
       "IsEndpoint": false,
       "SkipUrlEncoding": false,
       "Explode": false,
       "Kind": "Constant",
       "DefaultValue": {
        "$id": "133",
        "Type": {
         "$ref": "132"
        },
        "Value": "application/json"
       }
      },
      {
       "$id": "134",
       "Name": "contentType",
       "NameInRequest": "Content-Type",
       "Type": {
        "$id": "135",
        "Kind": "Primitive",
        "Name": "String",
        "IsNullable": false
       },
       "Location": "Header",
       "IsApiVersion": false,
       "IsResourceParameter": false,
       "IsContentType": true,
       "IsRequired": true,
       "IsEndpoint": false,
       "SkipUrlEncoding": false,
       "Explode": false,
       "Kind": "Constant",
       "DefaultValue": {
        "$id": "136",
        "Type": {
         "$ref": "135"
        },
        "Value": "application/json"
       }
      }
     ],
     "Responses": [
      {
       "$id": "137",
       "StatusCodes": [
        200
       ],
       "BodyType": {
        "$ref": "27"
       },
       "BodyMediaType": "Json",
       "Headers": [],
       "IsErrorResponse": false,
       "ContentTypes": [
        "application/json"
       ]
      }
     ],
     "HttpMethod": "GET",
     "RequestBodyMediaType": "Json",
     "Uri": "",
     "Path": "/bar",
     "RequestMediaTypes": [
      "application/json"
     ],
     "BufferResponse": true,
     "GenerateProtocolMethod": true,
     "GenerateConvenienceMethod": true
    }
   ],
   "Protocol": {
    "$id": "138"
   },
   "Creatable": true
  }
 ]
}<|MERGE_RESOLUTION|>--- conflicted
+++ resolved
@@ -8,13 +8,7 @@
    "$id": "2",
    "Kind": "Enum",
    "Name": "ExtensibleEnumWithOperator",
-<<<<<<< HEAD
-   "Namespace": "CustomizationsInTsp",
-   "Description": "Extensible enum to customize operator",
-   "EnumValueType": "String",
-=======
    "EnumValueType": "string",
->>>>>>> 3633830f
    "AllowedValues": [
     {
      "$id": "3",
@@ -29,6 +23,8 @@
      "Description": "Tuesday."
     }
    ],
+   "Namespace": "CustomizationsInTsp",
+   "Description": "Extensible enum to customize operator",
    "IsExtensible": true,
    "IsNullable": false,
    "Usage": "RoundTrip"
@@ -37,9 +33,7 @@
    "$id": "5",
    "Kind": "Enum",
    "Name": "EnumToRename",
-   "Namespace": "CustomizationsInTsp",
-   "Description": "Renamed enum (original name: EnumToRename)",
-   "EnumValueType": "String",
+   "EnumValueType": "string",
    "AllowedValues": [
     {
      "$id": "6",
@@ -57,6 +51,8 @@
      "Value": "3"
     }
    ],
+   "Namespace": "CustomizationsInTsp",
+   "Description": "Renamed enum (original name: EnumToRename)",
    "IsExtensible": false,
    "IsNullable": false,
    "Usage": "RoundTrip"
@@ -65,9 +61,7 @@
    "$id": "9",
    "Kind": "Enum",
    "Name": "EnumWithValueToRename",
-   "Namespace": "CustomizationsInTsp",
-   "Description": "Enum with renamed value (original name: ValueToRename)",
-   "EnumValueType": "String",
+   "EnumValueType": "string",
    "AllowedValues": [
     {
      "$id": "10",
@@ -85,6 +79,8 @@
      "Value": "3"
     }
    ],
+   "Namespace": "CustomizationsInTsp",
+   "Description": "Enum with renamed value (original name: ValueToRename)",
    "IsExtensible": false,
    "IsNullable": false,
    "Usage": "RoundTrip"
@@ -93,13 +89,7 @@
    "$id": "13",
    "Kind": "Enum",
    "Name": "EnumToBeMadeExtensible",
-<<<<<<< HEAD
-   "Namespace": "CustomizationsInTsp",
-   "Description": "Extensible enum",
-   "EnumValueType": "String",
-=======
    "EnumValueType": "string",
->>>>>>> 3633830f
    "AllowedValues": [
     {
      "$id": "14",
@@ -117,6 +107,8 @@
      "Value": "3"
     }
    ],
+   "Namespace": "CustomizationsInTsp",
+   "Description": "Extensible enum",
    "IsExtensible": true,
    "IsNullable": false,
    "Usage": "RoundTrip"
@@ -125,13 +117,7 @@
    "$id": "17",
    "Kind": "Enum",
    "Name": "NormalEnum",
-<<<<<<< HEAD
-   "Namespace": "CustomizationsInTsp",
-   "Description": "A normal enum",
-   "EnumValueType": "String",
-=======
    "EnumValueType": "string",
->>>>>>> 3633830f
    "AllowedValues": [
     {
      "$id": "18",
@@ -144,6 +130,8 @@
      "Value": "b"
     }
    ],
+   "Namespace": "CustomizationsInTsp",
+   "Description": "A normal enum",
    "IsExtensible": true,
    "IsNullable": false,
    "Usage": "RoundTrip"
