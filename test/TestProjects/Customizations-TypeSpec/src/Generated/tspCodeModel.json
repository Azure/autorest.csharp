--- conflicted
+++ resolved
@@ -154,11 +154,6 @@
    "Namespace": "CustomizationsInTsp",
    "Usage": "RoundTrip",
    "Description": "Root RoundTrip model to reference all other types to ensure generation",
-<<<<<<< HEAD
-   "IsNullable": false,
-=======
-   "Usage": "RoundTrip",
->>>>>>> 25dabbd4
    "Properties": [
     {
      "$id": "26",
@@ -183,11 +178,6 @@
       "Namespace": "CustomizationsInTsp",
       "Usage": "RoundTrip",
       "Description": "Public model made internal",
-<<<<<<< HEAD
-      "IsNullable": false,
-=======
-      "Usage": "RoundTrip",
->>>>>>> 25dabbd4
       "Properties": [
        {
         "$id": "29",
@@ -218,11 +208,6 @@
       "Namespace": "CustomizationsInTsp",
       "Usage": "RoundTrip",
       "Description": "Renamed model (original name: ModelToRename)",
-<<<<<<< HEAD
-      "IsNullable": false,
-=======
-      "Usage": "RoundTrip",
->>>>>>> 25dabbd4
       "Properties": [
        {
         "$id": "33",
@@ -265,11 +250,6 @@
       "Namespace": "CustomizationsInTsp",
       "Usage": "RoundTrip",
       "Description": "Model moved into custom namespace",
-<<<<<<< HEAD
-      "IsNullable": false,
-=======
-      "Usage": "RoundTrip",
->>>>>>> 25dabbd4
       "Properties": [
        {
         "$id": "39",
@@ -300,11 +280,6 @@
       "Namespace": "CustomizationsInTsp",
       "Usage": "RoundTrip",
       "Description": "Model with customized properties",
-<<<<<<< HEAD
-      "IsNullable": false,
-=======
-      "Usage": "RoundTrip",
->>>>>>> 25dabbd4
       "Properties": [
        {
         "$id": "43",
@@ -675,22 +650,12 @@
      "SerializedName": "propertyModelToAddAdditionalSerializableProperty",
      "Description": "ModelToAddAdditionalSerializableProperty",
      "Type": {
-<<<<<<< HEAD
-      "$id": "104",
+      "$id": "108",
       "Kind": "model",
-=======
-      "$id": "108",
-      "Kind": "Model",
->>>>>>> 25dabbd4
       "Name": "ModelToAddAdditionalSerializableProperty",
       "Namespace": "CustomizationsInTsp",
       "Usage": "RoundTrip",
       "Description": "Model to add additional serializable property",
-<<<<<<< HEAD
-      "IsNullable": false,
-=======
-      "Usage": "RoundTrip",
->>>>>>> 25dabbd4
       "BaseModel": {
        "$ref": "32"
       },
@@ -729,22 +694,12 @@
      "SerializedName": "propertyModelStruct",
      "Description": "ModelStruct",
      "Type": {
-<<<<<<< HEAD
-      "$id": "109",
+      "$id": "113",
       "Kind": "model",
-=======
-      "$id": "113",
-      "Kind": "Model",
->>>>>>> 25dabbd4
       "Name": "ModelStruct",
       "Namespace": "CustomizationsInTsp",
       "Usage": "RoundTrip",
       "Description": "Model to make to a struct",
-<<<<<<< HEAD
-      "IsNullable": false,
-=======
-      "Usage": "RoundTrip",
->>>>>>> 25dabbd4
       "Properties": [
        {
         "$id": "114",
