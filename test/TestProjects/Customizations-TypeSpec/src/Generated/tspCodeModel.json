{
 "$id": "1",
 "Name": "CustomizationsInTsp",
 "Description": "CADL project to test various types of models.",
 "ApiVersions": [
  "0.1.0"
 ],
 "Enums": [
  {
   "$id": "2",
   "Name": "ExtensibleEnumWithOperator",
   "EnumValueType": "String",
   "AllowedValues": [
    {
     "$id": "3",
     "Name": "Monday",
     "Value": "Monday",
     "Description": "Monday."
    },
    {
     "$id": "4",
     "Name": "Tuesday",
     "Value": "Tuesday",
     "Description": "Tuesday."
    }
   ],
   "Namespace": "CustomizationsInTsp",
   "Description": "Extensible enum to customize operator",
   "IsExtensible": true,
   "IsNullable": false,
   "Usage": "RoundTrip"
  },
  {
   "$id": "5",
   "Name": "EnumToRename",
   "EnumValueType": "String",
   "AllowedValues": [
    {
     "$id": "6",
     "Name": "One",
     "Value": "1"
    },
    {
     "$id": "7",
     "Name": "Two",
     "Value": "2"
    },
    {
     "$id": "8",
     "Name": "Three",
     "Value": "3"
    }
   ],
   "Namespace": "CustomizationsInTsp",
   "Description": "Renamed enum (original name: EnumToRename)",
   "IsExtensible": false,
   "IsNullable": false,
   "Usage": "RoundTrip"
  },
  {
   "$id": "9",
   "Name": "EnumWithValueToRename",
   "EnumValueType": "String",
   "AllowedValues": [
    {
     "$id": "10",
     "Name": "One",
     "Value": "1"
    },
    {
     "$id": "11",
     "Name": "Two",
     "Value": "2"
    },
    {
     "$id": "12",
     "Name": "ValueToRename",
     "Value": "3"
    }
   ],
   "Namespace": "CustomizationsInTsp",
   "Description": "Enum with renamed value (original name: ValueToRename)",
   "IsExtensible": false,
   "IsNullable": false,
   "Usage": "RoundTrip"
  },
  {
   "$id": "13",
   "Name": "EnumToBeMadeExtensible",
   "EnumValueType": "String",
   "AllowedValues": [
    {
     "$id": "14",
     "Name": "ExOne",
     "Value": "1"
    },
    {
     "$id": "15",
     "Name": "ExTwo",
     "Value": "2"
    },
    {
     "$id": "16",
     "Name": "ExThree",
     "Value": "3"
    }
   ],
   "Namespace": "CustomizationsInTsp",
   "Description": "Extensible enum",
   "IsExtensible": true,
   "IsNullable": false,
   "Usage": "RoundTrip"
  },
  {
   "$id": "17",
   "Name": "NormalEnum",
   "EnumValueType": "String",
   "AllowedValues": [
    {
     "$id": "18",
     "Name": "A",
     "Value": "a"
    },
    {
     "$id": "19",
     "Name": "B",
     "Value": "b"
    }
   ],
   "Namespace": "CustomizationsInTsp",
   "Description": "A normal enum",
   "IsExtensible": true,
   "IsNullable": false,
   "Usage": "RoundTrip"
  }
 ],
 "Models": [
  {
   "$id": "20",
   "Name": "RootModel",
   "Namespace": "CustomizationsInTsp",
   "Description": "Root RoundTrip model to reference all other types to ensure generation",
   "IsNullable": false,
   "Usage": "RoundTrip",
   "Properties": [
    {
     "$id": "21",
     "Name": "propertyExtensibleEnum",
     "SerializedName": "propertyExtensibleEnum",
     "Description": "ExtensibleEnumWithOperator",
     "Type": {
      "$ref": "2"
     },
     "IsRequired": false,
     "IsReadOnly": false
    },
    {
     "$id": "22",
     "Name": "propertyModelToMakeInternal",
     "SerializedName": "propertyModelToMakeInternal",
     "Description": "ModelToMakeInternal",
     "Type": {
      "$id": "23",
      "Name": "ModelToMakeInternal",
      "Namespace": "CustomizationsInTsp",
      "Description": "Public model made internal",
      "IsNullable": false,
      "Usage": "RoundTrip",
      "Properties": [
       {
        "$id": "24",
        "Name": "requiredInt",
        "SerializedName": "requiredInt",
        "Description": "Required int",
        "Type": {
         "$id": "25",
         "Name": "int32",
         "Kind": "Int32",
         "IsNullable": false
        },
        "IsRequired": true,
        "IsReadOnly": false
       }
      ]
     },
     "IsRequired": false,
     "IsReadOnly": false
    },
    {
     "$id": "26",
     "Name": "propertyModelToRename",
     "SerializedName": "propertyModelToRename",
     "Description": "ModelToRename",
     "Type": {
      "$id": "27",
      "Name": "ModelToRename",
      "Namespace": "CustomizationsInTsp",
      "Description": "Renamed model (original name: ModelToRename)",
      "IsNullable": false,
      "Usage": "RoundTrip",
      "Properties": [
       {
        "$id": "28",
        "Name": "requiredInt",
        "SerializedName": "requiredInt",
        "Description": "Required int",
        "Type": {
         "$id": "29",
         "Name": "int32",
         "Kind": "Int32",
         "IsNullable": false
        },
        "IsRequired": true,
        "IsReadOnly": false
       },
       {
        "$id": "30",
        "Name": "optionalInt",
        "SerializedName": "optionalInt",
        "Description": "Optional int",
        "Type": {
         "$id": "31",
         "Name": "int32",
         "Kind": "Int32",
         "IsNullable": false
        },
        "IsRequired": false,
        "IsReadOnly": false
       }
      ]
     },
     "IsRequired": false,
     "IsReadOnly": false
    },
    {
     "$id": "32",
     "Name": "propertyModelToChangeNamespace",
     "SerializedName": "propertyModelToChangeNamespace",
     "Description": "ModelToChangeNamespace",
     "Type": {
      "$id": "33",
      "Name": "ModelToChangeNamespace",
      "Namespace": "CustomizationsInTsp",
      "Description": "Model moved into custom namespace",
      "IsNullable": false,
      "Usage": "RoundTrip",
      "Properties": [
       {
        "$id": "34",
        "Name": "requiredInt",
        "SerializedName": "requiredInt",
        "Description": "Required int",
        "Type": {
         "$id": "35",
         "Name": "int32",
         "Kind": "Int32",
         "IsNullable": false
        },
        "IsRequired": true,
        "IsReadOnly": false
       }
      ]
     },
     "IsRequired": false,
     "IsReadOnly": false
    },
    {
     "$id": "36",
     "Name": "propertyModelWithCustomizedProperties",
     "SerializedName": "propertyModelWithCustomizedProperties",
     "Description": "ModelWithCustomizedProperties",
     "Type": {
      "$id": "37",
      "Name": "ModelWithCustomizedProperties",
      "Namespace": "CustomizationsInTsp",
      "Description": "Model with customized properties",
      "IsNullable": false,
      "Usage": "RoundTrip",
      "Properties": [
       {
        "$id": "38",
        "Name": "propertyToMakeInternal",
        "SerializedName": "propertyToMakeInternal",
        "Description": "Public property made internal",
        "Type": {
         "$id": "39",
         "Name": "int32",
         "Kind": "Int32",
         "IsNullable": false
        },
        "IsRequired": true,
        "IsReadOnly": false
       },
       {
        "$id": "40",
        "Name": "propertyToRename",
        "SerializedName": "propertyToRename",
        "Description": "Renamed property (original name: PropertyToRename)",
        "Type": {
         "$id": "41",
         "Name": "int32",
         "Kind": "Int32",
         "IsNullable": false
        },
        "IsRequired": true,
        "IsReadOnly": false
       },
       {
        "$id": "42",
        "Name": "propertyToMakeFloat",
        "SerializedName": "propertyToMakeFloat",
        "Description": "Property with type changed to float (original type: int)",
        "Type": {
         "$id": "43",
         "Name": "int32",
         "Kind": "Int32",
         "IsNullable": false
        },
        "IsRequired": true,
        "IsReadOnly": false
       },
       {
        "$id": "44",
        "Name": "propertyToMakeInt",
        "SerializedName": "propertyToMakeInt",
        "Description": "Property with type changed to int (original type: float)",
        "Type": {
         "$id": "45",
         "Name": "float32",
         "Kind": "Float32",
         "IsNullable": false
        },
        "IsRequired": true,
        "IsReadOnly": false
       },
       {
        "$id": "46",
        "Name": "propertyToMakeDuration",
        "SerializedName": "propertyToMakeDuration",
        "Description": "Property with type changed to duration (original type: string)",
        "Type": {
         "$id": "47",
         "Name": "string",
         "Kind": "String",
         "IsNullable": false
        },
        "IsRequired": true,
        "IsReadOnly": false
       },
       {
        "$id": "48",
        "Name": "propertyToMakeString",
        "SerializedName": "propertyToMakeString",
        "Description": "Property with type changed to string (original type: duration)",
        "Type": {
         "$id": "49",
         "Name": "duration",
         "Kind": "DurationISO8601",
         "IsNullable": false
        },
        "IsRequired": true,
        "IsReadOnly": false
       },
       {
        "$id": "50",
        "Name": "propertyToMakeJsonElement",
        "SerializedName": "propertyToMakeJsonElement",
        "Description": "Property with type changed to JsonElement (original type: string)",
        "Type": {
         "$id": "51",
         "Name": "string",
         "Kind": "String",
         "IsNullable": false
        },
        "IsRequired": true,
        "IsReadOnly": false
       },
       {
        "$id": "52",
        "Name": "propertyToField",
        "SerializedName": "propertyToField",
        "Description": "Field that replaces property (original name: PropertyToField)",
        "Type": {
         "$id": "53",
         "Name": "string",
         "Kind": "String",
         "IsNullable": false
        },
        "IsRequired": true,
        "IsReadOnly": false
       },
       {
        "$id": "54",
        "Name": "badListName",
        "SerializedName": "badListName",
        "Description": "Property renamed that is list",
        "Type": {
         "$id": "55",
         "Name": "Array",
         "ElementType": {
          "$id": "56",
          "Name": "string",
          "Kind": "String",
          "IsNullable": false
         },
         "IsNullable": false
        },
        "IsRequired": true,
        "IsReadOnly": false
       },
       {
        "$id": "57",
        "Name": "badDictionaryName",
        "SerializedName": "badDictionaryName",
        "Description": "Property renamed that is dictionary",
        "Type": {
         "$id": "58",
         "Name": "Dictionary",
         "KeyType": {
          "$id": "59",
          "Name": "string",
          "Kind": "String",
          "IsNullable": false
         },
         "ValueType": {
          "$id": "60",
          "Name": "string",
          "Kind": "String",
          "IsNullable": false
         },
         "IsNullable": false
        },
        "IsRequired": true,
        "IsReadOnly": false
       },
       {
        "$id": "61",
        "Name": "badListOfListName",
        "SerializedName": "badListOfListName",
        "Description": "Property renamed that is listoflist",
        "Type": {
         "$id": "62",
         "Name": "Array",
         "ElementType": {
          "$id": "63",
          "Name": "Array",
          "ElementType": {
           "$id": "64",
           "Name": "string",
           "Kind": "String",
           "IsNullable": false
          },
          "IsNullable": false
         },
         "IsNullable": false
        },
        "IsRequired": true,
        "IsReadOnly": false
       },
       {
        "$id": "65",
        "Name": "badListOfDictionaryName",
        "SerializedName": "badListOfDictionaryName",
        "Description": "Property renamed that is listofdictionary",
        "Type": {
         "$id": "66",
         "Name": "Array",
         "ElementType": {
          "$id": "67",
          "Name": "Dictionary",
          "KeyType": {
           "$id": "68",
           "Name": "string",
           "Kind": "String",
           "IsNullable": false
          },
          "ValueType": {
           "$id": "69",
           "Name": "string",
           "Kind": "String",
           "IsNullable": false
          },
          "IsNullable": false
         },
         "IsNullable": false
        },
        "IsRequired": true,
        "IsReadOnly": false
       },
       {
        "$id": "70",
        "Name": "vector",
        "SerializedName": "vector",
        "Description": "Property type changed to ReadOnlyMemory<float>",
        "Type": {
         "$id": "71",
         "Name": "Array",
         "ElementType": {
          "$id": "72",
          "Name": "float32",
          "Kind": "Float32",
          "IsNullable": false
         },
         "IsNullable": false
        },
        "IsRequired": true,
        "IsReadOnly": false
       },
       {
        "$id": "73",
        "Name": "vectorOptional",
        "SerializedName": "vectorOptional",
        "Description": "Property type changed to ReadOnlyMemory<float>?",
        "Type": {
         "$id": "74",
         "Name": "Array",
         "ElementType": {
          "$id": "75",
          "Name": "float32",
          "Kind": "Float32",
          "IsNullable": false
         },
         "IsNullable": false
        },
        "IsRequired": false,
        "IsReadOnly": false
       },
       {
        "$id": "76",
        "Name": "vectorNullable",
        "SerializedName": "vectorNullable",
        "Description": "Property type changed to ReadOnlyMemory<float>?",
        "Type": {
         "$id": "77",
         "Name": "Array",
         "ElementType": {
          "$id": "78",
          "Name": "float32",
          "Kind": "Float32",
          "IsNullable": false
         },
         "IsNullable": true
        },
        "IsRequired": true,
        "IsReadOnly": false
       },
       {
        "$id": "79",
        "Name": "vectorOptionalNullable",
        "SerializedName": "vectorOptionalNullable",
        "Description": "Property type changed to ReadOnlyMemory<float>?",
        "Type": {
         "$id": "80",
         "Name": "Array",
         "ElementType": {
          "$id": "81",
          "Name": "float32",
          "Kind": "Float32",
          "IsNullable": false
         },
         "IsNullable": true
        },
        "IsRequired": false,
        "IsReadOnly": false
       },
       {
        "$id": "82",
        "Name": "vectorReadOnly",
        "SerializedName": "vectorReadOnly",
        "Description": "Property type changed to ReadOnlyMemory<float>",
        "Type": {
         "$id": "83",
         "Name": "Array",
         "ElementType": {
          "$id": "84",
          "Name": "float32",
          "Kind": "Float32",
          "IsNullable": false
         },
         "IsNullable": false
        },
        "IsRequired": true,
        "IsReadOnly": true
       },
       {
        "$id": "85",
        "Name": "vectorOptionalReadOnly",
        "SerializedName": "vectorOptionalReadOnly",
        "Description": "Property type changed to ReadOnlyMemory<float>?",
        "Type": {
         "$id": "86",
         "Name": "Array",
         "ElementType": {
          "$id": "87",
          "Name": "float32",
          "Kind": "Float32",
          "IsNullable": false
         },
         "IsNullable": false
        },
        "IsRequired": false,
        "IsReadOnly": true
       },
       {
        "$id": "88",
        "Name": "vectorNullableReadOnly",
        "SerializedName": "vectorNullableReadOnly",
        "Description": "Property type changed to ReadOnlyMemory<float>?",
        "Type": {
         "$id": "89",
         "Name": "Array",
         "ElementType": {
          "$id": "90",
          "Name": "float32",
          "Kind": "Float32",
          "IsNullable": false
         },
         "IsNullable": true
        },
        "IsRequired": true,
        "IsReadOnly": true
       },
       {
        "$id": "91",
        "Name": "vectorOptionalNullableReadOnly",
        "SerializedName": "vectorOptionalNullableReadOnly",
        "Description": "Property type changed to ReadOnlyMemory<float>?",
        "Type": {
         "$id": "92",
         "Name": "Array",
         "ElementType": {
          "$id": "93",
          "Name": "float32",
          "Kind": "Float32",
          "IsNullable": false
         },
         "IsNullable": true
        },
        "IsRequired": false,
        "IsReadOnly": true
       }
      ]
     },
     "IsRequired": false,
     "IsReadOnly": false
    },
    {
     "$id": "94",
     "Name": "propertyEnumToRename",
     "SerializedName": "propertyEnumToRename",
     "Description": "EnumToRename",
     "Type": {
      "$ref": "5"
     },
     "IsRequired": false,
     "IsReadOnly": false
    },
    {
     "$id": "95",
     "Name": "propertyEnumWithValueToRename",
     "SerializedName": "propertyEnumWithValueToRename",
     "Description": "EnumWithValueToRename",
     "Type": {
      "$ref": "9"
     },
     "IsRequired": false,
     "IsReadOnly": false
    },
    {
     "$id": "96",
     "Name": "propertyEnumToBeMadeExtensible",
     "SerializedName": "propertyEnumToBeMadeExtensible",
     "Description": "EnumToBeMadeExtensible",
     "Type": {
      "$ref": "13"
     },
     "IsRequired": false,
     "IsReadOnly": false
    },
    {
     "$id": "97",
     "Name": "propertyModelToAddAdditionalSerializableProperty",
     "SerializedName": "propertyModelToAddAdditionalSerializableProperty",
     "Description": "ModelToAddAdditionalSerializableProperty",
     "Type": {
      "$id": "98",
      "Name": "ModelToAddAdditionalSerializableProperty",
      "Namespace": "CustomizationsInTsp",
      "Description": "Model to add additional serializable property",
      "IsNullable": false,
      "Usage": "RoundTrip",
      "Properties": [
       {
        "$id": "99",
        "Name": "requiredInt",
        "SerializedName": "requiredInt",
        "Description": "Required int",
        "Type": {
         "$id": "100",
         "Name": "int32",
         "Kind": "Int32",
         "IsNullable": false
        },
        "IsRequired": true,
        "IsReadOnly": false
       }
      ]
     },
     "IsRequired": false,
     "IsReadOnly": false
    },
    {
     "$id": "101",
     "Name": "propertyToMoveToCustomization",
     "SerializedName": "propertyToMoveToCustomization",
     "Description": "Enum type property to move to customization code",
     "Type": {
      "$ref": "17"
     },
     "IsRequired": false,
     "IsReadOnly": false
    },
    {
     "$id": "102",
     "Name": "propertyModelStruct",
     "SerializedName": "propertyModelStruct",
     "Description": "ModelStruct",
     "Type": {
      "$id": "103",
      "Name": "ModelStruct",
      "Namespace": "CustomizationsInTsp",
      "Description": "Model to make to a struct",
      "IsNullable": false,
      "Usage": "RoundTrip",
      "Properties": [
       {
        "$id": "104",
        "Name": "requiredInt",
        "SerializedName": "requiredInt",
        "Description": "Required int",
        "Type": {
         "$id": "105",
         "Name": "int32",
         "Kind": "Int32",
         "IsNullable": false
        },
        "IsRequired": true,
        "IsReadOnly": false
       },
       {
        "$id": "106",
        "Name": "optionalInt",
        "SerializedName": "optionalInt",
        "Description": "Optional int",
        "Type": {
         "$id": "107",
         "Name": "int32",
         "Kind": "Int32",
         "IsNullable": false
        },
        "IsRequired": false,
        "IsReadOnly": false
       },
       {
        "$id": "108",
        "Name": "optionalString",
        "SerializedName": "optionalString",
        "Description": "Optional string",
        "Type": {
         "$id": "109",
         "Name": "string",
         "Kind": "String",
         "IsNullable": false
        },
        "IsRequired": false,
        "IsReadOnly": false
       }
      ]
     },
     "IsRequired": false,
     "IsReadOnly": false
    }
   ]
  },
  {
   "$ref": "23"
  },
  {
   "$ref": "27"
  },
  {
   "$ref": "33"
  },
  {
   "$ref": "37"
  },
  {
   "$ref": "98"
  },
  {
   "$ref": "103"
  }
 ],
 "Clients": [
  {
   "$id": "110",
   "Name": "CustomizationsInTspClient",
   "Description": "CADL project to test various types of models.",
   "Operations": [
    {
     "$id": "111",
     "Name": "roundTrip",
     "ResourceName": "CustomizationsInTsp",
     "Description": "RoundTrip operation to make RootModel round-trip",
     "Parameters": [
      {
       "$id": "112",
       "Name": "input",
       "NameInRequest": "input",
       "Type": {
        "$ref": "20"
       },
       "Location": "Body",
       "IsRequired": true,
       "IsApiVersion": false,
       "IsResourceParameter": false,
       "IsContentType": false,
       "IsEndpoint": false,
       "SkipUrlEncoding": false,
       "Explode": false,
       "Kind": "Method"
      },
      {
<<<<<<< HEAD
       "$id": "105",
       "Name": "accept",
       "NameInRequest": "Accept",
=======
       "$id": "113",
       "Name": "contentType",
       "NameInRequest": "Content-Type",
>>>>>>> bbe0dfcc
       "Type": {
        "$id": "114",
        "Name": "String",
        "Kind": "String",
        "IsNullable": false
       },
       "Location": "Header",
       "IsApiVersion": false,
       "IsResourceParameter": false,
       "IsContentType": false,
       "IsRequired": true,
       "IsEndpoint": false,
       "SkipUrlEncoding": false,
       "Explode": false,
       "Kind": "Constant",
       "DefaultValue": {
        "$id": "115",
        "Type": {
         "$ref": "114"
        },
        "Value": "application/json"
       }
      },
      {
<<<<<<< HEAD
       "$id": "108",
       "Name": "contentType",
       "NameInRequest": "Content-Type",
=======
       "$id": "116",
       "Name": "accept",
       "NameInRequest": "Accept",
>>>>>>> bbe0dfcc
       "Type": {
        "$id": "117",
        "Name": "String",
        "Kind": "String",
        "IsNullable": false
       },
       "Location": "Header",
       "IsApiVersion": false,
       "IsResourceParameter": false,
       "IsContentType": true,
       "IsRequired": true,
       "IsEndpoint": false,
       "SkipUrlEncoding": false,
       "Explode": false,
       "Kind": "Constant",
       "DefaultValue": {
        "$id": "118",
        "Type": {
         "$ref": "117"
        },
        "Value": "application/json"
       }
      },
      {
       "$id": "119",
       "Name": "apiVersion",
       "NameInRequest": "api-version",
       "Description": "",
       "Type": {
        "$id": "120",
        "Name": "String",
        "Kind": "String",
        "IsNullable": false
       },
       "Location": "Query",
       "IsRequired": true,
       "IsApiVersion": true,
       "IsContentType": false,
       "IsEndpoint": false,
       "IsResourceParameter": false,
       "SkipUrlEncoding": false,
       "Explode": false,
       "Kind": "Client",
       "DefaultValue": {
        "$id": "121",
        "Type": {
         "$id": "122",
         "Name": "String",
         "Kind": "String",
         "IsNullable": false
        },
        "Value": "0.1.0"
       }
      }
     ],
     "Responses": [
      {
       "$id": "123",
       "StatusCodes": [
        200
       ],
       "BodyType": {
        "$ref": "20"
       },
       "BodyMediaType": "Json",
       "Headers": [],
       "IsErrorResponse": false,
       "ContentTypes": [
        "application/json"
       ]
      }
     ],
     "HttpMethod": "GET",
     "RequestBodyMediaType": "Json",
     "Uri": "",
     "Path": "/inputToRoundTrip",
     "RequestMediaTypes": [
      "application/json"
     ],
     "BufferResponse": true,
     "GenerateProtocolMethod": true,
     "GenerateConvenienceMethod": true
    },
    {
     "$id": "124",
     "Name": "foo",
     "ResourceName": "CustomizationsInTsp",
     "Description": "Sample operation with request body of a renamed model",
     "Parameters": [
      {
       "$id": "125",
       "Name": "input",
       "NameInRequest": "input",
       "Type": {
        "$ref": "27"
       },
       "Location": "Body",
       "IsRequired": true,
       "IsApiVersion": false,
       "IsResourceParameter": false,
       "IsContentType": false,
       "IsEndpoint": false,
       "SkipUrlEncoding": false,
       "Explode": false,
       "Kind": "Method"
      },
      {
<<<<<<< HEAD
       "$id": "118",
       "Name": "accept",
       "NameInRequest": "Accept",
=======
       "$id": "126",
       "Name": "contentType",
       "NameInRequest": "Content-Type",
>>>>>>> bbe0dfcc
       "Type": {
        "$id": "127",
        "Name": "String",
        "Kind": "String",
        "IsNullable": false
       },
       "Location": "Header",
       "IsApiVersion": false,
       "IsResourceParameter": false,
       "IsContentType": false,
       "IsRequired": true,
       "IsEndpoint": false,
       "SkipUrlEncoding": false,
       "Explode": false,
       "Kind": "Constant",
       "DefaultValue": {
        "$id": "128",
        "Type": {
         "$ref": "127"
        },
        "Value": "application/json"
       }
      },
      {
<<<<<<< HEAD
       "$id": "121",
       "Name": "contentType",
       "NameInRequest": "Content-Type",
=======
       "$id": "129",
       "Name": "accept",
       "NameInRequest": "Accept",
>>>>>>> bbe0dfcc
       "Type": {
        "$id": "130",
        "Name": "String",
        "Kind": "String",
        "IsNullable": false
       },
       "Location": "Header",
       "IsApiVersion": false,
       "IsResourceParameter": false,
       "IsContentType": true,
       "IsRequired": true,
       "IsEndpoint": false,
       "SkipUrlEncoding": false,
       "Explode": false,
       "Kind": "Constant",
       "DefaultValue": {
        "$id": "131",
        "Type": {
         "$ref": "130"
        },
        "Value": "application/json"
       }
      },
      {
       "$ref": "119"
      }
     ],
     "Responses": [
      {
       "$id": "132",
       "StatusCodes": [
        200
       ],
       "BodyType": {
        "$ref": "27"
       },
       "BodyMediaType": "Json",
       "Headers": [],
       "IsErrorResponse": false,
       "ContentTypes": [
        "application/json"
       ]
      }
     ],
     "HttpMethod": "GET",
     "RequestBodyMediaType": "Json",
     "Uri": "",
     "Path": "/foo",
     "RequestMediaTypes": [
      "application/json"
     ],
     "BufferResponse": true,
     "GenerateProtocolMethod": true,
     "GenerateConvenienceMethod": true
    },
    {
     "$id": "133",
     "Name": "bar",
     "ResourceName": "CustomizationsInTsp",
     "Description": "Sample operation with request body using a model parameter with a spread operator.",
     "Parameters": [
      {
       "$id": "134",
       "Name": "ModelToRename",
       "NameInRequest": "ModelToRename",
       "Description": "Renamed model (original name: ModelToRename)",
       "Type": {
        "$ref": "27"
       },
       "Location": "Body",
       "IsRequired": true,
       "IsApiVersion": false,
       "IsResourceParameter": false,
       "IsContentType": false,
       "IsEndpoint": false,
       "SkipUrlEncoding": false,
       "Explode": false,
       "Kind": "Method"
      },
      {
<<<<<<< HEAD
       "$id": "127",
       "Name": "accept",
       "NameInRequest": "Accept",
=======
       "$id": "135",
       "Name": "contentType",
       "NameInRequest": "Content-Type",
>>>>>>> bbe0dfcc
       "Type": {
        "$id": "136",
        "Name": "String",
        "Kind": "String",
        "IsNullable": false
       },
       "Location": "Header",
       "IsApiVersion": false,
       "IsResourceParameter": false,
       "IsContentType": false,
       "IsRequired": true,
       "IsEndpoint": false,
       "SkipUrlEncoding": false,
       "Explode": false,
       "Kind": "Constant",
       "DefaultValue": {
        "$id": "137",
        "Type": {
         "$ref": "136"
        },
        "Value": "application/json"
       }
      },
      {
<<<<<<< HEAD
       "$id": "130",
       "Name": "contentType",
       "NameInRequest": "Content-Type",
=======
       "$id": "138",
       "Name": "accept",
       "NameInRequest": "Accept",
>>>>>>> bbe0dfcc
       "Type": {
        "$id": "139",
        "Name": "String",
        "Kind": "String",
        "IsNullable": false
       },
       "Location": "Header",
       "IsApiVersion": false,
       "IsResourceParameter": false,
       "IsContentType": true,
       "IsRequired": true,
       "IsEndpoint": false,
       "SkipUrlEncoding": false,
       "Explode": false,
       "Kind": "Constant",
       "DefaultValue": {
        "$id": "140",
        "Type": {
         "$ref": "139"
        },
        "Value": "application/json"
       }
      },
      {
       "$ref": "119"
      }
     ],
     "Responses": [
      {
       "$id": "141",
       "StatusCodes": [
        200
       ],
       "BodyType": {
        "$ref": "27"
       },
       "BodyMediaType": "Json",
       "Headers": [],
       "IsErrorResponse": false,
       "ContentTypes": [
        "application/json"
       ]
      }
     ],
     "HttpMethod": "GET",
     "RequestBodyMediaType": "Json",
     "Uri": "",
     "Path": "/bar",
     "RequestMediaTypes": [
      "application/json"
     ],
     "BufferResponse": true,
     "GenerateProtocolMethod": true,
     "GenerateConvenienceMethod": true
    }
   ],
   "Protocol": {
    "$id": "142"
   },
   "Creatable": true
  }
 ]
}<|MERGE_RESOLUTION|>--- conflicted
+++ resolved
@@ -831,15 +831,9 @@
        "Kind": "Method"
       },
       {
-<<<<<<< HEAD
-       "$id": "105",
-       "Name": "accept",
-       "NameInRequest": "Accept",
-=======
        "$id": "113",
        "Name": "contentType",
        "NameInRequest": "Content-Type",
->>>>>>> bbe0dfcc
        "Type": {
         "$id": "114",
         "Name": "String",
@@ -864,15 +858,9 @@
        }
       },
       {
-<<<<<<< HEAD
-       "$id": "108",
-       "Name": "contentType",
-       "NameInRequest": "Content-Type",
-=======
        "$id": "116",
        "Name": "accept",
        "NameInRequest": "Accept",
->>>>>>> bbe0dfcc
        "Type": {
         "$id": "117",
         "Name": "String",
@@ -980,15 +968,9 @@
        "Kind": "Method"
       },
       {
-<<<<<<< HEAD
-       "$id": "118",
-       "Name": "accept",
-       "NameInRequest": "Accept",
-=======
        "$id": "126",
        "Name": "contentType",
        "NameInRequest": "Content-Type",
->>>>>>> bbe0dfcc
        "Type": {
         "$id": "127",
         "Name": "String",
@@ -1013,15 +995,9 @@
        }
       },
       {
-<<<<<<< HEAD
-       "$id": "121",
-       "Name": "contentType",
-       "NameInRequest": "Content-Type",
-=======
        "$id": "129",
        "Name": "accept",
        "NameInRequest": "Accept",
->>>>>>> bbe0dfcc
        "Type": {
         "$id": "130",
         "Name": "String",
@@ -1102,15 +1078,9 @@
        "Kind": "Method"
       },
       {
-<<<<<<< HEAD
-       "$id": "127",
-       "Name": "accept",
-       "NameInRequest": "Accept",
-=======
        "$id": "135",
        "Name": "contentType",
        "NameInRequest": "Content-Type",
->>>>>>> bbe0dfcc
        "Type": {
         "$id": "136",
         "Name": "String",
@@ -1135,15 +1105,9 @@
        }
       },
       {
-<<<<<<< HEAD
-       "$id": "130",
-       "Name": "contentType",
-       "NameInRequest": "Content-Type",
-=======
        "$id": "138",
        "Name": "accept",
        "NameInRequest": "Accept",
->>>>>>> bbe0dfcc
        "Type": {
         "$id": "139",
         "Name": "String",
