--- conflicted
+++ resolved
@@ -4,36 +4,23 @@
  "ApiVersions": [],
  "Enums": [
   {
-<<<<<<< HEAD
    "$id": "1",
-   "Kind": "Enum",
-=======
-   "$id": "2",
    "Kind": "enum",
->>>>>>> f4b8779e
    "Name": "ExtensibleEnumWithOperator",
    "ValueType": {
-    "$id": "3",
+    "$id": "2",
     "Kind": "string",
     "IsNullable": false
    },
    "Values": [
     {
-<<<<<<< HEAD
-     "$id": "2",
-=======
-     "$id": "4",
->>>>>>> f4b8779e
+     "$id": "3",
      "Name": "Monday",
      "Value": "Monday",
      "Description": "Monday."
     },
     {
-<<<<<<< HEAD
-     "$id": "3",
-=======
-     "$id": "5",
->>>>>>> f4b8779e
+     "$id": "4",
      "Name": "Tuesday",
      "Value": "Tuesday",
      "Description": "Tuesday."
@@ -46,44 +33,27 @@
    "Usage": "RoundTrip"
   },
   {
-<<<<<<< HEAD
-   "$id": "4",
-   "Kind": "Enum",
-=======
-   "$id": "6",
+   "$id": "5",
    "Kind": "enum",
->>>>>>> f4b8779e
    "Name": "EnumToRename",
    "ValueType": {
-    "$id": "7",
+    "$id": "6",
     "Kind": "string",
     "IsNullable": false
    },
    "Values": [
     {
-<<<<<<< HEAD
-     "$id": "5",
-=======
-     "$id": "8",
->>>>>>> f4b8779e
+     "$id": "7",
      "Name": "One",
      "Value": "1"
     },
     {
-<<<<<<< HEAD
-     "$id": "6",
-=======
-     "$id": "9",
->>>>>>> f4b8779e
+     "$id": "8",
      "Name": "Two",
      "Value": "2"
     },
     {
-<<<<<<< HEAD
-     "$id": "7",
-=======
-     "$id": "10",
->>>>>>> f4b8779e
+     "$id": "9",
      "Name": "Three",
      "Value": "3"
     }
@@ -95,44 +65,27 @@
    "Usage": "RoundTrip"
   },
   {
-<<<<<<< HEAD
-   "$id": "8",
-   "Kind": "Enum",
-=======
-   "$id": "11",
+   "$id": "10",
    "Kind": "enum",
->>>>>>> f4b8779e
    "Name": "EnumWithValueToRename",
    "ValueType": {
-    "$id": "12",
+    "$id": "11",
     "Kind": "string",
     "IsNullable": false
    },
    "Values": [
     {
-<<<<<<< HEAD
-     "$id": "9",
-=======
-     "$id": "13",
->>>>>>> f4b8779e
+     "$id": "12",
      "Name": "One",
      "Value": "1"
     },
     {
-<<<<<<< HEAD
-     "$id": "10",
-=======
-     "$id": "14",
->>>>>>> f4b8779e
+     "$id": "13",
      "Name": "Two",
      "Value": "2"
     },
     {
-<<<<<<< HEAD
-     "$id": "11",
-=======
-     "$id": "15",
->>>>>>> f4b8779e
+     "$id": "14",
      "Name": "ValueToRename",
      "Value": "3"
     }
@@ -144,44 +97,27 @@
    "Usage": "RoundTrip"
   },
   {
-<<<<<<< HEAD
-   "$id": "12",
-   "Kind": "Enum",
-=======
-   "$id": "16",
+   "$id": "15",
    "Kind": "enum",
->>>>>>> f4b8779e
    "Name": "EnumToBeMadeExtensible",
    "ValueType": {
-    "$id": "17",
+    "$id": "16",
     "Kind": "string",
     "IsNullable": false
    },
    "Values": [
     {
-<<<<<<< HEAD
-     "$id": "13",
-=======
-     "$id": "18",
->>>>>>> f4b8779e
+     "$id": "17",
      "Name": "ExOne",
      "Value": "1"
     },
     {
-<<<<<<< HEAD
-     "$id": "14",
-=======
-     "$id": "19",
->>>>>>> f4b8779e
+     "$id": "18",
      "Name": "ExTwo",
      "Value": "2"
     },
     {
-<<<<<<< HEAD
-     "$id": "15",
-=======
-     "$id": "20",
->>>>>>> f4b8779e
+     "$id": "19",
      "Name": "ExThree",
      "Value": "3"
     }
@@ -193,35 +129,22 @@
    "Usage": "RoundTrip"
   },
   {
-<<<<<<< HEAD
-   "$id": "16",
-   "Kind": "Enum",
-=======
-   "$id": "21",
+   "$id": "20",
    "Kind": "enum",
->>>>>>> f4b8779e
    "Name": "NormalEnum",
    "ValueType": {
-    "$id": "22",
+    "$id": "21",
     "Kind": "string",
     "IsNullable": false
    },
    "Values": [
     {
-<<<<<<< HEAD
-     "$id": "17",
-=======
-     "$id": "23",
->>>>>>> f4b8779e
+     "$id": "22",
      "Name": "A",
      "Value": "a"
     },
     {
-<<<<<<< HEAD
-     "$id": "18",
-=======
-     "$id": "24",
->>>>>>> f4b8779e
+     "$id": "23",
      "Name": "B",
      "Value": "b"
     }
@@ -235,11 +158,7 @@
  ],
  "Models": [
   {
-<<<<<<< HEAD
-   "$id": "19",
-=======
-   "$id": "25",
->>>>>>> f4b8779e
+   "$id": "24",
    "Kind": "Model",
    "Name": "RootModel",
    "Namespace": "CustomizationsInTsp",
@@ -248,11 +167,7 @@
    "Usage": "RoundTrip",
    "Properties": [
     {
-<<<<<<< HEAD
-     "$id": "20",
-=======
-     "$id": "26",
->>>>>>> f4b8779e
+     "$id": "25",
      "Name": "propertyExtensibleEnum",
      "SerializedName": "propertyExtensibleEnum",
      "Description": "ExtensibleEnumWithOperator",
@@ -263,20 +178,12 @@
      "IsReadOnly": false
     },
     {
-<<<<<<< HEAD
-     "$id": "21",
-=======
-     "$id": "27",
->>>>>>> f4b8779e
+     "$id": "26",
      "Name": "propertyModelToMakeInternal",
      "SerializedName": "propertyModelToMakeInternal",
      "Description": "ModelToMakeInternal",
      "Type": {
-<<<<<<< HEAD
-      "$id": "22",
-=======
-      "$id": "28",
->>>>>>> f4b8779e
+      "$id": "27",
       "Kind": "Model",
       "Name": "ModelToMakeInternal",
       "Namespace": "CustomizationsInTsp",
@@ -285,23 +192,13 @@
       "Usage": "RoundTrip",
       "Properties": [
        {
-<<<<<<< HEAD
-        "$id": "23",
-=======
-        "$id": "29",
->>>>>>> f4b8779e
+        "$id": "28",
         "Name": "requiredInt",
         "SerializedName": "requiredInt",
         "Description": "Required int",
         "Type": {
-<<<<<<< HEAD
-         "$id": "24",
-         "Kind": "Primitive",
-         "Name": "Int32",
-=======
-         "$id": "30",
+         "$id": "29",
          "Kind": "int32",
->>>>>>> f4b8779e
          "IsNullable": false
         },
         "IsRequired": true,
@@ -313,20 +210,12 @@
      "IsReadOnly": false
     },
     {
-<<<<<<< HEAD
-     "$id": "25",
-=======
-     "$id": "31",
->>>>>>> f4b8779e
+     "$id": "30",
      "Name": "propertyModelToRename",
      "SerializedName": "propertyModelToRename",
      "Description": "ModelToRename",
      "Type": {
-<<<<<<< HEAD
-      "$id": "26",
-=======
-      "$id": "32",
->>>>>>> f4b8779e
+      "$id": "31",
       "Kind": "Model",
       "Name": "ModelToRename",
       "Namespace": "CustomizationsInTsp",
@@ -335,46 +224,26 @@
       "Usage": "RoundTrip",
       "Properties": [
        {
-<<<<<<< HEAD
-        "$id": "27",
-=======
-        "$id": "33",
->>>>>>> f4b8779e
+        "$id": "32",
         "Name": "requiredIntOnBase",
         "SerializedName": "requiredIntOnBase",
         "Description": "Required int",
         "Type": {
-<<<<<<< HEAD
-         "$id": "28",
-         "Kind": "Primitive",
-         "Name": "Int32",
-=======
-         "$id": "34",
+         "$id": "33",
          "Kind": "int32",
->>>>>>> f4b8779e
-         "IsNullable": false
-        },
-        "IsRequired": true,
-        "IsReadOnly": false
-       },
-       {
-<<<<<<< HEAD
-        "$id": "29",
-=======
-        "$id": "35",
->>>>>>> f4b8779e
+         "IsNullable": false
+        },
+        "IsRequired": true,
+        "IsReadOnly": false
+       },
+       {
+        "$id": "34",
         "Name": "optionalInt",
         "SerializedName": "optionalInt",
         "Description": "Optional int",
         "Type": {
-<<<<<<< HEAD
-         "$id": "30",
-         "Kind": "Primitive",
-         "Name": "Int32",
-=======
-         "$id": "36",
+         "$id": "35",
          "Kind": "int32",
->>>>>>> f4b8779e
          "IsNullable": false
         },
         "IsRequired": false,
@@ -386,20 +255,12 @@
      "IsReadOnly": false
     },
     {
-<<<<<<< HEAD
-     "$id": "31",
-=======
-     "$id": "37",
->>>>>>> f4b8779e
+     "$id": "36",
      "Name": "propertyModelToChangeNamespace",
      "SerializedName": "propertyModelToChangeNamespace",
      "Description": "ModelToChangeNamespace",
      "Type": {
-<<<<<<< HEAD
-      "$id": "32",
-=======
-      "$id": "38",
->>>>>>> f4b8779e
+      "$id": "37",
       "Kind": "Model",
       "Name": "ModelToChangeNamespace",
       "Namespace": "CustomizationsInTsp",
@@ -408,23 +269,13 @@
       "Usage": "RoundTrip",
       "Properties": [
        {
-<<<<<<< HEAD
-        "$id": "33",
-=======
-        "$id": "39",
->>>>>>> f4b8779e
+        "$id": "38",
         "Name": "requiredInt",
         "SerializedName": "requiredInt",
         "Description": "Required int",
         "Type": {
-<<<<<<< HEAD
-         "$id": "34",
-         "Kind": "Primitive",
-         "Name": "Int32",
-=======
-         "$id": "40",
+         "$id": "39",
          "Kind": "int32",
->>>>>>> f4b8779e
          "IsNullable": false
         },
         "IsRequired": true,
@@ -436,20 +287,12 @@
      "IsReadOnly": false
     },
     {
-<<<<<<< HEAD
-     "$id": "35",
-=======
-     "$id": "41",
->>>>>>> f4b8779e
+     "$id": "40",
      "Name": "propertyModelWithCustomizedProperties",
      "SerializedName": "propertyModelWithCustomizedProperties",
      "Description": "ModelWithCustomizedProperties",
      "Type": {
-<<<<<<< HEAD
-      "$id": "36",
-=======
-      "$id": "42",
->>>>>>> f4b8779e
+      "$id": "41",
       "Kind": "Model",
       "Name": "ModelWithCustomizedProperties",
       "Namespace": "CustomizationsInTsp",
@@ -458,627 +301,358 @@
       "Usage": "RoundTrip",
       "Properties": [
        {
-<<<<<<< HEAD
-        "$id": "37",
-=======
-        "$id": "43",
->>>>>>> f4b8779e
+        "$id": "42",
         "Name": "propertyToMakeInternal",
         "SerializedName": "propertyToMakeInternal",
         "Description": "Public property made internal",
         "Type": {
-<<<<<<< HEAD
-         "$id": "38",
-         "Kind": "Primitive",
-         "Name": "Int32",
-=======
-         "$id": "44",
+         "$id": "43",
          "Kind": "int32",
->>>>>>> f4b8779e
-         "IsNullable": false
-        },
-        "IsRequired": true,
-        "IsReadOnly": false
-       },
-       {
-<<<<<<< HEAD
-        "$id": "39",
-=======
-        "$id": "45",
->>>>>>> f4b8779e
+         "IsNullable": false
+        },
+        "IsRequired": true,
+        "IsReadOnly": false
+       },
+       {
+        "$id": "44",
         "Name": "propertyToRename",
         "SerializedName": "propertyToRename",
         "Description": "Renamed property (original name: PropertyToRename)",
         "Type": {
-<<<<<<< HEAD
-         "$id": "40",
-         "Kind": "Primitive",
-         "Name": "Int32",
-=======
-         "$id": "46",
+         "$id": "45",
          "Kind": "int32",
->>>>>>> f4b8779e
-         "IsNullable": false
-        },
-        "IsRequired": true,
-        "IsReadOnly": false
-       },
-       {
-<<<<<<< HEAD
-        "$id": "41",
-=======
-        "$id": "47",
->>>>>>> f4b8779e
+         "IsNullable": false
+        },
+        "IsRequired": true,
+        "IsReadOnly": false
+       },
+       {
+        "$id": "46",
         "Name": "propertyToMakeFloat",
         "SerializedName": "propertyToMakeFloat",
         "Description": "Property with type changed to float (original type: int)",
         "Type": {
-<<<<<<< HEAD
-         "$id": "42",
-         "Kind": "Primitive",
-         "Name": "Int32",
-=======
-         "$id": "48",
+         "$id": "47",
          "Kind": "int32",
->>>>>>> f4b8779e
-         "IsNullable": false
-        },
-        "IsRequired": true,
-        "IsReadOnly": false
-       },
-       {
-<<<<<<< HEAD
-        "$id": "43",
-=======
-        "$id": "49",
->>>>>>> f4b8779e
+         "IsNullable": false
+        },
+        "IsRequired": true,
+        "IsReadOnly": false
+       },
+       {
+        "$id": "48",
         "Name": "propertyToMakeInt",
         "SerializedName": "propertyToMakeInt",
         "Description": "Property with type changed to int (original type: float)",
         "Type": {
-<<<<<<< HEAD
-         "$id": "44",
-         "Kind": "Primitive",
-         "Name": "Float32",
-=======
-         "$id": "50",
+         "$id": "49",
          "Kind": "float32",
->>>>>>> f4b8779e
-         "IsNullable": false
-        },
-        "IsRequired": true,
-        "IsReadOnly": false
-       },
-       {
-<<<<<<< HEAD
-        "$id": "45",
-=======
-        "$id": "51",
->>>>>>> f4b8779e
+         "IsNullable": false
+        },
+        "IsRequired": true,
+        "IsReadOnly": false
+       },
+       {
+        "$id": "50",
         "Name": "propertyToMakeDuration",
         "SerializedName": "propertyToMakeDuration",
         "Description": "Property with type changed to duration (original type: string)",
         "Type": {
-<<<<<<< HEAD
-         "$id": "46",
-         "Kind": "Primitive",
-         "Name": "String",
-=======
-         "$id": "52",
+         "$id": "51",
          "Kind": "string",
->>>>>>> f4b8779e
-         "IsNullable": false
-        },
-        "IsRequired": true,
-        "IsReadOnly": false
-       },
-       {
-<<<<<<< HEAD
-        "$id": "47",
-=======
-        "$id": "53",
->>>>>>> f4b8779e
+         "IsNullable": false
+        },
+        "IsRequired": true,
+        "IsReadOnly": false
+       },
+       {
+        "$id": "52",
         "Name": "propertyToMakeString",
         "SerializedName": "propertyToMakeString",
         "Description": "Property with type changed to string (original type: duration)",
         "Type": {
-<<<<<<< HEAD
-         "$id": "48",
-         "Kind": "Primitive",
-         "Name": "DurationISO8601",
-         "IsNullable": false
-=======
-         "$id": "54",
+         "$id": "53",
          "Kind": "duration",
          "IsNullable": false,
          "Encode": "ISO8601",
          "WireType": {
-          "$id": "55",
+          "$id": "54",
           "Kind": "string",
           "IsNullable": false
          }
->>>>>>> f4b8779e
-        },
-        "IsRequired": true,
-        "IsReadOnly": false
-       },
-       {
-<<<<<<< HEAD
-        "$id": "49",
-=======
-        "$id": "56",
->>>>>>> f4b8779e
+        },
+        "IsRequired": true,
+        "IsReadOnly": false
+       },
+       {
+        "$id": "55",
         "Name": "propertyToMakeJsonElement",
         "SerializedName": "propertyToMakeJsonElement",
         "Description": "Property with type changed to JsonElement (original type: string)",
         "Type": {
-<<<<<<< HEAD
-         "$id": "50",
-         "Kind": "Primitive",
-         "Name": "String",
-=======
-         "$id": "57",
+         "$id": "56",
          "Kind": "string",
->>>>>>> f4b8779e
-         "IsNullable": false
-        },
-        "IsRequired": true,
-        "IsReadOnly": false
-       },
-       {
-<<<<<<< HEAD
-        "$id": "51",
-=======
-        "$id": "58",
->>>>>>> f4b8779e
+         "IsNullable": false
+        },
+        "IsRequired": true,
+        "IsReadOnly": false
+       },
+       {
+        "$id": "57",
         "Name": "propertyToField",
         "SerializedName": "propertyToField",
         "Description": "Field that replaces property (original name: PropertyToField)",
         "Type": {
-<<<<<<< HEAD
-         "$id": "52",
-         "Kind": "Primitive",
-         "Name": "String",
-=======
-         "$id": "59",
+         "$id": "58",
          "Kind": "string",
->>>>>>> f4b8779e
-         "IsNullable": false
-        },
-        "IsRequired": true,
-        "IsReadOnly": false
-       },
-       {
-<<<<<<< HEAD
-        "$id": "53",
-=======
-        "$id": "60",
->>>>>>> f4b8779e
+         "IsNullable": false
+        },
+        "IsRequired": true,
+        "IsReadOnly": false
+       },
+       {
+        "$id": "59",
         "Name": "badListName",
         "SerializedName": "badListName",
         "Description": "Property renamed that is list",
         "Type": {
-<<<<<<< HEAD
-         "$id": "54",
+         "$id": "60",
          "Kind": "Array",
          "Name": "Array",
          "ElementType": {
-          "$id": "55",
-          "Kind": "Primitive",
-          "Name": "String",
-=======
-         "$id": "61",
+          "$id": "61",
+          "Kind": "string",
+          "IsNullable": false
+         },
+         "IsNullable": false
+        },
+        "IsRequired": true,
+        "IsReadOnly": false
+       },
+       {
+        "$id": "62",
+        "Name": "badDictionaryName",
+        "SerializedName": "badDictionaryName",
+        "Description": "Property renamed that is dictionary",
+        "Type": {
+         "$id": "63",
+         "Kind": "Dictionary",
+         "Name": "Dictionary",
+         "KeyType": {
+          "$id": "64",
+          "Kind": "string",
+          "IsNullable": false
+         },
+         "ValueType": {
+          "$id": "65",
+          "Kind": "string",
+          "IsNullable": false
+         },
+         "IsNullable": false
+        },
+        "IsRequired": true,
+        "IsReadOnly": false
+       },
+       {
+        "$id": "66",
+        "Name": "badListOfListName",
+        "SerializedName": "badListOfListName",
+        "Description": "Property renamed that is listoflist",
+        "Type": {
+         "$id": "67",
          "Kind": "Array",
          "Name": "Array",
          "ElementType": {
-          "$id": "62",
-          "Kind": "string",
->>>>>>> f4b8779e
-          "IsNullable": false
-         },
-         "IsNullable": false
-        },
-        "IsRequired": true,
-        "IsReadOnly": false
-       },
-       {
-<<<<<<< HEAD
-        "$id": "56",
-=======
-        "$id": "63",
->>>>>>> f4b8779e
-        "Name": "badDictionaryName",
-        "SerializedName": "badDictionaryName",
-        "Description": "Property renamed that is dictionary",
-        "Type": {
-<<<<<<< HEAD
-         "$id": "57",
-         "Kind": "Dictionary",
-         "Name": "Dictionary",
-         "KeyType": {
-          "$id": "58",
-          "Kind": "Primitive",
-          "Name": "String",
-          "IsNullable": false
-         },
-         "ValueType": {
-          "$id": "59",
-          "Kind": "Primitive",
-          "Name": "String",
-=======
-         "$id": "64",
-         "Kind": "Dictionary",
-         "Name": "Dictionary",
-         "KeyType": {
-          "$id": "65",
-          "Kind": "string",
-          "IsNullable": false
-         },
-         "ValueType": {
-          "$id": "66",
-          "Kind": "string",
->>>>>>> f4b8779e
-          "IsNullable": false
-         },
-         "IsNullable": false
-        },
-        "IsRequired": true,
-        "IsReadOnly": false
-       },
-       {
-<<<<<<< HEAD
-        "$id": "60",
-=======
-        "$id": "67",
->>>>>>> f4b8779e
-        "Name": "badListOfListName",
-        "SerializedName": "badListOfListName",
-        "Description": "Property renamed that is listoflist",
-        "Type": {
-<<<<<<< HEAD
-         "$id": "61",
+          "$id": "68",
+          "Kind": "Array",
+          "Name": "Array",
+          "ElementType": {
+           "$id": "69",
+           "Kind": "string",
+           "IsNullable": false
+          },
+          "IsNullable": false
+         },
+         "IsNullable": false
+        },
+        "IsRequired": true,
+        "IsReadOnly": false
+       },
+       {
+        "$id": "70",
+        "Name": "badListOfDictionaryName",
+        "SerializedName": "badListOfDictionaryName",
+        "Description": "Property renamed that is listofdictionary",
+        "Type": {
+         "$id": "71",
          "Kind": "Array",
          "Name": "Array",
          "ElementType": {
-          "$id": "62",
-          "Kind": "Array",
-          "Name": "Array",
-          "ElementType": {
-           "$id": "63",
-           "Kind": "Primitive",
-           "Name": "String",
-=======
-         "$id": "68",
-         "Kind": "Array",
-         "Name": "Array",
-         "ElementType": {
-          "$id": "69",
-          "Kind": "Array",
-          "Name": "Array",
-          "ElementType": {
-           "$id": "70",
-           "Kind": "string",
->>>>>>> f4b8779e
-           "IsNullable": false
-          },
-          "IsNullable": false
-         },
-         "IsNullable": false
-        },
-        "IsRequired": true,
-        "IsReadOnly": false
-       },
-       {
-<<<<<<< HEAD
-        "$id": "64",
-=======
-        "$id": "71",
->>>>>>> f4b8779e
-        "Name": "badListOfDictionaryName",
-        "SerializedName": "badListOfDictionaryName",
-        "Description": "Property renamed that is listofdictionary",
-        "Type": {
-<<<<<<< HEAD
-         "$id": "65",
-         "Kind": "Array",
-         "Name": "Array",
-         "ElementType": {
-          "$id": "66",
+          "$id": "72",
           "Kind": "Dictionary",
           "Name": "Dictionary",
           "KeyType": {
-           "$id": "67",
-           "Kind": "Primitive",
-           "Name": "String",
+           "$id": "73",
+           "Kind": "string",
            "IsNullable": false
           },
           "ValueType": {
-           "$id": "68",
-           "Kind": "Primitive",
-           "Name": "String",
-=======
-         "$id": "72",
-         "Kind": "Array",
-         "Name": "Array",
-         "ElementType": {
-          "$id": "73",
-          "Kind": "Dictionary",
-          "Name": "Dictionary",
-          "KeyType": {
            "$id": "74",
            "Kind": "string",
            "IsNullable": false
           },
-          "ValueType": {
-           "$id": "75",
-           "Kind": "string",
->>>>>>> f4b8779e
-           "IsNullable": false
-          },
-          "IsNullable": false
-         },
-         "IsNullable": false
-        },
-        "IsRequired": true,
-        "IsReadOnly": false
-       },
-       {
-<<<<<<< HEAD
-        "$id": "69",
-=======
-        "$id": "76",
->>>>>>> f4b8779e
+          "IsNullable": false
+         },
+         "IsNullable": false
+        },
+        "IsRequired": true,
+        "IsReadOnly": false
+       },
+       {
+        "$id": "75",
         "Name": "vector",
         "SerializedName": "vector",
         "Description": "Property type changed to ReadOnlyMemory<float>",
         "Type": {
-<<<<<<< HEAD
-         "$id": "70",
-         "Kind": "Array",
-         "Name": "Array",
-         "ElementType": {
-          "$id": "71",
-          "Kind": "Primitive",
-          "Name": "Float32",
-=======
-         "$id": "77",
-         "Kind": "Array",
-         "Name": "Array",
-         "ElementType": {
-          "$id": "78",
-          "Kind": "float32",
->>>>>>> f4b8779e
-          "IsNullable": false
-         },
-         "IsNullable": false
-        },
-        "IsRequired": true,
-        "IsReadOnly": false
-       },
-       {
-<<<<<<< HEAD
-        "$id": "72",
-=======
-        "$id": "79",
->>>>>>> f4b8779e
-        "Name": "vectorOptional",
-        "SerializedName": "vectorOptional",
-        "Description": "Property type changed to ReadOnlyMemory<float>?",
-        "Type": {
-<<<<<<< HEAD
-         "$id": "73",
-         "Kind": "Array",
-         "Name": "Array",
-         "ElementType": {
-          "$id": "74",
-          "Kind": "Primitive",
-          "Name": "Float32",
-=======
-         "$id": "80",
-         "Kind": "Array",
-         "Name": "Array",
-         "ElementType": {
-          "$id": "81",
-          "Kind": "float32",
->>>>>>> f4b8779e
-          "IsNullable": false
-         },
-         "IsNullable": false
-        },
-        "IsRequired": false,
-        "IsReadOnly": false
-       },
-       {
-<<<<<<< HEAD
-        "$id": "75",
-=======
-        "$id": "82",
->>>>>>> f4b8779e
-        "Name": "vectorNullable",
-        "SerializedName": "vectorNullable",
-        "Description": "Property type changed to ReadOnlyMemory<float>?",
-        "Type": {
-<<<<<<< HEAD
          "$id": "76",
          "Kind": "Array",
          "Name": "Array",
          "ElementType": {
           "$id": "77",
-          "Kind": "Primitive",
-          "Name": "Float32",
-=======
-         "$id": "83",
-         "Kind": "Array",
-         "Name": "Array",
-         "ElementType": {
-          "$id": "84",
           "Kind": "float32",
->>>>>>> f4b8779e
-          "IsNullable": false
-         },
-         "IsNullable": true
-        },
-        "IsRequired": true,
-        "IsReadOnly": false
-       },
-       {
-<<<<<<< HEAD
+          "IsNullable": false
+         },
+         "IsNullable": false
+        },
+        "IsRequired": true,
+        "IsReadOnly": false
+       },
+       {
         "$id": "78",
-=======
-        "$id": "85",
->>>>>>> f4b8779e
-        "Name": "vectorOptionalNullable",
-        "SerializedName": "vectorOptionalNullable",
+        "Name": "vectorOptional",
+        "SerializedName": "vectorOptional",
         "Description": "Property type changed to ReadOnlyMemory<float>?",
         "Type": {
-<<<<<<< HEAD
          "$id": "79",
          "Kind": "Array",
          "Name": "Array",
          "ElementType": {
           "$id": "80",
-          "Kind": "Primitive",
-          "Name": "Float32",
-=======
-         "$id": "86",
-         "Kind": "Array",
-         "Name": "Array",
-         "ElementType": {
-          "$id": "87",
           "Kind": "float32",
->>>>>>> f4b8779e
-          "IsNullable": false
-         },
-         "IsNullable": true
+          "IsNullable": false
+         },
+         "IsNullable": false
         },
         "IsRequired": false,
         "IsReadOnly": false
        },
        {
-<<<<<<< HEAD
         "$id": "81",
-=======
-        "$id": "88",
->>>>>>> f4b8779e
-        "Name": "vectorReadOnly",
-        "SerializedName": "vectorReadOnly",
-        "Description": "Property type changed to ReadOnlyMemory<float>",
-        "Type": {
-<<<<<<< HEAD
+        "Name": "vectorNullable",
+        "SerializedName": "vectorNullable",
+        "Description": "Property type changed to ReadOnlyMemory<float>?",
+        "Type": {
          "$id": "82",
          "Kind": "Array",
          "Name": "Array",
          "ElementType": {
           "$id": "83",
-          "Kind": "Primitive",
-          "Name": "Float32",
-=======
-         "$id": "89",
-         "Kind": "Array",
-         "Name": "Array",
-         "ElementType": {
-          "$id": "90",
           "Kind": "float32",
->>>>>>> f4b8779e
-          "IsNullable": false
-         },
-         "IsNullable": false
-        },
-        "IsRequired": true,
-        "IsReadOnly": true
-       },
-       {
-<<<<<<< HEAD
+          "IsNullable": false
+         },
+         "IsNullable": true
+        },
+        "IsRequired": true,
+        "IsReadOnly": false
+       },
+       {
         "$id": "84",
-=======
-        "$id": "91",
->>>>>>> f4b8779e
-        "Name": "vectorOptionalReadOnly",
-        "SerializedName": "vectorOptionalReadOnly",
+        "Name": "vectorOptionalNullable",
+        "SerializedName": "vectorOptionalNullable",
         "Description": "Property type changed to ReadOnlyMemory<float>?",
         "Type": {
-<<<<<<< HEAD
          "$id": "85",
          "Kind": "Array",
          "Name": "Array",
          "ElementType": {
           "$id": "86",
-          "Kind": "Primitive",
-          "Name": "Float32",
-=======
-         "$id": "92",
-         "Kind": "Array",
-         "Name": "Array",
-         "ElementType": {
-          "$id": "93",
           "Kind": "float32",
->>>>>>> f4b8779e
-          "IsNullable": false
-         },
-         "IsNullable": false
+          "IsNullable": false
+         },
+         "IsNullable": true
         },
         "IsRequired": false,
-        "IsReadOnly": true
-       },
-       {
-<<<<<<< HEAD
+        "IsReadOnly": false
+       },
+       {
         "$id": "87",
-=======
-        "$id": "94",
->>>>>>> f4b8779e
-        "Name": "vectorNullableReadOnly",
-        "SerializedName": "vectorNullableReadOnly",
-        "Description": "Property type changed to ReadOnlyMemory<float>?",
-        "Type": {
-<<<<<<< HEAD
+        "Name": "vectorReadOnly",
+        "SerializedName": "vectorReadOnly",
+        "Description": "Property type changed to ReadOnlyMemory<float>",
+        "Type": {
          "$id": "88",
          "Kind": "Array",
          "Name": "Array",
          "ElementType": {
           "$id": "89",
-          "Kind": "Primitive",
-          "Name": "Float32",
-=======
-         "$id": "95",
-         "Kind": "Array",
-         "Name": "Array",
-         "ElementType": {
-          "$id": "96",
           "Kind": "float32",
->>>>>>> f4b8779e
-          "IsNullable": false
-         },
-         "IsNullable": true
+          "IsNullable": false
+         },
+         "IsNullable": false
         },
         "IsRequired": true,
         "IsReadOnly": true
        },
        {
-<<<<<<< HEAD
         "$id": "90",
-=======
-        "$id": "97",
->>>>>>> f4b8779e
-        "Name": "vectorOptionalNullableReadOnly",
-        "SerializedName": "vectorOptionalNullableReadOnly",
+        "Name": "vectorOptionalReadOnly",
+        "SerializedName": "vectorOptionalReadOnly",
         "Description": "Property type changed to ReadOnlyMemory<float>?",
         "Type": {
-<<<<<<< HEAD
          "$id": "91",
          "Kind": "Array",
          "Name": "Array",
          "ElementType": {
           "$id": "92",
-          "Kind": "Primitive",
-          "Name": "Float32",
-=======
-         "$id": "98",
+          "Kind": "float32",
+          "IsNullable": false
+         },
+         "IsNullable": false
+        },
+        "IsRequired": false,
+        "IsReadOnly": true
+       },
+       {
+        "$id": "93",
+        "Name": "vectorNullableReadOnly",
+        "SerializedName": "vectorNullableReadOnly",
+        "Description": "Property type changed to ReadOnlyMemory<float>?",
+        "Type": {
+         "$id": "94",
          "Kind": "Array",
          "Name": "Array",
          "ElementType": {
-          "$id": "99",
+          "$id": "95",
           "Kind": "float32",
->>>>>>> f4b8779e
+          "IsNullable": false
+         },
+         "IsNullable": true
+        },
+        "IsRequired": true,
+        "IsReadOnly": true
+       },
+       {
+        "$id": "96",
+        "Name": "vectorOptionalNullableReadOnly",
+        "SerializedName": "vectorOptionalNullableReadOnly",
+        "Description": "Property type changed to ReadOnlyMemory<float>?",
+        "Type": {
+         "$id": "97",
+         "Kind": "Array",
+         "Name": "Array",
+         "ElementType": {
+          "$id": "98",
+          "Kind": "float32",
           "IsNullable": false
          },
          "IsNullable": true
@@ -1092,77 +666,45 @@
      "IsReadOnly": false
     },
     {
-<<<<<<< HEAD
-     "$id": "93",
-=======
-     "$id": "100",
->>>>>>> f4b8779e
+     "$id": "99",
      "Name": "propertyEnumToRename",
      "SerializedName": "propertyEnumToRename",
      "Description": "EnumToRename",
      "Type": {
-<<<<<<< HEAD
-      "$ref": "4"
-=======
-      "$ref": "6"
->>>>>>> f4b8779e
+      "$ref": "5"
      },
      "IsRequired": false,
      "IsReadOnly": false
     },
     {
-<<<<<<< HEAD
-     "$id": "94",
-=======
-     "$id": "101",
->>>>>>> f4b8779e
+     "$id": "100",
      "Name": "propertyEnumWithValueToRename",
      "SerializedName": "propertyEnumWithValueToRename",
      "Description": "EnumWithValueToRename",
      "Type": {
-<<<<<<< HEAD
-      "$ref": "8"
-=======
-      "$ref": "11"
->>>>>>> f4b8779e
+      "$ref": "10"
      },
      "IsRequired": false,
      "IsReadOnly": false
     },
     {
-<<<<<<< HEAD
-     "$id": "95",
-=======
-     "$id": "102",
->>>>>>> f4b8779e
+     "$id": "101",
      "Name": "propertyEnumToBeMadeExtensible",
      "SerializedName": "propertyEnumToBeMadeExtensible",
      "Description": "EnumToBeMadeExtensible",
      "Type": {
-<<<<<<< HEAD
-      "$ref": "12"
-=======
-      "$ref": "16"
->>>>>>> f4b8779e
+      "$ref": "15"
      },
      "IsRequired": false,
      "IsReadOnly": false
     },
     {
-<<<<<<< HEAD
-     "$id": "96",
-=======
-     "$id": "103",
->>>>>>> f4b8779e
+     "$id": "102",
      "Name": "propertyModelToAddAdditionalSerializableProperty",
      "SerializedName": "propertyModelToAddAdditionalSerializableProperty",
      "Description": "ModelToAddAdditionalSerializableProperty",
      "Type": {
-<<<<<<< HEAD
-      "$id": "97",
-=======
-      "$id": "104",
->>>>>>> f4b8779e
+      "$id": "103",
       "Kind": "Model",
       "Name": "ModelToAddAdditionalSerializableProperty",
       "Namespace": "CustomizationsInTsp",
@@ -1170,31 +712,17 @@
       "IsNullable": false,
       "Usage": "RoundTrip",
       "BaseModel": {
-<<<<<<< HEAD
-       "$ref": "26"
+       "$ref": "31"
       },
       "Properties": [
        {
-        "$id": "98",
-=======
-       "$ref": "32"
-      },
-      "Properties": [
-       {
-        "$id": "105",
->>>>>>> f4b8779e
+        "$id": "104",
         "Name": "requiredInt",
         "SerializedName": "requiredInt",
         "Description": "Required int",
         "Type": {
-<<<<<<< HEAD
-         "$id": "99",
-         "Kind": "Primitive",
-         "Name": "Int32",
-=======
-         "$id": "106",
+         "$id": "105",
          "Kind": "int32",
->>>>>>> f4b8779e
          "IsNullable": false
         },
         "IsRequired": true,
@@ -1206,39 +734,23 @@
      "IsReadOnly": false
     },
     {
-<<<<<<< HEAD
-     "$id": "100",
-=======
-     "$id": "107",
->>>>>>> f4b8779e
+     "$id": "106",
      "Name": "propertyToMoveToCustomization",
      "SerializedName": "propertyToMoveToCustomization",
      "Description": "Enum type property to move to customization code",
      "Type": {
-<<<<<<< HEAD
-      "$ref": "16"
-=======
-      "$ref": "21"
->>>>>>> f4b8779e
+      "$ref": "20"
      },
      "IsRequired": false,
      "IsReadOnly": false
     },
     {
-<<<<<<< HEAD
-     "$id": "101",
-=======
-     "$id": "108",
->>>>>>> f4b8779e
+     "$id": "107",
      "Name": "propertyModelStruct",
      "SerializedName": "propertyModelStruct",
      "Description": "ModelStruct",
      "Type": {
-<<<<<<< HEAD
-      "$id": "102",
-=======
-      "$id": "109",
->>>>>>> f4b8779e
+      "$id": "108",
       "Kind": "Model",
       "Name": "ModelStruct",
       "Namespace": "CustomizationsInTsp",
@@ -1247,69 +759,39 @@
       "Usage": "RoundTrip",
       "Properties": [
        {
-<<<<<<< HEAD
-        "$id": "103",
-=======
-        "$id": "110",
->>>>>>> f4b8779e
+        "$id": "109",
         "Name": "requiredInt",
         "SerializedName": "requiredInt",
         "Description": "Required int",
         "Type": {
-<<<<<<< HEAD
-         "$id": "104",
-         "Kind": "Primitive",
-         "Name": "Int32",
-=======
-         "$id": "111",
+         "$id": "110",
          "Kind": "int32",
->>>>>>> f4b8779e
-         "IsNullable": false
-        },
-        "IsRequired": true,
-        "IsReadOnly": false
-       },
-       {
-<<<<<<< HEAD
-        "$id": "105",
-=======
-        "$id": "112",
->>>>>>> f4b8779e
+         "IsNullable": false
+        },
+        "IsRequired": true,
+        "IsReadOnly": false
+       },
+       {
+        "$id": "111",
         "Name": "optionalInt",
         "SerializedName": "optionalInt",
         "Description": "Optional int",
         "Type": {
-<<<<<<< HEAD
-         "$id": "106",
-         "Kind": "Primitive",
-         "Name": "Int32",
-=======
-         "$id": "113",
+         "$id": "112",
          "Kind": "int32",
->>>>>>> f4b8779e
          "IsNullable": false
         },
         "IsRequired": false,
         "IsReadOnly": false
        },
        {
-<<<<<<< HEAD
-        "$id": "107",
-=======
-        "$id": "114",
->>>>>>> f4b8779e
+        "$id": "113",
         "Name": "optionalString",
         "SerializedName": "optionalString",
         "Description": "Optional string",
         "Type": {
-<<<<<<< HEAD
-         "$id": "108",
-         "Kind": "Primitive",
-         "Name": "String",
-=======
-         "$id": "115",
+         "$id": "114",
          "Kind": "string",
->>>>>>> f4b8779e
          "IsNullable": false
         },
         "IsRequired": false,
@@ -1323,77 +805,42 @@
    ]
   },
   {
-<<<<<<< HEAD
-   "$ref": "22"
+   "$ref": "27"
   },
   {
-   "$ref": "26"
+   "$ref": "31"
   },
   {
-   "$ref": "32"
+   "$ref": "37"
   },
   {
-   "$ref": "36"
+   "$ref": "41"
   },
   {
-   "$ref": "97"
+   "$ref": "103"
   },
   {
-   "$ref": "102"
-=======
-   "$ref": "28"
-  },
-  {
-   "$ref": "32"
-  },
-  {
-   "$ref": "38"
-  },
-  {
-   "$ref": "42"
-  },
-  {
-   "$ref": "104"
-  },
-  {
-   "$ref": "109"
->>>>>>> f4b8779e
+   "$ref": "108"
   }
  ],
  "Clients": [
   {
-<<<<<<< HEAD
-   "$id": "109",
-=======
-   "$id": "116",
->>>>>>> f4b8779e
+   "$id": "115",
    "Name": "CustomizationsInTspClient",
    "Description": "CADL project to test various types of models.",
    "Operations": [
     {
-<<<<<<< HEAD
-     "$id": "110",
-=======
-     "$id": "117",
->>>>>>> f4b8779e
+     "$id": "116",
      "Name": "roundTrip",
      "ResourceName": "CustomizationsInTsp",
      "Description": "RoundTrip operation to make RootModel round-trip",
      "Parameters": [
       {
-<<<<<<< HEAD
-       "$id": "111",
+       "$id": "117",
        "Name": "input",
        "NameInRequest": "input",
        "Type": {
-        "$ref": "19"
-=======
-       "$id": "118",
-       "Name": "input",
-       "NameInRequest": "input",
-       "Type": {
-        "$ref": "25"
->>>>>>> f4b8779e
+        "$ref": "24"
        },
        "Location": "Body",
        "IsRequired": true,
@@ -1406,22 +853,12 @@
        "Kind": "Method"
       },
       {
-<<<<<<< HEAD
-       "$id": "112",
+       "$id": "118",
        "Name": "accept",
        "NameInRequest": "Accept",
        "Type": {
-        "$id": "113",
-        "Kind": "Primitive",
-        "Name": "String",
-=======
-       "$id": "119",
-       "Name": "accept",
-       "NameInRequest": "Accept",
-       "Type": {
-        "$id": "120",
+        "$id": "119",
         "Kind": "string",
->>>>>>> f4b8779e
         "IsNullable": false
        },
        "Location": "Header",
@@ -1434,36 +871,20 @@
        "Explode": false,
        "Kind": "Constant",
        "DefaultValue": {
-<<<<<<< HEAD
-        "$id": "114",
-        "Type": {
-         "$ref": "113"
-=======
-        "$id": "121",
-        "Type": {
-         "$ref": "120"
->>>>>>> f4b8779e
+        "$id": "120",
+        "Type": {
+         "$ref": "119"
         },
         "Value": "application/json"
        }
       },
       {
-<<<<<<< HEAD
-       "$id": "115",
+       "$id": "121",
        "Name": "contentType",
        "NameInRequest": "Content-Type",
        "Type": {
-        "$id": "116",
-        "Kind": "Primitive",
-        "Name": "String",
-=======
-       "$id": "122",
-       "Name": "contentType",
-       "NameInRequest": "Content-Type",
-       "Type": {
-        "$id": "123",
+        "$id": "122",
         "Kind": "string",
->>>>>>> f4b8779e
         "IsNullable": false
        },
        "Location": "Header",
@@ -1476,15 +897,9 @@
        "Explode": false,
        "Kind": "Constant",
        "DefaultValue": {
-<<<<<<< HEAD
-        "$id": "117",
-        "Type": {
-         "$ref": "116"
-=======
-        "$id": "124",
-        "Type": {
-         "$ref": "123"
->>>>>>> f4b8779e
+        "$id": "123",
+        "Type": {
+         "$ref": "122"
         },
         "Value": "application/json"
        }
@@ -1492,20 +907,12 @@
      ],
      "Responses": [
       {
-<<<<<<< HEAD
-       "$id": "118",
-=======
-       "$id": "125",
->>>>>>> f4b8779e
+       "$id": "124",
        "StatusCodes": [
         200
        ],
        "BodyType": {
-<<<<<<< HEAD
-        "$ref": "19"
-=======
-        "$ref": "25"
->>>>>>> f4b8779e
+        "$ref": "24"
        },
        "BodyMediaType": "Json",
        "Headers": [],
@@ -1527,29 +934,17 @@
      "GenerateConvenienceMethod": true
     },
     {
-<<<<<<< HEAD
-     "$id": "119",
-=======
-     "$id": "126",
->>>>>>> f4b8779e
+     "$id": "125",
      "Name": "foo",
      "ResourceName": "CustomizationsInTsp",
      "Description": "Sample operation with request body of a renamed model",
      "Parameters": [
       {
-<<<<<<< HEAD
-       "$id": "120",
+       "$id": "126",
        "Name": "input",
        "NameInRequest": "input",
        "Type": {
-        "$ref": "26"
-=======
-       "$id": "127",
-       "Name": "input",
-       "NameInRequest": "input",
-       "Type": {
-        "$ref": "32"
->>>>>>> f4b8779e
+        "$ref": "31"
        },
        "Location": "Body",
        "IsRequired": true,
@@ -1562,22 +957,12 @@
        "Kind": "Method"
       },
       {
-<<<<<<< HEAD
-       "$id": "121",
+       "$id": "127",
        "Name": "accept",
        "NameInRequest": "Accept",
        "Type": {
-        "$id": "122",
-        "Kind": "Primitive",
-        "Name": "String",
-=======
-       "$id": "128",
-       "Name": "accept",
-       "NameInRequest": "Accept",
-       "Type": {
-        "$id": "129",
+        "$id": "128",
         "Kind": "string",
->>>>>>> f4b8779e
         "IsNullable": false
        },
        "Location": "Header",
@@ -1590,36 +975,20 @@
        "Explode": false,
        "Kind": "Constant",
        "DefaultValue": {
-<<<<<<< HEAD
-        "$id": "123",
-        "Type": {
-         "$ref": "122"
-=======
-        "$id": "130",
-        "Type": {
-         "$ref": "129"
->>>>>>> f4b8779e
+        "$id": "129",
+        "Type": {
+         "$ref": "128"
         },
         "Value": "application/json"
        }
       },
       {
-<<<<<<< HEAD
-       "$id": "124",
+       "$id": "130",
        "Name": "contentType",
        "NameInRequest": "Content-Type",
        "Type": {
-        "$id": "125",
-        "Kind": "Primitive",
-        "Name": "String",
-=======
-       "$id": "131",
-       "Name": "contentType",
-       "NameInRequest": "Content-Type",
-       "Type": {
-        "$id": "132",
+        "$id": "131",
         "Kind": "string",
->>>>>>> f4b8779e
         "IsNullable": false
        },
        "Location": "Header",
@@ -1632,15 +1001,9 @@
        "Explode": false,
        "Kind": "Constant",
        "DefaultValue": {
-<<<<<<< HEAD
-        "$id": "126",
-        "Type": {
-         "$ref": "125"
-=======
-        "$id": "133",
-        "Type": {
-         "$ref": "132"
->>>>>>> f4b8779e
+        "$id": "132",
+        "Type": {
+         "$ref": "131"
         },
         "Value": "application/json"
        }
@@ -1648,20 +1011,12 @@
      ],
      "Responses": [
       {
-<<<<<<< HEAD
-       "$id": "127",
-=======
-       "$id": "134",
->>>>>>> f4b8779e
+       "$id": "133",
        "StatusCodes": [
         200
        ],
        "BodyType": {
-<<<<<<< HEAD
-        "$ref": "26"
-=======
-        "$ref": "32"
->>>>>>> f4b8779e
+        "$ref": "31"
        },
        "BodyMediaType": "Json",
        "Headers": [],
@@ -1683,30 +1038,18 @@
      "GenerateConvenienceMethod": true
     },
     {
-<<<<<<< HEAD
-     "$id": "128",
-=======
-     "$id": "135",
->>>>>>> f4b8779e
+     "$id": "134",
      "Name": "bar",
      "ResourceName": "CustomizationsInTsp",
      "Description": "Sample operation with request body using a model parameter with a spread operator.",
      "Parameters": [
       {
-<<<<<<< HEAD
-       "$id": "129",
-=======
-       "$id": "136",
->>>>>>> f4b8779e
+       "$id": "135",
        "Name": "ModelToRename",
        "NameInRequest": "ModelToRename",
        "Description": "Renamed model (original name: ModelToRename)",
        "Type": {
-<<<<<<< HEAD
-        "$ref": "26"
-=======
-        "$ref": "32"
->>>>>>> f4b8779e
+        "$ref": "31"
        },
        "Location": "Body",
        "IsRequired": true,
@@ -1719,22 +1062,12 @@
        "Kind": "Method"
       },
       {
-<<<<<<< HEAD
-       "$id": "130",
+       "$id": "136",
        "Name": "accept",
        "NameInRequest": "Accept",
        "Type": {
-        "$id": "131",
-        "Kind": "Primitive",
-        "Name": "String",
-=======
-       "$id": "137",
-       "Name": "accept",
-       "NameInRequest": "Accept",
-       "Type": {
-        "$id": "138",
+        "$id": "137",
         "Kind": "string",
->>>>>>> f4b8779e
         "IsNullable": false
        },
        "Location": "Header",
@@ -1747,36 +1080,20 @@
        "Explode": false,
        "Kind": "Constant",
        "DefaultValue": {
-<<<<<<< HEAD
-        "$id": "132",
-        "Type": {
-         "$ref": "131"
-=======
-        "$id": "139",
-        "Type": {
-         "$ref": "138"
->>>>>>> f4b8779e
+        "$id": "138",
+        "Type": {
+         "$ref": "137"
         },
         "Value": "application/json"
        }
       },
       {
-<<<<<<< HEAD
-       "$id": "133",
+       "$id": "139",
        "Name": "contentType",
        "NameInRequest": "Content-Type",
        "Type": {
-        "$id": "134",
-        "Kind": "Primitive",
-        "Name": "String",
-=======
-       "$id": "140",
-       "Name": "contentType",
-       "NameInRequest": "Content-Type",
-       "Type": {
-        "$id": "141",
+        "$id": "140",
         "Kind": "string",
->>>>>>> f4b8779e
         "IsNullable": false
        },
        "Location": "Header",
@@ -1789,15 +1106,9 @@
        "Explode": false,
        "Kind": "Constant",
        "DefaultValue": {
-<<<<<<< HEAD
-        "$id": "135",
-        "Type": {
-         "$ref": "134"
-=======
-        "$id": "142",
-        "Type": {
-         "$ref": "141"
->>>>>>> f4b8779e
+        "$id": "141",
+        "Type": {
+         "$ref": "140"
         },
         "Value": "application/json"
        }
@@ -1805,20 +1116,12 @@
      ],
      "Responses": [
       {
-<<<<<<< HEAD
-       "$id": "136",
-=======
-       "$id": "143",
->>>>>>> f4b8779e
+       "$id": "142",
        "StatusCodes": [
         200
        ],
        "BodyType": {
-<<<<<<< HEAD
-        "$ref": "26"
-=======
-        "$ref": "32"
->>>>>>> f4b8779e
+        "$ref": "31"
        },
        "BodyMediaType": "Json",
        "Headers": [],
@@ -1841,11 +1144,7 @@
     }
    ],
    "Protocol": {
-<<<<<<< HEAD
-    "$id": "137"
-=======
-    "$id": "144"
->>>>>>> f4b8779e
+    "$id": "143"
    },
    "Creatable": true
   }
