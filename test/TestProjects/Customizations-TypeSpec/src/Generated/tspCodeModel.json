--- conflicted
+++ resolved
@@ -501,17 +501,11 @@
         "Description": "Property type changed to ReadOnlyMemory<float>?",
         "Type": {
          "$id": "83",
-<<<<<<< HEAD
-         "Kind": "array",
-         "ValueType": {
-=======
          "Kind": "nullable",
          "Type": {
->>>>>>> 64632414
           "$id": "84",
-          "Kind": "Array",
-          "Name": "Array",
-          "ElementType": {
+          "Kind": "array",
+          "ValueType": {
            "$id": "85",
            "Kind": "float32"
           }
@@ -526,28 +520,16 @@
         "SerializedName": "vectorOptionalNullable",
         "Description": "Property type changed to ReadOnlyMemory<float>?",
         "Type": {
-<<<<<<< HEAD
-         "$id": "86",
-         "Kind": "array",
-         "ValueType": {
-          "$id": "87",
-          "Kind": "float32",
-          "IsNullable": false
-         },
-         "IsNullable": true
-=======
          "$id": "87",
          "Kind": "nullable",
          "Type": {
           "$id": "88",
-          "Kind": "Array",
-          "Name": "Array",
-          "ElementType": {
+          "Kind": "array",
+          "ValueType": {
            "$id": "89",
            "Kind": "float32"
           }
          }
->>>>>>> 64632414
         },
         "IsRequired": false,
         "IsReadOnly": false
@@ -558,24 +540,12 @@
         "SerializedName": "vectorReadOnly",
         "Description": "Property type changed to ReadOnlyMemory<float>",
         "Type": {
-<<<<<<< HEAD
-         "$id": "89",
+         "$id": "91",
          "Kind": "array",
          "ValueType": {
-          "$id": "90",
-          "Kind": "float32",
-          "IsNullable": false
-         },
-         "IsNullable": false
-=======
-         "$id": "91",
-         "Kind": "Array",
-         "Name": "Array",
-         "ElementType": {
           "$id": "92",
           "Kind": "float32"
          }
->>>>>>> 64632414
         },
         "IsRequired": true,
         "IsReadOnly": true
@@ -586,24 +556,12 @@
         "SerializedName": "vectorOptionalReadOnly",
         "Description": "Property type changed to ReadOnlyMemory<float>?",
         "Type": {
-<<<<<<< HEAD
-         "$id": "92",
+         "$id": "94",
          "Kind": "array",
          "ValueType": {
-          "$id": "93",
-          "Kind": "float32",
-          "IsNullable": false
-         },
-         "IsNullable": false
-=======
-         "$id": "94",
-         "Kind": "Array",
-         "Name": "Array",
-         "ElementType": {
           "$id": "95",
           "Kind": "float32"
          }
->>>>>>> 64632414
         },
         "IsRequired": false,
         "IsReadOnly": true
@@ -614,28 +572,16 @@
         "SerializedName": "vectorNullableReadOnly",
         "Description": "Property type changed to ReadOnlyMemory<float>?",
         "Type": {
-<<<<<<< HEAD
-         "$id": "95",
-         "Kind": "array",
-         "ValueType": {
-          "$id": "96",
-          "Kind": "float32",
-          "IsNullable": false
-         },
-         "IsNullable": true
-=======
          "$id": "97",
          "Kind": "nullable",
          "Type": {
           "$id": "98",
-          "Kind": "Array",
-          "Name": "Array",
-          "ElementType": {
+          "Kind": "array",
+          "ValueType": {
            "$id": "99",
            "Kind": "float32"
           }
          }
->>>>>>> 64632414
         },
         "IsRequired": true,
         "IsReadOnly": true
@@ -646,28 +592,16 @@
         "SerializedName": "vectorOptionalNullableReadOnly",
         "Description": "Property type changed to ReadOnlyMemory<float>?",
         "Type": {
-<<<<<<< HEAD
-         "$id": "98",
-         "Kind": "array",
-         "ValueType": {
-          "$id": "99",
-          "Kind": "float32",
-          "IsNullable": false
-         },
-         "IsNullable": true
-=======
          "$id": "101",
          "Kind": "nullable",
          "Type": {
           "$id": "102",
-          "Kind": "Array",
-          "Name": "Array",
-          "ElementType": {
+          "Kind": "array",
+          "ValueType": {
            "$id": "103",
            "Kind": "float32"
           }
          }
->>>>>>> 64632414
         },
         "IsRequired": false,
         "IsReadOnly": true
