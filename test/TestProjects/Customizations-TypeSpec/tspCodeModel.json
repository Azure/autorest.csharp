{
 "$id": "1",
 "name": "CustomizationsInTsp",
 "apiVersions": [],
 "enums": [
  {
   "$id": "2",
   "kind": "enum",
   "name": "ExtensibleEnumWithOperator",
   "crossLanguageDefinitionId": "CustomizationsInTsp.ExtensibleEnumWithOperator",
   "valueType": {
    "$id": "3",
    "kind": "string",
    "name": "string",
    "crossLanguageDefinitionId": "TypeSpec.string",
    "decorators": []
   },
   "values": [
    {
     "$id": "4",
     "kind": "enumvalue",
     "name": "Monday",
     "value": "Monday",
     "valueType": {
      "$id": "5",
      "kind": "string",
      "name": "string",
      "crossLanguageDefinitionId": "TypeSpec.string",
      "decorators": []
     },
     "enumType": {
      "$ref": "2"
     },
     "doc": "Monday.",
     "decorators": []
    },
    {
     "$id": "6",
     "kind": "enumvalue",
     "name": "Tuesday",
     "value": "Tuesday",
     "valueType": {
      "$id": "7",
      "kind": "string",
      "name": "string",
      "crossLanguageDefinitionId": "TypeSpec.string",
      "decorators": []
     },
     "enumType": {
      "$ref": "2"
     },
     "doc": "Tuesday.",
     "decorators": []
    }
   ],
   "namespace": "CustomizationsInTsp",
   "doc": "Extensible enum to customize operator",
   "isFixed": false,
   "isFlags": false,
   "usage": "Input,Output,Json",
   "decorators": []
  },
  {
   "$id": "8",
   "kind": "enum",
   "name": "EnumToRename",
   "crossLanguageDefinitionId": "CustomizationsInTsp.EnumToRename",
   "valueType": {
    "$id": "9",
    "kind": "string",
    "name": "string",
    "crossLanguageDefinitionId": "TypeSpec.string",
    "decorators": []
   },
   "values": [
    {
     "$id": "10",
     "kind": "enumvalue",
     "name": "One",
     "value": "1",
     "valueType": {
      "$id": "11",
      "kind": "string",
      "name": "string",
      "crossLanguageDefinitionId": "TypeSpec.string",
      "decorators": []
     },
     "enumType": {
      "$ref": "8"
     },
     "decorators": []
    },
    {
     "$id": "12",
     "kind": "enumvalue",
     "name": "Two",
     "value": "2",
     "valueType": {
      "$id": "13",
      "kind": "string",
      "name": "string",
      "crossLanguageDefinitionId": "TypeSpec.string",
      "decorators": []
     },
     "enumType": {
      "$ref": "8"
     },
     "decorators": []
    },
    {
     "$id": "14",
     "kind": "enumvalue",
     "name": "Three",
     "value": "3",
     "valueType": {
      "$id": "15",
      "kind": "string",
      "name": "string",
      "crossLanguageDefinitionId": "TypeSpec.string",
      "decorators": []
     },
     "enumType": {
      "$ref": "8"
     },
     "decorators": []
    }
   ],
   "namespace": "CustomizationsInTsp",
   "doc": "Renamed enum (original name: EnumToRename)",
   "isFixed": true,
   "isFlags": false,
   "usage": "Input,Output,Json",
   "decorators": []
  },
  {
   "$id": "16",
   "kind": "enum",
   "name": "EnumWithValueToRename",
   "crossLanguageDefinitionId": "CustomizationsInTsp.EnumWithValueToRename",
   "valueType": {
    "$id": "17",
    "kind": "string",
    "name": "string",
    "crossLanguageDefinitionId": "TypeSpec.string",
    "decorators": []
   },
   "values": [
    {
     "$id": "18",
     "kind": "enumvalue",
     "name": "One",
     "value": "1",
     "valueType": {
      "$id": "19",
      "kind": "string",
      "name": "string",
      "crossLanguageDefinitionId": "TypeSpec.string",
      "decorators": []
     },
     "enumType": {
      "$ref": "16"
     },
     "decorators": []
    },
    {
     "$id": "20",
     "kind": "enumvalue",
     "name": "Two",
     "value": "2",
     "valueType": {
      "$id": "21",
      "kind": "string",
      "name": "string",
      "crossLanguageDefinitionId": "TypeSpec.string",
      "decorators": []
     },
     "enumType": {
      "$ref": "16"
     },
     "decorators": []
    },
    {
     "$id": "22",
     "kind": "enumvalue",
     "name": "ValueToRename",
     "value": "3",
     "valueType": {
      "$id": "23",
      "kind": "string",
      "name": "string",
      "crossLanguageDefinitionId": "TypeSpec.string",
      "decorators": []
     },
     "enumType": {
      "$ref": "16"
     },
     "decorators": []
    }
   ],
   "namespace": "CustomizationsInTsp",
   "doc": "Enum with renamed value (original name: ValueToRename)",
   "isFixed": true,
   "isFlags": false,
   "usage": "Input,Output,Json",
   "decorators": []
  },
  {
   "$id": "24",
   "kind": "enum",
   "name": "EnumToBeMadeExtensible",
   "crossLanguageDefinitionId": "CustomizationsInTsp.EnumToBeMadeExtensible",
   "valueType": {
    "$id": "25",
    "kind": "string",
    "name": "string",
    "crossLanguageDefinitionId": "TypeSpec.string",
    "decorators": []
   },
   "values": [
    {
     "$id": "26",
     "kind": "enumvalue",
     "name": "ExOne",
     "value": "1",
     "valueType": {
      "$id": "27",
      "kind": "string",
      "name": "string",
      "crossLanguageDefinitionId": "TypeSpec.string",
      "decorators": []
     },
     "enumType": {
      "$ref": "24"
     },
     "decorators": []
    },
    {
     "$id": "28",
     "kind": "enumvalue",
     "name": "ExTwo",
     "value": "2",
     "valueType": {
      "$id": "29",
      "kind": "string",
      "name": "string",
      "crossLanguageDefinitionId": "TypeSpec.string",
      "decorators": []
     },
     "enumType": {
      "$ref": "24"
     },
     "decorators": []
    },
    {
     "$id": "30",
     "kind": "enumvalue",
     "name": "ExThree",
     "value": "3",
     "valueType": {
      "$id": "31",
      "kind": "string",
      "name": "string",
      "crossLanguageDefinitionId": "TypeSpec.string",
      "decorators": []
     },
     "enumType": {
      "$ref": "24"
     },
     "decorators": []
    }
   ],
   "namespace": "CustomizationsInTsp",
   "doc": "Extensible enum",
   "isFixed": false,
   "isFlags": false,
   "usage": "Input,Output,Json",
   "decorators": []
  },
  {
   "$id": "32",
   "kind": "enum",
   "name": "NormalEnum",
   "crossLanguageDefinitionId": "CustomizationsInTsp.NormalEnum",
   "valueType": {
    "$id": "33",
    "kind": "string",
    "name": "string",
    "crossLanguageDefinitionId": "TypeSpec.string",
    "decorators": []
   },
   "values": [
    {
     "$id": "34",
     "kind": "enumvalue",
     "name": "A",
     "value": "a",
     "valueType": {
      "$id": "35",
      "kind": "string",
      "name": "string",
      "crossLanguageDefinitionId": "TypeSpec.string",
      "decorators": []
     },
     "enumType": {
      "$ref": "32"
     },
     "decorators": []
    },
    {
     "$id": "36",
     "kind": "enumvalue",
     "name": "B",
     "value": "b",
     "valueType": {
      "$id": "37",
      "kind": "string",
      "name": "string",
      "crossLanguageDefinitionId": "TypeSpec.string",
      "decorators": []
     },
     "enumType": {
      "$ref": "32"
     },
     "decorators": []
    }
   ],
   "namespace": "CustomizationsInTsp",
   "doc": "A normal enum",
   "isFixed": false,
   "isFlags": false,
   "usage": "Input,Output,Json",
   "decorators": []
  }
 ],
 "constants": [
  {
   "$id": "38",
   "kind": "constant",
   "name": "roundTripContentType",
   "namespace": "",
   "usage": "None",
   "valueType": {
    "$id": "39",
    "kind": "string",
    "name": "string",
    "crossLanguageDefinitionId": "TypeSpec.string",
    "decorators": []
   },
   "value": "application/json",
   "decorators": []
  },
  {
   "$id": "40",
   "kind": "constant",
   "name": "roundTripContentType1",
   "namespace": "",
   "usage": "None",
   "valueType": {
    "$id": "41",
    "kind": "string",
    "name": "string",
    "crossLanguageDefinitionId": "TypeSpec.string",
    "decorators": []
   },
   "value": "application/json",
   "decorators": []
  },
  {
   "$id": "42",
   "kind": "constant",
   "name": "fooContentType",
   "namespace": "",
   "usage": "None",
   "valueType": {
    "$id": "43",
    "kind": "string",
    "name": "string",
    "crossLanguageDefinitionId": "TypeSpec.string",
    "decorators": []
   },
   "value": "application/json",
   "decorators": []
  },
  {
   "$id": "44",
   "kind": "constant",
   "name": "fooContentType1",
   "namespace": "",
   "usage": "None",
   "valueType": {
    "$id": "45",
    "kind": "string",
    "name": "string",
    "crossLanguageDefinitionId": "TypeSpec.string",
    "decorators": []
   },
   "value": "application/json",
   "decorators": []
  },
  {
   "$id": "46",
   "kind": "constant",
   "name": "barContentType",
   "namespace": "",
   "usage": "None",
   "valueType": {
    "$id": "47",
    "kind": "string",
    "name": "string",
    "crossLanguageDefinitionId": "TypeSpec.string",
    "decorators": []
   },
   "value": "application/json",
   "decorators": []
  },
  {
   "$id": "48",
   "kind": "constant",
   "name": "barContentType1",
   "namespace": "",
   "usage": "None",
   "valueType": {
    "$id": "49",
    "kind": "string",
    "name": "string",
    "crossLanguageDefinitionId": "TypeSpec.string",
    "decorators": []
   },
   "value": "application/json",
   "decorators": []
  }
 ],
 "models": [
  {
   "$id": "50",
   "kind": "model",
   "name": "RootModel",
   "namespace": "CustomizationsInTsp",
   "crossLanguageDefinitionId": "CustomizationsInTsp.RootModel",
   "usage": "Input,Output,Json",
   "doc": "Root RoundTrip model to reference all other types to ensure generation",
   "decorators": [],
   "properties": [
    {
     "$id": "51",
     "kind": "property",
     "name": "propertyExtensibleEnum",
     "serializedName": "propertyExtensibleEnum",
     "doc": "ExtensibleEnumWithOperator",
     "type": {
      "$ref": "2"
     },
     "optional": true,
     "readOnly": false,
     "discriminator": false,
     "flatten": false,
     "decorators": [],
     "crossLanguageDefinitionId": "CustomizationsInTsp.RootModel.propertyExtensibleEnum",
     "serializationOptions": {
      "$id": "52",
      "json": {
       "$id": "53",
       "name": "propertyExtensibleEnum"
      }
     }
    },
    {
     "$id": "54",
     "kind": "property",
     "name": "propertyModelToMakeInternal",
     "serializedName": "propertyModelToMakeInternal",
     "doc": "ModelToMakeInternal",
     "type": {
      "$id": "55",
      "kind": "model",
      "name": "ModelToMakeInternal",
      "namespace": "CustomizationsInTsp",
      "crossLanguageDefinitionId": "CustomizationsInTsp.ModelToMakeInternal",
      "usage": "Input,Output,Json",
      "doc": "Public model made internal",
      "decorators": [],
      "properties": [
       {
        "$id": "56",
        "kind": "property",
        "name": "requiredInt",
        "serializedName": "requiredInt",
        "doc": "Required int",
        "type": {
         "$id": "57",
         "kind": "int32",
         "name": "int32",
         "crossLanguageDefinitionId": "TypeSpec.int32",
         "decorators": []
        },
        "optional": false,
        "readOnly": false,
        "discriminator": false,
        "flatten": false,
        "decorators": [],
        "crossLanguageDefinitionId": "CustomizationsInTsp.ModelToMakeInternal.requiredInt",
        "serializationOptions": {
         "$id": "58",
         "json": {
          "$id": "59",
          "name": "requiredInt"
         }
        }
       }
      ]
     },
     "optional": true,
     "readOnly": false,
     "discriminator": false,
     "flatten": false,
     "decorators": [],
     "crossLanguageDefinitionId": "CustomizationsInTsp.RootModel.propertyModelToMakeInternal",
     "serializationOptions": {
      "$id": "60",
      "json": {
       "$id": "61",
       "name": "propertyModelToMakeInternal"
      }
     }
    },
    {
     "$id": "62",
     "kind": "property",
     "name": "propertyModelToRename",
     "serializedName": "propertyModelToRename",
     "doc": "ModelToRename",
     "type": {
      "$id": "63",
      "kind": "model",
      "name": "ModelToRename",
      "namespace": "CustomizationsInTsp",
      "crossLanguageDefinitionId": "CustomizationsInTsp.ModelToRename",
      "usage": "Input,Output,Spread,Json",
      "doc": "Renamed model (original name: ModelToRename)",
      "decorators": [],
      "properties": [
       {
        "$id": "64",
        "kind": "property",
        "name": "requiredIntOnBase",
        "serializedName": "requiredIntOnBase",
        "doc": "Required int",
        "type": {
         "$id": "65",
         "kind": "int32",
         "name": "int32",
         "crossLanguageDefinitionId": "TypeSpec.int32",
         "decorators": []
        },
        "optional": false,
        "readOnly": false,
        "discriminator": false,
        "flatten": false,
        "decorators": [],
        "crossLanguageDefinitionId": "CustomizationsInTsp.ModelToRename.requiredIntOnBase",
        "serializationOptions": {
         "$id": "66",
         "json": {
          "$id": "67",
          "name": "requiredIntOnBase"
         }
        }
       },
       {
        "$id": "68",
        "kind": "property",
        "name": "optionalInt",
        "serializedName": "optionalInt",
        "doc": "Optional int",
        "type": {
         "$id": "69",
         "kind": "int32",
         "name": "int32",
         "crossLanguageDefinitionId": "TypeSpec.int32",
         "decorators": []
        },
        "optional": true,
        "readOnly": false,
        "discriminator": false,
        "flatten": false,
        "decorators": [],
        "crossLanguageDefinitionId": "CustomizationsInTsp.ModelToRename.optionalInt",
        "serializationOptions": {
         "$id": "70",
         "json": {
          "$id": "71",
          "name": "optionalInt"
         }
        }
       }
      ]
     },
     "optional": true,
     "readOnly": false,
     "discriminator": false,
     "flatten": false,
     "decorators": [],
     "crossLanguageDefinitionId": "CustomizationsInTsp.RootModel.propertyModelToRename",
     "serializationOptions": {
      "$id": "72",
      "json": {
       "$id": "73",
       "name": "propertyModelToRename"
      }
     }
    },
    {
     "$id": "74",
     "kind": "property",
     "name": "propertyModelToChangeNamespace",
     "serializedName": "propertyModelToChangeNamespace",
     "doc": "ModelToChangeNamespace",
     "type": {
      "$id": "75",
      "kind": "model",
      "name": "ModelToChangeNamespace",
      "namespace": "CustomizationsInTsp",
      "crossLanguageDefinitionId": "CustomizationsInTsp.ModelToChangeNamespace",
      "usage": "Input,Output,Json",
      "doc": "Model moved into custom namespace",
      "decorators": [],
      "properties": [
       {
        "$id": "76",
        "kind": "property",
        "name": "requiredInt",
        "serializedName": "requiredInt",
        "doc": "Required int",
        "type": {
         "$id": "77",
         "kind": "int32",
         "name": "int32",
         "crossLanguageDefinitionId": "TypeSpec.int32",
         "decorators": []
        },
        "optional": false,
        "readOnly": false,
        "discriminator": false,
        "flatten": false,
        "decorators": [],
        "crossLanguageDefinitionId": "CustomizationsInTsp.ModelToChangeNamespace.requiredInt",
        "serializationOptions": {
         "$id": "78",
         "json": {
          "$id": "79",
          "name": "requiredInt"
         }
        }
       }
      ]
     },
     "optional": true,
     "readOnly": false,
     "discriminator": false,
     "flatten": false,
     "decorators": [],
     "crossLanguageDefinitionId": "CustomizationsInTsp.RootModel.propertyModelToChangeNamespace",
     "serializationOptions": {
      "$id": "80",
      "json": {
       "$id": "81",
       "name": "propertyModelToChangeNamespace"
      }
     }
    },
    {
     "$id": "82",
     "kind": "property",
     "name": "propertyModelWithCustomizedProperties",
     "serializedName": "propertyModelWithCustomizedProperties",
     "doc": "ModelWithCustomizedProperties",
     "type": {
      "$id": "83",
      "kind": "model",
      "name": "ModelWithCustomizedProperties",
      "namespace": "CustomizationsInTsp",
      "crossLanguageDefinitionId": "CustomizationsInTsp.ModelWithCustomizedProperties",
      "usage": "Input,Output,Json",
      "doc": "Model with customized properties",
      "decorators": [],
      "properties": [
       {
        "$id": "84",
        "kind": "property",
        "name": "propertyToMakeInternal",
        "serializedName": "propertyToMakeInternal",
        "doc": "Public property made internal",
        "type": {
         "$id": "85",
         "kind": "int32",
         "name": "int32",
         "crossLanguageDefinitionId": "TypeSpec.int32",
         "decorators": []
        },
        "optional": false,
        "readOnly": false,
        "discriminator": false,
        "flatten": false,
        "decorators": [],
        "crossLanguageDefinitionId": "CustomizationsInTsp.ModelWithCustomizedProperties.propertyToMakeInternal",
        "serializationOptions": {
         "$id": "86",
         "json": {
          "$id": "87",
          "name": "propertyToMakeInternal"
         }
        }
       },
       {
        "$id": "88",
        "kind": "property",
        "name": "propertyToRename",
        "serializedName": "propertyToRename",
        "doc": "Renamed property (original name: PropertyToRename)",
        "type": {
         "$id": "89",
         "kind": "int32",
         "name": "int32",
         "crossLanguageDefinitionId": "TypeSpec.int32",
         "decorators": []
        },
        "optional": false,
        "readOnly": false,
        "discriminator": false,
        "flatten": false,
        "decorators": [],
        "crossLanguageDefinitionId": "CustomizationsInTsp.ModelWithCustomizedProperties.propertyToRename",
        "serializationOptions": {
         "$id": "90",
         "json": {
          "$id": "91",
          "name": "propertyToRename"
         }
        }
       },
       {
        "$id": "92",
        "kind": "property",
        "name": "propertyToMakeFloat",
        "serializedName": "propertyToMakeFloat",
        "doc": "Property with type changed to float (original type: int)",
        "type": {
         "$id": "93",
         "kind": "int32",
         "name": "int32",
         "crossLanguageDefinitionId": "TypeSpec.int32",
         "decorators": []
        },
        "optional": false,
        "readOnly": false,
        "discriminator": false,
        "flatten": false,
        "decorators": [],
        "crossLanguageDefinitionId": "CustomizationsInTsp.ModelWithCustomizedProperties.propertyToMakeFloat",
        "serializationOptions": {
         "$id": "94",
         "json": {
          "$id": "95",
          "name": "propertyToMakeFloat"
         }
        }
       },
       {
        "$id": "96",
        "kind": "property",
        "name": "propertyToMakeInt",
        "serializedName": "propertyToMakeInt",
        "doc": "Property with type changed to int (original type: float)",
        "type": {
         "$id": "97",
         "kind": "float32",
         "name": "float32",
         "crossLanguageDefinitionId": "TypeSpec.float32",
         "decorators": []
        },
        "optional": false,
        "readOnly": false,
        "discriminator": false,
        "flatten": false,
        "decorators": [],
        "crossLanguageDefinitionId": "CustomizationsInTsp.ModelWithCustomizedProperties.propertyToMakeInt",
        "serializationOptions": {
         "$id": "98",
         "json": {
          "$id": "99",
          "name": "propertyToMakeInt"
         }
        }
       },
       {
        "$id": "100",
        "kind": "property",
        "name": "propertyToMakeDuration",
        "serializedName": "propertyToMakeDuration",
        "doc": "Property with type changed to duration (original type: string)",
        "type": {
         "$id": "101",
         "kind": "string",
         "name": "string",
         "crossLanguageDefinitionId": "TypeSpec.string",
         "decorators": []
        },
        "optional": false,
        "readOnly": false,
        "discriminator": false,
        "flatten": false,
        "decorators": [],
        "crossLanguageDefinitionId": "CustomizationsInTsp.ModelWithCustomizedProperties.propertyToMakeDuration",
        "serializationOptions": {
         "$id": "102",
         "json": {
          "$id": "103",
          "name": "propertyToMakeDuration"
         }
        }
       },
       {
        "$id": "104",
        "kind": "property",
        "name": "propertyToMakeString",
        "serializedName": "propertyToMakeString",
        "doc": "Property with type changed to string (original type: duration)",
        "type": {
         "$id": "105",
         "kind": "duration",
         "name": "duration",
         "encode": "ISO8601",
         "wireType": {
          "$id": "106",
          "kind": "string",
          "name": "string",
          "crossLanguageDefinitionId": "TypeSpec.string",
          "decorators": []
         },
         "crossLanguageDefinitionId": "TypeSpec.duration",
         "decorators": []
        },
        "optional": false,
        "readOnly": false,
        "discriminator": false,
        "flatten": false,
        "decorators": [],
        "crossLanguageDefinitionId": "CustomizationsInTsp.ModelWithCustomizedProperties.propertyToMakeString",
        "serializationOptions": {
         "$id": "107",
         "json": {
          "$id": "108",
          "name": "propertyToMakeString"
         }
        }
       },
       {
        "$id": "109",
        "kind": "property",
        "name": "propertyToMakeJsonElement",
        "serializedName": "propertyToMakeJsonElement",
        "doc": "Property with type changed to JsonElement (original type: string)",
        "type": {
         "$id": "110",
         "kind": "string",
         "name": "string",
         "crossLanguageDefinitionId": "TypeSpec.string",
         "decorators": []
        },
        "optional": false,
        "readOnly": false,
        "discriminator": false,
        "flatten": false,
        "decorators": [],
        "crossLanguageDefinitionId": "CustomizationsInTsp.ModelWithCustomizedProperties.propertyToMakeJsonElement",
        "serializationOptions": {
         "$id": "111",
         "json": {
          "$id": "112",
          "name": "propertyToMakeJsonElement"
         }
        }
       },
       {
        "$id": "113",
        "kind": "property",
        "name": "propertyToField",
        "serializedName": "propertyToField",
        "doc": "Field that replaces property (original name: PropertyToField)",
        "type": {
         "$id": "114",
         "kind": "string",
         "name": "string",
         "crossLanguageDefinitionId": "TypeSpec.string",
         "decorators": []
        },
        "optional": false,
        "readOnly": false,
        "discriminator": false,
        "flatten": false,
        "decorators": [],
        "crossLanguageDefinitionId": "CustomizationsInTsp.ModelWithCustomizedProperties.propertyToField",
        "serializationOptions": {
         "$id": "115",
         "json": {
          "$id": "116",
          "name": "propertyToField"
         }
        }
       },
       {
        "$id": "117",
        "kind": "property",
        "name": "badListName",
        "serializedName": "badListName",
        "doc": "Property renamed that is list",
        "type": {
         "$id": "118",
         "kind": "array",
         "name": "Array",
         "valueType": {
          "$id": "119",
          "kind": "string",
          "name": "string",
          "crossLanguageDefinitionId": "TypeSpec.string",
          "decorators": []
         },
         "crossLanguageDefinitionId": "TypeSpec.Array",
         "decorators": []
        },
        "optional": false,
        "readOnly": false,
        "discriminator": false,
        "flatten": false,
        "decorators": [],
        "crossLanguageDefinitionId": "CustomizationsInTsp.ModelWithCustomizedProperties.badListName",
        "serializationOptions": {
         "$id": "120",
         "json": {
          "$id": "121",
          "name": "badListName"
         }
        }
       },
       {
        "$id": "122",
        "kind": "property",
        "name": "badDictionaryName",
        "serializedName": "badDictionaryName",
        "doc": "Property renamed that is dictionary",
        "type": {
         "$id": "123",
         "kind": "dict",
         "keyType": {
          "$id": "124",
          "kind": "string",
          "name": "string",
          "crossLanguageDefinitionId": "TypeSpec.string",
          "decorators": []
         },
         "valueType": {
          "$id": "125",
          "kind": "string",
          "name": "string",
          "crossLanguageDefinitionId": "TypeSpec.string",
          "decorators": []
         },
         "decorators": []
        },
        "optional": false,
        "readOnly": false,
        "discriminator": false,
        "flatten": false,
        "decorators": [],
        "crossLanguageDefinitionId": "CustomizationsInTsp.ModelWithCustomizedProperties.badDictionaryName",
        "serializationOptions": {
         "$id": "126",
         "json": {
          "$id": "127",
          "name": "badDictionaryName"
         }
        }
       },
       {
        "$id": "128",
        "kind": "property",
        "name": "badListOfListName",
        "serializedName": "badListOfListName",
        "doc": "Property renamed that is listoflist",
        "type": {
         "$id": "129",
         "kind": "array",
         "name": "ArrayArray",
         "valueType": {
<<<<<<< HEAD
          "$id": "118",
          "kind": "array",
          "name": "Array",
          "valueType": {
           "$id": "119",
           "kind": "string",
           "name": "string",
           "crossLanguageDefinitionId": "TypeSpec.string",
           "decorators": []
          },
          "crossLanguageDefinitionId": "TypeSpec.Array",
          "decorators": []
=======
          "$ref": "118"
>>>>>>> f0825a6d
         },
         "crossLanguageDefinitionId": "TypeSpec.Array",
         "decorators": []
        },
        "optional": false,
        "readOnly": false,
        "discriminator": false,
        "flatten": false,
        "decorators": [],
        "crossLanguageDefinitionId": "CustomizationsInTsp.ModelWithCustomizedProperties.badListOfListName",
        "serializationOptions": {
<<<<<<< HEAD
         "$id": "120",
         "json": {
          "$id": "121",
=======
         "$id": "130",
         "json": {
          "$id": "131",
>>>>>>> f0825a6d
          "name": "badListOfListName"
         }
        }
       },
       {
<<<<<<< HEAD
        "$id": "122",
=======
        "$id": "132",
>>>>>>> f0825a6d
        "kind": "property",
        "name": "badListOfDictionaryName",
        "serializedName": "badListOfDictionaryName",
        "doc": "Property renamed that is listofdictionary",
        "type": {
<<<<<<< HEAD
         "$id": "123",
         "kind": "array",
         "name": "ArrayRecord",
         "valueType": {
          "$id": "124",
          "kind": "dict",
          "keyType": {
           "$id": "125",
           "kind": "string",
           "name": "string",
           "crossLanguageDefinitionId": "TypeSpec.string",
           "decorators": []
          },
          "valueType": {
           "$id": "126",
           "kind": "string",
           "name": "string",
           "crossLanguageDefinitionId": "TypeSpec.string",
           "decorators": []
          },
          "decorators": []
=======
         "$id": "133",
         "kind": "array",
         "name": "ArrayRecord",
         "valueType": {
          "$ref": "123"
>>>>>>> f0825a6d
         },
         "crossLanguageDefinitionId": "TypeSpec.Array",
         "decorators": []
        },
        "optional": false,
        "readOnly": false,
        "discriminator": false,
        "flatten": false,
        "decorators": [],
        "crossLanguageDefinitionId": "CustomizationsInTsp.ModelWithCustomizedProperties.badListOfDictionaryName",
        "serializationOptions": {
<<<<<<< HEAD
         "$id": "127",
         "json": {
          "$id": "128",
=======
         "$id": "134",
         "json": {
          "$id": "135",
>>>>>>> f0825a6d
          "name": "badListOfDictionaryName"
         }
        }
       },
       {
<<<<<<< HEAD
        "$id": "129",
=======
        "$id": "136",
>>>>>>> f0825a6d
        "kind": "property",
        "name": "vector",
        "serializedName": "vector",
        "doc": "Property type changed to ReadOnlyMemory<float>",
        "type": {
<<<<<<< HEAD
         "$id": "130",
         "kind": "array",
         "name": "Array1",
         "valueType": {
          "$id": "131",
=======
         "$id": "137",
         "kind": "array",
         "name": "Array1",
         "valueType": {
          "$id": "138",
>>>>>>> f0825a6d
          "kind": "float32",
          "name": "float32",
          "crossLanguageDefinitionId": "TypeSpec.float32",
          "decorators": []
         },
         "crossLanguageDefinitionId": "TypeSpec.Array",
         "decorators": []
        },
        "optional": false,
        "readOnly": false,
        "discriminator": false,
        "flatten": false,
        "decorators": [],
        "crossLanguageDefinitionId": "CustomizationsInTsp.ModelWithCustomizedProperties.vector",
        "serializationOptions": {
<<<<<<< HEAD
         "$id": "132",
         "json": {
          "$id": "133",
=======
         "$id": "139",
         "json": {
          "$id": "140",
>>>>>>> f0825a6d
          "name": "vector"
         }
        }
       },
       {
<<<<<<< HEAD
        "$id": "134",
=======
        "$id": "141",
>>>>>>> f0825a6d
        "kind": "property",
        "name": "vectorOptional",
        "serializedName": "vectorOptional",
        "doc": "Property type changed to ReadOnlyMemory<float>?",
        "type": {
<<<<<<< HEAD
         "$id": "135",
         "kind": "array",
         "name": "Array1",
         "valueType": {
          "$id": "136",
          "kind": "float32",
          "name": "float32",
          "crossLanguageDefinitionId": "TypeSpec.float32",
          "decorators": []
         },
         "crossLanguageDefinitionId": "TypeSpec.Array",
         "decorators": []
=======
         "$ref": "137"
>>>>>>> f0825a6d
        },
        "optional": true,
        "readOnly": false,
        "discriminator": false,
        "flatten": false,
        "decorators": [],
        "crossLanguageDefinitionId": "CustomizationsInTsp.ModelWithCustomizedProperties.vectorOptional",
        "serializationOptions": {
<<<<<<< HEAD
         "$id": "137",
         "json": {
          "$id": "138",
=======
         "$id": "142",
         "json": {
          "$id": "143",
>>>>>>> f0825a6d
          "name": "vectorOptional"
         }
        }
       },
       {
<<<<<<< HEAD
        "$id": "139",
=======
        "$id": "144",
>>>>>>> f0825a6d
        "kind": "property",
        "name": "vectorNullable",
        "serializedName": "vectorNullable",
        "doc": "Property type changed to ReadOnlyMemory<float>?",
        "type": {
<<<<<<< HEAD
         "$id": "140",
         "kind": "nullable",
         "type": {
          "$id": "141",
          "kind": "array",
          "name": "Array1",
          "valueType": {
           "$id": "142",
           "kind": "float32",
           "name": "float32",
           "crossLanguageDefinitionId": "TypeSpec.float32",
           "decorators": []
          },
          "crossLanguageDefinitionId": "TypeSpec.Array",
          "decorators": []
=======
         "$id": "145",
         "kind": "nullable",
         "type": {
          "$ref": "137"
>>>>>>> f0825a6d
         },
         "namespace": ""
        },
        "optional": false,
        "readOnly": false,
        "discriminator": false,
        "flatten": false,
        "decorators": [],
        "crossLanguageDefinitionId": "CustomizationsInTsp.ModelWithCustomizedProperties.vectorNullable",
        "serializationOptions": {
<<<<<<< HEAD
         "$id": "143",
         "json": {
          "$id": "144",
=======
         "$id": "146",
         "json": {
          "$id": "147",
>>>>>>> f0825a6d
          "name": "vectorNullable"
         }
        }
       },
       {
<<<<<<< HEAD
        "$id": "145",
=======
        "$id": "148",
>>>>>>> f0825a6d
        "kind": "property",
        "name": "vectorOptionalNullable",
        "serializedName": "vectorOptionalNullable",
        "doc": "Property type changed to ReadOnlyMemory<float>?",
        "type": {
<<<<<<< HEAD
         "$id": "146",
         "kind": "nullable",
         "type": {
          "$id": "147",
          "kind": "array",
          "name": "Array1",
          "valueType": {
           "$id": "148",
           "kind": "float32",
           "name": "float32",
           "crossLanguageDefinitionId": "TypeSpec.float32",
           "decorators": []
          },
          "crossLanguageDefinitionId": "TypeSpec.Array",
          "decorators": []
=======
         "$id": "149",
         "kind": "nullable",
         "type": {
          "$ref": "137"
>>>>>>> f0825a6d
         },
         "namespace": ""
        },
        "optional": true,
        "readOnly": false,
        "discriminator": false,
        "flatten": false,
        "decorators": [],
        "crossLanguageDefinitionId": "CustomizationsInTsp.ModelWithCustomizedProperties.vectorOptionalNullable",
        "serializationOptions": {
<<<<<<< HEAD
         "$id": "149",
         "json": {
          "$id": "150",
=======
         "$id": "150",
         "json": {
          "$id": "151",
>>>>>>> f0825a6d
          "name": "vectorOptionalNullable"
         }
        }
       },
       {
<<<<<<< HEAD
        "$id": "151",
=======
        "$id": "152",
>>>>>>> f0825a6d
        "kind": "property",
        "name": "vectorReadOnly",
        "serializedName": "vectorReadOnly",
        "doc": "Property type changed to ReadOnlyMemory<float>",
        "type": {
<<<<<<< HEAD
         "$id": "152",
         "kind": "array",
         "name": "Array1",
         "valueType": {
          "$id": "153",
          "kind": "float32",
          "name": "float32",
          "crossLanguageDefinitionId": "TypeSpec.float32",
          "decorators": []
         },
         "crossLanguageDefinitionId": "TypeSpec.Array",
         "decorators": []
=======
         "$ref": "137"
>>>>>>> f0825a6d
        },
        "optional": false,
        "readOnly": true,
        "discriminator": false,
        "flatten": false,
        "decorators": [],
        "crossLanguageDefinitionId": "CustomizationsInTsp.ModelWithCustomizedProperties.vectorReadOnly",
        "serializationOptions": {
<<<<<<< HEAD
         "$id": "154",
         "json": {
          "$id": "155",
=======
         "$id": "153",
         "json": {
          "$id": "154",
>>>>>>> f0825a6d
          "name": "vectorReadOnly"
         }
        }
       },
       {
<<<<<<< HEAD
        "$id": "156",
=======
        "$id": "155",
>>>>>>> f0825a6d
        "kind": "property",
        "name": "vectorOptionalReadOnly",
        "serializedName": "vectorOptionalReadOnly",
        "doc": "Property type changed to ReadOnlyMemory<float>?",
        "type": {
<<<<<<< HEAD
         "$id": "157",
         "kind": "array",
         "name": "Array1",
         "valueType": {
          "$id": "158",
          "kind": "float32",
          "name": "float32",
          "crossLanguageDefinitionId": "TypeSpec.float32",
          "decorators": []
         },
         "crossLanguageDefinitionId": "TypeSpec.Array",
         "decorators": []
=======
         "$ref": "137"
>>>>>>> f0825a6d
        },
        "optional": true,
        "readOnly": true,
        "discriminator": false,
        "flatten": false,
        "decorators": [],
        "crossLanguageDefinitionId": "CustomizationsInTsp.ModelWithCustomizedProperties.vectorOptionalReadOnly",
        "serializationOptions": {
<<<<<<< HEAD
         "$id": "159",
         "json": {
          "$id": "160",
=======
         "$id": "156",
         "json": {
          "$id": "157",
>>>>>>> f0825a6d
          "name": "vectorOptionalReadOnly"
         }
        }
       },
       {
<<<<<<< HEAD
        "$id": "161",
=======
        "$id": "158",
>>>>>>> f0825a6d
        "kind": "property",
        "name": "vectorNullableReadOnly",
        "serializedName": "vectorNullableReadOnly",
        "doc": "Property type changed to ReadOnlyMemory<float>?",
        "type": {
<<<<<<< HEAD
         "$id": "162",
         "kind": "nullable",
         "type": {
          "$id": "163",
          "kind": "array",
          "name": "Array1",
          "valueType": {
           "$id": "164",
           "kind": "float32",
           "name": "float32",
           "crossLanguageDefinitionId": "TypeSpec.float32",
           "decorators": []
          },
          "crossLanguageDefinitionId": "TypeSpec.Array",
          "decorators": []
=======
         "$id": "159",
         "kind": "nullable",
         "type": {
          "$ref": "137"
>>>>>>> f0825a6d
         },
         "namespace": ""
        },
        "optional": false,
        "readOnly": true,
        "discriminator": false,
        "flatten": false,
        "decorators": [],
        "crossLanguageDefinitionId": "CustomizationsInTsp.ModelWithCustomizedProperties.vectorNullableReadOnly",
        "serializationOptions": {
<<<<<<< HEAD
         "$id": "165",
         "json": {
          "$id": "166",
=======
         "$id": "160",
         "json": {
          "$id": "161",
>>>>>>> f0825a6d
          "name": "vectorNullableReadOnly"
         }
        }
       },
       {
<<<<<<< HEAD
        "$id": "167",
=======
        "$id": "162",
>>>>>>> f0825a6d
        "kind": "property",
        "name": "vectorOptionalNullableReadOnly",
        "serializedName": "vectorOptionalNullableReadOnly",
        "doc": "Property type changed to ReadOnlyMemory<float>?",
        "type": {
<<<<<<< HEAD
         "$id": "168",
         "kind": "nullable",
         "type": {
          "$id": "169",
          "kind": "array",
          "name": "Array1",
          "valueType": {
           "$id": "170",
           "kind": "float32",
           "name": "float32",
           "crossLanguageDefinitionId": "TypeSpec.float32",
           "decorators": []
          },
          "crossLanguageDefinitionId": "TypeSpec.Array",
          "decorators": []
=======
         "$id": "163",
         "kind": "nullable",
         "type": {
          "$ref": "137"
>>>>>>> f0825a6d
         },
         "namespace": ""
        },
        "optional": true,
        "readOnly": true,
        "discriminator": false,
        "flatten": false,
        "decorators": [],
        "crossLanguageDefinitionId": "CustomizationsInTsp.ModelWithCustomizedProperties.vectorOptionalNullableReadOnly",
        "serializationOptions": {
<<<<<<< HEAD
         "$id": "171",
         "json": {
          "$id": "172",
=======
         "$id": "164",
         "json": {
          "$id": "165",
>>>>>>> f0825a6d
          "name": "vectorOptionalNullableReadOnly"
         }
        }
       }
      ]
     },
     "optional": true,
     "readOnly": false,
     "discriminator": false,
     "flatten": false,
     "decorators": [],
     "crossLanguageDefinitionId": "CustomizationsInTsp.RootModel.propertyModelWithCustomizedProperties",
     "serializationOptions": {
<<<<<<< HEAD
      "$id": "173",
      "json": {
       "$id": "174",
=======
      "$id": "166",
      "json": {
       "$id": "167",
>>>>>>> f0825a6d
       "name": "propertyModelWithCustomizedProperties"
      }
     }
    },
    {
<<<<<<< HEAD
     "$id": "175",
=======
     "$id": "168",
>>>>>>> f0825a6d
     "kind": "property",
     "name": "propertyEnumToRename",
     "serializedName": "propertyEnumToRename",
     "doc": "EnumToRename",
     "type": {
      "$ref": "8"
     },
     "optional": true,
     "readOnly": false,
     "discriminator": false,
     "flatten": false,
     "decorators": [],
     "crossLanguageDefinitionId": "CustomizationsInTsp.RootModel.propertyEnumToRename",
     "serializationOptions": {
<<<<<<< HEAD
      "$id": "176",
      "json": {
       "$id": "177",
=======
      "$id": "169",
      "json": {
       "$id": "170",
>>>>>>> f0825a6d
       "name": "propertyEnumToRename"
      }
     }
    },
    {
<<<<<<< HEAD
     "$id": "178",
=======
     "$id": "171",
>>>>>>> f0825a6d
     "kind": "property",
     "name": "propertyEnumWithValueToRename",
     "serializedName": "propertyEnumWithValueToRename",
     "doc": "EnumWithValueToRename",
     "type": {
      "$ref": "16"
     },
     "optional": true,
     "readOnly": false,
     "discriminator": false,
     "flatten": false,
     "decorators": [],
     "crossLanguageDefinitionId": "CustomizationsInTsp.RootModel.propertyEnumWithValueToRename",
     "serializationOptions": {
<<<<<<< HEAD
      "$id": "179",
      "json": {
       "$id": "180",
=======
      "$id": "172",
      "json": {
       "$id": "173",
>>>>>>> f0825a6d
       "name": "propertyEnumWithValueToRename"
      }
     }
    },
    {
<<<<<<< HEAD
     "$id": "181",
=======
     "$id": "174",
>>>>>>> f0825a6d
     "kind": "property",
     "name": "propertyEnumToBeMadeExtensible",
     "serializedName": "propertyEnumToBeMadeExtensible",
     "doc": "EnumToBeMadeExtensible",
     "type": {
      "$ref": "24"
     },
     "optional": true,
     "readOnly": false,
     "discriminator": false,
     "flatten": false,
     "decorators": [],
     "crossLanguageDefinitionId": "CustomizationsInTsp.RootModel.propertyEnumToBeMadeExtensible",
     "serializationOptions": {
<<<<<<< HEAD
      "$id": "182",
      "json": {
       "$id": "183",
=======
      "$id": "175",
      "json": {
       "$id": "176",
>>>>>>> f0825a6d
       "name": "propertyEnumToBeMadeExtensible"
      }
     }
    },
    {
<<<<<<< HEAD
     "$id": "184",
=======
     "$id": "177",
>>>>>>> f0825a6d
     "kind": "property",
     "name": "propertyModelToAddAdditionalSerializableProperty",
     "serializedName": "propertyModelToAddAdditionalSerializableProperty",
     "doc": "ModelToAddAdditionalSerializableProperty",
     "type": {
<<<<<<< HEAD
      "$id": "185",
=======
      "$id": "178",
>>>>>>> f0825a6d
      "kind": "model",
      "name": "ModelToAddAdditionalSerializableProperty",
      "namespace": "CustomizationsInTsp",
      "crossLanguageDefinitionId": "CustomizationsInTsp.ModelToAddAdditionalSerializableProperty",
      "usage": "Input,Output,Json",
      "doc": "Model to add additional serializable property",
      "decorators": [],
      "baseModel": {
       "$ref": "63"
      },
      "properties": [
       {
<<<<<<< HEAD
        "$id": "186",
=======
        "$id": "179",
>>>>>>> f0825a6d
        "kind": "property",
        "name": "requiredInt",
        "serializedName": "requiredInt",
        "doc": "Required int",
        "type": {
<<<<<<< HEAD
         "$id": "187",
=======
         "$id": "180",
>>>>>>> f0825a6d
         "kind": "int32",
         "name": "int32",
         "crossLanguageDefinitionId": "TypeSpec.int32",
         "decorators": []
        },
        "optional": false,
        "readOnly": false,
        "discriminator": false,
        "flatten": false,
        "decorators": [],
        "crossLanguageDefinitionId": "CustomizationsInTsp.ModelToAddAdditionalSerializableProperty.requiredInt",
        "serializationOptions": {
<<<<<<< HEAD
         "$id": "188",
         "json": {
          "$id": "189",
=======
         "$id": "181",
         "json": {
          "$id": "182",
>>>>>>> f0825a6d
          "name": "requiredInt"
         }
        }
       }
      ]
     },
     "optional": true,
     "readOnly": false,
     "discriminator": false,
     "flatten": false,
     "decorators": [],
     "crossLanguageDefinitionId": "CustomizationsInTsp.RootModel.propertyModelToAddAdditionalSerializableProperty",
     "serializationOptions": {
<<<<<<< HEAD
      "$id": "190",
      "json": {
       "$id": "191",
=======
      "$id": "183",
      "json": {
       "$id": "184",
>>>>>>> f0825a6d
       "name": "propertyModelToAddAdditionalSerializableProperty"
      }
     }
    },
    {
<<<<<<< HEAD
     "$id": "192",
=======
     "$id": "185",
>>>>>>> f0825a6d
     "kind": "property",
     "name": "propertyToMoveToCustomization",
     "serializedName": "propertyToMoveToCustomization",
     "doc": "Enum type property to move to customization code",
     "type": {
      "$ref": "32"
     },
     "optional": true,
     "readOnly": false,
     "discriminator": false,
     "flatten": false,
     "decorators": [],
     "crossLanguageDefinitionId": "CustomizationsInTsp.RootModel.propertyToMoveToCustomization",
     "serializationOptions": {
<<<<<<< HEAD
      "$id": "193",
      "json": {
       "$id": "194",
=======
      "$id": "186",
      "json": {
       "$id": "187",
>>>>>>> f0825a6d
       "name": "propertyToMoveToCustomization"
      }
     }
    },
    {
<<<<<<< HEAD
     "$id": "195",
=======
     "$id": "188",
>>>>>>> f0825a6d
     "kind": "property",
     "name": "propertyModelStruct",
     "serializedName": "propertyModelStruct",
     "doc": "ModelStruct",
     "type": {
<<<<<<< HEAD
      "$id": "196",
=======
      "$id": "189",
>>>>>>> f0825a6d
      "kind": "model",
      "name": "ModelStruct",
      "namespace": "CustomizationsInTsp",
      "crossLanguageDefinitionId": "CustomizationsInTsp.ModelStruct",
      "usage": "Input,Output,Json",
      "doc": "Model to make to a struct",
      "decorators": [],
      "properties": [
       {
<<<<<<< HEAD
        "$id": "197",
=======
        "$id": "190",
>>>>>>> f0825a6d
        "kind": "property",
        "name": "requiredInt",
        "serializedName": "requiredInt",
        "doc": "Required int",
        "type": {
<<<<<<< HEAD
         "$id": "198",
=======
         "$id": "191",
>>>>>>> f0825a6d
         "kind": "int32",
         "name": "int32",
         "crossLanguageDefinitionId": "TypeSpec.int32",
         "decorators": []
        },
        "optional": false,
        "readOnly": false,
        "discriminator": false,
        "flatten": false,
        "decorators": [],
        "crossLanguageDefinitionId": "CustomizationsInTsp.ModelStruct.requiredInt",
        "serializationOptions": {
<<<<<<< HEAD
         "$id": "199",
         "json": {
          "$id": "200",
=======
         "$id": "192",
         "json": {
          "$id": "193",
>>>>>>> f0825a6d
          "name": "requiredInt"
         }
        }
       },
       {
<<<<<<< HEAD
        "$id": "201",
=======
        "$id": "194",
>>>>>>> f0825a6d
        "kind": "property",
        "name": "optionalInt",
        "serializedName": "optionalInt",
        "doc": "Optional int",
        "type": {
<<<<<<< HEAD
         "$id": "202",
=======
         "$id": "195",
>>>>>>> f0825a6d
         "kind": "int32",
         "name": "int32",
         "crossLanguageDefinitionId": "TypeSpec.int32",
         "decorators": []
        },
        "optional": true,
        "readOnly": false,
        "discriminator": false,
        "flatten": false,
        "decorators": [],
        "crossLanguageDefinitionId": "CustomizationsInTsp.ModelStruct.optionalInt",
        "serializationOptions": {
<<<<<<< HEAD
         "$id": "203",
         "json": {
          "$id": "204",
=======
         "$id": "196",
         "json": {
          "$id": "197",
>>>>>>> f0825a6d
          "name": "optionalInt"
         }
        }
       },
       {
<<<<<<< HEAD
        "$id": "205",
=======
        "$id": "198",
>>>>>>> f0825a6d
        "kind": "property",
        "name": "optionalString",
        "serializedName": "optionalString",
        "doc": "Optional string",
        "type": {
<<<<<<< HEAD
         "$id": "206",
=======
         "$id": "199",
>>>>>>> f0825a6d
         "kind": "string",
         "name": "string",
         "crossLanguageDefinitionId": "TypeSpec.string",
         "decorators": []
        },
        "optional": true,
        "readOnly": false,
        "discriminator": false,
        "flatten": false,
        "decorators": [],
        "crossLanguageDefinitionId": "CustomizationsInTsp.ModelStruct.optionalString",
        "serializationOptions": {
<<<<<<< HEAD
         "$id": "207",
         "json": {
          "$id": "208",
=======
         "$id": "200",
         "json": {
          "$id": "201",
>>>>>>> f0825a6d
          "name": "optionalString"
         }
        }
       }
      ]
     },
     "optional": true,
     "readOnly": false,
     "discriminator": false,
     "flatten": false,
     "decorators": [],
     "crossLanguageDefinitionId": "CustomizationsInTsp.RootModel.propertyModelStruct",
     "serializationOptions": {
<<<<<<< HEAD
      "$id": "209",
      "json": {
       "$id": "210",
=======
      "$id": "202",
      "json": {
       "$id": "203",
>>>>>>> f0825a6d
       "name": "propertyModelStruct"
      }
     }
    }
   ]
  },
  {
   "$ref": "55"
  },
  {
   "$ref": "63"
  },
  {
   "$ref": "75"
  },
  {
   "$ref": "83"
  },
  {
<<<<<<< HEAD
   "$ref": "185"
  },
  {
   "$ref": "196"
=======
   "$ref": "178"
  },
  {
   "$ref": "189"
>>>>>>> f0825a6d
  }
 ],
 "clients": [
  {
<<<<<<< HEAD
   "$id": "211",
=======
   "$id": "204",
>>>>>>> f0825a6d
   "kind": "client",
   "name": "CustomizationsInTspClient",
   "namespace": "CustomizationsInTsp",
   "doc": "TypeSpec project to test various types of models.",
   "methods": [
    {
<<<<<<< HEAD
     "$id": "212",
=======
     "$id": "205",
>>>>>>> f0825a6d
     "kind": "basic",
     "name": "roundTrip",
     "accessibility": "public",
     "apiVersions": [],
     "doc": "RoundTrip operation to make RootModel round-trip",
     "operation": {
<<<<<<< HEAD
      "$id": "213",
=======
      "$id": "206",
>>>>>>> f0825a6d
      "name": "roundTrip",
      "resourceName": "CustomizationsInTsp",
      "doc": "RoundTrip operation to make RootModel round-trip",
      "accessibility": "public",
      "parameters": [
       {
<<<<<<< HEAD
        "$id": "214",
=======
        "$id": "207",
>>>>>>> f0825a6d
        "name": "contentType",
        "nameInRequest": "Content-Type",
        "doc": "Body parameter's content type. Known values are application/json",
        "type": {
<<<<<<< HEAD
         "$id": "215",
         "kind": "constant",
         "name": "roundTripContentType",
         "namespace": "",
         "usage": "None",
         "valueType": {
          "$id": "216",
          "kind": "string",
          "name": "string",
          "crossLanguageDefinitionId": "TypeSpec.string",
          "decorators": []
         },
         "value": "application/json",
         "decorators": []
=======
         "$ref": "38"
>>>>>>> f0825a6d
        },
        "location": "Header",
        "isApiVersion": false,
        "isContentType": true,
        "isEndpoint": false,
        "explode": false,
        "isRequired": true,
        "kind": "Constant",
        "decorators": [],
        "skipUrlEncoding": false
       },
       {
<<<<<<< HEAD
        "$id": "217",
        "name": "accept",
        "nameInRequest": "Accept",
        "type": {
         "$id": "218",
         "kind": "constant",
         "name": "roundTripContentType1",
         "namespace": "",
         "usage": "None",
         "valueType": {
          "$id": "219",
          "kind": "string",
          "name": "string",
          "crossLanguageDefinitionId": "TypeSpec.string",
          "decorators": []
         },
         "value": "application/json",
         "decorators": []
=======
        "$id": "208",
        "name": "accept",
        "nameInRequest": "Accept",
        "type": {
         "$ref": "40"
>>>>>>> f0825a6d
        },
        "location": "Header",
        "isApiVersion": false,
        "isContentType": false,
        "isEndpoint": false,
        "explode": false,
        "isRequired": true,
        "kind": "Constant",
        "decorators": [],
        "skipUrlEncoding": false
       },
       {
<<<<<<< HEAD
        "$id": "220",
=======
        "$id": "209",
>>>>>>> f0825a6d
        "name": "input",
        "nameInRequest": "input",
        "type": {
         "$ref": "50"
        },
        "location": "Body",
        "isApiVersion": false,
        "isContentType": false,
        "isEndpoint": false,
        "explode": false,
        "isRequired": true,
        "kind": "Method",
        "decorators": [],
        "skipUrlEncoding": false
       }
      ],
      "responses": [
       {
<<<<<<< HEAD
        "$id": "221",
=======
        "$id": "210",
>>>>>>> f0825a6d
        "statusCodes": [
         200
        ],
        "bodyType": {
         "$ref": "50"
        },
        "headers": [],
        "isErrorResponse": false,
        "contentTypes": [
         "application/json"
        ]
       }
      ],
      "httpMethod": "GET",
      "uri": "{endpoint}",
      "path": "/inputToRoundTrip",
      "requestMediaTypes": [
       "application/json"
      ],
      "bufferResponse": true,
      "generateProtocolMethod": true,
      "generateConvenienceMethod": true,
      "crossLanguageDefinitionId": "CustomizationsInTsp.roundTrip",
      "decorators": []
     },
     "parameters": [
      {
<<<<<<< HEAD
       "$id": "222",
=======
       "$id": "211",
>>>>>>> f0825a6d
       "name": "input",
       "nameInRequest": "input",
       "type": {
        "$ref": "50"
       },
       "location": "Body",
       "isApiVersion": false,
       "isContentType": false,
       "isEndpoint": false,
       "explode": false,
       "isRequired": true,
       "kind": "Method",
       "decorators": [],
       "skipUrlEncoding": false
      },
      {
<<<<<<< HEAD
       "$id": "223",
=======
       "$id": "212",
>>>>>>> f0825a6d
       "name": "contentType",
       "nameInRequest": "contentType",
       "doc": "Body parameter's content type. Known values are application/json",
       "type": {
<<<<<<< HEAD
        "$ref": "215"
=======
        "$ref": "38"
>>>>>>> f0825a6d
       },
       "location": "Header",
       "isApiVersion": false,
       "isContentType": false,
       "isEndpoint": false,
       "explode": false,
       "isRequired": true,
       "kind": "Constant",
       "decorators": [],
       "skipUrlEncoding": false
      },
      {
<<<<<<< HEAD
       "$id": "224",
       "name": "accept",
       "nameInRequest": "accept",
       "type": {
        "$ref": "218"
=======
       "$id": "213",
       "name": "accept",
       "nameInRequest": "accept",
       "type": {
        "$ref": "40"
>>>>>>> f0825a6d
       },
       "location": "Header",
       "isApiVersion": false,
       "isContentType": false,
       "isEndpoint": false,
       "explode": false,
       "isRequired": true,
       "kind": "Constant",
       "decorators": [],
       "skipUrlEncoding": false
      }
     ],
     "response": {
<<<<<<< HEAD
      "$id": "225",
=======
      "$id": "214",
>>>>>>> f0825a6d
      "type": {
       "$ref": "50"
      }
     },
     "isOverride": false,
     "generateConvenient": true,
     "generateProtocol": true,
     "crossLanguageDefinitionId": "CustomizationsInTsp.roundTrip"
    },
    {
<<<<<<< HEAD
     "$id": "226",
=======
     "$id": "215",
>>>>>>> f0825a6d
     "kind": "basic",
     "name": "foo",
     "accessibility": "public",
     "apiVersions": [],
     "doc": "Sample operation with request body of a renamed model",
     "operation": {
<<<<<<< HEAD
      "$id": "227",
=======
      "$id": "216",
>>>>>>> f0825a6d
      "name": "foo",
      "resourceName": "CustomizationsInTsp",
      "doc": "Sample operation with request body of a renamed model",
      "accessibility": "public",
      "parameters": [
       {
<<<<<<< HEAD
        "$id": "228",
=======
        "$id": "217",
>>>>>>> f0825a6d
        "name": "contentType",
        "nameInRequest": "Content-Type",
        "doc": "Body parameter's content type. Known values are application/json",
        "type": {
<<<<<<< HEAD
         "$id": "229",
         "kind": "constant",
         "name": "fooContentType",
         "namespace": "",
         "usage": "None",
         "valueType": {
          "$id": "230",
          "kind": "string",
          "name": "string",
          "crossLanguageDefinitionId": "TypeSpec.string",
          "decorators": []
         },
         "value": "application/json",
         "decorators": []
=======
         "$ref": "42"
>>>>>>> f0825a6d
        },
        "location": "Header",
        "isApiVersion": false,
        "isContentType": true,
        "isEndpoint": false,
        "explode": false,
        "isRequired": true,
        "kind": "Constant",
        "decorators": [],
        "skipUrlEncoding": false
       },
       {
<<<<<<< HEAD
        "$id": "231",
        "name": "accept",
        "nameInRequest": "Accept",
        "type": {
         "$id": "232",
         "kind": "constant",
         "name": "fooContentType1",
         "namespace": "",
         "usage": "None",
         "valueType": {
          "$id": "233",
          "kind": "string",
          "name": "string",
          "crossLanguageDefinitionId": "TypeSpec.string",
          "decorators": []
         },
         "value": "application/json",
         "decorators": []
=======
        "$id": "218",
        "name": "accept",
        "nameInRequest": "Accept",
        "type": {
         "$ref": "44"
>>>>>>> f0825a6d
        },
        "location": "Header",
        "isApiVersion": false,
        "isContentType": false,
        "isEndpoint": false,
        "explode": false,
        "isRequired": true,
        "kind": "Constant",
        "decorators": [],
        "skipUrlEncoding": false
       },
       {
<<<<<<< HEAD
        "$id": "234",
=======
        "$id": "219",
>>>>>>> f0825a6d
        "name": "input",
        "nameInRequest": "input",
        "type": {
         "$ref": "63"
        },
        "location": "Body",
        "isApiVersion": false,
        "isContentType": false,
        "isEndpoint": false,
        "explode": false,
        "isRequired": true,
        "kind": "Method",
        "decorators": [],
        "skipUrlEncoding": false
       }
      ],
      "responses": [
       {
<<<<<<< HEAD
        "$id": "235",
=======
        "$id": "220",
>>>>>>> f0825a6d
        "statusCodes": [
         200
        ],
        "bodyType": {
         "$ref": "63"
        },
        "headers": [],
        "isErrorResponse": false,
        "contentTypes": [
         "application/json"
        ]
       }
      ],
      "httpMethod": "GET",
      "uri": "{endpoint}",
      "path": "/foo",
      "requestMediaTypes": [
       "application/json"
      ],
      "bufferResponse": true,
      "generateProtocolMethod": true,
      "generateConvenienceMethod": true,
      "crossLanguageDefinitionId": "CustomizationsInTsp.foo",
      "decorators": []
     },
     "parameters": [
      {
<<<<<<< HEAD
       "$id": "236",
=======
       "$id": "221",
>>>>>>> f0825a6d
       "name": "input",
       "nameInRequest": "input",
       "type": {
        "$ref": "63"
       },
       "location": "Body",
       "isApiVersion": false,
       "isContentType": false,
       "isEndpoint": false,
       "explode": false,
       "isRequired": true,
       "kind": "Method",
       "decorators": [],
       "skipUrlEncoding": false
      },
      {
<<<<<<< HEAD
       "$id": "237",
=======
       "$id": "222",
>>>>>>> f0825a6d
       "name": "contentType",
       "nameInRequest": "contentType",
       "doc": "Body parameter's content type. Known values are application/json",
       "type": {
<<<<<<< HEAD
        "$ref": "229"
=======
        "$ref": "42"
>>>>>>> f0825a6d
       },
       "location": "Header",
       "isApiVersion": false,
       "isContentType": false,
       "isEndpoint": false,
       "explode": false,
       "isRequired": true,
       "kind": "Constant",
       "decorators": [],
       "skipUrlEncoding": false
      },
      {
<<<<<<< HEAD
       "$id": "238",
       "name": "accept",
       "nameInRequest": "accept",
       "type": {
        "$ref": "232"
=======
       "$id": "223",
       "name": "accept",
       "nameInRequest": "accept",
       "type": {
        "$ref": "44"
>>>>>>> f0825a6d
       },
       "location": "Header",
       "isApiVersion": false,
       "isContentType": false,
       "isEndpoint": false,
       "explode": false,
       "isRequired": true,
       "kind": "Constant",
       "decorators": [],
       "skipUrlEncoding": false
      }
     ],
     "response": {
<<<<<<< HEAD
      "$id": "239",
=======
      "$id": "224",
>>>>>>> f0825a6d
      "type": {
       "$ref": "63"
      }
     },
     "isOverride": false,
     "generateConvenient": true,
     "generateProtocol": true,
     "crossLanguageDefinitionId": "CustomizationsInTsp.foo"
    },
    {
<<<<<<< HEAD
     "$id": "240",
=======
     "$id": "225",
>>>>>>> f0825a6d
     "kind": "basic",
     "name": "bar",
     "accessibility": "public",
     "apiVersions": [],
     "doc": "Sample operation with request body using a model parameter with a spread operator.",
     "operation": {
<<<<<<< HEAD
      "$id": "241",
=======
      "$id": "226",
>>>>>>> f0825a6d
      "name": "bar",
      "resourceName": "CustomizationsInTsp",
      "doc": "Sample operation with request body using a model parameter with a spread operator.",
      "accessibility": "public",
      "parameters": [
       {
<<<<<<< HEAD
        "$id": "242",
=======
        "$id": "227",
>>>>>>> f0825a6d
        "name": "contentType",
        "nameInRequest": "Content-Type",
        "doc": "Body parameter's content type. Known values are application/json",
        "type": {
<<<<<<< HEAD
         "$id": "243",
         "kind": "constant",
         "name": "barContentType",
         "namespace": "",
         "usage": "None",
         "valueType": {
          "$id": "244",
          "kind": "string",
          "name": "string",
          "crossLanguageDefinitionId": "TypeSpec.string",
          "decorators": []
         },
         "value": "application/json",
         "decorators": []
=======
         "$ref": "46"
>>>>>>> f0825a6d
        },
        "location": "Header",
        "isApiVersion": false,
        "isContentType": true,
        "isEndpoint": false,
        "explode": false,
        "isRequired": true,
        "kind": "Constant",
        "decorators": [],
        "skipUrlEncoding": false
       },
       {
<<<<<<< HEAD
        "$id": "245",
        "name": "accept",
        "nameInRequest": "Accept",
        "type": {
         "$id": "246",
         "kind": "constant",
         "name": "barContentType1",
         "namespace": "",
         "usage": "None",
         "valueType": {
          "$id": "247",
          "kind": "string",
          "name": "string",
          "crossLanguageDefinitionId": "TypeSpec.string",
          "decorators": []
         },
         "value": "application/json",
         "decorators": []
=======
        "$id": "228",
        "name": "accept",
        "nameInRequest": "Accept",
        "type": {
         "$ref": "48"
>>>>>>> f0825a6d
        },
        "location": "Header",
        "isApiVersion": false,
        "isContentType": false,
        "isEndpoint": false,
        "explode": false,
        "isRequired": true,
        "kind": "Constant",
        "decorators": [],
        "skipUrlEncoding": false
       },
       {
        "$id": "248",
        "name": "modelToRename",
        "nameInRequest": "modelToRename",
        "type": {
         "$ref": "63"
        },
        "location": "Body",
        "isApiVersion": false,
        "isContentType": false,
        "isEndpoint": false,
        "explode": false,
        "isRequired": true,
        "kind": "Spread",
        "decorators": [],
        "skipUrlEncoding": false
       }
      ],
      "responses": [
       {
        "$id": "249",
        "statusCodes": [
         200
        ],
        "bodyType": {
         "$ref": "63"
        },
        "headers": [],
        "isErrorResponse": false,
        "contentTypes": [
         "application/json"
        ]
       }
      ],
      "httpMethod": "GET",
      "uri": "{endpoint}",
      "path": "/bar",
      "requestMediaTypes": [
       "application/json"
      ],
      "bufferResponse": true,
      "generateProtocolMethod": true,
      "generateConvenienceMethod": true,
      "crossLanguageDefinitionId": "CustomizationsInTsp.bar",
      "decorators": []
     },
     "parameters": [
      {
       "$id": "250",
       "name": "requiredIntOnBase",
       "nameInRequest": "requiredIntOnBase",
       "doc": "Required int",
       "type": {
        "$id": "251",
        "kind": "int32",
        "name": "int32",
        "crossLanguageDefinitionId": "TypeSpec.int32",
        "decorators": []
       },
       "location": "Body",
       "isApiVersion": false,
       "isContentType": false,
       "isEndpoint": false,
       "explode": false,
       "isRequired": true,
       "kind": "Method",
       "decorators": [],
       "skipUrlEncoding": false
      },
      {
       "$id": "252",
       "name": "optionalInt",
       "nameInRequest": "optionalInt",
       "doc": "Optional int",
       "type": {
        "$id": "253",
        "kind": "int32",
        "name": "int32",
        "crossLanguageDefinitionId": "TypeSpec.int32",
        "decorators": []
       },
       "location": "Body",
       "isApiVersion": false,
       "isContentType": false,
       "isEndpoint": false,
       "explode": false,
       "isRequired": false,
       "kind": "Method",
       "decorators": [],
       "skipUrlEncoding": false
      },
      {
       "$id": "254",
       "name": "contentType",
       "nameInRequest": "contentType",
       "doc": "Body parameter's content type. Known values are application/json",
       "type": {
<<<<<<< HEAD
        "$ref": "243"
=======
        "$ref": "46"
>>>>>>> f0825a6d
       },
       "location": "Header",
       "isApiVersion": false,
       "isContentType": false,
       "isEndpoint": false,
       "explode": false,
       "isRequired": true,
       "kind": "Constant",
       "decorators": [],
       "skipUrlEncoding": false
      },
      {
       "$id": "255",
       "name": "accept",
       "nameInRequest": "accept",
       "type": {
<<<<<<< HEAD
        "$ref": "246"
=======
        "$ref": "48"
>>>>>>> f0825a6d
       },
       "location": "Header",
       "isApiVersion": false,
       "isContentType": false,
       "isEndpoint": false,
       "explode": false,
       "isRequired": true,
       "kind": "Constant",
       "decorators": [],
       "skipUrlEncoding": false
      }
     ],
     "response": {
      "$id": "256",
      "type": {
       "$ref": "63"
      }
     },
     "isOverride": false,
     "generateConvenient": true,
     "generateProtocol": true,
     "crossLanguageDefinitionId": "CustomizationsInTsp.bar"
    }
   ],
   "parameters": [
    {
     "$id": "257",
     "name": "endpoint",
     "nameInRequest": "endpoint",
     "doc": "Service host",
     "type": {
      "$id": "258",
      "kind": "url",
      "name": "url",
      "crossLanguageDefinitionId": "TypeSpec.url"
     },
     "location": "Uri",
     "isApiVersion": false,
     "isContentType": false,
     "isRequired": true,
     "isEndpoint": true,
     "skipUrlEncoding": false,
     "explode": false,
     "kind": "Client"
    }
   ],
   "decorators": [
    {
     "$id": "259",
     "name": "TypeSpec.@service",
     "arguments": {
      "$id": "260",
      "options": {
       "$id": "261",
       "title": "Models in TypeSpec"
      }
     }
    }
   ],
   "crossLanguageDefinitionId": "CustomizationsInTsp",
   "apiVersions": []
  }
 ]
}<|MERGE_RESOLUTION|>--- conflicted
+++ resolved
@@ -992,22 +992,7 @@
          "kind": "array",
          "name": "ArrayArray",
          "valueType": {
-<<<<<<< HEAD
-          "$id": "118",
-          "kind": "array",
-          "name": "Array",
-          "valueType": {
-           "$id": "119",
-           "kind": "string",
-           "name": "string",
-           "crossLanguageDefinitionId": "TypeSpec.string",
-           "decorators": []
-          },
-          "crossLanguageDefinitionId": "TypeSpec.Array",
-          "decorators": []
-=======
           "$ref": "118"
->>>>>>> f0825a6d
          },
          "crossLanguageDefinitionId": "TypeSpec.Array",
          "decorators": []
@@ -1019,59 +1004,25 @@
         "decorators": [],
         "crossLanguageDefinitionId": "CustomizationsInTsp.ModelWithCustomizedProperties.badListOfListName",
         "serializationOptions": {
-<<<<<<< HEAD
-         "$id": "120",
-         "json": {
-          "$id": "121",
-=======
          "$id": "130",
          "json": {
           "$id": "131",
->>>>>>> f0825a6d
           "name": "badListOfListName"
          }
         }
        },
        {
-<<<<<<< HEAD
-        "$id": "122",
-=======
         "$id": "132",
->>>>>>> f0825a6d
         "kind": "property",
         "name": "badListOfDictionaryName",
         "serializedName": "badListOfDictionaryName",
         "doc": "Property renamed that is listofdictionary",
         "type": {
-<<<<<<< HEAD
-         "$id": "123",
-         "kind": "array",
-         "name": "ArrayRecord",
-         "valueType": {
-          "$id": "124",
-          "kind": "dict",
-          "keyType": {
-           "$id": "125",
-           "kind": "string",
-           "name": "string",
-           "crossLanguageDefinitionId": "TypeSpec.string",
-           "decorators": []
-          },
-          "valueType": {
-           "$id": "126",
-           "kind": "string",
-           "name": "string",
-           "crossLanguageDefinitionId": "TypeSpec.string",
-           "decorators": []
-          },
-          "decorators": []
-=======
          "$id": "133",
          "kind": "array",
          "name": "ArrayRecord",
          "valueType": {
           "$ref": "123"
->>>>>>> f0825a6d
          },
          "crossLanguageDefinitionId": "TypeSpec.Array",
          "decorators": []
@@ -1083,43 +1034,25 @@
         "decorators": [],
         "crossLanguageDefinitionId": "CustomizationsInTsp.ModelWithCustomizedProperties.badListOfDictionaryName",
         "serializationOptions": {
-<<<<<<< HEAD
-         "$id": "127",
-         "json": {
-          "$id": "128",
-=======
          "$id": "134",
          "json": {
           "$id": "135",
->>>>>>> f0825a6d
           "name": "badListOfDictionaryName"
          }
         }
        },
        {
-<<<<<<< HEAD
-        "$id": "129",
-=======
         "$id": "136",
->>>>>>> f0825a6d
         "kind": "property",
         "name": "vector",
         "serializedName": "vector",
         "doc": "Property type changed to ReadOnlyMemory<float>",
         "type": {
-<<<<<<< HEAD
-         "$id": "130",
-         "kind": "array",
-         "name": "Array1",
-         "valueType": {
-          "$id": "131",
-=======
          "$id": "137",
          "kind": "array",
          "name": "Array1",
          "valueType": {
           "$id": "138",
->>>>>>> f0825a6d
           "kind": "float32",
           "name": "float32",
           "crossLanguageDefinitionId": "TypeSpec.float32",
@@ -1135,46 +1068,21 @@
         "decorators": [],
         "crossLanguageDefinitionId": "CustomizationsInTsp.ModelWithCustomizedProperties.vector",
         "serializationOptions": {
-<<<<<<< HEAD
-         "$id": "132",
-         "json": {
-          "$id": "133",
-=======
          "$id": "139",
          "json": {
           "$id": "140",
->>>>>>> f0825a6d
           "name": "vector"
          }
         }
        },
        {
-<<<<<<< HEAD
-        "$id": "134",
-=======
         "$id": "141",
->>>>>>> f0825a6d
         "kind": "property",
         "name": "vectorOptional",
         "serializedName": "vectorOptional",
         "doc": "Property type changed to ReadOnlyMemory<float>?",
         "type": {
-<<<<<<< HEAD
-         "$id": "135",
-         "kind": "array",
-         "name": "Array1",
-         "valueType": {
-          "$id": "136",
-          "kind": "float32",
-          "name": "float32",
-          "crossLanguageDefinitionId": "TypeSpec.float32",
-          "decorators": []
-         },
-         "crossLanguageDefinitionId": "TypeSpec.Array",
-         "decorators": []
-=======
          "$ref": "137"
->>>>>>> f0825a6d
         },
         "optional": true,
         "readOnly": false,
@@ -1183,52 +1091,24 @@
         "decorators": [],
         "crossLanguageDefinitionId": "CustomizationsInTsp.ModelWithCustomizedProperties.vectorOptional",
         "serializationOptions": {
-<<<<<<< HEAD
-         "$id": "137",
-         "json": {
-          "$id": "138",
-=======
          "$id": "142",
          "json": {
           "$id": "143",
->>>>>>> f0825a6d
           "name": "vectorOptional"
          }
         }
        },
        {
-<<<<<<< HEAD
-        "$id": "139",
-=======
         "$id": "144",
->>>>>>> f0825a6d
         "kind": "property",
         "name": "vectorNullable",
         "serializedName": "vectorNullable",
         "doc": "Property type changed to ReadOnlyMemory<float>?",
         "type": {
-<<<<<<< HEAD
-         "$id": "140",
-         "kind": "nullable",
-         "type": {
-          "$id": "141",
-          "kind": "array",
-          "name": "Array1",
-          "valueType": {
-           "$id": "142",
-           "kind": "float32",
-           "name": "float32",
-           "crossLanguageDefinitionId": "TypeSpec.float32",
-           "decorators": []
-          },
-          "crossLanguageDefinitionId": "TypeSpec.Array",
-          "decorators": []
-=======
          "$id": "145",
          "kind": "nullable",
          "type": {
           "$ref": "137"
->>>>>>> f0825a6d
          },
          "namespace": ""
         },
@@ -1239,52 +1119,24 @@
         "decorators": [],
         "crossLanguageDefinitionId": "CustomizationsInTsp.ModelWithCustomizedProperties.vectorNullable",
         "serializationOptions": {
-<<<<<<< HEAD
-         "$id": "143",
-         "json": {
-          "$id": "144",
-=======
          "$id": "146",
          "json": {
           "$id": "147",
->>>>>>> f0825a6d
           "name": "vectorNullable"
          }
         }
        },
        {
-<<<<<<< HEAD
-        "$id": "145",
-=======
         "$id": "148",
->>>>>>> f0825a6d
         "kind": "property",
         "name": "vectorOptionalNullable",
         "serializedName": "vectorOptionalNullable",
         "doc": "Property type changed to ReadOnlyMemory<float>?",
         "type": {
-<<<<<<< HEAD
-         "$id": "146",
-         "kind": "nullable",
-         "type": {
-          "$id": "147",
-          "kind": "array",
-          "name": "Array1",
-          "valueType": {
-           "$id": "148",
-           "kind": "float32",
-           "name": "float32",
-           "crossLanguageDefinitionId": "TypeSpec.float32",
-           "decorators": []
-          },
-          "crossLanguageDefinitionId": "TypeSpec.Array",
-          "decorators": []
-=======
          "$id": "149",
          "kind": "nullable",
          "type": {
           "$ref": "137"
->>>>>>> f0825a6d
          },
          "namespace": ""
         },
@@ -1295,46 +1147,21 @@
         "decorators": [],
         "crossLanguageDefinitionId": "CustomizationsInTsp.ModelWithCustomizedProperties.vectorOptionalNullable",
         "serializationOptions": {
-<<<<<<< HEAD
-         "$id": "149",
-         "json": {
-          "$id": "150",
-=======
          "$id": "150",
          "json": {
           "$id": "151",
->>>>>>> f0825a6d
           "name": "vectorOptionalNullable"
          }
         }
        },
        {
-<<<<<<< HEAD
-        "$id": "151",
-=======
         "$id": "152",
->>>>>>> f0825a6d
         "kind": "property",
         "name": "vectorReadOnly",
         "serializedName": "vectorReadOnly",
         "doc": "Property type changed to ReadOnlyMemory<float>",
         "type": {
-<<<<<<< HEAD
-         "$id": "152",
-         "kind": "array",
-         "name": "Array1",
-         "valueType": {
-          "$id": "153",
-          "kind": "float32",
-          "name": "float32",
-          "crossLanguageDefinitionId": "TypeSpec.float32",
-          "decorators": []
-         },
-         "crossLanguageDefinitionId": "TypeSpec.Array",
-         "decorators": []
-=======
          "$ref": "137"
->>>>>>> f0825a6d
         },
         "optional": false,
         "readOnly": true,
@@ -1343,46 +1170,21 @@
         "decorators": [],
         "crossLanguageDefinitionId": "CustomizationsInTsp.ModelWithCustomizedProperties.vectorReadOnly",
         "serializationOptions": {
-<<<<<<< HEAD
-         "$id": "154",
-         "json": {
-          "$id": "155",
-=======
          "$id": "153",
          "json": {
           "$id": "154",
->>>>>>> f0825a6d
           "name": "vectorReadOnly"
          }
         }
        },
        {
-<<<<<<< HEAD
-        "$id": "156",
-=======
         "$id": "155",
->>>>>>> f0825a6d
         "kind": "property",
         "name": "vectorOptionalReadOnly",
         "serializedName": "vectorOptionalReadOnly",
         "doc": "Property type changed to ReadOnlyMemory<float>?",
         "type": {
-<<<<<<< HEAD
-         "$id": "157",
-         "kind": "array",
-         "name": "Array1",
-         "valueType": {
-          "$id": "158",
-          "kind": "float32",
-          "name": "float32",
-          "crossLanguageDefinitionId": "TypeSpec.float32",
-          "decorators": []
-         },
-         "crossLanguageDefinitionId": "TypeSpec.Array",
-         "decorators": []
-=======
          "$ref": "137"
->>>>>>> f0825a6d
         },
         "optional": true,
         "readOnly": true,
@@ -1391,52 +1193,24 @@
         "decorators": [],
         "crossLanguageDefinitionId": "CustomizationsInTsp.ModelWithCustomizedProperties.vectorOptionalReadOnly",
         "serializationOptions": {
-<<<<<<< HEAD
-         "$id": "159",
-         "json": {
-          "$id": "160",
-=======
          "$id": "156",
          "json": {
           "$id": "157",
->>>>>>> f0825a6d
           "name": "vectorOptionalReadOnly"
          }
         }
        },
        {
-<<<<<<< HEAD
-        "$id": "161",
-=======
         "$id": "158",
->>>>>>> f0825a6d
         "kind": "property",
         "name": "vectorNullableReadOnly",
         "serializedName": "vectorNullableReadOnly",
         "doc": "Property type changed to ReadOnlyMemory<float>?",
         "type": {
-<<<<<<< HEAD
-         "$id": "162",
-         "kind": "nullable",
-         "type": {
-          "$id": "163",
-          "kind": "array",
-          "name": "Array1",
-          "valueType": {
-           "$id": "164",
-           "kind": "float32",
-           "name": "float32",
-           "crossLanguageDefinitionId": "TypeSpec.float32",
-           "decorators": []
-          },
-          "crossLanguageDefinitionId": "TypeSpec.Array",
-          "decorators": []
-=======
          "$id": "159",
          "kind": "nullable",
          "type": {
           "$ref": "137"
->>>>>>> f0825a6d
          },
          "namespace": ""
         },
@@ -1447,52 +1221,24 @@
         "decorators": [],
         "crossLanguageDefinitionId": "CustomizationsInTsp.ModelWithCustomizedProperties.vectorNullableReadOnly",
         "serializationOptions": {
-<<<<<<< HEAD
-         "$id": "165",
-         "json": {
-          "$id": "166",
-=======
          "$id": "160",
          "json": {
           "$id": "161",
->>>>>>> f0825a6d
           "name": "vectorNullableReadOnly"
          }
         }
        },
        {
-<<<<<<< HEAD
-        "$id": "167",
-=======
         "$id": "162",
->>>>>>> f0825a6d
         "kind": "property",
         "name": "vectorOptionalNullableReadOnly",
         "serializedName": "vectorOptionalNullableReadOnly",
         "doc": "Property type changed to ReadOnlyMemory<float>?",
         "type": {
-<<<<<<< HEAD
-         "$id": "168",
-         "kind": "nullable",
-         "type": {
-          "$id": "169",
-          "kind": "array",
-          "name": "Array1",
-          "valueType": {
-           "$id": "170",
-           "kind": "float32",
-           "name": "float32",
-           "crossLanguageDefinitionId": "TypeSpec.float32",
-           "decorators": []
-          },
-          "crossLanguageDefinitionId": "TypeSpec.Array",
-          "decorators": []
-=======
          "$id": "163",
          "kind": "nullable",
          "type": {
           "$ref": "137"
->>>>>>> f0825a6d
          },
          "namespace": ""
         },
@@ -1503,15 +1249,9 @@
         "decorators": [],
         "crossLanguageDefinitionId": "CustomizationsInTsp.ModelWithCustomizedProperties.vectorOptionalNullableReadOnly",
         "serializationOptions": {
-<<<<<<< HEAD
-         "$id": "171",
-         "json": {
-          "$id": "172",
-=======
          "$id": "164",
          "json": {
           "$id": "165",
->>>>>>> f0825a6d
           "name": "vectorOptionalNullableReadOnly"
          }
         }
@@ -1525,25 +1265,15 @@
      "decorators": [],
      "crossLanguageDefinitionId": "CustomizationsInTsp.RootModel.propertyModelWithCustomizedProperties",
      "serializationOptions": {
-<<<<<<< HEAD
-      "$id": "173",
-      "json": {
-       "$id": "174",
-=======
       "$id": "166",
       "json": {
        "$id": "167",
->>>>>>> f0825a6d
        "name": "propertyModelWithCustomizedProperties"
       }
      }
     },
     {
-<<<<<<< HEAD
-     "$id": "175",
-=======
      "$id": "168",
->>>>>>> f0825a6d
      "kind": "property",
      "name": "propertyEnumToRename",
      "serializedName": "propertyEnumToRename",
@@ -1558,25 +1288,15 @@
      "decorators": [],
      "crossLanguageDefinitionId": "CustomizationsInTsp.RootModel.propertyEnumToRename",
      "serializationOptions": {
-<<<<<<< HEAD
-      "$id": "176",
-      "json": {
-       "$id": "177",
-=======
       "$id": "169",
       "json": {
        "$id": "170",
->>>>>>> f0825a6d
        "name": "propertyEnumToRename"
       }
      }
     },
     {
-<<<<<<< HEAD
-     "$id": "178",
-=======
      "$id": "171",
->>>>>>> f0825a6d
      "kind": "property",
      "name": "propertyEnumWithValueToRename",
      "serializedName": "propertyEnumWithValueToRename",
@@ -1591,25 +1311,15 @@
      "decorators": [],
      "crossLanguageDefinitionId": "CustomizationsInTsp.RootModel.propertyEnumWithValueToRename",
      "serializationOptions": {
-<<<<<<< HEAD
-      "$id": "179",
-      "json": {
-       "$id": "180",
-=======
       "$id": "172",
       "json": {
        "$id": "173",
->>>>>>> f0825a6d
        "name": "propertyEnumWithValueToRename"
       }
      }
     },
     {
-<<<<<<< HEAD
-     "$id": "181",
-=======
      "$id": "174",
->>>>>>> f0825a6d
      "kind": "property",
      "name": "propertyEnumToBeMadeExtensible",
      "serializedName": "propertyEnumToBeMadeExtensible",
@@ -1624,35 +1334,21 @@
      "decorators": [],
      "crossLanguageDefinitionId": "CustomizationsInTsp.RootModel.propertyEnumToBeMadeExtensible",
      "serializationOptions": {
-<<<<<<< HEAD
-      "$id": "182",
-      "json": {
-       "$id": "183",
-=======
       "$id": "175",
       "json": {
        "$id": "176",
->>>>>>> f0825a6d
        "name": "propertyEnumToBeMadeExtensible"
       }
      }
     },
     {
-<<<<<<< HEAD
-     "$id": "184",
-=======
      "$id": "177",
->>>>>>> f0825a6d
      "kind": "property",
      "name": "propertyModelToAddAdditionalSerializableProperty",
      "serializedName": "propertyModelToAddAdditionalSerializableProperty",
      "doc": "ModelToAddAdditionalSerializableProperty",
      "type": {
-<<<<<<< HEAD
-      "$id": "185",
-=======
       "$id": "178",
->>>>>>> f0825a6d
       "kind": "model",
       "name": "ModelToAddAdditionalSerializableProperty",
       "namespace": "CustomizationsInTsp",
@@ -1665,21 +1361,13 @@
       },
       "properties": [
        {
-<<<<<<< HEAD
-        "$id": "186",
-=======
         "$id": "179",
->>>>>>> f0825a6d
         "kind": "property",
         "name": "requiredInt",
         "serializedName": "requiredInt",
         "doc": "Required int",
         "type": {
-<<<<<<< HEAD
-         "$id": "187",
-=======
          "$id": "180",
->>>>>>> f0825a6d
          "kind": "int32",
          "name": "int32",
          "crossLanguageDefinitionId": "TypeSpec.int32",
@@ -1692,15 +1380,9 @@
         "decorators": [],
         "crossLanguageDefinitionId": "CustomizationsInTsp.ModelToAddAdditionalSerializableProperty.requiredInt",
         "serializationOptions": {
-<<<<<<< HEAD
-         "$id": "188",
-         "json": {
-          "$id": "189",
-=======
          "$id": "181",
          "json": {
           "$id": "182",
->>>>>>> f0825a6d
           "name": "requiredInt"
          }
         }
@@ -1714,25 +1396,15 @@
      "decorators": [],
      "crossLanguageDefinitionId": "CustomizationsInTsp.RootModel.propertyModelToAddAdditionalSerializableProperty",
      "serializationOptions": {
-<<<<<<< HEAD
-      "$id": "190",
-      "json": {
-       "$id": "191",
-=======
       "$id": "183",
       "json": {
        "$id": "184",
->>>>>>> f0825a6d
        "name": "propertyModelToAddAdditionalSerializableProperty"
       }
      }
     },
     {
-<<<<<<< HEAD
-     "$id": "192",
-=======
      "$id": "185",
->>>>>>> f0825a6d
      "kind": "property",
      "name": "propertyToMoveToCustomization",
      "serializedName": "propertyToMoveToCustomization",
@@ -1747,35 +1419,21 @@
      "decorators": [],
      "crossLanguageDefinitionId": "CustomizationsInTsp.RootModel.propertyToMoveToCustomization",
      "serializationOptions": {
-<<<<<<< HEAD
-      "$id": "193",
-      "json": {
-       "$id": "194",
-=======
       "$id": "186",
       "json": {
        "$id": "187",
->>>>>>> f0825a6d
        "name": "propertyToMoveToCustomization"
       }
      }
     },
     {
-<<<<<<< HEAD
-     "$id": "195",
-=======
      "$id": "188",
->>>>>>> f0825a6d
      "kind": "property",
      "name": "propertyModelStruct",
      "serializedName": "propertyModelStruct",
      "doc": "ModelStruct",
      "type": {
-<<<<<<< HEAD
-      "$id": "196",
-=======
       "$id": "189",
->>>>>>> f0825a6d
       "kind": "model",
       "name": "ModelStruct",
       "namespace": "CustomizationsInTsp",
@@ -1785,21 +1443,13 @@
       "decorators": [],
       "properties": [
        {
-<<<<<<< HEAD
-        "$id": "197",
-=======
         "$id": "190",
->>>>>>> f0825a6d
         "kind": "property",
         "name": "requiredInt",
         "serializedName": "requiredInt",
         "doc": "Required int",
         "type": {
-<<<<<<< HEAD
-         "$id": "198",
-=======
          "$id": "191",
->>>>>>> f0825a6d
          "kind": "int32",
          "name": "int32",
          "crossLanguageDefinitionId": "TypeSpec.int32",
@@ -1812,35 +1462,21 @@
         "decorators": [],
         "crossLanguageDefinitionId": "CustomizationsInTsp.ModelStruct.requiredInt",
         "serializationOptions": {
-<<<<<<< HEAD
-         "$id": "199",
-         "json": {
-          "$id": "200",
-=======
          "$id": "192",
          "json": {
           "$id": "193",
->>>>>>> f0825a6d
           "name": "requiredInt"
          }
         }
        },
        {
-<<<<<<< HEAD
-        "$id": "201",
-=======
         "$id": "194",
->>>>>>> f0825a6d
         "kind": "property",
         "name": "optionalInt",
         "serializedName": "optionalInt",
         "doc": "Optional int",
         "type": {
-<<<<<<< HEAD
-         "$id": "202",
-=======
          "$id": "195",
->>>>>>> f0825a6d
          "kind": "int32",
          "name": "int32",
          "crossLanguageDefinitionId": "TypeSpec.int32",
@@ -1853,35 +1489,21 @@
         "decorators": [],
         "crossLanguageDefinitionId": "CustomizationsInTsp.ModelStruct.optionalInt",
         "serializationOptions": {
-<<<<<<< HEAD
-         "$id": "203",
-         "json": {
-          "$id": "204",
-=======
          "$id": "196",
          "json": {
           "$id": "197",
->>>>>>> f0825a6d
           "name": "optionalInt"
          }
         }
        },
        {
-<<<<<<< HEAD
-        "$id": "205",
-=======
         "$id": "198",
->>>>>>> f0825a6d
         "kind": "property",
         "name": "optionalString",
         "serializedName": "optionalString",
         "doc": "Optional string",
         "type": {
-<<<<<<< HEAD
-         "$id": "206",
-=======
          "$id": "199",
->>>>>>> f0825a6d
          "kind": "string",
          "name": "string",
          "crossLanguageDefinitionId": "TypeSpec.string",
@@ -1894,15 +1516,9 @@
         "decorators": [],
         "crossLanguageDefinitionId": "CustomizationsInTsp.ModelStruct.optionalString",
         "serializationOptions": {
-<<<<<<< HEAD
-         "$id": "207",
-         "json": {
-          "$id": "208",
-=======
          "$id": "200",
          "json": {
           "$id": "201",
->>>>>>> f0825a6d
           "name": "optionalString"
          }
         }
@@ -1916,15 +1532,9 @@
      "decorators": [],
      "crossLanguageDefinitionId": "CustomizationsInTsp.RootModel.propertyModelStruct",
      "serializationOptions": {
-<<<<<<< HEAD
-      "$id": "209",
-      "json": {
-       "$id": "210",
-=======
       "$id": "202",
       "json": {
        "$id": "203",
->>>>>>> f0825a6d
        "name": "propertyModelStruct"
       }
      }
@@ -1944,81 +1554,41 @@
    "$ref": "83"
   },
   {
-<<<<<<< HEAD
-   "$ref": "185"
-  },
-  {
-   "$ref": "196"
-=======
    "$ref": "178"
   },
   {
    "$ref": "189"
->>>>>>> f0825a6d
   }
  ],
  "clients": [
   {
-<<<<<<< HEAD
-   "$id": "211",
-=======
    "$id": "204",
->>>>>>> f0825a6d
    "kind": "client",
    "name": "CustomizationsInTspClient",
    "namespace": "CustomizationsInTsp",
    "doc": "TypeSpec project to test various types of models.",
    "methods": [
     {
-<<<<<<< HEAD
-     "$id": "212",
-=======
      "$id": "205",
->>>>>>> f0825a6d
      "kind": "basic",
      "name": "roundTrip",
      "accessibility": "public",
      "apiVersions": [],
      "doc": "RoundTrip operation to make RootModel round-trip",
      "operation": {
-<<<<<<< HEAD
-      "$id": "213",
-=======
       "$id": "206",
->>>>>>> f0825a6d
       "name": "roundTrip",
       "resourceName": "CustomizationsInTsp",
       "doc": "RoundTrip operation to make RootModel round-trip",
       "accessibility": "public",
       "parameters": [
        {
-<<<<<<< HEAD
-        "$id": "214",
-=======
         "$id": "207",
->>>>>>> f0825a6d
         "name": "contentType",
         "nameInRequest": "Content-Type",
         "doc": "Body parameter's content type. Known values are application/json",
         "type": {
-<<<<<<< HEAD
-         "$id": "215",
-         "kind": "constant",
-         "name": "roundTripContentType",
-         "namespace": "",
-         "usage": "None",
-         "valueType": {
-          "$id": "216",
-          "kind": "string",
-          "name": "string",
-          "crossLanguageDefinitionId": "TypeSpec.string",
-          "decorators": []
-         },
-         "value": "application/json",
-         "decorators": []
-=======
          "$ref": "38"
->>>>>>> f0825a6d
         },
         "location": "Header",
         "isApiVersion": false,
@@ -2031,32 +1601,11 @@
         "skipUrlEncoding": false
        },
        {
-<<<<<<< HEAD
-        "$id": "217",
-        "name": "accept",
-        "nameInRequest": "Accept",
-        "type": {
-         "$id": "218",
-         "kind": "constant",
-         "name": "roundTripContentType1",
-         "namespace": "",
-         "usage": "None",
-         "valueType": {
-          "$id": "219",
-          "kind": "string",
-          "name": "string",
-          "crossLanguageDefinitionId": "TypeSpec.string",
-          "decorators": []
-         },
-         "value": "application/json",
-         "decorators": []
-=======
         "$id": "208",
         "name": "accept",
         "nameInRequest": "Accept",
         "type": {
          "$ref": "40"
->>>>>>> f0825a6d
         },
         "location": "Header",
         "isApiVersion": false,
@@ -2069,11 +1618,7 @@
         "skipUrlEncoding": false
        },
        {
-<<<<<<< HEAD
-        "$id": "220",
-=======
         "$id": "209",
->>>>>>> f0825a6d
         "name": "input",
         "nameInRequest": "input",
         "type": {
@@ -2092,11 +1637,7 @@
       ],
       "responses": [
        {
-<<<<<<< HEAD
-        "$id": "221",
-=======
         "$id": "210",
->>>>>>> f0825a6d
         "statusCodes": [
          200
         ],
@@ -2124,11 +1665,7 @@
      },
      "parameters": [
       {
-<<<<<<< HEAD
-       "$id": "222",
-=======
        "$id": "211",
->>>>>>> f0825a6d
        "name": "input",
        "nameInRequest": "input",
        "type": {
@@ -2145,20 +1682,12 @@
        "skipUrlEncoding": false
       },
       {
-<<<<<<< HEAD
-       "$id": "223",
-=======
        "$id": "212",
->>>>>>> f0825a6d
        "name": "contentType",
        "nameInRequest": "contentType",
        "doc": "Body parameter's content type. Known values are application/json",
        "type": {
-<<<<<<< HEAD
-        "$ref": "215"
-=======
         "$ref": "38"
->>>>>>> f0825a6d
        },
        "location": "Header",
        "isApiVersion": false,
@@ -2171,19 +1700,11 @@
        "skipUrlEncoding": false
       },
       {
-<<<<<<< HEAD
-       "$id": "224",
-       "name": "accept",
-       "nameInRequest": "accept",
-       "type": {
-        "$ref": "218"
-=======
        "$id": "213",
        "name": "accept",
        "nameInRequest": "accept",
        "type": {
         "$ref": "40"
->>>>>>> f0825a6d
        },
        "location": "Header",
        "isApiVersion": false,
@@ -2197,11 +1718,7 @@
       }
      ],
      "response": {
-<<<<<<< HEAD
-      "$id": "225",
-=======
       "$id": "214",
->>>>>>> f0825a6d
       "type": {
        "$ref": "50"
       }
@@ -2212,55 +1729,26 @@
      "crossLanguageDefinitionId": "CustomizationsInTsp.roundTrip"
     },
     {
-<<<<<<< HEAD
-     "$id": "226",
-=======
      "$id": "215",
->>>>>>> f0825a6d
      "kind": "basic",
      "name": "foo",
      "accessibility": "public",
      "apiVersions": [],
      "doc": "Sample operation with request body of a renamed model",
      "operation": {
-<<<<<<< HEAD
-      "$id": "227",
-=======
       "$id": "216",
->>>>>>> f0825a6d
       "name": "foo",
       "resourceName": "CustomizationsInTsp",
       "doc": "Sample operation with request body of a renamed model",
       "accessibility": "public",
       "parameters": [
        {
-<<<<<<< HEAD
-        "$id": "228",
-=======
         "$id": "217",
->>>>>>> f0825a6d
         "name": "contentType",
         "nameInRequest": "Content-Type",
         "doc": "Body parameter's content type. Known values are application/json",
         "type": {
-<<<<<<< HEAD
-         "$id": "229",
-         "kind": "constant",
-         "name": "fooContentType",
-         "namespace": "",
-         "usage": "None",
-         "valueType": {
-          "$id": "230",
-          "kind": "string",
-          "name": "string",
-          "crossLanguageDefinitionId": "TypeSpec.string",
-          "decorators": []
-         },
-         "value": "application/json",
-         "decorators": []
-=======
          "$ref": "42"
->>>>>>> f0825a6d
         },
         "location": "Header",
         "isApiVersion": false,
@@ -2273,32 +1761,11 @@
         "skipUrlEncoding": false
        },
        {
-<<<<<<< HEAD
-        "$id": "231",
-        "name": "accept",
-        "nameInRequest": "Accept",
-        "type": {
-         "$id": "232",
-         "kind": "constant",
-         "name": "fooContentType1",
-         "namespace": "",
-         "usage": "None",
-         "valueType": {
-          "$id": "233",
-          "kind": "string",
-          "name": "string",
-          "crossLanguageDefinitionId": "TypeSpec.string",
-          "decorators": []
-         },
-         "value": "application/json",
-         "decorators": []
-=======
         "$id": "218",
         "name": "accept",
         "nameInRequest": "Accept",
         "type": {
          "$ref": "44"
->>>>>>> f0825a6d
         },
         "location": "Header",
         "isApiVersion": false,
@@ -2311,11 +1778,7 @@
         "skipUrlEncoding": false
        },
        {
-<<<<<<< HEAD
-        "$id": "234",
-=======
         "$id": "219",
->>>>>>> f0825a6d
         "name": "input",
         "nameInRequest": "input",
         "type": {
@@ -2334,11 +1797,7 @@
       ],
       "responses": [
        {
-<<<<<<< HEAD
-        "$id": "235",
-=======
         "$id": "220",
->>>>>>> f0825a6d
         "statusCodes": [
          200
         ],
@@ -2366,11 +1825,7 @@
      },
      "parameters": [
       {
-<<<<<<< HEAD
-       "$id": "236",
-=======
        "$id": "221",
->>>>>>> f0825a6d
        "name": "input",
        "nameInRequest": "input",
        "type": {
@@ -2387,20 +1842,12 @@
        "skipUrlEncoding": false
       },
       {
-<<<<<<< HEAD
-       "$id": "237",
-=======
        "$id": "222",
->>>>>>> f0825a6d
        "name": "contentType",
        "nameInRequest": "contentType",
        "doc": "Body parameter's content type. Known values are application/json",
        "type": {
-<<<<<<< HEAD
-        "$ref": "229"
-=======
         "$ref": "42"
->>>>>>> f0825a6d
        },
        "location": "Header",
        "isApiVersion": false,
@@ -2413,19 +1860,11 @@
        "skipUrlEncoding": false
       },
       {
-<<<<<<< HEAD
-       "$id": "238",
-       "name": "accept",
-       "nameInRequest": "accept",
-       "type": {
-        "$ref": "232"
-=======
        "$id": "223",
        "name": "accept",
        "nameInRequest": "accept",
        "type": {
         "$ref": "44"
->>>>>>> f0825a6d
        },
        "location": "Header",
        "isApiVersion": false,
@@ -2439,11 +1878,7 @@
       }
      ],
      "response": {
-<<<<<<< HEAD
-      "$id": "239",
-=======
       "$id": "224",
->>>>>>> f0825a6d
       "type": {
        "$ref": "63"
       }
@@ -2454,55 +1889,26 @@
      "crossLanguageDefinitionId": "CustomizationsInTsp.foo"
     },
     {
-<<<<<<< HEAD
-     "$id": "240",
-=======
      "$id": "225",
->>>>>>> f0825a6d
      "kind": "basic",
      "name": "bar",
      "accessibility": "public",
      "apiVersions": [],
      "doc": "Sample operation with request body using a model parameter with a spread operator.",
      "operation": {
-<<<<<<< HEAD
-      "$id": "241",
-=======
       "$id": "226",
->>>>>>> f0825a6d
       "name": "bar",
       "resourceName": "CustomizationsInTsp",
       "doc": "Sample operation with request body using a model parameter with a spread operator.",
       "accessibility": "public",
       "parameters": [
        {
-<<<<<<< HEAD
-        "$id": "242",
-=======
         "$id": "227",
->>>>>>> f0825a6d
         "name": "contentType",
         "nameInRequest": "Content-Type",
         "doc": "Body parameter's content type. Known values are application/json",
         "type": {
-<<<<<<< HEAD
-         "$id": "243",
-         "kind": "constant",
-         "name": "barContentType",
-         "namespace": "",
-         "usage": "None",
-         "valueType": {
-          "$id": "244",
-          "kind": "string",
-          "name": "string",
-          "crossLanguageDefinitionId": "TypeSpec.string",
-          "decorators": []
-         },
-         "value": "application/json",
-         "decorators": []
-=======
          "$ref": "46"
->>>>>>> f0825a6d
         },
         "location": "Header",
         "isApiVersion": false,
@@ -2515,32 +1921,11 @@
         "skipUrlEncoding": false
        },
        {
-<<<<<<< HEAD
-        "$id": "245",
-        "name": "accept",
-        "nameInRequest": "Accept",
-        "type": {
-         "$id": "246",
-         "kind": "constant",
-         "name": "barContentType1",
-         "namespace": "",
-         "usage": "None",
-         "valueType": {
-          "$id": "247",
-          "kind": "string",
-          "name": "string",
-          "crossLanguageDefinitionId": "TypeSpec.string",
-          "decorators": []
-         },
-         "value": "application/json",
-         "decorators": []
-=======
         "$id": "228",
         "name": "accept",
         "nameInRequest": "Accept",
         "type": {
          "$ref": "48"
->>>>>>> f0825a6d
         },
         "location": "Header",
         "isApiVersion": false,
@@ -2649,11 +2034,7 @@
        "nameInRequest": "contentType",
        "doc": "Body parameter's content type. Known values are application/json",
        "type": {
-<<<<<<< HEAD
-        "$ref": "243"
-=======
         "$ref": "46"
->>>>>>> f0825a6d
        },
        "location": "Header",
        "isApiVersion": false,
@@ -2670,11 +2051,7 @@
        "name": "accept",
        "nameInRequest": "accept",
        "type": {
-<<<<<<< HEAD
-        "$ref": "246"
-=======
         "$ref": "48"
->>>>>>> f0825a6d
        },
        "location": "Header",
        "isApiVersion": false,
