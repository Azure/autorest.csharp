{
 "$id": "1",
 "Name": "CustomizationsInTsp",
 "ApiVersions": [],
 "Enums": [
  {
   "$id": "2",
   "Kind": "enum",
   "Name": "ExtensibleEnumWithOperator",
   "CrossLanguageDefinitionId": "CustomizationsInTsp.ExtensibleEnumWithOperator",
   "ValueType": {
    "$id": "3",
    "Kind": "string",
    "Name": "string",
    "CrossLanguageDefinitionId": "TypeSpec.string"
   },
   "Values": [
    {
     "$id": "4",
     "Name": "Monday",
     "Value": "Monday",
     "Description": "Monday."
    },
    {
     "$id": "5",
     "Name": "Tuesday",
     "Value": "Tuesday",
     "Description": "Tuesday."
    }
   ],
   "Description": "Extensible enum to customize operator",
   "IsExtensible": true,
   "Usage": "Input,Output,Json"
  },
  {
   "$id": "6",
   "Kind": "enum",
   "Name": "EnumToRename",
   "CrossLanguageDefinitionId": "CustomizationsInTsp.EnumToRename",
   "ValueType": {
    "$id": "7",
    "Kind": "string",
    "Name": "string",
    "CrossLanguageDefinitionId": "TypeSpec.string"
   },
   "Values": [
    {
     "$id": "8",
     "Name": "One",
     "Value": "1"
    },
    {
     "$id": "9",
     "Name": "Two",
     "Value": "2"
    },
    {
     "$id": "10",
     "Name": "Three",
     "Value": "3"
    }
   ],
   "Description": "Renamed enum (original name: EnumToRename)",
   "IsExtensible": false,
   "Usage": "Input,Output,Json"
  },
  {
   "$id": "11",
   "Kind": "enum",
   "Name": "EnumWithValueToRename",
   "CrossLanguageDefinitionId": "CustomizationsInTsp.EnumWithValueToRename",
   "ValueType": {
    "$id": "12",
    "Kind": "string",
    "Name": "string",
    "CrossLanguageDefinitionId": "TypeSpec.string"
   },
   "Values": [
    {
     "$id": "13",
     "Name": "One",
     "Value": "1"
    },
    {
     "$id": "14",
     "Name": "Two",
     "Value": "2"
    },
    {
     "$id": "15",
     "Name": "ValueToRename",
     "Value": "3"
    }
   ],
   "Description": "Enum with renamed value (original name: ValueToRename)",
   "IsExtensible": false,
   "Usage": "Input,Output,Json"
  },
  {
   "$id": "16",
   "Kind": "enum",
   "Name": "EnumToBeMadeExtensible",
   "CrossLanguageDefinitionId": "CustomizationsInTsp.EnumToBeMadeExtensible",
   "ValueType": {
    "$id": "17",
    "Kind": "string",
    "Name": "string",
    "CrossLanguageDefinitionId": "TypeSpec.string"
   },
   "Values": [
    {
     "$id": "18",
     "Name": "ExOne",
     "Value": "1"
    },
    {
     "$id": "19",
     "Name": "ExTwo",
     "Value": "2"
    },
    {
     "$id": "20",
     "Name": "ExThree",
     "Value": "3"
    }
   ],
   "Description": "Extensible enum",
   "IsExtensible": true,
   "Usage": "Input,Output,Json"
  },
  {
   "$id": "21",
   "Kind": "enum",
   "Name": "NormalEnum",
   "CrossLanguageDefinitionId": "CustomizationsInTsp.NormalEnum",
   "ValueType": {
    "$id": "22",
    "Kind": "string",
    "Name": "string",
    "CrossLanguageDefinitionId": "TypeSpec.string"
   },
   "Values": [
    {
     "$id": "23",
     "Name": "A",
     "Value": "a"
    },
    {
     "$id": "24",
     "Name": "B",
     "Value": "b"
    }
   ],
   "Description": "A normal enum",
   "IsExtensible": true,
   "Usage": "Input,Output,Json"
  }
 ],
 "Models": [
  {
   "$id": "25",
   "Kind": "model",
   "Name": "RootModel",
   "CrossLanguageDefinitionId": "CustomizationsInTsp.RootModel",
   "Usage": "Input,Output,Json",
   "Description": "Root RoundTrip model to reference all other types to ensure generation",
   "Properties": [
    {
     "$id": "26",
     "Name": "propertyExtensibleEnum",
     "SerializedName": "propertyExtensibleEnum",
     "Description": "ExtensibleEnumWithOperator",
     "Type": {
      "$ref": "2"
     },
     "IsRequired": false,
     "IsReadOnly": false
    },
    {
     "$id": "27",
     "Name": "propertyModelToMakeInternal",
     "SerializedName": "propertyModelToMakeInternal",
     "Description": "ModelToMakeInternal",
     "Type": {
      "$id": "28",
      "Kind": "model",
      "Name": "ModelToMakeInternal",
      "CrossLanguageDefinitionId": "CustomizationsInTsp.ModelToMakeInternal",
      "Usage": "Input,Output,Json",
      "Description": "Public model made internal",
      "Properties": [
       {
        "$id": "29",
        "Name": "requiredInt",
        "SerializedName": "requiredInt",
        "Description": "Required int",
        "Type": {
         "$id": "30",
         "Kind": "int32",
         "Name": "int32",
         "CrossLanguageDefinitionId": "TypeSpec.int32"
        },
        "IsRequired": true,
        "IsReadOnly": false
       }
      ]
     },
     "IsRequired": false,
     "IsReadOnly": false
    },
    {
     "$id": "31",
     "Name": "propertyModelToRename",
     "SerializedName": "propertyModelToRename",
     "Description": "ModelToRename",
     "Type": {
      "$id": "32",
      "Kind": "model",
      "Name": "ModelToRename",
      "CrossLanguageDefinitionId": "CustomizationsInTsp.ModelToRename",
      "Usage": "Input,Output,Json",
      "Description": "Renamed model (original name: ModelToRename)",
      "Properties": [
       {
        "$id": "33",
        "Name": "requiredIntOnBase",
        "SerializedName": "requiredIntOnBase",
        "Description": "Required int",
        "Type": {
         "$id": "34",
         "Kind": "int32",
         "Name": "int32",
         "CrossLanguageDefinitionId": "TypeSpec.int32"
        },
        "IsRequired": true,
        "IsReadOnly": false
       },
       {
        "$id": "35",
        "Name": "optionalInt",
        "SerializedName": "optionalInt",
        "Description": "Optional int",
        "Type": {
         "$id": "36",
         "Kind": "int32",
         "Name": "int32",
         "CrossLanguageDefinitionId": "TypeSpec.int32"
        },
        "IsRequired": false,
        "IsReadOnly": false
       }
      ]
     },
     "IsRequired": false,
     "IsReadOnly": false
    },
    {
     "$id": "37",
     "Name": "propertyModelToChangeNamespace",
     "SerializedName": "propertyModelToChangeNamespace",
     "Description": "ModelToChangeNamespace",
     "Type": {
      "$id": "38",
      "Kind": "model",
      "Name": "ModelToChangeNamespace",
      "CrossLanguageDefinitionId": "CustomizationsInTsp.ModelToChangeNamespace",
      "Usage": "Input,Output,Json",
      "Description": "Model moved into custom namespace",
      "Properties": [
       {
        "$id": "39",
        "Name": "requiredInt",
        "SerializedName": "requiredInt",
        "Description": "Required int",
        "Type": {
         "$id": "40",
         "Kind": "int32",
         "Name": "int32",
         "CrossLanguageDefinitionId": "TypeSpec.int32"
        },
        "IsRequired": true,
        "IsReadOnly": false
       }
      ]
     },
     "IsRequired": false,
     "IsReadOnly": false
    },
    {
     "$id": "41",
     "Name": "propertyModelWithCustomizedProperties",
     "SerializedName": "propertyModelWithCustomizedProperties",
     "Description": "ModelWithCustomizedProperties",
     "Type": {
      "$id": "42",
      "Kind": "model",
      "Name": "ModelWithCustomizedProperties",
      "CrossLanguageDefinitionId": "CustomizationsInTsp.ModelWithCustomizedProperties",
      "Usage": "Input,Output,Json",
      "Description": "Model with customized properties",
      "Properties": [
       {
        "$id": "43",
        "Name": "propertyToMakeInternal",
        "SerializedName": "propertyToMakeInternal",
        "Description": "Public property made internal",
        "Type": {
         "$id": "44",
         "Kind": "int32",
         "Name": "int32",
         "CrossLanguageDefinitionId": "TypeSpec.int32"
        },
        "IsRequired": true,
        "IsReadOnly": false
       },
       {
        "$id": "45",
        "Name": "propertyToRename",
        "SerializedName": "propertyToRename",
        "Description": "Renamed property (original name: PropertyToRename)",
        "Type": {
         "$id": "46",
         "Kind": "int32",
         "Name": "int32",
         "CrossLanguageDefinitionId": "TypeSpec.int32"
        },
        "IsRequired": true,
        "IsReadOnly": false
       },
       {
        "$id": "47",
        "Name": "propertyToMakeFloat",
        "SerializedName": "propertyToMakeFloat",
        "Description": "Property with type changed to float (original type: int)",
        "Type": {
         "$id": "48",
         "Kind": "int32",
         "Name": "int32",
         "CrossLanguageDefinitionId": "TypeSpec.int32"
        },
        "IsRequired": true,
        "IsReadOnly": false
       },
       {
        "$id": "49",
        "Name": "propertyToMakeInt",
        "SerializedName": "propertyToMakeInt",
        "Description": "Property with type changed to int (original type: float)",
        "Type": {
         "$id": "50",
         "Kind": "float32",
         "Name": "float32",
         "CrossLanguageDefinitionId": "TypeSpec.float32"
        },
        "IsRequired": true,
        "IsReadOnly": false
       },
       {
        "$id": "51",
        "Name": "propertyToMakeDuration",
        "SerializedName": "propertyToMakeDuration",
        "Description": "Property with type changed to duration (original type: string)",
        "Type": {
         "$id": "52",
         "Kind": "string",
         "Name": "string",
         "CrossLanguageDefinitionId": "TypeSpec.string"
        },
        "IsRequired": true,
        "IsReadOnly": false
       },
       {
        "$id": "53",
        "Name": "propertyToMakeString",
        "SerializedName": "propertyToMakeString",
        "Description": "Property with type changed to string (original type: duration)",
        "Type": {
         "$id": "54",
         "Kind": "duration",
         "Name": "duration",
         "Encode": "ISO8601",
         "WireType": {
          "$id": "55",
          "Kind": "string",
          "Name": "string",
          "CrossLanguageDefinitionId": "TypeSpec.string"
         },
         "CrossLanguageDefinitionId": "TypeSpec.duration"
        },
        "IsRequired": true,
        "IsReadOnly": false
       },
       {
        "$id": "56",
        "Name": "propertyToMakeJsonElement",
        "SerializedName": "propertyToMakeJsonElement",
        "Description": "Property with type changed to JsonElement (original type: string)",
        "Type": {
         "$id": "57",
         "Kind": "string",
         "Name": "string",
         "CrossLanguageDefinitionId": "TypeSpec.string"
        },
        "IsRequired": true,
        "IsReadOnly": false
       },
       {
        "$id": "58",
        "Name": "propertyToField",
        "SerializedName": "propertyToField",
        "Description": "Field that replaces property (original name: PropertyToField)",
        "Type": {
         "$id": "59",
         "Kind": "string",
         "Name": "string",
         "CrossLanguageDefinitionId": "TypeSpec.string"
        },
        "IsRequired": true,
        "IsReadOnly": false
       },
       {
        "$id": "60",
        "Name": "badListName",
        "SerializedName": "badListName",
        "Description": "Property renamed that is list",
        "Type": {
         "$id": "61",
         "Kind": "array",
         "Name": "Array",
         "ValueType": {
          "$id": "62",
          "Kind": "string",
          "Name": "string",
          "CrossLanguageDefinitionId": "TypeSpec.string"
         },
         "CrossLanguageDefinitionId": "TypeSpec.Array"
        },
        "IsRequired": true,
        "IsReadOnly": false
       },
       {
        "$id": "63",
        "Name": "badDictionaryName",
        "SerializedName": "badDictionaryName",
        "Description": "Property renamed that is dictionary",
        "Type": {
         "$id": "64",
         "Kind": "dict",
         "KeyType": {
          "$id": "65",
          "Kind": "string",
          "Name": "string",
          "CrossLanguageDefinitionId": "TypeSpec.string"
         },
         "ValueType": {
          "$id": "66",
          "Kind": "string",
          "Name": "string",
          "CrossLanguageDefinitionId": "TypeSpec.string"
         }
        },
        "IsRequired": true,
        "IsReadOnly": false
       },
       {
        "$id": "67",
        "Name": "badListOfListName",
        "SerializedName": "badListOfListName",
        "Description": "Property renamed that is listoflist",
        "Type": {
         "$id": "68",
         "Kind": "array",
         "Name": "ArrayArray",
         "ValueType": {
          "$id": "69",
          "Kind": "array",
          "Name": "Array",
          "ValueType": {
           "$id": "70",
           "Kind": "string",
           "Name": "string",
           "CrossLanguageDefinitionId": "TypeSpec.string"
          },
          "CrossLanguageDefinitionId": "TypeSpec.Array"
         },
         "CrossLanguageDefinitionId": "TypeSpec.Array"
        },
        "IsRequired": true,
        "IsReadOnly": false
       },
       {
        "$id": "71",
        "Name": "badListOfDictionaryName",
        "SerializedName": "badListOfDictionaryName",
        "Description": "Property renamed that is listofdictionary",
        "Type": {
         "$id": "72",
         "Kind": "array",
         "Name": "ArrayRecord",
         "ValueType": {
          "$id": "73",
          "Kind": "dict",
          "KeyType": {
           "$id": "74",
           "Kind": "string",
           "Name": "string",
           "CrossLanguageDefinitionId": "TypeSpec.string"
          },
          "ValueType": {
           "$id": "75",
           "Kind": "string",
           "Name": "string",
           "CrossLanguageDefinitionId": "TypeSpec.string"
          }
         },
         "CrossLanguageDefinitionId": "TypeSpec.Array"
        },
        "IsRequired": true,
        "IsReadOnly": false
       },
       {
        "$id": "76",
        "Name": "vector",
        "SerializedName": "vector",
        "Description": "Property type changed to ReadOnlyMemory<float>",
        "Type": {
         "$id": "77",
         "Kind": "array",
         "Name": "Array",
         "ValueType": {
          "$id": "78",
          "Kind": "float32",
          "Name": "float32",
          "CrossLanguageDefinitionId": "TypeSpec.float32"
         },
         "CrossLanguageDefinitionId": "TypeSpec.Array"
        },
        "IsRequired": true,
        "IsReadOnly": false
       },
       {
        "$id": "79",
        "Name": "vectorOptional",
        "SerializedName": "vectorOptional",
        "Description": "Property type changed to ReadOnlyMemory<float>?",
        "Type": {
         "$id": "80",
         "Kind": "array",
         "Name": "Array",
         "ValueType": {
          "$id": "81",
          "Kind": "float32",
          "Name": "float32",
          "CrossLanguageDefinitionId": "TypeSpec.float32"
         },
         "CrossLanguageDefinitionId": "TypeSpec.Array"
        },
        "IsRequired": false,
        "IsReadOnly": false
       },
       {
        "$id": "82",
        "Name": "vectorNullable",
        "SerializedName": "vectorNullable",
        "Description": "Property type changed to ReadOnlyMemory<float>?",
        "Type": {
         "$id": "83",
         "Kind": "nullable",
         "Type": {
          "$id": "84",
          "Kind": "array",
          "Name": "Array",
          "ValueType": {
           "$id": "85",
           "Kind": "float32",
           "Name": "float32",
           "CrossLanguageDefinitionId": "TypeSpec.float32"
          },
          "CrossLanguageDefinitionId": "TypeSpec.Array"
         }
        },
        "IsRequired": true,
        "IsReadOnly": false
       },
       {
        "$id": "86",
        "Name": "vectorOptionalNullable",
        "SerializedName": "vectorOptionalNullable",
        "Description": "Property type changed to ReadOnlyMemory<float>?",
        "Type": {
         "$id": "87",
         "Kind": "nullable",
         "Type": {
          "$id": "88",
          "Kind": "array",
          "Name": "Array",
          "ValueType": {
           "$id": "89",
           "Kind": "float32",
           "Name": "float32",
           "CrossLanguageDefinitionId": "TypeSpec.float32"
          },
          "CrossLanguageDefinitionId": "TypeSpec.Array"
         }
        },
        "IsRequired": false,
        "IsReadOnly": false
       },
       {
        "$id": "90",
        "Name": "vectorReadOnly",
        "SerializedName": "vectorReadOnly",
        "Description": "Property type changed to ReadOnlyMemory<float>",
        "Type": {
         "$id": "91",
         "Kind": "array",
         "Name": "Array",
         "ValueType": {
          "$id": "92",
          "Kind": "float32",
          "Name": "float32",
          "CrossLanguageDefinitionId": "TypeSpec.float32"
         },
         "CrossLanguageDefinitionId": "TypeSpec.Array"
        },
        "IsRequired": true,
        "IsReadOnly": true
       },
       {
        "$id": "93",
        "Name": "vectorOptionalReadOnly",
        "SerializedName": "vectorOptionalReadOnly",
        "Description": "Property type changed to ReadOnlyMemory<float>?",
        "Type": {
         "$id": "94",
         "Kind": "array",
         "Name": "Array",
         "ValueType": {
          "$id": "95",
          "Kind": "float32",
          "Name": "float32",
          "CrossLanguageDefinitionId": "TypeSpec.float32"
         },
         "CrossLanguageDefinitionId": "TypeSpec.Array"
        },
        "IsRequired": false,
        "IsReadOnly": true
       },
       {
        "$id": "96",
        "Name": "vectorNullableReadOnly",
        "SerializedName": "vectorNullableReadOnly",
        "Description": "Property type changed to ReadOnlyMemory<float>?",
        "Type": {
         "$id": "97",
         "Kind": "nullable",
         "Type": {
          "$id": "98",
          "Kind": "array",
          "Name": "Array",
          "ValueType": {
           "$id": "99",
           "Kind": "float32",
           "Name": "float32",
           "CrossLanguageDefinitionId": "TypeSpec.float32"
          },
          "CrossLanguageDefinitionId": "TypeSpec.Array"
         }
        },
        "IsRequired": true,
        "IsReadOnly": true
       },
       {
        "$id": "100",
        "Name": "vectorOptionalNullableReadOnly",
        "SerializedName": "vectorOptionalNullableReadOnly",
        "Description": "Property type changed to ReadOnlyMemory<float>?",
        "Type": {
         "$id": "101",
         "Kind": "nullable",
         "Type": {
          "$id": "102",
          "Kind": "array",
          "Name": "Array",
          "ValueType": {
           "$id": "103",
           "Kind": "float32",
           "Name": "float32",
           "CrossLanguageDefinitionId": "TypeSpec.float32"
          },
          "CrossLanguageDefinitionId": "TypeSpec.Array"
         }
        },
        "IsRequired": false,
        "IsReadOnly": true
       }
      ]
     },
     "IsRequired": false,
     "IsReadOnly": false
    },
    {
     "$id": "104",
     "Name": "propertyEnumToRename",
     "SerializedName": "propertyEnumToRename",
     "Description": "EnumToRename",
     "Type": {
      "$ref": "6"
     },
     "IsRequired": false,
     "IsReadOnly": false
    },
    {
     "$id": "105",
     "Name": "propertyEnumWithValueToRename",
     "SerializedName": "propertyEnumWithValueToRename",
     "Description": "EnumWithValueToRename",
     "Type": {
      "$ref": "11"
     },
     "IsRequired": false,
     "IsReadOnly": false
    },
    {
     "$id": "106",
     "Name": "propertyEnumToBeMadeExtensible",
     "SerializedName": "propertyEnumToBeMadeExtensible",
     "Description": "EnumToBeMadeExtensible",
     "Type": {
      "$ref": "16"
     },
     "IsRequired": false,
     "IsReadOnly": false
    },
    {
     "$id": "107",
     "Name": "propertyModelToAddAdditionalSerializableProperty",
     "SerializedName": "propertyModelToAddAdditionalSerializableProperty",
     "Description": "ModelToAddAdditionalSerializableProperty",
     "Type": {
      "$id": "108",
      "Kind": "model",
      "Name": "ModelToAddAdditionalSerializableProperty",
      "CrossLanguageDefinitionId": "CustomizationsInTsp.ModelToAddAdditionalSerializableProperty",
      "Usage": "Input,Output,Json",
      "Description": "Model to add additional serializable property",
      "BaseModel": {
       "$ref": "32"
      },
      "Properties": [
       {
        "$id": "109",
        "Name": "requiredInt",
        "SerializedName": "requiredInt",
        "Description": "Required int",
        "Type": {
         "$id": "110",
         "Kind": "int32",
         "Name": "int32",
         "CrossLanguageDefinitionId": "TypeSpec.int32"
        },
        "IsRequired": true,
        "IsReadOnly": false
       }
      ]
     },
     "IsRequired": false,
     "IsReadOnly": false
    },
    {
     "$id": "111",
     "Name": "propertyToMoveToCustomization",
     "SerializedName": "propertyToMoveToCustomization",
     "Description": "Enum type property to move to customization code",
     "Type": {
      "$ref": "21"
     },
     "IsRequired": false,
     "IsReadOnly": false
    },
    {
     "$id": "112",
     "Name": "propertyModelStruct",
     "SerializedName": "propertyModelStruct",
     "Description": "ModelStruct",
     "Type": {
      "$id": "113",
      "Kind": "model",
      "Name": "ModelStruct",
      "CrossLanguageDefinitionId": "CustomizationsInTsp.ModelStruct",
      "Usage": "Input,Output,Json",
      "Description": "Model to make to a struct",
      "Properties": [
       {
        "$id": "114",
        "Name": "requiredInt",
        "SerializedName": "requiredInt",
        "Description": "Required int",
        "Type": {
         "$id": "115",
         "Kind": "int32",
         "Name": "int32",
         "CrossLanguageDefinitionId": "TypeSpec.int32"
        },
        "IsRequired": true,
        "IsReadOnly": false
       },
       {
        "$id": "116",
        "Name": "optionalInt",
        "SerializedName": "optionalInt",
        "Description": "Optional int",
        "Type": {
         "$id": "117",
         "Kind": "int32",
         "Name": "int32",
         "CrossLanguageDefinitionId": "TypeSpec.int32"
        },
        "IsRequired": false,
        "IsReadOnly": false
       },
       {
        "$id": "118",
        "Name": "optionalString",
        "SerializedName": "optionalString",
        "Description": "Optional string",
        "Type": {
         "$id": "119",
         "Kind": "string",
         "Name": "string",
         "CrossLanguageDefinitionId": "TypeSpec.string"
        },
        "IsRequired": false,
        "IsReadOnly": false
       }
      ]
     },
     "IsRequired": false,
     "IsReadOnly": false
    }
   ]
  },
  {
   "$ref": "28"
  },
  {
   "$ref": "32"
  },
  {
   "$ref": "38"
  },
  {
   "$ref": "42"
  },
  {
   "$ref": "108"
  },
  {
   "$ref": "113"
  },
  {
   "$id": "120",
   "Kind": "model",
   "Name": "BarRequest",
   "CrossLanguageDefinitionId": "CustomizationsInTsp.bar.Request.anonymous",
   "Usage": "Spread,Json",
   "Properties": [
    {
     "$id": "121",
     "Name": "requiredIntOnBase",
     "SerializedName": "requiredIntOnBase",
     "Description": "Required int",
     "Type": {
      "$id": "122",
      "Kind": "int32",
      "Name": "int32",
      "CrossLanguageDefinitionId": "TypeSpec.int32"
     },
     "IsRequired": true,
     "IsReadOnly": false
    },
    {
     "$id": "123",
     "Name": "optionalInt",
     "SerializedName": "optionalInt",
     "Description": "Optional int",
     "Type": {
      "$id": "124",
      "Kind": "int32",
      "Name": "int32",
      "CrossLanguageDefinitionId": "TypeSpec.int32"
     },
     "IsRequired": false,
     "IsReadOnly": false
    }
   ]
  }
 ],
 "Clients": [
  {
   "$id": "125",
   "Name": "CustomizationsInTspClient",
   "Description": "CADL project to test various types of models.",
   "Operations": [
    {
     "$id": "126",
     "Name": "roundTrip",
     "ResourceName": "CustomizationsInTsp",
     "Description": "RoundTrip operation to make RootModel round-trip",
     "Accessibility": "public",
     "Parameters": [
      {
       "$id": "127",
       "Name": "endpoint",
       "NameInRequest": "endpoint",
       "Type": {
        "$id": "128",
        "Kind": "uri"
       },
       "Location": "Uri",
       "IsApiVersion": false,
       "IsResourceParameter": false,
       "IsContentType": false,
       "IsRequired": true,
       "IsEndpoint": true,
       "SkipUrlEncoding": false,
       "Explode": false,
       "Kind": "Client"
      },
      {
       "$id": "129",
       "Name": "contentType",
       "NameInRequest": "Content-Type",
       "Description": "Body parameter's content type. Known values are application/json",
       "Type": {
        "$id": "130",
        "Kind": "constant",
        "ValueType": {
         "$id": "131",
         "Kind": "string"
        },
        "Value": "application/json"
       },
       "Location": "Header",
       "IsApiVersion": false,
       "IsContentType": true,
       "IsEndpoint": false,
       "Explode": false,
       "IsRequired": true,
       "Kind": "Constant"
      },
      {
       "$id": "132",
       "Name": "accept",
       "NameInRequest": "Accept",
       "Type": {
<<<<<<< HEAD
        "$id": "129",
        "Kind": "string",
        "Name": "string",
        "CrossLanguageDefinitionId": "TypeSpec.string"
=======
        "$id": "133",
        "Kind": "constant",
        "ValueType": {
         "$id": "134",
         "Kind": "string"
        },
        "Value": "application/json"
>>>>>>> cc743cb2
       },
       "Location": "Header",
       "IsApiVersion": false,
       "IsContentType": false,
       "IsEndpoint": false,
       "Explode": false,
       "IsRequired": true,
       "Kind": "Constant"
      },
      {
       "$id": "135",
       "Name": "input",
       "NameInRequest": "input",
       "Type": {
<<<<<<< HEAD
        "$id": "132",
        "Kind": "string",
        "Name": "string",
        "CrossLanguageDefinitionId": "TypeSpec.string"
=======
        "$ref": "25"
>>>>>>> cc743cb2
       },
       "Location": "Body",
       "IsApiVersion": false,
       "IsContentType": false,
       "IsEndpoint": false,
       "Explode": false,
       "IsRequired": true,
       "Kind": "Method"
      }
     ],
     "Responses": [
      {
       "$id": "136",
       "StatusCodes": [
        200
       ],
       "BodyType": {
        "$ref": "25"
       },
       "BodyMediaType": "Json",
       "Headers": [],
       "IsErrorResponse": false,
       "ContentTypes": [
        "application/json"
       ]
      }
     ],
     "HttpMethod": "GET",
     "RequestBodyMediaType": "Json",
     "Uri": "{endpoint}",
     "Path": "/inputToRoundTrip",
     "RequestMediaTypes": [
      "application/json"
     ],
     "BufferResponse": true,
     "GenerateProtocolMethod": true,
     "GenerateConvenienceMethod": true
    },
    {
     "$id": "137",
     "Name": "foo",
     "ResourceName": "CustomizationsInTsp",
     "Description": "Sample operation with request body of a renamed model",
     "Accessibility": "public",
     "Parameters": [
      {
       "$ref": "127"
      },
      {
       "$id": "138",
       "Name": "contentType",
       "NameInRequest": "Content-Type",
       "Description": "Body parameter's content type. Known values are application/json",
       "Type": {
        "$id": "139",
        "Kind": "constant",
        "ValueType": {
         "$id": "140",
         "Kind": "string"
        },
        "Value": "application/json"
       },
       "Location": "Header",
       "IsApiVersion": false,
       "IsContentType": true,
       "IsEndpoint": false,
       "Explode": false,
       "IsRequired": true,
       "Kind": "Constant"
      },
      {
       "$id": "141",
       "Name": "accept",
       "NameInRequest": "Accept",
       "Type": {
<<<<<<< HEAD
        "$id": "138",
        "Kind": "string",
        "Name": "string",
        "CrossLanguageDefinitionId": "TypeSpec.string"
=======
        "$id": "142",
        "Kind": "constant",
        "ValueType": {
         "$id": "143",
         "Kind": "string"
        },
        "Value": "application/json"
>>>>>>> cc743cb2
       },
       "Location": "Header",
       "IsApiVersion": false,
       "IsContentType": false,
       "IsEndpoint": false,
       "Explode": false,
       "IsRequired": true,
       "Kind": "Constant"
      },
      {
       "$id": "144",
       "Name": "input",
       "NameInRequest": "input",
       "Type": {
<<<<<<< HEAD
        "$id": "141",
        "Kind": "string",
        "Name": "string",
        "CrossLanguageDefinitionId": "TypeSpec.string"
=======
        "$ref": "32"
>>>>>>> cc743cb2
       },
       "Location": "Body",
       "IsApiVersion": false,
       "IsContentType": false,
       "IsEndpoint": false,
       "Explode": false,
       "IsRequired": true,
       "Kind": "Method"
      }
     ],
     "Responses": [
      {
       "$id": "145",
       "StatusCodes": [
        200
       ],
       "BodyType": {
        "$ref": "32"
       },
       "BodyMediaType": "Json",
       "Headers": [],
       "IsErrorResponse": false,
       "ContentTypes": [
        "application/json"
       ]
      }
     ],
     "HttpMethod": "GET",
     "RequestBodyMediaType": "Json",
     "Uri": "{endpoint}",
     "Path": "/foo",
     "RequestMediaTypes": [
      "application/json"
     ],
     "BufferResponse": true,
     "GenerateProtocolMethod": true,
     "GenerateConvenienceMethod": true
    },
    {
     "$id": "146",
     "Name": "bar",
     "ResourceName": "CustomizationsInTsp",
     "Description": "Sample operation with request body using a model parameter with a spread operator.",
     "Accessibility": "public",
     "Parameters": [
      {
       "$ref": "127"
      },
      {
       "$id": "147",
       "Name": "contentType",
       "NameInRequest": "Content-Type",
       "Description": "Body parameter's content type. Known values are application/json",
       "Type": {
        "$id": "148",
        "Kind": "constant",
        "ValueType": {
         "$id": "149",
         "Kind": "string"
        },
        "Value": "application/json"
       },
       "Location": "Header",
       "IsApiVersion": false,
       "IsContentType": true,
       "IsEndpoint": false,
       "Explode": false,
       "IsRequired": true,
       "Kind": "Constant"
      },
      {
       "$id": "150",
       "Name": "accept",
       "NameInRequest": "Accept",
       "Type": {
<<<<<<< HEAD
        "$id": "147",
        "Kind": "string",
        "Name": "string",
        "CrossLanguageDefinitionId": "TypeSpec.string"
=======
        "$id": "151",
        "Kind": "constant",
        "ValueType": {
         "$id": "152",
         "Kind": "string"
        },
        "Value": "application/json"
>>>>>>> cc743cb2
       },
       "Location": "Header",
       "IsApiVersion": false,
       "IsContentType": false,
       "IsEndpoint": false,
       "Explode": false,
       "IsRequired": true,
       "Kind": "Constant"
      },
      {
       "$id": "153",
       "Name": "barRequest",
       "NameInRequest": "barRequest",
       "Type": {
<<<<<<< HEAD
        "$id": "150",
        "Kind": "string",
        "Name": "string",
        "CrossLanguageDefinitionId": "TypeSpec.string"
=======
        "$ref": "120"
>>>>>>> cc743cb2
       },
       "Location": "Body",
       "IsApiVersion": false,
       "IsContentType": false,
       "IsEndpoint": false,
       "Explode": false,
       "IsRequired": true,
       "Kind": "Spread"
      }
     ],
     "Responses": [
      {
       "$id": "154",
       "StatusCodes": [
        200
       ],
       "BodyType": {
        "$ref": "32"
       },
       "BodyMediaType": "Json",
       "Headers": [],
       "IsErrorResponse": false,
       "ContentTypes": [
        "application/json"
       ]
      }
     ],
     "HttpMethod": "GET",
     "RequestBodyMediaType": "Json",
     "Uri": "{endpoint}",
     "Path": "/bar",
     "RequestMediaTypes": [
      "application/json"
     ],
     "BufferResponse": true,
     "GenerateProtocolMethod": true,
     "GenerateConvenienceMethod": true
    }
   ],
   "Protocol": {
    "$id": "155"
   },
   "Parameters": [
    {
     "$ref": "127"
    }
   ]
  }
 ]
}<|MERGE_RESOLUTION|>--- conflicted
+++ resolved
@@ -915,7 +915,9 @@
        "NameInRequest": "endpoint",
        "Type": {
         "$id": "128",
-        "Kind": "uri"
+        "Kind": "url",
+        "Name": "url",
+        "CrossLanguageDefinitionId": "TypeSpec.url"
        },
        "Location": "Uri",
        "IsApiVersion": false,
@@ -937,7 +939,9 @@
         "Kind": "constant",
         "ValueType": {
          "$id": "131",
-         "Kind": "string"
+         "Kind": "string",
+         "Name": "string",
+         "CrossLanguageDefinitionId": "TypeSpec.string"
         },
         "Value": "application/json"
        },
@@ -954,20 +958,15 @@
        "Name": "accept",
        "NameInRequest": "Accept",
        "Type": {
-<<<<<<< HEAD
-        "$id": "129",
-        "Kind": "string",
-        "Name": "string",
-        "CrossLanguageDefinitionId": "TypeSpec.string"
-=======
         "$id": "133",
         "Kind": "constant",
         "ValueType": {
          "$id": "134",
-         "Kind": "string"
+         "Kind": "string",
+         "Name": "string",
+         "CrossLanguageDefinitionId": "TypeSpec.string"
         },
         "Value": "application/json"
->>>>>>> cc743cb2
        },
        "Location": "Header",
        "IsApiVersion": false,
@@ -982,14 +981,7 @@
        "Name": "input",
        "NameInRequest": "input",
        "Type": {
-<<<<<<< HEAD
-        "$id": "132",
-        "Kind": "string",
-        "Name": "string",
-        "CrossLanguageDefinitionId": "TypeSpec.string"
-=======
         "$ref": "25"
->>>>>>> cc743cb2
        },
        "Location": "Body",
        "IsApiVersion": false,
@@ -1048,7 +1040,9 @@
         "Kind": "constant",
         "ValueType": {
          "$id": "140",
-         "Kind": "string"
+         "Kind": "string",
+         "Name": "string",
+         "CrossLanguageDefinitionId": "TypeSpec.string"
         },
         "Value": "application/json"
        },
@@ -1065,20 +1059,15 @@
        "Name": "accept",
        "NameInRequest": "Accept",
        "Type": {
-<<<<<<< HEAD
-        "$id": "138",
-        "Kind": "string",
-        "Name": "string",
-        "CrossLanguageDefinitionId": "TypeSpec.string"
-=======
         "$id": "142",
         "Kind": "constant",
         "ValueType": {
          "$id": "143",
-         "Kind": "string"
+         "Kind": "string",
+         "Name": "string",
+         "CrossLanguageDefinitionId": "TypeSpec.string"
         },
         "Value": "application/json"
->>>>>>> cc743cb2
        },
        "Location": "Header",
        "IsApiVersion": false,
@@ -1093,14 +1082,7 @@
        "Name": "input",
        "NameInRequest": "input",
        "Type": {
-<<<<<<< HEAD
-        "$id": "141",
-        "Kind": "string",
-        "Name": "string",
-        "CrossLanguageDefinitionId": "TypeSpec.string"
-=======
         "$ref": "32"
->>>>>>> cc743cb2
        },
        "Location": "Body",
        "IsApiVersion": false,
@@ -1159,7 +1141,9 @@
         "Kind": "constant",
         "ValueType": {
          "$id": "149",
-         "Kind": "string"
+         "Kind": "string",
+         "Name": "string",
+         "CrossLanguageDefinitionId": "TypeSpec.string"
         },
         "Value": "application/json"
        },
@@ -1176,20 +1160,15 @@
        "Name": "accept",
        "NameInRequest": "Accept",
        "Type": {
-<<<<<<< HEAD
-        "$id": "147",
-        "Kind": "string",
-        "Name": "string",
-        "CrossLanguageDefinitionId": "TypeSpec.string"
-=======
         "$id": "151",
         "Kind": "constant",
         "ValueType": {
          "$id": "152",
-         "Kind": "string"
+         "Kind": "string",
+         "Name": "string",
+         "CrossLanguageDefinitionId": "TypeSpec.string"
         },
         "Value": "application/json"
->>>>>>> cc743cb2
        },
        "Location": "Header",
        "IsApiVersion": false,
@@ -1204,14 +1183,7 @@
        "Name": "barRequest",
        "NameInRequest": "barRequest",
        "Type": {
-<<<<<<< HEAD
-        "$id": "150",
-        "Kind": "string",
-        "Name": "string",
-        "CrossLanguageDefinitionId": "TypeSpec.string"
-=======
         "$ref": "120"
->>>>>>> cc743cb2
        },
        "Location": "Body",
        "IsApiVersion": false,
