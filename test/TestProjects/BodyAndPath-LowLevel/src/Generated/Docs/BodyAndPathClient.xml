--- conflicted
+++ resolved
@@ -8,14 +8,8 @@
 AzureKeyCredential credential = new AzureKeyCredential("<key>");
 BodyAndPathClient client = new BodyAndPathClient(credential);
 
-<<<<<<< HEAD
-var data = BinaryData.FromString("<your binary data content>");
-
-Response response = await client.CreateAsync("<itemName>", RequestContent.Create(data));
-=======
 RequestContent content = RequestContent.Create(new object());
 Response response = await client.CreateAsync("<itemName>", content);
->>>>>>> 712159bd
 Console.WriteLine(response.Status);
 ]]></code>
 This sample shows how to call CreateAsync with all parameters and request content.
@@ -35,14 +29,8 @@
 AzureKeyCredential credential = new AzureKeyCredential("<key>");
 BodyAndPathClient client = new BodyAndPathClient(credential);
 
-<<<<<<< HEAD
-var data = BinaryData.FromString("<your binary data content>");
-
-Response response = client.Create("<itemName>", RequestContent.Create(data));
-=======
 RequestContent content = RequestContent.Create(new object());
 Response response = client.Create("<itemName>", content);
->>>>>>> 712159bd
 Console.WriteLine(response.Status);
 ]]></code>
 This sample shows how to call Create with all parameters and request content.
@@ -68,14 +56,6 @@
 ]]></code>
 This sample shows how to call CreateStreamAsync with all parameters and request content.
 <code><![CDATA[
-<<<<<<< HEAD
-var credential = new AzureKeyCredential("<key>");
-var client = new BodyAndPathClient(credential);
-
-var data = File.OpenRead("<filePath>");
-
-Response response = await client.CreateStreamAsync("<itemNameStream>", RequestContent.Create(data), ContentType.ApplicationOctetStream, new string[]{"<excluded>"});
-=======
 AzureKeyCredential credential = new AzureKeyCredential("<key>");
 BodyAndPathClient client = new BodyAndPathClient(credential);
 
@@ -84,7 +64,6 @@
 {
     "<excluded>"
 });
->>>>>>> 712159bd
 Console.WriteLine(response.Status);
 ]]></code></example>
     </member>
@@ -101,14 +80,6 @@
 ]]></code>
 This sample shows how to call CreateStream with all parameters and request content.
 <code><![CDATA[
-<<<<<<< HEAD
-var credential = new AzureKeyCredential("<key>");
-var client = new BodyAndPathClient(credential);
-
-var data = File.OpenRead("<filePath>");
-
-Response response = client.CreateStream("<itemNameStream>", RequestContent.Create(data), ContentType.ApplicationOctetStream, new string[]{"<excluded>"});
-=======
 AzureKeyCredential credential = new AzureKeyCredential("<key>");
 BodyAndPathClient client = new BodyAndPathClient(credential);
 
@@ -117,7 +88,6 @@
 {
     "<excluded>"
 });
->>>>>>> 712159bd
 Console.WriteLine(response.Status);
 ]]></code></example>
     </member>
@@ -125,15 +95,8 @@
       <example>
 This sample shows how to call CreateEnumAsync.
 <code><![CDATA[
-<<<<<<< HEAD
-var credential = new AzureKeyCredential("<key>");
-var client = new BodyAndPathClient(credential);
-
-var data = BinaryData.FromString("<your binary data content>");
-=======
-AzureKeyCredential credential = new AzureKeyCredential("<key>");
-BodyAndPathClient client = new BodyAndPathClient(credential);
->>>>>>> 712159bd
+AzureKeyCredential credential = new AzureKeyCredential("<key>");
+BodyAndPathClient client = new BodyAndPathClient(credential);
 
 RequestContent content = RequestContent.Create(new object());
 Response response = await client.CreateEnumAsync("current", "latest", content);
@@ -156,14 +119,8 @@
 AzureKeyCredential credential = new AzureKeyCredential("<key>");
 BodyAndPathClient client = new BodyAndPathClient(credential);
 
-<<<<<<< HEAD
-var data = BinaryData.FromString("<your binary data content>");
-
-Response response = client.CreateEnum("<enumName1>", "<enumName2>", RequestContent.Create(data));
-=======
 RequestContent content = RequestContent.Create(new object());
 Response response = client.CreateEnum("current", "latest", content);
->>>>>>> 712159bd
 Console.WriteLine(response.Status);
 ]]></code>
 This sample shows how to call CreateEnum with all parameters and request content.
@@ -281,17 +238,6 @@
 ]]></code>
 This sample shows how to call UpdateAsync with all parameters and request content.
 <code><![CDATA[
-<<<<<<< HEAD
-var credential = new AzureKeyCredential("<key>");
-var client = new BodyAndPathClient(credential);
-
-var data = new Dictionary<string, object>
-{
-    ["invalid-int-name"] = 1234
-};
-
-Response response = await client.UpdateAsync("<item3>", "<item2>", "<item1>", "<item4>", RequestContent.Create(data), "<item5>");
-=======
 AzureKeyCredential credential = new AzureKeyCredential("<key>");
 BodyAndPathClient client = new BodyAndPathClient(credential);
 
@@ -300,7 +246,6 @@
     ["invalid-int-name"] = 1234,
 });
 Response response = await client.UpdateAsync("<item3>", "<item2>", "value", "<item4>", content, item5: "<item5>");
->>>>>>> 712159bd
 Console.WriteLine(response.Status);
 ]]></code></example>
     </member>
@@ -317,17 +262,6 @@
 ]]></code>
 This sample shows how to call Update with all parameters and request content.
 <code><![CDATA[
-<<<<<<< HEAD
-var credential = new AzureKeyCredential("<key>");
-var client = new BodyAndPathClient(credential);
-
-var data = new Dictionary<string, object>
-{
-    ["invalid-int-name"] = 1234
-};
-
-Response response = client.Update("<item3>", "<item2>", "<item1>", "<item4>", RequestContent.Create(data), "<item5>");
-=======
 AzureKeyCredential credential = new AzureKeyCredential("<key>");
 BodyAndPathClient client = new BodyAndPathClient(credential);
 
@@ -336,7 +270,6 @@
     ["invalid-int-name"] = 1234,
 });
 Response response = client.Update("<item3>", "<item2>", "value", "<item4>", content, item5: "<item5>");
->>>>>>> 712159bd
 Console.WriteLine(response.Status);
 ]]></code></example>
     </member>
