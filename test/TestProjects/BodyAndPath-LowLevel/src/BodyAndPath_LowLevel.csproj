<Project Sdk="Microsoft.NET.Sdk">
  <PropertyGroup>
    <TargetFramework>netstandard2.0</TargetFramework>
    <TreatWarningsAsErrors>true</TreatWarningsAsErrors>
    <Nullable>annotations</Nullable>
    <DefineConstants>$(DefineConstants);EXPERIMENTAL</DefineConstants>
  </PropertyGroup>

  <ItemGroup>
    <Compile Include="$(AzureCoreSharedSources)AzureKeyCredentialPolicy.cs" LinkBase="Shared/Core" />
  </ItemGroup>

  <ItemGroup>
    <PackageReference Include="Azure.Core" />
<<<<<<< HEAD
    <PackageReference Include="System.ClientModel" />
=======
    <PackageReference Include="Azure.Core.Experimental" />
>>>>>>> 4e2f9487
  </ItemGroup>
</Project><|MERGE_RESOLUTION|>--- conflicted
+++ resolved
@@ -12,10 +12,6 @@
 
   <ItemGroup>
     <PackageReference Include="Azure.Core" />
-<<<<<<< HEAD
-    <PackageReference Include="System.ClientModel" />
-=======
     <PackageReference Include="Azure.Core.Experimental" />
->>>>>>> 4e2f9487
   </ItemGroup>
 </Project>