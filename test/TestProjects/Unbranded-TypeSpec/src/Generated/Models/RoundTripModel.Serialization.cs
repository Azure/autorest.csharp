--- conflicted
+++ resolved
@@ -7,12 +7,8 @@
 
 using System;
 using System.Collections.Generic;
-<<<<<<< HEAD
-using System.ServiceModel.Rest;
-using System.ServiceModel.Rest.Shared.Core.Serialization;
-=======
 using System.ServiceModel.Rest.Core;
->>>>>>> 920ca322
+using System.ServiceModel.Rest.Experimental.Core.Serialization;
 using System.Text.Json;
 using Azure.Core;
 
@@ -473,7 +469,7 @@
         /// <summary> Convert into a Utf8JsonRequestBody. </summary>
         internal virtual RequestBody ToRequestBody()
         {
-            var content = new Utf8JsonRequestContent();
+            var content = new Utf8JsonRequestBody();
             content.JsonWriter.WriteObjectValue(this);
             return content;
         }
