// Copyright (c) Microsoft Corporation. All rights reserved.
// Licensed under the MIT License.

// <auto-generated/>

#nullable disable

using System;
using System.Linq;
using System.Threading;
using System.Threading.Tasks;
using Azure;
using Azure.Core;
using Azure.Core.Pipeline;
using Azure.ResourceManager.Core;
using Pagination.Models;

namespace Pagination
{
    /// <summary> A class representing collection of PageSizeIntegerModel and their operations over a ResourceGroup. </summary>
    public partial class PageSizeIntegerModelContainer : ResourceContainerBase<ResourceGroupResourceIdentifier, PageSizeIntegerModel, PageSizeIntegerModelData>
    {
        /// <summary> Initializes a new instance of the <see cref="PageSizeIntegerModelContainer"/> class for mocking. </summary>
        protected PageSizeIntegerModelContainer()
        {
        }

        /// <summary> Initializes a new instance of PageSizeIntegerModelContainer class. </summary>
        /// <param name="parent"> The resource representing the parent resource. </param>
        internal PageSizeIntegerModelContainer(ResourceOperationsBase parent) : base(parent)
        {
            _clientDiagnostics = new ClientDiagnostics(ClientOptions);
        }

        private readonly ClientDiagnostics _clientDiagnostics;

        /// <summary> Represents the REST operations. </summary>
        private PageSizeIntegerModelsRestOperations _restClient => new PageSizeIntegerModelsRestOperations(_clientDiagnostics, Pipeline, Id.SubscriptionId, BaseUri);

        /// <summary> Typed Resource Identifier for the container. </summary>
        public new ResourceGroupResourceIdentifier Id => base.Id as ResourceGroupResourceIdentifier;

        /// <summary> Gets the valid resource type for this object. </summary>
        protected override ResourceType ValidResourceType => ResourceGroupOperations.ResourceType;

        // Container level operations.

        /// <param name="name"> The String to use. </param>
        /// <param name="parameters"> The PageSizeIntegerModel to use. </param>
<<<<<<< HEAD
        /// <param name="cancellationToken"> The cancellation token to use. </param>
        /// <exception cref="ArgumentNullException"> <paramref name="name"/> or <paramref name="parameters"/> is null. </exception>
        public Response<PageSizeIntegerModel> Put(string name, PageSizeIntegerModelData parameters, CancellationToken cancellationToken = default)
=======
        /// <param name="cancellationToken"> A token to allow the caller to cancel the call to the service. The default value is <see cref="CancellationToken.None" />. </param>
        public virtual Response<PageSizeIntegerModel> CreateOrUpdate(string name, PageSizeIntegerModelData parameters, CancellationToken cancellationToken = default)
>>>>>>> ec5e109a
        {
            if (name == null)
            {
                throw new ArgumentNullException(nameof(name));
            }
            if (parameters == null)
            {
                throw new ArgumentNullException(nameof(parameters));
            }

            using var scope = _clientDiagnostics.CreateScope("PageSizeIntegerModelContainer.Put");
            scope.Start();
            try
            {
                var operation = StartPut(name, parameters, cancellationToken);
                return operation.WaitForCompletion(cancellationToken);
            }
            catch (Exception e)
            {
                scope.Failed(e);
                throw;
            }
        }

        /// <param name="name"> The String to use. </param>
        /// <param name="parameters"> The PageSizeIntegerModel to use. </param>
<<<<<<< HEAD
        /// <param name="cancellationToken"> The cancellation token to use. </param>
        /// <exception cref="ArgumentNullException"> <paramref name="name"/> or <paramref name="parameters"/> is null. </exception>
        public async Task<Response<PageSizeIntegerModel>> PutAsync(string name, PageSizeIntegerModelData parameters, CancellationToken cancellationToken = default)
=======
        /// <param name="cancellationToken"> A token to allow the caller to cancel the call to the service. The default value is <see cref="CancellationToken.None" />. </param>
        public async virtual Task<Response<PageSizeIntegerModel>> CreateOrUpdateAsync(string name, PageSizeIntegerModelData parameters, CancellationToken cancellationToken = default)
>>>>>>> ec5e109a
        {
            if (name == null)
            {
                throw new ArgumentNullException(nameof(name));
            }
            if (parameters == null)
            {
                throw new ArgumentNullException(nameof(parameters));
            }

            using var scope = _clientDiagnostics.CreateScope("PageSizeIntegerModelContainer.Put");
            scope.Start();
            try
            {
                var operation = await StartPutAsync(name, parameters, cancellationToken).ConfigureAwait(false);
                return await operation.WaitForCompletionAsync(cancellationToken).ConfigureAwait(false);
            }
            catch (Exception e)
            {
                scope.Failed(e);
                throw;
            }
        }

        /// <param name="name"> The String to use. </param>
        /// <param name="parameters"> The PageSizeIntegerModel to use. </param>
<<<<<<< HEAD
        /// <param name="cancellationToken"> The cancellation token to use. </param>
        /// <exception cref="ArgumentNullException"> <paramref name="name"/> or <paramref name="parameters"/> is null. </exception>
        public PageSizeIntegerModelsPutOperation StartPut(string name, PageSizeIntegerModelData parameters, CancellationToken cancellationToken = default)
=======
        /// <param name="cancellationToken"> A token to allow the caller to cancel the call to the service. The default value is <see cref="CancellationToken.None" />. </param>
        public virtual PageSizeIntegerModelsPutOperation StartCreateOrUpdate(string name, PageSizeIntegerModelData parameters, CancellationToken cancellationToken = default)
>>>>>>> ec5e109a
        {
            if (name == null)
            {
                throw new ArgumentNullException(nameof(name));
            }
            if (parameters == null)
            {
                throw new ArgumentNullException(nameof(parameters));
            }

            using var scope = _clientDiagnostics.CreateScope("PageSizeIntegerModelContainer.StartPut");
            scope.Start();
            try
            {
                var response = _restClient.Put(Id.ResourceGroupName, name, parameters, cancellationToken);
                return new PageSizeIntegerModelsPutOperation(Parent, response);
            }
            catch (Exception e)
            {
                scope.Failed(e);
                throw;
            }
        }

        /// <param name="name"> The String to use. </param>
        /// <param name="parameters"> The PageSizeIntegerModel to use. </param>
<<<<<<< HEAD
        /// <param name="cancellationToken"> The cancellation token to use. </param>
        /// <exception cref="ArgumentNullException"> <paramref name="name"/> or <paramref name="parameters"/> is null. </exception>
        public async Task<PageSizeIntegerModelsPutOperation> StartPutAsync(string name, PageSizeIntegerModelData parameters, CancellationToken cancellationToken = default)
=======
        /// <param name="cancellationToken"> A token to allow the caller to cancel the call to the service. The default value is <see cref="CancellationToken.None" />. </param>
        public async virtual Task<PageSizeIntegerModelsPutOperation> StartCreateOrUpdateAsync(string name, PageSizeIntegerModelData parameters, CancellationToken cancellationToken = default)
>>>>>>> ec5e109a
        {
            if (name == null)
            {
                throw new ArgumentNullException(nameof(name));
            }
            if (parameters == null)
            {
                throw new ArgumentNullException(nameof(parameters));
            }

            using var scope = _clientDiagnostics.CreateScope("PageSizeIntegerModelContainer.StartPut");
            scope.Start();
            try
            {
                var response = await _restClient.PutAsync(Id.ResourceGroupName, name, parameters, cancellationToken).ConfigureAwait(false);
                return new PageSizeIntegerModelsPutOperation(Parent, response);
            }
            catch (Exception e)
            {
                scope.Failed(e);
                throw;
            }
        }

        /// <summary> Gets details for this resource from the service. </summary>
        /// <param name="name"> The String to use. </param>
        /// <param name="cancellationToken"> A token to allow the caller to cancel the call to the service. The default value is <see cref="CancellationToken.None" />. </param>
        public virtual Response<PageSizeIntegerModel> Get(string name, CancellationToken cancellationToken = default)
        {
            using var scope = _clientDiagnostics.CreateScope("PageSizeIntegerModelContainer.Get");
            scope.Start();
            try
            {
                if (name == null)
                {
                    throw new ArgumentNullException(nameof(name));
                }

                var response = _restClient.Get(Id.ResourceGroupName, name, cancellationToken: cancellationToken);
                return Response.FromValue(new PageSizeIntegerModel(Parent, response.Value), response.GetRawResponse());
            }
            catch (Exception e)
            {
                scope.Failed(e);
                throw;
            }
        }

        /// <summary> Gets details for this resource from the service. </summary>
        /// <param name="name"> The String to use. </param>
        /// <param name="cancellationToken"> A token to allow the caller to cancel the call to the service. The default value is <see cref="CancellationToken.None" />. </param>
        public async virtual Task<Response<PageSizeIntegerModel>> GetAsync(string name, CancellationToken cancellationToken = default)
        {
            using var scope = _clientDiagnostics.CreateScope("PageSizeIntegerModelContainer.Get");
            scope.Start();
            try
            {
                if (name == null)
                {
                    throw new ArgumentNullException(nameof(name));
                }

                var response = await _restClient.GetAsync(Id.ResourceGroupName, name, cancellationToken: cancellationToken).ConfigureAwait(false);
                return Response.FromValue(new PageSizeIntegerModel(Parent, response.Value), response.GetRawResponse());
            }
            catch (Exception e)
            {
                scope.Failed(e);
                throw;
            }
        }

        /// <summary> Tries to get details for this resource from the service. </summary>
        /// <param name="name"> The String to use. </param>
        /// <param name="cancellationToken"> A token to allow the caller to cancel the call to the service. The default value is <see cref="CancellationToken.None" />. </param>
        public virtual PageSizeIntegerModel TryGet(string name, CancellationToken cancellationToken = default)
        {
            using var scope = _clientDiagnostics.CreateScope("PageSizeIntegerModelContainer.TryGet");
            scope.Start();
            try
            {
                if (name == null)
                {
                    throw new ArgumentNullException(nameof(name));
                }

                return Get(name, cancellationToken: cancellationToken).Value;
            }
            catch (RequestFailedException e) when (e.Status == 404)
            {
                return null;
            }
            catch (Exception e)
            {
                scope.Failed(e);
                throw;
            }
        }

        /// <summary> Tries to get details for this resource from the service. </summary>
        /// <param name="name"> The String to use. </param>
        /// <param name="cancellationToken"> A token to allow the caller to cancel the call to the service. The default value is <see cref="CancellationToken.None" />. </param>
        public async virtual Task<PageSizeIntegerModel> TryGetAsync(string name, CancellationToken cancellationToken = default)
        {
            using var scope = _clientDiagnostics.CreateScope("PageSizeIntegerModelContainer.TryGet");
            scope.Start();
            try
            {
                if (name == null)
                {
                    throw new ArgumentNullException(nameof(name));
                }

                return await GetAsync(name, cancellationToken: cancellationToken).ConfigureAwait(false);
            }
            catch (RequestFailedException e) when (e.Status == 404)
            {
                return null;
            }
            catch (Exception e)
            {
                scope.Failed(e);
                throw;
            }
        }

        /// <summary> Tries to get details for this resource from the service. </summary>
        /// <param name="name"> The String to use. </param>
        /// <param name="cancellationToken"> A token to allow the caller to cancel the call to the service. The default value is <see cref="CancellationToken.None" />. </param>
        public virtual bool DoesExist(string name, CancellationToken cancellationToken = default)
        {
            using var scope = _clientDiagnostics.CreateScope("PageSizeIntegerModelContainer.DoesExist");
            scope.Start();
            try
            {
                if (name == null)
                {
                    throw new ArgumentNullException(nameof(name));
                }

                return TryGet(name, cancellationToken: cancellationToken) != null;
            }
            catch (Exception e)
            {
                scope.Failed(e);
                throw;
            }
        }

        /// <summary> Tries to get details for this resource from the service. </summary>
        /// <param name="name"> The String to use. </param>
        /// <param name="cancellationToken"> A token to allow the caller to cancel the call to the service. The default value is <see cref="CancellationToken.None" />. </param>
        public async virtual Task<bool> DoesExistAsync(string name, CancellationToken cancellationToken = default)
        {
            using var scope = _clientDiagnostics.CreateScope("PageSizeIntegerModelContainer.DoesExist");
            scope.Start();
            try
            {
                if (name == null)
                {
                    throw new ArgumentNullException(nameof(name));
                }

                return await TryGetAsync(name, cancellationToken: cancellationToken).ConfigureAwait(false) != null;
            }
            catch (Exception e)
            {
                scope.Failed(e);
                throw;
            }
        }

        /// <param name="cancellationToken"> The cancellation token to use. </param>
        /// <returns> A collection of <see cref="PageSizeIntegerModel" /> that may take multiple service requests to iterate over. </returns>
        public Pageable<PageSizeIntegerModel> List(CancellationToken cancellationToken = default)
        {
            Page<PageSizeIntegerModel> FirstPageFunc(int? pageSizeHint)
            {
                using var scope = _clientDiagnostics.CreateScope("PageSizeIntegerModelContainer.List");
                scope.Start();
                try
                {
                    var response = _restClient.List(Id.ResourceGroupName, pageSizeHint, cancellationToken: cancellationToken);
                    return Page.FromValues(response.Value.Value.Select(value => new PageSizeIntegerModel(Parent, value)), response.Value.NextLink, response.GetRawResponse());
                }
                catch (Exception e)
                {
                    scope.Failed(e);
                    throw;
                }
            }
            Page<PageSizeIntegerModel> NextPageFunc(string nextLink, int? pageSizeHint)
            {
                using var scope = _clientDiagnostics.CreateScope("PageSizeIntegerModelContainer.List");
                scope.Start();
                try
                {
                    var response = _restClient.ListNextPage(nextLink, Id.ResourceGroupName, pageSizeHint, cancellationToken: cancellationToken);
                    return Page.FromValues(response.Value.Value.Select(value => new PageSizeIntegerModel(Parent, value)), response.Value.NextLink, response.GetRawResponse());
                }
                catch (Exception e)
                {
                    scope.Failed(e);
                    throw;
                }
            }
            return PageableHelpers.CreateEnumerable(FirstPageFunc, NextPageFunc);
        }

        /// <param name="cancellationToken"> The cancellation token to use. </param>
        /// <returns> An async collection of <see cref="PageSizeIntegerModel" /> that may take multiple service requests to iterate over. </returns>
        public AsyncPageable<PageSizeIntegerModel> ListAsync(CancellationToken cancellationToken = default)
        {
            async Task<Page<PageSizeIntegerModel>> FirstPageFunc(int? pageSizeHint)
            {
                using var scope = _clientDiagnostics.CreateScope("PageSizeIntegerModelContainer.List");
                scope.Start();
                try
                {
                    var response = await _restClient.ListAsync(Id.ResourceGroupName, pageSizeHint, cancellationToken: cancellationToken).ConfigureAwait(false);
                    return Page.FromValues(response.Value.Value.Select(value => new PageSizeIntegerModel(Parent, value)), response.Value.NextLink, response.GetRawResponse());
                }
                catch (Exception e)
                {
                    scope.Failed(e);
                    throw;
                }
            }
            async Task<Page<PageSizeIntegerModel>> NextPageFunc(string nextLink, int? pageSizeHint)
            {
                using var scope = _clientDiagnostics.CreateScope("PageSizeIntegerModelContainer.List");
                scope.Start();
                try
                {
                    var response = await _restClient.ListNextPageAsync(nextLink, Id.ResourceGroupName, pageSizeHint, cancellationToken: cancellationToken).ConfigureAwait(false);
                    return Page.FromValues(response.Value.Value.Select(value => new PageSizeIntegerModel(Parent, value)), response.Value.NextLink, response.GetRawResponse());
                }
                catch (Exception e)
                {
                    scope.Failed(e);
                    throw;
                }
            }
            return PageableHelpers.CreateAsyncEnumerable(FirstPageFunc, NextPageFunc);
        }

        /// <summary> Filters the list of PageSizeIntegerModel for this resource group represented as generic resources. </summary>
        /// <param name="nameFilter"> The filter used in this operation. </param>
        /// <param name="expand"> Comma-separated list of additional properties to be included in the response. Valid values include `createdTime`, `changedTime` and `provisioningState`. </param>
        /// <param name="top"> The number of results to return. </param>
        /// <param name="cancellationToken"> A token to allow the caller to cancel the call to the service. The default value is <see cref="CancellationToken.None" />. </param>
        /// <returns> A collection of resource that may take multiple service requests to iterate over. </returns>
        public Pageable<GenericResourceExpanded> ListAsGenericResource(string nameFilter, string expand = null, int? top = null, CancellationToken cancellationToken = default)
        {
            using var scope = _clientDiagnostics.CreateScope("PageSizeIntegerModelContainer.ListAsGenericResource");
            scope.Start();
            try
            {
                var filters = new ResourceFilterCollection(PageSizeIntegerModelOperations.ResourceType);
                filters.SubstringFilter = nameFilter;
                return ResourceListOperations.ListAtContext(Parent as ResourceGroupOperations, filters, expand, top, cancellationToken);
            }
            catch (Exception e)
            {
                scope.Failed(e);
                throw;
            }
        }

        /// <summary> Filters the list of PageSizeIntegerModel for this resource group represented as generic resources. </summary>
        /// <param name="nameFilter"> The filter used in this operation. </param>
        /// <param name="expand"> Comma-separated list of additional properties to be included in the response. Valid values include `createdTime`, `changedTime` and `provisioningState`. </param>
        /// <param name="top"> The number of results to return. </param>
        /// <param name="cancellationToken"> A token to allow the caller to cancel the call to the service. The default value is <see cref="CancellationToken.None" />. </param>
        /// <returns> An async collection of resource that may take multiple service requests to iterate over. </returns>
        public AsyncPageable<GenericResourceExpanded> ListAsGenericResourceAsync(string nameFilter, string expand = null, int? top = null, CancellationToken cancellationToken = default)
        {
            using var scope = _clientDiagnostics.CreateScope("PageSizeIntegerModelContainer.ListAsGenericResource");
            scope.Start();
            try
            {
                var filters = new ResourceFilterCollection(PageSizeIntegerModelOperations.ResourceType);
                filters.SubstringFilter = nameFilter;
                return ResourceListOperations.ListAtContextAsync(Parent as ResourceGroupOperations, filters, expand, top, cancellationToken);
            }
            catch (Exception e)
            {
                scope.Failed(e);
                throw;
            }
        }

        // Builders.
        // public ArmBuilder<ResourceGroupResourceIdentifier, PageSizeIntegerModel, PageSizeIntegerModelData> Construct() { }
    }
}<|MERGE_RESOLUTION|>--- conflicted
+++ resolved
@@ -45,65 +45,54 @@
 
         // Container level operations.
 
+        /// <summary> The operation to create or update a PageSizeIntegerModel. Please note some properties can be set only during creation. </summary>
         /// <param name="name"> The String to use. </param>
         /// <param name="parameters"> The PageSizeIntegerModel to use. </param>
-<<<<<<< HEAD
-        /// <param name="cancellationToken"> The cancellation token to use. </param>
-        /// <exception cref="ArgumentNullException"> <paramref name="name"/> or <paramref name="parameters"/> is null. </exception>
-        public Response<PageSizeIntegerModel> Put(string name, PageSizeIntegerModelData parameters, CancellationToken cancellationToken = default)
-=======
         /// <param name="cancellationToken"> A token to allow the caller to cancel the call to the service. The default value is <see cref="CancellationToken.None" />. </param>
         public virtual Response<PageSizeIntegerModel> CreateOrUpdate(string name, PageSizeIntegerModelData parameters, CancellationToken cancellationToken = default)
->>>>>>> ec5e109a
-        {
-            if (name == null)
-            {
-                throw new ArgumentNullException(nameof(name));
-            }
-            if (parameters == null)
-            {
-                throw new ArgumentNullException(nameof(parameters));
-            }
-
-            using var scope = _clientDiagnostics.CreateScope("PageSizeIntegerModelContainer.Put");
-            scope.Start();
-            try
-            {
-                var operation = StartPut(name, parameters, cancellationToken);
-                return operation.WaitForCompletion(cancellationToken);
-            }
-            catch (Exception e)
-            {
-                scope.Failed(e);
-                throw;
-            }
-        }
-
+        {
+            using var scope = _clientDiagnostics.CreateScope("PageSizeIntegerModelContainer.CreateOrUpdate");
+            scope.Start();
+            try
+            {
+                if (name == null)
+                {
+                    throw new ArgumentNullException(nameof(name));
+                }
+                if (parameters == null)
+                {
+                    throw new ArgumentNullException(nameof(parameters));
+                }
+
+                return StartCreateOrUpdate(name, parameters, cancellationToken: cancellationToken).WaitForCompletion(cancellationToken);
+            }
+            catch (Exception e)
+            {
+                scope.Failed(e);
+                throw;
+            }
+        }
+
+        /// <summary> The operation to create or update a PageSizeIntegerModel. Please note some properties can be set only during creation. </summary>
         /// <param name="name"> The String to use. </param>
         /// <param name="parameters"> The PageSizeIntegerModel to use. </param>
-<<<<<<< HEAD
-        /// <param name="cancellationToken"> The cancellation token to use. </param>
-        /// <exception cref="ArgumentNullException"> <paramref name="name"/> or <paramref name="parameters"/> is null. </exception>
-        public async Task<Response<PageSizeIntegerModel>> PutAsync(string name, PageSizeIntegerModelData parameters, CancellationToken cancellationToken = default)
-=======
         /// <param name="cancellationToken"> A token to allow the caller to cancel the call to the service. The default value is <see cref="CancellationToken.None" />. </param>
         public async virtual Task<Response<PageSizeIntegerModel>> CreateOrUpdateAsync(string name, PageSizeIntegerModelData parameters, CancellationToken cancellationToken = default)
->>>>>>> ec5e109a
-        {
-            if (name == null)
-            {
-                throw new ArgumentNullException(nameof(name));
-            }
-            if (parameters == null)
-            {
-                throw new ArgumentNullException(nameof(parameters));
-            }
-
-            using var scope = _clientDiagnostics.CreateScope("PageSizeIntegerModelContainer.Put");
-            scope.Start();
-            try
-            {
-                var operation = await StartPutAsync(name, parameters, cancellationToken).ConfigureAwait(false);
+        {
+            using var scope = _clientDiagnostics.CreateScope("PageSizeIntegerModelContainer.CreateOrUpdate");
+            scope.Start();
+            try
+            {
+                if (name == null)
+                {
+                    throw new ArgumentNullException(nameof(name));
+                }
+                if (parameters == null)
+                {
+                    throw new ArgumentNullException(nameof(parameters));
+                }
+
+                var operation = await StartCreateOrUpdateAsync(name, parameters, cancellationToken: cancellationToken).ConfigureAwait(false);
                 return await operation.WaitForCompletionAsync(cancellationToken).ConfigureAwait(false);
             }
             catch (Exception e)
@@ -113,66 +102,56 @@
             }
         }
 
+        /// <summary> The operation to create or update a PageSizeIntegerModel. Please note some properties can be set only during creation. </summary>
         /// <param name="name"> The String to use. </param>
         /// <param name="parameters"> The PageSizeIntegerModel to use. </param>
-<<<<<<< HEAD
-        /// <param name="cancellationToken"> The cancellation token to use. </param>
-        /// <exception cref="ArgumentNullException"> <paramref name="name"/> or <paramref name="parameters"/> is null. </exception>
-        public PageSizeIntegerModelsPutOperation StartPut(string name, PageSizeIntegerModelData parameters, CancellationToken cancellationToken = default)
-=======
         /// <param name="cancellationToken"> A token to allow the caller to cancel the call to the service. The default value is <see cref="CancellationToken.None" />. </param>
         public virtual PageSizeIntegerModelsPutOperation StartCreateOrUpdate(string name, PageSizeIntegerModelData parameters, CancellationToken cancellationToken = default)
->>>>>>> ec5e109a
-        {
-            if (name == null)
-            {
-                throw new ArgumentNullException(nameof(name));
-            }
-            if (parameters == null)
-            {
-                throw new ArgumentNullException(nameof(parameters));
-            }
-
-            using var scope = _clientDiagnostics.CreateScope("PageSizeIntegerModelContainer.StartPut");
-            scope.Start();
-            try
-            {
-                var response = _restClient.Put(Id.ResourceGroupName, name, parameters, cancellationToken);
-                return new PageSizeIntegerModelsPutOperation(Parent, response);
-            }
-            catch (Exception e)
-            {
-                scope.Failed(e);
-                throw;
-            }
-        }
-
+        {
+            using var scope = _clientDiagnostics.CreateScope("PageSizeIntegerModelContainer.StartCreateOrUpdate");
+            scope.Start();
+            try
+            {
+                if (name == null)
+                {
+                    throw new ArgumentNullException(nameof(name));
+                }
+                if (parameters == null)
+                {
+                    throw new ArgumentNullException(nameof(parameters));
+                }
+
+                var originalResponse = _restClient.Put(Id.ResourceGroupName, name, parameters, cancellationToken: cancellationToken);
+                return new PageSizeIntegerModelsPutOperation(Parent, originalResponse);
+            }
+            catch (Exception e)
+            {
+                scope.Failed(e);
+                throw;
+            }
+        }
+
+        /// <summary> The operation to create or update a PageSizeIntegerModel. Please note some properties can be set only during creation. </summary>
         /// <param name="name"> The String to use. </param>
         /// <param name="parameters"> The PageSizeIntegerModel to use. </param>
-<<<<<<< HEAD
-        /// <param name="cancellationToken"> The cancellation token to use. </param>
-        /// <exception cref="ArgumentNullException"> <paramref name="name"/> or <paramref name="parameters"/> is null. </exception>
-        public async Task<PageSizeIntegerModelsPutOperation> StartPutAsync(string name, PageSizeIntegerModelData parameters, CancellationToken cancellationToken = default)
-=======
         /// <param name="cancellationToken"> A token to allow the caller to cancel the call to the service. The default value is <see cref="CancellationToken.None" />. </param>
         public async virtual Task<PageSizeIntegerModelsPutOperation> StartCreateOrUpdateAsync(string name, PageSizeIntegerModelData parameters, CancellationToken cancellationToken = default)
->>>>>>> ec5e109a
-        {
-            if (name == null)
-            {
-                throw new ArgumentNullException(nameof(name));
-            }
-            if (parameters == null)
-            {
-                throw new ArgumentNullException(nameof(parameters));
-            }
-
-            using var scope = _clientDiagnostics.CreateScope("PageSizeIntegerModelContainer.StartPut");
-            scope.Start();
-            try
-            {
-                var response = await _restClient.PutAsync(Id.ResourceGroupName, name, parameters, cancellationToken).ConfigureAwait(false);
-                return new PageSizeIntegerModelsPutOperation(Parent, response);
+        {
+            using var scope = _clientDiagnostics.CreateScope("PageSizeIntegerModelContainer.StartCreateOrUpdate");
+            scope.Start();
+            try
+            {
+                if (name == null)
+                {
+                    throw new ArgumentNullException(nameof(name));
+                }
+                if (parameters == null)
+                {
+                    throw new ArgumentNullException(nameof(parameters));
+                }
+
+                var originalResponse = await _restClient.PutAsync(Id.ResourceGroupName, name, parameters, cancellationToken: cancellationToken).ConfigureAwait(false);
+                return new PageSizeIntegerModelsPutOperation(Parent, originalResponse);
             }
             catch (Exception e)
             {
