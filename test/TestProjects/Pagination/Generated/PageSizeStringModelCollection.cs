// Copyright (c) Microsoft Corporation. All rights reserved.
// Licensed under the MIT License.

// <auto-generated/>

#nullable disable

using System;
using System.Collections;
using System.Collections.Generic;
using System.Globalization;
using System.Linq;
using System.Threading;
using System.Threading.Tasks;
using Azure;
using Azure.Core;
using Azure.Core.Pipeline;
using Azure.ResourceManager;
using Azure.ResourceManager.Core;
using Azure.ResourceManager.Resources;
using Pagination.Models;

namespace Pagination
{
    /// <summary> A class representing collection of PageSizeStringModel and their operations over its parent. </summary>
    public partial class PageSizeStringModelCollection : ArmCollection, IEnumerable<PageSizeStringModel>, IAsyncEnumerable<PageSizeStringModel>
    {
        private readonly ClientDiagnostics _clientDiagnostics;
        private readonly PageSizeStringModelsRestOperations _pageSizeStringModelsRestClient;

        /// <summary> Initializes a new instance of the <see cref="PageSizeStringModelCollection"/> class for mocking. </summary>
        protected PageSizeStringModelCollection()
        {
        }

        /// <summary> Initializes a new instance of PageSizeStringModelCollection class. </summary>
        /// <param name="parent"> The resource representing the parent resource. </param>
        internal PageSizeStringModelCollection(ArmResource parent) : base(parent)
        {
            _clientDiagnostics = new ClientDiagnostics(ClientOptions);
            _pageSizeStringModelsRestClient = new PageSizeStringModelsRestOperations(_clientDiagnostics, Pipeline, ClientOptions, BaseUri);
#if DEBUG
			ValidateResourceId(Id);
#endif
        }

        internal static void ValidateResourceId(ResourceIdentifier id)
        {
            if (id.ResourceType != ResourceGroup.ResourceType)
                throw new ArgumentException(string.Format(CultureInfo.CurrentCulture, "Invalid resource type {0} expected {1}", id.ResourceType, ResourceGroup.ResourceType), nameof(id));
        }

        // Collection level operations.

        /// <param name="name"> The String to use. </param>
        /// <param name="parameters"> The PageSizeStringModel to use. </param>
        /// <param name="waitForCompletion"> Waits for the completion of the long running operations. </param>
        /// <param name="cancellationToken"> The cancellation token to use. </param>
        /// <exception cref="ArgumentNullException"> <paramref name="name"/> or <paramref name="parameters"/> is null. </exception>
<<<<<<< HEAD
        public virtual PageSizeStringModelCreateOrUpdateOperation CreateOrUpdate(string name, PageSizeStringModelData parameters, bool waitForCompletion = true, CancellationToken cancellationToken = default)
=======
        public virtual PageSizeStringModelPutOperation CreateOrUpdate(bool waitForCompletion, string name, PageSizeStringModelData parameters, CancellationToken cancellationToken = default)
>>>>>>> 12814b72
        {
            if (name == null)
            {
                throw new ArgumentNullException(nameof(name));
            }
            if (parameters == null)
            {
                throw new ArgumentNullException(nameof(parameters));
            }

            using var scope = _clientDiagnostics.CreateScope("PageSizeStringModelCollection.CreateOrUpdate");
            scope.Start();
            try
            {
                var response = _pageSizeStringModelsRestClient.Put(Id.SubscriptionId, Id.ResourceGroupName, name, parameters, cancellationToken);
                var operation = new PageSizeStringModelCreateOrUpdateOperation(Parent, response);
                if (waitForCompletion)
                    operation.WaitForCompletion(cancellationToken);
                return operation;
            }
            catch (Exception e)
            {
                scope.Failed(e);
                throw;
            }
        }

        /// <param name="name"> The String to use. </param>
        /// <param name="parameters"> The PageSizeStringModel to use. </param>
        /// <param name="waitForCompletion"> Waits for the completion of the long running operations. </param>
        /// <param name="cancellationToken"> The cancellation token to use. </param>
        /// <exception cref="ArgumentNullException"> <paramref name="name"/> or <paramref name="parameters"/> is null. </exception>
<<<<<<< HEAD
        public async virtual Task<PageSizeStringModelCreateOrUpdateOperation> CreateOrUpdateAsync(string name, PageSizeStringModelData parameters, bool waitForCompletion = true, CancellationToken cancellationToken = default)
=======
        public async virtual Task<PageSizeStringModelPutOperation> CreateOrUpdateAsync(bool waitForCompletion, string name, PageSizeStringModelData parameters, CancellationToken cancellationToken = default)
>>>>>>> 12814b72
        {
            if (name == null)
            {
                throw new ArgumentNullException(nameof(name));
            }
            if (parameters == null)
            {
                throw new ArgumentNullException(nameof(parameters));
            }

            using var scope = _clientDiagnostics.CreateScope("PageSizeStringModelCollection.CreateOrUpdate");
            scope.Start();
            try
            {
                var response = await _pageSizeStringModelsRestClient.PutAsync(Id.SubscriptionId, Id.ResourceGroupName, name, parameters, cancellationToken).ConfigureAwait(false);
                var operation = new PageSizeStringModelCreateOrUpdateOperation(Parent, response);
                if (waitForCompletion)
                    await operation.WaitForCompletionAsync(cancellationToken).ConfigureAwait(false);
                return operation;
            }
            catch (Exception e)
            {
                scope.Failed(e);
                throw;
            }
        }

        /// <param name="name"> The String to use. </param>
        /// <param name="cancellationToken"> The cancellation token to use. </param>
        /// <exception cref="ArgumentNullException"> <paramref name="name"/> is null. </exception>
        public virtual Response<PageSizeStringModel> Get(string name, CancellationToken cancellationToken = default)
        {
            if (name == null)
            {
                throw new ArgumentNullException(nameof(name));
            }

            using var scope = _clientDiagnostics.CreateScope("PageSizeStringModelCollection.Get");
            scope.Start();
            try
            {
                var response = _pageSizeStringModelsRestClient.Get(Id.SubscriptionId, Id.ResourceGroupName, name, cancellationToken);
                if (response.Value == null)
                    throw _clientDiagnostics.CreateRequestFailedException(response.GetRawResponse());
                return Response.FromValue(new PageSizeStringModel(Parent, response.Value), response.GetRawResponse());
            }
            catch (Exception e)
            {
                scope.Failed(e);
                throw;
            }
        }

        /// <param name="name"> The String to use. </param>
        /// <param name="cancellationToken"> The cancellation token to use. </param>
        /// <exception cref="ArgumentNullException"> <paramref name="name"/> is null. </exception>
        public async virtual Task<Response<PageSizeStringModel>> GetAsync(string name, CancellationToken cancellationToken = default)
        {
            if (name == null)
            {
                throw new ArgumentNullException(nameof(name));
            }

            using var scope = _clientDiagnostics.CreateScope("PageSizeStringModelCollection.Get");
            scope.Start();
            try
            {
                var response = await _pageSizeStringModelsRestClient.GetAsync(Id.SubscriptionId, Id.ResourceGroupName, name, cancellationToken).ConfigureAwait(false);
                if (response.Value == null)
                    throw await _clientDiagnostics.CreateRequestFailedExceptionAsync(response.GetRawResponse()).ConfigureAwait(false);
                return Response.FromValue(new PageSizeStringModel(Parent, response.Value), response.GetRawResponse());
            }
            catch (Exception e)
            {
                scope.Failed(e);
                throw;
            }
        }

        /// <summary> Tries to get details for this resource from the service. </summary>
        /// <param name="name"> The String to use. </param>
        /// <param name="cancellationToken"> The cancellation token to use. </param>
        /// <exception cref="ArgumentNullException"> <paramref name="name"/> is null. </exception>
        public virtual Response<PageSizeStringModel> GetIfExists(string name, CancellationToken cancellationToken = default)
        {
            if (name == null)
            {
                throw new ArgumentNullException(nameof(name));
            }

            using var scope = _clientDiagnostics.CreateScope("PageSizeStringModelCollection.GetIfExists");
            scope.Start();
            try
            {
                var response = _pageSizeStringModelsRestClient.Get(Id.SubscriptionId, Id.ResourceGroupName, name, cancellationToken: cancellationToken);
                if (response.Value == null)
                    return Response.FromValue<PageSizeStringModel>(null, response.GetRawResponse());
                return Response.FromValue(new PageSizeStringModel(this, response.Value), response.GetRawResponse());
            }
            catch (Exception e)
            {
                scope.Failed(e);
                throw;
            }
        }

        /// <summary> Tries to get details for this resource from the service. </summary>
        /// <param name="name"> The String to use. </param>
        /// <param name="cancellationToken"> The cancellation token to use. </param>
        /// <exception cref="ArgumentNullException"> <paramref name="name"/> is null. </exception>
        public async virtual Task<Response<PageSizeStringModel>> GetIfExistsAsync(string name, CancellationToken cancellationToken = default)
        {
            if (name == null)
            {
                throw new ArgumentNullException(nameof(name));
            }

            using var scope = _clientDiagnostics.CreateScope("PageSizeStringModelCollection.GetIfExistsAsync");
            scope.Start();
            try
            {
                var response = await _pageSizeStringModelsRestClient.GetAsync(Id.SubscriptionId, Id.ResourceGroupName, name, cancellationToken: cancellationToken).ConfigureAwait(false);
                if (response.Value == null)
                    return Response.FromValue<PageSizeStringModel>(null, response.GetRawResponse());
                return Response.FromValue(new PageSizeStringModel(this, response.Value), response.GetRawResponse());
            }
            catch (Exception e)
            {
                scope.Failed(e);
                throw;
            }
        }

        /// <summary> Tries to get details for this resource from the service. </summary>
        /// <param name="name"> The String to use. </param>
        /// <param name="cancellationToken"> The cancellation token to use. </param>
        /// <exception cref="ArgumentNullException"> <paramref name="name"/> is null. </exception>
        public virtual Response<bool> Exists(string name, CancellationToken cancellationToken = default)
        {
            if (name == null)
            {
                throw new ArgumentNullException(nameof(name));
            }

            using var scope = _clientDiagnostics.CreateScope("PageSizeStringModelCollection.Exists");
            scope.Start();
            try
            {
                var response = GetIfExists(name, cancellationToken: cancellationToken);
                return Response.FromValue(response.Value != null, response.GetRawResponse());
            }
            catch (Exception e)
            {
                scope.Failed(e);
                throw;
            }
        }

        /// <summary> Tries to get details for this resource from the service. </summary>
        /// <param name="name"> The String to use. </param>
        /// <param name="cancellationToken"> The cancellation token to use. </param>
        /// <exception cref="ArgumentNullException"> <paramref name="name"/> is null. </exception>
        public async virtual Task<Response<bool>> ExistsAsync(string name, CancellationToken cancellationToken = default)
        {
            if (name == null)
            {
                throw new ArgumentNullException(nameof(name));
            }

            using var scope = _clientDiagnostics.CreateScope("PageSizeStringModelCollection.ExistsAsync");
            scope.Start();
            try
            {
                var response = await GetIfExistsAsync(name, cancellationToken: cancellationToken).ConfigureAwait(false);
                return Response.FromValue(response.Value != null, response.GetRawResponse());
            }
            catch (Exception e)
            {
                scope.Failed(e);
                throw;
            }
        }

        /// <param name="maxpagesize"> Optional. Specified maximum number of containers that can be included in the list. </param>
        /// <param name="cancellationToken"> The cancellation token to use. </param>
        /// <returns> A collection of <see cref="PageSizeStringModel" /> that may take multiple service requests to iterate over. </returns>
        public virtual Pageable<PageSizeStringModel> GetAll(string maxpagesize = null, CancellationToken cancellationToken = default)
        {
            Page<PageSizeStringModel> FirstPageFunc(int? pageSizeHint)
            {
                using var scope = _clientDiagnostics.CreateScope("PageSizeStringModelCollection.GetAll");
                scope.Start();
                try
                {
                    var response = _pageSizeStringModelsRestClient.List(Id.SubscriptionId, Id.ResourceGroupName, maxpagesize, cancellationToken: cancellationToken);
                    return Page.FromValues(response.Value.Value.Select(value => new PageSizeStringModel(Parent, value)), response.Value.NextLink, response.GetRawResponse());
                }
                catch (Exception e)
                {
                    scope.Failed(e);
                    throw;
                }
            }
            Page<PageSizeStringModel> NextPageFunc(string nextLink, int? pageSizeHint)
            {
                using var scope = _clientDiagnostics.CreateScope("PageSizeStringModelCollection.GetAll");
                scope.Start();
                try
                {
                    var response = _pageSizeStringModelsRestClient.ListNextPage(nextLink, Id.SubscriptionId, Id.ResourceGroupName, maxpagesize, cancellationToken: cancellationToken);
                    return Page.FromValues(response.Value.Value.Select(value => new PageSizeStringModel(Parent, value)), response.Value.NextLink, response.GetRawResponse());
                }
                catch (Exception e)
                {
                    scope.Failed(e);
                    throw;
                }
            }
            return PageableHelpers.CreateEnumerable(FirstPageFunc, NextPageFunc);
        }

        /// <param name="maxpagesize"> Optional. Specified maximum number of containers that can be included in the list. </param>
        /// <param name="cancellationToken"> The cancellation token to use. </param>
        /// <returns> An async collection of <see cref="PageSizeStringModel" /> that may take multiple service requests to iterate over. </returns>
        public virtual AsyncPageable<PageSizeStringModel> GetAllAsync(string maxpagesize = null, CancellationToken cancellationToken = default)
        {
            async Task<Page<PageSizeStringModel>> FirstPageFunc(int? pageSizeHint)
            {
                using var scope = _clientDiagnostics.CreateScope("PageSizeStringModelCollection.GetAll");
                scope.Start();
                try
                {
                    var response = await _pageSizeStringModelsRestClient.ListAsync(Id.SubscriptionId, Id.ResourceGroupName, maxpagesize, cancellationToken: cancellationToken).ConfigureAwait(false);
                    return Page.FromValues(response.Value.Value.Select(value => new PageSizeStringModel(Parent, value)), response.Value.NextLink, response.GetRawResponse());
                }
                catch (Exception e)
                {
                    scope.Failed(e);
                    throw;
                }
            }
            async Task<Page<PageSizeStringModel>> NextPageFunc(string nextLink, int? pageSizeHint)
            {
                using var scope = _clientDiagnostics.CreateScope("PageSizeStringModelCollection.GetAll");
                scope.Start();
                try
                {
                    var response = await _pageSizeStringModelsRestClient.ListNextPageAsync(nextLink, Id.SubscriptionId, Id.ResourceGroupName, maxpagesize, cancellationToken: cancellationToken).ConfigureAwait(false);
                    return Page.FromValues(response.Value.Value.Select(value => new PageSizeStringModel(Parent, value)), response.Value.NextLink, response.GetRawResponse());
                }
                catch (Exception e)
                {
                    scope.Failed(e);
                    throw;
                }
            }
            return PageableHelpers.CreateAsyncEnumerable(FirstPageFunc, NextPageFunc);
        }

        /// <summary> Filters the list of <see cref="PageSizeStringModel" /> for this resource group represented as generic resources. </summary>
        /// <param name="nameFilter"> The filter used in this operation. </param>
        /// <param name="expand"> Comma-separated list of additional properties to be included in the response. Valid values include `createdTime`, `changedTime` and `provisioningState`. </param>
        /// <param name="top"> The number of results to return. </param>
        /// <param name="cancellationToken"> A token to allow the caller to cancel the call to the service. The default value is <see cref="CancellationToken.None" />. </param>
        /// <returns> A collection of resource that may take multiple service requests to iterate over. </returns>
        public virtual Pageable<GenericResource> GetAllAsGenericResources(string nameFilter, string expand = null, int? top = null, CancellationToken cancellationToken = default)
        {
            using var scope = _clientDiagnostics.CreateScope("PageSizeStringModelCollection.GetAllAsGenericResources");
            scope.Start();
            try
            {
                var filters = new ResourceFilterCollection(PageSizeStringModel.ResourceType);
                filters.SubstringFilter = nameFilter;
                return ResourceListOperations.GetAtContext(Parent as ResourceGroup, filters, expand, top, cancellationToken);
            }
            catch (Exception e)
            {
                scope.Failed(e);
                throw;
            }
        }

        /// <summary> Filters the list of <see cref="PageSizeStringModel" /> for this resource group represented as generic resources. </summary>
        /// <param name="nameFilter"> The filter used in this operation. </param>
        /// <param name="expand"> Comma-separated list of additional properties to be included in the response. Valid values include `createdTime`, `changedTime` and `provisioningState`. </param>
        /// <param name="top"> The number of results to return. </param>
        /// <param name="cancellationToken"> A token to allow the caller to cancel the call to the service. The default value is <see cref="CancellationToken.None" />. </param>
        /// <returns> An async collection of resource that may take multiple service requests to iterate over. </returns>
        public virtual AsyncPageable<GenericResource> GetAllAsGenericResourcesAsync(string nameFilter, string expand = null, int? top = null, CancellationToken cancellationToken = default)
        {
            using var scope = _clientDiagnostics.CreateScope("PageSizeStringModelCollection.GetAllAsGenericResources");
            scope.Start();
            try
            {
                var filters = new ResourceFilterCollection(PageSizeStringModel.ResourceType);
                filters.SubstringFilter = nameFilter;
                return ResourceListOperations.GetAtContextAsync(Parent as ResourceGroup, filters, expand, top, cancellationToken);
            }
            catch (Exception e)
            {
                scope.Failed(e);
                throw;
            }
        }

        IEnumerator<PageSizeStringModel> IEnumerable<PageSizeStringModel>.GetEnumerator()
        {
            return GetAll().GetEnumerator();
        }

        IEnumerator IEnumerable.GetEnumerator()
        {
            return GetAll().GetEnumerator();
        }

        IAsyncEnumerator<PageSizeStringModel> IAsyncEnumerable<PageSizeStringModel>.GetAsyncEnumerator(CancellationToken cancellationToken)
        {
            return GetAllAsync(cancellationToken: cancellationToken).GetAsyncEnumerator(cancellationToken);
        }

        // Builders.
        // public ArmBuilder<Azure.Core.ResourceIdentifier, PageSizeStringModel, PageSizeStringModelData> Construct() { }
    }
}<|MERGE_RESOLUTION|>--- conflicted
+++ resolved
@@ -57,11 +57,7 @@
         /// <param name="waitForCompletion"> Waits for the completion of the long running operations. </param>
         /// <param name="cancellationToken"> The cancellation token to use. </param>
         /// <exception cref="ArgumentNullException"> <paramref name="name"/> or <paramref name="parameters"/> is null. </exception>
-<<<<<<< HEAD
-        public virtual PageSizeStringModelCreateOrUpdateOperation CreateOrUpdate(string name, PageSizeStringModelData parameters, bool waitForCompletion = true, CancellationToken cancellationToken = default)
-=======
-        public virtual PageSizeStringModelPutOperation CreateOrUpdate(bool waitForCompletion, string name, PageSizeStringModelData parameters, CancellationToken cancellationToken = default)
->>>>>>> 12814b72
+        public virtual PageSizeStringModelCreateOrUpdateOperation CreateOrUpdate(bool waitForCompletion, string name, PageSizeStringModelData parameters, CancellationToken cancellationToken = default)
         {
             if (name == null)
             {
@@ -94,11 +90,7 @@
         /// <param name="waitForCompletion"> Waits for the completion of the long running operations. </param>
         /// <param name="cancellationToken"> The cancellation token to use. </param>
         /// <exception cref="ArgumentNullException"> <paramref name="name"/> or <paramref name="parameters"/> is null. </exception>
-<<<<<<< HEAD
-        public async virtual Task<PageSizeStringModelCreateOrUpdateOperation> CreateOrUpdateAsync(string name, PageSizeStringModelData parameters, bool waitForCompletion = true, CancellationToken cancellationToken = default)
-=======
-        public async virtual Task<PageSizeStringModelPutOperation> CreateOrUpdateAsync(bool waitForCompletion, string name, PageSizeStringModelData parameters, CancellationToken cancellationToken = default)
->>>>>>> 12814b72
+        public async virtual Task<PageSizeStringModelCreateOrUpdateOperation> CreateOrUpdateAsync(bool waitForCompletion, string name, PageSizeStringModelData parameters, CancellationToken cancellationToken = default)
         {
             if (name == null)
             {
