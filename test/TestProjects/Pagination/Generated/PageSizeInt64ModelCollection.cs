// Copyright (c) Microsoft Corporation. All rights reserved.
// Licensed under the MIT License.

// <auto-generated/>

#nullable disable

using System;
using System.Collections;
using System.Collections.Generic;
using System.Globalization;
using System.Linq;
using System.Threading;
using System.Threading.Tasks;
using Azure;
using Azure.Core;
using Azure.Core.Pipeline;
using Azure.ResourceManager;
using Azure.ResourceManager.Core;
using Azure.ResourceManager.Resources;
using Pagination.Models;

namespace Pagination
{
    /// <summary> A class representing collection of PageSizeInt64Model and their operations over its parent. </summary>
    public partial class PageSizeInt64ModelCollection : ArmCollection, IEnumerable<PageSizeInt64Model>, IAsyncEnumerable<PageSizeInt64Model>
    {
        private readonly ClientDiagnostics _clientDiagnostics;
        private readonly PageSizeInt64ModelsRestOperations _pageSizeInt64ModelsRestClient;

        /// <summary> Initializes a new instance of the <see cref="PageSizeInt64ModelCollection"/> class for mocking. </summary>
        protected PageSizeInt64ModelCollection()
        {
        }

        /// <summary> Initializes a new instance of PageSizeInt64ModelCollection class. </summary>
        /// <param name="parent"> The resource representing the parent resource. </param>
        internal PageSizeInt64ModelCollection(ArmResource parent) : base(parent)
        {
            _clientDiagnostics = new ClientDiagnostics(ClientOptions);
            _pageSizeInt64ModelsRestClient = new PageSizeInt64ModelsRestOperations(_clientDiagnostics, Pipeline, ClientOptions, BaseUri);
#if DEBUG
			ValidateResourceId(Id);
#endif
        }

        internal static void ValidateResourceId(ResourceIdentifier id)
        {
            if (id.ResourceType != ResourceGroup.ResourceType)
                throw new ArgumentException(string.Format(CultureInfo.CurrentCulture, "Invalid resource type {0} expected {1}", id.ResourceType, ResourceGroup.ResourceType), nameof(id));
        }

        // Collection level operations.

        /// <param name="name"> The String to use. </param>
        /// <param name="parameters"> The PageSizeInt64Model to use. </param>
        /// <param name="waitForCompletion"> Waits for the completion of the long running operations. </param>
        /// <param name="cancellationToken"> The cancellation token to use. </param>
        /// <exception cref="ArgumentNullException"> <paramref name="name"/> or <paramref name="parameters"/> is null. </exception>
<<<<<<< HEAD
        public virtual PageSizeInt64ModelCreateOrUpdateOperation CreateOrUpdate(string name, PageSizeInt64ModelData parameters, bool waitForCompletion = true, CancellationToken cancellationToken = default)
=======
        public virtual PageSizeInt64ModelPutOperation CreateOrUpdate(bool waitForCompletion, string name, PageSizeInt64ModelData parameters, CancellationToken cancellationToken = default)
>>>>>>> 12814b72
        {
            if (name == null)
            {
                throw new ArgumentNullException(nameof(name));
            }
            if (parameters == null)
            {
                throw new ArgumentNullException(nameof(parameters));
            }

            using var scope = _clientDiagnostics.CreateScope("PageSizeInt64ModelCollection.CreateOrUpdate");
            scope.Start();
            try
            {
                var response = _pageSizeInt64ModelsRestClient.Put(Id.SubscriptionId, Id.ResourceGroupName, name, parameters, cancellationToken);
                var operation = new PageSizeInt64ModelCreateOrUpdateOperation(Parent, response);
                if (waitForCompletion)
                    operation.WaitForCompletion(cancellationToken);
                return operation;
            }
            catch (Exception e)
            {
                scope.Failed(e);
                throw;
            }
        }

        /// <param name="name"> The String to use. </param>
        /// <param name="parameters"> The PageSizeInt64Model to use. </param>
        /// <param name="waitForCompletion"> Waits for the completion of the long running operations. </param>
        /// <param name="cancellationToken"> The cancellation token to use. </param>
        /// <exception cref="ArgumentNullException"> <paramref name="name"/> or <paramref name="parameters"/> is null. </exception>
<<<<<<< HEAD
        public async virtual Task<PageSizeInt64ModelCreateOrUpdateOperation> CreateOrUpdateAsync(string name, PageSizeInt64ModelData parameters, bool waitForCompletion = true, CancellationToken cancellationToken = default)
=======
        public async virtual Task<PageSizeInt64ModelPutOperation> CreateOrUpdateAsync(bool waitForCompletion, string name, PageSizeInt64ModelData parameters, CancellationToken cancellationToken = default)
>>>>>>> 12814b72
        {
            if (name == null)
            {
                throw new ArgumentNullException(nameof(name));
            }
            if (parameters == null)
            {
                throw new ArgumentNullException(nameof(parameters));
            }

            using var scope = _clientDiagnostics.CreateScope("PageSizeInt64ModelCollection.CreateOrUpdate");
            scope.Start();
            try
            {
                var response = await _pageSizeInt64ModelsRestClient.PutAsync(Id.SubscriptionId, Id.ResourceGroupName, name, parameters, cancellationToken).ConfigureAwait(false);
                var operation = new PageSizeInt64ModelCreateOrUpdateOperation(Parent, response);
                if (waitForCompletion)
                    await operation.WaitForCompletionAsync(cancellationToken).ConfigureAwait(false);
                return operation;
            }
            catch (Exception e)
            {
                scope.Failed(e);
                throw;
            }
        }

        /// <param name="name"> The String to use. </param>
        /// <param name="cancellationToken"> The cancellation token to use. </param>
        /// <exception cref="ArgumentNullException"> <paramref name="name"/> is null. </exception>
        public virtual Response<PageSizeInt64Model> Get(string name, CancellationToken cancellationToken = default)
        {
            if (name == null)
            {
                throw new ArgumentNullException(nameof(name));
            }

            using var scope = _clientDiagnostics.CreateScope("PageSizeInt64ModelCollection.Get");
            scope.Start();
            try
            {
                var response = _pageSizeInt64ModelsRestClient.Get(Id.SubscriptionId, Id.ResourceGroupName, name, cancellationToken);
                if (response.Value == null)
                    throw _clientDiagnostics.CreateRequestFailedException(response.GetRawResponse());
                return Response.FromValue(new PageSizeInt64Model(Parent, response.Value), response.GetRawResponse());
            }
            catch (Exception e)
            {
                scope.Failed(e);
                throw;
            }
        }

        /// <param name="name"> The String to use. </param>
        /// <param name="cancellationToken"> The cancellation token to use. </param>
        /// <exception cref="ArgumentNullException"> <paramref name="name"/> is null. </exception>
        public async virtual Task<Response<PageSizeInt64Model>> GetAsync(string name, CancellationToken cancellationToken = default)
        {
            if (name == null)
            {
                throw new ArgumentNullException(nameof(name));
            }

            using var scope = _clientDiagnostics.CreateScope("PageSizeInt64ModelCollection.Get");
            scope.Start();
            try
            {
                var response = await _pageSizeInt64ModelsRestClient.GetAsync(Id.SubscriptionId, Id.ResourceGroupName, name, cancellationToken).ConfigureAwait(false);
                if (response.Value == null)
                    throw await _clientDiagnostics.CreateRequestFailedExceptionAsync(response.GetRawResponse()).ConfigureAwait(false);
                return Response.FromValue(new PageSizeInt64Model(Parent, response.Value), response.GetRawResponse());
            }
            catch (Exception e)
            {
                scope.Failed(e);
                throw;
            }
        }

        /// <summary> Tries to get details for this resource from the service. </summary>
        /// <param name="name"> The String to use. </param>
        /// <param name="cancellationToken"> The cancellation token to use. </param>
        /// <exception cref="ArgumentNullException"> <paramref name="name"/> is null. </exception>
        public virtual Response<PageSizeInt64Model> GetIfExists(string name, CancellationToken cancellationToken = default)
        {
            if (name == null)
            {
                throw new ArgumentNullException(nameof(name));
            }

            using var scope = _clientDiagnostics.CreateScope("PageSizeInt64ModelCollection.GetIfExists");
            scope.Start();
            try
            {
                var response = _pageSizeInt64ModelsRestClient.Get(Id.SubscriptionId, Id.ResourceGroupName, name, cancellationToken: cancellationToken);
                if (response.Value == null)
                    return Response.FromValue<PageSizeInt64Model>(null, response.GetRawResponse());
                return Response.FromValue(new PageSizeInt64Model(this, response.Value), response.GetRawResponse());
            }
            catch (Exception e)
            {
                scope.Failed(e);
                throw;
            }
        }

        /// <summary> Tries to get details for this resource from the service. </summary>
        /// <param name="name"> The String to use. </param>
        /// <param name="cancellationToken"> The cancellation token to use. </param>
        /// <exception cref="ArgumentNullException"> <paramref name="name"/> is null. </exception>
        public async virtual Task<Response<PageSizeInt64Model>> GetIfExistsAsync(string name, CancellationToken cancellationToken = default)
        {
            if (name == null)
            {
                throw new ArgumentNullException(nameof(name));
            }

            using var scope = _clientDiagnostics.CreateScope("PageSizeInt64ModelCollection.GetIfExistsAsync");
            scope.Start();
            try
            {
                var response = await _pageSizeInt64ModelsRestClient.GetAsync(Id.SubscriptionId, Id.ResourceGroupName, name, cancellationToken: cancellationToken).ConfigureAwait(false);
                if (response.Value == null)
                    return Response.FromValue<PageSizeInt64Model>(null, response.GetRawResponse());
                return Response.FromValue(new PageSizeInt64Model(this, response.Value), response.GetRawResponse());
            }
            catch (Exception e)
            {
                scope.Failed(e);
                throw;
            }
        }

        /// <summary> Tries to get details for this resource from the service. </summary>
        /// <param name="name"> The String to use. </param>
        /// <param name="cancellationToken"> The cancellation token to use. </param>
        /// <exception cref="ArgumentNullException"> <paramref name="name"/> is null. </exception>
        public virtual Response<bool> Exists(string name, CancellationToken cancellationToken = default)
        {
            if (name == null)
            {
                throw new ArgumentNullException(nameof(name));
            }

            using var scope = _clientDiagnostics.CreateScope("PageSizeInt64ModelCollection.Exists");
            scope.Start();
            try
            {
                var response = GetIfExists(name, cancellationToken: cancellationToken);
                return Response.FromValue(response.Value != null, response.GetRawResponse());
            }
            catch (Exception e)
            {
                scope.Failed(e);
                throw;
            }
        }

        /// <summary> Tries to get details for this resource from the service. </summary>
        /// <param name="name"> The String to use. </param>
        /// <param name="cancellationToken"> The cancellation token to use. </param>
        /// <exception cref="ArgumentNullException"> <paramref name="name"/> is null. </exception>
        public async virtual Task<Response<bool>> ExistsAsync(string name, CancellationToken cancellationToken = default)
        {
            if (name == null)
            {
                throw new ArgumentNullException(nameof(name));
            }

            using var scope = _clientDiagnostics.CreateScope("PageSizeInt64ModelCollection.ExistsAsync");
            scope.Start();
            try
            {
                var response = await GetIfExistsAsync(name, cancellationToken: cancellationToken).ConfigureAwait(false);
                return Response.FromValue(response.Value != null, response.GetRawResponse());
            }
            catch (Exception e)
            {
                scope.Failed(e);
                throw;
            }
        }

        /// <param name="maxpagesize"> Optional. Specified maximum number of containers that can be included in the list. </param>
        /// <param name="cancellationToken"> The cancellation token to use. </param>
        /// <returns> A collection of <see cref="PageSizeInt64Model" /> that may take multiple service requests to iterate over. </returns>
        public virtual Pageable<PageSizeInt64Model> GetAll(long? maxpagesize = null, CancellationToken cancellationToken = default)
        {
            Page<PageSizeInt64Model> FirstPageFunc(int? pageSizeHint)
            {
                using var scope = _clientDiagnostics.CreateScope("PageSizeInt64ModelCollection.GetAll");
                scope.Start();
                try
                {
                    var response = _pageSizeInt64ModelsRestClient.List(Id.SubscriptionId, Id.ResourceGroupName, pageSizeHint, cancellationToken: cancellationToken);
                    return Page.FromValues(response.Value.Value.Select(value => new PageSizeInt64Model(Parent, value)), response.Value.NextLink, response.GetRawResponse());
                }
                catch (Exception e)
                {
                    scope.Failed(e);
                    throw;
                }
            }
            Page<PageSizeInt64Model> NextPageFunc(string nextLink, int? pageSizeHint)
            {
                using var scope = _clientDiagnostics.CreateScope("PageSizeInt64ModelCollection.GetAll");
                scope.Start();
                try
                {
                    var response = _pageSizeInt64ModelsRestClient.ListNextPage(nextLink, Id.SubscriptionId, Id.ResourceGroupName, pageSizeHint, cancellationToken: cancellationToken);
                    return Page.FromValues(response.Value.Value.Select(value => new PageSizeInt64Model(Parent, value)), response.Value.NextLink, response.GetRawResponse());
                }
                catch (Exception e)
                {
                    scope.Failed(e);
                    throw;
                }
            }
            return PageableHelpers.CreateEnumerable(FirstPageFunc, NextPageFunc);
        }

        /// <param name="maxpagesize"> Optional. Specified maximum number of containers that can be included in the list. </param>
        /// <param name="cancellationToken"> The cancellation token to use. </param>
        /// <returns> An async collection of <see cref="PageSizeInt64Model" /> that may take multiple service requests to iterate over. </returns>
        public virtual AsyncPageable<PageSizeInt64Model> GetAllAsync(long? maxpagesize = null, CancellationToken cancellationToken = default)
        {
            async Task<Page<PageSizeInt64Model>> FirstPageFunc(int? pageSizeHint)
            {
                using var scope = _clientDiagnostics.CreateScope("PageSizeInt64ModelCollection.GetAll");
                scope.Start();
                try
                {
                    var response = await _pageSizeInt64ModelsRestClient.ListAsync(Id.SubscriptionId, Id.ResourceGroupName, pageSizeHint, cancellationToken: cancellationToken).ConfigureAwait(false);
                    return Page.FromValues(response.Value.Value.Select(value => new PageSizeInt64Model(Parent, value)), response.Value.NextLink, response.GetRawResponse());
                }
                catch (Exception e)
                {
                    scope.Failed(e);
                    throw;
                }
            }
            async Task<Page<PageSizeInt64Model>> NextPageFunc(string nextLink, int? pageSizeHint)
            {
                using var scope = _clientDiagnostics.CreateScope("PageSizeInt64ModelCollection.GetAll");
                scope.Start();
                try
                {
                    var response = await _pageSizeInt64ModelsRestClient.ListNextPageAsync(nextLink, Id.SubscriptionId, Id.ResourceGroupName, pageSizeHint, cancellationToken: cancellationToken).ConfigureAwait(false);
                    return Page.FromValues(response.Value.Value.Select(value => new PageSizeInt64Model(Parent, value)), response.Value.NextLink, response.GetRawResponse());
                }
                catch (Exception e)
                {
                    scope.Failed(e);
                    throw;
                }
            }
            return PageableHelpers.CreateAsyncEnumerable(FirstPageFunc, NextPageFunc);
        }

        /// <summary> Filters the list of <see cref="PageSizeInt64Model" /> for this resource group represented as generic resources. </summary>
        /// <param name="nameFilter"> The filter used in this operation. </param>
        /// <param name="expand"> Comma-separated list of additional properties to be included in the response. Valid values include `createdTime`, `changedTime` and `provisioningState`. </param>
        /// <param name="top"> The number of results to return. </param>
        /// <param name="cancellationToken"> A token to allow the caller to cancel the call to the service. The default value is <see cref="CancellationToken.None" />. </param>
        /// <returns> A collection of resource that may take multiple service requests to iterate over. </returns>
        public virtual Pageable<GenericResource> GetAllAsGenericResources(string nameFilter, string expand = null, int? top = null, CancellationToken cancellationToken = default)
        {
            using var scope = _clientDiagnostics.CreateScope("PageSizeInt64ModelCollection.GetAllAsGenericResources");
            scope.Start();
            try
            {
                var filters = new ResourceFilterCollection(PageSizeInt64Model.ResourceType);
                filters.SubstringFilter = nameFilter;
                return ResourceListOperations.GetAtContext(Parent as ResourceGroup, filters, expand, top, cancellationToken);
            }
            catch (Exception e)
            {
                scope.Failed(e);
                throw;
            }
        }

        /// <summary> Filters the list of <see cref="PageSizeInt64Model" /> for this resource group represented as generic resources. </summary>
        /// <param name="nameFilter"> The filter used in this operation. </param>
        /// <param name="expand"> Comma-separated list of additional properties to be included in the response. Valid values include `createdTime`, `changedTime` and `provisioningState`. </param>
        /// <param name="top"> The number of results to return. </param>
        /// <param name="cancellationToken"> A token to allow the caller to cancel the call to the service. The default value is <see cref="CancellationToken.None" />. </param>
        /// <returns> An async collection of resource that may take multiple service requests to iterate over. </returns>
        public virtual AsyncPageable<GenericResource> GetAllAsGenericResourcesAsync(string nameFilter, string expand = null, int? top = null, CancellationToken cancellationToken = default)
        {
            using var scope = _clientDiagnostics.CreateScope("PageSizeInt64ModelCollection.GetAllAsGenericResources");
            scope.Start();
            try
            {
                var filters = new ResourceFilterCollection(PageSizeInt64Model.ResourceType);
                filters.SubstringFilter = nameFilter;
                return ResourceListOperations.GetAtContextAsync(Parent as ResourceGroup, filters, expand, top, cancellationToken);
            }
            catch (Exception e)
            {
                scope.Failed(e);
                throw;
            }
        }

        IEnumerator<PageSizeInt64Model> IEnumerable<PageSizeInt64Model>.GetEnumerator()
        {
            return GetAll().GetEnumerator();
        }

        IEnumerator IEnumerable.GetEnumerator()
        {
            return GetAll().GetEnumerator();
        }

        IAsyncEnumerator<PageSizeInt64Model> IAsyncEnumerable<PageSizeInt64Model>.GetAsyncEnumerator(CancellationToken cancellationToken)
        {
            return GetAllAsync(cancellationToken: cancellationToken).GetAsyncEnumerator(cancellationToken);
        }

        // Builders.
        // public ArmBuilder<Azure.Core.ResourceIdentifier, PageSizeInt64Model, PageSizeInt64ModelData> Construct() { }
    }
}<|MERGE_RESOLUTION|>--- conflicted
+++ resolved
@@ -57,11 +57,7 @@
         /// <param name="waitForCompletion"> Waits for the completion of the long running operations. </param>
         /// <param name="cancellationToken"> The cancellation token to use. </param>
         /// <exception cref="ArgumentNullException"> <paramref name="name"/> or <paramref name="parameters"/> is null. </exception>
-<<<<<<< HEAD
-        public virtual PageSizeInt64ModelCreateOrUpdateOperation CreateOrUpdate(string name, PageSizeInt64ModelData parameters, bool waitForCompletion = true, CancellationToken cancellationToken = default)
-=======
-        public virtual PageSizeInt64ModelPutOperation CreateOrUpdate(bool waitForCompletion, string name, PageSizeInt64ModelData parameters, CancellationToken cancellationToken = default)
->>>>>>> 12814b72
+        public virtual PageSizeInt64ModelCreateOrUpdateOperation CreateOrUpdate(bool waitForCompletion, string name, PageSizeInt64ModelData parameters, CancellationToken cancellationToken = default)
         {
             if (name == null)
             {
@@ -94,11 +90,7 @@
         /// <param name="waitForCompletion"> Waits for the completion of the long running operations. </param>
         /// <param name="cancellationToken"> The cancellation token to use. </param>
         /// <exception cref="ArgumentNullException"> <paramref name="name"/> or <paramref name="parameters"/> is null. </exception>
-<<<<<<< HEAD
-        public async virtual Task<PageSizeInt64ModelCreateOrUpdateOperation> CreateOrUpdateAsync(string name, PageSizeInt64ModelData parameters, bool waitForCompletion = true, CancellationToken cancellationToken = default)
-=======
-        public async virtual Task<PageSizeInt64ModelPutOperation> CreateOrUpdateAsync(bool waitForCompletion, string name, PageSizeInt64ModelData parameters, CancellationToken cancellationToken = default)
->>>>>>> 12814b72
+        public async virtual Task<PageSizeInt64ModelCreateOrUpdateOperation> CreateOrUpdateAsync(bool waitForCompletion, string name, PageSizeInt64ModelData parameters, CancellationToken cancellationToken = default)
         {
             if (name == null)
             {
