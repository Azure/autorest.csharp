--- conflicted
+++ resolved
@@ -74,11 +74,7 @@
             try
             {
                 var response = _pageSizeInt64ModelsRestClient.Put(Id.SubscriptionId, Id.ResourceGroupName, name, parameters, cancellationToken);
-<<<<<<< HEAD
-                var operation = new PageSizeInt64ModelPutOperation(this, response);
-=======
-                var operation = new PageSizeInt64ModelCreateOrUpdateOperation(Parent, response);
->>>>>>> 41bbc5a4
+                var operation = new PageSizeInt64ModelCreateOrUpdateOperation(this, response);
                 if (waitForCompletion)
                     operation.WaitForCompletion(cancellationToken);
                 return operation;
@@ -111,11 +107,7 @@
             try
             {
                 var response = await _pageSizeInt64ModelsRestClient.PutAsync(Id.SubscriptionId, Id.ResourceGroupName, name, parameters, cancellationToken).ConfigureAwait(false);
-<<<<<<< HEAD
-                var operation = new PageSizeInt64ModelPutOperation(this, response);
-=======
-                var operation = new PageSizeInt64ModelCreateOrUpdateOperation(Parent, response);
->>>>>>> 41bbc5a4
+                var operation = new PageSizeInt64ModelCreateOrUpdateOperation(this, response);
                 if (waitForCompletion)
                     await operation.WaitForCompletionAsync(cancellationToken).ConfigureAwait(false);
                 return operation;
