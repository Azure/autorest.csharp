// Copyright (c) Microsoft Corporation. All rights reserved.
// Licensed under the MIT License.

// <auto-generated/>

#nullable disable

using System;
using System.Collections;
using System.Collections.Generic;
using System.Globalization;
using System.Linq;
using System.Threading;
using System.Threading.Tasks;
using Azure;
using Azure.Core;
using Azure.Core.Pipeline;
using Azure.ResourceManager;
using Azure.ResourceManager.Resources;

namespace MgmtParamOrdering
{
    /// <summary> A class representing collection of Workspace and their operations over its parent. </summary>
    public partial class WorkspaceCollection : ArmCollection, IEnumerable<WorkspaceResource>, IAsyncEnumerable<WorkspaceResource>
    {
        private readonly ClientDiagnostics _workspaceClientDiagnostics;
        private readonly WorkspacesRestOperations _workspaceRestClient;

        /// <summary> Initializes a new instance of the <see cref="WorkspaceCollection"/> class for mocking. </summary>
        protected WorkspaceCollection()
        {
        }

        /// <summary> Initializes a new instance of the <see cref="WorkspaceCollection"/> class. </summary>
        /// <param name="client"> The client parameters to use in these operations. </param>
        /// <param name="id"> The identifier of the parent resource that is the target of operations. </param>
        internal WorkspaceCollection(ArmClient client, ResourceIdentifier id) : base(client, id)
        {
<<<<<<< HEAD
            _workspaceClientDiagnostics = new ClientDiagnostics("MgmtParamOrdering", WorkspaceResource.ResourceType.Namespace, DiagnosticOptions);
            TryGetApiVersion(WorkspaceResource.ResourceType, out string workspaceApiVersion);
            _workspaceRestClient = new WorkspacesRestOperations(Pipeline, DiagnosticOptions.ApplicationId, BaseUri, workspaceApiVersion);
=======
            _workspaceClientDiagnostics = new ClientDiagnostics("MgmtParamOrdering", Workspace.ResourceType.Namespace, Diagnostics);
            TryGetApiVersion(Workspace.ResourceType, out string workspaceApiVersion);
            _workspaceRestClient = new WorkspacesRestOperations(Pipeline, Diagnostics.ApplicationId, Endpoint, workspaceApiVersion);
>>>>>>> ab22d0bd
#if DEBUG
			ValidateResourceId(Id);
#endif
        }

        internal static void ValidateResourceId(ResourceIdentifier id)
        {
            if (id.ResourceType != ResourceGroupResource.ResourceType)
                throw new ArgumentException(string.Format(CultureInfo.CurrentCulture, "Invalid resource type {0} expected {1}", id.ResourceType, ResourceGroupResource.ResourceType), nameof(id));
        }

        /// <summary>
        /// Creates or updates a workspace with the specified parameters.
        /// Request Path: /subscriptions/{subscriptionId}/resourceGroups/{resourceGroupName}/providers/Microsoft.MachineLearningServices/workspaces/{workspaceName}
        /// Operation Id: Workspaces_CreateOrUpdate
        /// </summary>
        /// <param name="waitUntil"> "F:Azure.WaitUntil.Completed" if the method should wait to return until the long-running operation has completed on the service; "F:Azure.WaitUntil.Started" if it should return after starting the operation. For more information on long-running operations, please see <see href="https://github.com/Azure/azure-sdk-for-net/blob/main/sdk/core/Azure.Core/samples/LongRunningOperations.md"> Azure.Core Long-Running Operation samples</see>. </param>
        /// <param name="workspaceName"> Name of Azure Machine Learning workspace. </param>
        /// <param name="parameters"> The parameters for creating or updating a machine learning workspace. </param>
        /// <param name="cancellationToken"> The cancellation token to use. </param>
        /// <exception cref="ArgumentException"> <paramref name="workspaceName"/> is an empty string, and was expected to be non-empty. </exception>
        /// <exception cref="ArgumentNullException"> <paramref name="workspaceName"/> or <paramref name="parameters"/> is null. </exception>
        public virtual async Task<ArmOperation<WorkspaceResource>> CreateOrUpdateAsync(WaitUntil waitUntil, string workspaceName, WorkspaceData parameters, CancellationToken cancellationToken = default)
        {
            Argument.AssertNotNullOrEmpty(workspaceName, nameof(workspaceName));
            Argument.AssertNotNull(parameters, nameof(parameters));

            using var scope = _workspaceClientDiagnostics.CreateScope("WorkspaceCollection.CreateOrUpdate");
            scope.Start();
            try
            {
                var response = await _workspaceRestClient.CreateOrUpdateAsync(Id.SubscriptionId, Id.ResourceGroupName, workspaceName, parameters, cancellationToken).ConfigureAwait(false);
                var operation = new MgmtParamOrderingArmOperation<WorkspaceResource>(new WorkspaceOperationSource(Client), _workspaceClientDiagnostics, Pipeline, _workspaceRestClient.CreateCreateOrUpdateRequest(Id.SubscriptionId, Id.ResourceGroupName, workspaceName, parameters).Request, response, OperationFinalStateVia.Location);
                if (waitUntil == WaitUntil.Completed)
                    await operation.WaitForCompletionAsync(cancellationToken).ConfigureAwait(false);
                return operation;
            }
            catch (Exception e)
            {
                scope.Failed(e);
                throw;
            }
        }

        /// <summary>
        /// Creates or updates a workspace with the specified parameters.
        /// Request Path: /subscriptions/{subscriptionId}/resourceGroups/{resourceGroupName}/providers/Microsoft.MachineLearningServices/workspaces/{workspaceName}
        /// Operation Id: Workspaces_CreateOrUpdate
        /// </summary>
        /// <param name="waitUntil"> "F:Azure.WaitUntil.Completed" if the method should wait to return until the long-running operation has completed on the service; "F:Azure.WaitUntil.Started" if it should return after starting the operation. For more information on long-running operations, please see <see href="https://github.com/Azure/azure-sdk-for-net/blob/main/sdk/core/Azure.Core/samples/LongRunningOperations.md"> Azure.Core Long-Running Operation samples</see>. </param>
        /// <param name="workspaceName"> Name of Azure Machine Learning workspace. </param>
        /// <param name="parameters"> The parameters for creating or updating a machine learning workspace. </param>
        /// <param name="cancellationToken"> The cancellation token to use. </param>
        /// <exception cref="ArgumentException"> <paramref name="workspaceName"/> is an empty string, and was expected to be non-empty. </exception>
        /// <exception cref="ArgumentNullException"> <paramref name="workspaceName"/> or <paramref name="parameters"/> is null. </exception>
        public virtual ArmOperation<WorkspaceResource> CreateOrUpdate(WaitUntil waitUntil, string workspaceName, WorkspaceData parameters, CancellationToken cancellationToken = default)
        {
            Argument.AssertNotNullOrEmpty(workspaceName, nameof(workspaceName));
            Argument.AssertNotNull(parameters, nameof(parameters));

            using var scope = _workspaceClientDiagnostics.CreateScope("WorkspaceCollection.CreateOrUpdate");
            scope.Start();
            try
            {
                var response = _workspaceRestClient.CreateOrUpdate(Id.SubscriptionId, Id.ResourceGroupName, workspaceName, parameters, cancellationToken);
                var operation = new MgmtParamOrderingArmOperation<WorkspaceResource>(new WorkspaceOperationSource(Client), _workspaceClientDiagnostics, Pipeline, _workspaceRestClient.CreateCreateOrUpdateRequest(Id.SubscriptionId, Id.ResourceGroupName, workspaceName, parameters).Request, response, OperationFinalStateVia.Location);
                if (waitUntil == WaitUntil.Completed)
                    operation.WaitForCompletion(cancellationToken);
                return operation;
            }
            catch (Exception e)
            {
                scope.Failed(e);
                throw;
            }
        }

        /// <summary>
        /// Gets the properties of the specified machine learning workspace.
        /// Request Path: /subscriptions/{subscriptionId}/resourceGroups/{resourceGroupName}/providers/Microsoft.MachineLearningServices/workspaces/{workspaceName}
        /// Operation Id: Workspaces_Get
        /// </summary>
        /// <param name="workspaceName"> Name of Azure Machine Learning workspace. </param>
        /// <param name="cancellationToken"> The cancellation token to use. </param>
        /// <exception cref="ArgumentException"> <paramref name="workspaceName"/> is an empty string, and was expected to be non-empty. </exception>
        /// <exception cref="ArgumentNullException"> <paramref name="workspaceName"/> is null. </exception>
        public virtual async Task<Response<WorkspaceResource>> GetAsync(string workspaceName, CancellationToken cancellationToken = default)
        {
            Argument.AssertNotNullOrEmpty(workspaceName, nameof(workspaceName));

            using var scope = _workspaceClientDiagnostics.CreateScope("WorkspaceCollection.Get");
            scope.Start();
            try
            {
                var response = await _workspaceRestClient.GetAsync(Id.SubscriptionId, Id.ResourceGroupName, workspaceName, cancellationToken).ConfigureAwait(false);
                if (response.Value == null)
                    throw new RequestFailedException(response.GetRawResponse());
                return Response.FromValue(new WorkspaceResource(Client, response.Value), response.GetRawResponse());
            }
            catch (Exception e)
            {
                scope.Failed(e);
                throw;
            }
        }

        /// <summary>
        /// Gets the properties of the specified machine learning workspace.
        /// Request Path: /subscriptions/{subscriptionId}/resourceGroups/{resourceGroupName}/providers/Microsoft.MachineLearningServices/workspaces/{workspaceName}
        /// Operation Id: Workspaces_Get
        /// </summary>
        /// <param name="workspaceName"> Name of Azure Machine Learning workspace. </param>
        /// <param name="cancellationToken"> The cancellation token to use. </param>
        /// <exception cref="ArgumentException"> <paramref name="workspaceName"/> is an empty string, and was expected to be non-empty. </exception>
        /// <exception cref="ArgumentNullException"> <paramref name="workspaceName"/> is null. </exception>
        public virtual Response<WorkspaceResource> Get(string workspaceName, CancellationToken cancellationToken = default)
        {
            Argument.AssertNotNullOrEmpty(workspaceName, nameof(workspaceName));

            using var scope = _workspaceClientDiagnostics.CreateScope("WorkspaceCollection.Get");
            scope.Start();
            try
            {
                var response = _workspaceRestClient.Get(Id.SubscriptionId, Id.ResourceGroupName, workspaceName, cancellationToken);
                if (response.Value == null)
                    throw new RequestFailedException(response.GetRawResponse());
                return Response.FromValue(new WorkspaceResource(Client, response.Value), response.GetRawResponse());
            }
            catch (Exception e)
            {
                scope.Failed(e);
                throw;
            }
        }

        /// <summary>
        /// Gets the properties of the specified machine learning workspace.
        /// Request Path: /subscriptions/{subscriptionId}/resourceGroups/{resourceGroupName}/providers/Microsoft.MachineLearningServices/workspaces
        /// Operation Id: Workspaces_List
        /// </summary>
        /// <param name="cancellationToken"> The cancellation token to use. </param>
        /// <returns> An async collection of <see cref="WorkspaceResource" /> that may take multiple service requests to iterate over. </returns>
        public virtual AsyncPageable<WorkspaceResource> GetAllAsync(CancellationToken cancellationToken = default)
        {
            async Task<Page<WorkspaceResource>> FirstPageFunc(int? pageSizeHint)
            {
                using var scope = _workspaceClientDiagnostics.CreateScope("WorkspaceCollection.GetAll");
                scope.Start();
                try
                {
                    var response = await _workspaceRestClient.ListAsync(Id.SubscriptionId, Id.ResourceGroupName, cancellationToken: cancellationToken).ConfigureAwait(false);
                    return Page.FromValues(response.Value.Value.Select(value => new WorkspaceResource(Client, value)), null, response.GetRawResponse());
                }
                catch (Exception e)
                {
                    scope.Failed(e);
                    throw;
                }
            }
            return PageableHelpers.CreateAsyncEnumerable(FirstPageFunc, null);
        }

        /// <summary>
        /// Gets the properties of the specified machine learning workspace.
        /// Request Path: /subscriptions/{subscriptionId}/resourceGroups/{resourceGroupName}/providers/Microsoft.MachineLearningServices/workspaces
        /// Operation Id: Workspaces_List
        /// </summary>
        /// <param name="cancellationToken"> The cancellation token to use. </param>
        /// <returns> A collection of <see cref="WorkspaceResource" /> that may take multiple service requests to iterate over. </returns>
        public virtual Pageable<WorkspaceResource> GetAll(CancellationToken cancellationToken = default)
        {
            Page<WorkspaceResource> FirstPageFunc(int? pageSizeHint)
            {
                using var scope = _workspaceClientDiagnostics.CreateScope("WorkspaceCollection.GetAll");
                scope.Start();
                try
                {
                    var response = _workspaceRestClient.List(Id.SubscriptionId, Id.ResourceGroupName, cancellationToken: cancellationToken);
                    return Page.FromValues(response.Value.Value.Select(value => new WorkspaceResource(Client, value)), null, response.GetRawResponse());
                }
                catch (Exception e)
                {
                    scope.Failed(e);
                    throw;
                }
            }
            return PageableHelpers.CreateEnumerable(FirstPageFunc, null);
        }

        /// <summary>
        /// Checks to see if the resource exists in azure.
        /// Request Path: /subscriptions/{subscriptionId}/resourceGroups/{resourceGroupName}/providers/Microsoft.MachineLearningServices/workspaces/{workspaceName}
        /// Operation Id: Workspaces_Get
        /// </summary>
        /// <param name="workspaceName"> Name of Azure Machine Learning workspace. </param>
        /// <param name="cancellationToken"> The cancellation token to use. </param>
        /// <exception cref="ArgumentException"> <paramref name="workspaceName"/> is an empty string, and was expected to be non-empty. </exception>
        /// <exception cref="ArgumentNullException"> <paramref name="workspaceName"/> is null. </exception>
        public virtual async Task<Response<bool>> ExistsAsync(string workspaceName, CancellationToken cancellationToken = default)
        {
            Argument.AssertNotNullOrEmpty(workspaceName, nameof(workspaceName));

            using var scope = _workspaceClientDiagnostics.CreateScope("WorkspaceCollection.Exists");
            scope.Start();
            try
            {
                var response = await GetIfExistsAsync(workspaceName, cancellationToken: cancellationToken).ConfigureAwait(false);
                return Response.FromValue(response.Value != null, response.GetRawResponse());
            }
            catch (Exception e)
            {
                scope.Failed(e);
                throw;
            }
        }

        /// <summary>
        /// Checks to see if the resource exists in azure.
        /// Request Path: /subscriptions/{subscriptionId}/resourceGroups/{resourceGroupName}/providers/Microsoft.MachineLearningServices/workspaces/{workspaceName}
        /// Operation Id: Workspaces_Get
        /// </summary>
        /// <param name="workspaceName"> Name of Azure Machine Learning workspace. </param>
        /// <param name="cancellationToken"> The cancellation token to use. </param>
        /// <exception cref="ArgumentException"> <paramref name="workspaceName"/> is an empty string, and was expected to be non-empty. </exception>
        /// <exception cref="ArgumentNullException"> <paramref name="workspaceName"/> is null. </exception>
        public virtual Response<bool> Exists(string workspaceName, CancellationToken cancellationToken = default)
        {
            Argument.AssertNotNullOrEmpty(workspaceName, nameof(workspaceName));

            using var scope = _workspaceClientDiagnostics.CreateScope("WorkspaceCollection.Exists");
            scope.Start();
            try
            {
                var response = GetIfExists(workspaceName, cancellationToken: cancellationToken);
                return Response.FromValue(response.Value != null, response.GetRawResponse());
            }
            catch (Exception e)
            {
                scope.Failed(e);
                throw;
            }
        }

        /// <summary>
        /// Tries to get details for this resource from the service.
        /// Request Path: /subscriptions/{subscriptionId}/resourceGroups/{resourceGroupName}/providers/Microsoft.MachineLearningServices/workspaces/{workspaceName}
        /// Operation Id: Workspaces_Get
        /// </summary>
        /// <param name="workspaceName"> Name of Azure Machine Learning workspace. </param>
        /// <param name="cancellationToken"> The cancellation token to use. </param>
        /// <exception cref="ArgumentException"> <paramref name="workspaceName"/> is an empty string, and was expected to be non-empty. </exception>
        /// <exception cref="ArgumentNullException"> <paramref name="workspaceName"/> is null. </exception>
        public virtual async Task<Response<WorkspaceResource>> GetIfExistsAsync(string workspaceName, CancellationToken cancellationToken = default)
        {
            Argument.AssertNotNullOrEmpty(workspaceName, nameof(workspaceName));

            using var scope = _workspaceClientDiagnostics.CreateScope("WorkspaceCollection.GetIfExists");
            scope.Start();
            try
            {
                var response = await _workspaceRestClient.GetAsync(Id.SubscriptionId, Id.ResourceGroupName, workspaceName, cancellationToken: cancellationToken).ConfigureAwait(false);
                if (response.Value == null)
                    return Response.FromValue<WorkspaceResource>(null, response.GetRawResponse());
                return Response.FromValue(new WorkspaceResource(Client, response.Value), response.GetRawResponse());
            }
            catch (Exception e)
            {
                scope.Failed(e);
                throw;
            }
        }

        /// <summary>
        /// Tries to get details for this resource from the service.
        /// Request Path: /subscriptions/{subscriptionId}/resourceGroups/{resourceGroupName}/providers/Microsoft.MachineLearningServices/workspaces/{workspaceName}
        /// Operation Id: Workspaces_Get
        /// </summary>
        /// <param name="workspaceName"> Name of Azure Machine Learning workspace. </param>
        /// <param name="cancellationToken"> The cancellation token to use. </param>
        /// <exception cref="ArgumentException"> <paramref name="workspaceName"/> is an empty string, and was expected to be non-empty. </exception>
        /// <exception cref="ArgumentNullException"> <paramref name="workspaceName"/> is null. </exception>
        public virtual Response<WorkspaceResource> GetIfExists(string workspaceName, CancellationToken cancellationToken = default)
        {
            Argument.AssertNotNullOrEmpty(workspaceName, nameof(workspaceName));

            using var scope = _workspaceClientDiagnostics.CreateScope("WorkspaceCollection.GetIfExists");
            scope.Start();
            try
            {
                var response = _workspaceRestClient.Get(Id.SubscriptionId, Id.ResourceGroupName, workspaceName, cancellationToken: cancellationToken);
                if (response.Value == null)
                    return Response.FromValue<WorkspaceResource>(null, response.GetRawResponse());
                return Response.FromValue(new WorkspaceResource(Client, response.Value), response.GetRawResponse());
            }
            catch (Exception e)
            {
                scope.Failed(e);
                throw;
            }
        }

        IEnumerator<WorkspaceResource> IEnumerable<WorkspaceResource>.GetEnumerator()
        {
            return GetAll().GetEnumerator();
        }

        IEnumerator IEnumerable.GetEnumerator()
        {
            return GetAll().GetEnumerator();
        }

        IAsyncEnumerator<WorkspaceResource> IAsyncEnumerable<WorkspaceResource>.GetAsyncEnumerator(CancellationToken cancellationToken)
        {
            return GetAllAsync(cancellationToken: cancellationToken).GetAsyncEnumerator(cancellationToken);
        }
    }
}<|MERGE_RESOLUTION|>--- conflicted
+++ resolved
@@ -36,15 +36,9 @@
         /// <param name="id"> The identifier of the parent resource that is the target of operations. </param>
         internal WorkspaceCollection(ArmClient client, ResourceIdentifier id) : base(client, id)
         {
-<<<<<<< HEAD
-            _workspaceClientDiagnostics = new ClientDiagnostics("MgmtParamOrdering", WorkspaceResource.ResourceType.Namespace, DiagnosticOptions);
+            _workspaceClientDiagnostics = new ClientDiagnostics("MgmtParamOrdering", WorkspaceResource.ResourceType.Namespace, Diagnostics);
             TryGetApiVersion(WorkspaceResource.ResourceType, out string workspaceApiVersion);
-            _workspaceRestClient = new WorkspacesRestOperations(Pipeline, DiagnosticOptions.ApplicationId, BaseUri, workspaceApiVersion);
-=======
-            _workspaceClientDiagnostics = new ClientDiagnostics("MgmtParamOrdering", Workspace.ResourceType.Namespace, Diagnostics);
-            TryGetApiVersion(Workspace.ResourceType, out string workspaceApiVersion);
             _workspaceRestClient = new WorkspacesRestOperations(Pipeline, Diagnostics.ApplicationId, Endpoint, workspaceApiVersion);
->>>>>>> ab22d0bd
 #if DEBUG
 			ValidateResourceId(Id);
 #endif
