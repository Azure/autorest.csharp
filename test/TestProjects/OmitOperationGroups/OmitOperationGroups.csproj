--- conflicted
+++ resolved
@@ -11,11 +11,7 @@
   </PropertyGroup>
 
   <ItemGroup>
-<<<<<<< HEAD
-    <PackageReference Include="Azure.ResourceManager" Version="1.4.0-alpha.20221218.1" />
-=======
     <PackageReference Include="Azure.ResourceManager" Version="1.4.0" />
->>>>>>> 53eceb8a
   </ItemGroup>
 
   <ItemGroup>
