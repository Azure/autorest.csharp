--- conflicted
+++ resolved
@@ -192,17 +192,10 @@
   {
    "$id": "29",
    "Kind": "model",
-<<<<<<< HEAD
    "Name": "BatchPoolListResult",
    "CrossLanguageDefinitionId": "Pagination.BatchPoolListResult",
-   "Usage": "Output",
+   "Usage": "Output,Json",
    "Description": "The result of listing the Pools in an Account.",
-=======
-   "Name": "PagedDimensionValueListItem",
-   "CrossLanguageDefinitionId": "Azure.Core.Foundations.CustomPage",
-   "Usage": "None",
-   "Description": "Paged collection of DimensionValueListItem items",
->>>>>>> f082aaf1
    "Properties": [
     {
      "$id": "30",
@@ -216,16 +209,10 @@
       "ValueType": {
        "$id": "32",
        "Kind": "model",
-<<<<<<< HEAD
        "Name": "BatchPool",
        "CrossLanguageDefinitionId": "Pagination.BatchPool",
-       "Usage": "Output",
+       "Usage": "Output,Json",
        "Description": "A Pool in the Azure Batch service.",
-=======
-       "Name": "DimensionValueListItem",
-       "CrossLanguageDefinitionId": "Pagination.DimensionValueListItem",
-       "Usage": "Output,Json",
->>>>>>> f082aaf1
        "Properties": [
         {
          "$id": "33",
@@ -290,17 +277,10 @@
   {
    "$id": "41",
    "Kind": "model",
-<<<<<<< HEAD
    "Name": "BatchError",
    "CrossLanguageDefinitionId": "Pagination.BatchError",
-   "Usage": "Output",
+   "Usage": "Output,Error,Json",
    "Description": "An error response received from the Azure Batch service.",
-=======
-   "Name": "PagedLedgerEntry",
-   "CrossLanguageDefinitionId": "Azure.Core.Page",
-   "Usage": "None",
-   "Description": "Paged collection of LedgerEntry items",
->>>>>>> f082aaf1
    "Properties": [
     {
      "$id": "42",
@@ -321,7 +301,7 @@
    "Kind": "model",
    "Name": "TextBlocklist",
    "CrossLanguageDefinitionId": "Pagination.TextBlocklist",
-   "Usage": "Output",
+   "Usage": "Output,Json",
    "Description": "Text Blocklist.",
    "Properties": [
     {
@@ -353,17 +333,10 @@
   {
    "$id": "49",
    "Kind": "model",
-<<<<<<< HEAD
    "Name": "TextBlockItem",
    "CrossLanguageDefinitionId": "Pagination.TextBlockItem",
-   "Usage": "Output",
+   "Usage": "Output,Json",
    "Description": "Item in TextBlocklist.",
-=======
-   "Name": "PagedTextBlocklist",
-   "CrossLanguageDefinitionId": "Azure.Core.Foundations.CustomPage",
-   "Usage": "None",
-   "Description": "Paged collection of TextBlocklist items",
->>>>>>> f082aaf1
    "Properties": [
     {
      "$id": "50",
@@ -371,49 +344,8 @@
      "SerializedName": "blockItemId",
      "Description": "Block Item Id. It will be uuid.",
      "Type": {
-<<<<<<< HEAD
       "$id": "51",
       "Kind": "string"
-=======
-      "$id": "45",
-      "Kind": "array",
-      "Name": "ArrayTextBlocklist",
-      "ValueType": {
-       "$id": "46",
-       "Kind": "model",
-       "Name": "TextBlocklist",
-       "CrossLanguageDefinitionId": "Pagination.TextBlocklist",
-       "Usage": "Output,Json",
-       "Description": "Text Blocklist.",
-       "Properties": [
-        {
-         "$id": "47",
-         "Name": "blocklistName",
-         "SerializedName": "blocklistName",
-         "Description": "Text blocklist name. Only supports the following characters: 0-9  A-Z  a-z  -  .  _  ~",
-         "Type": {
-          "$id": "48",
-          "Kind": "string"
-         },
-         "IsRequired": true,
-         "IsReadOnly": false
-        },
-        {
-         "$id": "49",
-         "Name": "description",
-         "SerializedName": "description",
-         "Description": "Text blocklist description.",
-         "Type": {
-          "$id": "50",
-          "Kind": "string"
-         },
-         "IsRequired": false,
-         "IsReadOnly": false
-        }
-       ]
-      },
-      "CrossLanguageDefinitionId": "TypeSpec.Array"
->>>>>>> f082aaf1
      },
      "IsRequired": true,
      "IsReadOnly": false
@@ -449,7 +381,7 @@
    "Kind": "model",
    "Name": "DimensionValueListItem",
    "CrossLanguageDefinitionId": "Pagination.DimensionValueListItem",
-   "Usage": "Output",
+   "Usage": "Output,Json",
    "Properties": [
     {
      "$id": "57",
@@ -477,11 +409,7 @@
    "Name": "PagedDimensionValueListItem",
    "CrossLanguageDefinitionId": "Azure.Core.Foundations.CustomPage",
    "Usage": "None",
-<<<<<<< HEAD
    "Description": "Paged collection of DimensionValueListItem items",
-=======
-   "Description": "Paged collection of TextBlockItem items",
->>>>>>> f082aaf1
    "Properties": [
     {
      "$id": "61",
@@ -493,54 +421,7 @@
       "Kind": "array",
       "Name": "ArrayDimensionValueListItem",
       "ValueType": {
-<<<<<<< HEAD
        "$ref": "56"
-=======
-       "$id": "56",
-       "Kind": "model",
-       "Name": "TextBlockItem",
-       "CrossLanguageDefinitionId": "Pagination.TextBlockItem",
-       "Usage": "Output,Json",
-       "Description": "Item in TextBlocklist.",
-       "Properties": [
-        {
-         "$id": "57",
-         "Name": "blockItemId",
-         "SerializedName": "blockItemId",
-         "Description": "Block Item Id. It will be uuid.",
-         "Type": {
-          "$id": "58",
-          "Kind": "string"
-         },
-         "IsRequired": true,
-         "IsReadOnly": false
-        },
-        {
-         "$id": "59",
-         "Name": "description",
-         "SerializedName": "description",
-         "Description": "Block item description.",
-         "Type": {
-          "$id": "60",
-          "Kind": "string"
-         },
-         "IsRequired": false,
-         "IsReadOnly": false
-        },
-        {
-         "$id": "61",
-         "Name": "text",
-         "SerializedName": "text",
-         "Description": "Block item content.",
-         "Type": {
-          "$id": "62",
-          "Kind": "string"
-         },
-         "IsRequired": true,
-         "IsReadOnly": false
-        }
-       ]
->>>>>>> f082aaf1
       },
       "CrossLanguageDefinitionId": "TypeSpec.Array"
      },
@@ -564,17 +445,10 @@
   {
    "$id": "65",
    "Kind": "model",
-<<<<<<< HEAD
    "Name": "PagedLedgerEntry",
    "CrossLanguageDefinitionId": "Azure.Core.Page",
    "Usage": "None",
    "Description": "Paged collection of LedgerEntry items",
-=======
-   "Name": "BatchPoolListResult",
-   "CrossLanguageDefinitionId": "Pagination.BatchPoolListResult",
-   "Usage": "Output,Json",
-   "Description": "The result of listing the Pools in an Account.",
->>>>>>> f082aaf1
    "Properties": [
     {
      "$id": "66",
@@ -586,54 +460,7 @@
       "Kind": "array",
       "Name": "ArrayLedgerEntry",
       "ValueType": {
-<<<<<<< HEAD
        "$ref": "20"
-=======
-       "$id": "68",
-       "Kind": "model",
-       "Name": "BatchPool",
-       "CrossLanguageDefinitionId": "Pagination.BatchPool",
-       "Usage": "Output,Json",
-       "Description": "A Pool in the Azure Batch service.",
-       "Properties": [
-        {
-         "$id": "69",
-         "Name": "id",
-         "SerializedName": "id",
-         "Description": "A string that uniquely identifies the Pool within the Account. The ID can contain any combination of alphanumeric characters including hyphens and underscores, and cannot contain more than 64 characters. The ID is case-preserving and case-insensitive (that is, you may not have two IDs within an Account that differ only by case).",
-         "Type": {
-          "$id": "70",
-          "Kind": "string"
-         },
-         "IsRequired": false,
-         "IsReadOnly": true
-        },
-        {
-         "$id": "71",
-         "Name": "displayName",
-         "SerializedName": "displayName",
-         "Description": "The display name for the Pool. The display name need not be unique and can contain any Unicode characters up to a maximum length of 1024.",
-         "Type": {
-          "$id": "72",
-          "Kind": "string"
-         },
-         "IsRequired": false,
-         "IsReadOnly": true
-        },
-        {
-         "$id": "73",
-         "Name": "url",
-         "SerializedName": "url",
-         "Description": "The URL of the Pool.",
-         "Type": {
-          "$id": "74",
-          "Kind": "string"
-         },
-         "IsRequired": false,
-         "IsReadOnly": true
-        }
-       ]
->>>>>>> f082aaf1
       },
       "CrossLanguageDefinitionId": "TypeSpec.Array"
      },
@@ -696,17 +523,10 @@
   {
    "$id": "75",
    "Kind": "model",
-<<<<<<< HEAD
    "Name": "PagedTextBlockItem",
    "CrossLanguageDefinitionId": "Azure.Core.Foundations.CustomPage",
    "Usage": "None",
    "Description": "Paged collection of TextBlockItem items",
-=======
-   "Name": "BatchError",
-   "CrossLanguageDefinitionId": "Pagination.BatchError",
-   "Usage": "Output,Error,Json",
-   "Description": "An error response received from the Azure Batch service.",
->>>>>>> f082aaf1
    "Properties": [
     {
      "$id": "76",
