--- conflicted
+++ resolved
@@ -67,12 +67,7 @@
    ],
    "Namespace": "Pagination",
    "IsExtensible": false,
-<<<<<<< HEAD
-   "IsNullable": false,
    "Usage": "ApiVersionEnum"
-=======
-   "Usage": "None"
->>>>>>> 64632414
   }
  ],
  "Models": [
@@ -199,12 +194,7 @@
    "Name": "PagedDimensionValueListItem",
    "Namespace": "Azure.Core.Foundations",
    "Description": "Paged collection of DimensionValueListItem items",
-<<<<<<< HEAD
-   "IsNullable": false,
    "Usage": "None",
-=======
-   "Usage": "Output",
->>>>>>> 64632414
    "Properties": [
     {
      "$id": "30",
@@ -268,12 +258,7 @@
    "Name": "PagedLedgerEntry",
    "Namespace": "Azure.Core",
    "Description": "Paged collection of LedgerEntry items",
-<<<<<<< HEAD
-   "IsNullable": false,
    "Usage": "None",
-=======
-   "Usage": "Output",
->>>>>>> 64632414
    "Properties": [
     {
      "$id": "39",
@@ -311,12 +296,7 @@
    "Name": "PagedTextBlocklist",
    "Namespace": "Azure.Core.Foundations",
    "Description": "Paged collection of TextBlocklist items",
-<<<<<<< HEAD
-   "IsNullable": false,
    "Usage": "None",
-=======
-   "Usage": "Output",
->>>>>>> 64632414
    "Properties": [
     {
      "$id": "44",
@@ -388,12 +368,7 @@
    "Name": "PagedTextBlockItem",
    "Namespace": "Azure.Core.Foundations",
    "Description": "Paged collection of TextBlockItem items",
-<<<<<<< HEAD
-   "IsNullable": false,
    "Usage": "None",
-=======
-   "Usage": "Output",
->>>>>>> 64632414
    "Properties": [
     {
      "$id": "54",
