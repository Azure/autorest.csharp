--- conflicted
+++ resolved
@@ -11,8 +11,7 @@
    "Name": "Interval",
    "ValueType": {
     "$id": "3",
-    "Kind": "string",
-    "IsNullable": false
+    "Kind": "string"
    },
    "Values": [
     {
@@ -57,8 +56,7 @@
    "Name": "Versions",
    "ValueType": {
     "$id": "10",
-    "Kind": "string",
-    "IsNullable": false
+    "Kind": "string"
    },
    "Values": [
     {
@@ -87,15 +85,8 @@
      "SerializedName": "requiredString",
      "Description": "Required string",
      "Type": {
-<<<<<<< HEAD
-      "$id": "12",
-      "Kind": "Primitive",
-      "Name": "String"
-=======
       "$id": "14",
-      "Kind": "string",
-      "IsNullable": false
->>>>>>> 9b8a321f
+      "Kind": "string"
      },
      "IsRequired": true,
      "IsReadOnly": false
@@ -106,15 +97,8 @@
      "SerializedName": "requiredInt",
      "Description": "Required int",
      "Type": {
-<<<<<<< HEAD
-      "$id": "14",
-      "Kind": "Primitive",
-      "Name": "Int32"
-=======
       "$id": "16",
-      "Kind": "int32",
-      "IsNullable": false
->>>>>>> 9b8a321f
+      "Kind": "int32"
      },
      "IsRequired": true,
      "IsReadOnly": false
@@ -151,15 +135,8 @@
          "SerializedName": "contents",
          "Description": "Contents of the ledger entry.",
          "Type": {
-<<<<<<< HEAD
-          "$id": "20",
-          "Kind": "Primitive",
-          "Name": "String"
-=======
           "$id": "22",
-          "Kind": "string",
-          "IsNullable": false
->>>>>>> 9b8a321f
+          "Kind": "string"
          },
          "IsRequired": true,
          "IsReadOnly": false
@@ -170,15 +147,8 @@
          "SerializedName": "collectionId",
          "Description": "",
          "Type": {
-<<<<<<< HEAD
-          "$id": "22",
-          "Kind": "Primitive",
-          "Name": "String"
-=======
           "$id": "24",
-          "Kind": "string",
-          "IsNullable": false
->>>>>>> 9b8a321f
+          "Kind": "string"
          },
          "IsRequired": true,
          "IsReadOnly": true
@@ -189,15 +159,8 @@
          "SerializedName": "transactionId",
          "Description": "",
          "Type": {
-<<<<<<< HEAD
-          "$id": "24",
-          "Kind": "Primitive",
-          "Name": "String"
-=======
           "$id": "26",
-          "Kind": "string",
-          "IsNullable": false
->>>>>>> 9b8a321f
+          "Kind": "string"
          },
          "IsRequired": true,
          "IsReadOnly": true
@@ -214,15 +177,8 @@
      "SerializedName": "customNextLink",
      "Description": "Path to retrieve next page of ledger entries",
      "Type": {
-<<<<<<< HEAD
-      "$id": "26",
-      "Kind": "Primitive",
-      "Name": "Uri"
-=======
       "$id": "28",
-      "Kind": "url",
-      "IsNullable": false
->>>>>>> 9b8a321f
+      "Kind": "url"
      },
      "IsRequired": false,
      "IsReadOnly": false
@@ -266,18 +222,9 @@
           "Kind": "Array",
           "Name": "Array",
           "ElementType": {
-<<<<<<< HEAD
-           "$id": "33",
-           "Kind": "Primitive",
-           "Name": "String"
+           "$id": "35",
+           "Kind": "string"
           }
-=======
-           "$id": "35",
-           "Kind": "string",
-           "IsNullable": false
-          },
-          "IsNullable": false
->>>>>>> 9b8a321f
          },
          "IsRequired": true,
          "IsReadOnly": false
@@ -294,15 +241,8 @@
      "SerializedName": "nextLink",
      "Description": "The link to the next page of items",
      "Type": {
-<<<<<<< HEAD
-      "$id": "35",
-      "Kind": "Primitive",
-      "Name": "Uri"
-=======
       "$id": "37",
-      "Kind": "url",
-      "IsNullable": false
->>>>>>> 9b8a321f
+      "Kind": "url"
      },
      "IsRequired": false,
      "IsReadOnly": false
@@ -330,14 +270,8 @@
       "Kind": "Array",
       "Name": "Array",
       "ElementType": {
-<<<<<<< HEAD
-       "$ref": "18"
-      }
-=======
        "$ref": "20"
-      },
-      "IsNullable": false
->>>>>>> 9b8a321f
+      }
      },
      "IsRequired": true,
      "IsReadOnly": false
@@ -348,15 +282,8 @@
      "SerializedName": "nextLink",
      "Description": "The link to the next page of items",
      "Type": {
-<<<<<<< HEAD
-      "$id": "40",
-      "Kind": "Primitive",
-      "Name": "Uri"
-=======
       "$id": "42",
-      "Kind": "url",
-      "IsNullable": false
->>>>>>> 9b8a321f
+      "Kind": "url"
      },
      "IsRequired": false,
      "IsReadOnly": false
@@ -394,15 +321,8 @@
          "SerializedName": "blocklistName",
          "Description": "Text blocklist name. Only supports the following characters: 0-9  A-Z  a-z  -  .  _  ~",
          "Type": {
-<<<<<<< HEAD
-          "$id": "46",
-          "Kind": "Primitive",
-          "Name": "String"
-=======
           "$id": "48",
-          "Kind": "string",
-          "IsNullable": false
->>>>>>> 9b8a321f
+          "Kind": "string"
          },
          "IsRequired": true,
          "IsReadOnly": false
@@ -413,15 +333,8 @@
          "SerializedName": "description",
          "Description": "Text blocklist description.",
          "Type": {
-<<<<<<< HEAD
-          "$id": "48",
-          "Kind": "Primitive",
-          "Name": "String"
-=======
           "$id": "50",
-          "Kind": "string",
-          "IsNullable": false
->>>>>>> 9b8a321f
+          "Kind": "string"
          },
          "IsRequired": false,
          "IsReadOnly": false
@@ -438,15 +351,8 @@
      "SerializedName": "nextLink",
      "Description": "The link to the next page of items",
      "Type": {
-<<<<<<< HEAD
-      "$id": "50",
-      "Kind": "Primitive",
-      "Name": "Uri"
-=======
       "$id": "52",
-      "Kind": "url",
-      "IsNullable": false
->>>>>>> 9b8a321f
+      "Kind": "url"
      },
      "IsRequired": false,
      "IsReadOnly": false
@@ -487,15 +393,8 @@
          "SerializedName": "blockItemId",
          "Description": "Block Item Id. It will be uuid.",
          "Type": {
-<<<<<<< HEAD
-          "$id": "56",
-          "Kind": "Primitive",
-          "Name": "String"
-=======
           "$id": "58",
-          "Kind": "string",
-          "IsNullable": false
->>>>>>> 9b8a321f
+          "Kind": "string"
          },
          "IsRequired": true,
          "IsReadOnly": false
@@ -506,15 +405,8 @@
          "SerializedName": "description",
          "Description": "Block item description.",
          "Type": {
-<<<<<<< HEAD
-          "$id": "58",
-          "Kind": "Primitive",
-          "Name": "String"
-=======
           "$id": "60",
-          "Kind": "string",
-          "IsNullable": false
->>>>>>> 9b8a321f
+          "Kind": "string"
          },
          "IsRequired": false,
          "IsReadOnly": false
@@ -525,15 +417,8 @@
          "SerializedName": "text",
          "Description": "Block item content.",
          "Type": {
-<<<<<<< HEAD
-          "$id": "60",
-          "Kind": "Primitive",
-          "Name": "String"
-=======
           "$id": "62",
-          "Kind": "string",
-          "IsNullable": false
->>>>>>> 9b8a321f
+          "Kind": "string"
          },
          "IsRequired": true,
          "IsReadOnly": false
@@ -550,15 +435,8 @@
      "SerializedName": "nextLink",
      "Description": "The link to the next page of items",
      "Type": {
-<<<<<<< HEAD
-      "$id": "62",
-      "Kind": "Primitive",
-      "Name": "Uri"
-=======
       "$id": "64",
-      "Kind": "url",
-      "IsNullable": false
->>>>>>> 9b8a321f
+      "Kind": "url"
      },
      "IsRequired": false,
      "IsReadOnly": false
@@ -599,15 +477,8 @@
          "SerializedName": "id",
          "Description": "A string that uniquely identifies the Pool within the Account. The ID can contain any combination of alphanumeric characters including hyphens and underscores, and cannot contain more than 64 characters. The ID is case-preserving and case-insensitive (that is, you may not have two IDs within an Account that differ only by case).",
          "Type": {
-<<<<<<< HEAD
-          "$id": "68",
-          "Kind": "Primitive",
-          "Name": "String"
-=======
           "$id": "70",
-          "Kind": "string",
-          "IsNullable": false
->>>>>>> 9b8a321f
+          "Kind": "string"
          },
          "IsRequired": false,
          "IsReadOnly": true
@@ -618,15 +489,8 @@
          "SerializedName": "displayName",
          "Description": "The display name for the Pool. The display name need not be unique and can contain any Unicode characters up to a maximum length of 1024.",
          "Type": {
-<<<<<<< HEAD
-          "$id": "70",
-          "Kind": "Primitive",
-          "Name": "String"
-=======
           "$id": "72",
-          "Kind": "string",
-          "IsNullable": false
->>>>>>> 9b8a321f
+          "Kind": "string"
          },
          "IsRequired": false,
          "IsReadOnly": true
@@ -637,15 +501,8 @@
          "SerializedName": "url",
          "Description": "The URL of the Pool.",
          "Type": {
-<<<<<<< HEAD
-          "$id": "72",
-          "Kind": "Primitive",
-          "Name": "String"
-=======
           "$id": "74",
-          "Kind": "string",
-          "IsNullable": false
->>>>>>> 9b8a321f
+          "Kind": "string"
          },
          "IsRequired": false,
          "IsReadOnly": true
@@ -662,15 +519,8 @@
      "SerializedName": "odata.nextLink",
      "Description": "The URL to get the next set of results.",
      "Type": {
-<<<<<<< HEAD
-      "$id": "74",
-      "Kind": "Primitive",
-      "Name": "String"
-=======
       "$id": "76",
-      "Kind": "string",
-      "IsNullable": false
->>>>>>> 9b8a321f
+      "Kind": "string"
      },
      "IsRequired": false,
      "IsReadOnly": false
@@ -694,15 +544,8 @@
      "SerializedName": "code",
      "Description": "An identifier for the error. Codes are invariant and are intended to be consumed programmatically.",
      "Type": {
-<<<<<<< HEAD
-      "$id": "77",
-      "Kind": "Primitive",
-      "Name": "String"
-=======
       "$id": "79",
-      "Kind": "string",
-      "IsNullable": false
->>>>>>> 9b8a321f
+      "Kind": "string"
      },
      "IsRequired": true,
      "IsReadOnly": false
@@ -749,15 +592,8 @@
        "NameInRequest": "api-version",
        "Description": "The API version to use for this operation.",
        "Type": {
-<<<<<<< HEAD
-        "$id": "83",
-        "Kind": "Primitive",
-        "Name": "String"
-=======
         "$id": "85",
-        "Kind": "string",
-        "IsNullable": false
->>>>>>> 9b8a321f
+        "Kind": "string"
        },
        "Location": "Query",
        "DefaultValue": {
@@ -915,15 +751,8 @@
        "NameInRequest": "api-version",
        "Description": "The API version to use for this operation.",
        "Type": {
-<<<<<<< HEAD
-        "$id": "99",
-        "Kind": "Primitive",
-        "Name": "String"
-=======
         "$id": "101",
-        "Kind": "string",
-        "IsNullable": false
->>>>>>> 9b8a321f
+        "Kind": "string"
        },
        "Location": "Query",
        "DefaultValue": {
@@ -944,15 +773,8 @@
        "NameInRequest": "testRunId",
        "Description": "Unique test run name as identifier",
        "Type": {
-<<<<<<< HEAD
-        "$id": "101",
-        "Kind": "Primitive",
-        "Name": "String"
-=======
         "$id": "103",
-        "Kind": "string",
-        "IsNullable": false
->>>>>>> 9b8a321f
+        "Kind": "string"
        },
        "Location": "Path",
        "IsRequired": true,
@@ -970,15 +792,8 @@
        "NameInRequest": "name",
        "Description": "Dimension name",
        "Type": {
-<<<<<<< HEAD
-        "$id": "103",
-        "Kind": "Primitive",
-        "Name": "String"
-=======
         "$id": "105",
-        "Kind": "string",
-        "IsNullable": false
->>>>>>> 9b8a321f
+        "Kind": "string"
        },
        "Location": "Path",
        "IsRequired": true,
@@ -1014,15 +829,8 @@
        "NameInRequest": "metricName",
        "Description": "Metric name",
        "Type": {
-<<<<<<< HEAD
-        "$id": "106",
-        "Kind": "Primitive",
-        "Name": "String"
-=======
         "$id": "108",
-        "Kind": "string",
-        "IsNullable": false
->>>>>>> 9b8a321f
+        "Kind": "string"
        },
        "Location": "Query",
        "IsRequired": false,
@@ -1040,15 +848,8 @@
        "NameInRequest": "metricNamespace",
        "Description": "Metric namespace to query metric definitions for.",
        "Type": {
-<<<<<<< HEAD
-        "$id": "108",
-        "Kind": "Primitive",
-        "Name": "String"
-=======
         "$id": "110",
-        "Kind": "string",
-        "IsNullable": false
->>>>>>> 9b8a321f
+        "Kind": "string"
        },
        "Location": "Query",
        "IsRequired": true,
@@ -1066,15 +867,8 @@
        "NameInRequest": "timespan",
        "Description": "The timespan of the query. It is a string with the following format\n'startDateTime_ISO/endDateTime_ISO'.",
        "Type": {
-<<<<<<< HEAD
-        "$id": "110",
-        "Kind": "Primitive",
-        "Name": "String"
-=======
         "$id": "112",
-        "Kind": "string",
-        "IsNullable": false
->>>>>>> 9b8a321f
+        "Kind": "string"
        },
        "Location": "Query",
        "IsRequired": false,
@@ -1176,15 +970,8 @@
        "NameInRequest": "api-version",
        "Description": "The API version to use for this operation.",
        "Type": {
-<<<<<<< HEAD
-        "$id": "120",
-        "Kind": "Primitive",
-        "Name": "String"
-=======
         "$id": "122",
-        "Kind": "string",
-        "IsNullable": false
->>>>>>> 9b8a321f
+        "Kind": "string"
        },
        "Location": "Query",
        "DefaultValue": {
@@ -1290,15 +1077,8 @@
        "NameInRequest": "api-version",
        "Description": "The API version to use for this operation.",
        "Type": {
-<<<<<<< HEAD
-        "$id": "130",
-        "Kind": "Primitive",
-        "Name": "String"
-=======
         "$id": "132",
-        "Kind": "string",
-        "IsNullable": false
->>>>>>> 9b8a321f
+        "Kind": "string"
        },
        "Location": "Query",
        "DefaultValue": {
@@ -1387,15 +1167,8 @@
        "NameInRequest": "api-version",
        "Description": "The API version to use for this operation.",
        "Type": {
-<<<<<<< HEAD
-        "$id": "138",
-        "Kind": "Primitive",
-        "Name": "String"
-=======
         "$id": "140",
-        "Kind": "string",
-        "IsNullable": false
->>>>>>> 9b8a321f
+        "Kind": "string"
        },
        "Location": "Query",
        "DefaultValue": {
@@ -1416,15 +1189,8 @@
        "NameInRequest": "blocklistName",
        "Description": "Text blocklist name. Only supports the following characters: 0-9  A-Z  a-z  -  .  _  ~",
        "Type": {
-<<<<<<< HEAD
-        "$id": "140",
-        "Kind": "Primitive",
-        "Name": "String"
-=======
         "$id": "142",
-        "Kind": "string",
-        "IsNullable": false
->>>>>>> 9b8a321f
+        "Kind": "string"
        },
        "Location": "Path",
        "IsRequired": true,
@@ -1442,15 +1208,8 @@
        "NameInRequest": "top",
        "Description": "The number of result items to return.",
        "Type": {
-<<<<<<< HEAD
-        "$id": "142",
-        "Kind": "Primitive",
-        "Name": "Int32"
-=======
         "$id": "144",
-        "Kind": "int32",
-        "IsNullable": false
->>>>>>> 9b8a321f
+        "Kind": "int32"
        },
        "Location": "Query",
        "IsRequired": false,
@@ -1468,15 +1227,8 @@
        "NameInRequest": "skip",
        "Description": "The number of result items to skip.",
        "Type": {
-<<<<<<< HEAD
-        "$id": "144",
-        "Kind": "Primitive",
-        "Name": "Int32"
-=======
         "$id": "146",
-        "Kind": "int32",
-        "IsNullable": false
->>>>>>> 9b8a321f
+        "Kind": "int32"
        },
        "Location": "Query",
        "IsRequired": false,
@@ -1494,15 +1246,8 @@
        "NameInRequest": "maxpagesize",
        "Description": "The maximum number of result items per page.",
        "Type": {
-<<<<<<< HEAD
-        "$id": "146",
-        "Kind": "Primitive",
-        "Name": "Int32"
-=======
         "$id": "148",
-        "Kind": "int32",
-        "IsNullable": false
->>>>>>> 9b8a321f
+        "Kind": "int32"
        },
        "Location": "Query",
        "IsRequired": false,
@@ -1604,15 +1349,8 @@
        "NameInRequest": "api-version",
        "Description": "The API version to use for this operation.",
        "Type": {
-<<<<<<< HEAD
-        "$id": "156",
-        "Kind": "Primitive",
-        "Name": "String"
-=======
         "$id": "158",
-        "Kind": "string",
-        "IsNullable": false
->>>>>>> 9b8a321f
+        "Kind": "string"
        },
        "Location": "Query",
        "DefaultValue": {
@@ -1633,15 +1371,8 @@
        "NameInRequest": "$filter",
        "Description": "An OData $filter clause. For more information on constructing this filter, see\nhttps://docs.microsoft.com/en-us/rest/api/batchservice/odata-filters-in-batch#list-pools.",
        "Type": {
-<<<<<<< HEAD
-        "$id": "158",
-        "Kind": "Primitive",
-        "Name": "String"
-=======
         "$id": "160",
-        "Kind": "string",
-        "IsNullable": false
->>>>>>> 9b8a321f
+        "Kind": "string"
        },
        "Location": "Query",
        "IsRequired": false,
@@ -1663,18 +1394,9 @@
         "Kind": "Array",
         "Name": "Array",
         "ElementType": {
-<<<<<<< HEAD
-         "$id": "161",
-         "Kind": "Primitive",
-         "Name": "String"
+         "$id": "163",
+         "Kind": "string"
         }
-=======
-         "$id": "163",
-         "Kind": "string",
-         "IsNullable": false
-        },
-        "IsNullable": false
->>>>>>> 9b8a321f
        },
        "Location": "Query",
        "IsRequired": false,
@@ -1697,18 +1419,9 @@
         "Kind": "Array",
         "Name": "Array",
         "ElementType": {
-<<<<<<< HEAD
-         "$id": "164",
-         "Kind": "Primitive",
-         "Name": "String"
+         "$id": "166",
+         "Kind": "string"
         }
-=======
-         "$id": "166",
-         "Kind": "string",
-         "IsNullable": false
-        },
-        "IsNullable": false
->>>>>>> 9b8a321f
        },
        "Location": "Query",
        "IsRequired": false,
