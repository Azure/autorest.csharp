{
 "$id": "1",
 "Name": "Pagination",
 "ApiVersions": [
  "2022-05-13"
 ],
 "Enums": [
  {
   "$id": "2",
   "Kind": "enum",
   "Name": "Interval",
   "ValueType": {
    "$id": "3",
    "Kind": "string"
   },
   "Values": [
    {
     "$id": "4",
     "Name": "PT5S",
     "Value": "PT5S",
     "Description": "5 seconds, available only if test run duration is less than 10 minutes"
    },
    {
     "$id": "5",
     "Name": "PT10S",
     "Value": "PT10S",
     "Description": "10 seconds, available only if test run duration is less than 10 minutes"
    },
    {
     "$id": "6",
     "Name": "PT1M",
     "Value": "PT1M",
     "Description": "1 minute"
    },
    {
     "$id": "7",
     "Name": "PT5M",
     "Value": "PT5M",
     "Description": "5 minutes, available only if test run duration is greater than 1 minute"
    },
    {
     "$id": "8",
     "Name": "PT1H",
     "Value": "PT1H",
     "Description": "1 hour, available only if test run duration is greater than 1 minute"
    }
   ],
   "Namespace": "Pagination",
   "Description": "The interval",
   "IsExtensible": true,
   "Usage": "Input"
  },
  {
   "$id": "9",
   "Kind": "enum",
   "Name": "Versions",
   "ValueType": {
    "$id": "10",
    "Kind": "string"
   },
   "Values": [
    {
     "$id": "11",
     "Name": "2022-05-13",
     "Value": "2022-05-13"
    }
   ],
   "Namespace": "Pagination",
   "IsExtensible": false,
   "Usage": "None"
  }
 ],
 "Models": [
  {
   "$id": "12",
   "Kind": "model",
   "Name": "ListLedgerEntryInputBody",
   "Namespace": "Pagination",
   "Usage": "Input",
   "Description": "Type for input model body",
<<<<<<< HEAD
   "IsNullable": false,
=======
   "Usage": "Input",
>>>>>>> 25dabbd4
   "Properties": [
    {
     "$id": "13",
     "Name": "requiredString",
     "SerializedName": "requiredString",
     "Description": "Required string",
     "Type": {
      "$id": "14",
      "Kind": "string"
     },
     "IsRequired": true,
     "IsReadOnly": false
    },
    {
     "$id": "15",
     "Name": "requiredInt",
     "SerializedName": "requiredInt",
     "Description": "Required int",
     "Type": {
      "$id": "16",
      "Kind": "int32"
     },
     "IsRequired": true,
     "IsReadOnly": false
    }
   ]
  },
  {
   "$id": "17",
   "Kind": "model",
   "Name": "PagedLedgerEntries",
   "Namespace": "Pagination",
   "Usage": "Output",
   "Description": "Paginated ledger entries",
<<<<<<< HEAD
   "IsNullable": false,
=======
   "Usage": "Output",
>>>>>>> 25dabbd4
   "Properties": [
    {
     "$id": "18",
     "Name": "entries",
     "SerializedName": "entries",
     "Description": "Array of ledger entries",
     "Type": {
      "$id": "19",
      "Kind": "array",
      "ValueType": {
       "$id": "20",
       "Kind": "model",
       "Name": "LedgerEntry",
       "Namespace": "Pagination",
       "Usage": "Output",
       "IsNullable": false,
       "Properties": [
        {
         "$id": "21",
         "Name": "contents",
         "SerializedName": "contents",
         "Description": "Contents of the ledger entry.",
         "Type": {
          "$id": "22",
          "Kind": "string"
         },
         "IsRequired": true,
         "IsReadOnly": false
        },
        {
         "$id": "23",
         "Name": "collectionId",
         "SerializedName": "collectionId",
         "Description": "",
         "Type": {
          "$id": "24",
          "Kind": "string"
         },
         "IsRequired": true,
         "IsReadOnly": true
        },
        {
         "$id": "25",
         "Name": "transactionId",
         "SerializedName": "transactionId",
         "Description": "",
         "Type": {
          "$id": "26",
          "Kind": "string"
         },
         "IsRequired": true,
         "IsReadOnly": true
        }
       ]
      }
     },
     "IsRequired": true,
     "IsReadOnly": false
    },
    {
     "$id": "27",
     "Name": "customNextLink",
     "SerializedName": "customNextLink",
     "Description": "Path to retrieve next page of ledger entries",
     "Type": {
      "$id": "28",
      "Kind": "url"
     },
     "IsRequired": false,
     "IsReadOnly": false
    }
   ]
  },
  {
   "$ref": "20"
  },
  {
   "$id": "29",
   "Kind": "model",
   "Name": "PagedDimensionValueListItem",
   "Namespace": "Azure.Core.Foundations",
   "Usage": "Output",
   "Description": "Paged collection of DimensionValueListItem items",
<<<<<<< HEAD
   "IsNullable": false,
=======
   "Usage": "Output",
>>>>>>> 25dabbd4
   "Properties": [
    {
     "$id": "30",
     "Name": "value",
     "SerializedName": "value",
     "Description": "The DimensionValueListItem items on this page",
     "Type": {
      "$id": "31",
      "Kind": "array",
      "ValueType": {
       "$id": "32",
       "Kind": "model",
       "Name": "DimensionValueListItem",
       "Namespace": "Pagination",
       "Usage": "Output",
       "IsNullable": false,
       "Properties": [
        {
         "$id": "33",
         "Name": "value",
         "SerializedName": "value",
         "Description": "",
         "Type": {
          "$id": "34",
          "Kind": "array",
          "ValueType": {
           "$id": "35",
           "Kind": "string"
          }
         },
         "IsRequired": true,
         "IsReadOnly": false
        }
       ]
      }
     },
     "IsRequired": true,
     "IsReadOnly": false
    },
    {
     "$id": "36",
     "Name": "nextLink",
     "SerializedName": "nextLink",
     "Description": "The link to the next page of items",
     "Type": {
      "$id": "37",
      "Kind": "url"
     },
     "IsRequired": false,
     "IsReadOnly": false
    }
   ]
  },
  {
   "$ref": "32"
  },
  {
   "$id": "38",
   "Kind": "model",
   "Name": "PagedLedgerEntry",
   "Namespace": "Azure.Core",
   "Usage": "Output",
   "Description": "Paged collection of LedgerEntry items",
<<<<<<< HEAD
   "IsNullable": false,
=======
   "Usage": "Output",
>>>>>>> 25dabbd4
   "Properties": [
    {
     "$id": "39",
     "Name": "value",
     "SerializedName": "value",
     "Description": "The LedgerEntry items on this page",
     "Type": {
      "$id": "40",
      "Kind": "array",
      "ValueType": {
       "$ref": "20"
      }
     },
     "IsRequired": true,
     "IsReadOnly": false
    },
    {
     "$id": "41",
     "Name": "nextLink",
     "SerializedName": "nextLink",
     "Description": "The link to the next page of items",
     "Type": {
      "$id": "42",
      "Kind": "url"
     },
     "IsRequired": false,
     "IsReadOnly": false
    }
   ]
  },
  {
   "$id": "43",
   "Kind": "model",
   "Name": "PagedTextBlocklist",
   "Namespace": "Azure.Core.Foundations",
   "Usage": "Output",
   "Description": "Paged collection of TextBlocklist items",
<<<<<<< HEAD
   "IsNullable": false,
=======
   "Usage": "Output",
>>>>>>> 25dabbd4
   "Properties": [
    {
     "$id": "44",
     "Name": "value",
     "SerializedName": "value",
     "Description": "The TextBlocklist items on this page",
     "Type": {
      "$id": "45",
      "Kind": "array",
      "ValueType": {
       "$id": "46",
       "Kind": "model",
       "Name": "TextBlocklist",
       "Namespace": "Pagination",
       "Usage": "Output",
       "Description": "Text Blocklist.",
<<<<<<< HEAD
       "IsNullable": false,
=======
       "Usage": "Output",
>>>>>>> 25dabbd4
       "Properties": [
        {
         "$id": "47",
         "Name": "blocklistName",
         "SerializedName": "blocklistName",
         "Description": "Text blocklist name. Only supports the following characters: 0-9  A-Z  a-z  -  .  _  ~",
         "Type": {
          "$id": "48",
          "Kind": "string"
         },
         "IsRequired": true,
         "IsReadOnly": false
        },
        {
         "$id": "49",
         "Name": "description",
         "SerializedName": "description",
         "Description": "Text blocklist description.",
         "Type": {
          "$id": "50",
          "Kind": "string"
         },
         "IsRequired": false,
         "IsReadOnly": false
        }
       ]
      }
     },
     "IsRequired": true,
     "IsReadOnly": false
    },
    {
     "$id": "51",
     "Name": "nextLink",
     "SerializedName": "nextLink",
     "Description": "The link to the next page of items",
     "Type": {
      "$id": "52",
      "Kind": "url"
     },
     "IsRequired": false,
     "IsReadOnly": false
    }
   ]
  },
  {
   "$ref": "46"
  },
  {
   "$id": "53",
   "Kind": "model",
   "Name": "PagedTextBlockItem",
   "Namespace": "Azure.Core.Foundations",
   "Usage": "Output",
   "Description": "Paged collection of TextBlockItem items",
<<<<<<< HEAD
   "IsNullable": false,
=======
   "Usage": "Output",
>>>>>>> 25dabbd4
   "Properties": [
    {
     "$id": "54",
     "Name": "value",
     "SerializedName": "value",
     "Description": "The TextBlockItem items on this page",
     "Type": {
      "$id": "55",
      "Kind": "array",
      "ValueType": {
       "$id": "56",
       "Kind": "model",
       "Name": "TextBlockItem",
       "Namespace": "Pagination",
       "Usage": "Output",
       "Description": "Item in TextBlocklist.",
<<<<<<< HEAD
       "IsNullable": false,
=======
       "Usage": "Output",
>>>>>>> 25dabbd4
       "Properties": [
        {
         "$id": "57",
         "Name": "blockItemId",
         "SerializedName": "blockItemId",
         "Description": "Block Item Id. It will be uuid.",
         "Type": {
          "$id": "58",
          "Kind": "string"
         },
         "IsRequired": true,
         "IsReadOnly": false
        },
        {
         "$id": "59",
         "Name": "description",
         "SerializedName": "description",
         "Description": "Block item description.",
         "Type": {
          "$id": "60",
          "Kind": "string"
         },
         "IsRequired": false,
         "IsReadOnly": false
        },
        {
         "$id": "61",
         "Name": "text",
         "SerializedName": "text",
         "Description": "Block item content.",
         "Type": {
          "$id": "62",
          "Kind": "string"
         },
         "IsRequired": true,
         "IsReadOnly": false
        }
       ]
      }
     },
     "IsRequired": true,
     "IsReadOnly": false
    },
    {
     "$id": "63",
     "Name": "nextLink",
     "SerializedName": "nextLink",
     "Description": "The link to the next page of items",
     "Type": {
      "$id": "64",
      "Kind": "url"
     },
     "IsRequired": false,
     "IsReadOnly": false
    }
   ]
  },
  {
   "$ref": "56"
  },
  {
   "$id": "65",
   "Kind": "model",
   "Name": "BatchPoolListResult",
   "Namespace": "Pagination",
   "Usage": "Output",
   "Description": "The result of listing the Pools in an Account.",
<<<<<<< HEAD
   "IsNullable": false,
=======
   "Usage": "Output",
>>>>>>> 25dabbd4
   "Properties": [
    {
     "$id": "66",
     "Name": "value",
     "SerializedName": "value",
     "Description": "The list of Pools.",
     "Type": {
      "$id": "67",
      "Kind": "array",
      "ValueType": {
       "$id": "68",
       "Kind": "model",
       "Name": "BatchPool",
       "Namespace": "Pagination",
       "Usage": "Output",
       "Description": "A Pool in the Azure Batch service.",
<<<<<<< HEAD
       "IsNullable": false,
=======
       "Usage": "Output",
>>>>>>> 25dabbd4
       "Properties": [
        {
         "$id": "69",
         "Name": "id",
         "SerializedName": "id",
         "Description": "A string that uniquely identifies the Pool within the Account. The ID can contain any combination of alphanumeric characters including hyphens and underscores, and cannot contain more than 64 characters. The ID is case-preserving and case-insensitive (that is, you may not have two IDs within an Account that differ only by case).",
         "Type": {
          "$id": "70",
          "Kind": "string"
         },
         "IsRequired": false,
         "IsReadOnly": true
        },
        {
         "$id": "71",
         "Name": "displayName",
         "SerializedName": "displayName",
         "Description": "The display name for the Pool. The display name need not be unique and can contain any Unicode characters up to a maximum length of 1024.",
         "Type": {
          "$id": "72",
          "Kind": "string"
         },
         "IsRequired": false,
         "IsReadOnly": true
        },
        {
         "$id": "73",
         "Name": "url",
         "SerializedName": "url",
         "Description": "The URL of the Pool.",
         "Type": {
          "$id": "74",
          "Kind": "string"
         },
         "IsRequired": false,
         "IsReadOnly": true
        }
       ]
      }
     },
     "IsRequired": false,
     "IsReadOnly": false
    },
    {
     "$id": "75",
     "Name": "odata.nextLink",
     "SerializedName": "odata.nextLink",
     "Description": "The URL to get the next set of results.",
     "Type": {
      "$id": "76",
      "Kind": "string"
     },
     "IsRequired": false,
     "IsReadOnly": false
    }
   ]
  },
  {
   "$ref": "68"
  },
  {
   "$id": "77",
   "Kind": "model",
   "Name": "BatchError",
   "Namespace": "Pagination",
   "Usage": "Output",
   "Description": "An error response received from the Azure Batch service.",
<<<<<<< HEAD
   "IsNullable": false,
=======
   "Usage": "Output",
>>>>>>> 25dabbd4
   "Properties": [
    {
     "$id": "78",
     "Name": "code",
     "SerializedName": "code",
     "Description": "An identifier for the error. Codes are invariant and are intended to be consumed programmatically.",
     "Type": {
      "$id": "79",
      "Kind": "string"
     },
     "IsRequired": true,
     "IsReadOnly": false
    }
   ]
  }
 ],
 "Clients": [
  {
   "$id": "80",
   "Name": "PaginationClient",
   "Description": "",
   "Operations": [
    {
     "$id": "81",
     "Name": "ListPaginationLedgerEntries",
     "ResourceName": "LedgerEntry",
     "Summary": "Gets ledger entries from a collection corresponding to a range.",
     "Description": "A collection id may optionally be specified. Only entries in the specified (or default) collection will be returned.",
     "Accessibility": "public",
     "Parameters": [
      {
       "$id": "82",
       "Name": "pagnationUri",
       "NameInRequest": "pagnationUri",
       "Type": {
        "$id": "83",
        "Kind": "uri",
        "IsNullable": false
       },
       "Location": "Uri",
       "IsApiVersion": false,
       "IsResourceParameter": false,
       "IsContentType": false,
       "IsRequired": true,
       "IsEndpoint": true,
       "SkipUrlEncoding": false,
       "Explode": false,
       "Kind": "Client"
      },
      {
       "$id": "84",
       "Name": "apiVersion",
       "NameInRequest": "api-version",
       "Description": "The API version to use for this operation.",
       "Type": {
        "$id": "85",
        "Kind": "string"
       },
       "Location": "Query",
       "DefaultValue": {
        "$id": "86",
        "Type": {
         "$id": "87",
         "Kind": "string",
         "IsNullable": false
        },
        "Value": "2022-05-13"
       },
       "IsRequired": true,
       "IsApiVersion": true,
       "IsResourceParameter": false,
       "IsContentType": false,
       "IsEndpoint": false,
       "SkipUrlEncoding": false,
       "Explode": false,
       "Kind": "Client"
      },
      {
       "$id": "88",
       "Name": "bodyInput",
       "NameInRequest": "bodyInput",
       "Description": "Body parameter",
       "Type": {
        "$ref": "12"
       },
       "Location": "Body",
       "IsRequired": true,
       "IsApiVersion": false,
       "IsResourceParameter": false,
       "IsContentType": false,
       "IsEndpoint": false,
       "SkipUrlEncoding": false,
       "Explode": false,
       "Kind": "Method"
      },
      {
       "$id": "89",
       "Name": "accept",
       "NameInRequest": "Accept",
       "Type": {
        "$id": "90",
        "Kind": "string",
        "IsNullable": false
       },
       "Location": "Header",
       "IsApiVersion": false,
       "IsResourceParameter": false,
       "IsContentType": false,
       "IsRequired": true,
       "IsEndpoint": false,
       "SkipUrlEncoding": false,
       "Explode": false,
       "Kind": "Constant",
       "DefaultValue": {
        "$id": "91",
        "Type": {
         "$ref": "90"
        },
        "Value": "application/json"
       }
      },
      {
       "$id": "92",
       "Name": "contentType",
       "NameInRequest": "Content-Type",
       "Type": {
        "$id": "93",
        "Kind": "string",
        "IsNullable": false
       },
       "Location": "Header",
       "IsApiVersion": false,
       "IsResourceParameter": false,
       "IsContentType": true,
       "IsRequired": true,
       "IsEndpoint": false,
       "SkipUrlEncoding": false,
       "Explode": false,
       "Kind": "Constant",
       "DefaultValue": {
        "$id": "94",
        "Type": {
         "$ref": "93"
        },
        "Value": "application/json"
       }
      }
     ],
     "Responses": [
      {
       "$id": "95",
       "StatusCodes": [
        200
       ],
       "BodyType": {
        "$ref": "17"
       },
       "BodyMediaType": "Json",
       "Headers": [],
       "IsErrorResponse": false,
       "ContentTypes": [
        "application/json"
       ]
      }
     ],
     "HttpMethod": "GET",
     "RequestBodyMediaType": "Json",
     "Uri": "{pagnationUri}",
     "Path": "/app/transactions",
     "RequestMediaTypes": [
      "application/json"
     ],
     "BufferResponse": true,
     "Paging": {
      "$id": "96",
      "NextLinkName": "customNextLink",
      "ItemName": "entries"
     },
     "GenerateProtocolMethod": true,
     "GenerateConvenienceMethod": true
    }
   ],
   "Protocol": {
    "$id": "97"
   },
   "Creatable": true,
   "Parameters": [
    {
     "$ref": "82"
    }
   ]
  },
  {
   "$id": "98",
   "Name": "AdditionalParameter",
   "Description": "",
   "Operations": [
    {
     "$id": "99",
     "Name": "ListMetricDimensionValues",
     "ResourceName": "DimensionValueListItem",
     "Summary": "List the dimension values for the given metric dimension name.",
     "Description": "List the dimension values for the given metric dimension name.",
     "Accessibility": "public",
     "Parameters": [
      {
       "$ref": "82"
      },
      {
       "$id": "100",
       "Name": "apiVersion",
       "NameInRequest": "api-version",
       "Description": "The API version to use for this operation.",
       "Type": {
        "$id": "101",
        "Kind": "string"
       },
       "Location": "Query",
       "DefaultValue": {
        "$ref": "86"
       },
       "IsRequired": true,
       "IsApiVersion": true,
       "IsResourceParameter": false,
       "IsContentType": false,
       "IsEndpoint": false,
       "SkipUrlEncoding": false,
       "Explode": false,
       "Kind": "Client"
      },
      {
       "$id": "102",
       "Name": "testRunId",
       "NameInRequest": "testRunId",
       "Description": "Unique test run name as identifier",
       "Type": {
        "$id": "103",
        "Kind": "string"
       },
       "Location": "Path",
       "IsRequired": true,
       "IsApiVersion": false,
       "IsResourceParameter": false,
       "IsContentType": false,
       "IsEndpoint": false,
       "SkipUrlEncoding": false,
       "Explode": false,
       "Kind": "Method"
      },
      {
       "$id": "104",
       "Name": "name",
       "NameInRequest": "name",
       "Description": "Dimension name",
       "Type": {
        "$id": "105",
        "Kind": "string"
       },
       "Location": "Path",
       "IsRequired": true,
       "IsApiVersion": false,
       "IsResourceParameter": false,
       "IsContentType": false,
       "IsEndpoint": false,
       "SkipUrlEncoding": false,
       "Explode": false,
       "Kind": "Method"
      },
      {
       "$id": "106",
       "Name": "interval",
       "NameInRequest": "interval",
       "Description": "The interval (i.e. timegrain) of the query.",
       "Type": {
        "$ref": "2"
       },
       "Location": "Query",
       "IsRequired": false,
       "IsApiVersion": false,
       "IsResourceParameter": false,
       "IsContentType": false,
       "IsEndpoint": false,
       "SkipUrlEncoding": false,
       "Explode": false,
       "Kind": "Method"
      },
      {
       "$id": "107",
       "Name": "metricName",
       "NameInRequest": "metricName",
       "Description": "Metric name",
       "Type": {
        "$id": "108",
        "Kind": "string"
       },
       "Location": "Query",
       "IsRequired": false,
       "IsApiVersion": false,
       "IsResourceParameter": false,
       "IsContentType": false,
       "IsEndpoint": false,
       "SkipUrlEncoding": false,
       "Explode": false,
       "Kind": "Method"
      },
      {
       "$id": "109",
       "Name": "metricNamespace",
       "NameInRequest": "metricNamespace",
       "Description": "Metric namespace to query metric definitions for.",
       "Type": {
        "$id": "110",
        "Kind": "string"
       },
       "Location": "Query",
       "IsRequired": true,
       "IsApiVersion": false,
       "IsResourceParameter": false,
       "IsContentType": false,
       "IsEndpoint": false,
       "SkipUrlEncoding": false,
       "Explode": false,
       "Kind": "Method"
      },
      {
       "$id": "111",
       "Name": "timespan",
       "NameInRequest": "timespan",
       "Description": "The timespan of the query. It is a string with the following format\n'startDateTime_ISO/endDateTime_ISO'.",
       "Type": {
        "$id": "112",
        "Kind": "string"
       },
       "Location": "Query",
       "IsRequired": false,
       "IsApiVersion": false,
       "IsResourceParameter": false,
       "IsContentType": false,
       "IsEndpoint": false,
       "SkipUrlEncoding": false,
       "Explode": false,
       "Kind": "Method"
      },
      {
       "$id": "113",
       "Name": "accept",
       "NameInRequest": "Accept",
       "Type": {
        "$id": "114",
        "Kind": "string",
        "IsNullable": false
       },
       "Location": "Header",
       "IsApiVersion": false,
       "IsResourceParameter": false,
       "IsContentType": false,
       "IsRequired": true,
       "IsEndpoint": false,
       "SkipUrlEncoding": false,
       "Explode": false,
       "Kind": "Constant",
       "DefaultValue": {
        "$id": "115",
        "Type": {
         "$ref": "114"
        },
        "Value": "application/json"
       }
      }
     ],
     "Responses": [
      {
       "$id": "116",
       "StatusCodes": [
        200
       ],
       "BodyType": {
        "$ref": "29"
       },
       "BodyMediaType": "Json",
       "Headers": [],
       "IsErrorResponse": false,
       "ContentTypes": [
        "application/json"
       ]
      }
     ],
     "HttpMethod": "GET",
     "RequestBodyMediaType": "None",
     "Uri": "{pagnationUri}",
     "Path": "/app/test-runs/{testRunId}/metric-dimensions/{name}/values",
     "BufferResponse": true,
     "Paging": {
      "$id": "117",
      "NextLinkName": "nextLink",
      "ItemName": "value"
     },
     "GenerateProtocolMethod": true,
     "GenerateConvenienceMethod": true
    }
   ],
   "Protocol": {
    "$id": "118"
   },
   "Creatable": false,
   "Parent": "PaginationClient",
   "Parameters": [
    {
     "$ref": "82"
    }
   ]
  },
  {
   "$id": "119",
   "Name": "UseFoundationsResourceList",
   "Description": "",
   "Operations": [
    {
     "$id": "120",
     "Name": "list",
     "ResourceName": "LedgerEntry",
     "Description": "List upload detail for the discovery resource.",
     "Accessibility": "public",
     "Parameters": [
      {
       "$ref": "82"
      },
      {
       "$id": "121",
       "Name": "apiVersion",
       "NameInRequest": "api-version",
       "Description": "The API version to use for this operation.",
       "Type": {
        "$id": "122",
        "Kind": "string"
       },
       "Location": "Query",
       "DefaultValue": {
        "$ref": "86"
       },
       "IsRequired": true,
       "IsApiVersion": true,
       "IsResourceParameter": false,
       "IsContentType": false,
       "IsEndpoint": false,
       "SkipUrlEncoding": false,
       "Explode": false,
       "Kind": "Client"
      },
      {
       "$id": "123",
       "Name": "accept",
       "NameInRequest": "Accept",
       "Type": {
        "$id": "124",
        "Kind": "string",
        "IsNullable": false
       },
       "Location": "Header",
       "IsApiVersion": false,
       "IsResourceParameter": false,
       "IsContentType": false,
       "IsRequired": true,
       "IsEndpoint": false,
       "SkipUrlEncoding": false,
       "Explode": false,
       "Kind": "Constant",
       "DefaultValue": {
        "$id": "125",
        "Type": {
         "$ref": "124"
        },
        "Value": "application/json"
       }
      }
     ],
     "Responses": [
      {
       "$id": "126",
       "StatusCodes": [
        200
       ],
       "BodyType": {
        "$ref": "38"
       },
       "BodyMediaType": "Json",
       "Headers": [],
       "IsErrorResponse": false,
       "ContentTypes": [
        "application/json"
       ]
      }
     ],
     "HttpMethod": "GET",
     "RequestBodyMediaType": "None",
     "Uri": "{pagnationUri}",
     "Path": "/app/adp/transactions",
     "BufferResponse": true,
     "Paging": {
      "$id": "127",
      "NextLinkName": "nextLink",
      "ItemName": "value"
     },
     "GenerateProtocolMethod": true,
     "GenerateConvenienceMethod": true
    }
   ],
   "Protocol": {
    "$id": "128"
   },
   "Creatable": false,
   "Parent": "PaginationClient",
   "Parameters": [
    {
     "$ref": "82"
    }
   ]
  },
  {
   "$id": "129",
   "Name": "TwoTypesItem",
   "Description": "",
   "Operations": [
    {
     "$id": "130",
     "Name": "listTextBlocklists",
     "ResourceName": "TextBlocklist",
     "Summary": "Get All Text Blocklists",
     "Description": "Get all text blocklists details.",
     "Accessibility": "public",
     "Parameters": [
      {
       "$ref": "82"
      },
      {
       "$id": "131",
       "Name": "apiVersion",
       "NameInRequest": "api-version",
       "Description": "The API version to use for this operation.",
       "Type": {
        "$id": "132",
        "Kind": "string"
       },
       "Location": "Query",
       "DefaultValue": {
        "$ref": "86"
       },
       "IsRequired": true,
       "IsApiVersion": true,
       "IsResourceParameter": false,
       "IsContentType": false,
       "IsEndpoint": false,
       "SkipUrlEncoding": false,
       "Explode": false,
       "Kind": "Client"
      },
      {
       "$id": "133",
       "Name": "accept",
       "NameInRequest": "Accept",
       "Type": {
        "$id": "134",
        "Kind": "string",
        "IsNullable": false
       },
       "Location": "Header",
       "IsApiVersion": false,
       "IsResourceParameter": false,
       "IsContentType": false,
       "IsRequired": true,
       "IsEndpoint": false,
       "SkipUrlEncoding": false,
       "Explode": false,
       "Kind": "Constant",
       "DefaultValue": {
        "$id": "135",
        "Type": {
         "$ref": "134"
        },
        "Value": "application/json"
       }
      }
     ],
     "Responses": [
      {
       "$id": "136",
       "StatusCodes": [
        200
       ],
       "BodyType": {
        "$ref": "43"
       },
       "BodyMediaType": "Json",
       "Headers": [],
       "IsErrorResponse": false,
       "ContentTypes": [
        "application/json"
       ]
      }
     ],
     "HttpMethod": "GET",
     "RequestBodyMediaType": "None",
     "Uri": "{pagnationUri}",
     "Path": "/app/text/blocklists",
     "BufferResponse": true,
     "Paging": {
      "$id": "137",
      "NextLinkName": "nextLink",
      "ItemName": "value"
     },
     "GenerateProtocolMethod": true,
     "GenerateConvenienceMethod": true
    },
    {
     "$id": "138",
     "Name": "listTextBlocklistItems",
     "ResourceName": "TextBlockItem",
     "Summary": "Get All BlockItems By blocklistName",
     "Description": "Get all blockItems in a text blocklist",
     "Accessibility": "public",
     "Parameters": [
      {
       "$ref": "82"
      },
      {
       "$id": "139",
       "Name": "apiVersion",
       "NameInRequest": "api-version",
       "Description": "The API version to use for this operation.",
       "Type": {
        "$id": "140",
        "Kind": "string"
       },
       "Location": "Query",
       "DefaultValue": {
        "$ref": "86"
       },
       "IsRequired": true,
       "IsApiVersion": true,
       "IsResourceParameter": false,
       "IsContentType": false,
       "IsEndpoint": false,
       "SkipUrlEncoding": false,
       "Explode": false,
       "Kind": "Client"
      },
      {
       "$id": "141",
       "Name": "blocklistName",
       "NameInRequest": "blocklistName",
       "Description": "Text blocklist name. Only supports the following characters: 0-9  A-Z  a-z  -  .  _  ~",
       "Type": {
        "$id": "142",
        "Kind": "string"
       },
       "Location": "Path",
       "IsRequired": true,
       "IsApiVersion": false,
       "IsResourceParameter": false,
       "IsContentType": false,
       "IsEndpoint": false,
       "SkipUrlEncoding": false,
       "Explode": false,
       "Kind": "Method"
      },
      {
       "$id": "143",
       "Name": "top",
       "NameInRequest": "top",
       "Description": "The number of result items to return.",
       "Type": {
        "$id": "144",
        "Kind": "int32"
       },
       "Location": "Query",
       "IsRequired": false,
       "IsApiVersion": false,
       "IsResourceParameter": false,
       "IsContentType": false,
       "IsEndpoint": false,
       "SkipUrlEncoding": false,
       "Explode": false,
       "Kind": "Method"
      },
      {
       "$id": "145",
       "Name": "skip",
       "NameInRequest": "skip",
       "Description": "The number of result items to skip.",
       "Type": {
        "$id": "146",
        "Kind": "int32"
       },
       "Location": "Query",
       "IsRequired": false,
       "IsApiVersion": false,
       "IsResourceParameter": false,
       "IsContentType": false,
       "IsEndpoint": false,
       "SkipUrlEncoding": false,
       "Explode": false,
       "Kind": "Method"
      },
      {
       "$id": "147",
       "Name": "maxpagesize",
       "NameInRequest": "maxpagesize",
       "Description": "The maximum number of result items per page.",
       "Type": {
        "$id": "148",
        "Kind": "int32"
       },
       "Location": "Query",
       "IsRequired": false,
       "IsApiVersion": false,
       "IsResourceParameter": false,
       "IsContentType": false,
       "IsEndpoint": false,
       "SkipUrlEncoding": false,
       "Explode": false,
       "Kind": "Method"
      },
      {
       "$id": "149",
       "Name": "accept",
       "NameInRequest": "Accept",
       "Type": {
        "$id": "150",
        "Kind": "string",
        "IsNullable": false
       },
       "Location": "Header",
       "IsApiVersion": false,
       "IsResourceParameter": false,
       "IsContentType": false,
       "IsRequired": true,
       "IsEndpoint": false,
       "SkipUrlEncoding": false,
       "Explode": false,
       "Kind": "Constant",
       "DefaultValue": {
        "$id": "151",
        "Type": {
         "$ref": "150"
        },
        "Value": "application/json"
       }
      }
     ],
     "Responses": [
      {
       "$id": "152",
       "StatusCodes": [
        200
       ],
       "BodyType": {
        "$ref": "53"
       },
       "BodyMediaType": "Json",
       "Headers": [],
       "IsErrorResponse": false,
       "ContentTypes": [
        "application/json"
       ]
      }
     ],
     "HttpMethod": "GET",
     "RequestBodyMediaType": "None",
     "Uri": "{pagnationUri}",
     "Path": "/app/text/blocklists/{blocklistName}/blockItems",
     "BufferResponse": true,
     "Paging": {
      "$id": "153",
      "NextLinkName": "nextLink",
      "ItemName": "value"
     },
     "GenerateProtocolMethod": true,
     "GenerateConvenienceMethod": true
    }
   ],
   "Protocol": {
    "$id": "154"
   },
   "Creatable": false,
   "Parent": "PaginationClient",
   "Parameters": [
    {
     "$ref": "82"
    }
   ]
  },
  {
   "$id": "155",
   "Name": "Pools",
   "Description": "",
   "Operations": [
    {
     "$id": "156",
     "Name": "listPools",
     "ResourceName": "Pools",
     "Description": "Lists all of the Pools in the specified Account.",
     "Accessibility": "public",
     "Parameters": [
      {
       "$ref": "82"
      },
      {
       "$id": "157",
       "Name": "apiVersion",
       "NameInRequest": "api-version",
       "Description": "The API version to use for this operation.",
       "Type": {
        "$id": "158",
        "Kind": "string"
       },
       "Location": "Query",
       "DefaultValue": {
        "$ref": "86"
       },
       "IsRequired": true,
       "IsApiVersion": true,
       "IsResourceParameter": false,
       "IsContentType": false,
       "IsEndpoint": false,
       "SkipUrlEncoding": false,
       "Explode": false,
       "Kind": "Client"
      },
      {
       "$id": "159",
       "Name": "$filter",
       "NameInRequest": "$filter",
       "Description": "An OData $filter clause. For more information on constructing this filter, see\nhttps://docs.microsoft.com/en-us/rest/api/batchservice/odata-filters-in-batch#list-pools.",
       "Type": {
        "$id": "160",
        "Kind": "string"
       },
       "Location": "Query",
       "IsRequired": false,
       "IsApiVersion": false,
       "IsResourceParameter": false,
       "IsContentType": false,
       "IsEndpoint": false,
       "SkipUrlEncoding": false,
       "Explode": false,
       "Kind": "Method"
      },
      {
       "$id": "161",
       "Name": "$select",
       "NameInRequest": "$select",
       "Description": "An OData $select clause.",
       "Type": {
        "$id": "162",
        "Kind": "array",
        "ValueType": {
         "$id": "163",
         "Kind": "string"
        }
       },
       "Location": "Query",
       "IsRequired": false,
       "IsApiVersion": false,
       "IsResourceParameter": false,
       "IsContentType": false,
       "IsEndpoint": false,
       "SkipUrlEncoding": false,
       "Explode": false,
       "Kind": "Method",
       "ArraySerializationDelimiter": ","
      },
      {
       "$id": "164",
       "Name": "$expand",
       "NameInRequest": "$expand",
       "Description": "An OData $expand clause.",
       "Type": {
        "$id": "165",
        "Kind": "array",
        "ValueType": {
         "$id": "166",
         "Kind": "string"
        }
       },
       "Location": "Query",
       "IsRequired": false,
       "IsApiVersion": false,
       "IsResourceParameter": false,
       "IsContentType": false,
       "IsEndpoint": false,
       "SkipUrlEncoding": false,
       "Explode": false,
       "Kind": "Method",
       "ArraySerializationDelimiter": ","
      },
      {
       "$id": "167",
       "Name": "accept",
       "NameInRequest": "Accept",
       "Type": {
        "$id": "168",
        "Kind": "string",
        "IsNullable": false
       },
       "Location": "Header",
       "IsApiVersion": false,
       "IsResourceParameter": false,
       "IsContentType": false,
       "IsRequired": true,
       "IsEndpoint": false,
       "SkipUrlEncoding": false,
       "Explode": false,
       "Kind": "Constant",
       "DefaultValue": {
        "$id": "169",
        "Type": {
         "$ref": "168"
        },
        "Value": "application/json"
       }
      }
     ],
     "Responses": [
      {
       "$id": "170",
       "StatusCodes": [
        200
       ],
       "BodyType": {
        "$ref": "65"
       },
       "BodyMediaType": "Json",
       "Headers": [],
       "IsErrorResponse": false,
       "ContentTypes": [
        "application/json"
       ]
      }
     ],
     "HttpMethod": "GET",
     "RequestBodyMediaType": "None",
     "Uri": "{pagnationUri}",
     "Path": "/app/pools",
     "BufferResponse": true,
     "Paging": {
      "$id": "171",
      "NextLinkName": "odata.nextLink",
      "ItemName": "value"
     },
     "GenerateProtocolMethod": true,
     "GenerateConvenienceMethod": true
    }
   ],
   "Protocol": {
    "$id": "172"
   },
   "Creatable": false,
   "Parent": "PaginationClient",
   "Parameters": [
    {
     "$ref": "82"
    }
   ]
  }
 ],
 "Auth": {
  "$id": "173",
  "OAuth2": {
   "$id": "174",
   "Scopes": [
    "https://pagination.azure.com/.default"
   ]
  }
 }
}<|MERGE_RESOLUTION|>--- conflicted
+++ resolved
@@ -78,11 +78,6 @@
    "Namespace": "Pagination",
    "Usage": "Input",
    "Description": "Type for input model body",
-<<<<<<< HEAD
-   "IsNullable": false,
-=======
-   "Usage": "Input",
->>>>>>> 25dabbd4
    "Properties": [
     {
      "$id": "13",
@@ -117,11 +112,6 @@
    "Namespace": "Pagination",
    "Usage": "Output",
    "Description": "Paginated ledger entries",
-<<<<<<< HEAD
-   "IsNullable": false,
-=======
-   "Usage": "Output",
->>>>>>> 25dabbd4
    "Properties": [
     {
      "$id": "18",
@@ -137,7 +127,6 @@
        "Name": "LedgerEntry",
        "Namespace": "Pagination",
        "Usage": "Output",
-       "IsNullable": false,
        "Properties": [
         {
          "$id": "21",
@@ -205,11 +194,6 @@
    "Namespace": "Azure.Core.Foundations",
    "Usage": "Output",
    "Description": "Paged collection of DimensionValueListItem items",
-<<<<<<< HEAD
-   "IsNullable": false,
-=======
-   "Usage": "Output",
->>>>>>> 25dabbd4
    "Properties": [
     {
      "$id": "30",
@@ -225,7 +209,6 @@
        "Name": "DimensionValueListItem",
        "Namespace": "Pagination",
        "Usage": "Output",
-       "IsNullable": false,
        "Properties": [
         {
          "$id": "33",
@@ -273,11 +256,6 @@
    "Namespace": "Azure.Core",
    "Usage": "Output",
    "Description": "Paged collection of LedgerEntry items",
-<<<<<<< HEAD
-   "IsNullable": false,
-=======
-   "Usage": "Output",
->>>>>>> 25dabbd4
    "Properties": [
     {
      "$id": "39",
@@ -315,11 +293,6 @@
    "Namespace": "Azure.Core.Foundations",
    "Usage": "Output",
    "Description": "Paged collection of TextBlocklist items",
-<<<<<<< HEAD
-   "IsNullable": false,
-=======
-   "Usage": "Output",
->>>>>>> 25dabbd4
    "Properties": [
     {
      "$id": "44",
@@ -336,11 +309,6 @@
        "Namespace": "Pagination",
        "Usage": "Output",
        "Description": "Text Blocklist.",
-<<<<<<< HEAD
-       "IsNullable": false,
-=======
-       "Usage": "Output",
->>>>>>> 25dabbd4
        "Properties": [
         {
          "$id": "47",
@@ -396,11 +364,6 @@
    "Namespace": "Azure.Core.Foundations",
    "Usage": "Output",
    "Description": "Paged collection of TextBlockItem items",
-<<<<<<< HEAD
-   "IsNullable": false,
-=======
-   "Usage": "Output",
->>>>>>> 25dabbd4
    "Properties": [
     {
      "$id": "54",
@@ -417,11 +380,6 @@
        "Namespace": "Pagination",
        "Usage": "Output",
        "Description": "Item in TextBlocklist.",
-<<<<<<< HEAD
-       "IsNullable": false,
-=======
-       "Usage": "Output",
->>>>>>> 25dabbd4
        "Properties": [
         {
          "$id": "57",
@@ -489,11 +447,6 @@
    "Namespace": "Pagination",
    "Usage": "Output",
    "Description": "The result of listing the Pools in an Account.",
-<<<<<<< HEAD
-   "IsNullable": false,
-=======
-   "Usage": "Output",
->>>>>>> 25dabbd4
    "Properties": [
     {
      "$id": "66",
@@ -510,11 +463,6 @@
        "Namespace": "Pagination",
        "Usage": "Output",
        "Description": "A Pool in the Azure Batch service.",
-<<<<<<< HEAD
-       "IsNullable": false,
-=======
-       "Usage": "Output",
->>>>>>> 25dabbd4
        "Properties": [
         {
          "$id": "69",
@@ -582,11 +530,6 @@
    "Namespace": "Pagination",
    "Usage": "Output",
    "Description": "An error response received from the Azure Batch service.",
-<<<<<<< HEAD
-   "IsNullable": false,
-=======
-   "Usage": "Output",
->>>>>>> 25dabbd4
    "Properties": [
     {
      "$id": "78",
