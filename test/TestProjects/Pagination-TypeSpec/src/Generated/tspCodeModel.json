--- conflicted
+++ resolved
@@ -8,11 +8,6 @@
   {
    "$id": "2",
    "Name": "Interval",
-<<<<<<< HEAD
-=======
-   "Namespace": "Pagination",
-   "Description": "The interval",
->>>>>>> fc54667d
    "EnumValueType": "String",
    "AllowedValues": [
     {
@@ -47,7 +42,7 @@
     }
    ],
    "Namespace": "Pagination",
-   "Description": "",
+   "Description": "The interval",
    "IsExtensible": true,
    "IsNullable": false,
    "Usage": "Input"
