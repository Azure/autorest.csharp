// Copyright (c) Microsoft Corporation. All rights reserved.
// Licensed under the MIT License.

// <auto-generated/>

#nullable disable

using System;
using System.ClientModel.Primitives;
using System.Collections.Generic;
using System.Text.Json;
using Azure;
using Azure.Core;
using Pagination;

namespace Pagination.Models
{
    public partial class TextBlocklist : IUtf8JsonSerializable, IJsonModel<TextBlocklist>
    {
        void IUtf8JsonSerializable.Write(Utf8JsonWriter writer) => ((IJsonModel<TextBlocklist>)this).Write(writer, new ModelReaderWriterOptions("W"));

        void IJsonModel<TextBlocklist>.Write(Utf8JsonWriter writer, ModelReaderWriterOptions options)
        {
            var format = options.Format == "W" ? ((IPersistableModel<TextBlocklist>)this).GetFormatFromOptions(options) : options.Format;
            if (format != "J")
            {
                throw new FormatException($"The model {nameof(TextBlocklist)} does not support '{format}' format.");
            }

            writer.WriteStartObject();
<<<<<<< HEAD
            if (options.Format != "W")
            {
                writer.WritePropertyName("blocklistName"u8);
                writer.WriteStringValue(BlocklistName);
            }
            if (Description != null)
=======
            writer.WritePropertyName("blocklistName"u8);
            writer.WriteStringValue(BlocklistName);
            if (Optional.IsDefined(Description))
>>>>>>> 3633830f
            {
                writer.WritePropertyName("description"u8);
                writer.WriteStringValue(Description);
            }
            if (options.Format != "W" && _serializedAdditionalRawData != null)
            {
                foreach (var item in _serializedAdditionalRawData)
                {
                    writer.WritePropertyName(item.Key);
#if NET6_0_OR_GREATER
				writer.WriteRawValue(item.Value);
#else
                    using (JsonDocument document = JsonDocument.Parse(item.Value))
                    {
                        JsonSerializer.Serialize(writer, document.RootElement);
                    }
#endif
                }
            }
            writer.WriteEndObject();
        }

        TextBlocklist IJsonModel<TextBlocklist>.Create(ref Utf8JsonReader reader, ModelReaderWriterOptions options)
        {
            var format = options.Format == "W" ? ((IPersistableModel<TextBlocklist>)this).GetFormatFromOptions(options) : options.Format;
            if (format != "J")
            {
                throw new FormatException($"The model {nameof(TextBlocklist)} does not support '{format}' format.");
            }

            using JsonDocument document = JsonDocument.ParseValue(ref reader);
            return DeserializeTextBlocklist(document.RootElement, options);
        }

        internal static TextBlocklist DeserializeTextBlocklist(JsonElement element, ModelReaderWriterOptions options = null)
        {
            options ??= new ModelReaderWriterOptions("W");

            if (element.ValueKind == JsonValueKind.Null)
            {
                return null;
            }
            string blocklistName = default;
            string description = default;
            IDictionary<string, BinaryData> serializedAdditionalRawData = default;
            Dictionary<string, BinaryData> additionalPropertiesDictionary = new Dictionary<string, BinaryData>();
            foreach (var property in element.EnumerateObject())
            {
                if (property.NameEquals("blocklistName"u8))
                {
                    blocklistName = property.Value.GetString();
                    continue;
                }
                if (property.NameEquals("description"u8))
                {
                    description = property.Value.GetString();
                    continue;
                }
                if (options.Format != "W")
                {
                    additionalPropertiesDictionary.Add(property.Name, BinaryData.FromString(property.Value.GetRawText()));
                }
            }
            serializedAdditionalRawData = additionalPropertiesDictionary;
            return new TextBlocklist(blocklistName, description, serializedAdditionalRawData);
        }

        BinaryData IPersistableModel<TextBlocklist>.Write(ModelReaderWriterOptions options)
        {
            var format = options.Format == "W" ? ((IPersistableModel<TextBlocklist>)this).GetFormatFromOptions(options) : options.Format;

            switch (format)
            {
                case "J":
                    return ModelReaderWriter.Write(this, options);
                default:
                    throw new FormatException($"The model {nameof(TextBlocklist)} does not support '{options.Format}' format.");
            }
        }

        TextBlocklist IPersistableModel<TextBlocklist>.Create(BinaryData data, ModelReaderWriterOptions options)
        {
            var format = options.Format == "W" ? ((IPersistableModel<TextBlocklist>)this).GetFormatFromOptions(options) : options.Format;

            switch (format)
            {
                case "J":
                    {
                        using JsonDocument document = JsonDocument.Parse(data);
                        return DeserializeTextBlocklist(document.RootElement, options);
                    }
                default:
                    throw new FormatException($"The model {nameof(TextBlocklist)} does not support '{options.Format}' format.");
            }
        }

        string IPersistableModel<TextBlocklist>.GetFormatFromOptions(ModelReaderWriterOptions options) => "J";

        /// <summary> Deserializes the model from a raw response. </summary>
        /// <param name="response"> The response to deserialize the model from. </param>
        internal static TextBlocklist FromResponse(Response response)
        {
            using var document = JsonDocument.Parse(response.Content);
            return DeserializeTextBlocklist(document.RootElement);
        }

        /// <summary> Convert into a Utf8JsonRequestContent. </summary>
        internal virtual RequestContent ToRequestContent()
        {
            var content = new Utf8JsonRequestContent();
            content.JsonWriter.WriteObjectValue(this);
            return content;
        }
    }
}<|MERGE_RESOLUTION|>--- conflicted
+++ resolved
@@ -28,18 +28,12 @@
             }
 
             writer.WriteStartObject();
-<<<<<<< HEAD
             if (options.Format != "W")
             {
                 writer.WritePropertyName("blocklistName"u8);
                 writer.WriteStringValue(BlocklistName);
             }
-            if (Description != null)
-=======
-            writer.WritePropertyName("blocklistName"u8);
-            writer.WriteStringValue(BlocklistName);
             if (Optional.IsDefined(Description))
->>>>>>> 3633830f
             {
                 writer.WritePropertyName("description"u8);
                 writer.WriteStringValue(Description);
