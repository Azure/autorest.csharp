--- conflicted
+++ resolved
@@ -80,20 +80,11 @@
             AzureKeyCredential credential = null;
             HelloDemo2 client = CreateFirstTestTypeSpecClient(endpoint, credential).GetHelloClient().GetHelloDemo2Client();
 
-<<<<<<< HEAD
-            RoundTripModel action = new RoundTripModel("<requiredString>", 1234, new StringFixedEnum[] { StringFixedEnum.One }, new Dictionary<string, StringExtensibleEnum>
-            {
-                ["key"] = StringExtensibleEnum.One
-            }, new Thing("<name>", BinaryData.FromObjectAsJson("<requiredUnion>"), "<requiredBadDescription>", new int[] { 1234 }), BinaryData.FromObjectAsJson(new object()), new Dictionary<string, BinaryData>
-            {
-                ["key"] = BinaryData.FromObjectAsJson(new object())
-            }, new ModelWithRequiredNullableProperties(1234, StringExtensibleEnum.One, StringFixedEnum.One));
-=======
             RoundTripModel action = new RoundTripModel(
                 "<requiredString>",
                 1234,
-                new StringFixedEnum?[] { StringFixedEnum.One },
-                new Dictionary<string, StringExtensibleEnum?>
+                new StringFixedEnum[] { StringFixedEnum.One },
+                new Dictionary<string, StringExtensibleEnum>
                 {
                     ["key"] = StringExtensibleEnum.One
                 },
@@ -104,7 +95,6 @@
                     ["key"] = BinaryData.FromObjectAsJson(new object())
                 },
                 new ModelWithRequiredNullableProperties(1234, StringExtensibleEnum.One, StringFixedEnum.One));
->>>>>>> 49a5dfc9
             Response<RoundTripModel> response = await client.HelloAgainAsync("<p2>", "<p1>", action);
         }
 
@@ -199,27 +189,11 @@
             AzureKeyCredential credential = null;
             HelloDemo2 client = CreateFirstTestTypeSpecClient(endpoint, credential).GetHelloClient().GetHelloDemo2Client();
 
-<<<<<<< HEAD
-            RoundTripModel action = new RoundTripModel("<requiredString>", 1234, new StringFixedEnum[] { StringFixedEnum.One }, new Dictionary<string, StringExtensibleEnum>
-            {
-                ["key"] = StringExtensibleEnum.One
-            }, new Thing("<name>", BinaryData.FromObjectAsJson("<requiredUnion>"), "<requiredBadDescription>", new int[] { 1234 })
-            {
-                OptionalLiteralString = ThingOptionalLiteralString.Reject,
-                OptionalLiteralInt = ThingOptionalLiteralInt._456,
-                OptionalLiteralFloat = ThingOptionalLiteralFloat._456,
-                OptionalLiteralBool = true,
-                OptionalNullableList = { 1234 },
-            }, BinaryData.FromObjectAsJson(new object()), new Dictionary<string, BinaryData>
-            {
-                ["key"] = BinaryData.FromObjectAsJson(new object())
-            }, new ModelWithRequiredNullableProperties(1234, StringExtensibleEnum.One, StringFixedEnum.One))
-=======
             RoundTripModel action = new RoundTripModel(
                 "<requiredString>",
                 1234,
-                new StringFixedEnum?[] { StringFixedEnum.One },
-                new Dictionary<string, StringExtensibleEnum?>
+                new StringFixedEnum[] { StringFixedEnum.One },
+                new Dictionary<string, StringExtensibleEnum>
                 {
                     ["key"] = StringExtensibleEnum.One
                 },
@@ -237,7 +211,6 @@
                     ["key"] = BinaryData.FromObjectAsJson(new object())
                 },
                 new ModelWithRequiredNullableProperties(1234, StringExtensibleEnum.One, StringFixedEnum.One))
->>>>>>> 49a5dfc9
             {
                 IntExtensibleEnum = IntExtensibleEnum.One,
                 IntExtensibleEnumCollection = { IntExtensibleEnum.One },
