--- conflicted
+++ resolved
@@ -24,11 +24,7 @@
         /// <param name="extension"></param>
         /// <param name="serializedAdditionalRawData"> Keeps track of any properties unknown to the library. </param>
         /// <param name="level"></param>
-<<<<<<< HEAD
-        internal ThereLevelExtension(IList<ThereLevelExtension> extension, IDictionary<string, BinaryData> serializedAdditionalRawData, int level) : base(extension, serializedAdditionalRawData)
-=======
-        internal ThereLevelExtension(IReadOnlyList<ThereLevelExtension> extension, IDictionary<string, BinaryData> serializedAdditionalRawData, sbyte level) : base(extension, serializedAdditionalRawData)
->>>>>>> 49a5dfc9
+        internal ThereLevelExtension(IList<ThereLevelExtension> extension, IDictionary<string, BinaryData> serializedAdditionalRawData, sbyte level) : base(extension, serializedAdditionalRawData)
         {
             Level = level;
         }
