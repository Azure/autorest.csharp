--- conflicted
+++ resolved
@@ -978,7 +978,7 @@
      "Type": {
       "$id": "128",
       "Name": "ModelWithRequiredNullableProperties",
-      "Namespace": "TypeSpecFirstTest",
+      "Namespace": "FirstTestTypeSpec",
       "Description": "A model with a few required nullable properties",
       "IsNullable": false,
       "Usage": "RoundTrip",
@@ -1036,13 +1036,8 @@
  ],
  "Clients": [
   {
-<<<<<<< HEAD
    "$id": "133",
-   "Name": "TypeSpecFirstTestClient",
-=======
-   "$id": "127",
    "Name": "FirstTestTypeSpecClient",
->>>>>>> a2e2c4af
    "Description": "This is a sample typespec project.",
    "Operations": [
     {
