{
 "$id": "1",
 "Name": "FirstTestTypeSpec",
 "ApiVersions": [
  "2022-05-15-preview"
 ],
 "Enums": [
  {
   "$id": "2",
   "Kind": "enum",
   "Name": "Thing_requiredLiteralString",
   "ValueType": {
    "$id": "3",
    "Kind": "string",
    "Name": "string",
    "CrossLanguageDefinitionId": "TypeSpec.string"
   },
   "Values": [
    {
     "$id": "4",
     "Name": "accept",
     "Value": "accept",
     "Description": "accept"
    }
   ],
   "CrossLanguageDefinitionId": "",
   "Description": "The Thing_requiredLiteralString",
   "IsExtensible": true,
   "Usage": "RoundTrip"
  },
  {
   "$id": "5",
   "Kind": "enum",
   "Name": "Thing_requiredLiteralInt",
   "ValueType": {
    "$id": "6",
    "Kind": "int32",
    "Name": "int32",
    "CrossLanguageDefinitionId": "TypeSpec.int32"
   },
   "Values": [
    {
     "$id": "7",
     "Name": "123",
     "Value": 123,
     "Description": "123"
    }
   ],
   "CrossLanguageDefinitionId": "",
   "Description": "The Thing_requiredLiteralInt",
   "IsExtensible": true,
   "Usage": "RoundTrip"
  },
  {
   "$id": "8",
   "Kind": "enum",
   "Name": "Thing_requiredLiteralFloat",
   "ValueType": {
    "$id": "9",
    "Kind": "float32",
    "Name": "float32",
    "CrossLanguageDefinitionId": "TypeSpec.float32"
   },
   "Values": [
    {
     "$id": "10",
     "Name": "1.23",
     "Value": 1.23,
     "Description": "1.23"
    }
   ],
   "CrossLanguageDefinitionId": "",
   "Description": "The Thing_requiredLiteralFloat",
   "IsExtensible": true,
   "Usage": "RoundTrip"
  },
  {
   "$id": "11",
   "Kind": "enum",
   "Name": "Thing_optionalLiteralString",
   "ValueType": {
    "$id": "12",
    "Kind": "string",
    "Name": "string",
    "CrossLanguageDefinitionId": "TypeSpec.string"
   },
   "Values": [
    {
     "$id": "13",
     "Name": "reject",
     "Value": "reject",
     "Description": "reject"
    }
   ],
   "CrossLanguageDefinitionId": "",
   "Description": "The Thing_optionalLiteralString",
   "IsExtensible": true,
   "Usage": "RoundTrip"
  },
  {
   "$id": "14",
   "Kind": "enum",
   "Name": "Thing_optionalLiteralInt",
   "ValueType": {
    "$id": "15",
    "Kind": "int32",
    "Name": "int32",
    "CrossLanguageDefinitionId": "TypeSpec.int32"
   },
   "Values": [
    {
     "$id": "16",
     "Name": "456",
     "Value": 456,
     "Description": "456"
    }
   ],
   "CrossLanguageDefinitionId": "",
   "Description": "The Thing_optionalLiteralInt",
   "IsExtensible": true,
   "Usage": "RoundTrip"
  },
  {
   "$id": "17",
   "Kind": "enum",
   "Name": "Thing_optionalLiteralFloat",
   "ValueType": {
    "$id": "18",
    "Kind": "float32",
    "Name": "float32",
    "CrossLanguageDefinitionId": "TypeSpec.float32"
   },
   "Values": [
    {
     "$id": "19",
     "Name": "4.56",
     "Value": 4.56,
     "Description": "4.56"
    }
   ],
   "CrossLanguageDefinitionId": "",
   "Description": "The Thing_optionalLiteralFloat",
   "IsExtensible": true,
   "Usage": "RoundTrip"
  },
  {
   "$id": "20",
   "Kind": "enum",
   "Name": "CsProjectedEnum",
   "CrossLanguageDefinitionId": "FirstTestTypeSpec.ProjectedEnum",
   "ValueType": {
    "$id": "21",
    "Kind": "float32",
    "Name": "float32",
    "CrossLanguageDefinitionId": "TypeSpec.float32"
   },
   "Values": [
    {
     "$id": "22",
     "Name": "CsOne",
     "Value": 1.1
    },
    {
     "$id": "23",
     "Name": "Two",
     "Value": 2.2
    },
    {
     "$id": "24",
     "Name": "Four",
     "Value": 4.4
    }
   ],
   "Description": "enum with projected name",
   "IsExtensible": false,
   "Usage": "Input"
  },
  {
   "$id": "25",
   "Kind": "enum",
   "Name": "CsProjectedEnumInModel",
   "CrossLanguageDefinitionId": "FirstTestTypeSpec.ProjectedEnumInModel",
   "ValueType": {
    "$id": "26",
    "Kind": "float32",
    "Name": "float32",
    "CrossLanguageDefinitionId": "TypeSpec.float32"
   },
   "Values": [
    {
     "$id": "27",
     "Name": "CsOne",
     "Value": 1.1
    },
    {
     "$id": "28",
     "Name": "Two",
     "Value": 2.2
    },
    {
     "$id": "29",
     "Name": "Four",
     "Value": 4.4
    }
   ],
   "Description": "enum with projected name used in a model",
   "IsExtensible": false,
   "Usage": "Input"
  },
  {
   "$id": "30",
   "Kind": "enum",
   "Name": "StringFixedEnum",
   "CrossLanguageDefinitionId": "FirstTestTypeSpec.StringFixedEnum",
   "ValueType": {
    "$id": "31",
    "Kind": "string",
    "Name": "string",
    "CrossLanguageDefinitionId": "TypeSpec.string"
   },
   "Values": [
    {
     "$id": "32",
     "Name": "One",
     "Value": "1"
    },
    {
     "$id": "33",
     "Name": "Two",
     "Value": "2"
    },
    {
     "$id": "34",
     "Name": "Four",
     "Value": "4"
    }
   ],
   "Description": "Simple enum",
   "IsExtensible": false,
   "Usage": "RoundTrip"
  },
  {
   "$id": "35",
   "Kind": "enum",
   "Name": "StringExtensibleEnum",
   "CrossLanguageDefinitionId": "FirstTestTypeSpec.StringExtensibleEnum",
   "ValueType": {
    "$id": "36",
    "Kind": "string",
    "Name": "string",
    "CrossLanguageDefinitionId": "TypeSpec.string"
   },
   "Values": [
    {
     "$id": "37",
     "Name": "One",
     "Value": "1"
    },
    {
     "$id": "38",
     "Name": "Two",
     "Value": "2"
    },
    {
     "$id": "39",
     "Name": "Four",
     "Value": "4"
    }
   ],
   "Description": "Extensible enum",
   "IsExtensible": true,
   "Usage": "RoundTrip"
  },
  {
   "$id": "40",
   "Kind": "enum",
   "Name": "IntExtensibleEnum",
   "CrossLanguageDefinitionId": "FirstTestTypeSpec.IntExtensibleEnum",
   "ValueType": {
    "$id": "41",
    "Kind": "int32",
    "Name": "int32",
    "CrossLanguageDefinitionId": "TypeSpec.int32"
   },
   "Values": [
    {
     "$id": "42",
     "Name": "One",
     "Value": 1
    },
    {
     "$id": "43",
     "Name": "Two",
     "Value": 2
    },
    {
     "$id": "44",
     "Name": "Four",
     "Value": 4
    }
   ],
   "Description": "Int based extensible enum",
   "IsExtensible": true,
   "Usage": "RoundTrip"
  },
  {
   "$id": "45",
   "Kind": "enum",
   "Name": "FloatExtensibleEnum",
   "CrossLanguageDefinitionId": "FirstTestTypeSpec.FloatExtensibleEnum",
   "ValueType": {
    "$id": "46",
    "Kind": "float32",
    "Name": "float32",
    "CrossLanguageDefinitionId": "TypeSpec.float32"
   },
   "Values": [
    {
     "$id": "47",
     "Name": "One",
     "Value": 1
    },
    {
     "$id": "48",
     "Name": "Two",
     "Value": 2
    },
    {
     "$id": "49",
     "Name": "Four",
     "Value": 4
    }
   ],
   "Description": "Float based extensible enum",
   "IsExtensible": true,
   "Usage": "RoundTrip"
  },
  {
   "$id": "50",
   "Kind": "enum",
   "Name": "FloatFixedEnum",
   "CrossLanguageDefinitionId": "FirstTestTypeSpec.FloatFixedEnum",
   "ValueType": {
    "$id": "51",
    "Kind": "float32",
    "Name": "float32",
    "CrossLanguageDefinitionId": "TypeSpec.float32"
   },
   "Values": [
    {
     "$id": "52",
     "Name": "One",
     "Value": 1.1
    },
    {
     "$id": "53",
     "Name": "Two",
     "Value": 2.2
    },
    {
     "$id": "54",
     "Name": "Four",
     "Value": 4.4
    }
   ],
   "Description": "float fixed enum",
   "IsExtensible": false,
   "Usage": "RoundTrip"
  },
  {
   "$id": "55",
   "Kind": "enum",
   "Name": "IntFixedEnum",
   "CrossLanguageDefinitionId": "FirstTestTypeSpec.IntFixedEnum",
   "ValueType": {
    "$id": "56",
    "Kind": "int32",
    "Name": "int32",
    "CrossLanguageDefinitionId": "TypeSpec.int32"
   },
   "Values": [
    {
     "$id": "57",
     "Name": "One",
     "Value": 1
    },
    {
     "$id": "58",
     "Name": "Two",
     "Value": 2
    },
    {
     "$id": "59",
     "Name": "Four",
     "Value": 4
    }
   ],
   "Description": "int fixed enum",
   "IsExtensible": false,
   "Usage": "RoundTrip"
  },
  {
   "$id": "60",
   "Kind": "enum",
   "Name": "DaysOfWeekExtensibleEnum",
   "CrossLanguageDefinitionId": "FirstTestTypeSpec.DaysOfWeekExtensibleEnum",
   "ValueType": {
    "$id": "61",
    "Kind": "string",
    "Name": "string",
    "CrossLanguageDefinitionId": "TypeSpec.string"
   },
   "Values": [
    {
     "$id": "62",
     "Name": "Monday",
     "Value": "Monday"
    },
    {
     "$id": "63",
     "Name": "Tuesday",
     "Value": "Tuesday"
    },
    {
     "$id": "64",
     "Name": "Wednesday",
     "Value": "Wednesday"
    },
    {
     "$id": "65",
     "Name": "Thursday",
     "Value": "Thursday"
    },
    {
     "$id": "66",
     "Name": "Friday",
     "Value": "Friday"
    },
    {
     "$id": "67",
     "Name": "Saturday",
     "Value": "Saturday"
    },
    {
     "$id": "68",
     "Name": "Sunday",
     "Value": "Sunday"
    }
   ],
   "IsExtensible": true,
   "Usage": "None"
  },
  {
   "$id": "69",
   "Kind": "enum",
   "Name": "Versions",
   "CrossLanguageDefinitionId": "FirstTestTypeSpec.Versions",
   "ValueType": {
    "$id": "70",
    "Kind": "string",
    "Name": "string",
    "CrossLanguageDefinitionId": "TypeSpec.string"
   },
   "Values": [
    {
     "$id": "71",
     "Name": "2022-05-15-preview",
     "Value": "2022-05-15-preview"
    }
   ],
   "IsExtensible": false,
   "Usage": "None"
  }
 ],
 "Models": [
  {
   "$id": "72",
   "Kind": "model",
   "Name": "Thing",
   "CrossLanguageDefinitionId": "FirstTestTypeSpec.Thing",
   "Usage": "RoundTrip",
   "Description": "A model with a few properties of literal types",
   "Properties": [
    {
     "$id": "73",
     "Name": "name",
     "SerializedName": "name",
     "Description": "name of the Thing",
     "Type": {
      "$id": "74",
      "Kind": "string",
      "Name": "string",
      "CrossLanguageDefinitionId": "TypeSpec.string"
     },
     "IsRequired": true,
     "IsReadOnly": false
    },
    {
     "$id": "75",
     "Name": "requiredUnion",
     "SerializedName": "requiredUnion",
     "Description": "required Union",
     "Type": {
      "$id": "76",
      "Kind": "union",
      "Name": "ThingRequiredUnion",
      "VariantTypes": [
       {
        "$id": "77",
        "Kind": "string",
        "Name": "string",
        "CrossLanguageDefinitionId": "TypeSpec.string"
       },
       {
        "$id": "78",
        "Kind": "array",
        "Name": "Array",
        "ValueType": {
         "$id": "79",
<<<<<<< HEAD
         "Kind": "string",
         "Name": "string",
         "CrossLanguageDefinitionId": "TypeSpec.string"
        }
=======
         "Kind": "string"
        },
        "CrossLanguageDefinitionId": "TypeSpec.Array"
>>>>>>> d4a5bea0
       },
       {
        "$id": "80",
        "Kind": "int32",
        "Name": "int32",
        "CrossLanguageDefinitionId": "TypeSpec.int32"
       }
      ]
     },
     "IsRequired": true,
     "IsReadOnly": false
    },
    {
     "$id": "81",
     "Name": "requiredLiteralString",
     "SerializedName": "requiredLiteralString",
     "Description": "required literal string",
     "Type": {
      "$id": "82",
      "Kind": "constant",
      "ValueType": {
       "$ref": "2"
      },
      "Value": "accept"
     },
     "IsRequired": true,
     "IsReadOnly": false
    },
    {
     "$id": "83",
     "Name": "requiredLiteralInt",
     "SerializedName": "requiredLiteralInt",
     "Description": "required literal int",
     "Type": {
      "$id": "84",
      "Kind": "constant",
      "ValueType": {
       "$ref": "5"
      },
      "Value": 123
     },
     "IsRequired": true,
     "IsReadOnly": false
    },
    {
     "$id": "85",
     "Name": "requiredLiteralFloat",
     "SerializedName": "requiredLiteralFloat",
     "Description": "required literal float",
     "Type": {
      "$id": "86",
      "Kind": "constant",
      "ValueType": {
       "$ref": "8"
      },
      "Value": 1.23
     },
     "IsRequired": true,
     "IsReadOnly": false
    },
    {
     "$id": "87",
     "Name": "requiredLiteralBool",
     "SerializedName": "requiredLiteralBool",
     "Description": "required literal bool",
     "Type": {
      "$id": "88",
      "Kind": "constant",
      "ValueType": {
       "$id": "89",
       "Kind": "boolean",
       "Name": "boolean",
       "CrossLanguageDefinitionId": "TypeSpec.boolean"
      },
      "Value": false
     },
     "IsRequired": true,
     "IsReadOnly": false
    },
    {
     "$id": "90",
     "Name": "optionalLiteralString",
     "SerializedName": "optionalLiteralString",
     "Description": "optional literal string",
     "Type": {
      "$id": "91",
      "Kind": "constant",
      "ValueType": {
       "$ref": "11"
      },
      "Value": "reject"
     },
     "IsRequired": false,
     "IsReadOnly": false
    },
    {
     "$id": "92",
     "Name": "optionalLiteralInt",
     "SerializedName": "optionalLiteralInt",
     "Description": "optional literal int",
     "Type": {
      "$id": "93",
      "Kind": "constant",
      "ValueType": {
       "$ref": "14"
      },
      "Value": 456
     },
     "IsRequired": false,
     "IsReadOnly": false
    },
    {
     "$id": "94",
     "Name": "optionalLiteralFloat",
     "SerializedName": "optionalLiteralFloat",
     "Description": "optional literal float",
     "Type": {
      "$id": "95",
      "Kind": "constant",
      "ValueType": {
       "$ref": "17"
      },
      "Value": 4.56
     },
     "IsRequired": false,
     "IsReadOnly": false
    },
    {
     "$id": "96",
     "Name": "optionalLiteralBool",
     "SerializedName": "optionalLiteralBool",
     "Description": "optional literal bool",
     "Type": {
      "$id": "97",
      "Kind": "constant",
      "ValueType": {
       "$id": "98",
       "Kind": "boolean",
       "Name": "boolean",
       "CrossLanguageDefinitionId": "TypeSpec.boolean"
      },
      "Value": true
     },
     "IsRequired": false,
     "IsReadOnly": false
    },
    {
     "$id": "99",
     "Name": "requiredBadDescription",
     "SerializedName": "requiredBadDescription",
     "Description": "description with xml <|endoftext|>",
     "Type": {
      "$id": "100",
      "Kind": "string",
      "Name": "string",
      "CrossLanguageDefinitionId": "TypeSpec.string"
     },
     "IsRequired": true,
     "IsReadOnly": false
    },
    {
     "$id": "101",
     "Name": "optionalNullableList",
     "SerializedName": "optionalNullableList",
     "Description": "optional nullable collection",
     "Type": {
      "$id": "102",
      "Kind": "nullable",
      "Type": {
       "$id": "103",
       "Kind": "array",
       "Name": "Array",
       "ValueType": {
        "$id": "104",
<<<<<<< HEAD
        "Kind": "int32",
        "Name": "int32",
        "CrossLanguageDefinitionId": "TypeSpec.int32"
       }
=======
        "Kind": "int32"
       },
       "CrossLanguageDefinitionId": "TypeSpec.Array"
>>>>>>> d4a5bea0
      }
     },
     "IsRequired": false,
     "IsReadOnly": false
    },
    {
     "$id": "105",
     "Name": "requiredNullableList",
     "SerializedName": "requiredNullableList",
     "Description": "required nullable collection",
     "Type": {
      "$id": "106",
      "Kind": "nullable",
      "Type": {
       "$id": "107",
       "Kind": "array",
       "Name": "Array",
       "ValueType": {
        "$id": "108",
<<<<<<< HEAD
        "Kind": "int32",
        "Name": "int32",
        "CrossLanguageDefinitionId": "TypeSpec.int32"
       }
=======
        "Kind": "int32"
       },
       "CrossLanguageDefinitionId": "TypeSpec.Array"
>>>>>>> d4a5bea0
      }
     },
     "IsRequired": true,
     "IsReadOnly": false
    },
    {
     "$id": "109",
     "Name": "requiredFloatProperty",
     "SerializedName": "requiredFloatProperty",
     "Description": "required float property",
     "Type": {
      "$id": "110",
      "Kind": "float",
      "Name": "float",
      "CrossLanguageDefinitionId": "TypeSpec.float"
     },
     "IsRequired": true,
     "IsReadOnly": false
    },
    {
     "$id": "111",
     "Name": "optionalFloatProperty",
     "SerializedName": "optionalFloatProperty",
     "Description": "optional float property",
     "Type": {
      "$id": "112",
      "Kind": "float",
      "Name": "float",
      "CrossLanguageDefinitionId": "TypeSpec.float"
     },
     "IsRequired": false,
     "IsReadOnly": false
    },
    {
     "$id": "113",
     "Name": "optionalResourceId",
     "SerializedName": "optionalResourceId",
     "Description": "optional arm id.",
     "Type": {
      "$id": "114",
      "Kind": "string",
      "Name": "armResourceIdentifier",
      "CrossLanguageDefinitionId": "Azure.Core.armResourceIdentifier"
     },
     "IsRequired": false,
     "IsReadOnly": false
    }
   ]
  },
  {
   "$id": "115",
   "Kind": "model",
   "Name": "Friend",
   "CrossLanguageDefinitionId": "FirstTestTypeSpec.NotFriend",
   "Usage": "RoundTrip",
   "Description": "this is not a friendly model but with a friendly name",
   "Properties": [
    {
     "$id": "116",
     "Name": "name",
     "SerializedName": "name",
     "Description": "name of the NotFriend",
     "Type": {
      "$id": "117",
      "Kind": "string",
      "Name": "string",
      "CrossLanguageDefinitionId": "TypeSpec.string"
     },
     "IsRequired": true,
     "IsReadOnly": false
    }
   ]
  },
  {
   "$id": "118",
   "Kind": "model",
   "Name": "ModelWithFormat",
   "CrossLanguageDefinitionId": "FirstTestTypeSpec.ModelWithFormat",
   "Usage": "Input",
   "Properties": [
    {
     "$id": "119",
     "Name": "sourceUrl",
     "SerializedName": "sourceUrl",
     "Description": "url format",
     "Type": {
      "$id": "120",
      "Kind": "url",
      "Name": "url",
      "CrossLanguageDefinitionId": "TypeSpec.url"
     },
     "IsRequired": true,
     "IsReadOnly": false
    },
    {
     "$id": "121",
     "Name": "guid",
     "SerializedName": "guid",
     "Description": "uuid format",
     "Type": {
      "$id": "122",
      "Kind": "string",
      "Name": "uuid",
      "CrossLanguageDefinitionId": "Azure.Core.uuid"
     },
     "IsRequired": true,
     "IsReadOnly": false
    }
   ]
  },
  {
   "$id": "123",
   "Kind": "model",
   "Name": "ProjectedModel",
   "CrossLanguageDefinitionId": "FirstTestTypeSpec.ModelWithProjectedName",
   "Usage": "RoundTrip",
   "Description": "this is a model with a projected name",
   "Properties": [
    {
     "$id": "124",
     "Name": "name",
     "SerializedName": "name",
     "Description": "name of the ModelWithProjectedName",
     "Type": {
      "$id": "125",
      "Kind": "string",
      "Name": "string",
      "CrossLanguageDefinitionId": "TypeSpec.string"
     },
     "IsRequired": true,
     "IsReadOnly": false
    }
   ]
  },
  {
   "$id": "126",
   "Kind": "model",
   "Name": "ReturnsAnonymousModelResponse",
   "CrossLanguageDefinitionId": "FirstTestTypeSpec.returnsAnonymousModel.Response.anonymous",
   "Usage": "Output",
   "Properties": []
  },
  {
   "$id": "127",
   "Kind": "model",
   "Name": "Extension",
   "CrossLanguageDefinitionId": "FirstTestTypeSpec.Extension",
   "Usage": "Input",
   "Description": "extension",
   "BaseModel": {
    "$id": "128",
    "Kind": "model",
    "Name": "Element",
    "CrossLanguageDefinitionId": "FirstTestTypeSpec.Element",
    "Usage": "Input",
    "Description": "element",
    "Properties": [
     {
      "$id": "129",
      "Name": "extension",
      "SerializedName": "extension",
      "Description": "",
      "Type": {
       "$id": "130",
       "Kind": "array",
       "Name": "ArrayExtension",
       "ValueType": {
        "$ref": "127"
       },
       "CrossLanguageDefinitionId": "TypeSpec.Array"
      },
      "IsRequired": false,
      "IsReadOnly": false
     }
    ]
   },
   "Properties": [
    {
     "$id": "131",
     "Name": "level",
     "SerializedName": "level",
     "Description": "",
     "Type": {
      "$id": "132",
      "Kind": "int8",
      "Name": "int8",
      "CrossLanguageDefinitionId": "TypeSpec.int8"
     },
     "IsRequired": true,
     "IsReadOnly": false
    }
   ]
  },
  {
   "$ref": "128"
  },
  {
   "$id": "133",
   "Kind": "model",
   "Name": "Extendible",
   "CrossLanguageDefinitionId": "FirstTestTypeSpec.Extendible",
   "Usage": "Input",
   "Description": "FHIR extendible element",
   "Properties": [
    {
     "$id": "134",
     "Name": "extension",
     "SerializedName": "extension",
     "Description": "Additional Content defined by implementations",
     "Type": {
      "$id": "135",
      "Kind": "array",
      "Name": "ArrayThereLevelExtension",
      "ValueType": {
       "$id": "136",
       "Kind": "model",
       "Name": "ThereLevelExtension",
       "CrossLanguageDefinitionId": "FirstTestTypeSpec.ThereLevelExtension",
       "Usage": "Input",
       "Description": "extension",
       "BaseModel": {
        "$id": "137",
        "Kind": "model",
        "Name": "ThereLevelElement",
        "CrossLanguageDefinitionId": "FirstTestTypeSpec.ThereLevelElement",
        "Usage": "Input",
        "Description": "element",
        "Properties": [
         {
          "$id": "138",
          "Name": "extension",
          "SerializedName": "extension",
          "Description": "",
          "Type": {
           "$id": "139",
           "Kind": "array",
           "Name": "ArrayThereLevelExtension",
           "ValueType": {
            "$ref": "136"
           },
           "CrossLanguageDefinitionId": "TypeSpec.Array"
          },
          "IsRequired": false,
          "IsReadOnly": false
         }
        ]
       },
       "Properties": [
        {
         "$id": "140",
         "Name": "level",
         "SerializedName": "level",
         "Description": "",
         "Type": {
          "$id": "141",
          "Kind": "int8",
          "Name": "int8",
          "CrossLanguageDefinitionId": "TypeSpec.int8"
         },
         "IsRequired": true,
         "IsReadOnly": false
        }
       ]
      },
      "CrossLanguageDefinitionId": "TypeSpec.Array"
     },
     "IsRequired": false,
     "IsReadOnly": false
    }
   ]
  },
  {
   "$ref": "136"
  },
  {
   "$ref": "137"
  },
  {
   "$id": "142",
   "Kind": "model",
   "Name": "ChildModel",
   "CrossLanguageDefinitionId": "FirstTestTypeSpec.ChildModel",
   "Usage": "Input",
   "Description": "ChildModel",
   "BaseModel": {
    "$id": "143",
    "Kind": "model",
    "Name": "BaseModel",
    "CrossLanguageDefinitionId": "FirstTestTypeSpec.BaseModel",
    "Usage": "Input",
    "Description": "parenetModel",
    "Properties": [
     {
      "$id": "144",
      "Name": "level",
      "SerializedName": "level",
      "Description": "",
      "Type": {
       "$id": "145",
       "Kind": "int8",
       "Name": "int8",
       "CrossLanguageDefinitionId": "TypeSpec.int8"
      },
      "IsRequired": true,
      "IsReadOnly": false
     }
    ]
   },
   "Properties": [
    {
     "$id": "146",
     "Name": "parent",
     "SerializedName": "parent",
     "Description": "",
     "Type": {
      "$id": "147",
      "Kind": "array",
      "Name": "ArrayBaseModel",
      "ValueType": {
       "$ref": "143"
      },
      "CrossLanguageDefinitionId": "TypeSpec.Array"
     },
     "IsRequired": true,
     "IsReadOnly": false
    }
   ]
  },
  {
   "$ref": "143"
  },
  {
   "$id": "148",
   "Kind": "model",
   "Name": "ContainSelf",
   "CrossLanguageDefinitionId": "FirstTestTypeSpec.ContainSelf",
   "Usage": "Input",
   "Description": "containself",
   "Properties": [
    {
     "$id": "149",
     "Name": "self",
     "SerializedName": "self",
     "Description": "",
     "Type": {
      "$ref": "148"
     },
     "IsRequired": true,
     "IsReadOnly": false
    }
   ]
  },
  {
   "$id": "150",
   "Kind": "model",
   "Name": "ModelWithProjectedEnum",
   "CrossLanguageDefinitionId": "FirstTestTypeSpec.ModelWithProjectedEnum",
   "Usage": "Input",
   "Properties": [
    {
     "$id": "151",
     "Name": "enumProperty",
     "SerializedName": "enumProperty",
     "Description": "enum with projected name used in a model",
     "Type": {
      "$ref": "25"
     },
     "IsRequired": true,
     "IsReadOnly": false
    }
   ]
  },
  {
   "$id": "152",
   "Kind": "model",
   "Name": "AzureLocationModel",
   "CrossLanguageDefinitionId": "FirstTestTypeSpec.AzureLocationModel",
   "Usage": "Input",
   "Properties": [
    {
     "$id": "153",
     "Name": "location",
     "SerializedName": "location",
     "Description": "",
     "Type": {
      "$id": "154",
      "Kind": "string",
      "Name": "azureLocation",
      "CrossLanguageDefinitionId": "Azure.Core.azureLocation"
     },
     "IsRequired": true,
     "IsReadOnly": false
    }
   ]
  },
  {
   "$id": "155",
   "Kind": "model",
   "Name": "RoundTripModel",
   "CrossLanguageDefinitionId": "FirstTestTypeSpec.RoundTripModel",
   "Usage": "RoundTrip",
   "Description": "this is a roundtrip model",
   "Properties": [
    {
     "$id": "156",
     "Name": "requiredString",
     "SerializedName": "requiredString",
     "Description": "Required string, illustrating a reference type property.",
     "Type": {
      "$id": "157",
      "Kind": "string",
      "Name": "string",
      "CrossLanguageDefinitionId": "TypeSpec.string"
     },
     "IsRequired": true,
     "IsReadOnly": false
    },
    {
     "$id": "158",
     "Name": "requiredInt",
     "SerializedName": "requiredInt",
     "Description": "Required int, illustrating a value type property.",
     "Type": {
      "$id": "159",
      "Kind": "int32",
      "Name": "int32",
      "CrossLanguageDefinitionId": "TypeSpec.int32"
     },
     "IsRequired": true,
     "IsReadOnly": false
    },
    {
     "$id": "160",
     "Name": "requiredCollection",
     "SerializedName": "requiredCollection",
     "Description": "Required collection of enums",
     "Type": {
      "$id": "161",
      "Kind": "array",
      "Name": "ArrayStringFixedEnum",
      "ValueType": {
       "$ref": "30"
      },
      "CrossLanguageDefinitionId": "TypeSpec.Array"
     },
     "IsRequired": true,
     "IsReadOnly": false
    },
    {
     "$id": "162",
     "Name": "requiredDictionary",
     "SerializedName": "requiredDictionary",
     "Description": "Required dictionary of enums",
     "Type": {
      "$id": "163",
      "Kind": "dict",
      "KeyType": {
       "$id": "164",
       "Kind": "string",
       "Name": "string",
       "CrossLanguageDefinitionId": "TypeSpec.string"
      },
      "ValueType": {
       "$ref": "35"
      }
     },
     "IsRequired": true,
     "IsReadOnly": false
    },
    {
     "$id": "165",
     "Name": "requiredModel",
     "SerializedName": "requiredModel",
     "Description": "Required model",
     "Type": {
      "$ref": "72"
     },
     "IsRequired": true,
     "IsReadOnly": false
    },
    {
     "$id": "166",
     "Name": "intExtensibleEnum",
     "SerializedName": "intExtensibleEnum",
     "Description": "this is an int based extensible enum",
     "Type": {
      "$ref": "40"
     },
     "IsRequired": false,
     "IsReadOnly": false
    },
    {
     "$id": "167",
     "Name": "intExtensibleEnumCollection",
     "SerializedName": "intExtensibleEnumCollection",
     "Description": "this is a collection of int based extensible enum",
     "Type": {
      "$id": "168",
      "Kind": "array",
      "Name": "ArrayIntExtensibleEnum",
      "ValueType": {
       "$ref": "40"
      },
      "CrossLanguageDefinitionId": "TypeSpec.Array"
     },
     "IsRequired": false,
     "IsReadOnly": false
    },
    {
     "$id": "169",
     "Name": "floatExtensibleEnum",
     "SerializedName": "floatExtensibleEnum",
     "Description": "this is a float based extensible enum",
     "Type": {
      "$ref": "45"
     },
     "IsRequired": false,
     "IsReadOnly": false
    },
    {
     "$id": "170",
     "Name": "floatExtensibleEnumCollection",
     "SerializedName": "floatExtensibleEnumCollection",
     "Description": "this is a collection of float based extensible enum",
     "Type": {
      "$id": "171",
      "Kind": "array",
      "Name": "ArrayFloatExtensibleEnum",
      "ValueType": {
       "$ref": "45"
      },
      "CrossLanguageDefinitionId": "TypeSpec.Array"
     },
     "IsRequired": false,
     "IsReadOnly": false
    },
    {
     "$id": "172",
     "Name": "floatFixedEnum",
     "SerializedName": "floatFixedEnum",
     "Description": "this is a float based fixed enum",
     "Type": {
      "$ref": "50"
     },
     "IsRequired": false,
     "IsReadOnly": false
    },
    {
     "$id": "173",
     "Name": "floatFixedEnumCollection",
     "SerializedName": "floatFixedEnumCollection",
     "Description": "this is a collection of float based fixed enum",
     "Type": {
      "$id": "174",
      "Kind": "array",
      "Name": "ArrayFloatFixedEnum",
      "ValueType": {
       "$ref": "50"
      },
      "CrossLanguageDefinitionId": "TypeSpec.Array"
     },
     "IsRequired": false,
     "IsReadOnly": false
    },
    {
     "$id": "175",
     "Name": "intFixedEnum",
     "SerializedName": "intFixedEnum",
     "Description": "this is a int based fixed enum",
     "Type": {
      "$ref": "55"
     },
     "IsRequired": false,
     "IsReadOnly": false
    },
    {
     "$id": "176",
     "Name": "intFixedEnumCollection",
     "SerializedName": "intFixedEnumCollection",
     "Description": "this is a collection of int based fixed enum",
     "Type": {
      "$id": "177",
      "Kind": "array",
      "Name": "ArrayIntFixedEnum",
      "ValueType": {
       "$ref": "55"
      },
      "CrossLanguageDefinitionId": "TypeSpec.Array"
     },
     "IsRequired": false,
     "IsReadOnly": false
    },
    {
     "$id": "178",
     "Name": "stringFixedEnum",
     "SerializedName": "stringFixedEnum",
     "Description": "this is a string based fixed enum",
     "Type": {
      "$ref": "30"
     },
     "IsRequired": false,
     "IsReadOnly": false
    },
    {
     "$id": "179",
     "Name": "requiredUnknown",
     "SerializedName": "requiredUnknown",
     "Description": "required unknown",
     "Type": {
      "$id": "180",
      "Kind": "any",
      "Name": "unknown",
      "CrossLanguageDefinitionId": ""
     },
     "IsRequired": true,
     "IsReadOnly": false
    },
    {
     "$id": "181",
     "Name": "optionalUnknown",
     "SerializedName": "optionalUnknown",
     "Description": "optional unknown",
     "Type": {
      "$id": "182",
      "Kind": "any",
      "Name": "unknown",
      "CrossLanguageDefinitionId": ""
     },
     "IsRequired": false,
     "IsReadOnly": false
    },
    {
     "$id": "183",
     "Name": "requiredRecordUnknown",
     "SerializedName": "requiredRecordUnknown",
     "Description": "required record of unknown",
     "Type": {
      "$id": "184",
      "Kind": "dict",
      "KeyType": {
       "$id": "185",
       "Kind": "string",
       "Name": "string",
       "CrossLanguageDefinitionId": "TypeSpec.string"
      },
      "ValueType": {
       "$id": "186",
       "Kind": "any",
       "Name": "unknown",
       "CrossLanguageDefinitionId": ""
      }
     },
     "IsRequired": true,
     "IsReadOnly": false
    },
    {
     "$id": "187",
     "Name": "optionalRecordUnknown",
     "SerializedName": "optionalRecordUnknown",
     "Description": "optional record of unknown",
     "Type": {
      "$id": "188",
      "Kind": "dict",
      "KeyType": {
       "$id": "189",
       "Kind": "string",
       "Name": "string",
       "CrossLanguageDefinitionId": "TypeSpec.string"
      },
      "ValueType": {
       "$id": "190",
       "Kind": "any",
       "Name": "unknown",
       "CrossLanguageDefinitionId": ""
      }
     },
     "IsRequired": false,
     "IsReadOnly": false
    },
    {
     "$id": "191",
     "Name": "readOnlyRequiredRecordUnknown",
     "SerializedName": "readOnlyRequiredRecordUnknown",
     "Description": "required readonly record of unknown",
     "Type": {
      "$id": "192",
      "Kind": "dict",
      "KeyType": {
       "$id": "193",
       "Kind": "string",
       "Name": "string",
       "CrossLanguageDefinitionId": "TypeSpec.string"
      },
      "ValueType": {
       "$id": "194",
       "Kind": "any",
       "Name": "unknown",
       "CrossLanguageDefinitionId": ""
      }
     },
     "IsRequired": true,
     "IsReadOnly": true
    },
    {
     "$id": "195",
     "Name": "readOnlyOptionalRecordUnknown",
     "SerializedName": "readOnlyOptionalRecordUnknown",
     "Description": "optional readonly record of unknown",
     "Type": {
      "$id": "196",
      "Kind": "dict",
      "KeyType": {
       "$id": "197",
       "Kind": "string",
       "Name": "string",
       "CrossLanguageDefinitionId": "TypeSpec.string"
      },
      "ValueType": {
       "$id": "198",
       "Kind": "any",
       "Name": "unknown",
       "CrossLanguageDefinitionId": ""
      }
     },
     "IsRequired": false,
     "IsReadOnly": true
    },
    {
     "$id": "199",
     "Name": "modelWithRequiredNullable",
     "SerializedName": "modelWithRequiredNullable",
     "Description": "this is a model with required nullable properties",
     "Type": {
      "$id": "200",
      "Kind": "model",
      "Name": "ModelWithRequiredNullableProperties",
      "CrossLanguageDefinitionId": "FirstTestTypeSpec.ModelWithRequiredNullableProperties",
      "Usage": "RoundTrip",
      "Description": "A model with a few required nullable properties",
      "Properties": [
       {
        "$id": "201",
        "Name": "requiredNullablePrimitive",
        "SerializedName": "requiredNullablePrimitive",
        "Description": "required nullable primitive type",
        "Type": {
         "$id": "202",
         "Kind": "nullable",
         "Type": {
          "$id": "203",
          "Kind": "int32",
          "Name": "int32",
          "CrossLanguageDefinitionId": "TypeSpec.int32"
         }
        },
        "IsRequired": true,
        "IsReadOnly": false
       },
       {
        "$id": "204",
        "Name": "requiredExtensibleEnum",
        "SerializedName": "requiredExtensibleEnum",
        "Description": "required nullable extensible enum type",
        "Type": {
         "$id": "205",
         "Kind": "nullable",
         "Type": {
          "$ref": "35"
         }
        },
        "IsRequired": true,
        "IsReadOnly": false
       },
       {
        "$id": "206",
        "Name": "requiredFixedEnum",
        "SerializedName": "requiredFixedEnum",
        "Description": "required nullable fixed enum type",
        "Type": {
         "$id": "207",
         "Kind": "nullable",
         "Type": {
          "$ref": "30"
         }
        },
        "IsRequired": true,
        "IsReadOnly": false
       }
      ]
     },
     "IsRequired": true,
     "IsReadOnly": false
    },
    {
     "$id": "208",
     "Name": "unionList",
     "SerializedName": "unionList",
     "Description": "this is a list of union types",
     "Type": {
      "$id": "209",
      "Kind": "array",
      "Name": "Array",
      "ValueType": {
       "$id": "210",
       "Kind": "union",
       "Name": "RoundTripModelUnionList",
       "VariantTypes": [
        {
         "$id": "211",
         "Kind": "string",
         "Name": "string",
         "CrossLanguageDefinitionId": "TypeSpec.string"
        },
        {
         "$id": "212",
         "Kind": "int32",
         "Name": "int32",
         "CrossLanguageDefinitionId": "TypeSpec.int32"
        },
        {
         "$id": "213",
         "Kind": "model",
         "Name": "ModelForUnion",
         "CrossLanguageDefinitionId": "FirstTestTypeSpec.ModelForUnion",
         "Usage": "RoundTrip",
         "Description": "This is a model only used in union types, please do not use it anywhere else.",
         "Properties": [
          {
           "$id": "214",
           "Name": "name",
           "SerializedName": "name",
           "Description": "name of the ModelForUnion",
           "Type": {
            "$id": "215",
            "Kind": "string",
            "Name": "string",
            "CrossLanguageDefinitionId": "TypeSpec.string"
           },
           "IsRequired": true,
           "IsReadOnly": false
          },
          {
           "$id": "216",
           "Name": "age",
           "SerializedName": "age",
           "Description": "age of the ModelForUnion",
           "Type": {
            "$id": "217",
            "Kind": "int32",
            "Name": "int32",
            "CrossLanguageDefinitionId": "TypeSpec.int32"
           },
           "IsRequired": false,
           "IsReadOnly": false
          }
         ]
        },
        {
         "$id": "218",
         "Kind": "array",
         "Name": "ArrayModelForUnion",
         "ValueType": {
          "$ref": "213"
         },
         "CrossLanguageDefinitionId": "TypeSpec.Array"
        }
       ]
      },
      "CrossLanguageDefinitionId": "TypeSpec.Array"
     },
     "IsRequired": true,
     "IsReadOnly": false
    }
   ]
  },
  {
   "$ref": "200"
  },
  {
   "$ref": "213"
  }
 ],
 "Clients": [
  {
   "$id": "219",
   "Name": "FirstTestTypeSpecClient",
   "Description": "This is a sample typespec project.",
   "Operations": [
    {
     "$id": "220",
     "Name": "topAction",
     "ResourceName": "FirstTestTypeSpec",
     "Description": "top level method",
     "Accessibility": "public",
     "Parameters": [
      {
       "$id": "221",
       "Name": "firstTestTypeSpecUrl",
       "NameInRequest": "firstTestTypeSpecUrl",
       "Type": {
        "$id": "222",
<<<<<<< HEAD
        "Kind": "url",
        "Name": "url",
        "CrossLanguageDefinitionId": ""
=======
        "Kind": "url"
>>>>>>> d4a5bea0
       },
       "Location": "Uri",
       "IsApiVersion": false,
       "IsResourceParameter": false,
       "IsContentType": false,
       "IsRequired": true,
       "IsEndpoint": true,
       "SkipUrlEncoding": false,
       "Explode": false,
       "Kind": "Client"
      },
      {
       "$id": "223",
       "Name": "action",
       "NameInRequest": "action",
       "Type": {
        "$id": "224",
        "Kind": "utcDateTime",
        "Name": "utcDateTime",
        "Encode": "rfc3339",
        "WireType": {
         "$id": "225",
         "Kind": "string",
         "Name": "string",
         "CrossLanguageDefinitionId": "TypeSpec.string"
        },
        "CrossLanguageDefinitionId": "TypeSpec.utcDateTime"
       },
       "Location": "Path",
       "IsRequired": true,
       "IsApiVersion": false,
       "IsResourceParameter": false,
       "IsContentType": false,
       "IsEndpoint": false,
       "SkipUrlEncoding": false,
       "Explode": false,
       "Kind": "Method"
      },
      {
       "$id": "226",
       "Name": "accept",
       "NameInRequest": "Accept",
       "Type": {
        "$id": "227",
        "Kind": "string",
        "Name": "string",
        "CrossLanguageDefinitionId": ""
       },
       "Location": "Header",
       "IsApiVersion": false,
       "IsResourceParameter": false,
       "IsContentType": false,
       "IsRequired": true,
       "IsEndpoint": false,
       "SkipUrlEncoding": false,
       "Explode": false,
       "Kind": "Constant",
       "DefaultValue": {
        "$id": "228",
        "Type": {
         "$ref": "227"
        },
        "Value": "application/json"
       }
      }
     ],
     "Responses": [
      {
       "$id": "229",
       "StatusCodes": [
        200
       ],
       "BodyType": {
        "$ref": "72"
       },
       "BodyMediaType": "Json",
       "Headers": [],
       "IsErrorResponse": false,
       "ContentTypes": [
        "application/json"
       ]
      }
     ],
     "HttpMethod": "GET",
     "RequestBodyMediaType": "None",
     "Uri": "{firstTestTypeSpecUrl}",
     "Path": "/top/{action}",
     "BufferResponse": true,
     "GenerateProtocolMethod": true,
     "GenerateConvenienceMethod": true
    },
    {
     "$id": "230",
     "Name": "topAction2",
     "ResourceName": "FirstTestTypeSpec",
     "Description": "top level method2",
     "Accessibility": "public",
     "Parameters": [
      {
       "$ref": "221"
      },
      {
       "$id": "231",
       "Name": "accept",
       "NameInRequest": "Accept",
       "Type": {
        "$id": "232",
        "Kind": "string",
        "Name": "string",
        "CrossLanguageDefinitionId": ""
       },
       "Location": "Header",
       "IsApiVersion": false,
       "IsResourceParameter": false,
       "IsContentType": false,
       "IsRequired": true,
       "IsEndpoint": false,
       "SkipUrlEncoding": false,
       "Explode": false,
       "Kind": "Constant",
       "DefaultValue": {
        "$id": "233",
        "Type": {
         "$ref": "232"
        },
        "Value": "application/json"
       }
      }
     ],
     "Responses": [
      {
       "$id": "234",
       "StatusCodes": [
        200
       ],
       "BodyType": {
        "$ref": "72"
       },
       "BodyMediaType": "Json",
       "Headers": [],
       "IsErrorResponse": false,
       "ContentTypes": [
        "application/json"
       ]
      }
     ],
     "HttpMethod": "GET",
     "RequestBodyMediaType": "None",
     "Uri": "{firstTestTypeSpecUrl}",
     "Path": "/top2",
     "BufferResponse": true,
     "GenerateProtocolMethod": true,
     "GenerateConvenienceMethod": false
    },
    {
     "$id": "235",
     "Name": "patchAction",
     "ResourceName": "FirstTestTypeSpec",
     "Description": "top level patch",
     "Accessibility": "public",
     "Parameters": [
      {
       "$ref": "221"
      },
      {
       "$id": "236",
       "Name": "body",
       "NameInRequest": "body",
       "Type": {
        "$ref": "72"
       },
       "Location": "Body",
       "IsRequired": true,
       "IsApiVersion": false,
       "IsResourceParameter": false,
       "IsContentType": false,
       "IsEndpoint": false,
       "SkipUrlEncoding": false,
       "Explode": false,
       "Kind": "Method"
      },
      {
       "$id": "237",
       "Name": "accept",
       "NameInRequest": "Accept",
       "Type": {
        "$id": "238",
        "Kind": "string",
        "Name": "string",
        "CrossLanguageDefinitionId": ""
       },
       "Location": "Header",
       "IsApiVersion": false,
       "IsResourceParameter": false,
       "IsContentType": false,
       "IsRequired": true,
       "IsEndpoint": false,
       "SkipUrlEncoding": false,
       "Explode": false,
       "Kind": "Constant",
       "DefaultValue": {
        "$id": "239",
        "Type": {
         "$ref": "238"
        },
        "Value": "application/json"
       }
      },
      {
       "$id": "240",
       "Name": "contentType",
       "NameInRequest": "Content-Type",
       "Type": {
        "$id": "241",
        "Kind": "string",
        "Name": "string",
        "CrossLanguageDefinitionId": ""
       },
       "Location": "Header",
       "IsApiVersion": false,
       "IsResourceParameter": false,
       "IsContentType": true,
       "IsRequired": true,
       "IsEndpoint": false,
       "SkipUrlEncoding": false,
       "Explode": false,
       "Kind": "Constant",
       "DefaultValue": {
        "$id": "242",
        "Type": {
         "$ref": "241"
        },
        "Value": "application/json"
       }
      }
     ],
     "Responses": [
      {
       "$id": "243",
       "StatusCodes": [
        200
       ],
       "BodyType": {
        "$ref": "72"
       },
       "BodyMediaType": "Json",
       "Headers": [],
       "IsErrorResponse": false,
       "ContentTypes": [
        "application/json"
       ]
      }
     ],
     "HttpMethod": "PATCH",
     "RequestBodyMediaType": "Json",
     "Uri": "{firstTestTypeSpecUrl}",
     "Path": "/patch",
     "RequestMediaTypes": [
      "application/json"
     ],
     "BufferResponse": true,
     "GenerateProtocolMethod": true,
     "GenerateConvenienceMethod": false
    },
    {
     "$id": "244",
     "Name": "anonymousBody",
     "ResourceName": "FirstTestTypeSpec",
     "Description": "body parameter without body decorator",
     "Accessibility": "public",
     "Parameters": [
      {
       "$ref": "221"
      },
      {
       "$id": "245",
       "Name": "Thing",
       "NameInRequest": "Thing",
       "Description": "A model with a few properties of literal types",
       "Type": {
        "$ref": "72"
       },
       "Location": "Body",
       "IsRequired": true,
       "IsApiVersion": false,
       "IsResourceParameter": false,
       "IsContentType": false,
       "IsEndpoint": false,
       "SkipUrlEncoding": false,
       "Explode": false,
       "Kind": "Method"
      },
      {
       "$id": "246",
       "Name": "accept",
       "NameInRequest": "Accept",
       "Type": {
        "$id": "247",
        "Kind": "string",
        "Name": "string",
        "CrossLanguageDefinitionId": ""
       },
       "Location": "Header",
       "IsApiVersion": false,
       "IsResourceParameter": false,
       "IsContentType": false,
       "IsRequired": true,
       "IsEndpoint": false,
       "SkipUrlEncoding": false,
       "Explode": false,
       "Kind": "Constant",
       "DefaultValue": {
        "$id": "248",
        "Type": {
         "$ref": "247"
        },
        "Value": "application/json"
       }
      },
      {
       "$id": "249",
       "Name": "contentType",
       "NameInRequest": "Content-Type",
       "Type": {
        "$id": "250",
        "Kind": "string",
        "Name": "string",
        "CrossLanguageDefinitionId": ""
       },
       "Location": "Header",
       "IsApiVersion": false,
       "IsResourceParameter": false,
       "IsContentType": true,
       "IsRequired": true,
       "IsEndpoint": false,
       "SkipUrlEncoding": false,
       "Explode": false,
       "Kind": "Constant",
       "DefaultValue": {
        "$id": "251",
        "Type": {
         "$ref": "250"
        },
        "Value": "application/json"
       }
      }
     ],
     "Responses": [
      {
       "$id": "252",
       "StatusCodes": [
        200
       ],
       "BodyType": {
        "$ref": "72"
       },
       "BodyMediaType": "Json",
       "Headers": [],
       "IsErrorResponse": false,
       "ContentTypes": [
        "application/json"
       ]
      }
     ],
     "HttpMethod": "POST",
     "RequestBodyMediaType": "Json",
     "Uri": "{firstTestTypeSpecUrl}",
     "Path": "/anonymousBody",
     "RequestMediaTypes": [
      "application/json"
     ],
     "BufferResponse": true,
     "GenerateProtocolMethod": true,
     "GenerateConvenienceMethod": true
    },
    {
     "$id": "253",
     "Name": "friendlyModel",
     "ResourceName": "FirstTestTypeSpec",
     "Description": "Model can have its friendly name",
     "Accessibility": "public",
     "Parameters": [
      {
       "$ref": "221"
      },
      {
       "$id": "254",
       "Name": "Friend",
       "NameInRequest": "NotFriend",
       "Description": "this is not a friendly model but with a friendly name",
       "Type": {
        "$ref": "115"
       },
       "Location": "Body",
       "IsRequired": true,
       "IsApiVersion": false,
       "IsResourceParameter": false,
       "IsContentType": false,
       "IsEndpoint": false,
       "SkipUrlEncoding": false,
       "Explode": false,
       "Kind": "Method"
      },
      {
       "$id": "255",
       "Name": "accept",
       "NameInRequest": "Accept",
       "Type": {
        "$id": "256",
        "Kind": "string",
        "Name": "string",
        "CrossLanguageDefinitionId": ""
       },
       "Location": "Header",
       "IsApiVersion": false,
       "IsResourceParameter": false,
       "IsContentType": false,
       "IsRequired": true,
       "IsEndpoint": false,
       "SkipUrlEncoding": false,
       "Explode": false,
       "Kind": "Constant",
       "DefaultValue": {
        "$id": "257",
        "Type": {
         "$ref": "256"
        },
        "Value": "application/json"
       }
      },
      {
       "$id": "258",
       "Name": "contentType",
       "NameInRequest": "Content-Type",
       "Type": {
        "$id": "259",
        "Kind": "string",
        "Name": "string",
        "CrossLanguageDefinitionId": ""
       },
       "Location": "Header",
       "IsApiVersion": false,
       "IsResourceParameter": false,
       "IsContentType": true,
       "IsRequired": true,
       "IsEndpoint": false,
       "SkipUrlEncoding": false,
       "Explode": false,
       "Kind": "Constant",
       "DefaultValue": {
        "$id": "260",
        "Type": {
         "$ref": "259"
        },
        "Value": "application/json"
       }
      }
     ],
     "Responses": [
      {
       "$id": "261",
       "StatusCodes": [
        200
       ],
       "BodyType": {
        "$ref": "115"
       },
       "BodyMediaType": "Json",
       "Headers": [],
       "IsErrorResponse": false,
       "ContentTypes": [
        "application/json"
       ]
      }
     ],
     "HttpMethod": "POST",
     "RequestBodyMediaType": "Json",
     "Uri": "{firstTestTypeSpecUrl}",
     "Path": "/friendlyName",
     "RequestMediaTypes": [
      "application/json"
     ],
     "BufferResponse": true,
     "GenerateProtocolMethod": true,
     "GenerateConvenienceMethod": true
    },
    {
     "$id": "262",
     "Name": "addTimeHeader",
     "ResourceName": "FirstTestTypeSpec",
     "Accessibility": "public",
     "Parameters": [
      {
       "$ref": "221"
      },
      {
       "$id": "263",
       "Name": "repeatabilityFirstSent",
       "NameInRequest": "Repeatability-First-Sent",
       "Type": {
        "$id": "264",
        "Kind": "utcDateTime",
        "Name": "utcDateTime",
        "Encode": "rfc7231",
        "WireType": {
         "$id": "265",
         "Kind": "string",
         "Name": "string",
         "CrossLanguageDefinitionId": "TypeSpec.string"
        },
        "CrossLanguageDefinitionId": "TypeSpec.utcDateTime"
       },
       "Location": "Header",
       "IsRequired": false,
       "IsApiVersion": false,
       "IsResourceParameter": false,
       "IsContentType": false,
       "IsEndpoint": false,
       "SkipUrlEncoding": false,
       "Explode": false,
       "Kind": "Method"
      },
      {
       "$id": "266",
       "Name": "accept",
       "NameInRequest": "Accept",
       "Type": {
        "$id": "267",
        "Kind": "string",
        "Name": "string",
        "CrossLanguageDefinitionId": ""
       },
       "Location": "Header",
       "IsApiVersion": false,
       "IsResourceParameter": false,
       "IsContentType": false,
       "IsRequired": true,
       "IsEndpoint": false,
       "SkipUrlEncoding": false,
       "Explode": false,
       "Kind": "Constant",
       "DefaultValue": {
        "$id": "268",
        "Type": {
         "$ref": "267"
        },
        "Value": "application/json"
       }
      }
     ],
     "Responses": [
      {
       "$id": "269",
       "StatusCodes": [
        204
       ],
       "BodyMediaType": "Json",
       "Headers": [],
       "IsErrorResponse": false
      }
     ],
     "HttpMethod": "GET",
     "RequestBodyMediaType": "None",
     "Uri": "{firstTestTypeSpecUrl}",
     "Path": "/",
     "BufferResponse": true,
     "GenerateProtocolMethod": true,
     "GenerateConvenienceMethod": false
    },
    {
     "$id": "270",
     "Name": "stringFormat",
     "ResourceName": "FirstTestTypeSpec",
     "Description": "paramete has string format.",
     "Accessibility": "public",
     "Parameters": [
      {
       "$ref": "221"
      },
      {
       "$id": "271",
       "Name": "subscriptionId",
       "NameInRequest": "subscriptionId",
       "Type": {
        "$id": "272",
        "Kind": "string",
        "Name": "uuid",
        "CrossLanguageDefinitionId": "Azure.Core.uuid"
       },
       "Location": "Path",
       "IsRequired": true,
       "IsApiVersion": false,
       "IsResourceParameter": false,
       "IsContentType": false,
       "IsEndpoint": false,
       "SkipUrlEncoding": false,
       "Explode": false,
       "Kind": "Method"
      },
      {
       "$id": "273",
       "Name": "body",
       "NameInRequest": "body",
       "Type": {
        "$ref": "118"
       },
       "Location": "Body",
       "IsRequired": true,
       "IsApiVersion": false,
       "IsResourceParameter": false,
       "IsContentType": false,
       "IsEndpoint": false,
       "SkipUrlEncoding": false,
       "Explode": false,
       "Kind": "Method"
      },
      {
       "$id": "274",
       "Name": "contentType",
       "NameInRequest": "Content-Type",
       "Type": {
        "$id": "275",
        "Kind": "string",
        "Name": "string",
        "CrossLanguageDefinitionId": ""
       },
       "Location": "Header",
       "IsApiVersion": false,
       "IsResourceParameter": false,
       "IsContentType": true,
       "IsRequired": true,
       "IsEndpoint": false,
       "SkipUrlEncoding": false,
       "Explode": false,
       "Kind": "Constant",
       "DefaultValue": {
        "$id": "276",
        "Type": {
         "$ref": "275"
        },
        "Value": "application/json"
       }
      },
      {
       "$id": "277",
       "Name": "accept",
       "NameInRequest": "Accept",
       "Type": {
        "$id": "278",
        "Kind": "string",
        "Name": "string",
        "CrossLanguageDefinitionId": ""
       },
       "Location": "Header",
       "IsApiVersion": false,
       "IsResourceParameter": false,
       "IsContentType": false,
       "IsRequired": true,
       "IsEndpoint": false,
       "SkipUrlEncoding": false,
       "Explode": false,
       "Kind": "Constant",
       "DefaultValue": {
        "$id": "279",
        "Type": {
         "$ref": "278"
        },
        "Value": "application/json"
       }
      }
     ],
     "Responses": [
      {
       "$id": "280",
       "StatusCodes": [
        204
       ],
       "BodyMediaType": "Json",
       "Headers": [],
       "IsErrorResponse": false
      }
     ],
     "HttpMethod": "POST",
     "RequestBodyMediaType": "Json",
     "Uri": "{firstTestTypeSpecUrl}",
     "Path": "/stringFormat/{subscriptionId}",
     "RequestMediaTypes": [
      "application/json"
     ],
     "BufferResponse": true,
     "GenerateProtocolMethod": true,
     "GenerateConvenienceMethod": true
    },
    {
     "$id": "281",
     "Name": "projectedNameModel",
     "ResourceName": "FirstTestTypeSpec",
     "Description": "Model can have its projected name",
     "Accessibility": "public",
     "Parameters": [
      {
       "$ref": "221"
      },
      {
       "$id": "282",
       "Name": "ProjectedModel",
       "NameInRequest": "ModelWithProjectedName",
       "Description": "this is a model with a projected name",
       "Type": {
        "$ref": "123"
       },
       "Location": "Body",
       "IsRequired": true,
       "IsApiVersion": false,
       "IsResourceParameter": false,
       "IsContentType": false,
       "IsEndpoint": false,
       "SkipUrlEncoding": false,
       "Explode": false,
       "Kind": "Method"
      },
      {
       "$id": "283",
       "Name": "accept",
       "NameInRequest": "Accept",
       "Type": {
        "$id": "284",
        "Kind": "string",
        "Name": "string",
        "CrossLanguageDefinitionId": ""
       },
       "Location": "Header",
       "IsApiVersion": false,
       "IsResourceParameter": false,
       "IsContentType": false,
       "IsRequired": true,
       "IsEndpoint": false,
       "SkipUrlEncoding": false,
       "Explode": false,
       "Kind": "Constant",
       "DefaultValue": {
        "$id": "285",
        "Type": {
         "$ref": "284"
        },
        "Value": "application/json"
       }
      },
      {
       "$id": "286",
       "Name": "contentType",
       "NameInRequest": "Content-Type",
       "Type": {
        "$id": "287",
        "Kind": "string",
        "Name": "string",
        "CrossLanguageDefinitionId": ""
       },
       "Location": "Header",
       "IsApiVersion": false,
       "IsResourceParameter": false,
       "IsContentType": true,
       "IsRequired": true,
       "IsEndpoint": false,
       "SkipUrlEncoding": false,
       "Explode": false,
       "Kind": "Constant",
       "DefaultValue": {
        "$id": "288",
        "Type": {
         "$ref": "287"
        },
        "Value": "application/json"
       }
      }
     ],
     "Responses": [
      {
       "$id": "289",
       "StatusCodes": [
        200
       ],
       "BodyType": {
        "$ref": "123"
       },
       "BodyMediaType": "Json",
       "Headers": [],
       "IsErrorResponse": false,
       "ContentTypes": [
        "application/json"
       ]
      }
     ],
     "HttpMethod": "POST",
     "RequestBodyMediaType": "Json",
     "Uri": "{firstTestTypeSpecUrl}",
     "Path": "/projectedName",
     "RequestMediaTypes": [
      "application/json"
     ],
     "BufferResponse": true,
     "GenerateProtocolMethod": true,
     "GenerateConvenienceMethod": true
    },
    {
     "$id": "290",
     "Name": "returnsAnonymousModel",
     "ResourceName": "FirstTestTypeSpec",
     "Description": "return anonymous model",
     "Accessibility": "public",
     "Parameters": [
      {
       "$ref": "221"
      },
      {
       "$id": "291",
       "Name": "accept",
       "NameInRequest": "Accept",
       "Type": {
        "$id": "292",
        "Kind": "string",
        "Name": "string",
        "CrossLanguageDefinitionId": ""
       },
       "Location": "Header",
       "IsApiVersion": false,
       "IsResourceParameter": false,
       "IsContentType": false,
       "IsRequired": true,
       "IsEndpoint": false,
       "SkipUrlEncoding": false,
       "Explode": false,
       "Kind": "Constant",
       "DefaultValue": {
        "$id": "293",
        "Type": {
         "$ref": "292"
        },
        "Value": "application/json"
       }
      }
     ],
     "Responses": [
      {
       "$id": "294",
       "StatusCodes": [
        200
       ],
       "BodyType": {
        "$ref": "126"
       },
       "BodyMediaType": "Json",
       "Headers": [],
       "IsErrorResponse": false,
       "ContentTypes": [
        "application/json"
       ]
      }
     ],
     "HttpMethod": "POST",
     "RequestBodyMediaType": "None",
     "Uri": "{firstTestTypeSpecUrl}",
     "Path": "/retunsAnonymousModel",
     "BufferResponse": true,
     "GenerateProtocolMethod": true,
     "GenerateConvenienceMethod": true
    },
    {
     "$id": "295",
     "Name": "headAsBoolean",
     "ResourceName": "FirstTestTypeSpec",
     "Description": "head as boolean.",
     "Accessibility": "public",
     "Parameters": [
      {
       "$ref": "221"
      },
      {
       "$id": "296",
       "Name": "id",
       "NameInRequest": "id",
       "Type": {
        "$id": "297",
        "Kind": "string",
        "Name": "string",
        "CrossLanguageDefinitionId": "TypeSpec.string"
       },
       "Location": "Path",
       "IsRequired": true,
       "IsApiVersion": false,
       "IsResourceParameter": false,
       "IsContentType": false,
       "IsEndpoint": false,
       "SkipUrlEncoding": false,
       "Explode": false,
       "Kind": "Method"
      },
      {
       "$id": "298",
       "Name": "accept",
       "NameInRequest": "Accept",
       "Type": {
        "$id": "299",
        "Kind": "string",
        "Name": "string",
        "CrossLanguageDefinitionId": ""
       },
       "Location": "Header",
       "IsApiVersion": false,
       "IsResourceParameter": false,
       "IsContentType": false,
       "IsRequired": true,
       "IsEndpoint": false,
       "SkipUrlEncoding": false,
       "Explode": false,
       "Kind": "Constant",
       "DefaultValue": {
        "$id": "300",
        "Type": {
         "$ref": "299"
        },
        "Value": "application/json"
       }
      }
     ],
     "Responses": [
      {
       "$id": "301",
       "StatusCodes": [
        204
       ],
       "BodyMediaType": "Json",
       "Headers": [],
       "IsErrorResponse": false
      }
     ],
     "HttpMethod": "HEAD",
     "RequestBodyMediaType": "None",
     "Uri": "{firstTestTypeSpecUrl}",
     "Path": "/headAsBoolean/{id}",
     "BufferResponse": true,
     "GenerateProtocolMethod": true,
     "GenerateConvenienceMethod": true
    },
    {
     "$id": "302",
     "Name": "stringBody",
     "ResourceName": "FirstTestTypeSpec",
     "Description": "The body parameter type is string.",
     "Accessibility": "public",
     "Parameters": [
      {
       "$ref": "221"
      },
      {
       "$id": "303",
       "Name": "body",
       "NameInRequest": "body",
       "Type": {
        "$id": "304",
        "Kind": "string",
        "Name": "string",
        "CrossLanguageDefinitionId": "TypeSpec.string"
       },
       "Location": "Body",
       "IsRequired": true,
       "IsApiVersion": false,
       "IsResourceParameter": false,
       "IsContentType": false,
       "IsEndpoint": false,
       "SkipUrlEncoding": false,
       "Explode": false,
       "Kind": "Method"
      },
      {
       "$id": "305",
       "Name": "contentType",
       "NameInRequest": "Content-Type",
       "Type": {
        "$id": "306",
        "Kind": "string",
        "Name": "string",
        "CrossLanguageDefinitionId": ""
       },
       "Location": "Header",
       "IsApiVersion": false,
       "IsResourceParameter": false,
       "IsContentType": true,
       "IsRequired": true,
       "IsEndpoint": false,
       "SkipUrlEncoding": false,
       "Explode": false,
       "Kind": "Constant",
       "DefaultValue": {
        "$id": "307",
        "Type": {
         "$ref": "306"
        },
        "Value": "application/json"
       }
      },
      {
       "$id": "308",
       "Name": "accept",
       "NameInRequest": "Accept",
       "Type": {
        "$id": "309",
        "Kind": "string",
        "Name": "string",
        "CrossLanguageDefinitionId": ""
       },
       "Location": "Header",
       "IsApiVersion": false,
       "IsResourceParameter": false,
       "IsContentType": false,
       "IsRequired": true,
       "IsEndpoint": false,
       "SkipUrlEncoding": false,
       "Explode": false,
       "Kind": "Constant",
       "DefaultValue": {
        "$id": "310",
        "Type": {
         "$ref": "309"
        },
        "Value": "application/json"
       }
      }
     ],
     "Responses": [
      {
       "$id": "311",
       "StatusCodes": [
        204
       ],
       "BodyMediaType": "Json",
       "Headers": [],
       "IsErrorResponse": false
      }
     ],
     "HttpMethod": "PUT",
     "RequestBodyMediaType": "None",
     "Uri": "{firstTestTypeSpecUrl}",
     "Path": "/stringBody",
     "RequestMediaTypes": [
      "application/json"
     ],
     "BufferResponse": true,
     "GenerateProtocolMethod": true,
     "GenerateConvenienceMethod": true
    },
    {
     "$id": "312",
     "Name": "boolBody",
     "ResourceName": "FirstTestTypeSpec",
     "Description": "The body parameter type is bool.",
     "Accessibility": "public",
     "Parameters": [
      {
       "$ref": "221"
      },
      {
       "$id": "313",
       "Name": "body",
       "NameInRequest": "body",
       "Type": {
        "$id": "314",
        "Kind": "boolean",
        "Name": "boolean",
        "CrossLanguageDefinitionId": "TypeSpec.boolean"
       },
       "Location": "Body",
       "IsRequired": true,
       "IsApiVersion": false,
       "IsResourceParameter": false,
       "IsContentType": false,
       "IsEndpoint": false,
       "SkipUrlEncoding": false,
       "Explode": false,
       "Kind": "Method"
      },
      {
       "$id": "315",
       "Name": "contentType",
       "NameInRequest": "Content-Type",
       "Type": {
        "$id": "316",
        "Kind": "string",
        "Name": "string",
        "CrossLanguageDefinitionId": ""
       },
       "Location": "Header",
       "IsApiVersion": false,
       "IsResourceParameter": false,
       "IsContentType": true,
       "IsRequired": true,
       "IsEndpoint": false,
       "SkipUrlEncoding": false,
       "Explode": false,
       "Kind": "Constant",
       "DefaultValue": {
        "$id": "317",
        "Type": {
         "$ref": "316"
        },
        "Value": "application/json"
       }
      },
      {
       "$id": "318",
       "Name": "accept",
       "NameInRequest": "Accept",
       "Type": {
        "$id": "319",
        "Kind": "string",
        "Name": "string",
        "CrossLanguageDefinitionId": ""
       },
       "Location": "Header",
       "IsApiVersion": false,
       "IsResourceParameter": false,
       "IsContentType": false,
       "IsRequired": true,
       "IsEndpoint": false,
       "SkipUrlEncoding": false,
       "Explode": false,
       "Kind": "Constant",
       "DefaultValue": {
        "$id": "320",
        "Type": {
         "$ref": "319"
        },
        "Value": "application/json"
       }
      }
     ],
     "Responses": [
      {
       "$id": "321",
       "StatusCodes": [
        204
       ],
       "BodyMediaType": "Json",
       "Headers": [],
       "IsErrorResponse": false
      }
     ],
     "HttpMethod": "PUT",
     "RequestBodyMediaType": "None",
     "Uri": "{firstTestTypeSpecUrl}",
     "Path": "/boolBody",
     "RequestMediaTypes": [
      "application/json"
     ],
     "BufferResponse": true,
     "GenerateProtocolMethod": true,
     "GenerateConvenienceMethod": true
    },
    {
     "$id": "322",
     "Name": "dateTimeBody",
     "ResourceName": "FirstTestTypeSpec",
     "Description": "The body parameter type is datetime.",
     "Accessibility": "public",
     "Parameters": [
      {
       "$ref": "221"
      },
      {
       "$id": "323",
       "Name": "body",
       "NameInRequest": "body",
       "Type": {
        "$id": "324",
        "Kind": "utcDateTime",
        "Name": "utcDateTime",
        "Encode": "rfc3339",
        "WireType": {
         "$id": "325",
         "Kind": "string",
         "Name": "string",
         "CrossLanguageDefinitionId": "TypeSpec.string"
        },
        "CrossLanguageDefinitionId": "TypeSpec.utcDateTime"
       },
       "Location": "Body",
       "IsRequired": true,
       "IsApiVersion": false,
       "IsResourceParameter": false,
       "IsContentType": false,
       "IsEndpoint": false,
       "SkipUrlEncoding": false,
       "Explode": false,
       "Kind": "Method"
      },
      {
       "$id": "326",
       "Name": "contentType",
       "NameInRequest": "Content-Type",
       "Type": {
        "$id": "327",
        "Kind": "string",
        "Name": "string",
        "CrossLanguageDefinitionId": ""
       },
       "Location": "Header",
       "IsApiVersion": false,
       "IsResourceParameter": false,
       "IsContentType": true,
       "IsRequired": true,
       "IsEndpoint": false,
       "SkipUrlEncoding": false,
       "Explode": false,
       "Kind": "Constant",
       "DefaultValue": {
        "$id": "328",
        "Type": {
         "$ref": "327"
        },
        "Value": "application/json"
       }
      },
      {
       "$id": "329",
       "Name": "accept",
       "NameInRequest": "Accept",
       "Type": {
        "$id": "330",
        "Kind": "string",
        "Name": "string",
        "CrossLanguageDefinitionId": ""
       },
       "Location": "Header",
       "IsApiVersion": false,
       "IsResourceParameter": false,
       "IsContentType": false,
       "IsRequired": true,
       "IsEndpoint": false,
       "SkipUrlEncoding": false,
       "Explode": false,
       "Kind": "Constant",
       "DefaultValue": {
        "$id": "331",
        "Type": {
         "$ref": "330"
        },
        "Value": "application/json"
       }
      }
     ],
     "Responses": [
      {
       "$id": "332",
       "StatusCodes": [
        204
       ],
       "BodyMediaType": "Json",
       "Headers": [],
       "IsErrorResponse": false
      }
     ],
     "HttpMethod": "PUT",
     "RequestBodyMediaType": "None",
     "Uri": "{firstTestTypeSpecUrl}",
     "Path": "/dateTimeBody",
     "RequestMediaTypes": [
      "application/json"
     ],
     "BufferResponse": true,
     "GenerateProtocolMethod": true,
     "GenerateConvenienceMethod": true
    },
    {
     "$id": "333",
     "Name": "returnString",
     "ResourceName": "FirstTestTypeSpec",
     "Description": "The return type is datetime.",
     "Accessibility": "public",
     "Parameters": [
      {
       "$ref": "221"
      },
      {
       "$id": "334",
       "Name": "accept",
       "NameInRequest": "Accept",
       "Type": {
        "$id": "335",
        "Kind": "string",
        "Name": "string",
        "CrossLanguageDefinitionId": ""
       },
       "Location": "Header",
       "IsApiVersion": false,
       "IsResourceParameter": false,
       "IsContentType": false,
       "IsRequired": true,
       "IsEndpoint": false,
       "SkipUrlEncoding": false,
       "Explode": false,
       "Kind": "Constant",
       "DefaultValue": {
        "$id": "336",
        "Type": {
         "$ref": "335"
        },
        "Value": "application/json"
       }
      }
     ],
     "Responses": [
      {
       "$id": "337",
       "StatusCodes": [
        200
       ],
       "BodyType": {
        "$id": "338",
        "Kind": "string",
        "Name": "string",
        "CrossLanguageDefinitionId": "TypeSpec.string"
       },
       "BodyMediaType": "Json",
       "Headers": [],
       "IsErrorResponse": false,
       "ContentTypes": [
        "application/json"
       ]
      }
     ],
     "HttpMethod": "PUT",
     "RequestBodyMediaType": "None",
     "Uri": "{firstTestTypeSpecUrl}",
     "Path": "/returnString",
     "BufferResponse": true,
     "GenerateProtocolMethod": true,
     "GenerateConvenienceMethod": true
    },
    {
     "$id": "339",
     "Name": "returnUnknown",
     "ResourceName": "FirstTestTypeSpec",
     "Accessibility": "public",
     "Parameters": [
      {
       "$ref": "221"
      },
      {
       "$id": "340",
       "Name": "accept",
       "NameInRequest": "Accept",
       "Type": {
        "$id": "341",
        "Kind": "string",
        "Name": "string",
        "CrossLanguageDefinitionId": ""
       },
       "Location": "Header",
       "IsApiVersion": false,
       "IsResourceParameter": false,
       "IsContentType": false,
       "IsRequired": true,
       "IsEndpoint": false,
       "SkipUrlEncoding": false,
       "Explode": false,
       "Kind": "Constant",
       "DefaultValue": {
        "$id": "342",
        "Type": {
         "$ref": "341"
        },
        "Value": "application/json"
       }
      }
     ],
     "Responses": [
      {
       "$id": "343",
       "StatusCodes": [
        200
       ],
       "BodyType": {
        "$id": "344",
        "Kind": "any",
        "Name": "unknown",
        "CrossLanguageDefinitionId": ""
       },
       "BodyMediaType": "Json",
       "Headers": [],
       "IsErrorResponse": false,
       "ContentTypes": [
        "application/json"
       ]
      }
     ],
     "HttpMethod": "PUT",
     "RequestBodyMediaType": "None",
     "Uri": "{firstTestTypeSpecUrl}",
     "Path": "/returnUnknown",
     "BufferResponse": true,
     "GenerateProtocolMethod": true,
     "GenerateConvenienceMethod": true
    },
    {
     "$id": "345",
     "Name": "recursiveExtension",
     "ResourceName": "FirstTestTypeSpec",
     "Description": "test parent reference child",
     "Accessibility": "public",
     "Parameters": [
      {
       "$ref": "221"
      },
      {
       "$id": "346",
       "Name": "input",
       "NameInRequest": "input",
       "Type": {
        "$ref": "127"
       },
       "Location": "Body",
       "IsRequired": true,
       "IsApiVersion": false,
       "IsResourceParameter": false,
       "IsContentType": false,
       "IsEndpoint": false,
       "SkipUrlEncoding": false,
       "Explode": false,
       "Kind": "Method"
      },
      {
       "$id": "347",
       "Name": "contentType",
       "NameInRequest": "Content-Type",
       "Type": {
        "$id": "348",
        "Kind": "string",
        "Name": "string",
        "CrossLanguageDefinitionId": ""
       },
       "Location": "Header",
       "IsApiVersion": false,
       "IsResourceParameter": false,
       "IsContentType": true,
       "IsRequired": true,
       "IsEndpoint": false,
       "SkipUrlEncoding": false,
       "Explode": false,
       "Kind": "Constant",
       "DefaultValue": {
        "$id": "349",
        "Type": {
         "$ref": "348"
        },
        "Value": "application/json"
       }
      },
      {
       "$id": "350",
       "Name": "accept",
       "NameInRequest": "Accept",
       "Type": {
        "$id": "351",
        "Kind": "string",
        "Name": "string",
        "CrossLanguageDefinitionId": ""
       },
       "Location": "Header",
       "IsApiVersion": false,
       "IsResourceParameter": false,
       "IsContentType": false,
       "IsRequired": true,
       "IsEndpoint": false,
       "SkipUrlEncoding": false,
       "Explode": false,
       "Kind": "Constant",
       "DefaultValue": {
        "$id": "352",
        "Type": {
         "$ref": "351"
        },
        "Value": "application/json"
       }
      }
     ],
     "Responses": [
      {
       "$id": "353",
       "StatusCodes": [
        204
       ],
       "BodyMediaType": "Json",
       "Headers": [],
       "IsErrorResponse": false
      }
     ],
     "HttpMethod": "PUT",
     "RequestBodyMediaType": "Json",
     "Uri": "{firstTestTypeSpecUrl}",
     "Path": "/recursiveExtension",
     "RequestMediaTypes": [
      "application/json"
     ],
     "BufferResponse": true,
     "GenerateProtocolMethod": true,
     "GenerateConvenienceMethod": true
    },
    {
     "$id": "354",
     "Name": "threeLevelRecursive",
     "ResourceName": "FirstTestTypeSpec",
     "Description": "test three level recursive extension",
     "Accessibility": "public",
     "Parameters": [
      {
       "$ref": "221"
      },
      {
       "$id": "355",
       "Name": "input",
       "NameInRequest": "input",
       "Type": {
        "$ref": "133"
       },
       "Location": "Body",
       "IsRequired": true,
       "IsApiVersion": false,
       "IsResourceParameter": false,
       "IsContentType": false,
       "IsEndpoint": false,
       "SkipUrlEncoding": false,
       "Explode": false,
       "Kind": "Method"
      },
      {
       "$id": "356",
       "Name": "contentType",
       "NameInRequest": "Content-Type",
       "Type": {
        "$id": "357",
        "Kind": "string",
        "Name": "string",
        "CrossLanguageDefinitionId": ""
       },
       "Location": "Header",
       "IsApiVersion": false,
       "IsResourceParameter": false,
       "IsContentType": true,
       "IsRequired": true,
       "IsEndpoint": false,
       "SkipUrlEncoding": false,
       "Explode": false,
       "Kind": "Constant",
       "DefaultValue": {
        "$id": "358",
        "Type": {
         "$ref": "357"
        },
        "Value": "application/json"
       }
      },
      {
       "$id": "359",
       "Name": "accept",
       "NameInRequest": "Accept",
       "Type": {
        "$id": "360",
        "Kind": "string",
        "Name": "string",
        "CrossLanguageDefinitionId": ""
       },
       "Location": "Header",
       "IsApiVersion": false,
       "IsResourceParameter": false,
       "IsContentType": false,
       "IsRequired": true,
       "IsEndpoint": false,
       "SkipUrlEncoding": false,
       "Explode": false,
       "Kind": "Constant",
       "DefaultValue": {
        "$id": "361",
        "Type": {
         "$ref": "360"
        },
        "Value": "application/json"
       }
      }
     ],
     "Responses": [
      {
       "$id": "362",
       "StatusCodes": [
        204
       ],
       "BodyMediaType": "Json",
       "Headers": [],
       "IsErrorResponse": false
      }
     ],
     "HttpMethod": "PUT",
     "RequestBodyMediaType": "Json",
     "Uri": "{firstTestTypeSpecUrl}",
     "Path": "/threeLevelRecursive",
     "RequestMediaTypes": [
      "application/json"
     ],
     "BufferResponse": true,
     "GenerateProtocolMethod": true,
     "GenerateConvenienceMethod": true
    },
    {
     "$id": "363",
     "Name": "recursiveModels",
     "ResourceName": "FirstTestTypeSpec",
     "Description": "test child reference parent",
     "Accessibility": "public",
     "Parameters": [
      {
       "$ref": "221"
      },
      {
       "$id": "364",
       "Name": "input",
       "NameInRequest": "input",
       "Type": {
        "$ref": "142"
       },
       "Location": "Body",
       "IsRequired": true,
       "IsApiVersion": false,
       "IsResourceParameter": false,
       "IsContentType": false,
       "IsEndpoint": false,
       "SkipUrlEncoding": false,
       "Explode": false,
       "Kind": "Method"
      },
      {
       "$id": "365",
       "Name": "contentType",
       "NameInRequest": "Content-Type",
       "Type": {
        "$id": "366",
        "Kind": "string",
        "Name": "string",
        "CrossLanguageDefinitionId": ""
       },
       "Location": "Header",
       "IsApiVersion": false,
       "IsResourceParameter": false,
       "IsContentType": true,
       "IsRequired": true,
       "IsEndpoint": false,
       "SkipUrlEncoding": false,
       "Explode": false,
       "Kind": "Constant",
       "DefaultValue": {
        "$id": "367",
        "Type": {
         "$ref": "366"
        },
        "Value": "application/json"
       }
      },
      {
       "$id": "368",
       "Name": "accept",
       "NameInRequest": "Accept",
       "Type": {
        "$id": "369",
        "Kind": "string",
        "Name": "string",
        "CrossLanguageDefinitionId": ""
       },
       "Location": "Header",
       "IsApiVersion": false,
       "IsResourceParameter": false,
       "IsContentType": false,
       "IsRequired": true,
       "IsEndpoint": false,
       "SkipUrlEncoding": false,
       "Explode": false,
       "Kind": "Constant",
       "DefaultValue": {
        "$id": "370",
        "Type": {
         "$ref": "369"
        },
        "Value": "application/json"
       }
      }
     ],
     "Responses": [
      {
       "$id": "371",
       "StatusCodes": [
        204
       ],
       "BodyMediaType": "Json",
       "Headers": [],
       "IsErrorResponse": false
      }
     ],
     "HttpMethod": "PUT",
     "RequestBodyMediaType": "Json",
     "Uri": "{firstTestTypeSpecUrl}",
     "Path": "/recursiveModels",
     "RequestMediaTypes": [
      "application/json"
     ],
     "BufferResponse": true,
     "GenerateProtocolMethod": true,
     "GenerateConvenienceMethod": true
    },
    {
     "$id": "372",
     "Name": "ContainSelfModels",
     "ResourceName": "FirstTestTypeSpec",
     "Description": "test contain self models",
     "Accessibility": "public",
     "Parameters": [
      {
       "$ref": "221"
      },
      {
       "$id": "373",
       "Name": "input",
       "NameInRequest": "input",
       "Type": {
        "$ref": "148"
       },
       "Location": "Body",
       "IsRequired": true,
       "IsApiVersion": false,
       "IsResourceParameter": false,
       "IsContentType": false,
       "IsEndpoint": false,
       "SkipUrlEncoding": false,
       "Explode": false,
       "Kind": "Method"
      },
      {
       "$id": "374",
       "Name": "contentType",
       "NameInRequest": "Content-Type",
       "Type": {
        "$id": "375",
        "Kind": "string",
        "Name": "string",
        "CrossLanguageDefinitionId": ""
       },
       "Location": "Header",
       "IsApiVersion": false,
       "IsResourceParameter": false,
       "IsContentType": true,
       "IsRequired": true,
       "IsEndpoint": false,
       "SkipUrlEncoding": false,
       "Explode": false,
       "Kind": "Constant",
       "DefaultValue": {
        "$id": "376",
        "Type": {
         "$ref": "375"
        },
        "Value": "application/json"
       }
      },
      {
       "$id": "377",
       "Name": "accept",
       "NameInRequest": "Accept",
       "Type": {
        "$id": "378",
        "Kind": "string",
        "Name": "string",
        "CrossLanguageDefinitionId": ""
       },
       "Location": "Header",
       "IsApiVersion": false,
       "IsResourceParameter": false,
       "IsContentType": false,
       "IsRequired": true,
       "IsEndpoint": false,
       "SkipUrlEncoding": false,
       "Explode": false,
       "Kind": "Constant",
       "DefaultValue": {
        "$id": "379",
        "Type": {
         "$ref": "378"
        },
        "Value": "application/json"
       }
      }
     ],
     "Responses": [
      {
       "$id": "380",
       "StatusCodes": [
        204
       ],
       "BodyMediaType": "Json",
       "Headers": [],
       "IsErrorResponse": false
      }
     ],
     "HttpMethod": "PUT",
     "RequestBodyMediaType": "Json",
     "Uri": "{firstTestTypeSpecUrl}",
     "Path": "/containSelfModels",
     "RequestMediaTypes": [
      "application/json"
     ],
     "BufferResponse": true,
     "GenerateProtocolMethod": true,
     "GenerateConvenienceMethod": true
    },
    {
     "$id": "381",
     "Name": "enumParameter",
     "ResourceName": "FirstTestTypeSpec",
     "Description": "test enum parameter.",
     "Accessibility": "public",
     "Parameters": [
      {
       "$ref": "221"
      },
      {
       "$id": "382",
       "Name": "p1",
       "NameInRequest": "p1",
       "Type": {
        "$ref": "20"
       },
       "Location": "Path",
       "IsRequired": true,
       "IsApiVersion": false,
       "IsResourceParameter": false,
       "IsContentType": false,
       "IsEndpoint": false,
       "SkipUrlEncoding": false,
       "Explode": false,
       "Kind": "Method"
      },
      {
       "$id": "383",
       "Name": "accept",
       "NameInRequest": "Accept",
       "Type": {
        "$id": "384",
        "Kind": "string",
        "Name": "string",
        "CrossLanguageDefinitionId": ""
       },
       "Location": "Header",
       "IsApiVersion": false,
       "IsResourceParameter": false,
       "IsContentType": false,
       "IsRequired": true,
       "IsEndpoint": false,
       "SkipUrlEncoding": false,
       "Explode": false,
       "Kind": "Constant",
       "DefaultValue": {
        "$id": "385",
        "Type": {
         "$ref": "384"
        },
        "Value": "application/json"
       }
      }
     ],
     "Responses": [
      {
       "$id": "386",
       "StatusCodes": [
        204
       ],
       "BodyMediaType": "Json",
       "Headers": [],
       "IsErrorResponse": false
      }
     ],
     "HttpMethod": "GET",
     "RequestBodyMediaType": "None",
     "Uri": "{firstTestTypeSpecUrl}",
     "Path": "/enumParameter/{p1}",
     "BufferResponse": true,
     "GenerateProtocolMethod": true,
     "GenerateConvenienceMethod": true
    },
    {
     "$id": "387",
     "Name": "bodyIsModelWithProjectedEnum",
     "ResourceName": "FirstTestTypeSpec",
     "Description": "test enum parameter.",
     "Accessibility": "public",
     "Parameters": [
      {
       "$ref": "221"
      },
      {
       "$id": "388",
       "Name": "body",
       "NameInRequest": "body",
       "Type": {
        "$ref": "150"
       },
       "Location": "Body",
       "IsRequired": true,
       "IsApiVersion": false,
       "IsResourceParameter": false,
       "IsContentType": false,
       "IsEndpoint": false,
       "SkipUrlEncoding": false,
       "Explode": false,
       "Kind": "Method"
      },
      {
       "$id": "389",
       "Name": "contentType",
       "NameInRequest": "Content-Type",
       "Type": {
        "$id": "390",
        "Kind": "string",
        "Name": "string",
        "CrossLanguageDefinitionId": ""
       },
       "Location": "Header",
       "IsApiVersion": false,
       "IsResourceParameter": false,
       "IsContentType": true,
       "IsRequired": true,
       "IsEndpoint": false,
       "SkipUrlEncoding": false,
       "Explode": false,
       "Kind": "Constant",
       "DefaultValue": {
        "$id": "391",
        "Type": {
         "$ref": "390"
        },
        "Value": "application/json"
       }
      },
      {
       "$id": "392",
       "Name": "accept",
       "NameInRequest": "Accept",
       "Type": {
        "$id": "393",
        "Kind": "string",
        "Name": "string",
        "CrossLanguageDefinitionId": ""
       },
       "Location": "Header",
       "IsApiVersion": false,
       "IsResourceParameter": false,
       "IsContentType": false,
       "IsRequired": true,
       "IsEndpoint": false,
       "SkipUrlEncoding": false,
       "Explode": false,
       "Kind": "Constant",
       "DefaultValue": {
        "$id": "394",
        "Type": {
         "$ref": "393"
        },
        "Value": "application/json"
       }
      }
     ],
     "Responses": [
      {
       "$id": "395",
       "StatusCodes": [
        204
       ],
       "BodyMediaType": "Json",
       "Headers": [],
       "IsErrorResponse": false
      }
     ],
     "HttpMethod": "PUT",
     "RequestBodyMediaType": "Json",
     "Uri": "{firstTestTypeSpecUrl}",
     "Path": "/bodyIsModelWithProjectedEnum",
     "RequestMediaTypes": [
      "application/json"
     ],
     "BufferResponse": true,
     "GenerateProtocolMethod": true,
     "GenerateConvenienceMethod": true
    },
    {
     "$id": "396",
     "Name": "optionalDictionary",
     "ResourceName": "FirstTestTypeSpec",
     "Description": "test optional dictionary.",
     "Accessibility": "public",
     "Parameters": [
      {
       "$ref": "221"
      },
      {
       "$id": "397",
       "Name": "body",
       "NameInRequest": "body",
       "Type": {
        "$id": "398",
        "Kind": "dict",
        "KeyType": {
         "$id": "399",
         "Kind": "string",
         "Name": "string",
         "CrossLanguageDefinitionId": "TypeSpec.string"
        },
        "ValueType": {
         "$id": "400",
         "Kind": "int32",
         "Name": "int32",
         "CrossLanguageDefinitionId": "TypeSpec.int32"
        }
       },
       "Location": "Body",
       "IsRequired": false,
       "IsApiVersion": false,
       "IsResourceParameter": false,
       "IsContentType": false,
       "IsEndpoint": false,
       "SkipUrlEncoding": false,
       "Explode": false,
       "Kind": "Method"
      },
      {
       "$id": "401",
       "Name": "contentType",
       "NameInRequest": "Content-Type",
       "Type": {
        "$id": "402",
        "Kind": "string",
        "Name": "string",
        "CrossLanguageDefinitionId": ""
       },
       "Location": "Header",
       "IsApiVersion": false,
       "IsResourceParameter": false,
       "IsContentType": true,
       "IsRequired": true,
       "IsEndpoint": false,
       "SkipUrlEncoding": false,
       "Explode": false,
       "Kind": "Constant",
       "DefaultValue": {
        "$id": "403",
        "Type": {
         "$ref": "402"
        },
        "Value": "application/json"
       }
      },
      {
       "$id": "404",
       "Name": "accept",
       "NameInRequest": "Accept",
       "Type": {
        "$id": "405",
        "Kind": "string",
        "Name": "string",
        "CrossLanguageDefinitionId": ""
       },
       "Location": "Header",
       "IsApiVersion": false,
       "IsResourceParameter": false,
       "IsContentType": false,
       "IsRequired": true,
       "IsEndpoint": false,
       "SkipUrlEncoding": false,
       "Explode": false,
       "Kind": "Constant",
       "DefaultValue": {
        "$id": "406",
        "Type": {
         "$ref": "405"
        },
        "Value": "application/json"
       }
      }
     ],
     "Responses": [
      {
       "$id": "407",
       "StatusCodes": [
        204
       ],
       "BodyMediaType": "Json",
       "Headers": [],
       "IsErrorResponse": false
      }
     ],
     "HttpMethod": "PUT",
     "RequestBodyMediaType": "Json",
     "Uri": "{firstTestTypeSpecUrl}",
     "Path": "/optionalDictionary",
     "RequestMediaTypes": [
      "application/json"
     ],
     "BufferResponse": true,
     "GenerateProtocolMethod": true,
     "GenerateConvenienceMethod": true
    },
    {
     "$id": "408",
     "Name": "azureLocationOp",
     "ResourceName": "FirstTestTypeSpec",
     "Description": "test optional dictionary.",
     "Accessibility": "public",
     "Parameters": [
      {
       "$ref": "221"
      },
      {
       "$id": "409",
       "Name": "location",
       "NameInRequest": "location",
       "Type": {
        "$id": "410",
        "Kind": "string",
        "Name": "azureLocation",
        "CrossLanguageDefinitionId": "Azure.Core.azureLocation"
       },
       "Location": "Query",
       "IsRequired": true,
       "IsApiVersion": false,
       "IsResourceParameter": false,
       "IsContentType": false,
       "IsEndpoint": false,
       "SkipUrlEncoding": false,
       "Explode": false,
       "Kind": "Method"
      },
      {
       "$id": "411",
       "Name": "regenLocation",
       "NameInRequest": "regen-location",
       "Type": {
        "$id": "412",
        "Kind": "string",
        "Name": "azureLocation",
        "CrossLanguageDefinitionId": "Azure.Core.azureLocation"
       },
       "Location": "Header",
       "IsRequired": true,
       "IsApiVersion": false,
       "IsResourceParameter": false,
       "IsContentType": false,
       "IsEndpoint": false,
       "SkipUrlEncoding": false,
       "Explode": false,
       "Kind": "Method"
      },
      {
       "$id": "413",
       "Name": "body",
       "NameInRequest": "body",
       "Type": {
        "$ref": "152"
       },
       "Location": "Body",
       "IsRequired": false,
       "IsApiVersion": false,
       "IsResourceParameter": false,
       "IsContentType": false,
       "IsEndpoint": false,
       "SkipUrlEncoding": false,
       "Explode": false,
       "Kind": "Method"
      },
      {
       "$id": "414",
       "Name": "contentType",
       "NameInRequest": "Content-Type",
       "Type": {
        "$id": "415",
        "Kind": "string",
        "Name": "string",
        "CrossLanguageDefinitionId": ""
       },
       "Location": "Header",
       "IsApiVersion": false,
       "IsResourceParameter": false,
       "IsContentType": true,
       "IsRequired": true,
       "IsEndpoint": false,
       "SkipUrlEncoding": false,
       "Explode": false,
       "Kind": "Constant",
       "DefaultValue": {
        "$id": "416",
        "Type": {
         "$ref": "415"
        },
        "Value": "application/json"
       }
      },
      {
       "$id": "417",
       "Name": "accept",
       "NameInRequest": "Accept",
       "Type": {
        "$id": "418",
        "Kind": "string",
        "Name": "string",
        "CrossLanguageDefinitionId": ""
       },
       "Location": "Header",
       "IsApiVersion": false,
       "IsResourceParameter": false,
       "IsContentType": false,
       "IsRequired": true,
       "IsEndpoint": false,
       "SkipUrlEncoding": false,
       "Explode": false,
       "Kind": "Constant",
       "DefaultValue": {
        "$id": "419",
        "Type": {
         "$ref": "418"
        },
        "Value": "application/json"
       }
      }
     ],
     "Responses": [
      {
       "$id": "420",
       "StatusCodes": [
        204
       ],
       "BodyMediaType": "Json",
       "Headers": [],
       "IsErrorResponse": false
      }
     ],
     "HttpMethod": "PUT",
     "RequestBodyMediaType": "Json",
     "Uri": "{firstTestTypeSpecUrl}",
     "Path": "/azureLocation",
     "RequestMediaTypes": [
      "application/json"
     ],
     "BufferResponse": true,
     "GenerateProtocolMethod": true,
     "GenerateConvenienceMethod": true
    }
   ],
   "Protocol": {
    "$id": "421"
   },
   "Parameters": [
    {
     "$ref": "221"
    }
   ]
  },
  {
   "$id": "422",
   "Name": "Hello",
   "Description": "",
   "Operations": [],
   "Protocol": {
    "$id": "423"
   },
   "Parent": "FirstTestTypeSpecClient",
   "Parameters": [
    {
     "$ref": "221"
    }
   ]
  },
  {
   "$id": "424",
   "Name": "HelloDemo",
   "Description": "Hello world service",
   "Operations": [
    {
     "$id": "425",
     "Name": "sayHi",
     "ResourceName": "Demo",
     "Description": "Return hi",
     "Accessibility": "public",
     "Parameters": [
      {
       "$ref": "221"
      },
      {
       "$id": "426",
       "Name": "headParameter",
       "NameInRequest": "head-parameter",
       "Type": {
        "$id": "427",
        "Kind": "string",
        "Name": "string",
        "CrossLanguageDefinitionId": "TypeSpec.string"
       },
       "Location": "Header",
       "IsRequired": true,
       "IsApiVersion": false,
       "IsResourceParameter": false,
       "IsContentType": false,
       "IsEndpoint": false,
       "SkipUrlEncoding": false,
       "Explode": false,
       "Kind": "Method"
      },
      {
       "$id": "428",
       "Name": "queryParameter",
       "NameInRequest": "queryParameter",
       "Type": {
        "$id": "429",
        "Kind": "string",
        "Name": "string",
        "CrossLanguageDefinitionId": "TypeSpec.string"
       },
       "Location": "Query",
       "IsRequired": true,
       "IsApiVersion": false,
       "IsResourceParameter": false,
       "IsContentType": false,
       "IsEndpoint": false,
       "SkipUrlEncoding": false,
       "Explode": false,
       "Kind": "Method"
      },
      {
       "$id": "430",
       "Name": "optionalQuery",
       "NameInRequest": "optionalQuery",
       "Type": {
        "$id": "431",
        "Kind": "string",
        "Name": "string",
        "CrossLanguageDefinitionId": "TypeSpec.string"
       },
       "Location": "Query",
       "IsRequired": false,
       "IsApiVersion": false,
       "IsResourceParameter": false,
       "IsContentType": false,
       "IsEndpoint": false,
       "SkipUrlEncoding": false,
       "Explode": false,
       "Kind": "Method"
      },
      {
       "$id": "432",
       "Name": "accept",
       "NameInRequest": "Accept",
       "Type": {
        "$id": "433",
        "Kind": "string",
        "Name": "string",
        "CrossLanguageDefinitionId": ""
       },
       "Location": "Header",
       "IsApiVersion": false,
       "IsResourceParameter": false,
       "IsContentType": false,
       "IsRequired": true,
       "IsEndpoint": false,
       "SkipUrlEncoding": false,
       "Explode": false,
       "Kind": "Constant",
       "DefaultValue": {
        "$id": "434",
        "Type": {
         "$ref": "433"
        },
        "Value": "application/json"
       }
      }
     ],
     "Responses": [
      {
       "$id": "435",
       "StatusCodes": [
        200
       ],
       "BodyType": {
        "$ref": "72"
       },
       "BodyMediaType": "Json",
       "Headers": [],
       "IsErrorResponse": false,
       "ContentTypes": [
        "application/json"
       ]
      }
     ],
     "HttpMethod": "GET",
     "RequestBodyMediaType": "None",
     "Uri": "{firstTestTypeSpecUrl}",
     "Path": "/hello",
     "BufferResponse": true,
     "GenerateProtocolMethod": true,
     "GenerateConvenienceMethod": false
    }
   ],
   "Protocol": {
    "$id": "436"
   },
   "Parent": "Hello",
   "Parameters": [
    {
     "$ref": "221"
    }
   ]
  },
  {
   "$id": "437",
   "Name": "HelloDemo2",
   "Description": "",
   "Operations": [
    {
     "$id": "438",
     "Name": "helloAgain",
     "ResourceName": "Demo2",
     "Description": "Return hi again",
     "Accessibility": "public",
     "Parameters": [
      {
       "$ref": "221"
      },
      {
       "$id": "439",
       "Name": "p1",
       "NameInRequest": "p1",
       "Type": {
        "$id": "440",
        "Kind": "string",
        "Name": "string",
        "CrossLanguageDefinitionId": "TypeSpec.string"
       },
       "Location": "Header",
       "IsRequired": true,
       "IsApiVersion": false,
       "IsResourceParameter": false,
       "IsContentType": false,
       "IsEndpoint": false,
       "SkipUrlEncoding": false,
       "Explode": false,
       "Kind": "Method"
      },
      {
       "$id": "441",
       "Name": "contentType",
       "NameInRequest": "Content-Type",
       "Type": {
        "$id": "442",
        "Kind": "constant",
        "ValueType": {
         "$id": "443",
         "Kind": "string",
         "Name": "string",
         "CrossLanguageDefinitionId": "TypeSpec.string"
        },
        "Value": "text/plain"
       },
       "Location": "Header",
       "DefaultValue": {
        "$id": "444",
        "Type": {
         "$ref": "442"
        },
        "Value": "text/plain"
       },
       "IsRequired": true,
       "IsApiVersion": false,
       "IsResourceParameter": false,
       "IsContentType": true,
       "IsEndpoint": false,
       "SkipUrlEncoding": false,
       "Explode": false,
       "Kind": "Constant"
      },
      {
       "$id": "445",
       "Name": "p2",
       "NameInRequest": "p2",
       "Type": {
        "$id": "446",
        "Kind": "string",
        "Name": "string",
        "CrossLanguageDefinitionId": "TypeSpec.string"
       },
       "Location": "Path",
       "IsRequired": true,
       "IsApiVersion": false,
       "IsResourceParameter": false,
       "IsContentType": false,
       "IsEndpoint": false,
       "SkipUrlEncoding": false,
       "Explode": false,
       "Kind": "Method"
      },
      {
       "$id": "447",
       "Name": "action",
       "NameInRequest": "action",
       "Type": {
        "$ref": "155"
       },
       "Location": "Body",
       "IsRequired": true,
       "IsApiVersion": false,
       "IsResourceParameter": false,
       "IsContentType": false,
       "IsEndpoint": false,
       "SkipUrlEncoding": false,
       "Explode": false,
       "Kind": "Method"
      },
      {
       "$id": "448",
       "Name": "accept",
       "NameInRequest": "Accept",
       "Type": {
        "$id": "449",
        "Kind": "string",
        "Name": "string",
        "CrossLanguageDefinitionId": ""
       },
       "Location": "Header",
       "IsApiVersion": false,
       "IsResourceParameter": false,
       "IsContentType": false,
       "IsRequired": true,
       "IsEndpoint": false,
       "SkipUrlEncoding": false,
       "Explode": false,
       "Kind": "Constant",
       "DefaultValue": {
        "$id": "450",
        "Type": {
         "$ref": "449"
        },
        "Value": "application/json"
       }
      }
     ],
     "Responses": [
      {
       "$id": "451",
       "StatusCodes": [
        200
       ],
       "BodyType": {
        "$ref": "155"
       },
       "BodyMediaType": "Json",
       "Headers": [],
       "IsErrorResponse": false,
       "ContentTypes": [
        "application/json"
       ]
      }
     ],
     "HttpMethod": "GET",
     "RequestBodyMediaType": "Json",
     "Uri": "{firstTestTypeSpecUrl}",
     "Path": "/againHi/{p2}",
     "RequestMediaTypes": [
      "text/plain"
     ],
     "BufferResponse": true,
     "GenerateProtocolMethod": true,
     "GenerateConvenienceMethod": true
    },
    {
     "$id": "452",
     "Name": "noContentType",
     "ResourceName": "Demo2",
     "Description": "Return hi again",
     "Accessibility": "public",
     "Parameters": [
      {
       "$ref": "221"
      },
      {
       "$id": "453",
       "Name": "p1",
       "NameInRequest": "p1",
       "Type": {
        "$id": "454",
        "Kind": "string",
        "Name": "string",
        "CrossLanguageDefinitionId": "TypeSpec.string"
       },
       "Location": "Header",
       "IsRequired": true,
       "IsApiVersion": false,
       "IsResourceParameter": false,
       "IsContentType": false,
       "IsEndpoint": false,
       "SkipUrlEncoding": false,
       "Explode": false,
       "Kind": "Method"
      },
      {
       "$id": "455",
       "Name": "p2",
       "NameInRequest": "p2",
       "Type": {
        "$id": "456",
        "Kind": "string",
        "Name": "string",
        "CrossLanguageDefinitionId": "TypeSpec.string"
       },
       "Location": "Path",
       "IsRequired": true,
       "IsApiVersion": false,
       "IsResourceParameter": false,
       "IsContentType": false,
       "IsEndpoint": false,
       "SkipUrlEncoding": false,
       "Explode": false,
       "Kind": "Method"
      },
      {
       "$id": "457",
       "Name": "action",
       "NameInRequest": "action",
       "Type": {
        "$ref": "155"
       },
       "Location": "Body",
       "IsRequired": true,
       "IsApiVersion": false,
       "IsResourceParameter": false,
       "IsContentType": false,
       "IsEndpoint": false,
       "SkipUrlEncoding": false,
       "Explode": false,
       "Kind": "Method"
      },
      {
       "$id": "458",
       "Name": "accept",
       "NameInRequest": "Accept",
       "Type": {
        "$id": "459",
        "Kind": "string",
        "Name": "string",
        "CrossLanguageDefinitionId": ""
       },
       "Location": "Header",
       "IsApiVersion": false,
       "IsResourceParameter": false,
       "IsContentType": false,
       "IsRequired": true,
       "IsEndpoint": false,
       "SkipUrlEncoding": false,
       "Explode": false,
       "Kind": "Constant",
       "DefaultValue": {
        "$id": "460",
        "Type": {
         "$ref": "459"
        },
        "Value": "application/json"
       }
      },
      {
       "$id": "461",
       "Name": "contentType",
       "NameInRequest": "Content-Type",
       "Type": {
        "$id": "462",
        "Kind": "string",
        "Name": "string",
        "CrossLanguageDefinitionId": ""
       },
       "Location": "Header",
       "IsApiVersion": false,
       "IsResourceParameter": false,
       "IsContentType": true,
       "IsRequired": true,
       "IsEndpoint": false,
       "SkipUrlEncoding": false,
       "Explode": false,
       "Kind": "Constant",
       "DefaultValue": {
        "$id": "463",
        "Type": {
         "$ref": "462"
        },
        "Value": "application/json"
       }
      }
     ],
     "Responses": [
      {
       "$id": "464",
       "StatusCodes": [
        200
       ],
       "BodyType": {
        "$ref": "155"
       },
       "BodyMediaType": "Json",
       "Headers": [],
       "IsErrorResponse": false,
       "ContentTypes": [
        "application/json"
       ]
      }
     ],
     "HttpMethod": "GET",
     "RequestBodyMediaType": "Json",
     "Uri": "{firstTestTypeSpecUrl}",
     "Path": "/noContentType/{p2}",
     "RequestMediaTypes": [
      "application/json"
     ],
     "BufferResponse": true,
     "GenerateProtocolMethod": true,
     "GenerateConvenienceMethod": false
    },
    {
     "$id": "465",
     "Name": "helloDemoAgain",
     "ResourceName": "Demo2",
     "Description": "Return hi in demo2",
     "Accessibility": "public",
     "Parameters": [
      {
       "$ref": "221"
      },
      {
       "$id": "466",
       "Name": "accept",
       "NameInRequest": "Accept",
       "Type": {
        "$id": "467",
        "Kind": "string",
        "Name": "string",
        "CrossLanguageDefinitionId": ""
       },
       "Location": "Header",
       "IsApiVersion": false,
       "IsResourceParameter": false,
       "IsContentType": false,
       "IsRequired": true,
       "IsEndpoint": false,
       "SkipUrlEncoding": false,
       "Explode": false,
       "Kind": "Constant",
       "DefaultValue": {
        "$id": "468",
        "Type": {
         "$ref": "467"
        },
        "Value": "application/json"
       }
      }
     ],
     "Responses": [
      {
       "$id": "469",
       "StatusCodes": [
        200
       ],
       "BodyType": {
        "$ref": "72"
       },
       "BodyMediaType": "Json",
       "Headers": [],
       "IsErrorResponse": false,
       "ContentTypes": [
        "application/json"
       ]
      }
     ],
     "HttpMethod": "GET",
     "RequestBodyMediaType": "None",
     "Uri": "{firstTestTypeSpecUrl}",
     "Path": "/demoHi",
     "BufferResponse": true,
     "GenerateProtocolMethod": true,
     "GenerateConvenienceMethod": true
    },
    {
     "$id": "470",
     "Name": "createLiteral",
     "ResourceName": "Demo2",
     "Description": "Create with literal value",
     "Accessibility": "public",
     "Parameters": [
      {
       "$ref": "221"
      },
      {
       "$id": "471",
       "Name": "body",
       "NameInRequest": "body",
       "Type": {
        "$ref": "72"
       },
       "Location": "Body",
       "IsRequired": true,
       "IsApiVersion": false,
       "IsResourceParameter": false,
       "IsContentType": false,
       "IsEndpoint": false,
       "SkipUrlEncoding": false,
       "Explode": false,
       "Kind": "Method"
      },
      {
       "$id": "472",
       "Name": "accept",
       "NameInRequest": "Accept",
       "Type": {
        "$id": "473",
        "Kind": "string",
        "Name": "string",
        "CrossLanguageDefinitionId": ""
       },
       "Location": "Header",
       "IsApiVersion": false,
       "IsResourceParameter": false,
       "IsContentType": false,
       "IsRequired": true,
       "IsEndpoint": false,
       "SkipUrlEncoding": false,
       "Explode": false,
       "Kind": "Constant",
       "DefaultValue": {
        "$id": "474",
        "Type": {
         "$ref": "473"
        },
        "Value": "application/json"
       }
      },
      {
       "$id": "475",
       "Name": "contentType",
       "NameInRequest": "Content-Type",
       "Type": {
        "$id": "476",
        "Kind": "string",
        "Name": "string",
        "CrossLanguageDefinitionId": ""
       },
       "Location": "Header",
       "IsApiVersion": false,
       "IsResourceParameter": false,
       "IsContentType": true,
       "IsRequired": true,
       "IsEndpoint": false,
       "SkipUrlEncoding": false,
       "Explode": false,
       "Kind": "Constant",
       "DefaultValue": {
        "$id": "477",
        "Type": {
         "$ref": "476"
        },
        "Value": "application/json"
       }
      }
     ],
     "Responses": [
      {
       "$id": "478",
       "StatusCodes": [
        200
       ],
       "BodyType": {
        "$ref": "72"
       },
       "BodyMediaType": "Json",
       "Headers": [],
       "IsErrorResponse": false,
       "ContentTypes": [
        "application/json"
       ]
      }
     ],
     "HttpMethod": "POST",
     "RequestBodyMediaType": "Json",
     "Uri": "{firstTestTypeSpecUrl}",
     "Path": "/literal",
     "RequestMediaTypes": [
      "application/json"
     ],
     "BufferResponse": true,
     "GenerateProtocolMethod": true,
     "GenerateConvenienceMethod": true
    },
    {
     "$id": "479",
     "Name": "helloLiteral",
     "ResourceName": "Demo2",
     "Description": "Send literal parameters",
     "Accessibility": "public",
     "Parameters": [
      {
       "$ref": "221"
      },
      {
       "$id": "480",
       "Name": "p1",
       "NameInRequest": "p1",
       "Type": {
        "$id": "481",
        "Kind": "constant",
        "ValueType": {
         "$id": "482",
         "Kind": "string",
         "Name": "string",
         "CrossLanguageDefinitionId": "TypeSpec.string"
        },
        "Value": "test"
       },
       "Location": "Header",
       "DefaultValue": {
        "$id": "483",
        "Type": {
         "$ref": "481"
        },
        "Value": "test"
       },
       "IsRequired": true,
       "IsApiVersion": false,
       "IsResourceParameter": false,
       "IsContentType": false,
       "IsEndpoint": false,
       "SkipUrlEncoding": false,
       "Explode": false,
       "Kind": "Constant"
      },
      {
       "$id": "484",
       "Name": "p2",
       "NameInRequest": "p2",
       "Type": {
        "$id": "485",
        "Kind": "constant",
        "ValueType": {
         "$id": "486",
         "Kind": "int32",
         "Name": "int32",
         "CrossLanguageDefinitionId": "TypeSpec.int32"
        },
        "Value": 123
       },
       "Location": "Path",
       "DefaultValue": {
        "$id": "487",
        "Type": {
         "$ref": "485"
        },
        "Value": 123
       },
       "IsRequired": true,
       "IsApiVersion": false,
       "IsResourceParameter": false,
       "IsContentType": false,
       "IsEndpoint": false,
       "SkipUrlEncoding": false,
       "Explode": false,
       "Kind": "Constant"
      },
      {
       "$id": "488",
       "Name": "p3",
       "NameInRequest": "p3",
       "Type": {
        "$id": "489",
        "Kind": "constant",
        "ValueType": {
         "$id": "490",
         "Kind": "boolean",
         "Name": "boolean",
         "CrossLanguageDefinitionId": "TypeSpec.boolean"
        },
        "Value": true
       },
       "Location": "Query",
       "DefaultValue": {
        "$id": "491",
        "Type": {
         "$ref": "489"
        },
        "Value": true
       },
       "IsRequired": true,
       "IsApiVersion": false,
       "IsResourceParameter": false,
       "IsContentType": false,
       "IsEndpoint": false,
       "SkipUrlEncoding": false,
       "Explode": false,
       "Kind": "Constant"
      },
      {
       "$id": "492",
       "Name": "accept",
       "NameInRequest": "Accept",
       "Type": {
        "$id": "493",
        "Kind": "string",
        "Name": "string",
        "CrossLanguageDefinitionId": ""
       },
       "Location": "Header",
       "IsApiVersion": false,
       "IsResourceParameter": false,
       "IsContentType": false,
       "IsRequired": true,
       "IsEndpoint": false,
       "SkipUrlEncoding": false,
       "Explode": false,
       "Kind": "Constant",
       "DefaultValue": {
        "$id": "494",
        "Type": {
         "$ref": "493"
        },
        "Value": "application/json"
       }
      }
     ],
     "Responses": [
      {
       "$id": "495",
       "StatusCodes": [
        200
       ],
       "BodyType": {
        "$ref": "72"
       },
       "BodyMediaType": "Json",
       "Headers": [],
       "IsErrorResponse": false,
       "ContentTypes": [
        "application/json"
       ]
      }
     ],
     "HttpMethod": "GET",
     "RequestBodyMediaType": "None",
     "Uri": "{firstTestTypeSpecUrl}",
     "Path": "/helloLiteral/{p2}",
     "BufferResponse": true,
     "GenerateProtocolMethod": true,
     "GenerateConvenienceMethod": true
    }
   ],
   "Protocol": {
    "$id": "496"
   },
   "Parent": "Hello",
   "Parameters": [
    {
     "$ref": "221"
    }
   ]
  },
  {
   "$id": "497",
   "Name": "EnumTest",
   "Description": "",
   "Operations": [
    {
     "$id": "498",
     "Name": "createUnknownValue",
     "ResourceName": "EnumTest",
     "Description": "get extensible enum",
     "Accessibility": "public",
     "Parameters": [
      {
       "$ref": "221"
      },
      {
       "$id": "499",
       "Name": "input",
       "NameInRequest": "input",
       "Type": {
        "$ref": "60"
       },
       "Location": "Body",
       "IsRequired": true,
       "IsApiVersion": false,
       "IsResourceParameter": false,
       "IsContentType": false,
       "IsEndpoint": false,
       "SkipUrlEncoding": false,
       "Explode": false,
       "Kind": "Method"
      },
      {
       "$id": "500",
       "Name": "contentType",
       "NameInRequest": "Content-Type",
       "Type": {
        "$id": "501",
        "Kind": "string",
        "Name": "string",
        "CrossLanguageDefinitionId": ""
       },
       "Location": "Header",
       "IsApiVersion": false,
       "IsResourceParameter": false,
       "IsContentType": true,
       "IsRequired": true,
       "IsEndpoint": false,
       "SkipUrlEncoding": false,
       "Explode": false,
       "Kind": "Constant",
       "DefaultValue": {
        "$id": "502",
        "Type": {
         "$ref": "501"
        },
        "Value": "application/json"
       }
      },
      {
       "$id": "503",
       "Name": "accept",
       "NameInRequest": "Accept",
       "Type": {
        "$id": "504",
        "Kind": "string",
        "Name": "string",
        "CrossLanguageDefinitionId": ""
       },
       "Location": "Header",
       "IsApiVersion": false,
       "IsResourceParameter": false,
       "IsContentType": false,
       "IsRequired": true,
       "IsEndpoint": false,
       "SkipUrlEncoding": false,
       "Explode": false,
       "Kind": "Constant",
       "DefaultValue": {
        "$id": "505",
        "Type": {
         "$ref": "504"
        },
        "Value": "application/json"
       }
      }
     ],
     "Responses": [
      {
       "$id": "506",
       "StatusCodes": [
        204
       ],
       "BodyMediaType": "Json",
       "Headers": [],
       "IsErrorResponse": false
      }
     ],
     "HttpMethod": "PUT",
     "RequestBodyMediaType": "None",
     "Uri": "{firstTestTypeSpecUrl}",
     "Path": "/unknown-value",
     "RequestMediaTypes": [
      "application/json"
     ],
     "BufferResponse": true,
     "GenerateProtocolMethod": true,
     "GenerateConvenienceMethod": false
    }
   ],
   "Protocol": {
    "$id": "507"
   },
   "Parent": "FirstTestTypeSpecClient",
   "Parameters": [
    {
     "$ref": "221"
    }
   ]
  },
  {
   "$id": "508",
   "Name": "ProtocolAndConvenient",
   "Description": "",
   "Operations": [
    {
     "$id": "509",
     "Name": "internalProtocol",
     "ResourceName": "ProtocolAndConvenient",
     "Description": "When set protocol false and convenient true, then the protocol method should be internal",
     "Accessibility": "public",
     "Parameters": [
      {
       "$ref": "221"
      },
      {
       "$id": "510",
       "Name": "body",
       "NameInRequest": "body",
       "Type": {
        "$ref": "72"
       },
       "Location": "Body",
       "IsRequired": true,
       "IsApiVersion": false,
       "IsResourceParameter": false,
       "IsContentType": false,
       "IsEndpoint": false,
       "SkipUrlEncoding": false,
       "Explode": false,
       "Kind": "Method"
      },
      {
       "$id": "511",
       "Name": "accept",
       "NameInRequest": "Accept",
       "Type": {
        "$id": "512",
        "Kind": "string",
        "Name": "string",
        "CrossLanguageDefinitionId": ""
       },
       "Location": "Header",
       "IsApiVersion": false,
       "IsResourceParameter": false,
       "IsContentType": false,
       "IsRequired": true,
       "IsEndpoint": false,
       "SkipUrlEncoding": false,
       "Explode": false,
       "Kind": "Constant",
       "DefaultValue": {
        "$id": "513",
        "Type": {
         "$ref": "512"
        },
        "Value": "application/json"
       }
      },
      {
       "$id": "514",
       "Name": "contentType",
       "NameInRequest": "Content-Type",
       "Type": {
        "$id": "515",
        "Kind": "string",
        "Name": "string",
        "CrossLanguageDefinitionId": ""
       },
       "Location": "Header",
       "IsApiVersion": false,
       "IsResourceParameter": false,
       "IsContentType": true,
       "IsRequired": true,
       "IsEndpoint": false,
       "SkipUrlEncoding": false,
       "Explode": false,
       "Kind": "Constant",
       "DefaultValue": {
        "$id": "516",
        "Type": {
         "$ref": "515"
        },
        "Value": "application/json"
       }
      }
     ],
     "Responses": [
      {
       "$id": "517",
       "StatusCodes": [
        200
       ],
       "BodyType": {
        "$ref": "72"
       },
       "BodyMediaType": "Json",
       "Headers": [],
       "IsErrorResponse": false,
       "ContentTypes": [
        "application/json"
       ]
      }
     ],
     "HttpMethod": "POST",
     "RequestBodyMediaType": "Json",
     "Uri": "{firstTestTypeSpecUrl}",
     "Path": "/internalProtocol",
     "RequestMediaTypes": [
      "application/json"
     ],
     "BufferResponse": true,
     "GenerateProtocolMethod": false,
     "GenerateConvenienceMethod": true
    },
    {
     "$id": "518",
     "Name": "stillConvenient",
     "ResourceName": "ProtocolAndConvenient",
     "Description": "When set protocol false and convenient true, the convenient method should be generated even it has the same signature as protocol one",
     "Accessibility": "public",
     "Parameters": [
      {
       "$ref": "221"
      },
      {
       "$id": "519",
       "Name": "accept",
       "NameInRequest": "Accept",
       "Type": {
        "$id": "520",
        "Kind": "string",
        "Name": "string",
        "CrossLanguageDefinitionId": ""
       },
       "Location": "Header",
       "IsApiVersion": false,
       "IsResourceParameter": false,
       "IsContentType": false,
       "IsRequired": true,
       "IsEndpoint": false,
       "SkipUrlEncoding": false,
       "Explode": false,
       "Kind": "Constant",
       "DefaultValue": {
        "$id": "521",
        "Type": {
         "$ref": "520"
        },
        "Value": "application/json"
       }
      }
     ],
     "Responses": [
      {
       "$id": "522",
       "StatusCodes": [
        204
       ],
       "BodyMediaType": "Json",
       "Headers": [],
       "IsErrorResponse": false
      }
     ],
     "HttpMethod": "GET",
     "RequestBodyMediaType": "None",
     "Uri": "{firstTestTypeSpecUrl}",
     "Path": "/stillConvenient",
     "BufferResponse": true,
     "GenerateProtocolMethod": false,
     "GenerateConvenienceMethod": true
    }
   ],
   "Protocol": {
    "$id": "523"
   },
   "Parent": "FirstTestTypeSpecClient",
   "Parameters": [
    {
     "$ref": "221"
    }
   ]
  },
  {
   "$id": "524",
   "Name": "Entity",
   "Description": "",
   "Operations": [
    {
     "$id": "525",
     "Name": "doSomething",
     "ResourceName": "Entity",
     "Description": "doSomething for entity",
     "Accessibility": "public",
     "Parameters": [
      {
       "$ref": "221"
      },
      {
       "$id": "526",
       "Name": "p2",
       "NameInRequest": "p2",
       "Type": {
        "$id": "527",
        "Kind": "string",
        "Name": "string",
        "CrossLanguageDefinitionId": "TypeSpec.string"
       },
       "Location": "Path",
       "IsRequired": true,
       "IsApiVersion": false,
       "IsResourceParameter": false,
       "IsContentType": false,
       "IsEndpoint": false,
       "SkipUrlEncoding": false,
       "Explode": false,
       "Kind": "Method"
      },
      {
       "$id": "528",
       "Name": "accept",
       "NameInRequest": "Accept",
       "Type": {
        "$id": "529",
        "Kind": "string",
        "Name": "string",
        "CrossLanguageDefinitionId": ""
       },
       "Location": "Header",
       "IsApiVersion": false,
       "IsResourceParameter": false,
       "IsContentType": false,
       "IsRequired": true,
       "IsEndpoint": false,
       "SkipUrlEncoding": false,
       "Explode": false,
       "Kind": "Constant",
       "DefaultValue": {
        "$id": "530",
        "Type": {
         "$ref": "529"
        },
        "Value": "application/json"
       }
      }
     ],
     "Responses": [
      {
       "$id": "531",
       "StatusCodes": [
        200
       ],
       "BodyType": {
        "$ref": "72"
       },
       "BodyMediaType": "Json",
       "Headers": [],
       "IsErrorResponse": false,
       "ContentTypes": [
        "application/json"
       ]
      }
     ],
     "HttpMethod": "GET",
     "RequestBodyMediaType": "None",
     "Uri": "{firstTestTypeSpecUrl}",
     "Path": "/entity/doSomething/{p2}",
     "BufferResponse": true,
     "GenerateProtocolMethod": true,
     "GenerateConvenienceMethod": true
    }
   ],
   "Protocol": {
    "$id": "532"
   },
   "Parent": "FirstTestTypeSpecClient",
   "Parameters": [
    {
     "$ref": "221"
    }
   ]
  },
  {
   "$id": "533",
   "Name": "Glossary",
   "Description": "",
   "Operations": [
    {
     "$id": "534",
     "Name": "doSomething",
     "ResourceName": "Glossary",
     "Description": "doSomething for glossary",
     "Accessibility": "public",
     "Parameters": [
      {
       "$ref": "221"
      },
      {
       "$id": "535",
       "Name": "id",
       "NameInRequest": "id",
       "Type": {
        "$id": "536",
        "Kind": "string",
        "Name": "string",
        "CrossLanguageDefinitionId": "TypeSpec.string"
       },
       "Location": "Path",
       "IsRequired": true,
       "IsApiVersion": false,
       "IsResourceParameter": false,
       "IsContentType": false,
       "IsEndpoint": false,
       "SkipUrlEncoding": false,
       "Explode": false,
       "Kind": "Method"
      },
      {
       "$id": "537",
       "Name": "h1",
       "NameInRequest": "h1",
       "Type": {
        "$id": "538",
        "Kind": "string",
        "Name": "string",
        "CrossLanguageDefinitionId": "TypeSpec.string"
       },
       "Location": "Header",
       "IsRequired": true,
       "IsApiVersion": false,
       "IsResourceParameter": false,
       "IsContentType": false,
       "IsEndpoint": false,
       "SkipUrlEncoding": false,
       "Explode": false,
       "Kind": "Method"
      },
      {
       "$id": "539",
       "Name": "accept",
       "NameInRequest": "Accept",
       "Type": {
        "$id": "540",
        "Kind": "string",
        "Name": "string",
        "CrossLanguageDefinitionId": ""
       },
       "Location": "Header",
       "IsApiVersion": false,
       "IsResourceParameter": false,
       "IsContentType": false,
       "IsRequired": true,
       "IsEndpoint": false,
       "SkipUrlEncoding": false,
       "Explode": false,
       "Kind": "Constant",
       "DefaultValue": {
        "$id": "541",
        "Type": {
         "$ref": "540"
        },
        "Value": "application/json"
       }
      }
     ],
     "Responses": [
      {
       "$id": "542",
       "StatusCodes": [
        200
       ],
       "BodyType": {
        "$ref": "72"
       },
       "BodyMediaType": "Json",
       "Headers": [],
       "IsErrorResponse": false,
       "ContentTypes": [
        "application/json"
       ]
      }
     ],
     "HttpMethod": "GET",
     "RequestBodyMediaType": "None",
     "Uri": "{firstTestTypeSpecUrl}",
     "Path": "/glossary/doSomething/{id}",
     "BufferResponse": true,
     "GenerateProtocolMethod": true,
     "GenerateConvenienceMethod": true
    }
   ],
   "Protocol": {
    "$id": "543"
   },
   "Parent": "FirstTestTypeSpecClient",
   "Parameters": [
    {
     "$ref": "221"
    }
   ]
  }
 ],
 "Auth": {
  "$id": "544",
  "ApiKey": {
   "$id": "545",
   "Name": "x-ms-api-key"
  },
  "OAuth2": {
   "$id": "546",
   "Scopes": [
    "https://api.example.com/.default"
   ]
  }
 }
}<|MERGE_RESOLUTION|>--- conflicted
+++ resolved
@@ -517,16 +517,11 @@
         "Name": "Array",
         "ValueType": {
          "$id": "79",
-<<<<<<< HEAD
          "Kind": "string",
          "Name": "string",
          "CrossLanguageDefinitionId": "TypeSpec.string"
-        }
-=======
-         "Kind": "string"
         },
         "CrossLanguageDefinitionId": "TypeSpec.Array"
->>>>>>> d4a5bea0
        },
        {
         "$id": "80",
@@ -701,16 +696,11 @@
        "Name": "Array",
        "ValueType": {
         "$id": "104",
-<<<<<<< HEAD
         "Kind": "int32",
         "Name": "int32",
         "CrossLanguageDefinitionId": "TypeSpec.int32"
-       }
-=======
-        "Kind": "int32"
        },
        "CrossLanguageDefinitionId": "TypeSpec.Array"
->>>>>>> d4a5bea0
       }
      },
      "IsRequired": false,
@@ -730,16 +720,11 @@
        "Name": "Array",
        "ValueType": {
         "$id": "108",
-<<<<<<< HEAD
         "Kind": "int32",
         "Name": "int32",
         "CrossLanguageDefinitionId": "TypeSpec.int32"
-       }
-=======
-        "Kind": "int32"
        },
        "CrossLanguageDefinitionId": "TypeSpec.Array"
->>>>>>> d4a5bea0
       }
      },
      "IsRequired": true,
@@ -1641,13 +1626,9 @@
        "NameInRequest": "firstTestTypeSpecUrl",
        "Type": {
         "$id": "222",
-<<<<<<< HEAD
         "Kind": "url",
         "Name": "url",
-        "CrossLanguageDefinitionId": ""
-=======
-        "Kind": "url"
->>>>>>> d4a5bea0
+        "CrossLanguageDefinitionId": "TypeSpec.url"
        },
        "Location": "Uri",
        "IsApiVersion": false,
