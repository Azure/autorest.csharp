--- conflicted
+++ resolved
@@ -759,8 +759,9 @@
      "Description": "optional arm id.",
      "Type": {
       "$id": "114",
-      "Kind": "armId",
-      "Encode": "string"
+      "Kind": "string",
+      "Name": "armResourceIdentifier",
+      "CrossLanguageDefinitionId": "Azure.Core.armResourceIdentifier"
      },
      "IsRequired": false,
      "IsReadOnly": false
@@ -781,15 +782,10 @@
      "SerializedName": "name",
      "Description": "name of the NotFriend",
      "Type": {
-<<<<<<< HEAD
-      "$id": "115",
+      "$id": "117",
       "Kind": "string",
       "Name": "string",
       "CrossLanguageDefinitionId": "TypeSpec.string"
-=======
-      "$id": "117",
-      "Kind": "string"
->>>>>>> ef70074f
      },
      "IsRequired": true,
      "IsReadOnly": false
@@ -809,15 +805,10 @@
      "SerializedName": "sourceUrl",
      "Description": "url format",
      "Type": {
-<<<<<<< HEAD
-      "$id": "118",
+      "$id": "120",
       "Kind": "url",
       "Name": "url",
       "CrossLanguageDefinitionId": "TypeSpec.url"
-=======
-      "$id": "120",
-      "Kind": "url"
->>>>>>> ef70074f
      },
      "IsRequired": true,
      "IsReadOnly": false
@@ -828,16 +819,10 @@
      "SerializedName": "guid",
      "Description": "uuid format",
      "Type": {
-<<<<<<< HEAD
-      "$id": "120",
+      "$id": "122",
       "Kind": "string",
       "Name": "uuid",
       "CrossLanguageDefinitionId": "Azure.Core.uuid"
-=======
-      "$id": "122",
-      "Kind": "uuid",
-      "Encode": "string"
->>>>>>> ef70074f
      },
      "IsRequired": true,
      "IsReadOnly": false
@@ -858,15 +843,10 @@
      "SerializedName": "name",
      "Description": "name of the ModelWithProjectedName",
      "Type": {
-<<<<<<< HEAD
-      "$id": "123",
+      "$id": "125",
       "Kind": "string",
       "Name": "string",
       "CrossLanguageDefinitionId": "TypeSpec.string"
-=======
-      "$id": "125",
-      "Kind": "string"
->>>>>>> ef70074f
      },
      "IsRequired": true,
      "IsReadOnly": false
@@ -920,15 +900,10 @@
      "SerializedName": "level",
      "Description": "",
      "Type": {
-<<<<<<< HEAD
-      "$id": "130",
+      "$id": "132",
       "Kind": "int8",
       "Name": "int8",
       "CrossLanguageDefinitionId": "TypeSpec.int8"
-=======
-      "$id": "132",
-      "Kind": "int8"
->>>>>>> ef70074f
      },
      "IsRequired": true,
      "IsReadOnly": false
@@ -993,15 +968,10 @@
          "SerializedName": "level",
          "Description": "",
          "Type": {
-<<<<<<< HEAD
-          "$id": "139",
+          "$id": "141",
           "Kind": "int8",
           "Name": "int8",
           "CrossLanguageDefinitionId": "TypeSpec.int8"
-=======
-          "$id": "141",
-          "Kind": "int8"
->>>>>>> ef70074f
          },
          "IsRequired": true,
          "IsReadOnly": false
@@ -1041,15 +1011,10 @@
       "SerializedName": "level",
       "Description": "",
       "Type": {
-<<<<<<< HEAD
-       "$id": "143",
+       "$id": "145",
        "Kind": "int8",
        "Name": "int8",
        "CrossLanguageDefinitionId": "TypeSpec.int8"
-=======
-       "$id": "145",
-       "Kind": "int8"
->>>>>>> ef70074f
       },
       "IsRequired": true,
       "IsReadOnly": false
@@ -1131,16 +1096,10 @@
      "SerializedName": "location",
      "Description": "",
      "Type": {
-<<<<<<< HEAD
-      "$id": "152",
+      "$id": "154",
       "Kind": "string",
       "Name": "azureLocation",
       "CrossLanguageDefinitionId": "Azure.Core.azureLocation"
-=======
-      "$id": "154",
-      "Kind": "azureLocation",
-      "Encode": "string"
->>>>>>> ef70074f
      },
      "IsRequired": true,
      "IsReadOnly": false
@@ -1161,15 +1120,10 @@
      "SerializedName": "requiredString",
      "Description": "Required string, illustrating a reference type property.",
      "Type": {
-<<<<<<< HEAD
-      "$id": "155",
+      "$id": "157",
       "Kind": "string",
       "Name": "string",
       "CrossLanguageDefinitionId": "TypeSpec.string"
-=======
-      "$id": "157",
-      "Kind": "string"
->>>>>>> ef70074f
      },
      "IsRequired": true,
      "IsReadOnly": false
@@ -1180,15 +1134,10 @@
      "SerializedName": "requiredInt",
      "Description": "Required int, illustrating a value type property.",
      "Type": {
-<<<<<<< HEAD
-      "$id": "157",
+      "$id": "159",
       "Kind": "int32",
       "Name": "int32",
       "CrossLanguageDefinitionId": "TypeSpec.int32"
-=======
-      "$id": "159",
-      "Kind": "int32"
->>>>>>> ef70074f
      },
      "IsRequired": true,
      "IsReadOnly": false
@@ -1217,15 +1166,10 @@
       "$id": "163",
       "Kind": "dict",
       "KeyType": {
-<<<<<<< HEAD
-       "$id": "162",
+       "$id": "164",
        "Kind": "string",
        "Name": "string",
        "CrossLanguageDefinitionId": "TypeSpec.string"
-=======
-       "$id": "164",
-       "Kind": "string"
->>>>>>> ef70074f
       },
       "ValueType": {
        "$ref": "35"
@@ -1366,15 +1310,10 @@
      "SerializedName": "requiredUnknown",
      "Description": "required unknown",
      "Type": {
-<<<<<<< HEAD
-      "$id": "178",
+      "$id": "180",
       "Kind": "any",
       "Name": "unknown",
       "CrossLanguageDefinitionId": ""
-=======
-      "$id": "180",
-      "Kind": "any"
->>>>>>> ef70074f
      },
      "IsRequired": true,
      "IsReadOnly": false
@@ -1385,15 +1324,10 @@
      "SerializedName": "optionalUnknown",
      "Description": "optional unknown",
      "Type": {
-<<<<<<< HEAD
-      "$id": "180",
+      "$id": "182",
       "Kind": "any",
       "Name": "unknown",
       "CrossLanguageDefinitionId": ""
-=======
-      "$id": "182",
-      "Kind": "any"
->>>>>>> ef70074f
      },
      "IsRequired": false,
      "IsReadOnly": false
@@ -1407,25 +1341,16 @@
       "$id": "184",
       "Kind": "dict",
       "KeyType": {
-<<<<<<< HEAD
-       "$id": "183",
+       "$id": "185",
        "Kind": "string",
        "Name": "string",
        "CrossLanguageDefinitionId": "TypeSpec.string"
       },
       "ValueType": {
-       "$id": "184",
+       "$id": "186",
        "Kind": "any",
        "Name": "unknown",
        "CrossLanguageDefinitionId": ""
-=======
-       "$id": "185",
-       "Kind": "string"
-      },
-      "ValueType": {
-       "$id": "186",
-       "Kind": "any"
->>>>>>> ef70074f
       }
      },
      "IsRequired": true,
@@ -1440,25 +1365,16 @@
       "$id": "188",
       "Kind": "dict",
       "KeyType": {
-<<<<<<< HEAD
-       "$id": "187",
+       "$id": "189",
        "Kind": "string",
        "Name": "string",
        "CrossLanguageDefinitionId": "TypeSpec.string"
       },
       "ValueType": {
-       "$id": "188",
+       "$id": "190",
        "Kind": "any",
        "Name": "unknown",
        "CrossLanguageDefinitionId": ""
-=======
-       "$id": "189",
-       "Kind": "string"
-      },
-      "ValueType": {
-       "$id": "190",
-       "Kind": "any"
->>>>>>> ef70074f
       }
      },
      "IsRequired": false,
@@ -1473,25 +1389,16 @@
       "$id": "192",
       "Kind": "dict",
       "KeyType": {
-<<<<<<< HEAD
-       "$id": "191",
+       "$id": "193",
        "Kind": "string",
        "Name": "string",
        "CrossLanguageDefinitionId": "TypeSpec.string"
       },
       "ValueType": {
-       "$id": "192",
+       "$id": "194",
        "Kind": "any",
        "Name": "unknown",
        "CrossLanguageDefinitionId": ""
-=======
-       "$id": "193",
-       "Kind": "string"
-      },
-      "ValueType": {
-       "$id": "194",
-       "Kind": "any"
->>>>>>> ef70074f
       }
      },
      "IsRequired": true,
@@ -1506,25 +1413,16 @@
       "$id": "196",
       "Kind": "dict",
       "KeyType": {
-<<<<<<< HEAD
-       "$id": "195",
+       "$id": "197",
        "Kind": "string",
        "Name": "string",
        "CrossLanguageDefinitionId": "TypeSpec.string"
       },
       "ValueType": {
-       "$id": "196",
+       "$id": "198",
        "Kind": "any",
        "Name": "unknown",
        "CrossLanguageDefinitionId": ""
-=======
-       "$id": "197",
-       "Kind": "string"
-      },
-      "ValueType": {
-       "$id": "198",
-       "Kind": "any"
->>>>>>> ef70074f
       }
      },
      "IsRequired": false,
@@ -1552,15 +1450,10 @@
          "$id": "202",
          "Kind": "nullable",
          "Type": {
-<<<<<<< HEAD
-          "$id": "201",
+          "$id": "203",
           "Kind": "int32",
           "Name": "int32",
           "CrossLanguageDefinitionId": "TypeSpec.int32"
-=======
-          "$id": "203",
-          "Kind": "int32"
->>>>>>> ef70074f
          }
         },
         "IsRequired": true,
@@ -1615,25 +1508,16 @@
        "Name": "RoundTripModelUnionList",
        "VariantTypes": [
         {
-<<<<<<< HEAD
-         "$id": "209",
+         "$id": "211",
          "Kind": "string",
          "Name": "string",
          "CrossLanguageDefinitionId": "TypeSpec.string"
         },
         {
-         "$id": "210",
+         "$id": "212",
          "Kind": "int32",
          "Name": "int32",
          "CrossLanguageDefinitionId": "TypeSpec.int32"
-=======
-         "$id": "211",
-         "Kind": "string"
-        },
-        {
-         "$id": "212",
-         "Kind": "int32"
->>>>>>> ef70074f
         },
         {
          "$id": "213",
@@ -1649,15 +1533,10 @@
            "SerializedName": "name",
            "Description": "name of the ModelForUnion",
            "Type": {
-<<<<<<< HEAD
-            "$id": "213",
+            "$id": "215",
             "Kind": "string",
             "Name": "string",
             "CrossLanguageDefinitionId": "TypeSpec.string"
-=======
-            "$id": "215",
-            "Kind": "string"
->>>>>>> ef70074f
            },
            "IsRequired": true,
            "IsReadOnly": false
@@ -1668,15 +1547,10 @@
            "SerializedName": "age",
            "Description": "age of the ModelForUnion",
            "Type": {
-<<<<<<< HEAD
-            "$id": "215",
+            "$id": "217",
             "Kind": "int32",
             "Name": "int32",
             "CrossLanguageDefinitionId": "TypeSpec.int32"
-=======
-            "$id": "217",
-            "Kind": "int32"
->>>>>>> ef70074f
            },
            "IsRequired": false,
            "IsReadOnly": false
@@ -1723,16 +1597,10 @@
        "Name": "firstTestTypeSpecUrl",
        "NameInRequest": "firstTestTypeSpecUrl",
        "Type": {
-<<<<<<< HEAD
-        "$id": "220",
+        "$id": "222",
         "Kind": "url",
         "Name": "url",
         "CrossLanguageDefinitionId": ""
-=======
-        "$id": "222",
-        "Kind": "uri",
-        "IsNullable": false
->>>>>>> ef70074f
        },
        "Location": "Uri",
        "IsApiVersion": false,
@@ -1754,18 +1622,12 @@
         "Name": "utcDateTime",
         "Encode": "rfc3339",
         "WireType": {
-<<<<<<< HEAD
-         "$id": "223",
+         "$id": "225",
          "Kind": "string",
          "Name": "string",
          "CrossLanguageDefinitionId": "TypeSpec.string"
         },
         "CrossLanguageDefinitionId": "TypeSpec.utcDateTime"
-=======
-         "$id": "225",
-         "Kind": "string"
-        }
->>>>>>> ef70074f
        },
        "Location": "Path",
        "IsRequired": true,
@@ -2244,18 +2106,12 @@
         "Name": "utcDateTime",
         "Encode": "rfc7231",
         "WireType": {
-<<<<<<< HEAD
-         "$id": "263",
+         "$id": "265",
          "Kind": "string",
          "Name": "string",
          "CrossLanguageDefinitionId": "TypeSpec.string"
         },
         "CrossLanguageDefinitionId": "TypeSpec.utcDateTime"
-=======
-         "$id": "265",
-         "Kind": "string"
-        }
->>>>>>> ef70074f
        },
        "Location": "Header",
        "IsRequired": false,
@@ -2329,16 +2185,10 @@
        "Name": "subscriptionId",
        "NameInRequest": "subscriptionId",
        "Type": {
-<<<<<<< HEAD
-        "$id": "270",
+        "$id": "272",
         "Kind": "string",
         "Name": "uuid",
         "CrossLanguageDefinitionId": "Azure.Core.uuid"
-=======
-        "$id": "272",
-        "Kind": "uuid",
-        "Encode": "string"
->>>>>>> ef70074f
        },
        "Location": "Path",
        "IsRequired": true,
@@ -2633,15 +2483,10 @@
        "Name": "id",
        "NameInRequest": "id",
        "Type": {
-<<<<<<< HEAD
-        "$id": "295",
+        "$id": "297",
         "Kind": "string",
         "Name": "string",
         "CrossLanguageDefinitionId": "TypeSpec.string"
-=======
-        "$id": "297",
-        "Kind": "string"
->>>>>>> ef70074f
        },
        "Location": "Path",
        "IsRequired": true,
@@ -2715,15 +2560,10 @@
        "Name": "body",
        "NameInRequest": "body",
        "Type": {
-<<<<<<< HEAD
-        "$id": "302",
+        "$id": "304",
         "Kind": "string",
         "Name": "string",
         "CrossLanguageDefinitionId": "TypeSpec.string"
-=======
-        "$id": "304",
-        "Kind": "string"
->>>>>>> ef70074f
        },
        "Location": "Body",
        "IsRequired": true,
@@ -2827,15 +2667,10 @@
        "Name": "body",
        "NameInRequest": "body",
        "Type": {
-<<<<<<< HEAD
-        "$id": "312",
+        "$id": "314",
         "Kind": "boolean",
         "Name": "boolean",
         "CrossLanguageDefinitionId": "TypeSpec.boolean"
-=======
-        "$id": "314",
-        "Kind": "boolean"
->>>>>>> ef70074f
        },
        "Location": "Body",
        "IsRequired": true,
@@ -2944,18 +2779,12 @@
         "Name": "utcDateTime",
         "Encode": "rfc3339",
         "WireType": {
-<<<<<<< HEAD
-         "$id": "323",
+         "$id": "325",
          "Kind": "string",
          "Name": "string",
          "CrossLanguageDefinitionId": "TypeSpec.string"
         },
         "CrossLanguageDefinitionId": "TypeSpec.utcDateTime"
-=======
-         "$id": "325",
-         "Kind": "string"
-        }
->>>>>>> ef70074f
        },
        "Location": "Body",
        "IsRequired": true,
@@ -3089,15 +2918,10 @@
         200
        ],
        "BodyType": {
-<<<<<<< HEAD
-        "$id": "336",
+        "$id": "338",
         "Kind": "string",
         "Name": "string",
         "CrossLanguageDefinitionId": "TypeSpec.string"
-=======
-        "$id": "338",
-        "Kind": "string"
->>>>>>> ef70074f
        },
        "BodyMediaType": "Json",
        "Headers": [],
@@ -3159,15 +2983,10 @@
         200
        ],
        "BodyType": {
-<<<<<<< HEAD
-        "$id": "342",
+        "$id": "344",
         "Kind": "any",
         "Name": "unknown",
         "CrossLanguageDefinitionId": ""
-=======
-        "$id": "344",
-        "Kind": "any"
->>>>>>> ef70074f
        },
        "BodyMediaType": "Json",
        "Headers": [],
@@ -3797,25 +3616,16 @@
         "$id": "398",
         "Kind": "dict",
         "KeyType": {
-<<<<<<< HEAD
-         "$id": "397",
+         "$id": "399",
          "Kind": "string",
          "Name": "string",
          "CrossLanguageDefinitionId": "TypeSpec.string"
         },
         "ValueType": {
-         "$id": "398",
+         "$id": "400",
          "Kind": "int32",
          "Name": "int32",
          "CrossLanguageDefinitionId": "TypeSpec.int32"
-=======
-         "$id": "399",
-         "Kind": "string"
-        },
-        "ValueType": {
-         "$id": "400",
-         "Kind": "int32"
->>>>>>> ef70074f
         }
        },
        "Location": "Body",
@@ -3920,16 +3730,10 @@
        "Name": "location",
        "NameInRequest": "location",
        "Type": {
-<<<<<<< HEAD
-        "$id": "408",
+        "$id": "410",
         "Kind": "string",
         "Name": "azureLocation",
         "CrossLanguageDefinitionId": "Azure.Core.azureLocation"
-=======
-        "$id": "410",
-        "Kind": "azureLocation",
-        "Encode": "string"
->>>>>>> ef70074f
        },
        "Location": "Query",
        "IsRequired": true,
@@ -3946,16 +3750,10 @@
        "Name": "regenLocation",
        "NameInRequest": "regen-location",
        "Type": {
-<<<<<<< HEAD
-        "$id": "410",
+        "$id": "412",
         "Kind": "string",
         "Name": "azureLocation",
         "CrossLanguageDefinitionId": "Azure.Core.azureLocation"
-=======
-        "$id": "412",
-        "Kind": "azureLocation",
-        "Encode": "string"
->>>>>>> ef70074f
        },
        "Location": "Header",
        "IsRequired": true,
@@ -4106,15 +3904,10 @@
        "Name": "headParameter",
        "NameInRequest": "head-parameter",
        "Type": {
-<<<<<<< HEAD
-        "$id": "425",
+        "$id": "427",
         "Kind": "string",
         "Name": "string",
         "CrossLanguageDefinitionId": "TypeSpec.string"
-=======
-        "$id": "427",
-        "Kind": "string"
->>>>>>> ef70074f
        },
        "Location": "Header",
        "IsRequired": true,
@@ -4131,15 +3924,10 @@
        "Name": "queryParameter",
        "NameInRequest": "queryParameter",
        "Type": {
-<<<<<<< HEAD
-        "$id": "427",
+        "$id": "429",
         "Kind": "string",
         "Name": "string",
         "CrossLanguageDefinitionId": "TypeSpec.string"
-=======
-        "$id": "429",
-        "Kind": "string"
->>>>>>> ef70074f
        },
        "Location": "Query",
        "IsRequired": true,
@@ -4156,15 +3944,10 @@
        "Name": "optionalQuery",
        "NameInRequest": "optionalQuery",
        "Type": {
-<<<<<<< HEAD
-        "$id": "429",
+        "$id": "431",
         "Kind": "string",
         "Name": "string",
         "CrossLanguageDefinitionId": "TypeSpec.string"
-=======
-        "$id": "431",
-        "Kind": "string"
->>>>>>> ef70074f
        },
        "Location": "Query",
        "IsRequired": false,
@@ -4260,15 +4043,10 @@
        "Name": "p1",
        "NameInRequest": "p1",
        "Type": {
-<<<<<<< HEAD
-        "$id": "438",
+        "$id": "440",
         "Kind": "string",
         "Name": "string",
         "CrossLanguageDefinitionId": "TypeSpec.string"
-=======
-        "$id": "440",
-        "Kind": "string"
->>>>>>> ef70074f
        },
        "Location": "Header",
        "IsRequired": true,
@@ -4288,15 +4066,10 @@
         "$id": "442",
         "Kind": "constant",
         "ValueType": {
-<<<<<<< HEAD
-         "$id": "441",
+         "$id": "443",
          "Kind": "string",
          "Name": "string",
          "CrossLanguageDefinitionId": "TypeSpec.string"
-=======
-         "$id": "443",
-         "Kind": "string"
->>>>>>> ef70074f
         },
         "Value": "text/plain"
        },
@@ -4322,15 +4095,10 @@
        "Name": "p2",
        "NameInRequest": "p2",
        "Type": {
-<<<<<<< HEAD
-        "$id": "444",
+        "$id": "446",
         "Kind": "string",
         "Name": "string",
         "CrossLanguageDefinitionId": "TypeSpec.string"
-=======
-        "$id": "446",
-        "Kind": "string"
->>>>>>> ef70074f
        },
        "Location": "Path",
        "IsRequired": true,
@@ -4430,15 +4198,10 @@
        "Name": "p1",
        "NameInRequest": "p1",
        "Type": {
-<<<<<<< HEAD
-        "$id": "452",
+        "$id": "454",
         "Kind": "string",
         "Name": "string",
         "CrossLanguageDefinitionId": "TypeSpec.string"
-=======
-        "$id": "454",
-        "Kind": "string"
->>>>>>> ef70074f
        },
        "Location": "Header",
        "IsRequired": true,
@@ -4455,15 +4218,10 @@
        "Name": "p2",
        "NameInRequest": "p2",
        "Type": {
-<<<<<<< HEAD
-        "$id": "454",
+        "$id": "456",
         "Kind": "string",
         "Name": "string",
         "CrossLanguageDefinitionId": "TypeSpec.string"
-=======
-        "$id": "456",
-        "Kind": "string"
->>>>>>> ef70074f
        },
        "Location": "Path",
        "IsRequired": true,
@@ -4766,15 +4524,10 @@
         "$id": "481",
         "Kind": "constant",
         "ValueType": {
-<<<<<<< HEAD
-         "$id": "480",
+         "$id": "482",
          "Kind": "string",
          "Name": "string",
          "CrossLanguageDefinitionId": "TypeSpec.string"
-=======
-         "$id": "482",
-         "Kind": "string"
->>>>>>> ef70074f
         },
         "Value": "test"
        },
@@ -4803,15 +4556,10 @@
         "$id": "485",
         "Kind": "constant",
         "ValueType": {
-<<<<<<< HEAD
-         "$id": "484",
+         "$id": "486",
          "Kind": "int32",
          "Name": "int32",
          "CrossLanguageDefinitionId": "TypeSpec.int32"
-=======
-         "$id": "486",
-         "Kind": "int32"
->>>>>>> ef70074f
         },
         "Value": 123
        },
@@ -4840,15 +4588,10 @@
         "$id": "489",
         "Kind": "constant",
         "ValueType": {
-<<<<<<< HEAD
-         "$id": "488",
+         "$id": "490",
          "Kind": "boolean",
          "Name": "boolean",
          "CrossLanguageDefinitionId": "TypeSpec.boolean"
-=======
-         "$id": "490",
-         "Kind": "boolean"
->>>>>>> ef70074f
         },
         "Value": true
        },
@@ -5256,15 +4999,10 @@
        "Name": "p2",
        "NameInRequest": "p2",
        "Type": {
-<<<<<<< HEAD
-        "$id": "525",
+        "$id": "527",
         "Kind": "string",
         "Name": "string",
         "CrossLanguageDefinitionId": "TypeSpec.string"
-=======
-        "$id": "527",
-        "Kind": "string"
->>>>>>> ef70074f
        },
        "Location": "Path",
        "IsRequired": true,
@@ -5360,15 +5098,10 @@
        "Name": "id",
        "NameInRequest": "id",
        "Type": {
-<<<<<<< HEAD
-        "$id": "534",
+        "$id": "536",
         "Kind": "string",
         "Name": "string",
         "CrossLanguageDefinitionId": "TypeSpec.string"
-=======
-        "$id": "536",
-        "Kind": "string"
->>>>>>> ef70074f
        },
        "Location": "Path",
        "IsRequired": true,
@@ -5385,15 +5118,10 @@
        "Name": "h1",
        "NameInRequest": "h1",
        "Type": {
-<<<<<<< HEAD
-        "$id": "536",
+        "$id": "538",
         "Kind": "string",
         "Name": "string",
         "CrossLanguageDefinitionId": "TypeSpec.string"
-=======
-        "$id": "538",
-        "Kind": "string"
->>>>>>> ef70074f
        },
        "Location": "Header",
        "IsRequired": true,
