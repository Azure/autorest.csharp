{
 "$id": "1",
 "Name": "FirstTestTypeSpec",
 "ApiVersions": [
  "2022-05-15-preview"
 ],
 "Enums": [
  {
   "$id": "2",
   "Kind": "enum",
   "Name": "Thing_requiredLiteralString",
   "ValueType": {
    "$id": "3",
    "Kind": "string"
   },
   "Values": [
    {
     "$id": "4",
     "Name": "accept",
     "Value": "accept",
     "Description": "accept"
    }
   ],
   "Namespace": "FirstTestTypeSpec",
   "Description": "The Thing_requiredLiteralString",
   "IsExtensible": true,
   "Usage": "RoundTrip"
  },
  {
   "$id": "5",
   "Kind": "enum",
   "Name": "Thing_requiredLiteralInt",
   "ValueType": {
    "$id": "6",
    "Kind": "int32"
   },
   "Values": [
    {
     "$id": "7",
     "Name": "123",
     "Value": 123,
     "Description": "123"
    }
   ],
   "Namespace": "FirstTestTypeSpec",
   "Description": "The Thing_requiredLiteralInt",
   "IsExtensible": true,
   "Usage": "RoundTrip"
  },
  {
   "$id": "8",
   "Kind": "enum",
   "Name": "Thing_requiredLiteralFloat",
   "ValueType": {
    "$id": "9",
    "Kind": "float32"
   },
   "Values": [
    {
     "$id": "10",
     "Name": "1.23",
     "Value": 1.23,
     "Description": "1.23"
    }
   ],
   "Namespace": "FirstTestTypeSpec",
   "Description": "The Thing_requiredLiteralFloat",
   "IsExtensible": true,
   "Usage": "RoundTrip"
  },
  {
   "$id": "11",
   "Kind": "enum",
   "Name": "Thing_optionalLiteralString",
   "ValueType": {
    "$id": "12",
    "Kind": "string"
   },
   "Values": [
    {
     "$id": "13",
     "Name": "reject",
     "Value": "reject",
     "Description": "reject"
    }
   ],
   "Namespace": "FirstTestTypeSpec",
   "Description": "The Thing_optionalLiteralString",
   "IsExtensible": true,
   "Usage": "RoundTrip"
  },
  {
   "$id": "14",
   "Kind": "enum",
   "Name": "Thing_optionalLiteralInt",
   "ValueType": {
    "$id": "15",
    "Kind": "int32"
   },
   "Values": [
    {
     "$id": "16",
     "Name": "456",
     "Value": 456,
     "Description": "456"
    }
   ],
   "Namespace": "FirstTestTypeSpec",
   "Description": "The Thing_optionalLiteralInt",
   "IsExtensible": true,
   "Usage": "RoundTrip"
  },
  {
   "$id": "17",
   "Kind": "enum",
   "Name": "Thing_optionalLiteralFloat",
   "ValueType": {
    "$id": "18",
    "Kind": "float32"
   },
   "Values": [
    {
     "$id": "19",
     "Name": "4.56",
     "Value": 4.56,
     "Description": "4.56"
    }
   ],
   "Namespace": "FirstTestTypeSpec",
   "Description": "The Thing_optionalLiteralFloat",
   "IsExtensible": true,
   "Usage": "RoundTrip"
  },
  {
   "$id": "20",
   "Kind": "enum",
   "Name": "CsProjectedEnum",
   "ValueType": {
    "$id": "21",
    "Kind": "float32"
   },
   "Values": [
    {
     "$id": "22",
     "Name": "CsOne",
     "Value": 1.1
    },
    {
     "$id": "23",
     "Name": "Two",
     "Value": 2.2
    },
    {
     "$id": "24",
     "Name": "Four",
     "Value": 4.4
    }
   ],
   "Namespace": "FirstTestTypeSpec",
   "Description": "enum with projected name",
   "IsExtensible": false,
   "Usage": "Input"
  },
  {
   "$id": "25",
   "Kind": "enum",
   "Name": "CsProjectedEnumInModel",
   "ValueType": {
    "$id": "26",
    "Kind": "float32"
   },
   "Values": [
    {
     "$id": "27",
     "Name": "CsOne",
     "Value": 1.1
    },
    {
     "$id": "28",
     "Name": "Two",
     "Value": 2.2
    },
    {
     "$id": "29",
     "Name": "Four",
     "Value": 4.4
    }
   ],
   "Namespace": "FirstTestTypeSpec",
   "Description": "enum with projected name used in a model",
   "IsExtensible": false,
   "Usage": "Input"
  },
  {
   "$id": "30",
   "Kind": "enum",
   "Name": "StringFixedEnum",
   "ValueType": {
    "$id": "31",
    "Kind": "string"
   },
   "Values": [
    {
     "$id": "32",
     "Name": "One",
     "Value": "1"
    },
    {
     "$id": "33",
     "Name": "Two",
     "Value": "2"
    },
    {
     "$id": "34",
     "Name": "Four",
     "Value": "4"
    }
   ],
   "Namespace": "FirstTestTypeSpec",
   "Description": "Simple enum",
   "IsExtensible": false,
   "Usage": "RoundTrip"
  },
  {
   "$id": "35",
   "Kind": "enum",
   "Name": "StringExtensibleEnum",
   "ValueType": {
    "$id": "36",
    "Kind": "string"
   },
   "Values": [
    {
     "$id": "37",
     "Name": "One",
     "Value": "1"
    },
    {
     "$id": "38",
     "Name": "Two",
     "Value": "2"
    },
    {
     "$id": "39",
     "Name": "Four",
     "Value": "4"
    }
   ],
   "Namespace": "FirstTestTypeSpec",
   "Description": "Extensible enum",
   "IsExtensible": true,
   "Usage": "RoundTrip"
  },
  {
   "$id": "40",
   "Kind": "enum",
   "Name": "IntExtensibleEnum",
   "ValueType": {
    "$id": "41",
    "Kind": "int32"
   },
   "Values": [
    {
     "$id": "42",
     "Name": "One",
     "Value": 1
    },
    {
     "$id": "43",
     "Name": "Two",
     "Value": 2
    },
    {
     "$id": "44",
     "Name": "Four",
     "Value": 4
    }
   ],
   "Namespace": "FirstTestTypeSpec",
   "Description": "Int based extensible enum",
   "IsExtensible": true,
   "Usage": "RoundTrip"
  },
  {
   "$id": "45",
   "Kind": "enum",
   "Name": "FloatExtensibleEnum",
   "ValueType": {
    "$id": "46",
    "Kind": "float32"
   },
   "Values": [
    {
     "$id": "47",
     "Name": "One",
     "Value": 1
    },
    {
     "$id": "48",
     "Name": "Two",
     "Value": 2
    },
    {
     "$id": "49",
     "Name": "Four",
     "Value": 4
    }
   ],
   "Namespace": "FirstTestTypeSpec",
   "Description": "Float based extensible enum",
   "IsExtensible": true,
   "Usage": "RoundTrip"
  },
  {
   "$id": "50",
   "Kind": "enum",
   "Name": "FloatFixedEnum",
   "ValueType": {
    "$id": "51",
    "Kind": "float32"
   },
   "Values": [
    {
     "$id": "52",
     "Name": "One",
     "Value": 1.1
    },
    {
     "$id": "53",
     "Name": "Two",
     "Value": 2.2
    },
    {
     "$id": "54",
     "Name": "Four",
     "Value": 4.4
    }
   ],
   "Namespace": "FirstTestTypeSpec",
   "Description": "float fixed enum",
   "IsExtensible": false,
   "Usage": "RoundTrip"
  },
  {
   "$id": "55",
   "Kind": "enum",
   "Name": "IntFixedEnum",
   "ValueType": {
    "$id": "56",
    "Kind": "int32"
   },
   "Values": [
    {
     "$id": "57",
     "Name": "One",
     "Value": 1
    },
    {
     "$id": "58",
     "Name": "Two",
     "Value": 2
    },
    {
     "$id": "59",
     "Name": "Four",
     "Value": 4
    }
   ],
   "Namespace": "FirstTestTypeSpec",
   "Description": "int fixed enum",
   "IsExtensible": false,
   "Usage": "RoundTrip"
  },
  {
   "$id": "60",
   "Kind": "enum",
   "Name": "DaysOfWeekExtensibleEnum",
   "ValueType": {
    "$id": "61",
    "Kind": "string"
   },
   "Values": [
    {
     "$id": "62",
     "Name": "Monday",
     "Value": "Monday"
    },
    {
     "$id": "63",
     "Name": "Tuesday",
     "Value": "Tuesday"
    },
    {
     "$id": "64",
     "Name": "Wednesday",
     "Value": "Wednesday"
    },
    {
     "$id": "65",
     "Name": "Thursday",
     "Value": "Thursday"
    },
    {
     "$id": "66",
     "Name": "Friday",
     "Value": "Friday"
    },
    {
     "$id": "67",
     "Name": "Saturday",
     "Value": "Saturday"
    },
    {
     "$id": "68",
     "Name": "Sunday",
     "Value": "Sunday"
    }
   ],
   "Namespace": "FirstTestTypeSpec",
   "IsExtensible": true,
   "Usage": "None"
  },
  {
   "$id": "69",
   "Kind": "enum",
   "Name": "Versions",
   "ValueType": {
    "$id": "70",
    "Kind": "string"
   },
   "Values": [
    {
     "$id": "71",
     "Name": "2022-05-15-preview",
     "Value": "2022-05-15-preview"
    }
   ],
   "Namespace": "FirstTestTypeSpec",
   "IsExtensible": false,
   "Usage": "None"
  }
 ],
 "Models": [
  {
   "$id": "72",
   "Kind": "model",
   "Name": "Thing",
   "Namespace": "FirstTestTypeSpec",
   "Usage": "RoundTrip",
   "Description": "A model with a few properties of literal types",
<<<<<<< HEAD
   "IsNullable": false,
=======
   "Usage": "RoundTrip",
>>>>>>> 25dabbd4
   "Properties": [
    {
     "$id": "73",
     "Name": "name",
     "SerializedName": "name",
     "Description": "name of the Thing",
     "Type": {
      "$id": "74",
      "Kind": "string"
     },
     "IsRequired": true,
     "IsReadOnly": false
    },
    {
     "$id": "75",
     "Name": "requiredUnion",
     "SerializedName": "requiredUnion",
     "Description": "required Union",
     "Type": {
      "$id": "76",
      "Kind": "union",
      "Name": "ThingRequiredUnion",
      "VariantTypes": [
       {
        "$id": "77",
        "Kind": "string"
       },
       {
        "$id": "78",
        "Kind": "array",
        "ValueType": {
         "$id": "79",
         "Kind": "string"
        }
       },
       {
        "$id": "80",
        "Kind": "int32"
       }
      ]
     },
     "IsRequired": true,
     "IsReadOnly": false
    },
    {
     "$id": "81",
     "Name": "requiredLiteralString",
     "SerializedName": "requiredLiteralString",
     "Description": "required literal string",
     "Type": {
      "$id": "82",
      "Kind": "constant",
      "ValueType": {
       "$ref": "2"
      },
      "Value": "accept"
     },
     "IsRequired": true,
     "IsReadOnly": false
    },
    {
     "$id": "83",
     "Name": "requiredLiteralInt",
     "SerializedName": "requiredLiteralInt",
     "Description": "required literal int",
     "Type": {
      "$id": "84",
      "Kind": "constant",
      "ValueType": {
       "$ref": "5"
      },
      "Value": 123
     },
     "IsRequired": true,
     "IsReadOnly": false
    },
    {
     "$id": "85",
     "Name": "requiredLiteralFloat",
     "SerializedName": "requiredLiteralFloat",
     "Description": "required literal float",
     "Type": {
      "$id": "86",
      "Kind": "constant",
      "ValueType": {
       "$ref": "8"
      },
      "Value": 1.23
     },
     "IsRequired": true,
     "IsReadOnly": false
    },
    {
     "$id": "87",
     "Name": "requiredLiteralBool",
     "SerializedName": "requiredLiteralBool",
     "Description": "required literal bool",
     "Type": {
      "$id": "88",
      "Kind": "constant",
      "ValueType": {
       "$id": "89",
       "Kind": "boolean"
      },
      "Value": false
     },
     "IsRequired": true,
     "IsReadOnly": false
    },
    {
     "$id": "90",
     "Name": "optionalLiteralString",
     "SerializedName": "optionalLiteralString",
     "Description": "optional literal string",
     "Type": {
      "$id": "91",
      "Kind": "constant",
      "ValueType": {
       "$ref": "11"
      },
      "Value": "reject"
     },
     "IsRequired": false,
     "IsReadOnly": false
    },
    {
     "$id": "92",
     "Name": "optionalLiteralInt",
     "SerializedName": "optionalLiteralInt",
     "Description": "optional literal int",
     "Type": {
      "$id": "93",
      "Kind": "constant",
      "ValueType": {
       "$ref": "14"
      },
      "Value": 456
     },
     "IsRequired": false,
     "IsReadOnly": false
    },
    {
     "$id": "94",
     "Name": "optionalLiteralFloat",
     "SerializedName": "optionalLiteralFloat",
     "Description": "optional literal float",
     "Type": {
      "$id": "95",
      "Kind": "constant",
      "ValueType": {
       "$ref": "17"
      },
      "Value": 4.56
     },
     "IsRequired": false,
     "IsReadOnly": false
    },
    {
     "$id": "96",
     "Name": "optionalLiteralBool",
     "SerializedName": "optionalLiteralBool",
     "Description": "optional literal bool",
     "Type": {
      "$id": "97",
      "Kind": "constant",
      "ValueType": {
       "$id": "98",
       "Kind": "boolean"
      },
      "Value": true
     },
     "IsRequired": false,
     "IsReadOnly": false
    },
    {
     "$id": "99",
     "Name": "requiredBadDescription",
     "SerializedName": "requiredBadDescription",
     "Description": "description with xml <|endoftext|>",
     "Type": {
      "$id": "100",
      "Kind": "string"
     },
     "IsRequired": true,
     "IsReadOnly": false
    },
    {
     "$id": "101",
     "Name": "optionalNullableList",
     "SerializedName": "optionalNullableList",
     "Description": "optional nullable collection",
     "Type": {
      "$id": "102",
      "Kind": "nullable",
      "Type": {
       "$id": "103",
       "Kind": "array",
       "ValueType": {
        "$id": "104",
        "Kind": "int32"
       }
      }
     },
     "IsRequired": false,
     "IsReadOnly": false
    },
    {
     "$id": "105",
     "Name": "requiredNullableList",
     "SerializedName": "requiredNullableList",
     "Description": "required nullable collection",
     "Type": {
      "$id": "106",
      "Kind": "nullable",
      "Type": {
       "$id": "107",
       "Kind": "array",
       "ValueType": {
        "$id": "108",
        "Kind": "int32"
       }
      }
     },
     "IsRequired": true,
     "IsReadOnly": false
    },
    {
     "$id": "109",
     "Name": "requiredFloatProperty",
     "SerializedName": "requiredFloatProperty",
     "Description": "required float property",
     "Type": {
      "$id": "110",
      "Kind": "float"
     },
     "IsRequired": true,
     "IsReadOnly": false
    },
    {
     "$id": "111",
     "Name": "optionalFloatProperty",
     "SerializedName": "optionalFloatProperty",
     "Description": "optional float property",
     "Type": {
      "$id": "112",
      "Kind": "float"
     },
     "IsRequired": false,
     "IsReadOnly": false
    }
   ]
  },
  {
<<<<<<< HEAD
   "$id": "111",
   "Kind": "model",
=======
   "$id": "113",
   "Kind": "Model",
>>>>>>> 25dabbd4
   "Name": "Friend",
   "Namespace": "FirstTestTypeSpec",
   "Usage": "RoundTrip",
   "Description": "this is not a friendly model but with a friendly name",
<<<<<<< HEAD
   "IsNullable": false,
=======
   "Usage": "RoundTrip",
>>>>>>> 25dabbd4
   "Properties": [
    {
     "$id": "114",
     "Name": "name",
     "SerializedName": "name",
     "Description": "name of the NotFriend",
     "Type": {
      "$id": "115",
      "Kind": "string"
     },
     "IsRequired": true,
     "IsReadOnly": false
    }
   ]
  },
  {
<<<<<<< HEAD
   "$id": "114",
   "Kind": "model",
=======
   "$id": "116",
   "Kind": "Model",
>>>>>>> 25dabbd4
   "Name": "ModelWithFormat",
   "Namespace": "FirstTestTypeSpec",
   "Usage": "Input",
   "IsNullable": false,
   "Properties": [
    {
     "$id": "117",
     "Name": "sourceUrl",
     "SerializedName": "sourceUrl",
     "Description": "url format",
     "Type": {
      "$id": "118",
      "Kind": "url"
     },
     "IsRequired": true,
     "IsReadOnly": false
    },
    {
     "$id": "119",
     "Name": "guid",
     "SerializedName": "guid",
     "Description": "uuid format",
     "Type": {
      "$id": "120",
      "Kind": "uuid",
      "Encode": "string"
     },
     "IsRequired": true,
     "IsReadOnly": false
    }
   ]
  },
  {
<<<<<<< HEAD
   "$id": "119",
   "Kind": "model",
=======
   "$id": "121",
   "Kind": "Model",
>>>>>>> 25dabbd4
   "Name": "ProjectedModel",
   "Namespace": "FirstTestTypeSpec",
   "Usage": "RoundTrip",
   "Description": "this is a model with a projected name",
<<<<<<< HEAD
   "IsNullable": false,
=======
   "Usage": "RoundTrip",
>>>>>>> 25dabbd4
   "Properties": [
    {
     "$id": "122",
     "Name": "name",
     "SerializedName": "name",
     "Description": "name of the ModelWithProjectedName",
     "Type": {
      "$id": "123",
      "Kind": "string"
     },
     "IsRequired": true,
     "IsReadOnly": false
    }
   ]
  },
  {
<<<<<<< HEAD
   "$id": "122",
   "Kind": "model",
=======
   "$id": "124",
   "Kind": "Model",
>>>>>>> 25dabbd4
   "Name": "ReturnsAnonymousModelResponse",
   "Namespace": "FirstTestTypeSpec",
   "Usage": "Output",
   "IsNullable": false,
   "Properties": []
  },
  {
<<<<<<< HEAD
   "$id": "123",
   "Kind": "model",
=======
   "$id": "125",
   "Kind": "Model",
>>>>>>> 25dabbd4
   "Name": "Extension",
   "Namespace": "FirstTestTypeSpec",
   "Usage": "Input",
   "Description": "extension",
<<<<<<< HEAD
   "IsNullable": false,
   "BaseModel": {
    "$id": "124",
    "Kind": "model",
=======
   "Usage": "Input",
   "BaseModel": {
    "$id": "126",
    "Kind": "Model",
>>>>>>> 25dabbd4
    "Name": "Element",
    "Namespace": "FirstTestTypeSpec",
    "Usage": "Input",
    "Description": "element",
<<<<<<< HEAD
    "IsNullable": false,
=======
    "Usage": "Input",
>>>>>>> 25dabbd4
    "Properties": [
     {
      "$id": "127",
      "Name": "extension",
      "SerializedName": "extension",
      "Description": "",
      "Type": {
       "$id": "128",
       "Kind": "array",
       "ValueType": {
        "$ref": "125"
       }
      },
      "IsRequired": false,
      "IsReadOnly": false
     }
    ]
   },
   "Properties": [
    {
     "$id": "129",
     "Name": "level",
     "SerializedName": "level",
     "Description": "",
     "Type": {
      "$id": "130",
      "Kind": "int8"
     },
     "IsRequired": true,
     "IsReadOnly": false
    }
   ]
  },
  {
   "$ref": "126"
  },
  {
<<<<<<< HEAD
   "$id": "129",
   "Kind": "model",
=======
   "$id": "131",
   "Kind": "Model",
>>>>>>> 25dabbd4
   "Name": "Extendible",
   "Namespace": "FirstTestTypeSpec",
   "Usage": "Input",
   "Description": "FHIR extendible element",
<<<<<<< HEAD
   "IsNullable": false,
=======
   "Usage": "Input",
>>>>>>> 25dabbd4
   "Properties": [
    {
     "$id": "132",
     "Name": "extension",
     "SerializedName": "extension",
     "Description": "Additional Content defined by implementations",
     "Type": {
<<<<<<< HEAD
      "$id": "131",
      "Kind": "Array",
      "Name": "Array",
      "ElementType": {
       "$id": "132",
       "Kind": "model",
=======
      "$id": "133",
      "Kind": "array",
      "ValueType": {
       "$id": "134",
       "Kind": "Model",
>>>>>>> 25dabbd4
       "Name": "ThereLevelExtension",
       "Namespace": "FirstTestTypeSpec",
       "Usage": "Input",
       "Description": "extension",
<<<<<<< HEAD
       "IsNullable": false,
       "BaseModel": {
        "$id": "133",
        "Kind": "model",
=======
       "Usage": "Input",
       "BaseModel": {
        "$id": "135",
        "Kind": "Model",
>>>>>>> 25dabbd4
        "Name": "ThereLevelElement",
        "Namespace": "FirstTestTypeSpec",
        "Usage": "Input",
        "Description": "element",
<<<<<<< HEAD
        "IsNullable": false,
=======
        "Usage": "Input",
>>>>>>> 25dabbd4
        "Properties": [
         {
          "$id": "136",
          "Name": "extension",
          "SerializedName": "extension",
          "Description": "",
          "Type": {
           "$id": "137",
           "Kind": "array",
           "ValueType": {
            "$ref": "134"
           }
          },
          "IsRequired": false,
          "IsReadOnly": false
         }
        ]
       },
       "Properties": [
        {
         "$id": "138",
         "Name": "level",
         "SerializedName": "level",
         "Description": "",
         "Type": {
          "$id": "139",
          "Kind": "int8"
         },
         "IsRequired": true,
         "IsReadOnly": false
        }
       ]
      }
     },
     "IsRequired": false,
     "IsReadOnly": false
    }
   ]
  },
  {
   "$ref": "134"
  },
  {
   "$ref": "135"
  },
  {
<<<<<<< HEAD
   "$id": "138",
   "Kind": "model",
=======
   "$id": "140",
   "Kind": "Model",
>>>>>>> 25dabbd4
   "Name": "ChildModel",
   "Namespace": "FirstTestTypeSpec",
   "Usage": "Input",
   "Description": "ChildModel",
<<<<<<< HEAD
   "IsNullable": false,
   "BaseModel": {
    "$id": "139",
    "Kind": "model",
=======
   "Usage": "Input",
   "BaseModel": {
    "$id": "141",
    "Kind": "Model",
>>>>>>> 25dabbd4
    "Name": "BaseModel",
    "Namespace": "FirstTestTypeSpec",
    "Usage": "Input",
    "Description": "parenetModel",
<<<<<<< HEAD
    "IsNullable": false,
=======
    "Usage": "Input",
>>>>>>> 25dabbd4
    "Properties": [
     {
      "$id": "142",
      "Name": "level",
      "SerializedName": "level",
      "Description": "",
      "Type": {
       "$id": "143",
       "Kind": "int8"
      },
      "IsRequired": true,
      "IsReadOnly": false
     }
    ]
   },
   "Properties": [
    {
     "$id": "144",
     "Name": "parent",
     "SerializedName": "parent",
     "Description": "",
     "Type": {
      "$id": "145",
      "Kind": "array",
      "ValueType": {
       "$ref": "141"
      }
     },
     "IsRequired": true,
     "IsReadOnly": false
    }
   ]
  },
  {
   "$ref": "141"
  },
  {
<<<<<<< HEAD
   "$id": "144",
   "Kind": "model",
=======
   "$id": "146",
   "Kind": "Model",
>>>>>>> 25dabbd4
   "Name": "ContainSelf",
   "Namespace": "FirstTestTypeSpec",
   "Usage": "Input",
   "Description": "containself",
<<<<<<< HEAD
   "IsNullable": false,
=======
   "Usage": "Input",
>>>>>>> 25dabbd4
   "Properties": [
    {
     "$id": "147",
     "Name": "self",
     "SerializedName": "self",
     "Description": "",
     "Type": {
      "$ref": "146"
     },
     "IsRequired": true,
     "IsReadOnly": false
    }
   ]
  },
  {
<<<<<<< HEAD
   "$id": "146",
   "Kind": "model",
=======
   "$id": "148",
   "Kind": "Model",
>>>>>>> 25dabbd4
   "Name": "ModelWithProjectedEnum",
   "Namespace": "FirstTestTypeSpec",
   "Usage": "Input",
   "IsNullable": false,
   "Properties": [
    {
     "$id": "149",
     "Name": "enumProperty",
     "SerializedName": "enumProperty",
     "Description": "enum with projected name used in a model",
     "Type": {
      "$ref": "25"
     },
     "IsRequired": true,
     "IsReadOnly": false
    }
   ]
  },
  {
<<<<<<< HEAD
   "$id": "148",
   "Kind": "model",
=======
   "$id": "150",
   "Kind": "Model",
>>>>>>> 25dabbd4
   "Name": "AzureLocationModel",
   "Namespace": "FirstTestTypeSpec",
   "Usage": "Input",
   "IsNullable": false,
   "Properties": [
    {
     "$id": "151",
     "Name": "location",
     "SerializedName": "location",
     "Description": "",
     "Type": {
      "$id": "152",
      "Kind": "azureLocation",
      "Encode": "string"
     },
     "IsRequired": true,
     "IsReadOnly": false
    }
   ]
  },
  {
<<<<<<< HEAD
   "$id": "151",
   "Kind": "model",
=======
   "$id": "153",
   "Kind": "Model",
>>>>>>> 25dabbd4
   "Name": "RoundTripModel",
   "Namespace": "FirstTestTypeSpec",
   "Usage": "RoundTrip",
   "Description": "this is a roundtrip model",
<<<<<<< HEAD
   "IsNullable": false,
=======
   "Usage": "RoundTrip",
>>>>>>> 25dabbd4
   "Properties": [
    {
     "$id": "154",
     "Name": "requiredString",
     "SerializedName": "requiredString",
     "Description": "Required string, illustrating a reference type property.",
     "Type": {
      "$id": "155",
      "Kind": "string"
     },
     "IsRequired": true,
     "IsReadOnly": false
    },
    {
     "$id": "156",
     "Name": "requiredInt",
     "SerializedName": "requiredInt",
     "Description": "Required int, illustrating a value type property.",
     "Type": {
      "$id": "157",
      "Kind": "int32"
     },
     "IsRequired": true,
     "IsReadOnly": false
    },
    {
     "$id": "158",
     "Name": "requiredCollection",
     "SerializedName": "requiredCollection",
     "Description": "Required collection of enums",
     "Type": {
      "$id": "159",
      "Kind": "array",
      "ValueType": {
       "$ref": "30"
      }
     },
     "IsRequired": true,
     "IsReadOnly": false
    },
    {
     "$id": "160",
     "Name": "requiredDictionary",
     "SerializedName": "requiredDictionary",
     "Description": "Required dictionary of enums",
     "Type": {
      "$id": "161",
      "Kind": "dict",
      "KeyType": {
       "$id": "162",
       "Kind": "string"
      },
      "ValueType": {
       "$ref": "35"
      }
     },
     "IsRequired": true,
     "IsReadOnly": false
    },
    {
     "$id": "163",
     "Name": "requiredModel",
     "SerializedName": "requiredModel",
     "Description": "Required model",
     "Type": {
      "$ref": "72"
     },
     "IsRequired": true,
     "IsReadOnly": false
    },
    {
     "$id": "164",
     "Name": "intExtensibleEnum",
     "SerializedName": "intExtensibleEnum",
     "Description": "this is an int based extensible enum",
     "Type": {
      "$ref": "40"
     },
     "IsRequired": false,
     "IsReadOnly": false
    },
    {
     "$id": "165",
     "Name": "intExtensibleEnumCollection",
     "SerializedName": "intExtensibleEnumCollection",
     "Description": "this is a collection of int based extensible enum",
     "Type": {
      "$id": "166",
      "Kind": "array",
      "ValueType": {
       "$ref": "40"
      }
     },
     "IsRequired": false,
     "IsReadOnly": false
    },
    {
     "$id": "167",
     "Name": "floatExtensibleEnum",
     "SerializedName": "floatExtensibleEnum",
     "Description": "this is a float based extensible enum",
     "Type": {
      "$ref": "45"
     },
     "IsRequired": false,
     "IsReadOnly": false
    },
    {
     "$id": "168",
     "Name": "floatExtensibleEnumCollection",
     "SerializedName": "floatExtensibleEnumCollection",
     "Description": "this is a collection of float based extensible enum",
     "Type": {
      "$id": "169",
      "Kind": "array",
      "ValueType": {
       "$ref": "45"
      }
     },
     "IsRequired": false,
     "IsReadOnly": false
    },
    {
     "$id": "170",
     "Name": "floatFixedEnum",
     "SerializedName": "floatFixedEnum",
     "Description": "this is a float based fixed enum",
     "Type": {
      "$ref": "50"
     },
     "IsRequired": false,
     "IsReadOnly": false
    },
    {
     "$id": "171",
     "Name": "floatFixedEnumCollection",
     "SerializedName": "floatFixedEnumCollection",
     "Description": "this is a collection of float based fixed enum",
     "Type": {
      "$id": "172",
      "Kind": "array",
      "ValueType": {
       "$ref": "50"
      }
     },
     "IsRequired": false,
     "IsReadOnly": false
    },
    {
     "$id": "173",
     "Name": "intFixedEnum",
     "SerializedName": "intFixedEnum",
     "Description": "this is a int based fixed enum",
     "Type": {
      "$ref": "55"
     },
     "IsRequired": false,
     "IsReadOnly": false
    },
    {
     "$id": "174",
     "Name": "intFixedEnumCollection",
     "SerializedName": "intFixedEnumCollection",
     "Description": "this is a collection of int based fixed enum",
     "Type": {
      "$id": "175",
      "Kind": "array",
      "ValueType": {
       "$ref": "55"
      }
     },
     "IsRequired": false,
     "IsReadOnly": false
    },
    {
     "$id": "176",
     "Name": "stringFixedEnum",
     "SerializedName": "stringFixedEnum",
     "Description": "this is a string based fixed enum",
     "Type": {
      "$ref": "30"
     },
     "IsRequired": false,
     "IsReadOnly": false
    },
    {
     "$id": "177",
     "Name": "requiredUnknown",
     "SerializedName": "requiredUnknown",
     "Description": "required unknown",
     "Type": {
      "$id": "178",
      "Kind": "any"
     },
     "IsRequired": true,
     "IsReadOnly": false
    },
    {
     "$id": "179",
     "Name": "optionalUnknown",
     "SerializedName": "optionalUnknown",
     "Description": "optional unknown",
     "Type": {
      "$id": "180",
      "Kind": "any"
     },
     "IsRequired": false,
     "IsReadOnly": false
    },
    {
     "$id": "181",
     "Name": "requiredRecordUnknown",
     "SerializedName": "requiredRecordUnknown",
     "Description": "required record of unknown",
     "Type": {
      "$id": "182",
      "Kind": "dict",
      "KeyType": {
       "$id": "183",
       "Kind": "string"
      },
      "ValueType": {
       "$id": "184",
       "Kind": "any"
      }
     },
     "IsRequired": true,
     "IsReadOnly": false
    },
    {
     "$id": "185",
     "Name": "optionalRecordUnknown",
     "SerializedName": "optionalRecordUnknown",
     "Description": "optional record of unknown",
     "Type": {
      "$id": "186",
      "Kind": "dict",
      "KeyType": {
       "$id": "187",
       "Kind": "string"
      },
      "ValueType": {
       "$id": "188",
       "Kind": "any"
      }
     },
     "IsRequired": false,
     "IsReadOnly": false
    },
    {
     "$id": "189",
     "Name": "readOnlyRequiredRecordUnknown",
     "SerializedName": "readOnlyRequiredRecordUnknown",
     "Description": "required readonly record of unknown",
     "Type": {
      "$id": "190",
      "Kind": "dict",
      "KeyType": {
       "$id": "191",
       "Kind": "string"
      },
      "ValueType": {
       "$id": "192",
       "Kind": "any"
      }
     },
     "IsRequired": true,
     "IsReadOnly": true
    },
    {
     "$id": "193",
     "Name": "readOnlyOptionalRecordUnknown",
     "SerializedName": "readOnlyOptionalRecordUnknown",
     "Description": "optional readonly record of unknown",
     "Type": {
      "$id": "194",
      "Kind": "dict",
      "KeyType": {
       "$id": "195",
       "Kind": "string"
      },
      "ValueType": {
       "$id": "196",
       "Kind": "any"
      }
     },
     "IsRequired": false,
     "IsReadOnly": true
    },
    {
     "$id": "197",
     "Name": "modelWithRequiredNullable",
     "SerializedName": "modelWithRequiredNullable",
     "Description": "this is a model with required nullable properties",
     "Type": {
<<<<<<< HEAD
      "$id": "196",
      "Kind": "model",
=======
      "$id": "198",
      "Kind": "Model",
>>>>>>> 25dabbd4
      "Name": "ModelWithRequiredNullableProperties",
      "Namespace": "FirstTestTypeSpec",
      "Usage": "RoundTrip",
      "Description": "A model with a few required nullable properties",
<<<<<<< HEAD
      "IsNullable": false,
=======
      "Usage": "RoundTrip",
>>>>>>> 25dabbd4
      "Properties": [
       {
        "$id": "199",
        "Name": "requiredNullablePrimitive",
        "SerializedName": "requiredNullablePrimitive",
        "Description": "required nullable primitive type",
        "Type": {
         "$id": "200",
         "Kind": "nullable",
         "Type": {
          "$id": "201",
          "Kind": "int32"
         }
        },
        "IsRequired": true,
        "IsReadOnly": false
       },
       {
        "$id": "202",
        "Name": "requiredExtensibleEnum",
        "SerializedName": "requiredExtensibleEnum",
        "Description": "required nullable extensible enum type",
        "Type": {
         "$id": "203",
         "Kind": "nullable",
         "Type": {
          "$ref": "35"
         }
        },
        "IsRequired": true,
        "IsReadOnly": false
       },
       {
        "$id": "204",
        "Name": "requiredFixedEnum",
        "SerializedName": "requiredFixedEnum",
        "Description": "required nullable fixed enum type",
        "Type": {
         "$id": "205",
         "Kind": "nullable",
         "Type": {
          "$ref": "30"
         }
        },
        "IsRequired": true,
        "IsReadOnly": false
       }
      ]
     },
     "IsRequired": true,
     "IsReadOnly": false
    },
    {
     "$id": "206",
     "Name": "unionList",
     "SerializedName": "unionList",
     "Description": "this is a list of union types",
     "Type": {
      "$id": "207",
      "Kind": "array",
      "ValueType": {
       "$id": "208",
       "Kind": "union",
       "Name": "RoundTripModelUnionList",
       "VariantTypes": [
        {
         "$id": "209",
         "Kind": "string"
        },
        {
         "$id": "210",
         "Kind": "int32"
        },
        {
<<<<<<< HEAD
         "$id": "206",
         "Kind": "model",
=======
         "$id": "211",
         "Kind": "Model",
>>>>>>> 25dabbd4
         "Name": "ModelForUnion",
         "Namespace": "FirstTestTypeSpec",
         "Usage": "RoundTrip",
         "Description": "This is a model only used in union types, please do not use it anywhere else.",
<<<<<<< HEAD
         "IsNullable": false,
=======
         "Usage": "RoundTrip",
>>>>>>> 25dabbd4
         "Properties": [
          {
           "$id": "212",
           "Name": "name",
           "SerializedName": "name",
           "Description": "name of the ModelForUnion",
           "Type": {
            "$id": "213",
            "Kind": "string"
           },
           "IsRequired": true,
           "IsReadOnly": false
          },
          {
           "$id": "214",
           "Name": "age",
           "SerializedName": "age",
           "Description": "age of the ModelForUnion",
           "Type": {
            "$id": "215",
            "Kind": "int32"
           },
           "IsRequired": false,
           "IsReadOnly": false
          }
         ]
        },
        {
         "$id": "216",
         "Kind": "array",
         "ValueType": {
          "$ref": "211"
         }
        }
       ]
      }
     },
     "IsRequired": true,
     "IsReadOnly": false
    }
   ]
  },
  {
   "$ref": "198"
  },
  {
   "$ref": "211"
  }
 ],
 "Clients": [
  {
   "$id": "217",
   "Name": "FirstTestTypeSpecClient",
   "Description": "This is a sample typespec project.",
   "Operations": [
    {
     "$id": "218",
     "Name": "topAction",
     "ResourceName": "FirstTestTypeSpec",
     "Description": "top level method",
     "Accessibility": "public",
     "Parameters": [
      {
       "$id": "219",
       "Name": "firstTestTypeSpecUrl",
       "NameInRequest": "firstTestTypeSpecUrl",
       "Type": {
        "$id": "220",
        "Kind": "uri",
        "IsNullable": false
       },
       "Location": "Uri",
       "IsApiVersion": false,
       "IsResourceParameter": false,
       "IsContentType": false,
       "IsRequired": true,
       "IsEndpoint": true,
       "SkipUrlEncoding": false,
       "Explode": false,
       "Kind": "Client"
      },
      {
       "$id": "221",
       "Name": "action",
       "NameInRequest": "action",
       "Type": {
        "$id": "222",
        "Kind": "utcDateTime",
        "Encode": "rfc3339",
        "WireType": {
         "$id": "223",
         "Kind": "string"
        }
       },
       "Location": "Path",
       "IsRequired": true,
       "IsApiVersion": false,
       "IsResourceParameter": false,
       "IsContentType": false,
       "IsEndpoint": false,
       "SkipUrlEncoding": false,
       "Explode": false,
       "Kind": "Method"
      },
      {
       "$id": "224",
       "Name": "accept",
       "NameInRequest": "Accept",
       "Type": {
        "$id": "225",
        "Kind": "string",
        "IsNullable": false
       },
       "Location": "Header",
       "IsApiVersion": false,
       "IsResourceParameter": false,
       "IsContentType": false,
       "IsRequired": true,
       "IsEndpoint": false,
       "SkipUrlEncoding": false,
       "Explode": false,
       "Kind": "Constant",
       "DefaultValue": {
        "$id": "226",
        "Type": {
         "$ref": "225"
        },
        "Value": "application/json"
       }
      }
     ],
     "Responses": [
      {
       "$id": "227",
       "StatusCodes": [
        200
       ],
       "BodyType": {
        "$ref": "72"
       },
       "BodyMediaType": "Json",
       "Headers": [],
       "IsErrorResponse": false,
       "ContentTypes": [
        "application/json"
       ]
      }
     ],
     "HttpMethod": "GET",
     "RequestBodyMediaType": "None",
     "Uri": "{firstTestTypeSpecUrl}",
     "Path": "/top/{action}",
     "BufferResponse": true,
     "GenerateProtocolMethod": true,
     "GenerateConvenienceMethod": true
    },
    {
     "$id": "228",
     "Name": "topAction2",
     "ResourceName": "FirstTestTypeSpec",
     "Description": "top level method2",
     "Accessibility": "public",
     "Parameters": [
      {
       "$ref": "219"
      },
      {
       "$id": "229",
       "Name": "accept",
       "NameInRequest": "Accept",
       "Type": {
        "$id": "230",
        "Kind": "string",
        "IsNullable": false
       },
       "Location": "Header",
       "IsApiVersion": false,
       "IsResourceParameter": false,
       "IsContentType": false,
       "IsRequired": true,
       "IsEndpoint": false,
       "SkipUrlEncoding": false,
       "Explode": false,
       "Kind": "Constant",
       "DefaultValue": {
        "$id": "231",
        "Type": {
         "$ref": "230"
        },
        "Value": "application/json"
       }
      }
     ],
     "Responses": [
      {
       "$id": "232",
       "StatusCodes": [
        200
       ],
       "BodyType": {
        "$ref": "72"
       },
       "BodyMediaType": "Json",
       "Headers": [],
       "IsErrorResponse": false,
       "ContentTypes": [
        "application/json"
       ]
      }
     ],
     "HttpMethod": "GET",
     "RequestBodyMediaType": "None",
     "Uri": "{firstTestTypeSpecUrl}",
     "Path": "/top2",
     "BufferResponse": true,
     "GenerateProtocolMethod": true,
     "GenerateConvenienceMethod": false
    },
    {
     "$id": "233",
     "Name": "patchAction",
     "ResourceName": "FirstTestTypeSpec",
     "Description": "top level patch",
     "Accessibility": "public",
     "Parameters": [
      {
       "$ref": "219"
      },
      {
       "$id": "234",
       "Name": "body",
       "NameInRequest": "body",
       "Type": {
        "$ref": "72"
       },
       "Location": "Body",
       "IsRequired": true,
       "IsApiVersion": false,
       "IsResourceParameter": false,
       "IsContentType": false,
       "IsEndpoint": false,
       "SkipUrlEncoding": false,
       "Explode": false,
       "Kind": "Method"
      },
      {
       "$id": "235",
       "Name": "accept",
       "NameInRequest": "Accept",
       "Type": {
        "$id": "236",
        "Kind": "string",
        "IsNullable": false
       },
       "Location": "Header",
       "IsApiVersion": false,
       "IsResourceParameter": false,
       "IsContentType": false,
       "IsRequired": true,
       "IsEndpoint": false,
       "SkipUrlEncoding": false,
       "Explode": false,
       "Kind": "Constant",
       "DefaultValue": {
        "$id": "237",
        "Type": {
         "$ref": "236"
        },
        "Value": "application/json"
       }
      },
      {
       "$id": "238",
       "Name": "contentType",
       "NameInRequest": "Content-Type",
       "Type": {
        "$id": "239",
        "Kind": "string",
        "IsNullable": false
       },
       "Location": "Header",
       "IsApiVersion": false,
       "IsResourceParameter": false,
       "IsContentType": true,
       "IsRequired": true,
       "IsEndpoint": false,
       "SkipUrlEncoding": false,
       "Explode": false,
       "Kind": "Constant",
       "DefaultValue": {
        "$id": "240",
        "Type": {
         "$ref": "239"
        },
        "Value": "application/json"
       }
      }
     ],
     "Responses": [
      {
       "$id": "241",
       "StatusCodes": [
        200
       ],
       "BodyType": {
        "$ref": "72"
       },
       "BodyMediaType": "Json",
       "Headers": [],
       "IsErrorResponse": false,
       "ContentTypes": [
        "application/json"
       ]
      }
     ],
     "HttpMethod": "PATCH",
     "RequestBodyMediaType": "Json",
     "Uri": "{firstTestTypeSpecUrl}",
     "Path": "/patch",
     "RequestMediaTypes": [
      "application/json"
     ],
     "BufferResponse": true,
     "GenerateProtocolMethod": true,
     "GenerateConvenienceMethod": false
    },
    {
     "$id": "242",
     "Name": "anonymousBody",
     "ResourceName": "FirstTestTypeSpec",
     "Description": "body parameter without body decorator",
     "Accessibility": "public",
     "Parameters": [
      {
       "$ref": "219"
      },
      {
       "$id": "243",
       "Name": "Thing",
       "NameInRequest": "Thing",
       "Description": "A model with a few properties of literal types",
       "Type": {
        "$ref": "72"
       },
       "Location": "Body",
       "IsRequired": true,
       "IsApiVersion": false,
       "IsResourceParameter": false,
       "IsContentType": false,
       "IsEndpoint": false,
       "SkipUrlEncoding": false,
       "Explode": false,
       "Kind": "Method"
      },
      {
       "$id": "244",
       "Name": "accept",
       "NameInRequest": "Accept",
       "Type": {
        "$id": "245",
        "Kind": "string",
        "IsNullable": false
       },
       "Location": "Header",
       "IsApiVersion": false,
       "IsResourceParameter": false,
       "IsContentType": false,
       "IsRequired": true,
       "IsEndpoint": false,
       "SkipUrlEncoding": false,
       "Explode": false,
       "Kind": "Constant",
       "DefaultValue": {
        "$id": "246",
        "Type": {
         "$ref": "245"
        },
        "Value": "application/json"
       }
      },
      {
       "$id": "247",
       "Name": "contentType",
       "NameInRequest": "Content-Type",
       "Type": {
        "$id": "248",
        "Kind": "string",
        "IsNullable": false
       },
       "Location": "Header",
       "IsApiVersion": false,
       "IsResourceParameter": false,
       "IsContentType": true,
       "IsRequired": true,
       "IsEndpoint": false,
       "SkipUrlEncoding": false,
       "Explode": false,
       "Kind": "Constant",
       "DefaultValue": {
        "$id": "249",
        "Type": {
         "$ref": "248"
        },
        "Value": "application/json"
       }
      }
     ],
     "Responses": [
      {
       "$id": "250",
       "StatusCodes": [
        200
       ],
       "BodyType": {
        "$ref": "72"
       },
       "BodyMediaType": "Json",
       "Headers": [],
       "IsErrorResponse": false,
       "ContentTypes": [
        "application/json"
       ]
      }
     ],
     "HttpMethod": "POST",
     "RequestBodyMediaType": "Json",
     "Uri": "{firstTestTypeSpecUrl}",
     "Path": "/anonymousBody",
     "RequestMediaTypes": [
      "application/json"
     ],
     "BufferResponse": true,
     "GenerateProtocolMethod": true,
     "GenerateConvenienceMethod": true
    },
    {
     "$id": "251",
     "Name": "friendlyModel",
     "ResourceName": "FirstTestTypeSpec",
     "Description": "Model can have its friendly name",
     "Accessibility": "public",
     "Parameters": [
      {
       "$ref": "219"
      },
      {
       "$id": "252",
       "Name": "Friend",
       "NameInRequest": "NotFriend",
       "Description": "this is not a friendly model but with a friendly name",
       "Type": {
        "$ref": "113"
       },
       "Location": "Body",
       "IsRequired": true,
       "IsApiVersion": false,
       "IsResourceParameter": false,
       "IsContentType": false,
       "IsEndpoint": false,
       "SkipUrlEncoding": false,
       "Explode": false,
       "Kind": "Method"
      },
      {
       "$id": "253",
       "Name": "accept",
       "NameInRequest": "Accept",
       "Type": {
        "$id": "254",
        "Kind": "string",
        "IsNullable": false
       },
       "Location": "Header",
       "IsApiVersion": false,
       "IsResourceParameter": false,
       "IsContentType": false,
       "IsRequired": true,
       "IsEndpoint": false,
       "SkipUrlEncoding": false,
       "Explode": false,
       "Kind": "Constant",
       "DefaultValue": {
        "$id": "255",
        "Type": {
         "$ref": "254"
        },
        "Value": "application/json"
       }
      },
      {
       "$id": "256",
       "Name": "contentType",
       "NameInRequest": "Content-Type",
       "Type": {
        "$id": "257",
        "Kind": "string",
        "IsNullable": false
       },
       "Location": "Header",
       "IsApiVersion": false,
       "IsResourceParameter": false,
       "IsContentType": true,
       "IsRequired": true,
       "IsEndpoint": false,
       "SkipUrlEncoding": false,
       "Explode": false,
       "Kind": "Constant",
       "DefaultValue": {
        "$id": "258",
        "Type": {
         "$ref": "257"
        },
        "Value": "application/json"
       }
      }
     ],
     "Responses": [
      {
       "$id": "259",
       "StatusCodes": [
        200
       ],
       "BodyType": {
        "$ref": "113"
       },
       "BodyMediaType": "Json",
       "Headers": [],
       "IsErrorResponse": false,
       "ContentTypes": [
        "application/json"
       ]
      }
     ],
     "HttpMethod": "POST",
     "RequestBodyMediaType": "Json",
     "Uri": "{firstTestTypeSpecUrl}",
     "Path": "/friendlyName",
     "RequestMediaTypes": [
      "application/json"
     ],
     "BufferResponse": true,
     "GenerateProtocolMethod": true,
     "GenerateConvenienceMethod": true
    },
    {
     "$id": "260",
     "Name": "addTimeHeader",
     "ResourceName": "FirstTestTypeSpec",
     "Accessibility": "public",
     "Parameters": [
      {
       "$ref": "219"
      },
      {
       "$id": "261",
       "Name": "repeatabilityFirstSent",
       "NameInRequest": "Repeatability-First-Sent",
       "Type": {
        "$id": "262",
        "Kind": "utcDateTime",
        "Encode": "rfc7231",
        "WireType": {
         "$id": "263",
         "Kind": "string"
        }
       },
       "Location": "Header",
       "IsRequired": false,
       "IsApiVersion": false,
       "IsResourceParameter": false,
       "IsContentType": false,
       "IsEndpoint": false,
       "SkipUrlEncoding": false,
       "Explode": false,
       "Kind": "Method"
      },
      {
       "$id": "264",
       "Name": "accept",
       "NameInRequest": "Accept",
       "Type": {
        "$id": "265",
        "Kind": "string",
        "IsNullable": false
       },
       "Location": "Header",
       "IsApiVersion": false,
       "IsResourceParameter": false,
       "IsContentType": false,
       "IsRequired": true,
       "IsEndpoint": false,
       "SkipUrlEncoding": false,
       "Explode": false,
       "Kind": "Constant",
       "DefaultValue": {
        "$id": "266",
        "Type": {
         "$ref": "265"
        },
        "Value": "application/json"
       }
      }
     ],
     "Responses": [
      {
       "$id": "267",
       "StatusCodes": [
        204
       ],
       "BodyMediaType": "Json",
       "Headers": [],
       "IsErrorResponse": false
      }
     ],
     "HttpMethod": "GET",
     "RequestBodyMediaType": "None",
     "Uri": "{firstTestTypeSpecUrl}",
     "Path": "/",
     "BufferResponse": true,
     "GenerateProtocolMethod": true,
     "GenerateConvenienceMethod": false
    },
    {
     "$id": "268",
     "Name": "stringFormat",
     "ResourceName": "FirstTestTypeSpec",
     "Description": "paramete has string format.",
     "Accessibility": "public",
     "Parameters": [
      {
       "$ref": "219"
      },
      {
       "$id": "269",
       "Name": "subscriptionId",
       "NameInRequest": "subscriptionId",
       "Type": {
        "$id": "270",
        "Kind": "uuid",
        "Encode": "string"
       },
       "Location": "Path",
       "IsRequired": true,
       "IsApiVersion": false,
       "IsResourceParameter": false,
       "IsContentType": false,
       "IsEndpoint": false,
       "SkipUrlEncoding": false,
       "Explode": false,
       "Kind": "Method"
      },
      {
       "$id": "271",
       "Name": "body",
       "NameInRequest": "body",
       "Type": {
        "$ref": "116"
       },
       "Location": "Body",
       "IsRequired": true,
       "IsApiVersion": false,
       "IsResourceParameter": false,
       "IsContentType": false,
       "IsEndpoint": false,
       "SkipUrlEncoding": false,
       "Explode": false,
       "Kind": "Method"
      },
      {
       "$id": "272",
       "Name": "contentType",
       "NameInRequest": "Content-Type",
       "Type": {
        "$id": "273",
        "Kind": "string",
        "IsNullable": false
       },
       "Location": "Header",
       "IsApiVersion": false,
       "IsResourceParameter": false,
       "IsContentType": true,
       "IsRequired": true,
       "IsEndpoint": false,
       "SkipUrlEncoding": false,
       "Explode": false,
       "Kind": "Constant",
       "DefaultValue": {
        "$id": "274",
        "Type": {
         "$ref": "273"
        },
        "Value": "application/json"
       }
      },
      {
       "$id": "275",
       "Name": "accept",
       "NameInRequest": "Accept",
       "Type": {
        "$id": "276",
        "Kind": "string",
        "IsNullable": false
       },
       "Location": "Header",
       "IsApiVersion": false,
       "IsResourceParameter": false,
       "IsContentType": false,
       "IsRequired": true,
       "IsEndpoint": false,
       "SkipUrlEncoding": false,
       "Explode": false,
       "Kind": "Constant",
       "DefaultValue": {
        "$id": "277",
        "Type": {
         "$ref": "276"
        },
        "Value": "application/json"
       }
      }
     ],
     "Responses": [
      {
       "$id": "278",
       "StatusCodes": [
        204
       ],
       "BodyMediaType": "Json",
       "Headers": [],
       "IsErrorResponse": false
      }
     ],
     "HttpMethod": "POST",
     "RequestBodyMediaType": "Json",
     "Uri": "{firstTestTypeSpecUrl}",
     "Path": "/stringFormat/{subscriptionId}",
     "RequestMediaTypes": [
      "application/json"
     ],
     "BufferResponse": true,
     "GenerateProtocolMethod": true,
     "GenerateConvenienceMethod": true
    },
    {
     "$id": "279",
     "Name": "projectedNameModel",
     "ResourceName": "FirstTestTypeSpec",
     "Description": "Model can have its projected name",
     "Accessibility": "public",
     "Parameters": [
      {
       "$ref": "219"
      },
      {
       "$id": "280",
       "Name": "ProjectedModel",
       "NameInRequest": "ModelWithProjectedName",
       "Description": "this is a model with a projected name",
       "Type": {
        "$ref": "121"
       },
       "Location": "Body",
       "IsRequired": true,
       "IsApiVersion": false,
       "IsResourceParameter": false,
       "IsContentType": false,
       "IsEndpoint": false,
       "SkipUrlEncoding": false,
       "Explode": false,
       "Kind": "Method"
      },
      {
       "$id": "281",
       "Name": "accept",
       "NameInRequest": "Accept",
       "Type": {
        "$id": "282",
        "Kind": "string",
        "IsNullable": false
       },
       "Location": "Header",
       "IsApiVersion": false,
       "IsResourceParameter": false,
       "IsContentType": false,
       "IsRequired": true,
       "IsEndpoint": false,
       "SkipUrlEncoding": false,
       "Explode": false,
       "Kind": "Constant",
       "DefaultValue": {
        "$id": "283",
        "Type": {
         "$ref": "282"
        },
        "Value": "application/json"
       }
      },
      {
       "$id": "284",
       "Name": "contentType",
       "NameInRequest": "Content-Type",
       "Type": {
        "$id": "285",
        "Kind": "string",
        "IsNullable": false
       },
       "Location": "Header",
       "IsApiVersion": false,
       "IsResourceParameter": false,
       "IsContentType": true,
       "IsRequired": true,
       "IsEndpoint": false,
       "SkipUrlEncoding": false,
       "Explode": false,
       "Kind": "Constant",
       "DefaultValue": {
        "$id": "286",
        "Type": {
         "$ref": "285"
        },
        "Value": "application/json"
       }
      }
     ],
     "Responses": [
      {
       "$id": "287",
       "StatusCodes": [
        200
       ],
       "BodyType": {
        "$ref": "121"
       },
       "BodyMediaType": "Json",
       "Headers": [],
       "IsErrorResponse": false,
       "ContentTypes": [
        "application/json"
       ]
      }
     ],
     "HttpMethod": "POST",
     "RequestBodyMediaType": "Json",
     "Uri": "{firstTestTypeSpecUrl}",
     "Path": "/projectedName",
     "RequestMediaTypes": [
      "application/json"
     ],
     "BufferResponse": true,
     "GenerateProtocolMethod": true,
     "GenerateConvenienceMethod": true
    },
    {
     "$id": "288",
     "Name": "returnsAnonymousModel",
     "ResourceName": "FirstTestTypeSpec",
     "Description": "return anonymous model",
     "Accessibility": "public",
     "Parameters": [
      {
       "$ref": "219"
      },
      {
       "$id": "289",
       "Name": "accept",
       "NameInRequest": "Accept",
       "Type": {
        "$id": "290",
        "Kind": "string",
        "IsNullable": false
       },
       "Location": "Header",
       "IsApiVersion": false,
       "IsResourceParameter": false,
       "IsContentType": false,
       "IsRequired": true,
       "IsEndpoint": false,
       "SkipUrlEncoding": false,
       "Explode": false,
       "Kind": "Constant",
       "DefaultValue": {
        "$id": "291",
        "Type": {
         "$ref": "290"
        },
        "Value": "application/json"
       }
      }
     ],
     "Responses": [
      {
       "$id": "292",
       "StatusCodes": [
        200
       ],
       "BodyType": {
        "$ref": "124"
       },
       "BodyMediaType": "Json",
       "Headers": [],
       "IsErrorResponse": false,
       "ContentTypes": [
        "application/json"
       ]
      }
     ],
     "HttpMethod": "POST",
     "RequestBodyMediaType": "None",
     "Uri": "{firstTestTypeSpecUrl}",
     "Path": "/retunsAnonymousModel",
     "BufferResponse": true,
     "GenerateProtocolMethod": true,
     "GenerateConvenienceMethod": true
    },
    {
     "$id": "293",
     "Name": "headAsBoolean",
     "ResourceName": "FirstTestTypeSpec",
     "Description": "head as boolean.",
     "Accessibility": "public",
     "Parameters": [
      {
       "$ref": "219"
      },
      {
       "$id": "294",
       "Name": "id",
       "NameInRequest": "id",
       "Type": {
        "$id": "295",
        "Kind": "string"
       },
       "Location": "Path",
       "IsRequired": true,
       "IsApiVersion": false,
       "IsResourceParameter": false,
       "IsContentType": false,
       "IsEndpoint": false,
       "SkipUrlEncoding": false,
       "Explode": false,
       "Kind": "Method"
      },
      {
       "$id": "296",
       "Name": "accept",
       "NameInRequest": "Accept",
       "Type": {
        "$id": "297",
        "Kind": "string",
        "IsNullable": false
       },
       "Location": "Header",
       "IsApiVersion": false,
       "IsResourceParameter": false,
       "IsContentType": false,
       "IsRequired": true,
       "IsEndpoint": false,
       "SkipUrlEncoding": false,
       "Explode": false,
       "Kind": "Constant",
       "DefaultValue": {
        "$id": "298",
        "Type": {
         "$ref": "297"
        },
        "Value": "application/json"
       }
      }
     ],
     "Responses": [
      {
       "$id": "299",
       "StatusCodes": [
        204
       ],
       "BodyMediaType": "Json",
       "Headers": [],
       "IsErrorResponse": false
      }
     ],
     "HttpMethod": "HEAD",
     "RequestBodyMediaType": "None",
     "Uri": "{firstTestTypeSpecUrl}",
     "Path": "/headAsBoolean/{id}",
     "BufferResponse": true,
     "GenerateProtocolMethod": true,
     "GenerateConvenienceMethod": true
    },
    {
     "$id": "300",
     "Name": "stringBody",
     "ResourceName": "FirstTestTypeSpec",
     "Description": "The body parameter type is string.",
     "Accessibility": "public",
     "Parameters": [
      {
       "$ref": "219"
      },
      {
       "$id": "301",
       "Name": "body",
       "NameInRequest": "body",
       "Type": {
        "$id": "302",
        "Kind": "string"
       },
       "Location": "Body",
       "IsRequired": true,
       "IsApiVersion": false,
       "IsResourceParameter": false,
       "IsContentType": false,
       "IsEndpoint": false,
       "SkipUrlEncoding": false,
       "Explode": false,
       "Kind": "Method"
      },
      {
       "$id": "303",
       "Name": "contentType",
       "NameInRequest": "Content-Type",
       "Type": {
        "$id": "304",
        "Kind": "string",
        "IsNullable": false
       },
       "Location": "Header",
       "IsApiVersion": false,
       "IsResourceParameter": false,
       "IsContentType": true,
       "IsRequired": true,
       "IsEndpoint": false,
       "SkipUrlEncoding": false,
       "Explode": false,
       "Kind": "Constant",
       "DefaultValue": {
        "$id": "305",
        "Type": {
         "$ref": "304"
        },
        "Value": "application/json"
       }
      },
      {
       "$id": "306",
       "Name": "accept",
       "NameInRequest": "Accept",
       "Type": {
        "$id": "307",
        "Kind": "string",
        "IsNullable": false
       },
       "Location": "Header",
       "IsApiVersion": false,
       "IsResourceParameter": false,
       "IsContentType": false,
       "IsRequired": true,
       "IsEndpoint": false,
       "SkipUrlEncoding": false,
       "Explode": false,
       "Kind": "Constant",
       "DefaultValue": {
        "$id": "308",
        "Type": {
         "$ref": "307"
        },
        "Value": "application/json"
       }
      }
     ],
     "Responses": [
      {
       "$id": "309",
       "StatusCodes": [
        204
       ],
       "BodyMediaType": "Json",
       "Headers": [],
       "IsErrorResponse": false
      }
     ],
     "HttpMethod": "PUT",
     "RequestBodyMediaType": "None",
     "Uri": "{firstTestTypeSpecUrl}",
     "Path": "/stringBody",
     "RequestMediaTypes": [
      "application/json"
     ],
     "BufferResponse": true,
     "GenerateProtocolMethod": true,
     "GenerateConvenienceMethod": true
    },
    {
     "$id": "310",
     "Name": "boolBody",
     "ResourceName": "FirstTestTypeSpec",
     "Description": "The body parameter type is bool.",
     "Accessibility": "public",
     "Parameters": [
      {
       "$ref": "219"
      },
      {
       "$id": "311",
       "Name": "body",
       "NameInRequest": "body",
       "Type": {
        "$id": "312",
        "Kind": "boolean"
       },
       "Location": "Body",
       "IsRequired": true,
       "IsApiVersion": false,
       "IsResourceParameter": false,
       "IsContentType": false,
       "IsEndpoint": false,
       "SkipUrlEncoding": false,
       "Explode": false,
       "Kind": "Method"
      },
      {
       "$id": "313",
       "Name": "contentType",
       "NameInRequest": "Content-Type",
       "Type": {
        "$id": "314",
        "Kind": "string",
        "IsNullable": false
       },
       "Location": "Header",
       "IsApiVersion": false,
       "IsResourceParameter": false,
       "IsContentType": true,
       "IsRequired": true,
       "IsEndpoint": false,
       "SkipUrlEncoding": false,
       "Explode": false,
       "Kind": "Constant",
       "DefaultValue": {
        "$id": "315",
        "Type": {
         "$ref": "314"
        },
        "Value": "application/json"
       }
      },
      {
       "$id": "316",
       "Name": "accept",
       "NameInRequest": "Accept",
       "Type": {
        "$id": "317",
        "Kind": "string",
        "IsNullable": false
       },
       "Location": "Header",
       "IsApiVersion": false,
       "IsResourceParameter": false,
       "IsContentType": false,
       "IsRequired": true,
       "IsEndpoint": false,
       "SkipUrlEncoding": false,
       "Explode": false,
       "Kind": "Constant",
       "DefaultValue": {
        "$id": "318",
        "Type": {
         "$ref": "317"
        },
        "Value": "application/json"
       }
      }
     ],
     "Responses": [
      {
       "$id": "319",
       "StatusCodes": [
        204
       ],
       "BodyMediaType": "Json",
       "Headers": [],
       "IsErrorResponse": false
      }
     ],
     "HttpMethod": "PUT",
     "RequestBodyMediaType": "None",
     "Uri": "{firstTestTypeSpecUrl}",
     "Path": "/boolBody",
     "RequestMediaTypes": [
      "application/json"
     ],
     "BufferResponse": true,
     "GenerateProtocolMethod": true,
     "GenerateConvenienceMethod": true
    },
    {
     "$id": "320",
     "Name": "dateTimeBody",
     "ResourceName": "FirstTestTypeSpec",
     "Description": "The body parameter type is datetime.",
     "Accessibility": "public",
     "Parameters": [
      {
       "$ref": "219"
      },
      {
       "$id": "321",
       "Name": "body",
       "NameInRequest": "body",
       "Type": {
        "$id": "322",
        "Kind": "utcDateTime",
        "Encode": "rfc3339",
        "WireType": {
         "$id": "323",
         "Kind": "string"
        }
       },
       "Location": "Body",
       "IsRequired": true,
       "IsApiVersion": false,
       "IsResourceParameter": false,
       "IsContentType": false,
       "IsEndpoint": false,
       "SkipUrlEncoding": false,
       "Explode": false,
       "Kind": "Method"
      },
      {
       "$id": "324",
       "Name": "contentType",
       "NameInRequest": "Content-Type",
       "Type": {
        "$id": "325",
        "Kind": "string",
        "IsNullable": false
       },
       "Location": "Header",
       "IsApiVersion": false,
       "IsResourceParameter": false,
       "IsContentType": true,
       "IsRequired": true,
       "IsEndpoint": false,
       "SkipUrlEncoding": false,
       "Explode": false,
       "Kind": "Constant",
       "DefaultValue": {
        "$id": "326",
        "Type": {
         "$ref": "325"
        },
        "Value": "application/json"
       }
      },
      {
       "$id": "327",
       "Name": "accept",
       "NameInRequest": "Accept",
       "Type": {
        "$id": "328",
        "Kind": "string",
        "IsNullable": false
       },
       "Location": "Header",
       "IsApiVersion": false,
       "IsResourceParameter": false,
       "IsContentType": false,
       "IsRequired": true,
       "IsEndpoint": false,
       "SkipUrlEncoding": false,
       "Explode": false,
       "Kind": "Constant",
       "DefaultValue": {
        "$id": "329",
        "Type": {
         "$ref": "328"
        },
        "Value": "application/json"
       }
      }
     ],
     "Responses": [
      {
       "$id": "330",
       "StatusCodes": [
        204
       ],
       "BodyMediaType": "Json",
       "Headers": [],
       "IsErrorResponse": false
      }
     ],
     "HttpMethod": "PUT",
     "RequestBodyMediaType": "None",
     "Uri": "{firstTestTypeSpecUrl}",
     "Path": "/dateTimeBody",
     "RequestMediaTypes": [
      "application/json"
     ],
     "BufferResponse": true,
     "GenerateProtocolMethod": true,
     "GenerateConvenienceMethod": true
    },
    {
     "$id": "331",
     "Name": "returnString",
     "ResourceName": "FirstTestTypeSpec",
     "Description": "The return type is datetime.",
     "Accessibility": "public",
     "Parameters": [
      {
       "$ref": "219"
      },
      {
       "$id": "332",
       "Name": "accept",
       "NameInRequest": "Accept",
       "Type": {
        "$id": "333",
        "Kind": "string",
        "IsNullable": false
       },
       "Location": "Header",
       "IsApiVersion": false,
       "IsResourceParameter": false,
       "IsContentType": false,
       "IsRequired": true,
       "IsEndpoint": false,
       "SkipUrlEncoding": false,
       "Explode": false,
       "Kind": "Constant",
       "DefaultValue": {
        "$id": "334",
        "Type": {
         "$ref": "333"
        },
        "Value": "application/json"
       }
      }
     ],
     "Responses": [
      {
       "$id": "335",
       "StatusCodes": [
        200
       ],
       "BodyType": {
        "$id": "336",
        "Kind": "string"
       },
       "BodyMediaType": "Json",
       "Headers": [],
       "IsErrorResponse": false,
       "ContentTypes": [
        "application/json"
       ]
      }
     ],
     "HttpMethod": "PUT",
     "RequestBodyMediaType": "None",
     "Uri": "{firstTestTypeSpecUrl}",
     "Path": "/returnString",
     "BufferResponse": true,
     "GenerateProtocolMethod": true,
     "GenerateConvenienceMethod": true
    },
    {
     "$id": "337",
     "Name": "returnUnknown",
     "ResourceName": "FirstTestTypeSpec",
     "Accessibility": "public",
     "Parameters": [
      {
       "$ref": "219"
      },
      {
       "$id": "338",
       "Name": "accept",
       "NameInRequest": "Accept",
       "Type": {
        "$id": "339",
        "Kind": "string",
        "IsNullable": false
       },
       "Location": "Header",
       "IsApiVersion": false,
       "IsResourceParameter": false,
       "IsContentType": false,
       "IsRequired": true,
       "IsEndpoint": false,
       "SkipUrlEncoding": false,
       "Explode": false,
       "Kind": "Constant",
       "DefaultValue": {
        "$id": "340",
        "Type": {
         "$ref": "339"
        },
        "Value": "application/json"
       }
      }
     ],
     "Responses": [
      {
       "$id": "341",
       "StatusCodes": [
        200
       ],
       "BodyType": {
        "$id": "342",
        "Kind": "any"
       },
       "BodyMediaType": "Json",
       "Headers": [],
       "IsErrorResponse": false,
       "ContentTypes": [
        "application/json"
       ]
      }
     ],
     "HttpMethod": "PUT",
     "RequestBodyMediaType": "None",
     "Uri": "{firstTestTypeSpecUrl}",
     "Path": "/returnUnknown",
     "BufferResponse": true,
     "GenerateProtocolMethod": true,
     "GenerateConvenienceMethod": true
    },
    {
     "$id": "343",
     "Name": "recursiveExtension",
     "ResourceName": "FirstTestTypeSpec",
     "Description": "test parent reference child",
     "Accessibility": "public",
     "Parameters": [
      {
       "$ref": "219"
      },
      {
       "$id": "344",
       "Name": "input",
       "NameInRequest": "input",
       "Type": {
        "$ref": "125"
       },
       "Location": "Body",
       "IsRequired": true,
       "IsApiVersion": false,
       "IsResourceParameter": false,
       "IsContentType": false,
       "IsEndpoint": false,
       "SkipUrlEncoding": false,
       "Explode": false,
       "Kind": "Method"
      },
      {
       "$id": "345",
       "Name": "contentType",
       "NameInRequest": "Content-Type",
       "Type": {
        "$id": "346",
        "Kind": "string",
        "IsNullable": false
       },
       "Location": "Header",
       "IsApiVersion": false,
       "IsResourceParameter": false,
       "IsContentType": true,
       "IsRequired": true,
       "IsEndpoint": false,
       "SkipUrlEncoding": false,
       "Explode": false,
       "Kind": "Constant",
       "DefaultValue": {
        "$id": "347",
        "Type": {
         "$ref": "346"
        },
        "Value": "application/json"
       }
      },
      {
       "$id": "348",
       "Name": "accept",
       "NameInRequest": "Accept",
       "Type": {
        "$id": "349",
        "Kind": "string",
        "IsNullable": false
       },
       "Location": "Header",
       "IsApiVersion": false,
       "IsResourceParameter": false,
       "IsContentType": false,
       "IsRequired": true,
       "IsEndpoint": false,
       "SkipUrlEncoding": false,
       "Explode": false,
       "Kind": "Constant",
       "DefaultValue": {
        "$id": "350",
        "Type": {
         "$ref": "349"
        },
        "Value": "application/json"
       }
      }
     ],
     "Responses": [
      {
       "$id": "351",
       "StatusCodes": [
        204
       ],
       "BodyMediaType": "Json",
       "Headers": [],
       "IsErrorResponse": false
      }
     ],
     "HttpMethod": "PUT",
     "RequestBodyMediaType": "Json",
     "Uri": "{firstTestTypeSpecUrl}",
     "Path": "/recursiveExtension",
     "RequestMediaTypes": [
      "application/json"
     ],
     "BufferResponse": true,
     "GenerateProtocolMethod": true,
     "GenerateConvenienceMethod": true
    },
    {
     "$id": "352",
     "Name": "threeLevelRecursive",
     "ResourceName": "FirstTestTypeSpec",
     "Description": "test three level recursive extension",
     "Accessibility": "public",
     "Parameters": [
      {
       "$ref": "219"
      },
      {
       "$id": "353",
       "Name": "input",
       "NameInRequest": "input",
       "Type": {
        "$ref": "131"
       },
       "Location": "Body",
       "IsRequired": true,
       "IsApiVersion": false,
       "IsResourceParameter": false,
       "IsContentType": false,
       "IsEndpoint": false,
       "SkipUrlEncoding": false,
       "Explode": false,
       "Kind": "Method"
      },
      {
       "$id": "354",
       "Name": "contentType",
       "NameInRequest": "Content-Type",
       "Type": {
        "$id": "355",
        "Kind": "string",
        "IsNullable": false
       },
       "Location": "Header",
       "IsApiVersion": false,
       "IsResourceParameter": false,
       "IsContentType": true,
       "IsRequired": true,
       "IsEndpoint": false,
       "SkipUrlEncoding": false,
       "Explode": false,
       "Kind": "Constant",
       "DefaultValue": {
        "$id": "356",
        "Type": {
         "$ref": "355"
        },
        "Value": "application/json"
       }
      },
      {
       "$id": "357",
       "Name": "accept",
       "NameInRequest": "Accept",
       "Type": {
        "$id": "358",
        "Kind": "string",
        "IsNullable": false
       },
       "Location": "Header",
       "IsApiVersion": false,
       "IsResourceParameter": false,
       "IsContentType": false,
       "IsRequired": true,
       "IsEndpoint": false,
       "SkipUrlEncoding": false,
       "Explode": false,
       "Kind": "Constant",
       "DefaultValue": {
        "$id": "359",
        "Type": {
         "$ref": "358"
        },
        "Value": "application/json"
       }
      }
     ],
     "Responses": [
      {
       "$id": "360",
       "StatusCodes": [
        204
       ],
       "BodyMediaType": "Json",
       "Headers": [],
       "IsErrorResponse": false
      }
     ],
     "HttpMethod": "PUT",
     "RequestBodyMediaType": "Json",
     "Uri": "{firstTestTypeSpecUrl}",
     "Path": "/threeLevelRecursive",
     "RequestMediaTypes": [
      "application/json"
     ],
     "BufferResponse": true,
     "GenerateProtocolMethod": true,
     "GenerateConvenienceMethod": true
    },
    {
     "$id": "361",
     "Name": "recursiveModels",
     "ResourceName": "FirstTestTypeSpec",
     "Description": "test child reference parent",
     "Accessibility": "public",
     "Parameters": [
      {
       "$ref": "219"
      },
      {
       "$id": "362",
       "Name": "input",
       "NameInRequest": "input",
       "Type": {
        "$ref": "140"
       },
       "Location": "Body",
       "IsRequired": true,
       "IsApiVersion": false,
       "IsResourceParameter": false,
       "IsContentType": false,
       "IsEndpoint": false,
       "SkipUrlEncoding": false,
       "Explode": false,
       "Kind": "Method"
      },
      {
       "$id": "363",
       "Name": "contentType",
       "NameInRequest": "Content-Type",
       "Type": {
        "$id": "364",
        "Kind": "string",
        "IsNullable": false
       },
       "Location": "Header",
       "IsApiVersion": false,
       "IsResourceParameter": false,
       "IsContentType": true,
       "IsRequired": true,
       "IsEndpoint": false,
       "SkipUrlEncoding": false,
       "Explode": false,
       "Kind": "Constant",
       "DefaultValue": {
        "$id": "365",
        "Type": {
         "$ref": "364"
        },
        "Value": "application/json"
       }
      },
      {
       "$id": "366",
       "Name": "accept",
       "NameInRequest": "Accept",
       "Type": {
        "$id": "367",
        "Kind": "string",
        "IsNullable": false
       },
       "Location": "Header",
       "IsApiVersion": false,
       "IsResourceParameter": false,
       "IsContentType": false,
       "IsRequired": true,
       "IsEndpoint": false,
       "SkipUrlEncoding": false,
       "Explode": false,
       "Kind": "Constant",
       "DefaultValue": {
        "$id": "368",
        "Type": {
         "$ref": "367"
        },
        "Value": "application/json"
       }
      }
     ],
     "Responses": [
      {
       "$id": "369",
       "StatusCodes": [
        204
       ],
       "BodyMediaType": "Json",
       "Headers": [],
       "IsErrorResponse": false
      }
     ],
     "HttpMethod": "PUT",
     "RequestBodyMediaType": "Json",
     "Uri": "{firstTestTypeSpecUrl}",
     "Path": "/recursiveModels",
     "RequestMediaTypes": [
      "application/json"
     ],
     "BufferResponse": true,
     "GenerateProtocolMethod": true,
     "GenerateConvenienceMethod": true
    },
    {
     "$id": "370",
     "Name": "ContainSelfModels",
     "ResourceName": "FirstTestTypeSpec",
     "Description": "test contain self models",
     "Accessibility": "public",
     "Parameters": [
      {
       "$ref": "219"
      },
      {
       "$id": "371",
       "Name": "input",
       "NameInRequest": "input",
       "Type": {
        "$ref": "146"
       },
       "Location": "Body",
       "IsRequired": true,
       "IsApiVersion": false,
       "IsResourceParameter": false,
       "IsContentType": false,
       "IsEndpoint": false,
       "SkipUrlEncoding": false,
       "Explode": false,
       "Kind": "Method"
      },
      {
       "$id": "372",
       "Name": "contentType",
       "NameInRequest": "Content-Type",
       "Type": {
        "$id": "373",
        "Kind": "string",
        "IsNullable": false
       },
       "Location": "Header",
       "IsApiVersion": false,
       "IsResourceParameter": false,
       "IsContentType": true,
       "IsRequired": true,
       "IsEndpoint": false,
       "SkipUrlEncoding": false,
       "Explode": false,
       "Kind": "Constant",
       "DefaultValue": {
        "$id": "374",
        "Type": {
         "$ref": "373"
        },
        "Value": "application/json"
       }
      },
      {
       "$id": "375",
       "Name": "accept",
       "NameInRequest": "Accept",
       "Type": {
        "$id": "376",
        "Kind": "string",
        "IsNullable": false
       },
       "Location": "Header",
       "IsApiVersion": false,
       "IsResourceParameter": false,
       "IsContentType": false,
       "IsRequired": true,
       "IsEndpoint": false,
       "SkipUrlEncoding": false,
       "Explode": false,
       "Kind": "Constant",
       "DefaultValue": {
        "$id": "377",
        "Type": {
         "$ref": "376"
        },
        "Value": "application/json"
       }
      }
     ],
     "Responses": [
      {
       "$id": "378",
       "StatusCodes": [
        204
       ],
       "BodyMediaType": "Json",
       "Headers": [],
       "IsErrorResponse": false
      }
     ],
     "HttpMethod": "PUT",
     "RequestBodyMediaType": "Json",
     "Uri": "{firstTestTypeSpecUrl}",
     "Path": "/containSelfModels",
     "RequestMediaTypes": [
      "application/json"
     ],
     "BufferResponse": true,
     "GenerateProtocolMethod": true,
     "GenerateConvenienceMethod": true
    },
    {
     "$id": "379",
     "Name": "enumParameter",
     "ResourceName": "FirstTestTypeSpec",
     "Description": "test enum parameter.",
     "Accessibility": "public",
     "Parameters": [
      {
       "$ref": "219"
      },
      {
       "$id": "380",
       "Name": "p1",
       "NameInRequest": "p1",
       "Type": {
        "$ref": "20"
       },
       "Location": "Path",
       "IsRequired": true,
       "IsApiVersion": false,
       "IsResourceParameter": false,
       "IsContentType": false,
       "IsEndpoint": false,
       "SkipUrlEncoding": false,
       "Explode": false,
       "Kind": "Method"
      },
      {
       "$id": "381",
       "Name": "accept",
       "NameInRequest": "Accept",
       "Type": {
        "$id": "382",
        "Kind": "string",
        "IsNullable": false
       },
       "Location": "Header",
       "IsApiVersion": false,
       "IsResourceParameter": false,
       "IsContentType": false,
       "IsRequired": true,
       "IsEndpoint": false,
       "SkipUrlEncoding": false,
       "Explode": false,
       "Kind": "Constant",
       "DefaultValue": {
        "$id": "383",
        "Type": {
         "$ref": "382"
        },
        "Value": "application/json"
       }
      }
     ],
     "Responses": [
      {
       "$id": "384",
       "StatusCodes": [
        204
       ],
       "BodyMediaType": "Json",
       "Headers": [],
       "IsErrorResponse": false
      }
     ],
     "HttpMethod": "GET",
     "RequestBodyMediaType": "None",
     "Uri": "{firstTestTypeSpecUrl}",
     "Path": "/enumParameter/{p1}",
     "BufferResponse": true,
     "GenerateProtocolMethod": true,
     "GenerateConvenienceMethod": true
    },
    {
     "$id": "385",
     "Name": "bodyIsModelWithProjectedEnum",
     "ResourceName": "FirstTestTypeSpec",
     "Description": "test enum parameter.",
     "Accessibility": "public",
     "Parameters": [
      {
       "$ref": "219"
      },
      {
       "$id": "386",
       "Name": "body",
       "NameInRequest": "body",
       "Type": {
        "$ref": "148"
       },
       "Location": "Body",
       "IsRequired": true,
       "IsApiVersion": false,
       "IsResourceParameter": false,
       "IsContentType": false,
       "IsEndpoint": false,
       "SkipUrlEncoding": false,
       "Explode": false,
       "Kind": "Method"
      },
      {
       "$id": "387",
       "Name": "contentType",
       "NameInRequest": "Content-Type",
       "Type": {
        "$id": "388",
        "Kind": "string",
        "IsNullable": false
       },
       "Location": "Header",
       "IsApiVersion": false,
       "IsResourceParameter": false,
       "IsContentType": true,
       "IsRequired": true,
       "IsEndpoint": false,
       "SkipUrlEncoding": false,
       "Explode": false,
       "Kind": "Constant",
       "DefaultValue": {
        "$id": "389",
        "Type": {
         "$ref": "388"
        },
        "Value": "application/json"
       }
      },
      {
       "$id": "390",
       "Name": "accept",
       "NameInRequest": "Accept",
       "Type": {
        "$id": "391",
        "Kind": "string",
        "IsNullable": false
       },
       "Location": "Header",
       "IsApiVersion": false,
       "IsResourceParameter": false,
       "IsContentType": false,
       "IsRequired": true,
       "IsEndpoint": false,
       "SkipUrlEncoding": false,
       "Explode": false,
       "Kind": "Constant",
       "DefaultValue": {
        "$id": "392",
        "Type": {
         "$ref": "391"
        },
        "Value": "application/json"
       }
      }
     ],
     "Responses": [
      {
       "$id": "393",
       "StatusCodes": [
        204
       ],
       "BodyMediaType": "Json",
       "Headers": [],
       "IsErrorResponse": false
      }
     ],
     "HttpMethod": "PUT",
     "RequestBodyMediaType": "Json",
     "Uri": "{firstTestTypeSpecUrl}",
     "Path": "/bodyIsModelWithProjectedEnum",
     "RequestMediaTypes": [
      "application/json"
     ],
     "BufferResponse": true,
     "GenerateProtocolMethod": true,
     "GenerateConvenienceMethod": true
    },
    {
     "$id": "394",
     "Name": "optionalDictionary",
     "ResourceName": "FirstTestTypeSpec",
     "Description": "test optional dictionary.",
     "Accessibility": "public",
     "Parameters": [
      {
       "$ref": "219"
      },
      {
       "$id": "395",
       "Name": "body",
       "NameInRequest": "body",
       "Type": {
        "$id": "396",
        "Kind": "dict",
        "KeyType": {
         "$id": "397",
         "Kind": "string"
        },
        "ValueType": {
         "$id": "398",
         "Kind": "int32"
        }
       },
       "Location": "Body",
       "IsRequired": false,
       "IsApiVersion": false,
       "IsResourceParameter": false,
       "IsContentType": false,
       "IsEndpoint": false,
       "SkipUrlEncoding": false,
       "Explode": false,
       "Kind": "Method"
      },
      {
       "$id": "399",
       "Name": "contentType",
       "NameInRequest": "Content-Type",
       "Type": {
        "$id": "400",
        "Kind": "string",
        "IsNullable": false
       },
       "Location": "Header",
       "IsApiVersion": false,
       "IsResourceParameter": false,
       "IsContentType": true,
       "IsRequired": true,
       "IsEndpoint": false,
       "SkipUrlEncoding": false,
       "Explode": false,
       "Kind": "Constant",
       "DefaultValue": {
        "$id": "401",
        "Type": {
         "$ref": "400"
        },
        "Value": "application/json"
       }
      },
      {
       "$id": "402",
       "Name": "accept",
       "NameInRequest": "Accept",
       "Type": {
        "$id": "403",
        "Kind": "string",
        "IsNullable": false
       },
       "Location": "Header",
       "IsApiVersion": false,
       "IsResourceParameter": false,
       "IsContentType": false,
       "IsRequired": true,
       "IsEndpoint": false,
       "SkipUrlEncoding": false,
       "Explode": false,
       "Kind": "Constant",
       "DefaultValue": {
        "$id": "404",
        "Type": {
         "$ref": "403"
        },
        "Value": "application/json"
       }
      }
     ],
     "Responses": [
      {
       "$id": "405",
       "StatusCodes": [
        204
       ],
       "BodyMediaType": "Json",
       "Headers": [],
       "IsErrorResponse": false
      }
     ],
     "HttpMethod": "PUT",
     "RequestBodyMediaType": "Json",
     "Uri": "{firstTestTypeSpecUrl}",
     "Path": "/optionalDictionary",
     "RequestMediaTypes": [
      "application/json"
     ],
     "BufferResponse": true,
     "GenerateProtocolMethod": true,
     "GenerateConvenienceMethod": true
    },
    {
     "$id": "406",
     "Name": "azureLocationOp",
     "ResourceName": "FirstTestTypeSpec",
     "Description": "test optional dictionary.",
     "Accessibility": "public",
     "Parameters": [
      {
       "$ref": "219"
      },
      {
       "$id": "407",
       "Name": "location",
       "NameInRequest": "location",
       "Type": {
        "$id": "408",
        "Kind": "azureLocation",
        "Encode": "string"
       },
       "Location": "Query",
       "IsRequired": true,
       "IsApiVersion": false,
       "IsResourceParameter": false,
       "IsContentType": false,
       "IsEndpoint": false,
       "SkipUrlEncoding": false,
       "Explode": false,
       "Kind": "Method"
      },
      {
       "$id": "409",
       "Name": "regenLocation",
       "NameInRequest": "regen-location",
       "Type": {
        "$id": "410",
        "Kind": "azureLocation",
        "Encode": "string"
       },
       "Location": "Header",
       "IsRequired": true,
       "IsApiVersion": false,
       "IsResourceParameter": false,
       "IsContentType": false,
       "IsEndpoint": false,
       "SkipUrlEncoding": false,
       "Explode": false,
       "Kind": "Method"
      },
      {
       "$id": "411",
       "Name": "body",
       "NameInRequest": "body",
       "Type": {
        "$ref": "150"
       },
       "Location": "Body",
       "IsRequired": false,
       "IsApiVersion": false,
       "IsResourceParameter": false,
       "IsContentType": false,
       "IsEndpoint": false,
       "SkipUrlEncoding": false,
       "Explode": false,
       "Kind": "Method"
      },
      {
       "$id": "412",
       "Name": "contentType",
       "NameInRequest": "Content-Type",
       "Type": {
        "$id": "413",
        "Kind": "string",
        "IsNullable": false
       },
       "Location": "Header",
       "IsApiVersion": false,
       "IsResourceParameter": false,
       "IsContentType": true,
       "IsRequired": true,
       "IsEndpoint": false,
       "SkipUrlEncoding": false,
       "Explode": false,
       "Kind": "Constant",
       "DefaultValue": {
        "$id": "414",
        "Type": {
         "$ref": "413"
        },
        "Value": "application/json"
       }
      },
      {
       "$id": "415",
       "Name": "accept",
       "NameInRequest": "Accept",
       "Type": {
        "$id": "416",
        "Kind": "string",
        "IsNullable": false
       },
       "Location": "Header",
       "IsApiVersion": false,
       "IsResourceParameter": false,
       "IsContentType": false,
       "IsRequired": true,
       "IsEndpoint": false,
       "SkipUrlEncoding": false,
       "Explode": false,
       "Kind": "Constant",
       "DefaultValue": {
        "$id": "417",
        "Type": {
         "$ref": "416"
        },
        "Value": "application/json"
       }
      }
     ],
     "Responses": [
      {
       "$id": "418",
       "StatusCodes": [
        204
       ],
       "BodyMediaType": "Json",
       "Headers": [],
       "IsErrorResponse": false
      }
     ],
     "HttpMethod": "PUT",
     "RequestBodyMediaType": "Json",
     "Uri": "{firstTestTypeSpecUrl}",
     "Path": "/azureLocation",
     "RequestMediaTypes": [
      "application/json"
     ],
     "BufferResponse": true,
     "GenerateProtocolMethod": true,
     "GenerateConvenienceMethod": true
    }
   ],
   "Protocol": {
    "$id": "419"
   },
   "Creatable": true,
   "Parameters": [
    {
     "$ref": "219"
    }
   ]
  },
  {
   "$id": "420",
   "Name": "Hello",
   "Description": "",
   "Operations": [],
   "Protocol": {
    "$id": "421"
   },
   "Creatable": false,
   "Parent": "FirstTestTypeSpecClient",
   "Parameters": [
    {
     "$ref": "219"
    }
   ]
  },
  {
   "$id": "422",
   "Name": "HelloDemo",
   "Description": "Hello world service",
   "Operations": [
    {
     "$id": "423",
     "Name": "sayHi",
     "ResourceName": "Demo",
     "Description": "Return hi",
     "Accessibility": "public",
     "Parameters": [
      {
       "$ref": "219"
      },
      {
       "$id": "424",
       "Name": "headParameter",
       "NameInRequest": "head-parameter",
       "Type": {
        "$id": "425",
        "Kind": "string"
       },
       "Location": "Header",
       "IsRequired": true,
       "IsApiVersion": false,
       "IsResourceParameter": false,
       "IsContentType": false,
       "IsEndpoint": false,
       "SkipUrlEncoding": false,
       "Explode": false,
       "Kind": "Method"
      },
      {
       "$id": "426",
       "Name": "queryParameter",
       "NameInRequest": "queryParameter",
       "Type": {
        "$id": "427",
        "Kind": "string"
       },
       "Location": "Query",
       "IsRequired": true,
       "IsApiVersion": false,
       "IsResourceParameter": false,
       "IsContentType": false,
       "IsEndpoint": false,
       "SkipUrlEncoding": false,
       "Explode": false,
       "Kind": "Method"
      },
      {
       "$id": "428",
       "Name": "optionalQuery",
       "NameInRequest": "optionalQuery",
       "Type": {
        "$id": "429",
        "Kind": "string"
       },
       "Location": "Query",
       "IsRequired": false,
       "IsApiVersion": false,
       "IsResourceParameter": false,
       "IsContentType": false,
       "IsEndpoint": false,
       "SkipUrlEncoding": false,
       "Explode": false,
       "Kind": "Method"
      },
      {
       "$id": "430",
       "Name": "accept",
       "NameInRequest": "Accept",
       "Type": {
        "$id": "431",
        "Kind": "string",
        "IsNullable": false
       },
       "Location": "Header",
       "IsApiVersion": false,
       "IsResourceParameter": false,
       "IsContentType": false,
       "IsRequired": true,
       "IsEndpoint": false,
       "SkipUrlEncoding": false,
       "Explode": false,
       "Kind": "Constant",
       "DefaultValue": {
        "$id": "432",
        "Type": {
         "$ref": "431"
        },
        "Value": "application/json"
       }
      }
     ],
     "Responses": [
      {
       "$id": "433",
       "StatusCodes": [
        200
       ],
       "BodyType": {
        "$ref": "72"
       },
       "BodyMediaType": "Json",
       "Headers": [],
       "IsErrorResponse": false,
       "ContentTypes": [
        "application/json"
       ]
      }
     ],
     "HttpMethod": "GET",
     "RequestBodyMediaType": "None",
     "Uri": "{firstTestTypeSpecUrl}",
     "Path": "/hello",
     "BufferResponse": true,
     "GenerateProtocolMethod": true,
     "GenerateConvenienceMethod": false
    }
   ],
   "Protocol": {
    "$id": "434"
   },
   "Creatable": false,
   "Parent": "Hello",
   "Parameters": [
    {
     "$ref": "219"
    }
   ]
  },
  {
   "$id": "435",
   "Name": "HelloDemo2",
   "Description": "",
   "Operations": [
    {
     "$id": "436",
     "Name": "helloAgain",
     "ResourceName": "Demo2",
     "Description": "Return hi again",
     "Accessibility": "public",
     "Parameters": [
      {
       "$ref": "219"
      },
      {
       "$id": "437",
       "Name": "p1",
       "NameInRequest": "p1",
       "Type": {
        "$id": "438",
        "Kind": "string"
       },
       "Location": "Header",
       "IsRequired": true,
       "IsApiVersion": false,
       "IsResourceParameter": false,
       "IsContentType": false,
       "IsEndpoint": false,
       "SkipUrlEncoding": false,
       "Explode": false,
       "Kind": "Method"
      },
      {
       "$id": "439",
       "Name": "contentType",
       "NameInRequest": "Content-Type",
       "Type": {
        "$id": "440",
        "Kind": "constant",
        "ValueType": {
         "$id": "441",
         "Kind": "string"
        },
        "Value": "text/plain"
       },
       "Location": "Header",
       "DefaultValue": {
        "$id": "442",
        "Type": {
         "$ref": "440"
        },
        "Value": "text/plain"
       },
       "IsRequired": true,
       "IsApiVersion": false,
       "IsResourceParameter": false,
       "IsContentType": true,
       "IsEndpoint": false,
       "SkipUrlEncoding": false,
       "Explode": false,
       "Kind": "Constant"
      },
      {
       "$id": "443",
       "Name": "p2",
       "NameInRequest": "p2",
       "Type": {
        "$id": "444",
        "Kind": "string"
       },
       "Location": "Path",
       "IsRequired": true,
       "IsApiVersion": false,
       "IsResourceParameter": false,
       "IsContentType": false,
       "IsEndpoint": false,
       "SkipUrlEncoding": false,
       "Explode": false,
       "Kind": "Method"
      },
      {
       "$id": "445",
       "Name": "action",
       "NameInRequest": "action",
       "Type": {
        "$ref": "153"
       },
       "Location": "Body",
       "IsRequired": true,
       "IsApiVersion": false,
       "IsResourceParameter": false,
       "IsContentType": false,
       "IsEndpoint": false,
       "SkipUrlEncoding": false,
       "Explode": false,
       "Kind": "Method"
      },
      {
       "$id": "446",
       "Name": "accept",
       "NameInRequest": "Accept",
       "Type": {
        "$id": "447",
        "Kind": "string",
        "IsNullable": false
       },
       "Location": "Header",
       "IsApiVersion": false,
       "IsResourceParameter": false,
       "IsContentType": false,
       "IsRequired": true,
       "IsEndpoint": false,
       "SkipUrlEncoding": false,
       "Explode": false,
       "Kind": "Constant",
       "DefaultValue": {
        "$id": "448",
        "Type": {
         "$ref": "447"
        },
        "Value": "application/json"
       }
      }
     ],
     "Responses": [
      {
       "$id": "449",
       "StatusCodes": [
        200
       ],
       "BodyType": {
        "$ref": "153"
       },
       "BodyMediaType": "Json",
       "Headers": [],
       "IsErrorResponse": false,
       "ContentTypes": [
        "application/json"
       ]
      }
     ],
     "HttpMethod": "GET",
     "RequestBodyMediaType": "Json",
     "Uri": "{firstTestTypeSpecUrl}",
     "Path": "/againHi/{p2}",
     "RequestMediaTypes": [
      "text/plain"
     ],
     "BufferResponse": true,
     "GenerateProtocolMethod": true,
     "GenerateConvenienceMethod": true
    },
    {
     "$id": "450",
     "Name": "noContentType",
     "ResourceName": "Demo2",
     "Description": "Return hi again",
     "Accessibility": "public",
     "Parameters": [
      {
       "$ref": "219"
      },
      {
       "$id": "451",
       "Name": "p1",
       "NameInRequest": "p1",
       "Type": {
        "$id": "452",
        "Kind": "string"
       },
       "Location": "Header",
       "IsRequired": true,
       "IsApiVersion": false,
       "IsResourceParameter": false,
       "IsContentType": false,
       "IsEndpoint": false,
       "SkipUrlEncoding": false,
       "Explode": false,
       "Kind": "Method"
      },
      {
       "$id": "453",
       "Name": "p2",
       "NameInRequest": "p2",
       "Type": {
        "$id": "454",
        "Kind": "string"
       },
       "Location": "Path",
       "IsRequired": true,
       "IsApiVersion": false,
       "IsResourceParameter": false,
       "IsContentType": false,
       "IsEndpoint": false,
       "SkipUrlEncoding": false,
       "Explode": false,
       "Kind": "Method"
      },
      {
       "$id": "455",
       "Name": "action",
       "NameInRequest": "action",
       "Type": {
        "$ref": "153"
       },
       "Location": "Body",
       "IsRequired": true,
       "IsApiVersion": false,
       "IsResourceParameter": false,
       "IsContentType": false,
       "IsEndpoint": false,
       "SkipUrlEncoding": false,
       "Explode": false,
       "Kind": "Method"
      },
      {
       "$id": "456",
       "Name": "accept",
       "NameInRequest": "Accept",
       "Type": {
        "$id": "457",
        "Kind": "string",
        "IsNullable": false
       },
       "Location": "Header",
       "IsApiVersion": false,
       "IsResourceParameter": false,
       "IsContentType": false,
       "IsRequired": true,
       "IsEndpoint": false,
       "SkipUrlEncoding": false,
       "Explode": false,
       "Kind": "Constant",
       "DefaultValue": {
        "$id": "458",
        "Type": {
         "$ref": "457"
        },
        "Value": "application/json"
       }
      },
      {
       "$id": "459",
       "Name": "contentType",
       "NameInRequest": "Content-Type",
       "Type": {
        "$id": "460",
        "Kind": "string",
        "IsNullable": false
       },
       "Location": "Header",
       "IsApiVersion": false,
       "IsResourceParameter": false,
       "IsContentType": true,
       "IsRequired": true,
       "IsEndpoint": false,
       "SkipUrlEncoding": false,
       "Explode": false,
       "Kind": "Constant",
       "DefaultValue": {
        "$id": "461",
        "Type": {
         "$ref": "460"
        },
        "Value": "application/json"
       }
      }
     ],
     "Responses": [
      {
       "$id": "462",
       "StatusCodes": [
        200
       ],
       "BodyType": {
        "$ref": "153"
       },
       "BodyMediaType": "Json",
       "Headers": [],
       "IsErrorResponse": false,
       "ContentTypes": [
        "application/json"
       ]
      }
     ],
     "HttpMethod": "GET",
     "RequestBodyMediaType": "Json",
     "Uri": "{firstTestTypeSpecUrl}",
     "Path": "/noContentType/{p2}",
     "RequestMediaTypes": [
      "application/json"
     ],
     "BufferResponse": true,
     "GenerateProtocolMethod": true,
     "GenerateConvenienceMethod": false
    },
    {
     "$id": "463",
     "Name": "helloDemoAgain",
     "ResourceName": "Demo2",
     "Description": "Return hi in demo2",
     "Accessibility": "public",
     "Parameters": [
      {
       "$ref": "219"
      },
      {
       "$id": "464",
       "Name": "accept",
       "NameInRequest": "Accept",
       "Type": {
        "$id": "465",
        "Kind": "string",
        "IsNullable": false
       },
       "Location": "Header",
       "IsApiVersion": false,
       "IsResourceParameter": false,
       "IsContentType": false,
       "IsRequired": true,
       "IsEndpoint": false,
       "SkipUrlEncoding": false,
       "Explode": false,
       "Kind": "Constant",
       "DefaultValue": {
        "$id": "466",
        "Type": {
         "$ref": "465"
        },
        "Value": "application/json"
       }
      }
     ],
     "Responses": [
      {
       "$id": "467",
       "StatusCodes": [
        200
       ],
       "BodyType": {
        "$ref": "72"
       },
       "BodyMediaType": "Json",
       "Headers": [],
       "IsErrorResponse": false,
       "ContentTypes": [
        "application/json"
       ]
      }
     ],
     "HttpMethod": "GET",
     "RequestBodyMediaType": "None",
     "Uri": "{firstTestTypeSpecUrl}",
     "Path": "/demoHi",
     "BufferResponse": true,
     "GenerateProtocolMethod": true,
     "GenerateConvenienceMethod": true
    },
    {
     "$id": "468",
     "Name": "createLiteral",
     "ResourceName": "Demo2",
     "Description": "Create with literal value",
     "Accessibility": "public",
     "Parameters": [
      {
       "$ref": "219"
      },
      {
       "$id": "469",
       "Name": "body",
       "NameInRequest": "body",
       "Type": {
        "$ref": "72"
       },
       "Location": "Body",
       "IsRequired": true,
       "IsApiVersion": false,
       "IsResourceParameter": false,
       "IsContentType": false,
       "IsEndpoint": false,
       "SkipUrlEncoding": false,
       "Explode": false,
       "Kind": "Method"
      },
      {
       "$id": "470",
       "Name": "accept",
       "NameInRequest": "Accept",
       "Type": {
        "$id": "471",
        "Kind": "string",
        "IsNullable": false
       },
       "Location": "Header",
       "IsApiVersion": false,
       "IsResourceParameter": false,
       "IsContentType": false,
       "IsRequired": true,
       "IsEndpoint": false,
       "SkipUrlEncoding": false,
       "Explode": false,
       "Kind": "Constant",
       "DefaultValue": {
        "$id": "472",
        "Type": {
         "$ref": "471"
        },
        "Value": "application/json"
       }
      },
      {
       "$id": "473",
       "Name": "contentType",
       "NameInRequest": "Content-Type",
       "Type": {
        "$id": "474",
        "Kind": "string",
        "IsNullable": false
       },
       "Location": "Header",
       "IsApiVersion": false,
       "IsResourceParameter": false,
       "IsContentType": true,
       "IsRequired": true,
       "IsEndpoint": false,
       "SkipUrlEncoding": false,
       "Explode": false,
       "Kind": "Constant",
       "DefaultValue": {
        "$id": "475",
        "Type": {
         "$ref": "474"
        },
        "Value": "application/json"
       }
      }
     ],
     "Responses": [
      {
       "$id": "476",
       "StatusCodes": [
        200
       ],
       "BodyType": {
        "$ref": "72"
       },
       "BodyMediaType": "Json",
       "Headers": [],
       "IsErrorResponse": false,
       "ContentTypes": [
        "application/json"
       ]
      }
     ],
     "HttpMethod": "POST",
     "RequestBodyMediaType": "Json",
     "Uri": "{firstTestTypeSpecUrl}",
     "Path": "/literal",
     "RequestMediaTypes": [
      "application/json"
     ],
     "BufferResponse": true,
     "GenerateProtocolMethod": true,
     "GenerateConvenienceMethod": true
    },
    {
     "$id": "477",
     "Name": "helloLiteral",
     "ResourceName": "Demo2",
     "Description": "Send literal parameters",
     "Accessibility": "public",
     "Parameters": [
      {
       "$ref": "219"
      },
      {
       "$id": "478",
       "Name": "p1",
       "NameInRequest": "p1",
       "Type": {
        "$id": "479",
        "Kind": "constant",
        "ValueType": {
         "$id": "480",
         "Kind": "string"
        },
        "Value": "test"
       },
       "Location": "Header",
       "DefaultValue": {
        "$id": "481",
        "Type": {
         "$ref": "479"
        },
        "Value": "test"
       },
       "IsRequired": true,
       "IsApiVersion": false,
       "IsResourceParameter": false,
       "IsContentType": false,
       "IsEndpoint": false,
       "SkipUrlEncoding": false,
       "Explode": false,
       "Kind": "Constant"
      },
      {
       "$id": "482",
       "Name": "p2",
       "NameInRequest": "p2",
       "Type": {
        "$id": "483",
        "Kind": "constant",
        "ValueType": {
         "$id": "484",
         "Kind": "int32"
        },
        "Value": 123
       },
       "Location": "Path",
       "DefaultValue": {
        "$id": "485",
        "Type": {
         "$ref": "483"
        },
        "Value": 123
       },
       "IsRequired": true,
       "IsApiVersion": false,
       "IsResourceParameter": false,
       "IsContentType": false,
       "IsEndpoint": false,
       "SkipUrlEncoding": false,
       "Explode": false,
       "Kind": "Constant"
      },
      {
       "$id": "486",
       "Name": "p3",
       "NameInRequest": "p3",
       "Type": {
        "$id": "487",
        "Kind": "constant",
        "ValueType": {
         "$id": "488",
         "Kind": "boolean"
        },
        "Value": true
       },
       "Location": "Query",
       "DefaultValue": {
        "$id": "489",
        "Type": {
         "$ref": "487"
        },
        "Value": true
       },
       "IsRequired": true,
       "IsApiVersion": false,
       "IsResourceParameter": false,
       "IsContentType": false,
       "IsEndpoint": false,
       "SkipUrlEncoding": false,
       "Explode": false,
       "Kind": "Constant"
      },
      {
       "$id": "490",
       "Name": "accept",
       "NameInRequest": "Accept",
       "Type": {
        "$id": "491",
        "Kind": "string",
        "IsNullable": false
       },
       "Location": "Header",
       "IsApiVersion": false,
       "IsResourceParameter": false,
       "IsContentType": false,
       "IsRequired": true,
       "IsEndpoint": false,
       "SkipUrlEncoding": false,
       "Explode": false,
       "Kind": "Constant",
       "DefaultValue": {
        "$id": "492",
        "Type": {
         "$ref": "491"
        },
        "Value": "application/json"
       }
      }
     ],
     "Responses": [
      {
       "$id": "493",
       "StatusCodes": [
        200
       ],
       "BodyType": {
        "$ref": "72"
       },
       "BodyMediaType": "Json",
       "Headers": [],
       "IsErrorResponse": false,
       "ContentTypes": [
        "application/json"
       ]
      }
     ],
     "HttpMethod": "GET",
     "RequestBodyMediaType": "None",
     "Uri": "{firstTestTypeSpecUrl}",
     "Path": "/helloLiteral/{p2}",
     "BufferResponse": true,
     "GenerateProtocolMethod": true,
     "GenerateConvenienceMethod": true
    }
   ],
   "Protocol": {
    "$id": "494"
   },
   "Creatable": false,
   "Parent": "Hello",
   "Parameters": [
    {
     "$ref": "219"
    }
   ]
  },
  {
   "$id": "495",
   "Name": "EnumTest",
   "Description": "",
   "Operations": [
    {
     "$id": "496",
     "Name": "createUnknownValue",
     "ResourceName": "EnumTest",
     "Description": "get extensible enum",
     "Accessibility": "public",
     "Parameters": [
      {
       "$ref": "219"
      },
      {
       "$id": "497",
       "Name": "input",
       "NameInRequest": "input",
       "Type": {
        "$ref": "60"
       },
       "Location": "Body",
       "IsRequired": true,
       "IsApiVersion": false,
       "IsResourceParameter": false,
       "IsContentType": false,
       "IsEndpoint": false,
       "SkipUrlEncoding": false,
       "Explode": false,
       "Kind": "Method"
      },
      {
       "$id": "498",
       "Name": "contentType",
       "NameInRequest": "Content-Type",
       "Type": {
        "$id": "499",
        "Kind": "string",
        "IsNullable": false
       },
       "Location": "Header",
       "IsApiVersion": false,
       "IsResourceParameter": false,
       "IsContentType": true,
       "IsRequired": true,
       "IsEndpoint": false,
       "SkipUrlEncoding": false,
       "Explode": false,
       "Kind": "Constant",
       "DefaultValue": {
        "$id": "500",
        "Type": {
         "$ref": "499"
        },
        "Value": "application/json"
       }
      },
      {
       "$id": "501",
       "Name": "accept",
       "NameInRequest": "Accept",
       "Type": {
        "$id": "502",
        "Kind": "string",
        "IsNullable": false
       },
       "Location": "Header",
       "IsApiVersion": false,
       "IsResourceParameter": false,
       "IsContentType": false,
       "IsRequired": true,
       "IsEndpoint": false,
       "SkipUrlEncoding": false,
       "Explode": false,
       "Kind": "Constant",
       "DefaultValue": {
        "$id": "503",
        "Type": {
         "$ref": "502"
        },
        "Value": "application/json"
       }
      }
     ],
     "Responses": [
      {
       "$id": "504",
       "StatusCodes": [
        204
       ],
       "BodyMediaType": "Json",
       "Headers": [],
       "IsErrorResponse": false
      }
     ],
     "HttpMethod": "PUT",
     "RequestBodyMediaType": "None",
     "Uri": "{firstTestTypeSpecUrl}",
     "Path": "/unknown-value",
     "RequestMediaTypes": [
      "application/json"
     ],
     "BufferResponse": true,
     "GenerateProtocolMethod": true,
     "GenerateConvenienceMethod": false
    }
   ],
   "Protocol": {
    "$id": "505"
   },
   "Creatable": false,
   "Parent": "FirstTestTypeSpecClient",
   "Parameters": [
    {
     "$ref": "219"
    }
   ]
  },
  {
   "$id": "506",
   "Name": "ProtocolAndConvenient",
   "Description": "",
   "Operations": [
    {
     "$id": "507",
     "Name": "internalProtocol",
     "ResourceName": "ProtocolAndConvenient",
     "Description": "When set protocol false and convenient true, then the protocol method should be internal",
     "Accessibility": "public",
     "Parameters": [
      {
       "$ref": "219"
      },
      {
       "$id": "508",
       "Name": "body",
       "NameInRequest": "body",
       "Type": {
        "$ref": "72"
       },
       "Location": "Body",
       "IsRequired": true,
       "IsApiVersion": false,
       "IsResourceParameter": false,
       "IsContentType": false,
       "IsEndpoint": false,
       "SkipUrlEncoding": false,
       "Explode": false,
       "Kind": "Method"
      },
      {
       "$id": "509",
       "Name": "accept",
       "NameInRequest": "Accept",
       "Type": {
        "$id": "510",
        "Kind": "string",
        "IsNullable": false
       },
       "Location": "Header",
       "IsApiVersion": false,
       "IsResourceParameter": false,
       "IsContentType": false,
       "IsRequired": true,
       "IsEndpoint": false,
       "SkipUrlEncoding": false,
       "Explode": false,
       "Kind": "Constant",
       "DefaultValue": {
        "$id": "511",
        "Type": {
         "$ref": "510"
        },
        "Value": "application/json"
       }
      },
      {
       "$id": "512",
       "Name": "contentType",
       "NameInRequest": "Content-Type",
       "Type": {
        "$id": "513",
        "Kind": "string",
        "IsNullable": false
       },
       "Location": "Header",
       "IsApiVersion": false,
       "IsResourceParameter": false,
       "IsContentType": true,
       "IsRequired": true,
       "IsEndpoint": false,
       "SkipUrlEncoding": false,
       "Explode": false,
       "Kind": "Constant",
       "DefaultValue": {
        "$id": "514",
        "Type": {
         "$ref": "513"
        },
        "Value": "application/json"
       }
      }
     ],
     "Responses": [
      {
       "$id": "515",
       "StatusCodes": [
        200
       ],
       "BodyType": {
        "$ref": "72"
       },
       "BodyMediaType": "Json",
       "Headers": [],
       "IsErrorResponse": false,
       "ContentTypes": [
        "application/json"
       ]
      }
     ],
     "HttpMethod": "POST",
     "RequestBodyMediaType": "Json",
     "Uri": "{firstTestTypeSpecUrl}",
     "Path": "/internalProtocol",
     "RequestMediaTypes": [
      "application/json"
     ],
     "BufferResponse": true,
     "GenerateProtocolMethod": false,
     "GenerateConvenienceMethod": true
    },
    {
     "$id": "516",
     "Name": "stillConvenient",
     "ResourceName": "ProtocolAndConvenient",
     "Description": "When set protocol false and convenient true, the convenient method should be generated even it has the same signature as protocol one",
     "Accessibility": "public",
     "Parameters": [
      {
       "$ref": "219"
      },
      {
       "$id": "517",
       "Name": "accept",
       "NameInRequest": "Accept",
       "Type": {
        "$id": "518",
        "Kind": "string",
        "IsNullable": false
       },
       "Location": "Header",
       "IsApiVersion": false,
       "IsResourceParameter": false,
       "IsContentType": false,
       "IsRequired": true,
       "IsEndpoint": false,
       "SkipUrlEncoding": false,
       "Explode": false,
       "Kind": "Constant",
       "DefaultValue": {
        "$id": "519",
        "Type": {
         "$ref": "518"
        },
        "Value": "application/json"
       }
      }
     ],
     "Responses": [
      {
       "$id": "520",
       "StatusCodes": [
        204
       ],
       "BodyMediaType": "Json",
       "Headers": [],
       "IsErrorResponse": false
      }
     ],
     "HttpMethod": "GET",
     "RequestBodyMediaType": "None",
     "Uri": "{firstTestTypeSpecUrl}",
     "Path": "/stillConvenient",
     "BufferResponse": true,
     "GenerateProtocolMethod": false,
     "GenerateConvenienceMethod": true
    }
   ],
   "Protocol": {
    "$id": "521"
   },
   "Creatable": false,
   "Parent": "FirstTestTypeSpecClient",
   "Parameters": [
    {
     "$ref": "219"
    }
   ]
  },
  {
   "$id": "522",
   "Name": "Entity",
   "Description": "",
   "Operations": [
    {
     "$id": "523",
     "Name": "doSomething",
     "ResourceName": "Entity",
     "Description": "doSomething for entity",
     "Accessibility": "public",
     "Parameters": [
      {
       "$ref": "219"
      },
      {
       "$id": "524",
       "Name": "p2",
       "NameInRequest": "p2",
       "Type": {
        "$id": "525",
        "Kind": "string"
       },
       "Location": "Path",
       "IsRequired": true,
       "IsApiVersion": false,
       "IsResourceParameter": false,
       "IsContentType": false,
       "IsEndpoint": false,
       "SkipUrlEncoding": false,
       "Explode": false,
       "Kind": "Method"
      },
      {
       "$id": "526",
       "Name": "accept",
       "NameInRequest": "Accept",
       "Type": {
        "$id": "527",
        "Kind": "string",
        "IsNullable": false
       },
       "Location": "Header",
       "IsApiVersion": false,
       "IsResourceParameter": false,
       "IsContentType": false,
       "IsRequired": true,
       "IsEndpoint": false,
       "SkipUrlEncoding": false,
       "Explode": false,
       "Kind": "Constant",
       "DefaultValue": {
        "$id": "528",
        "Type": {
         "$ref": "527"
        },
        "Value": "application/json"
       }
      }
     ],
     "Responses": [
      {
       "$id": "529",
       "StatusCodes": [
        200
       ],
       "BodyType": {
        "$ref": "72"
       },
       "BodyMediaType": "Json",
       "Headers": [],
       "IsErrorResponse": false,
       "ContentTypes": [
        "application/json"
       ]
      }
     ],
     "HttpMethod": "GET",
     "RequestBodyMediaType": "None",
     "Uri": "{firstTestTypeSpecUrl}",
     "Path": "/entity/doSomething/{p2}",
     "BufferResponse": true,
     "GenerateProtocolMethod": true,
     "GenerateConvenienceMethod": true
    }
   ],
   "Protocol": {
    "$id": "530"
   },
   "Creatable": false,
   "Parent": "FirstTestTypeSpecClient",
   "Parameters": [
    {
     "$ref": "219"
    }
   ]
  },
  {
   "$id": "531",
   "Name": "Glossary",
   "Description": "",
   "Operations": [
    {
     "$id": "532",
     "Name": "doSomething",
     "ResourceName": "Glossary",
     "Description": "doSomething for glossary",
     "Accessibility": "public",
     "Parameters": [
      {
       "$ref": "219"
      },
      {
       "$id": "533",
       "Name": "id",
       "NameInRequest": "id",
       "Type": {
        "$id": "534",
        "Kind": "string"
       },
       "Location": "Path",
       "IsRequired": true,
       "IsApiVersion": false,
       "IsResourceParameter": false,
       "IsContentType": false,
       "IsEndpoint": false,
       "SkipUrlEncoding": false,
       "Explode": false,
       "Kind": "Method"
      },
      {
       "$id": "535",
       "Name": "h1",
       "NameInRequest": "h1",
       "Type": {
        "$id": "536",
        "Kind": "string"
       },
       "Location": "Header",
       "IsRequired": true,
       "IsApiVersion": false,
       "IsResourceParameter": false,
       "IsContentType": false,
       "IsEndpoint": false,
       "SkipUrlEncoding": false,
       "Explode": false,
       "Kind": "Method"
      },
      {
       "$id": "537",
       "Name": "accept",
       "NameInRequest": "Accept",
       "Type": {
        "$id": "538",
        "Kind": "string",
        "IsNullable": false
       },
       "Location": "Header",
       "IsApiVersion": false,
       "IsResourceParameter": false,
       "IsContentType": false,
       "IsRequired": true,
       "IsEndpoint": false,
       "SkipUrlEncoding": false,
       "Explode": false,
       "Kind": "Constant",
       "DefaultValue": {
        "$id": "539",
        "Type": {
         "$ref": "538"
        },
        "Value": "application/json"
       }
      }
     ],
     "Responses": [
      {
       "$id": "540",
       "StatusCodes": [
        200
       ],
       "BodyType": {
        "$ref": "72"
       },
       "BodyMediaType": "Json",
       "Headers": [],
       "IsErrorResponse": false,
       "ContentTypes": [
        "application/json"
       ]
      }
     ],
     "HttpMethod": "GET",
     "RequestBodyMediaType": "None",
     "Uri": "{firstTestTypeSpecUrl}",
     "Path": "/glossary/doSomething/{id}",
     "BufferResponse": true,
     "GenerateProtocolMethod": true,
     "GenerateConvenienceMethod": true
    }
   ],
   "Protocol": {
    "$id": "541"
   },
   "Creatable": false,
   "Parent": "FirstTestTypeSpecClient",
   "Parameters": [
    {
     "$ref": "219"
    }
   ]
  }
 ],
 "Auth": {
  "$id": "542",
  "ApiKey": {
   "$id": "543",
   "Name": "x-ms-api-key"
  },
  "OAuth2": {
   "$id": "544",
   "Scopes": [
    "https://api.example.com/.default"
   ]
  }
 }
}<|MERGE_RESOLUTION|>--- conflicted
+++ resolved
@@ -448,11 +448,6 @@
    "Namespace": "FirstTestTypeSpec",
    "Usage": "RoundTrip",
    "Description": "A model with a few properties of literal types",
-<<<<<<< HEAD
-   "IsNullable": false,
-=======
-   "Usage": "RoundTrip",
->>>>>>> 25dabbd4
    "Properties": [
     {
      "$id": "73",
@@ -706,22 +701,12 @@
    ]
   },
   {
-<<<<<<< HEAD
-   "$id": "111",
+   "$id": "113",
    "Kind": "model",
-=======
-   "$id": "113",
-   "Kind": "Model",
->>>>>>> 25dabbd4
    "Name": "Friend",
    "Namespace": "FirstTestTypeSpec",
    "Usage": "RoundTrip",
    "Description": "this is not a friendly model but with a friendly name",
-<<<<<<< HEAD
-   "IsNullable": false,
-=======
-   "Usage": "RoundTrip",
->>>>>>> 25dabbd4
    "Properties": [
     {
      "$id": "114",
@@ -738,17 +723,11 @@
    ]
   },
   {
-<<<<<<< HEAD
-   "$id": "114",
+   "$id": "116",
    "Kind": "model",
-=======
-   "$id": "116",
-   "Kind": "Model",
->>>>>>> 25dabbd4
    "Name": "ModelWithFormat",
    "Namespace": "FirstTestTypeSpec",
    "Usage": "Input",
-   "IsNullable": false,
    "Properties": [
     {
      "$id": "117",
@@ -778,22 +757,12 @@
    ]
   },
   {
-<<<<<<< HEAD
-   "$id": "119",
+   "$id": "121",
    "Kind": "model",
-=======
-   "$id": "121",
-   "Kind": "Model",
->>>>>>> 25dabbd4
    "Name": "ProjectedModel",
    "Namespace": "FirstTestTypeSpec",
    "Usage": "RoundTrip",
    "Description": "this is a model with a projected name",
-<<<<<<< HEAD
-   "IsNullable": false,
-=======
-   "Usage": "RoundTrip",
->>>>>>> 25dabbd4
    "Properties": [
     {
      "$id": "122",
@@ -810,51 +779,27 @@
    ]
   },
   {
-<<<<<<< HEAD
-   "$id": "122",
+   "$id": "124",
    "Kind": "model",
-=======
-   "$id": "124",
-   "Kind": "Model",
->>>>>>> 25dabbd4
    "Name": "ReturnsAnonymousModelResponse",
    "Namespace": "FirstTestTypeSpec",
    "Usage": "Output",
-   "IsNullable": false,
    "Properties": []
   },
   {
-<<<<<<< HEAD
-   "$id": "123",
+   "$id": "125",
    "Kind": "model",
-=======
-   "$id": "125",
-   "Kind": "Model",
->>>>>>> 25dabbd4
    "Name": "Extension",
    "Namespace": "FirstTestTypeSpec",
    "Usage": "Input",
    "Description": "extension",
-<<<<<<< HEAD
-   "IsNullable": false,
-   "BaseModel": {
-    "$id": "124",
-    "Kind": "model",
-=======
-   "Usage": "Input",
    "BaseModel": {
     "$id": "126",
-    "Kind": "Model",
->>>>>>> 25dabbd4
+    "Kind": "model",
     "Name": "Element",
     "Namespace": "FirstTestTypeSpec",
     "Usage": "Input",
     "Description": "element",
-<<<<<<< HEAD
-    "IsNullable": false,
-=======
-    "Usage": "Input",
->>>>>>> 25dabbd4
     "Properties": [
      {
       "$id": "127",
@@ -892,22 +837,12 @@
    "$ref": "126"
   },
   {
-<<<<<<< HEAD
-   "$id": "129",
+   "$id": "131",
    "Kind": "model",
-=======
-   "$id": "131",
-   "Kind": "Model",
->>>>>>> 25dabbd4
    "Name": "Extendible",
    "Namespace": "FirstTestTypeSpec",
    "Usage": "Input",
    "Description": "FHIR extendible element",
-<<<<<<< HEAD
-   "IsNullable": false,
-=======
-   "Usage": "Input",
->>>>>>> 25dabbd4
    "Properties": [
     {
      "$id": "132",
@@ -915,44 +850,22 @@
      "SerializedName": "extension",
      "Description": "Additional Content defined by implementations",
      "Type": {
-<<<<<<< HEAD
-      "$id": "131",
-      "Kind": "Array",
-      "Name": "Array",
-      "ElementType": {
-       "$id": "132",
-       "Kind": "model",
-=======
       "$id": "133",
       "Kind": "array",
       "ValueType": {
        "$id": "134",
-       "Kind": "Model",
->>>>>>> 25dabbd4
+       "Kind": "model",
        "Name": "ThereLevelExtension",
        "Namespace": "FirstTestTypeSpec",
        "Usage": "Input",
        "Description": "extension",
-<<<<<<< HEAD
-       "IsNullable": false,
-       "BaseModel": {
-        "$id": "133",
-        "Kind": "model",
-=======
-       "Usage": "Input",
        "BaseModel": {
         "$id": "135",
-        "Kind": "Model",
->>>>>>> 25dabbd4
+        "Kind": "model",
         "Name": "ThereLevelElement",
         "Namespace": "FirstTestTypeSpec",
         "Usage": "Input",
         "Description": "element",
-<<<<<<< HEAD
-        "IsNullable": false,
-=======
-        "Usage": "Input",
->>>>>>> 25dabbd4
         "Properties": [
          {
           "$id": "136",
@@ -999,37 +912,19 @@
    "$ref": "135"
   },
   {
-<<<<<<< HEAD
-   "$id": "138",
+   "$id": "140",
    "Kind": "model",
-=======
-   "$id": "140",
-   "Kind": "Model",
->>>>>>> 25dabbd4
    "Name": "ChildModel",
    "Namespace": "FirstTestTypeSpec",
    "Usage": "Input",
    "Description": "ChildModel",
-<<<<<<< HEAD
-   "IsNullable": false,
-   "BaseModel": {
-    "$id": "139",
-    "Kind": "model",
-=======
-   "Usage": "Input",
    "BaseModel": {
     "$id": "141",
-    "Kind": "Model",
->>>>>>> 25dabbd4
+    "Kind": "model",
     "Name": "BaseModel",
     "Namespace": "FirstTestTypeSpec",
     "Usage": "Input",
     "Description": "parenetModel",
-<<<<<<< HEAD
-    "IsNullable": false,
-=======
-    "Usage": "Input",
->>>>>>> 25dabbd4
     "Properties": [
      {
       "$id": "142",
@@ -1067,22 +962,12 @@
    "$ref": "141"
   },
   {
-<<<<<<< HEAD
-   "$id": "144",
+   "$id": "146",
    "Kind": "model",
-=======
-   "$id": "146",
-   "Kind": "Model",
->>>>>>> 25dabbd4
    "Name": "ContainSelf",
    "Namespace": "FirstTestTypeSpec",
    "Usage": "Input",
    "Description": "containself",
-<<<<<<< HEAD
-   "IsNullable": false,
-=======
-   "Usage": "Input",
->>>>>>> 25dabbd4
    "Properties": [
     {
      "$id": "147",
@@ -1098,17 +983,11 @@
    ]
   },
   {
-<<<<<<< HEAD
-   "$id": "146",
+   "$id": "148",
    "Kind": "model",
-=======
-   "$id": "148",
-   "Kind": "Model",
->>>>>>> 25dabbd4
    "Name": "ModelWithProjectedEnum",
    "Namespace": "FirstTestTypeSpec",
    "Usage": "Input",
-   "IsNullable": false,
    "Properties": [
     {
      "$id": "149",
@@ -1124,17 +1003,11 @@
    ]
   },
   {
-<<<<<<< HEAD
-   "$id": "148",
+   "$id": "150",
    "Kind": "model",
-=======
-   "$id": "150",
-   "Kind": "Model",
->>>>>>> 25dabbd4
    "Name": "AzureLocationModel",
    "Namespace": "FirstTestTypeSpec",
    "Usage": "Input",
-   "IsNullable": false,
    "Properties": [
     {
      "$id": "151",
@@ -1152,22 +1025,12 @@
    ]
   },
   {
-<<<<<<< HEAD
-   "$id": "151",
+   "$id": "153",
    "Kind": "model",
-=======
-   "$id": "153",
-   "Kind": "Model",
->>>>>>> 25dabbd4
    "Name": "RoundTripModel",
    "Namespace": "FirstTestTypeSpec",
    "Usage": "RoundTrip",
    "Description": "this is a roundtrip model",
-<<<<<<< HEAD
-   "IsNullable": false,
-=======
-   "Usage": "RoundTrip",
->>>>>>> 25dabbd4
    "Properties": [
     {
      "$id": "154",
@@ -1463,22 +1326,12 @@
      "SerializedName": "modelWithRequiredNullable",
      "Description": "this is a model with required nullable properties",
      "Type": {
-<<<<<<< HEAD
-      "$id": "196",
+      "$id": "198",
       "Kind": "model",
-=======
-      "$id": "198",
-      "Kind": "Model",
->>>>>>> 25dabbd4
       "Name": "ModelWithRequiredNullableProperties",
       "Namespace": "FirstTestTypeSpec",
       "Usage": "RoundTrip",
       "Description": "A model with a few required nullable properties",
-<<<<<<< HEAD
-      "IsNullable": false,
-=======
-      "Usage": "RoundTrip",
->>>>>>> 25dabbd4
       "Properties": [
        {
         "$id": "199",
@@ -1553,22 +1406,12 @@
          "Kind": "int32"
         },
         {
-<<<<<<< HEAD
-         "$id": "206",
+         "$id": "211",
          "Kind": "model",
-=======
-         "$id": "211",
-         "Kind": "Model",
->>>>>>> 25dabbd4
          "Name": "ModelForUnion",
          "Namespace": "FirstTestTypeSpec",
          "Usage": "RoundTrip",
          "Description": "This is a model only used in union types, please do not use it anywhere else.",
-<<<<<<< HEAD
-         "IsNullable": false,
-=======
-         "Usage": "RoundTrip",
->>>>>>> 25dabbd4
          "Properties": [
           {
            "$id": "212",
