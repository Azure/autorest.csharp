--- conflicted
+++ resolved
@@ -50,11 +50,8 @@
     OptionalLiteralBool = true,
     OptionalNullableList = { 1234 },
     OptionalFloatProperty = (double)default,
-<<<<<<< HEAD
     EmbeddingVector = new int[] { 1234 },
-=======
-    OptionalResourceId = null,
->>>>>>> 8251ace0
+    OptionalResourceId = "<optionalResourceId>",
 },
 BinaryData.FromObjectAsJson(new object()),
 new Dictionary<string, BinaryData>
@@ -134,11 +131,8 @@
     OptionalLiteralBool = true,
     OptionalNullableList = { 1234 },
     OptionalFloatProperty = (double)default,
-<<<<<<< HEAD
     EmbeddingVector = new int[] { 1234 },
-=======
-    OptionalResourceId = null,
->>>>>>> 8251ace0
+    OptionalResourceId = "<optionalResourceId>",
 },
 BinaryData.FromObjectAsJson(new object()),
 new Dictionary<string, BinaryData>
@@ -283,14 +277,11 @@
         },
         requiredFloatProperty = new object(),
         optionalFloatProperty = new object(),
-<<<<<<< HEAD
         embeddingVector = new object[]
         {
             1234
         },
-=======
-        optionalResourceId = new object(),
->>>>>>> 8251ace0
+        optionalResourceId = "<optionalResourceId>",
     },
     intExtensibleEnum = 1,
     intExtensibleEnumCollection = new object[]
@@ -356,11 +347,8 @@
 Console.WriteLine(result.GetProperty("requiredModel").GetProperty("requiredNullableList")[0].ToString());
 Console.WriteLine(result.GetProperty("requiredModel").GetProperty("requiredFloatProperty").ToString());
 Console.WriteLine(result.GetProperty("requiredModel").GetProperty("optionalFloatProperty").ToString());
-<<<<<<< HEAD
 Console.WriteLine(result.GetProperty("requiredModel").GetProperty("embeddingVector")[0].ToString());
-=======
 Console.WriteLine(result.GetProperty("requiredModel").GetProperty("optionalResourceId").ToString());
->>>>>>> 8251ace0
 Console.WriteLine(result.GetProperty("intExtensibleEnum").ToString());
 Console.WriteLine(result.GetProperty("intExtensibleEnumCollection")[0].ToString());
 Console.WriteLine(result.GetProperty("floatExtensibleEnum").ToString());
@@ -496,14 +484,11 @@
         },
         requiredFloatProperty = new object(),
         optionalFloatProperty = new object(),
-<<<<<<< HEAD
         embeddingVector = new object[]
         {
             1234
         },
-=======
-        optionalResourceId = new object(),
->>>>>>> 8251ace0
+        optionalResourceId = "<optionalResourceId>",
     },
     intExtensibleEnum = 1,
     intExtensibleEnumCollection = new object[]
@@ -569,11 +554,8 @@
 Console.WriteLine(result.GetProperty("requiredModel").GetProperty("requiredNullableList")[0].ToString());
 Console.WriteLine(result.GetProperty("requiredModel").GetProperty("requiredFloatProperty").ToString());
 Console.WriteLine(result.GetProperty("requiredModel").GetProperty("optionalFloatProperty").ToString());
-<<<<<<< HEAD
 Console.WriteLine(result.GetProperty("requiredModel").GetProperty("embeddingVector")[0].ToString());
-=======
 Console.WriteLine(result.GetProperty("requiredModel").GetProperty("optionalResourceId").ToString());
->>>>>>> 8251ace0
 Console.WriteLine(result.GetProperty("intExtensibleEnum").ToString());
 Console.WriteLine(result.GetProperty("intExtensibleEnumCollection")[0].ToString());
 Console.WriteLine(result.GetProperty("floatExtensibleEnum").ToString());
@@ -709,14 +691,11 @@
         },
         requiredFloatProperty = new object(),
         optionalFloatProperty = new object(),
-<<<<<<< HEAD
         embeddingVector = new object[]
         {
             1234
         },
-=======
-        optionalResourceId = new object(),
->>>>>>> 8251ace0
+        optionalResourceId = "<optionalResourceId>",
     },
     intExtensibleEnum = 1,
     intExtensibleEnumCollection = new object[]
@@ -782,11 +761,8 @@
 Console.WriteLine(result.GetProperty("requiredModel").GetProperty("requiredNullableList")[0].ToString());
 Console.WriteLine(result.GetProperty("requiredModel").GetProperty("requiredFloatProperty").ToString());
 Console.WriteLine(result.GetProperty("requiredModel").GetProperty("optionalFloatProperty").ToString());
-<<<<<<< HEAD
 Console.WriteLine(result.GetProperty("requiredModel").GetProperty("embeddingVector")[0].ToString());
-=======
 Console.WriteLine(result.GetProperty("requiredModel").GetProperty("optionalResourceId").ToString());
->>>>>>> 8251ace0
 Console.WriteLine(result.GetProperty("intExtensibleEnum").ToString());
 Console.WriteLine(result.GetProperty("intExtensibleEnumCollection")[0].ToString());
 Console.WriteLine(result.GetProperty("floatExtensibleEnum").ToString());
@@ -922,14 +898,11 @@
         },
         requiredFloatProperty = new object(),
         optionalFloatProperty = new object(),
-<<<<<<< HEAD
         embeddingVector = new object[]
         {
             1234
         },
-=======
-        optionalResourceId = new object(),
->>>>>>> 8251ace0
+        optionalResourceId = "<optionalResourceId>",
     },
     intExtensibleEnum = 1,
     intExtensibleEnumCollection = new object[]
@@ -995,11 +968,8 @@
 Console.WriteLine(result.GetProperty("requiredModel").GetProperty("requiredNullableList")[0].ToString());
 Console.WriteLine(result.GetProperty("requiredModel").GetProperty("requiredFloatProperty").ToString());
 Console.WriteLine(result.GetProperty("requiredModel").GetProperty("optionalFloatProperty").ToString());
-<<<<<<< HEAD
 Console.WriteLine(result.GetProperty("requiredModel").GetProperty("embeddingVector")[0].ToString());
-=======
 Console.WriteLine(result.GetProperty("requiredModel").GetProperty("optionalResourceId").ToString());
->>>>>>> 8251ace0
 Console.WriteLine(result.GetProperty("intExtensibleEnum").ToString());
 Console.WriteLine(result.GetProperty("intExtensibleEnumCollection")[0].ToString());
 Console.WriteLine(result.GetProperty("floatExtensibleEnum").ToString());
@@ -1098,11 +1068,8 @@
 Console.WriteLine(result.GetProperty("requiredNullableList")[0].ToString());
 Console.WriteLine(result.GetProperty("requiredFloatProperty").ToString());
 Console.WriteLine(result.GetProperty("optionalFloatProperty").ToString());
-<<<<<<< HEAD
 Console.WriteLine(result.GetProperty("embeddingVector")[0].ToString());
-=======
 Console.WriteLine(result.GetProperty("optionalResourceId").ToString());
->>>>>>> 8251ace0
 ]]></code></example>
     </member>
     <member name="HelloDemoAgain(RequestContext)">
@@ -1148,11 +1115,8 @@
 Console.WriteLine(result.GetProperty("requiredNullableList")[0].ToString());
 Console.WriteLine(result.GetProperty("requiredFloatProperty").ToString());
 Console.WriteLine(result.GetProperty("optionalFloatProperty").ToString());
-<<<<<<< HEAD
 Console.WriteLine(result.GetProperty("embeddingVector")[0].ToString());
-=======
 Console.WriteLine(result.GetProperty("optionalResourceId").ToString());
->>>>>>> 8251ace0
 ]]></code></example>
     </member>
     <member name="CreateLiteralAsync(Thing,CancellationToken)">
@@ -1178,11 +1142,8 @@
     OptionalLiteralBool = true,
     OptionalNullableList = { 1234 },
     OptionalFloatProperty = (double)default,
-<<<<<<< HEAD
     EmbeddingVector = new int[] { 1234 },
-=======
-    OptionalResourceId = null,
->>>>>>> 8251ace0
+    OptionalResourceId = "<optionalResourceId>",
 };
 Response<Thing> response = await client.CreateLiteralAsync(body);
 ]]></code></example>
@@ -1210,11 +1171,8 @@
     OptionalLiteralBool = true,
     OptionalNullableList = { 1234 },
     OptionalFloatProperty = (double)default,
-<<<<<<< HEAD
     EmbeddingVector = new int[] { 1234 },
-=======
-    OptionalResourceId = null,
->>>>>>> 8251ace0
+    OptionalResourceId = "<optionalResourceId>",
 };
 Response<Thing> response = client.CreateLiteral(body);
 ]]></code></example>
@@ -1282,14 +1240,11 @@
     },
     requiredFloatProperty = new object(),
     optionalFloatProperty = new object(),
-<<<<<<< HEAD
     embeddingVector = new object[]
     {
         1234
     },
-=======
-    optionalResourceId = new object(),
->>>>>>> 8251ace0
+    optionalResourceId = "<optionalResourceId>",
 });
 Response response = await client.CreateLiteralAsync(content);
 
@@ -1309,11 +1264,8 @@
 Console.WriteLine(result.GetProperty("requiredNullableList")[0].ToString());
 Console.WriteLine(result.GetProperty("requiredFloatProperty").ToString());
 Console.WriteLine(result.GetProperty("optionalFloatProperty").ToString());
-<<<<<<< HEAD
 Console.WriteLine(result.GetProperty("embeddingVector")[0].ToString());
-=======
 Console.WriteLine(result.GetProperty("optionalResourceId").ToString());
->>>>>>> 8251ace0
 ]]></code></example>
     </member>
     <member name="CreateLiteral(RequestContent,RequestContext)">
@@ -1379,14 +1331,11 @@
     },
     requiredFloatProperty = new object(),
     optionalFloatProperty = new object(),
-<<<<<<< HEAD
     embeddingVector = new object[]
     {
         1234
     },
-=======
-    optionalResourceId = new object(),
->>>>>>> 8251ace0
+    optionalResourceId = "<optionalResourceId>",
 });
 Response response = client.CreateLiteral(content);
 
@@ -1406,11 +1355,8 @@
 Console.WriteLine(result.GetProperty("requiredNullableList")[0].ToString());
 Console.WriteLine(result.GetProperty("requiredFloatProperty").ToString());
 Console.WriteLine(result.GetProperty("optionalFloatProperty").ToString());
-<<<<<<< HEAD
 Console.WriteLine(result.GetProperty("embeddingVector")[0].ToString());
-=======
 Console.WriteLine(result.GetProperty("optionalResourceId").ToString());
->>>>>>> 8251ace0
 ]]></code></example>
     </member>
     <member name="HelloLiteralAsync(CancellationToken)">
@@ -1490,11 +1436,8 @@
 Console.WriteLine(result.GetProperty("requiredNullableList")[0].ToString());
 Console.WriteLine(result.GetProperty("requiredFloatProperty").ToString());
 Console.WriteLine(result.GetProperty("optionalFloatProperty").ToString());
-<<<<<<< HEAD
 Console.WriteLine(result.GetProperty("embeddingVector")[0].ToString());
-=======
 Console.WriteLine(result.GetProperty("optionalResourceId").ToString());
->>>>>>> 8251ace0
 ]]></code></example>
     </member>
     <member name="HelloLiteral(RequestContext)">
@@ -1540,11 +1483,8 @@
 Console.WriteLine(result.GetProperty("requiredNullableList")[0].ToString());
 Console.WriteLine(result.GetProperty("requiredFloatProperty").ToString());
 Console.WriteLine(result.GetProperty("optionalFloatProperty").ToString());
-<<<<<<< HEAD
 Console.WriteLine(result.GetProperty("embeddingVector")[0].ToString());
-=======
 Console.WriteLine(result.GetProperty("optionalResourceId").ToString());
->>>>>>> 8251ace0
 ]]></code></example>
     </member>
   </members>
