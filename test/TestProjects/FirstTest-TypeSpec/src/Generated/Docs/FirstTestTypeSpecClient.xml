<?xml version="1.0" encoding="utf-8"?>
<doc>
  <members>
    <member name="TopActionAsync(DateTimeOffset,RequestContext)">
<example>
This sample shows how to call TopActionAsync with required parameters and parse the result.
<code><![CDATA[
var endpoint = new Uri("<https://my-service.azure.com>");
var client = new FirstTestTypeSpecClient(endpoint);

Response response = await client.TopActionAsync(DateTimeOffset.UtcNow, new RequestContext());

JsonElement result = JsonDocument.Parse(response.ContentStream).RootElement;
Console.WriteLine(result.GetProperty("name").ToString());
Console.WriteLine(result.GetProperty("requiredUnion").ToString());
Console.WriteLine(result.GetProperty("requiredLiteralString").ToString());
Console.WriteLine(result.GetProperty("requiredLiteralInt").ToString());
Console.WriteLine(result.GetProperty("requiredLiteralFloat").ToString());
Console.WriteLine(result.GetProperty("requiredLiteralBool").ToString());
Console.WriteLine(result.GetProperty("optionalLiteralString").ToString());
Console.WriteLine(result.GetProperty("optionalLiteralInt").ToString());
Console.WriteLine(result.GetProperty("optionalLiteralFloat").ToString());
Console.WriteLine(result.GetProperty("optionalLiteralBool").ToString());
Console.WriteLine(result.GetProperty("requiredBadDescription").ToString());
Console.WriteLine(result.GetProperty("optionalNullableList")[0].ToString());
Console.WriteLine(result.GetProperty("requiredNullableList")[0].ToString());
]]></code>
</example>
    </member>
    <member name="TopAction(DateTimeOffset,RequestContext)">
<example>
This sample shows how to call TopAction with required parameters and parse the result.
<code><![CDATA[
var endpoint = new Uri("<https://my-service.azure.com>");
var client = new FirstTestTypeSpecClient(endpoint);

Response response = client.TopAction(DateTimeOffset.UtcNow, new RequestContext());

JsonElement result = JsonDocument.Parse(response.ContentStream).RootElement;
Console.WriteLine(result.GetProperty("name").ToString());
Console.WriteLine(result.GetProperty("requiredUnion").ToString());
Console.WriteLine(result.GetProperty("requiredLiteralString").ToString());
Console.WriteLine(result.GetProperty("requiredLiteralInt").ToString());
Console.WriteLine(result.GetProperty("requiredLiteralFloat").ToString());
Console.WriteLine(result.GetProperty("requiredLiteralBool").ToString());
Console.WriteLine(result.GetProperty("optionalLiteralString").ToString());
Console.WriteLine(result.GetProperty("optionalLiteralInt").ToString());
Console.WriteLine(result.GetProperty("optionalLiteralFloat").ToString());
Console.WriteLine(result.GetProperty("optionalLiteralBool").ToString());
Console.WriteLine(result.GetProperty("requiredBadDescription").ToString());
Console.WriteLine(result.GetProperty("optionalNullableList")[0].ToString());
Console.WriteLine(result.GetProperty("requiredNullableList")[0].ToString());
]]></code>
</example>
    </member>
    <member name="TopAction2Async(RequestContext)">
<example>
This sample shows how to call TopAction2Async with required parameters and parse the result.
<code><![CDATA[
var endpoint = new Uri("<https://my-service.azure.com>");
var client = new FirstTestTypeSpecClient(endpoint);

Response response = await client.TopAction2Async(new RequestContext());

JsonElement result = JsonDocument.Parse(response.ContentStream).RootElement;
Console.WriteLine(result.GetProperty("name").ToString());
Console.WriteLine(result.GetProperty("requiredUnion").ToString());
Console.WriteLine(result.GetProperty("requiredLiteralString").ToString());
Console.WriteLine(result.GetProperty("requiredLiteralInt").ToString());
Console.WriteLine(result.GetProperty("requiredLiteralFloat").ToString());
Console.WriteLine(result.GetProperty("requiredLiteralBool").ToString());
Console.WriteLine(result.GetProperty("optionalLiteralString").ToString());
Console.WriteLine(result.GetProperty("optionalLiteralInt").ToString());
Console.WriteLine(result.GetProperty("optionalLiteralFloat").ToString());
Console.WriteLine(result.GetProperty("optionalLiteralBool").ToString());
Console.WriteLine(result.GetProperty("requiredBadDescription").ToString());
Console.WriteLine(result.GetProperty("optionalNullableList")[0].ToString());
Console.WriteLine(result.GetProperty("requiredNullableList")[0].ToString());
]]></code>
</example>
    </member>
    <member name="TopAction2(RequestContext)">
<example>
This sample shows how to call TopAction2 with required parameters and parse the result.
<code><![CDATA[
var endpoint = new Uri("<https://my-service.azure.com>");
var client = new FirstTestTypeSpecClient(endpoint);

Response response = client.TopAction2(new RequestContext());

JsonElement result = JsonDocument.Parse(response.ContentStream).RootElement;
Console.WriteLine(result.GetProperty("name").ToString());
Console.WriteLine(result.GetProperty("requiredUnion").ToString());
Console.WriteLine(result.GetProperty("requiredLiteralString").ToString());
Console.WriteLine(result.GetProperty("requiredLiteralInt").ToString());
Console.WriteLine(result.GetProperty("requiredLiteralFloat").ToString());
Console.WriteLine(result.GetProperty("requiredLiteralBool").ToString());
Console.WriteLine(result.GetProperty("optionalLiteralString").ToString());
Console.WriteLine(result.GetProperty("optionalLiteralInt").ToString());
Console.WriteLine(result.GetProperty("optionalLiteralFloat").ToString());
Console.WriteLine(result.GetProperty("optionalLiteralBool").ToString());
Console.WriteLine(result.GetProperty("requiredBadDescription").ToString());
Console.WriteLine(result.GetProperty("optionalNullableList")[0].ToString());
Console.WriteLine(result.GetProperty("requiredNullableList")[0].ToString());
]]></code>
</example>
    </member>
    <member name="PatchActionAsync(RequestContent,RequestContext)">
<example>
This sample shows how to call PatchActionAsync with required request content, and how to parse the result.
<code><![CDATA[
var endpoint = new Uri("<https://my-service.azure.com>");
var client = new FirstTestTypeSpecClient(endpoint);

var data = new {
    name = "<name>",
    requiredUnion = new {},
    requiredLiteralString = "accept",
    requiredLiteralInt = 123,
    requiredLiteralFloat = 1.23,
    requiredLiteralBool = false,
    requiredBadDescription = "<requiredBadDescription>",
    requiredNullableList = new[] {
        1234
    },
};

Response response = await client.PatchActionAsync(RequestContent.Create(data));

JsonElement result = JsonDocument.Parse(response.ContentStream).RootElement;
Console.WriteLine(result.GetProperty("name").ToString());
Console.WriteLine(result.GetProperty("requiredUnion").ToString());
Console.WriteLine(result.GetProperty("requiredLiteralString").ToString());
Console.WriteLine(result.GetProperty("requiredLiteralInt").ToString());
Console.WriteLine(result.GetProperty("requiredLiteralFloat").ToString());
Console.WriteLine(result.GetProperty("requiredLiteralBool").ToString());
Console.WriteLine(result.GetProperty("requiredBadDescription").ToString());
Console.WriteLine(result.GetProperty("requiredNullableList")[0].ToString());
]]></code>
This sample shows how to call PatchActionAsync with all request content, and how to parse the result.
<code><![CDATA[
var endpoint = new Uri("<https://my-service.azure.com>");
var client = new FirstTestTypeSpecClient(endpoint);

var data = new {
    name = "<name>",
    requiredUnion = new {},
    requiredLiteralString = "accept",
    requiredLiteralInt = 123,
    requiredLiteralFloat = 1.23,
    requiredLiteralBool = false,
    optionalLiteralString = "reject",
    optionalLiteralInt = 456,
    optionalLiteralFloat = 4.56,
    optionalLiteralBool = true,
    requiredBadDescription = "<requiredBadDescription>",
    optionalNullableList = new[] {
        1234
    },
    requiredNullableList = new[] {
        1234
    },
};

Response response = await client.PatchActionAsync(RequestContent.Create(data));

JsonElement result = JsonDocument.Parse(response.ContentStream).RootElement;
Console.WriteLine(result.GetProperty("name").ToString());
Console.WriteLine(result.GetProperty("requiredUnion").ToString());
Console.WriteLine(result.GetProperty("requiredLiteralString").ToString());
Console.WriteLine(result.GetProperty("requiredLiteralInt").ToString());
Console.WriteLine(result.GetProperty("requiredLiteralFloat").ToString());
Console.WriteLine(result.GetProperty("requiredLiteralBool").ToString());
Console.WriteLine(result.GetProperty("optionalLiteralString").ToString());
Console.WriteLine(result.GetProperty("optionalLiteralInt").ToString());
Console.WriteLine(result.GetProperty("optionalLiteralFloat").ToString());
Console.WriteLine(result.GetProperty("optionalLiteralBool").ToString());
Console.WriteLine(result.GetProperty("requiredBadDescription").ToString());
Console.WriteLine(result.GetProperty("optionalNullableList")[0].ToString());
Console.WriteLine(result.GetProperty("requiredNullableList")[0].ToString());
]]></code>
</example>
    </member>
    <member name="PatchAction(RequestContent,RequestContext)">
<example>
This sample shows how to call PatchAction with required request content, and how to parse the result.
<code><![CDATA[
var endpoint = new Uri("<https://my-service.azure.com>");
var client = new FirstTestTypeSpecClient(endpoint);

var data = new {
    name = "<name>",
    requiredUnion = new {},
    requiredLiteralString = "accept",
    requiredLiteralInt = 123,
    requiredLiteralFloat = 1.23,
    requiredLiteralBool = false,
    requiredBadDescription = "<requiredBadDescription>",
    requiredNullableList = new[] {
        1234
    },
};

Response response = client.PatchAction(RequestContent.Create(data));

JsonElement result = JsonDocument.Parse(response.ContentStream).RootElement;
Console.WriteLine(result.GetProperty("name").ToString());
Console.WriteLine(result.GetProperty("requiredUnion").ToString());
Console.WriteLine(result.GetProperty("requiredLiteralString").ToString());
Console.WriteLine(result.GetProperty("requiredLiteralInt").ToString());
Console.WriteLine(result.GetProperty("requiredLiteralFloat").ToString());
Console.WriteLine(result.GetProperty("requiredLiteralBool").ToString());
Console.WriteLine(result.GetProperty("requiredBadDescription").ToString());
Console.WriteLine(result.GetProperty("requiredNullableList")[0].ToString());
]]></code>
This sample shows how to call PatchAction with all request content, and how to parse the result.
<code><![CDATA[
var endpoint = new Uri("<https://my-service.azure.com>");
var client = new FirstTestTypeSpecClient(endpoint);

var data = new {
    name = "<name>",
    requiredUnion = new {},
    requiredLiteralString = "accept",
    requiredLiteralInt = 123,
    requiredLiteralFloat = 1.23,
    requiredLiteralBool = false,
    optionalLiteralString = "reject",
    optionalLiteralInt = 456,
    optionalLiteralFloat = 4.56,
    optionalLiteralBool = true,
    requiredBadDescription = "<requiredBadDescription>",
    optionalNullableList = new[] {
        1234
    },
    requiredNullableList = new[] {
        1234
    },
};

Response response = client.PatchAction(RequestContent.Create(data));

JsonElement result = JsonDocument.Parse(response.ContentStream).RootElement;
Console.WriteLine(result.GetProperty("name").ToString());
Console.WriteLine(result.GetProperty("requiredUnion").ToString());
Console.WriteLine(result.GetProperty("requiredLiteralString").ToString());
Console.WriteLine(result.GetProperty("requiredLiteralInt").ToString());
Console.WriteLine(result.GetProperty("requiredLiteralFloat").ToString());
Console.WriteLine(result.GetProperty("requiredLiteralBool").ToString());
Console.WriteLine(result.GetProperty("optionalLiteralString").ToString());
Console.WriteLine(result.GetProperty("optionalLiteralInt").ToString());
Console.WriteLine(result.GetProperty("optionalLiteralFloat").ToString());
Console.WriteLine(result.GetProperty("optionalLiteralBool").ToString());
Console.WriteLine(result.GetProperty("requiredBadDescription").ToString());
Console.WriteLine(result.GetProperty("optionalNullableList")[0].ToString());
Console.WriteLine(result.GetProperty("requiredNullableList")[0].ToString());
]]></code>
</example>
    </member>
<<<<<<< HEAD
=======
    <member name="AnonymousBodyAsync(Thing,CancellationToken)">
<example>
This sample shows how to call AnonymousBodyAsync with required parameters.
<code><![CDATA[
var endpoint = new Uri("<https://my-service.azure.com>");
var client = new FirstTestTypeSpecClient(endpoint);

var thing = new Thing("<name>", "<requiredUnion>", "<requiredBadDescription>", new int[] 
{
    1234
})
{
    OptionalLiteralString = ThingOptionalLiteralString.Reject,
    OptionalLiteralInt = ThingOptionalLiteralInt._456,
    OptionalLiteralFloat = ThingOptionalLiteralFloat._456,
    OptionalLiteralBool = true,
    OptionalNullableList = 
{
        1234
    },
};
var result = await client.AnonymousBodyAsync(thing);
]]></code>
</example>
    </member>
    <member name="AnonymousBody(Thing,CancellationToken)">
<example>
This sample shows how to call AnonymousBody with required parameters.
<code><![CDATA[
var endpoint = new Uri("<https://my-service.azure.com>");
var client = new FirstTestTypeSpecClient(endpoint);

var thing = new Thing("<name>", "<requiredUnion>", "<requiredBadDescription>", new int[] 
{
    1234
})
{
    OptionalLiteralString = ThingOptionalLiteralString.Reject,
    OptionalLiteralInt = ThingOptionalLiteralInt._456,
    OptionalLiteralFloat = ThingOptionalLiteralFloat._456,
    OptionalLiteralBool = true,
    OptionalNullableList = 
{
        1234
    },
};
var result = client.AnonymousBody(thing);
]]></code>
</example>
    </member>
>>>>>>> 8a2b2bfd
    <member name="AnonymousBodyAsync(RequestContent,RequestContext)">
<example>
This sample shows how to call AnonymousBodyAsync with required request content, and how to parse the result.
<code><![CDATA[
var endpoint = new Uri("<https://my-service.azure.com>");
var client = new FirstTestTypeSpecClient(endpoint);

var data = new {
    name = "<name>",
    requiredUnion = new {},
    requiredLiteralString = "accept",
    requiredLiteralInt = 123,
    requiredLiteralFloat = 1.23,
    requiredLiteralBool = false,
    requiredBadDescription = "<requiredBadDescription>",
    requiredNullableList = new[] {
        1234
    },
};

Response response = await client.AnonymousBodyAsync(RequestContent.Create(data));

JsonElement result = JsonDocument.Parse(response.ContentStream).RootElement;
Console.WriteLine(result.GetProperty("name").ToString());
Console.WriteLine(result.GetProperty("requiredUnion").ToString());
Console.WriteLine(result.GetProperty("requiredLiteralString").ToString());
Console.WriteLine(result.GetProperty("requiredLiteralInt").ToString());
Console.WriteLine(result.GetProperty("requiredLiteralFloat").ToString());
Console.WriteLine(result.GetProperty("requiredLiteralBool").ToString());
Console.WriteLine(result.GetProperty("requiredBadDescription").ToString());
Console.WriteLine(result.GetProperty("requiredNullableList")[0].ToString());
]]></code>
This sample shows how to call AnonymousBodyAsync with all request content, and how to parse the result.
<code><![CDATA[
var endpoint = new Uri("<https://my-service.azure.com>");
var client = new FirstTestTypeSpecClient(endpoint);

var data = new {
    name = "<name>",
    requiredUnion = new {},
    requiredLiteralString = "accept",
    requiredLiteralInt = 123,
    requiredLiteralFloat = 1.23,
    requiredLiteralBool = false,
    optionalLiteralString = "reject",
    optionalLiteralInt = 456,
    optionalLiteralFloat = 4.56,
    optionalLiteralBool = true,
    requiredBadDescription = "<requiredBadDescription>",
    optionalNullableList = new[] {
        1234
    },
    requiredNullableList = new[] {
        1234
    },
};

Response response = await client.AnonymousBodyAsync(RequestContent.Create(data));

JsonElement result = JsonDocument.Parse(response.ContentStream).RootElement;
Console.WriteLine(result.GetProperty("name").ToString());
Console.WriteLine(result.GetProperty("requiredUnion").ToString());
Console.WriteLine(result.GetProperty("requiredLiteralString").ToString());
Console.WriteLine(result.GetProperty("requiredLiteralInt").ToString());
Console.WriteLine(result.GetProperty("requiredLiteralFloat").ToString());
Console.WriteLine(result.GetProperty("requiredLiteralBool").ToString());
Console.WriteLine(result.GetProperty("optionalLiteralString").ToString());
Console.WriteLine(result.GetProperty("optionalLiteralInt").ToString());
Console.WriteLine(result.GetProperty("optionalLiteralFloat").ToString());
Console.WriteLine(result.GetProperty("optionalLiteralBool").ToString());
Console.WriteLine(result.GetProperty("requiredBadDescription").ToString());
Console.WriteLine(result.GetProperty("optionalNullableList")[0].ToString());
Console.WriteLine(result.GetProperty("requiredNullableList")[0].ToString());
]]></code>
</example>
    </member>
    <member name="AnonymousBody(RequestContent,RequestContext)">
<example>
This sample shows how to call AnonymousBody with required request content, and how to parse the result.
<code><![CDATA[
var endpoint = new Uri("<https://my-service.azure.com>");
var client = new FirstTestTypeSpecClient(endpoint);

var data = new {
    name = "<name>",
    requiredUnion = new {},
    requiredLiteralString = "accept",
    requiredLiteralInt = 123,
    requiredLiteralFloat = 1.23,
    requiredLiteralBool = false,
    requiredBadDescription = "<requiredBadDescription>",
    requiredNullableList = new[] {
        1234
    },
};

Response response = client.AnonymousBody(RequestContent.Create(data));

JsonElement result = JsonDocument.Parse(response.ContentStream).RootElement;
Console.WriteLine(result.GetProperty("name").ToString());
Console.WriteLine(result.GetProperty("requiredUnion").ToString());
Console.WriteLine(result.GetProperty("requiredLiteralString").ToString());
Console.WriteLine(result.GetProperty("requiredLiteralInt").ToString());
Console.WriteLine(result.GetProperty("requiredLiteralFloat").ToString());
Console.WriteLine(result.GetProperty("requiredLiteralBool").ToString());
Console.WriteLine(result.GetProperty("requiredBadDescription").ToString());
Console.WriteLine(result.GetProperty("requiredNullableList")[0].ToString());
]]></code>
This sample shows how to call AnonymousBody with all request content, and how to parse the result.
<code><![CDATA[
var endpoint = new Uri("<https://my-service.azure.com>");
var client = new FirstTestTypeSpecClient(endpoint);

var data = new {
    name = "<name>",
    requiredUnion = new {},
    requiredLiteralString = "accept",
    requiredLiteralInt = 123,
    requiredLiteralFloat = 1.23,
    requiredLiteralBool = false,
    optionalLiteralString = "reject",
    optionalLiteralInt = 456,
    optionalLiteralFloat = 4.56,
    optionalLiteralBool = true,
    requiredBadDescription = "<requiredBadDescription>",
    optionalNullableList = new[] {
        1234
    },
    requiredNullableList = new[] {
        1234
    },
};

Response response = client.AnonymousBody(RequestContent.Create(data));

JsonElement result = JsonDocument.Parse(response.ContentStream).RootElement;
Console.WriteLine(result.GetProperty("name").ToString());
Console.WriteLine(result.GetProperty("requiredUnion").ToString());
Console.WriteLine(result.GetProperty("requiredLiteralString").ToString());
Console.WriteLine(result.GetProperty("requiredLiteralInt").ToString());
Console.WriteLine(result.GetProperty("requiredLiteralFloat").ToString());
Console.WriteLine(result.GetProperty("requiredLiteralBool").ToString());
Console.WriteLine(result.GetProperty("optionalLiteralString").ToString());
Console.WriteLine(result.GetProperty("optionalLiteralInt").ToString());
Console.WriteLine(result.GetProperty("optionalLiteralFloat").ToString());
Console.WriteLine(result.GetProperty("optionalLiteralBool").ToString());
Console.WriteLine(result.GetProperty("requiredBadDescription").ToString());
Console.WriteLine(result.GetProperty("optionalNullableList")[0].ToString());
Console.WriteLine(result.GetProperty("requiredNullableList")[0].ToString());
]]></code>
</example>
    </member>
    <member name="FriendlyModelAsync(Friend,CancellationToken)">
<example>
This sample shows how to call FriendlyModelAsync with required parameters.
<code><![CDATA[
var endpoint = new Uri("<https://my-service.azure.com>");
var client = new FirstTestTypeSpecClient(endpoint);

var notFriend = new Friend("<name>");
var result = await client.FriendlyModelAsync(notFriend);
]]></code>
</example>
    </member>
    <member name="FriendlyModel(Friend,CancellationToken)">
<example>
This sample shows how to call FriendlyModel with required parameters.
<code><![CDATA[
var endpoint = new Uri("<https://my-service.azure.com>");
var client = new FirstTestTypeSpecClient(endpoint);

var notFriend = new Friend("<name>");
var result = client.FriendlyModel(notFriend);
]]></code>
</example>
    </member>
    <member name="FriendlyModelAsync(RequestContent,RequestContext)">
<example>
This sample shows how to call FriendlyModelAsync with required request content and parse the result.
<code><![CDATA[
var endpoint = new Uri("<https://my-service.azure.com>");
var client = new FirstTestTypeSpecClient(endpoint);

var data = new {
    name = "<name>",
};

Response response = await client.FriendlyModelAsync(RequestContent.Create(data));

JsonElement result = JsonDocument.Parse(response.ContentStream).RootElement;
Console.WriteLine(result.GetProperty("name").ToString());
]]></code>
</example>
    </member>
    <member name="FriendlyModel(RequestContent,RequestContext)">
<example>
This sample shows how to call FriendlyModel with required request content and parse the result.
<code><![CDATA[
var endpoint = new Uri("<https://my-service.azure.com>");
var client = new FirstTestTypeSpecClient(endpoint);

var data = new {
    name = "<name>",
};

Response response = client.FriendlyModel(RequestContent.Create(data));

JsonElement result = JsonDocument.Parse(response.ContentStream).RootElement;
Console.WriteLine(result.GetProperty("name").ToString());
]]></code>
</example>
    </member>
    <member name="AddTimeHeaderAsync(RequestContext)">
<example>
This sample shows how to call AddTimeHeaderAsync.
<code><![CDATA[
var endpoint = new Uri("<https://my-service.azure.com>");
var client = new FirstTestTypeSpecClient(endpoint);

Response response = await client.AddTimeHeaderAsync();
Console.WriteLine(response.Status);
]]></code>
</example>
    </member>
    <member name="AddTimeHeader(RequestContext)">
<example>
This sample shows how to call AddTimeHeader.
<code><![CDATA[
var endpoint = new Uri("<https://my-service.azure.com>");
var client = new FirstTestTypeSpecClient(endpoint);

Response response = client.AddTimeHeader();
Console.WriteLine(response.Status);
]]></code>
</example>
    </member>
    <member name="StringFormatAsync(Guid,ModelWithFormat,CancellationToken)">
<example>
This sample shows how to call StringFormatAsync with required parameters.
<code><![CDATA[
var endpoint = new Uri("<https://my-service.azure.com>");
var client = new FirstTestTypeSpecClient(endpoint);

var body = new ModelWithFormat(new Uri("http://localhost:3000"), Guid.NewGuid());
var result = await client.StringFormatAsync(Guid.NewGuid(), body);
]]></code>
</example>
    </member>
    <member name="StringFormat(Guid,ModelWithFormat,CancellationToken)">
<example>
This sample shows how to call StringFormat with required parameters.
<code><![CDATA[
var endpoint = new Uri("<https://my-service.azure.com>");
var client = new FirstTestTypeSpecClient(endpoint);

var body = new ModelWithFormat(new Uri("http://localhost:3000"), Guid.NewGuid());
var result = client.StringFormat(Guid.NewGuid(), body);
]]></code>
</example>
    </member>
    <member name="StringFormatAsync(Guid,RequestContent,RequestContext)">
<example>
This sample shows how to call StringFormatAsync with required parameters and request content.
<code><![CDATA[
var endpoint = new Uri("<https://my-service.azure.com>");
var client = new FirstTestTypeSpecClient(endpoint);

var data = new {
    sourceUrl = "http://localhost:3000",
    guid = "73f411fe-4f43-4b4b-9cbd-6828d8f4cf9a",
};

Response response = await client.StringFormatAsync(Guid.NewGuid(), RequestContent.Create(data));
Console.WriteLine(response.Status);
]]></code>
</example>
    </member>
    <member name="StringFormat(Guid,RequestContent,RequestContext)">
<example>
This sample shows how to call StringFormat with required parameters and request content.
<code><![CDATA[
var endpoint = new Uri("<https://my-service.azure.com>");
var client = new FirstTestTypeSpecClient(endpoint);

var data = new {
    sourceUrl = "http://localhost:3000",
    guid = "73f411fe-4f43-4b4b-9cbd-6828d8f4cf9a",
};

Response response = client.StringFormat(Guid.NewGuid(), RequestContent.Create(data));
Console.WriteLine(response.Status);
]]></code>
</example>
    </member>
    <member name="SayHiAsync(string,string,string,RequestContext)">
<example>
This sample shows how to call SayHiAsync with required parameters and parse the result.
<code><![CDATA[
var endpoint = new Uri("<https://my-service.azure.com>");
var client = new FirstTestTypeSpecClient(endpoint);

Response response = await client.SayHiAsync("<headParameter>", "<queryParameter>", "<optionalQuery>", new RequestContext());

JsonElement result = JsonDocument.Parse(response.ContentStream).RootElement;
Console.WriteLine(result.GetProperty("name").ToString());
Console.WriteLine(result.GetProperty("requiredUnion").ToString());
Console.WriteLine(result.GetProperty("requiredLiteralString").ToString());
Console.WriteLine(result.GetProperty("requiredLiteralInt").ToString());
Console.WriteLine(result.GetProperty("requiredLiteralFloat").ToString());
Console.WriteLine(result.GetProperty("requiredLiteralBool").ToString());
Console.WriteLine(result.GetProperty("optionalLiteralString").ToString());
Console.WriteLine(result.GetProperty("optionalLiteralInt").ToString());
Console.WriteLine(result.GetProperty("optionalLiteralFloat").ToString());
Console.WriteLine(result.GetProperty("optionalLiteralBool").ToString());
Console.WriteLine(result.GetProperty("requiredBadDescription").ToString());
Console.WriteLine(result.GetProperty("optionalNullableList")[0].ToString());
Console.WriteLine(result.GetProperty("requiredNullableList")[0].ToString());
]]></code>
</example>
    </member>
    <member name="SayHi(string,string,string,RequestContext)">
<example>
This sample shows how to call SayHi with required parameters and parse the result.
<code><![CDATA[
var endpoint = new Uri("<https://my-service.azure.com>");
var client = new FirstTestTypeSpecClient(endpoint);

Response response = client.SayHi("<headParameter>", "<queryParameter>", "<optionalQuery>", new RequestContext());

JsonElement result = JsonDocument.Parse(response.ContentStream).RootElement;
Console.WriteLine(result.GetProperty("name").ToString());
Console.WriteLine(result.GetProperty("requiredUnion").ToString());
Console.WriteLine(result.GetProperty("requiredLiteralString").ToString());
Console.WriteLine(result.GetProperty("requiredLiteralInt").ToString());
Console.WriteLine(result.GetProperty("requiredLiteralFloat").ToString());
Console.WriteLine(result.GetProperty("requiredLiteralBool").ToString());
Console.WriteLine(result.GetProperty("optionalLiteralString").ToString());
Console.WriteLine(result.GetProperty("optionalLiteralInt").ToString());
Console.WriteLine(result.GetProperty("optionalLiteralFloat").ToString());
Console.WriteLine(result.GetProperty("optionalLiteralBool").ToString());
Console.WriteLine(result.GetProperty("requiredBadDescription").ToString());
Console.WriteLine(result.GetProperty("optionalNullableList")[0].ToString());
Console.WriteLine(result.GetProperty("requiredNullableList")[0].ToString());
]]></code>
</example>
    </member>
<<<<<<< HEAD
=======
    <member name="HelloAgainAsync(string,string,RoundTripModel,CancellationToken)">
<example>
This sample shows how to call HelloAgainAsync with required parameters.
<code><![CDATA[
var endpoint = new Uri("<https://my-service.azure.com>");
var client = new FirstTestTypeSpecClient(endpoint);

var action = new RoundTripModel("<requiredString>", 1234, new StringFixedEnum?[] 
{
    StringFixedEnum.One
}, new Dictionary<string, StringExtensibleEnum?>
{
    ["key"] = StringExtensibleEnum.One,
}, new Thing("<name>", "<requiredUnion>", "<requiredBadDescription>", new int[] 
{
    1234
})
{
    OptionalLiteralString = ThingOptionalLiteralString.Reject,
    OptionalLiteralInt = ThingOptionalLiteralInt._456,
    OptionalLiteralFloat = ThingOptionalLiteralFloat._456,
    OptionalLiteralBool = true,
    OptionalNullableList = 
{
        1234
    },
}, BinaryData.FromString("<your binary data content>"), new Dictionary<string, BinaryData>
{
    ["key"] = BinaryData.FromString("<your binary data content>"),
}, new ModelWithRequiredNullableProperties(1234, StringExtensibleEnum.One, StringFixedEnum.One))
{
    IntExtensibleEnum = IntExtensibleEnum.One,
    IntExtensibleEnumCollection = 
{
        IntExtensibleEnum.One
    },
    FloatExtensibleEnum = FloatExtensibleEnum.One,
    FloatExtensibleEnumCollection = 
{
        FloatExtensibleEnum.One
    },
    FloatFixedEnum = FloatFixedEnum.One,
    FloatFixedEnumCollection = 
{
        FloatFixedEnum.One
    },
    IntFixedEnum = IntFixedEnum.One,
    IntFixedEnumCollection = 
{
        IntFixedEnum.One
    },
    StringFixedEnum = StringFixedEnum.One,
    OptionalUnknown = BinaryData.FromString("<your binary data content>"),
    OptionalRecordUnknown = 
{
        ["key"] = BinaryData.FromString("<your binary data content>"),
    },
};
var result = await client.HelloAgainAsync("<p2>", "<p1>", action);
]]></code>
</example>
    </member>
    <member name="HelloAgain(string,string,RoundTripModel,CancellationToken)">
<example>
This sample shows how to call HelloAgain with required parameters.
<code><![CDATA[
var endpoint = new Uri("<https://my-service.azure.com>");
var client = new FirstTestTypeSpecClient(endpoint);

var action = new RoundTripModel("<requiredString>", 1234, new StringFixedEnum?[] 
{
    StringFixedEnum.One
}, new Dictionary<string, StringExtensibleEnum?>
{
    ["key"] = StringExtensibleEnum.One,
}, new Thing("<name>", "<requiredUnion>", "<requiredBadDescription>", new int[] 
{
    1234
})
{
    OptionalLiteralString = ThingOptionalLiteralString.Reject,
    OptionalLiteralInt = ThingOptionalLiteralInt._456,
    OptionalLiteralFloat = ThingOptionalLiteralFloat._456,
    OptionalLiteralBool = true,
    OptionalNullableList = 
{
        1234
    },
}, BinaryData.FromString("<your binary data content>"), new Dictionary<string, BinaryData>
{
    ["key"] = BinaryData.FromString("<your binary data content>"),
}, new ModelWithRequiredNullableProperties(1234, StringExtensibleEnum.One, StringFixedEnum.One))
{
    IntExtensibleEnum = IntExtensibleEnum.One,
    IntExtensibleEnumCollection = 
{
        IntExtensibleEnum.One
    },
    FloatExtensibleEnum = FloatExtensibleEnum.One,
    FloatExtensibleEnumCollection = 
{
        FloatExtensibleEnum.One
    },
    FloatFixedEnum = FloatFixedEnum.One,
    FloatFixedEnumCollection = 
{
        FloatFixedEnum.One
    },
    IntFixedEnum = IntFixedEnum.One,
    IntFixedEnumCollection = 
{
        IntFixedEnum.One
    },
    StringFixedEnum = StringFixedEnum.One,
    OptionalUnknown = BinaryData.FromString("<your binary data content>"),
    OptionalRecordUnknown = 
{
        ["key"] = BinaryData.FromString("<your binary data content>"),
    },
};
var result = client.HelloAgain("<p2>", "<p1>", action);
]]></code>
</example>
    </member>
>>>>>>> 8a2b2bfd
    <member name="HelloAgainAsync(string,string,RequestContent,RequestContext)">
<example>
This sample shows how to call HelloAgainAsync with required parameters and request content, and how to parse the result.
<code><![CDATA[
var endpoint = new Uri("<https://my-service.azure.com>");
var client = new FirstTestTypeSpecClient(endpoint);

var data = new {
    requiredString = "<requiredString>",
    requiredInt = 1234,
    requiredCollection = new[] {
        "1"
    },
    requiredDictionary = new {
        key = "1",
    },
    requiredModel = new {
        name = "<name>",
        requiredUnion = new {},
        requiredLiteralString = "accept",
        requiredLiteralInt = 123,
        requiredLiteralFloat = 1.23,
        requiredLiteralBool = false,
        requiredBadDescription = "<requiredBadDescription>",
        requiredNullableList = new[] {
            1234
        },
    },
    requiredUnknown = new {},
    requiredRecordUnknown = new {
        key = new {},
    },
    modelWithRequiredNullable = new {
        requiredNullablePrimitive = 1234,
        requiredExtensibleEnum = "1",
        requiredFixedEnum = "1",
    },
};

Response response = await client.HelloAgainAsync("<p2>", "<p1>", RequestContent.Create(data));

JsonElement result = JsonDocument.Parse(response.ContentStream).RootElement;
Console.WriteLine(result.GetProperty("requiredString").ToString());
Console.WriteLine(result.GetProperty("requiredInt").ToString());
Console.WriteLine(result.GetProperty("requiredCollection")[0].ToString());
Console.WriteLine(result.GetProperty("requiredDictionary").GetProperty("<test>").ToString());
Console.WriteLine(result.GetProperty("requiredModel").GetProperty("name").ToString());
Console.WriteLine(result.GetProperty("requiredModel").GetProperty("requiredUnion").ToString());
Console.WriteLine(result.GetProperty("requiredModel").GetProperty("requiredLiteralString").ToString());
Console.WriteLine(result.GetProperty("requiredModel").GetProperty("requiredLiteralInt").ToString());
Console.WriteLine(result.GetProperty("requiredModel").GetProperty("requiredLiteralFloat").ToString());
Console.WriteLine(result.GetProperty("requiredModel").GetProperty("requiredLiteralBool").ToString());
Console.WriteLine(result.GetProperty("requiredModel").GetProperty("requiredBadDescription").ToString());
Console.WriteLine(result.GetProperty("requiredModel").GetProperty("requiredNullableList")[0].ToString());
Console.WriteLine(result.GetProperty("requiredUnknown").ToString());
Console.WriteLine(result.GetProperty("requiredRecordUnknown").GetProperty("<test>").ToString());
Console.WriteLine(result.GetProperty("readOnlyRequiredRecordUnknown").GetProperty("<test>").ToString());
Console.WriteLine(result.GetProperty("modelWithRequiredNullable").GetProperty("requiredNullablePrimitive").ToString());
Console.WriteLine(result.GetProperty("modelWithRequiredNullable").GetProperty("requiredExtensibleEnum").ToString());
Console.WriteLine(result.GetProperty("modelWithRequiredNullable").GetProperty("requiredFixedEnum").ToString());
]]></code>
This sample shows how to call HelloAgainAsync with all parameters and request content, and how to parse the result.
<code><![CDATA[
var endpoint = new Uri("<https://my-service.azure.com>");
var client = new FirstTestTypeSpecClient(endpoint);

var data = new {
    requiredString = "<requiredString>",
    requiredInt = 1234,
    requiredCollection = new[] {
        "1"
    },
    requiredDictionary = new {
        key = "1",
    },
    requiredModel = new {
        name = "<name>",
        requiredUnion = new {},
        requiredLiteralString = "accept",
        requiredLiteralInt = 123,
        requiredLiteralFloat = 1.23,
        requiredLiteralBool = false,
        optionalLiteralString = "reject",
        optionalLiteralInt = 456,
        optionalLiteralFloat = 4.56,
        optionalLiteralBool = true,
        requiredBadDescription = "<requiredBadDescription>",
        optionalNullableList = new[] {
            1234
        },
        requiredNullableList = new[] {
            1234
        },
    },
    intExtensibleEnum = "1",
    intExtensibleEnumCollection = new[] {
        "1"
    },
    floatExtensibleEnum = "1",
    floatExtensibleEnumCollection = new[] {
        "1"
    },
    floatFixedEnum = "1.1",
    floatFixedEnumCollection = new[] {
        "1.1"
    },
    intFixedEnum = "1",
    intFixedEnumCollection = new[] {
        "1"
    },
    stringFixedEnum = "1",
    requiredUnknown = new {},
    optionalUnknown = new {},
    requiredRecordUnknown = new {
        key = new {},
    },
    optionalRecordUnknown = new {
        key = new {},
    },
    modelWithRequiredNullable = new {
        requiredNullablePrimitive = 1234,
        requiredExtensibleEnum = "1",
        requiredFixedEnum = "1",
    },
};

Response response = await client.HelloAgainAsync("<p2>", "<p1>", RequestContent.Create(data));

JsonElement result = JsonDocument.Parse(response.ContentStream).RootElement;
Console.WriteLine(result.GetProperty("requiredString").ToString());
Console.WriteLine(result.GetProperty("requiredInt").ToString());
Console.WriteLine(result.GetProperty("requiredCollection")[0].ToString());
Console.WriteLine(result.GetProperty("requiredDictionary").GetProperty("<test>").ToString());
Console.WriteLine(result.GetProperty("requiredModel").GetProperty("name").ToString());
Console.WriteLine(result.GetProperty("requiredModel").GetProperty("requiredUnion").ToString());
Console.WriteLine(result.GetProperty("requiredModel").GetProperty("requiredLiteralString").ToString());
Console.WriteLine(result.GetProperty("requiredModel").GetProperty("requiredLiteralInt").ToString());
Console.WriteLine(result.GetProperty("requiredModel").GetProperty("requiredLiteralFloat").ToString());
Console.WriteLine(result.GetProperty("requiredModel").GetProperty("requiredLiteralBool").ToString());
Console.WriteLine(result.GetProperty("requiredModel").GetProperty("optionalLiteralString").ToString());
Console.WriteLine(result.GetProperty("requiredModel").GetProperty("optionalLiteralInt").ToString());
Console.WriteLine(result.GetProperty("requiredModel").GetProperty("optionalLiteralFloat").ToString());
Console.WriteLine(result.GetProperty("requiredModel").GetProperty("optionalLiteralBool").ToString());
Console.WriteLine(result.GetProperty("requiredModel").GetProperty("requiredBadDescription").ToString());
Console.WriteLine(result.GetProperty("requiredModel").GetProperty("optionalNullableList")[0].ToString());
Console.WriteLine(result.GetProperty("requiredModel").GetProperty("requiredNullableList")[0].ToString());
Console.WriteLine(result.GetProperty("intExtensibleEnum").ToString());
Console.WriteLine(result.GetProperty("intExtensibleEnumCollection")[0].ToString());
Console.WriteLine(result.GetProperty("floatExtensibleEnum").ToString());
Console.WriteLine(result.GetProperty("floatExtensibleEnumCollection")[0].ToString());
Console.WriteLine(result.GetProperty("floatFixedEnum").ToString());
Console.WriteLine(result.GetProperty("floatFixedEnumCollection")[0].ToString());
Console.WriteLine(result.GetProperty("intFixedEnum").ToString());
Console.WriteLine(result.GetProperty("intFixedEnumCollection")[0].ToString());
Console.WriteLine(result.GetProperty("stringFixedEnum").ToString());
Console.WriteLine(result.GetProperty("requiredUnknown").ToString());
Console.WriteLine(result.GetProperty("optionalUnknown").ToString());
Console.WriteLine(result.GetProperty("requiredRecordUnknown").GetProperty("<test>").ToString());
Console.WriteLine(result.GetProperty("optionalRecordUnknown").GetProperty("<test>").ToString());
Console.WriteLine(result.GetProperty("readOnlyRequiredRecordUnknown").GetProperty("<test>").ToString());
Console.WriteLine(result.GetProperty("readOnlyOptionalRecordUnknown").GetProperty("<test>").ToString());
Console.WriteLine(result.GetProperty("modelWithRequiredNullable").GetProperty("requiredNullablePrimitive").ToString());
Console.WriteLine(result.GetProperty("modelWithRequiredNullable").GetProperty("requiredExtensibleEnum").ToString());
Console.WriteLine(result.GetProperty("modelWithRequiredNullable").GetProperty("requiredFixedEnum").ToString());
]]></code>
</example>
    </member>
    <member name="HelloAgain(string,string,RequestContent,RequestContext)">
<example>
This sample shows how to call HelloAgain with required parameters and request content, and how to parse the result.
<code><![CDATA[
var endpoint = new Uri("<https://my-service.azure.com>");
var client = new FirstTestTypeSpecClient(endpoint);

var data = new {
    requiredString = "<requiredString>",
    requiredInt = 1234,
    requiredCollection = new[] {
        "1"
    },
    requiredDictionary = new {
        key = "1",
    },
    requiredModel = new {
        name = "<name>",
        requiredUnion = new {},
        requiredLiteralString = "accept",
        requiredLiteralInt = 123,
        requiredLiteralFloat = 1.23,
        requiredLiteralBool = false,
        requiredBadDescription = "<requiredBadDescription>",
        requiredNullableList = new[] {
            1234
        },
    },
    requiredUnknown = new {},
    requiredRecordUnknown = new {
        key = new {},
    },
    modelWithRequiredNullable = new {
        requiredNullablePrimitive = 1234,
        requiredExtensibleEnum = "1",
        requiredFixedEnum = "1",
    },
};

Response response = client.HelloAgain("<p2>", "<p1>", RequestContent.Create(data));

JsonElement result = JsonDocument.Parse(response.ContentStream).RootElement;
Console.WriteLine(result.GetProperty("requiredString").ToString());
Console.WriteLine(result.GetProperty("requiredInt").ToString());
Console.WriteLine(result.GetProperty("requiredCollection")[0].ToString());
Console.WriteLine(result.GetProperty("requiredDictionary").GetProperty("<test>").ToString());
Console.WriteLine(result.GetProperty("requiredModel").GetProperty("name").ToString());
Console.WriteLine(result.GetProperty("requiredModel").GetProperty("requiredUnion").ToString());
Console.WriteLine(result.GetProperty("requiredModel").GetProperty("requiredLiteralString").ToString());
Console.WriteLine(result.GetProperty("requiredModel").GetProperty("requiredLiteralInt").ToString());
Console.WriteLine(result.GetProperty("requiredModel").GetProperty("requiredLiteralFloat").ToString());
Console.WriteLine(result.GetProperty("requiredModel").GetProperty("requiredLiteralBool").ToString());
Console.WriteLine(result.GetProperty("requiredModel").GetProperty("requiredBadDescription").ToString());
Console.WriteLine(result.GetProperty("requiredModel").GetProperty("requiredNullableList")[0].ToString());
Console.WriteLine(result.GetProperty("requiredUnknown").ToString());
Console.WriteLine(result.GetProperty("requiredRecordUnknown").GetProperty("<test>").ToString());
Console.WriteLine(result.GetProperty("readOnlyRequiredRecordUnknown").GetProperty("<test>").ToString());
Console.WriteLine(result.GetProperty("modelWithRequiredNullable").GetProperty("requiredNullablePrimitive").ToString());
Console.WriteLine(result.GetProperty("modelWithRequiredNullable").GetProperty("requiredExtensibleEnum").ToString());
Console.WriteLine(result.GetProperty("modelWithRequiredNullable").GetProperty("requiredFixedEnum").ToString());
]]></code>
This sample shows how to call HelloAgain with all parameters and request content, and how to parse the result.
<code><![CDATA[
var endpoint = new Uri("<https://my-service.azure.com>");
var client = new FirstTestTypeSpecClient(endpoint);

var data = new {
    requiredString = "<requiredString>",
    requiredInt = 1234,
    requiredCollection = new[] {
        "1"
    },
    requiredDictionary = new {
        key = "1",
    },
    requiredModel = new {
        name = "<name>",
        requiredUnion = new {},
        requiredLiteralString = "accept",
        requiredLiteralInt = 123,
        requiredLiteralFloat = 1.23,
        requiredLiteralBool = false,
        optionalLiteralString = "reject",
        optionalLiteralInt = 456,
        optionalLiteralFloat = 4.56,
        optionalLiteralBool = true,
        requiredBadDescription = "<requiredBadDescription>",
        optionalNullableList = new[] {
            1234
        },
        requiredNullableList = new[] {
            1234
        },
    },
    intExtensibleEnum = "1",
    intExtensibleEnumCollection = new[] {
        "1"
    },
    floatExtensibleEnum = "1",
    floatExtensibleEnumCollection = new[] {
        "1"
    },
    floatFixedEnum = "1.1",
    floatFixedEnumCollection = new[] {
        "1.1"
    },
    intFixedEnum = "1",
    intFixedEnumCollection = new[] {
        "1"
    },
    stringFixedEnum = "1",
    requiredUnknown = new {},
    optionalUnknown = new {},
    requiredRecordUnknown = new {
        key = new {},
    },
    optionalRecordUnknown = new {
        key = new {},
    },
    modelWithRequiredNullable = new {
        requiredNullablePrimitive = 1234,
        requiredExtensibleEnum = "1",
        requiredFixedEnum = "1",
    },
};

Response response = client.HelloAgain("<p2>", "<p1>", RequestContent.Create(data));

JsonElement result = JsonDocument.Parse(response.ContentStream).RootElement;
Console.WriteLine(result.GetProperty("requiredString").ToString());
Console.WriteLine(result.GetProperty("requiredInt").ToString());
Console.WriteLine(result.GetProperty("requiredCollection")[0].ToString());
Console.WriteLine(result.GetProperty("requiredDictionary").GetProperty("<test>").ToString());
Console.WriteLine(result.GetProperty("requiredModel").GetProperty("name").ToString());
Console.WriteLine(result.GetProperty("requiredModel").GetProperty("requiredUnion").ToString());
Console.WriteLine(result.GetProperty("requiredModel").GetProperty("requiredLiteralString").ToString());
Console.WriteLine(result.GetProperty("requiredModel").GetProperty("requiredLiteralInt").ToString());
Console.WriteLine(result.GetProperty("requiredModel").GetProperty("requiredLiteralFloat").ToString());
Console.WriteLine(result.GetProperty("requiredModel").GetProperty("requiredLiteralBool").ToString());
Console.WriteLine(result.GetProperty("requiredModel").GetProperty("optionalLiteralString").ToString());
Console.WriteLine(result.GetProperty("requiredModel").GetProperty("optionalLiteralInt").ToString());
Console.WriteLine(result.GetProperty("requiredModel").GetProperty("optionalLiteralFloat").ToString());
Console.WriteLine(result.GetProperty("requiredModel").GetProperty("optionalLiteralBool").ToString());
Console.WriteLine(result.GetProperty("requiredModel").GetProperty("requiredBadDescription").ToString());
Console.WriteLine(result.GetProperty("requiredModel").GetProperty("optionalNullableList")[0].ToString());
Console.WriteLine(result.GetProperty("requiredModel").GetProperty("requiredNullableList")[0].ToString());
Console.WriteLine(result.GetProperty("intExtensibleEnum").ToString());
Console.WriteLine(result.GetProperty("intExtensibleEnumCollection")[0].ToString());
Console.WriteLine(result.GetProperty("floatExtensibleEnum").ToString());
Console.WriteLine(result.GetProperty("floatExtensibleEnumCollection")[0].ToString());
Console.WriteLine(result.GetProperty("floatFixedEnum").ToString());
Console.WriteLine(result.GetProperty("floatFixedEnumCollection")[0].ToString());
Console.WriteLine(result.GetProperty("intFixedEnum").ToString());
Console.WriteLine(result.GetProperty("intFixedEnumCollection")[0].ToString());
Console.WriteLine(result.GetProperty("stringFixedEnum").ToString());
Console.WriteLine(result.GetProperty("requiredUnknown").ToString());
Console.WriteLine(result.GetProperty("optionalUnknown").ToString());
Console.WriteLine(result.GetProperty("requiredRecordUnknown").GetProperty("<test>").ToString());
Console.WriteLine(result.GetProperty("optionalRecordUnknown").GetProperty("<test>").ToString());
Console.WriteLine(result.GetProperty("readOnlyRequiredRecordUnknown").GetProperty("<test>").ToString());
Console.WriteLine(result.GetProperty("readOnlyOptionalRecordUnknown").GetProperty("<test>").ToString());
Console.WriteLine(result.GetProperty("modelWithRequiredNullable").GetProperty("requiredNullablePrimitive").ToString());
Console.WriteLine(result.GetProperty("modelWithRequiredNullable").GetProperty("requiredExtensibleEnum").ToString());
Console.WriteLine(result.GetProperty("modelWithRequiredNullable").GetProperty("requiredFixedEnum").ToString());
]]></code>
</example>
    </member>
    <member name="NoContentTypeAsync(string,string,RequestContent,RequestContext)">
<example>
This sample shows how to call NoContentTypeAsync with required parameters and request content, and how to parse the result.
<code><![CDATA[
var endpoint = new Uri("<https://my-service.azure.com>");
var client = new FirstTestTypeSpecClient(endpoint);

var data = new {
    requiredString = "<requiredString>",
    requiredInt = 1234,
    requiredCollection = new[] {
        "1"
    },
    requiredDictionary = new {
        key = "1",
    },
    requiredModel = new {
        name = "<name>",
        requiredUnion = new {},
        requiredLiteralString = "accept",
        requiredLiteralInt = 123,
        requiredLiteralFloat = 1.23,
        requiredLiteralBool = false,
        requiredBadDescription = "<requiredBadDescription>",
        requiredNullableList = new[] {
            1234
        },
    },
    requiredUnknown = new {},
    requiredRecordUnknown = new {
        key = new {},
    },
    modelWithRequiredNullable = new {
        requiredNullablePrimitive = 1234,
        requiredExtensibleEnum = "1",
        requiredFixedEnum = "1",
    },
};

Response response = await client.NoContentTypeAsync("<p2>", "<p1>", RequestContent.Create(data));

JsonElement result = JsonDocument.Parse(response.ContentStream).RootElement;
Console.WriteLine(result.GetProperty("requiredString").ToString());
Console.WriteLine(result.GetProperty("requiredInt").ToString());
Console.WriteLine(result.GetProperty("requiredCollection")[0].ToString());
Console.WriteLine(result.GetProperty("requiredDictionary").GetProperty("<test>").ToString());
Console.WriteLine(result.GetProperty("requiredModel").GetProperty("name").ToString());
Console.WriteLine(result.GetProperty("requiredModel").GetProperty("requiredUnion").ToString());
Console.WriteLine(result.GetProperty("requiredModel").GetProperty("requiredLiteralString").ToString());
Console.WriteLine(result.GetProperty("requiredModel").GetProperty("requiredLiteralInt").ToString());
Console.WriteLine(result.GetProperty("requiredModel").GetProperty("requiredLiteralFloat").ToString());
Console.WriteLine(result.GetProperty("requiredModel").GetProperty("requiredLiteralBool").ToString());
Console.WriteLine(result.GetProperty("requiredModel").GetProperty("requiredBadDescription").ToString());
Console.WriteLine(result.GetProperty("requiredModel").GetProperty("requiredNullableList")[0].ToString());
Console.WriteLine(result.GetProperty("requiredUnknown").ToString());
Console.WriteLine(result.GetProperty("requiredRecordUnknown").GetProperty("<test>").ToString());
Console.WriteLine(result.GetProperty("readOnlyRequiredRecordUnknown").GetProperty("<test>").ToString());
Console.WriteLine(result.GetProperty("modelWithRequiredNullable").GetProperty("requiredNullablePrimitive").ToString());
Console.WriteLine(result.GetProperty("modelWithRequiredNullable").GetProperty("requiredExtensibleEnum").ToString());
Console.WriteLine(result.GetProperty("modelWithRequiredNullable").GetProperty("requiredFixedEnum").ToString());
]]></code>
This sample shows how to call NoContentTypeAsync with all parameters and request content, and how to parse the result.
<code><![CDATA[
var endpoint = new Uri("<https://my-service.azure.com>");
var client = new FirstTestTypeSpecClient(endpoint);

var data = new {
    requiredString = "<requiredString>",
    requiredInt = 1234,
    requiredCollection = new[] {
        "1"
    },
    requiredDictionary = new {
        key = "1",
    },
    requiredModel = new {
        name = "<name>",
        requiredUnion = new {},
        requiredLiteralString = "accept",
        requiredLiteralInt = 123,
        requiredLiteralFloat = 1.23,
        requiredLiteralBool = false,
        optionalLiteralString = "reject",
        optionalLiteralInt = 456,
        optionalLiteralFloat = 4.56,
        optionalLiteralBool = true,
        requiredBadDescription = "<requiredBadDescription>",
        optionalNullableList = new[] {
            1234
        },
        requiredNullableList = new[] {
            1234
        },
    },
    intExtensibleEnum = "1",
    intExtensibleEnumCollection = new[] {
        "1"
    },
    floatExtensibleEnum = "1",
    floatExtensibleEnumCollection = new[] {
        "1"
    },
    floatFixedEnum = "1.1",
    floatFixedEnumCollection = new[] {
        "1.1"
    },
    intFixedEnum = "1",
    intFixedEnumCollection = new[] {
        "1"
    },
    stringFixedEnum = "1",
    requiredUnknown = new {},
    optionalUnknown = new {},
    requiredRecordUnknown = new {
        key = new {},
    },
    optionalRecordUnknown = new {
        key = new {},
    },
    modelWithRequiredNullable = new {
        requiredNullablePrimitive = 1234,
        requiredExtensibleEnum = "1",
        requiredFixedEnum = "1",
    },
};

Response response = await client.NoContentTypeAsync("<p2>", "<p1>", RequestContent.Create(data));

JsonElement result = JsonDocument.Parse(response.ContentStream).RootElement;
Console.WriteLine(result.GetProperty("requiredString").ToString());
Console.WriteLine(result.GetProperty("requiredInt").ToString());
Console.WriteLine(result.GetProperty("requiredCollection")[0].ToString());
Console.WriteLine(result.GetProperty("requiredDictionary").GetProperty("<test>").ToString());
Console.WriteLine(result.GetProperty("requiredModel").GetProperty("name").ToString());
Console.WriteLine(result.GetProperty("requiredModel").GetProperty("requiredUnion").ToString());
Console.WriteLine(result.GetProperty("requiredModel").GetProperty("requiredLiteralString").ToString());
Console.WriteLine(result.GetProperty("requiredModel").GetProperty("requiredLiteralInt").ToString());
Console.WriteLine(result.GetProperty("requiredModel").GetProperty("requiredLiteralFloat").ToString());
Console.WriteLine(result.GetProperty("requiredModel").GetProperty("requiredLiteralBool").ToString());
Console.WriteLine(result.GetProperty("requiredModel").GetProperty("optionalLiteralString").ToString());
Console.WriteLine(result.GetProperty("requiredModel").GetProperty("optionalLiteralInt").ToString());
Console.WriteLine(result.GetProperty("requiredModel").GetProperty("optionalLiteralFloat").ToString());
Console.WriteLine(result.GetProperty("requiredModel").GetProperty("optionalLiteralBool").ToString());
Console.WriteLine(result.GetProperty("requiredModel").GetProperty("requiredBadDescription").ToString());
Console.WriteLine(result.GetProperty("requiredModel").GetProperty("optionalNullableList")[0].ToString());
Console.WriteLine(result.GetProperty("requiredModel").GetProperty("requiredNullableList")[0].ToString());
Console.WriteLine(result.GetProperty("intExtensibleEnum").ToString());
Console.WriteLine(result.GetProperty("intExtensibleEnumCollection")[0].ToString());
Console.WriteLine(result.GetProperty("floatExtensibleEnum").ToString());
Console.WriteLine(result.GetProperty("floatExtensibleEnumCollection")[0].ToString());
Console.WriteLine(result.GetProperty("floatFixedEnum").ToString());
Console.WriteLine(result.GetProperty("floatFixedEnumCollection")[0].ToString());
Console.WriteLine(result.GetProperty("intFixedEnum").ToString());
Console.WriteLine(result.GetProperty("intFixedEnumCollection")[0].ToString());
Console.WriteLine(result.GetProperty("stringFixedEnum").ToString());
Console.WriteLine(result.GetProperty("requiredUnknown").ToString());
Console.WriteLine(result.GetProperty("optionalUnknown").ToString());
Console.WriteLine(result.GetProperty("requiredRecordUnknown").GetProperty("<test>").ToString());
Console.WriteLine(result.GetProperty("optionalRecordUnknown").GetProperty("<test>").ToString());
Console.WriteLine(result.GetProperty("readOnlyRequiredRecordUnknown").GetProperty("<test>").ToString());
Console.WriteLine(result.GetProperty("readOnlyOptionalRecordUnknown").GetProperty("<test>").ToString());
Console.WriteLine(result.GetProperty("modelWithRequiredNullable").GetProperty("requiredNullablePrimitive").ToString());
Console.WriteLine(result.GetProperty("modelWithRequiredNullable").GetProperty("requiredExtensibleEnum").ToString());
Console.WriteLine(result.GetProperty("modelWithRequiredNullable").GetProperty("requiredFixedEnum").ToString());
]]></code>
</example>
    </member>
    <member name="NoContentType(string,string,RequestContent,RequestContext)">
<example>
This sample shows how to call NoContentType with required parameters and request content, and how to parse the result.
<code><![CDATA[
var endpoint = new Uri("<https://my-service.azure.com>");
var client = new FirstTestTypeSpecClient(endpoint);

var data = new {
    requiredString = "<requiredString>",
    requiredInt = 1234,
    requiredCollection = new[] {
        "1"
    },
    requiredDictionary = new {
        key = "1",
    },
    requiredModel = new {
        name = "<name>",
        requiredUnion = new {},
        requiredLiteralString = "accept",
        requiredLiteralInt = 123,
        requiredLiteralFloat = 1.23,
        requiredLiteralBool = false,
        requiredBadDescription = "<requiredBadDescription>",
        requiredNullableList = new[] {
            1234
        },
    },
    requiredUnknown = new {},
    requiredRecordUnknown = new {
        key = new {},
    },
    modelWithRequiredNullable = new {
        requiredNullablePrimitive = 1234,
        requiredExtensibleEnum = "1",
        requiredFixedEnum = "1",
    },
};

Response response = client.NoContentType("<p2>", "<p1>", RequestContent.Create(data));

JsonElement result = JsonDocument.Parse(response.ContentStream).RootElement;
Console.WriteLine(result.GetProperty("requiredString").ToString());
Console.WriteLine(result.GetProperty("requiredInt").ToString());
Console.WriteLine(result.GetProperty("requiredCollection")[0].ToString());
Console.WriteLine(result.GetProperty("requiredDictionary").GetProperty("<test>").ToString());
Console.WriteLine(result.GetProperty("requiredModel").GetProperty("name").ToString());
Console.WriteLine(result.GetProperty("requiredModel").GetProperty("requiredUnion").ToString());
Console.WriteLine(result.GetProperty("requiredModel").GetProperty("requiredLiteralString").ToString());
Console.WriteLine(result.GetProperty("requiredModel").GetProperty("requiredLiteralInt").ToString());
Console.WriteLine(result.GetProperty("requiredModel").GetProperty("requiredLiteralFloat").ToString());
Console.WriteLine(result.GetProperty("requiredModel").GetProperty("requiredLiteralBool").ToString());
Console.WriteLine(result.GetProperty("requiredModel").GetProperty("requiredBadDescription").ToString());
Console.WriteLine(result.GetProperty("requiredModel").GetProperty("requiredNullableList")[0].ToString());
Console.WriteLine(result.GetProperty("requiredUnknown").ToString());
Console.WriteLine(result.GetProperty("requiredRecordUnknown").GetProperty("<test>").ToString());
Console.WriteLine(result.GetProperty("readOnlyRequiredRecordUnknown").GetProperty("<test>").ToString());
Console.WriteLine(result.GetProperty("modelWithRequiredNullable").GetProperty("requiredNullablePrimitive").ToString());
Console.WriteLine(result.GetProperty("modelWithRequiredNullable").GetProperty("requiredExtensibleEnum").ToString());
Console.WriteLine(result.GetProperty("modelWithRequiredNullable").GetProperty("requiredFixedEnum").ToString());
]]></code>
This sample shows how to call NoContentType with all parameters and request content, and how to parse the result.
<code><![CDATA[
var endpoint = new Uri("<https://my-service.azure.com>");
var client = new FirstTestTypeSpecClient(endpoint);

var data = new {
    requiredString = "<requiredString>",
    requiredInt = 1234,
    requiredCollection = new[] {
        "1"
    },
    requiredDictionary = new {
        key = "1",
    },
    requiredModel = new {
        name = "<name>",
        requiredUnion = new {},
        requiredLiteralString = "accept",
        requiredLiteralInt = 123,
        requiredLiteralFloat = 1.23,
        requiredLiteralBool = false,
        optionalLiteralString = "reject",
        optionalLiteralInt = 456,
        optionalLiteralFloat = 4.56,
        optionalLiteralBool = true,
        requiredBadDescription = "<requiredBadDescription>",
        optionalNullableList = new[] {
            1234
        },
        requiredNullableList = new[] {
            1234
        },
    },
    intExtensibleEnum = "1",
    intExtensibleEnumCollection = new[] {
        "1"
    },
    floatExtensibleEnum = "1",
    floatExtensibleEnumCollection = new[] {
        "1"
    },
    floatFixedEnum = "1.1",
    floatFixedEnumCollection = new[] {
        "1.1"
    },
    intFixedEnum = "1",
    intFixedEnumCollection = new[] {
        "1"
    },
    stringFixedEnum = "1",
    requiredUnknown = new {},
    optionalUnknown = new {},
    requiredRecordUnknown = new {
        key = new {},
    },
    optionalRecordUnknown = new {
        key = new {},
    },
    modelWithRequiredNullable = new {
        requiredNullablePrimitive = 1234,
        requiredExtensibleEnum = "1",
        requiredFixedEnum = "1",
    },
};

Response response = client.NoContentType("<p2>", "<p1>", RequestContent.Create(data));

JsonElement result = JsonDocument.Parse(response.ContentStream).RootElement;
Console.WriteLine(result.GetProperty("requiredString").ToString());
Console.WriteLine(result.GetProperty("requiredInt").ToString());
Console.WriteLine(result.GetProperty("requiredCollection")[0].ToString());
Console.WriteLine(result.GetProperty("requiredDictionary").GetProperty("<test>").ToString());
Console.WriteLine(result.GetProperty("requiredModel").GetProperty("name").ToString());
Console.WriteLine(result.GetProperty("requiredModel").GetProperty("requiredUnion").ToString());
Console.WriteLine(result.GetProperty("requiredModel").GetProperty("requiredLiteralString").ToString());
Console.WriteLine(result.GetProperty("requiredModel").GetProperty("requiredLiteralInt").ToString());
Console.WriteLine(result.GetProperty("requiredModel").GetProperty("requiredLiteralFloat").ToString());
Console.WriteLine(result.GetProperty("requiredModel").GetProperty("requiredLiteralBool").ToString());
Console.WriteLine(result.GetProperty("requiredModel").GetProperty("optionalLiteralString").ToString());
Console.WriteLine(result.GetProperty("requiredModel").GetProperty("optionalLiteralInt").ToString());
Console.WriteLine(result.GetProperty("requiredModel").GetProperty("optionalLiteralFloat").ToString());
Console.WriteLine(result.GetProperty("requiredModel").GetProperty("optionalLiteralBool").ToString());
Console.WriteLine(result.GetProperty("requiredModel").GetProperty("requiredBadDescription").ToString());
Console.WriteLine(result.GetProperty("requiredModel").GetProperty("optionalNullableList")[0].ToString());
Console.WriteLine(result.GetProperty("requiredModel").GetProperty("requiredNullableList")[0].ToString());
Console.WriteLine(result.GetProperty("intExtensibleEnum").ToString());
Console.WriteLine(result.GetProperty("intExtensibleEnumCollection")[0].ToString());
Console.WriteLine(result.GetProperty("floatExtensibleEnum").ToString());
Console.WriteLine(result.GetProperty("floatExtensibleEnumCollection")[0].ToString());
Console.WriteLine(result.GetProperty("floatFixedEnum").ToString());
Console.WriteLine(result.GetProperty("floatFixedEnumCollection")[0].ToString());
Console.WriteLine(result.GetProperty("intFixedEnum").ToString());
Console.WriteLine(result.GetProperty("intFixedEnumCollection")[0].ToString());
Console.WriteLine(result.GetProperty("stringFixedEnum").ToString());
Console.WriteLine(result.GetProperty("requiredUnknown").ToString());
Console.WriteLine(result.GetProperty("optionalUnknown").ToString());
Console.WriteLine(result.GetProperty("requiredRecordUnknown").GetProperty("<test>").ToString());
Console.WriteLine(result.GetProperty("optionalRecordUnknown").GetProperty("<test>").ToString());
Console.WriteLine(result.GetProperty("readOnlyRequiredRecordUnknown").GetProperty("<test>").ToString());
Console.WriteLine(result.GetProperty("readOnlyOptionalRecordUnknown").GetProperty("<test>").ToString());
Console.WriteLine(result.GetProperty("modelWithRequiredNullable").GetProperty("requiredNullablePrimitive").ToString());
Console.WriteLine(result.GetProperty("modelWithRequiredNullable").GetProperty("requiredExtensibleEnum").ToString());
Console.WriteLine(result.GetProperty("modelWithRequiredNullable").GetProperty("requiredFixedEnum").ToString());
]]></code>
</example>
    </member>
    <member name="HelloDemo2Async(RequestContext)">
<example>
This sample shows how to call HelloDemo2Async with required parameters and parse the result.
<code><![CDATA[
var endpoint = new Uri("<https://my-service.azure.com>");
var client = new FirstTestTypeSpecClient(endpoint);

Response response = await client.HelloDemo2Async(new RequestContext());

JsonElement result = JsonDocument.Parse(response.ContentStream).RootElement;
Console.WriteLine(result.GetProperty("name").ToString());
Console.WriteLine(result.GetProperty("requiredUnion").ToString());
Console.WriteLine(result.GetProperty("requiredLiteralString").ToString());
Console.WriteLine(result.GetProperty("requiredLiteralInt").ToString());
Console.WriteLine(result.GetProperty("requiredLiteralFloat").ToString());
Console.WriteLine(result.GetProperty("requiredLiteralBool").ToString());
Console.WriteLine(result.GetProperty("optionalLiteralString").ToString());
Console.WriteLine(result.GetProperty("optionalLiteralInt").ToString());
Console.WriteLine(result.GetProperty("optionalLiteralFloat").ToString());
Console.WriteLine(result.GetProperty("optionalLiteralBool").ToString());
Console.WriteLine(result.GetProperty("requiredBadDescription").ToString());
Console.WriteLine(result.GetProperty("optionalNullableList")[0].ToString());
Console.WriteLine(result.GetProperty("requiredNullableList")[0].ToString());
]]></code>
</example>
    </member>
    <member name="HelloDemo2(RequestContext)">
<example>
This sample shows how to call HelloDemo2 with required parameters and parse the result.
<code><![CDATA[
var endpoint = new Uri("<https://my-service.azure.com>");
var client = new FirstTestTypeSpecClient(endpoint);

Response response = client.HelloDemo2(new RequestContext());

JsonElement result = JsonDocument.Parse(response.ContentStream).RootElement;
Console.WriteLine(result.GetProperty("name").ToString());
Console.WriteLine(result.GetProperty("requiredUnion").ToString());
Console.WriteLine(result.GetProperty("requiredLiteralString").ToString());
Console.WriteLine(result.GetProperty("requiredLiteralInt").ToString());
Console.WriteLine(result.GetProperty("requiredLiteralFloat").ToString());
Console.WriteLine(result.GetProperty("requiredLiteralBool").ToString());
Console.WriteLine(result.GetProperty("optionalLiteralString").ToString());
Console.WriteLine(result.GetProperty("optionalLiteralInt").ToString());
Console.WriteLine(result.GetProperty("optionalLiteralFloat").ToString());
Console.WriteLine(result.GetProperty("optionalLiteralBool").ToString());
Console.WriteLine(result.GetProperty("requiredBadDescription").ToString());
Console.WriteLine(result.GetProperty("optionalNullableList")[0].ToString());
Console.WriteLine(result.GetProperty("requiredNullableList")[0].ToString());
]]></code>
</example>
    </member>
<<<<<<< HEAD
=======
    <member name="CreateLiteralAsync(Thing,CancellationToken)">
<example>
This sample shows how to call CreateLiteralAsync with required parameters.
<code><![CDATA[
var endpoint = new Uri("<https://my-service.azure.com>");
var client = new FirstTestTypeSpecClient(endpoint);

var body = new Thing("<name>", "<requiredUnion>", "<requiredBadDescription>", new int[] 
{
    1234
})
{
    OptionalLiteralString = ThingOptionalLiteralString.Reject,
    OptionalLiteralInt = ThingOptionalLiteralInt._456,
    OptionalLiteralFloat = ThingOptionalLiteralFloat._456,
    OptionalLiteralBool = true,
    OptionalNullableList = 
{
        1234
    },
};
var result = await client.CreateLiteralAsync(body);
]]></code>
</example>
    </member>
    <member name="CreateLiteral(Thing,CancellationToken)">
<example>
This sample shows how to call CreateLiteral with required parameters.
<code><![CDATA[
var endpoint = new Uri("<https://my-service.azure.com>");
var client = new FirstTestTypeSpecClient(endpoint);

var body = new Thing("<name>", "<requiredUnion>", "<requiredBadDescription>", new int[] 
{
    1234
})
{
    OptionalLiteralString = ThingOptionalLiteralString.Reject,
    OptionalLiteralInt = ThingOptionalLiteralInt._456,
    OptionalLiteralFloat = ThingOptionalLiteralFloat._456,
    OptionalLiteralBool = true,
    OptionalNullableList = 
{
        1234
    },
};
var result = client.CreateLiteral(body);
]]></code>
</example>
    </member>
>>>>>>> 8a2b2bfd
    <member name="CreateLiteralAsync(RequestContent,RequestContext)">
<example>
This sample shows how to call CreateLiteralAsync with required request content, and how to parse the result.
<code><![CDATA[
var endpoint = new Uri("<https://my-service.azure.com>");
var client = new FirstTestTypeSpecClient(endpoint);

var data = new {
    name = "<name>",
    requiredUnion = new {},
    requiredLiteralString = "accept",
    requiredLiteralInt = 123,
    requiredLiteralFloat = 1.23,
    requiredLiteralBool = false,
    requiredBadDescription = "<requiredBadDescription>",
    requiredNullableList = new[] {
        1234
    },
};

Response response = await client.CreateLiteralAsync(RequestContent.Create(data));

JsonElement result = JsonDocument.Parse(response.ContentStream).RootElement;
Console.WriteLine(result.GetProperty("name").ToString());
Console.WriteLine(result.GetProperty("requiredUnion").ToString());
Console.WriteLine(result.GetProperty("requiredLiteralString").ToString());
Console.WriteLine(result.GetProperty("requiredLiteralInt").ToString());
Console.WriteLine(result.GetProperty("requiredLiteralFloat").ToString());
Console.WriteLine(result.GetProperty("requiredLiteralBool").ToString());
Console.WriteLine(result.GetProperty("requiredBadDescription").ToString());
Console.WriteLine(result.GetProperty("requiredNullableList")[0].ToString());
]]></code>
This sample shows how to call CreateLiteralAsync with all request content, and how to parse the result.
<code><![CDATA[
var endpoint = new Uri("<https://my-service.azure.com>");
var client = new FirstTestTypeSpecClient(endpoint);

var data = new {
    name = "<name>",
    requiredUnion = new {},
    requiredLiteralString = "accept",
    requiredLiteralInt = 123,
    requiredLiteralFloat = 1.23,
    requiredLiteralBool = false,
    optionalLiteralString = "reject",
    optionalLiteralInt = 456,
    optionalLiteralFloat = 4.56,
    optionalLiteralBool = true,
    requiredBadDescription = "<requiredBadDescription>",
    optionalNullableList = new[] {
        1234
    },
    requiredNullableList = new[] {
        1234
    },
};

Response response = await client.CreateLiteralAsync(RequestContent.Create(data));

JsonElement result = JsonDocument.Parse(response.ContentStream).RootElement;
Console.WriteLine(result.GetProperty("name").ToString());
Console.WriteLine(result.GetProperty("requiredUnion").ToString());
Console.WriteLine(result.GetProperty("requiredLiteralString").ToString());
Console.WriteLine(result.GetProperty("requiredLiteralInt").ToString());
Console.WriteLine(result.GetProperty("requiredLiteralFloat").ToString());
Console.WriteLine(result.GetProperty("requiredLiteralBool").ToString());
Console.WriteLine(result.GetProperty("optionalLiteralString").ToString());
Console.WriteLine(result.GetProperty("optionalLiteralInt").ToString());
Console.WriteLine(result.GetProperty("optionalLiteralFloat").ToString());
Console.WriteLine(result.GetProperty("optionalLiteralBool").ToString());
Console.WriteLine(result.GetProperty("requiredBadDescription").ToString());
Console.WriteLine(result.GetProperty("optionalNullableList")[0].ToString());
Console.WriteLine(result.GetProperty("requiredNullableList")[0].ToString());
]]></code>
</example>
    </member>
    <member name="CreateLiteral(RequestContent,RequestContext)">
<example>
This sample shows how to call CreateLiteral with required request content, and how to parse the result.
<code><![CDATA[
var endpoint = new Uri("<https://my-service.azure.com>");
var client = new FirstTestTypeSpecClient(endpoint);

var data = new {
    name = "<name>",
    requiredUnion = new {},
    requiredLiteralString = "accept",
    requiredLiteralInt = 123,
    requiredLiteralFloat = 1.23,
    requiredLiteralBool = false,
    requiredBadDescription = "<requiredBadDescription>",
    requiredNullableList = new[] {
        1234
    },
};

Response response = client.CreateLiteral(RequestContent.Create(data));

JsonElement result = JsonDocument.Parse(response.ContentStream).RootElement;
Console.WriteLine(result.GetProperty("name").ToString());
Console.WriteLine(result.GetProperty("requiredUnion").ToString());
Console.WriteLine(result.GetProperty("requiredLiteralString").ToString());
Console.WriteLine(result.GetProperty("requiredLiteralInt").ToString());
Console.WriteLine(result.GetProperty("requiredLiteralFloat").ToString());
Console.WriteLine(result.GetProperty("requiredLiteralBool").ToString());
Console.WriteLine(result.GetProperty("requiredBadDescription").ToString());
Console.WriteLine(result.GetProperty("requiredNullableList")[0].ToString());
]]></code>
This sample shows how to call CreateLiteral with all request content, and how to parse the result.
<code><![CDATA[
var endpoint = new Uri("<https://my-service.azure.com>");
var client = new FirstTestTypeSpecClient(endpoint);

var data = new {
    name = "<name>",
    requiredUnion = new {},
    requiredLiteralString = "accept",
    requiredLiteralInt = 123,
    requiredLiteralFloat = 1.23,
    requiredLiteralBool = false,
    optionalLiteralString = "reject",
    optionalLiteralInt = 456,
    optionalLiteralFloat = 4.56,
    optionalLiteralBool = true,
    requiredBadDescription = "<requiredBadDescription>",
    optionalNullableList = new[] {
        1234
    },
    requiredNullableList = new[] {
        1234
    },
};

Response response = client.CreateLiteral(RequestContent.Create(data));

JsonElement result = JsonDocument.Parse(response.ContentStream).RootElement;
Console.WriteLine(result.GetProperty("name").ToString());
Console.WriteLine(result.GetProperty("requiredUnion").ToString());
Console.WriteLine(result.GetProperty("requiredLiteralString").ToString());
Console.WriteLine(result.GetProperty("requiredLiteralInt").ToString());
Console.WriteLine(result.GetProperty("requiredLiteralFloat").ToString());
Console.WriteLine(result.GetProperty("requiredLiteralBool").ToString());
Console.WriteLine(result.GetProperty("optionalLiteralString").ToString());
Console.WriteLine(result.GetProperty("optionalLiteralInt").ToString());
Console.WriteLine(result.GetProperty("optionalLiteralFloat").ToString());
Console.WriteLine(result.GetProperty("optionalLiteralBool").ToString());
Console.WriteLine(result.GetProperty("requiredBadDescription").ToString());
Console.WriteLine(result.GetProperty("optionalNullableList")[0].ToString());
Console.WriteLine(result.GetProperty("requiredNullableList")[0].ToString());
]]></code>
</example>
    </member>
    <member name="HelloLiteralAsync(RequestContext)">
<example>
This sample shows how to call HelloLiteralAsync with required parameters and parse the result.
<code><![CDATA[
var endpoint = new Uri("<https://my-service.azure.com>");
var client = new FirstTestTypeSpecClient(endpoint);

Response response = await client.HelloLiteralAsync(new RequestContext());

JsonElement result = JsonDocument.Parse(response.ContentStream).RootElement;
Console.WriteLine(result.GetProperty("name").ToString());
Console.WriteLine(result.GetProperty("requiredUnion").ToString());
Console.WriteLine(result.GetProperty("requiredLiteralString").ToString());
Console.WriteLine(result.GetProperty("requiredLiteralInt").ToString());
Console.WriteLine(result.GetProperty("requiredLiteralFloat").ToString());
Console.WriteLine(result.GetProperty("requiredLiteralBool").ToString());
Console.WriteLine(result.GetProperty("optionalLiteralString").ToString());
Console.WriteLine(result.GetProperty("optionalLiteralInt").ToString());
Console.WriteLine(result.GetProperty("optionalLiteralFloat").ToString());
Console.WriteLine(result.GetProperty("optionalLiteralBool").ToString());
Console.WriteLine(result.GetProperty("requiredBadDescription").ToString());
Console.WriteLine(result.GetProperty("optionalNullableList")[0].ToString());
Console.WriteLine(result.GetProperty("requiredNullableList")[0].ToString());
]]></code>
</example>
    </member>
    <member name="HelloLiteral(RequestContext)">
<example>
This sample shows how to call HelloLiteral with required parameters and parse the result.
<code><![CDATA[
var endpoint = new Uri("<https://my-service.azure.com>");
var client = new FirstTestTypeSpecClient(endpoint);

Response response = client.HelloLiteral(new RequestContext());

JsonElement result = JsonDocument.Parse(response.ContentStream).RootElement;
Console.WriteLine(result.GetProperty("name").ToString());
Console.WriteLine(result.GetProperty("requiredUnion").ToString());
Console.WriteLine(result.GetProperty("requiredLiteralString").ToString());
Console.WriteLine(result.GetProperty("requiredLiteralInt").ToString());
Console.WriteLine(result.GetProperty("requiredLiteralFloat").ToString());
Console.WriteLine(result.GetProperty("requiredLiteralBool").ToString());
Console.WriteLine(result.GetProperty("optionalLiteralString").ToString());
Console.WriteLine(result.GetProperty("optionalLiteralInt").ToString());
Console.WriteLine(result.GetProperty("optionalLiteralFloat").ToString());
Console.WriteLine(result.GetProperty("optionalLiteralBool").ToString());
Console.WriteLine(result.GetProperty("requiredBadDescription").ToString());
Console.WriteLine(result.GetProperty("optionalNullableList")[0].ToString());
Console.WriteLine(result.GetProperty("requiredNullableList")[0].ToString());
]]></code>
</example>
    </member>
    <member name="GetUnknownValueAsync(RequestContext)">
<example>
This sample shows how to call GetUnknownValueAsync with required parameters and parse the result.
<code><![CDATA[
var endpoint = new Uri("<https://my-service.azure.com>");
var client = new FirstTestTypeSpecClient(endpoint);

Response response = await client.GetUnknownValueAsync(new RequestContext());

JsonElement result = JsonDocument.Parse(response.ContentStream).RootElement;
Console.WriteLine(result.ToString());
]]></code>
</example>
    </member>
    <member name="GetUnknownValue(RequestContext)">
<example>
This sample shows how to call GetUnknownValue with required parameters and parse the result.
<code><![CDATA[
var endpoint = new Uri("<https://my-service.azure.com>");
var client = new FirstTestTypeSpecClient(endpoint);

Response response = client.GetUnknownValue(new RequestContext());

JsonElement result = JsonDocument.Parse(response.ContentStream).RootElement;
Console.WriteLine(result.ToString());
]]></code>
</example>
    </member>
<<<<<<< HEAD
=======
    <member name="InternalProtocolAsync(Thing,CancellationToken)">
<example>
This sample shows how to call InternalProtocolAsync with required parameters.
<code><![CDATA[
var endpoint = new Uri("<https://my-service.azure.com>");
var client = new FirstTestTypeSpecClient(endpoint);

var body = new Thing("<name>", "<requiredUnion>", "<requiredBadDescription>", new int[] 
{
    1234
})
{
    OptionalLiteralString = ThingOptionalLiteralString.Reject,
    OptionalLiteralInt = ThingOptionalLiteralInt._456,
    OptionalLiteralFloat = ThingOptionalLiteralFloat._456,
    OptionalLiteralBool = true,
    OptionalNullableList = 
{
        1234
    },
};
var result = await client.InternalProtocolAsync(body);
]]></code>
</example>
    </member>
    <member name="InternalProtocol(Thing,CancellationToken)">
<example>
This sample shows how to call InternalProtocol with required parameters.
<code><![CDATA[
var endpoint = new Uri("<https://my-service.azure.com>");
var client = new FirstTestTypeSpecClient(endpoint);

var body = new Thing("<name>", "<requiredUnion>", "<requiredBadDescription>", new int[] 
{
    1234
})
{
    OptionalLiteralString = ThingOptionalLiteralString.Reject,
    OptionalLiteralInt = ThingOptionalLiteralInt._456,
    OptionalLiteralFloat = ThingOptionalLiteralFloat._456,
    OptionalLiteralBool = true,
    OptionalNullableList = 
{
        1234
    },
};
var result = client.InternalProtocol(body);
]]></code>
</example>
    </member>
>>>>>>> 8a2b2bfd
    <member name="InternalProtocolAsync(RequestContent,RequestContext)">
    </member>
    <member name="InternalProtocol(RequestContent,RequestContext)">
    </member>
    <member name="StillConvenientValueAsync(CancellationToken)">
<example>
This sample shows how to call StillConvenientValueAsync.
<code><![CDATA[
var endpoint = new Uri("<https://my-service.azure.com>");
var client = new FirstTestTypeSpecClient(endpoint);

var result = await client.StillConvenientValueAsync();
]]></code>
</example>
    </member>
    <member name="StillConvenientValue(CancellationToken)">
<example>
This sample shows how to call StillConvenientValue.
<code><![CDATA[
var endpoint = new Uri("<https://my-service.azure.com>");
var client = new FirstTestTypeSpecClient(endpoint);

var result = client.StillConvenientValue();
]]></code>
</example>
    </member>
    <member name="StillConvenientAsync(RequestContext)">
    </member>
    <member name="StillConvenient(RequestContext)">
    </member>
  </members>
</doc><|MERGE_RESOLUTION|>--- conflicted
+++ resolved
@@ -257,59 +257,6 @@
 ]]></code>
 </example>
     </member>
-<<<<<<< HEAD
-=======
-    <member name="AnonymousBodyAsync(Thing,CancellationToken)">
-<example>
-This sample shows how to call AnonymousBodyAsync with required parameters.
-<code><![CDATA[
-var endpoint = new Uri("<https://my-service.azure.com>");
-var client = new FirstTestTypeSpecClient(endpoint);
-
-var thing = new Thing("<name>", "<requiredUnion>", "<requiredBadDescription>", new int[] 
-{
-    1234
-})
-{
-    OptionalLiteralString = ThingOptionalLiteralString.Reject,
-    OptionalLiteralInt = ThingOptionalLiteralInt._456,
-    OptionalLiteralFloat = ThingOptionalLiteralFloat._456,
-    OptionalLiteralBool = true,
-    OptionalNullableList = 
-{
-        1234
-    },
-};
-var result = await client.AnonymousBodyAsync(thing);
-]]></code>
-</example>
-    </member>
-    <member name="AnonymousBody(Thing,CancellationToken)">
-<example>
-This sample shows how to call AnonymousBody with required parameters.
-<code><![CDATA[
-var endpoint = new Uri("<https://my-service.azure.com>");
-var client = new FirstTestTypeSpecClient(endpoint);
-
-var thing = new Thing("<name>", "<requiredUnion>", "<requiredBadDescription>", new int[] 
-{
-    1234
-})
-{
-    OptionalLiteralString = ThingOptionalLiteralString.Reject,
-    OptionalLiteralInt = ThingOptionalLiteralInt._456,
-    OptionalLiteralFloat = ThingOptionalLiteralFloat._456,
-    OptionalLiteralBool = true,
-    OptionalNullableList = 
-{
-        1234
-    },
-};
-var result = client.AnonymousBody(thing);
-]]></code>
-</example>
-    </member>
->>>>>>> 8a2b2bfd
     <member name="AnonymousBodyAsync(RequestContent,RequestContext)">
 <example>
 This sample shows how to call AnonymousBodyAsync with required request content, and how to parse the result.
@@ -656,133 +603,6 @@
 ]]></code>
 </example>
     </member>
-<<<<<<< HEAD
-=======
-    <member name="HelloAgainAsync(string,string,RoundTripModel,CancellationToken)">
-<example>
-This sample shows how to call HelloAgainAsync with required parameters.
-<code><![CDATA[
-var endpoint = new Uri("<https://my-service.azure.com>");
-var client = new FirstTestTypeSpecClient(endpoint);
-
-var action = new RoundTripModel("<requiredString>", 1234, new StringFixedEnum?[] 
-{
-    StringFixedEnum.One
-}, new Dictionary<string, StringExtensibleEnum?>
-{
-    ["key"] = StringExtensibleEnum.One,
-}, new Thing("<name>", "<requiredUnion>", "<requiredBadDescription>", new int[] 
-{
-    1234
-})
-{
-    OptionalLiteralString = ThingOptionalLiteralString.Reject,
-    OptionalLiteralInt = ThingOptionalLiteralInt._456,
-    OptionalLiteralFloat = ThingOptionalLiteralFloat._456,
-    OptionalLiteralBool = true,
-    OptionalNullableList = 
-{
-        1234
-    },
-}, BinaryData.FromString("<your binary data content>"), new Dictionary<string, BinaryData>
-{
-    ["key"] = BinaryData.FromString("<your binary data content>"),
-}, new ModelWithRequiredNullableProperties(1234, StringExtensibleEnum.One, StringFixedEnum.One))
-{
-    IntExtensibleEnum = IntExtensibleEnum.One,
-    IntExtensibleEnumCollection = 
-{
-        IntExtensibleEnum.One
-    },
-    FloatExtensibleEnum = FloatExtensibleEnum.One,
-    FloatExtensibleEnumCollection = 
-{
-        FloatExtensibleEnum.One
-    },
-    FloatFixedEnum = FloatFixedEnum.One,
-    FloatFixedEnumCollection = 
-{
-        FloatFixedEnum.One
-    },
-    IntFixedEnum = IntFixedEnum.One,
-    IntFixedEnumCollection = 
-{
-        IntFixedEnum.One
-    },
-    StringFixedEnum = StringFixedEnum.One,
-    OptionalUnknown = BinaryData.FromString("<your binary data content>"),
-    OptionalRecordUnknown = 
-{
-        ["key"] = BinaryData.FromString("<your binary data content>"),
-    },
-};
-var result = await client.HelloAgainAsync("<p2>", "<p1>", action);
-]]></code>
-</example>
-    </member>
-    <member name="HelloAgain(string,string,RoundTripModel,CancellationToken)">
-<example>
-This sample shows how to call HelloAgain with required parameters.
-<code><![CDATA[
-var endpoint = new Uri("<https://my-service.azure.com>");
-var client = new FirstTestTypeSpecClient(endpoint);
-
-var action = new RoundTripModel("<requiredString>", 1234, new StringFixedEnum?[] 
-{
-    StringFixedEnum.One
-}, new Dictionary<string, StringExtensibleEnum?>
-{
-    ["key"] = StringExtensibleEnum.One,
-}, new Thing("<name>", "<requiredUnion>", "<requiredBadDescription>", new int[] 
-{
-    1234
-})
-{
-    OptionalLiteralString = ThingOptionalLiteralString.Reject,
-    OptionalLiteralInt = ThingOptionalLiteralInt._456,
-    OptionalLiteralFloat = ThingOptionalLiteralFloat._456,
-    OptionalLiteralBool = true,
-    OptionalNullableList = 
-{
-        1234
-    },
-}, BinaryData.FromString("<your binary data content>"), new Dictionary<string, BinaryData>
-{
-    ["key"] = BinaryData.FromString("<your binary data content>"),
-}, new ModelWithRequiredNullableProperties(1234, StringExtensibleEnum.One, StringFixedEnum.One))
-{
-    IntExtensibleEnum = IntExtensibleEnum.One,
-    IntExtensibleEnumCollection = 
-{
-        IntExtensibleEnum.One
-    },
-    FloatExtensibleEnum = FloatExtensibleEnum.One,
-    FloatExtensibleEnumCollection = 
-{
-        FloatExtensibleEnum.One
-    },
-    FloatFixedEnum = FloatFixedEnum.One,
-    FloatFixedEnumCollection = 
-{
-        FloatFixedEnum.One
-    },
-    IntFixedEnum = IntFixedEnum.One,
-    IntFixedEnumCollection = 
-{
-        IntFixedEnum.One
-    },
-    StringFixedEnum = StringFixedEnum.One,
-    OptionalUnknown = BinaryData.FromString("<your binary data content>"),
-    OptionalRecordUnknown = 
-{
-        ["key"] = BinaryData.FromString("<your binary data content>"),
-    },
-};
-var result = client.HelloAgain("<p2>", "<p1>", action);
-]]></code>
-</example>
-    </member>
->>>>>>> 8a2b2bfd
     <member name="HelloAgainAsync(string,string,RequestContent,RequestContext)">
 <example>
 This sample shows how to call HelloAgainAsync with required parameters and request content, and how to parse the result.
@@ -1503,59 +1323,6 @@
 ]]></code>
 </example>
     </member>
-<<<<<<< HEAD
-=======
-    <member name="CreateLiteralAsync(Thing,CancellationToken)">
-<example>
-This sample shows how to call CreateLiteralAsync with required parameters.
-<code><![CDATA[
-var endpoint = new Uri("<https://my-service.azure.com>");
-var client = new FirstTestTypeSpecClient(endpoint);
-
-var body = new Thing("<name>", "<requiredUnion>", "<requiredBadDescription>", new int[] 
-{
-    1234
-})
-{
-    OptionalLiteralString = ThingOptionalLiteralString.Reject,
-    OptionalLiteralInt = ThingOptionalLiteralInt._456,
-    OptionalLiteralFloat = ThingOptionalLiteralFloat._456,
-    OptionalLiteralBool = true,
-    OptionalNullableList = 
-{
-        1234
-    },
-};
-var result = await client.CreateLiteralAsync(body);
-]]></code>
-</example>
-    </member>
-    <member name="CreateLiteral(Thing,CancellationToken)">
-<example>
-This sample shows how to call CreateLiteral with required parameters.
-<code><![CDATA[
-var endpoint = new Uri("<https://my-service.azure.com>");
-var client = new FirstTestTypeSpecClient(endpoint);
-
-var body = new Thing("<name>", "<requiredUnion>", "<requiredBadDescription>", new int[] 
-{
-    1234
-})
-{
-    OptionalLiteralString = ThingOptionalLiteralString.Reject,
-    OptionalLiteralInt = ThingOptionalLiteralInt._456,
-    OptionalLiteralFloat = ThingOptionalLiteralFloat._456,
-    OptionalLiteralBool = true,
-    OptionalNullableList = 
-{
-        1234
-    },
-};
-var result = client.CreateLiteral(body);
-]]></code>
-</example>
-    </member>
->>>>>>> 8a2b2bfd
     <member name="CreateLiteralAsync(RequestContent,RequestContext)">
 <example>
 This sample shows how to call CreateLiteralAsync with required request content, and how to parse the result.
@@ -1788,59 +1555,6 @@
 ]]></code>
 </example>
     </member>
-<<<<<<< HEAD
-=======
-    <member name="InternalProtocolAsync(Thing,CancellationToken)">
-<example>
-This sample shows how to call InternalProtocolAsync with required parameters.
-<code><![CDATA[
-var endpoint = new Uri("<https://my-service.azure.com>");
-var client = new FirstTestTypeSpecClient(endpoint);
-
-var body = new Thing("<name>", "<requiredUnion>", "<requiredBadDescription>", new int[] 
-{
-    1234
-})
-{
-    OptionalLiteralString = ThingOptionalLiteralString.Reject,
-    OptionalLiteralInt = ThingOptionalLiteralInt._456,
-    OptionalLiteralFloat = ThingOptionalLiteralFloat._456,
-    OptionalLiteralBool = true,
-    OptionalNullableList = 
-{
-        1234
-    },
-};
-var result = await client.InternalProtocolAsync(body);
-]]></code>
-</example>
-    </member>
-    <member name="InternalProtocol(Thing,CancellationToken)">
-<example>
-This sample shows how to call InternalProtocol with required parameters.
-<code><![CDATA[
-var endpoint = new Uri("<https://my-service.azure.com>");
-var client = new FirstTestTypeSpecClient(endpoint);
-
-var body = new Thing("<name>", "<requiredUnion>", "<requiredBadDescription>", new int[] 
-{
-    1234
-})
-{
-    OptionalLiteralString = ThingOptionalLiteralString.Reject,
-    OptionalLiteralInt = ThingOptionalLiteralInt._456,
-    OptionalLiteralFloat = ThingOptionalLiteralFloat._456,
-    OptionalLiteralBool = true,
-    OptionalNullableList = 
-{
-        1234
-    },
-};
-var result = client.InternalProtocol(body);
-]]></code>
-</example>
-    </member>
->>>>>>> 8a2b2bfd
     <member name="InternalProtocolAsync(RequestContent,RequestContext)">
     </member>
     <member name="InternalProtocol(RequestContent,RequestContext)">
