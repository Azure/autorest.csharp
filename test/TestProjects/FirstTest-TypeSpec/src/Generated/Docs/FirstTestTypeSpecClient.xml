--- conflicted
+++ resolved
@@ -68,13 +68,8 @@
 ]]></code></example>
     </member>
     <member name="TopAction2Async(RequestContext)">
-<<<<<<< HEAD
-      <example>
-This sample shows how to call TopAction2Async and parse the result.
-=======
-<example>
+      <example>
 This sample shows how to call TopAction2Async with required parameters and parse the result.
->>>>>>> 6375a772
 <code><![CDATA[
 Uri endpoint = new Uri("<https://my-service.azure.com>");
 FirstTestTypeSpecClient client = new FirstTestTypeSpecClient(endpoint);
@@ -96,13 +91,8 @@
 ]]></code></example>
     </member>
     <member name="TopAction2(RequestContext)">
-<<<<<<< HEAD
-      <example>
-This sample shows how to call TopAction2 and parse the result.
-=======
-<example>
+      <example>
 This sample shows how to call TopAction2 with required parameters and parse the result.
->>>>>>> 6375a772
 <code><![CDATA[
 Uri endpoint = new Uri("<https://my-service.azure.com>");
 FirstTestTypeSpecClient client = new FirstTestTypeSpecClient(endpoint);
@@ -452,21 +442,11 @@
     <member name="SayHiAsync(string,string,string,RequestContext)">
       <example>
 This sample shows how to call SayHiAsync with required parameters and parse the result.
-<<<<<<< HEAD
-<code>Example_SayHi_Async</code>
-This sample shows how to call SayHiAsync with all parameters, and how to parse the result.
-<code><![CDATA[
-Uri endpoint = new Uri("<https://my-service.azure.com>");
-FirstTestTypeSpecClient client = new FirstTestTypeSpecClient(endpoint);
-
-Response response = await client.SayHiAsync("<headParameter>", "<queryParameter>", optionalQuery: "<optionalQuery>");
-=======
-<code><![CDATA[
-var endpoint = new Uri("<https://my-service.azure.com>");
-var client = new FirstTestTypeSpecClient(endpoint);
+<code><![CDATA[
+Uri endpoint = new Uri("<https://my-service.azure.com>");
+FirstTestTypeSpecClient client = new FirstTestTypeSpecClient(endpoint);
 
 Response response = await client.SayHiAsync("<headParameter>", "<queryParameter>", "<optionalQuery>", new RequestContext());
->>>>>>> 6375a772
 
 JsonElement result = JsonDocument.Parse(response.ContentStream).RootElement;
 Console.WriteLine(result.GetProperty("name").ToString());
@@ -485,21 +465,11 @@
     <member name="SayHi(string,string,string,RequestContext)">
       <example>
 This sample shows how to call SayHi with required parameters and parse the result.
-<<<<<<< HEAD
-<code>Example_SayHi</code>
-This sample shows how to call SayHi with all parameters, and how to parse the result.
-<code><![CDATA[
-Uri endpoint = new Uri("<https://my-service.azure.com>");
-FirstTestTypeSpecClient client = new FirstTestTypeSpecClient(endpoint);
-
-Response response = client.SayHi("<headParameter>", "<queryParameter>", optionalQuery: "<optionalQuery>");
-=======
-<code><![CDATA[
-var endpoint = new Uri("<https://my-service.azure.com>");
-var client = new FirstTestTypeSpecClient(endpoint);
+<code><![CDATA[
+Uri endpoint = new Uri("<https://my-service.azure.com>");
+FirstTestTypeSpecClient client = new FirstTestTypeSpecClient(endpoint);
 
 Response response = client.SayHi("<headParameter>", "<queryParameter>", "<optionalQuery>", new RequestContext());
->>>>>>> 6375a772
 
 JsonElement result = JsonDocument.Parse(response.ContentStream).RootElement;
 Console.WriteLine(result.GetProperty("name").ToString());
@@ -1276,13 +1246,8 @@
 ]]></code></example>
     </member>
     <member name="GetUnknownValueAsync(RequestContext)">
-<<<<<<< HEAD
-      <example>
-This sample shows how to call GetUnknownValueAsync and parse the result.
-=======
-<example>
+      <example>
 This sample shows how to call GetUnknownValueAsync with required parameters and parse the result.
->>>>>>> 6375a772
 <code><![CDATA[
 Uri endpoint = new Uri("<https://my-service.azure.com>");
 FirstTestTypeSpecClient client = new FirstTestTypeSpecClient(endpoint);
@@ -1294,13 +1259,8 @@
 ]]></code></example>
     </member>
     <member name="GetUnknownValue(RequestContext)">
-<<<<<<< HEAD
-      <example>
-This sample shows how to call GetUnknownValue and parse the result.
-=======
-<example>
+      <example>
 This sample shows how to call GetUnknownValue with required parameters and parse the result.
->>>>>>> 6375a772
 <code><![CDATA[
 Uri endpoint = new Uri("<https://my-service.azure.com>");
 FirstTestTypeSpecClient client = new FirstTestTypeSpecClient(endpoint);
@@ -1345,53 +1305,27 @@
 var result = client.InternalProtocol(body);
 ]]></code></example>
     </member>
-<<<<<<< HEAD
     <member name="InternalProtocolAsync(RequestContent,RequestContext)"></member>
     <member name="InternalProtocol(RequestContent,RequestContext)"></member>
-    <member name="StillConvenientAsync(CancellationToken)">
-      <example>
-This sample shows how to call StillConvenientAsync.
-=======
     <member name="StillConvenientValueAsync(CancellationToken)">
-<example>
+      <example>
 This sample shows how to call StillConvenientValueAsync.
->>>>>>> 6375a772
-<code><![CDATA[
-var endpoint = new Uri("<https://my-service.azure.com>");
-var client = new FirstTestTypeSpecClient(endpoint);
-
-<<<<<<< HEAD
-var result = await client.StillConvenientAsync();
-]]></code></example>
-    </member>
-    <member name="StillConvenient(CancellationToken)">
-      <example>
-This sample shows how to call StillConvenient.
-=======
+<code><![CDATA[
+var endpoint = new Uri("<https://my-service.azure.com>");
+var client = new FirstTestTypeSpecClient(endpoint);
+
 var result = await client.StillConvenientValueAsync();
-]]></code>
-</example>
+]]></code></example>
     </member>
     <member name="StillConvenientValue(CancellationToken)">
-<example>
+      <example>
 This sample shows how to call StillConvenientValue.
->>>>>>> 6375a772
-<code><![CDATA[
-var endpoint = new Uri("<https://my-service.azure.com>");
-var client = new FirstTestTypeSpecClient(endpoint);
-
-<<<<<<< HEAD
-var result = client.StillConvenient();
-]]></code></example>
-=======
+<code><![CDATA[
+var endpoint = new Uri("<https://my-service.azure.com>");
+var client = new FirstTestTypeSpecClient(endpoint);
+
 var result = client.StillConvenientValue();
-]]></code>
-</example>
-    </member>
-    <member name="StillConvenientAsync(RequestContext)">
-    </member>
-    <member name="StillConvenient(RequestContext)">
->>>>>>> 6375a772
+]]></code></example>
     </member>
     <member name="StillConvenientAsync(RequestContext)"></member>
     <member name="StillConvenient(RequestContext)"></member>
