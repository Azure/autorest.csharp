<?xml version="1.0" encoding="utf-8"?>
<doc>
  <members>
    <member name="TopActionAsync(DateTimeOffset,CancellationToken)">
    </member>
    <member name="TopAction(DateTimeOffset,CancellationToken)">
    </member>
    <member name="TopActionAsync(DateTimeOffset,RequestContext)">
<example>
This sample shows how to call TopActionAsync with required parameters and parse the result.
<code><![CDATA[
var endpoint = new Uri("<https://my-service.azure.com>");
var client = new FirstTestTypeSpecClient(endpoint);

Response response = await client.TopActionAsync(DateTimeOffset.UtcNow, new RequestContext());

JsonElement result = JsonDocument.Parse(response.ContentStream).RootElement;
Console.WriteLine(result.GetProperty("name").ToString());
Console.WriteLine(result.GetProperty("requiredUnion").ToString());
Console.WriteLine(result.GetProperty("requiredLiteralString").ToString());
Console.WriteLine(result.GetProperty("requiredLiteralInt").ToString());
Console.WriteLine(result.GetProperty("requiredLiteralFloat").ToString());
Console.WriteLine(result.GetProperty("requiredLiteralBool").ToString());
Console.WriteLine(result.GetProperty("optionalLiteralString").ToString());
Console.WriteLine(result.GetProperty("optionalLiteralInt").ToString());
Console.WriteLine(result.GetProperty("optionalLiteralFloat").ToString());
Console.WriteLine(result.GetProperty("optionalLiteralBool").ToString());
Console.WriteLine(result.GetProperty("requiredBadDescription").ToString());
Console.WriteLine(result.GetProperty("optionalNullableList")[0].ToString());
Console.WriteLine(result.GetProperty("requiredNullableList")[0].ToString());
]]></code>
</example>
    </member>
    <member name="TopAction(DateTimeOffset,RequestContext)">
<example>
This sample shows how to call TopAction with required parameters and parse the result.
<code><![CDATA[
var endpoint = new Uri("<https://my-service.azure.com>");
var client = new FirstTestTypeSpecClient(endpoint);

Response response = client.TopAction(DateTimeOffset.UtcNow, new RequestContext());

JsonElement result = JsonDocument.Parse(response.ContentStream).RootElement;
Console.WriteLine(result.GetProperty("name").ToString());
Console.WriteLine(result.GetProperty("requiredUnion").ToString());
Console.WriteLine(result.GetProperty("requiredLiteralString").ToString());
Console.WriteLine(result.GetProperty("requiredLiteralInt").ToString());
Console.WriteLine(result.GetProperty("requiredLiteralFloat").ToString());
Console.WriteLine(result.GetProperty("requiredLiteralBool").ToString());
Console.WriteLine(result.GetProperty("optionalLiteralString").ToString());
Console.WriteLine(result.GetProperty("optionalLiteralInt").ToString());
Console.WriteLine(result.GetProperty("optionalLiteralFloat").ToString());
Console.WriteLine(result.GetProperty("optionalLiteralBool").ToString());
Console.WriteLine(result.GetProperty("requiredBadDescription").ToString());
Console.WriteLine(result.GetProperty("optionalNullableList")[0].ToString());
Console.WriteLine(result.GetProperty("requiredNullableList")[0].ToString());
]]></code>
</example>
    </member>
    <member name="TopAction2Async(RequestContext)">
<example>
This sample shows how to call TopAction2Async with required parameters and parse the result.
<code><![CDATA[
var endpoint = new Uri("<https://my-service.azure.com>");
var client = new FirstTestTypeSpecClient(endpoint);

Response response = await client.TopAction2Async(new RequestContext());

JsonElement result = JsonDocument.Parse(response.ContentStream).RootElement;
Console.WriteLine(result.GetProperty("name").ToString());
Console.WriteLine(result.GetProperty("requiredUnion").ToString());
Console.WriteLine(result.GetProperty("requiredLiteralString").ToString());
Console.WriteLine(result.GetProperty("requiredLiteralInt").ToString());
Console.WriteLine(result.GetProperty("requiredLiteralFloat").ToString());
Console.WriteLine(result.GetProperty("requiredLiteralBool").ToString());
Console.WriteLine(result.GetProperty("optionalLiteralString").ToString());
Console.WriteLine(result.GetProperty("optionalLiteralInt").ToString());
Console.WriteLine(result.GetProperty("optionalLiteralFloat").ToString());
Console.WriteLine(result.GetProperty("optionalLiteralBool").ToString());
Console.WriteLine(result.GetProperty("requiredBadDescription").ToString());
Console.WriteLine(result.GetProperty("optionalNullableList")[0].ToString());
Console.WriteLine(result.GetProperty("requiredNullableList")[0].ToString());
]]></code>
</example>
    </member>
    <member name="TopAction2(RequestContext)">
<example>
This sample shows how to call TopAction2 with required parameters and parse the result.
<code><![CDATA[
var endpoint = new Uri("<https://my-service.azure.com>");
var client = new FirstTestTypeSpecClient(endpoint);

Response response = client.TopAction2(new RequestContext());

JsonElement result = JsonDocument.Parse(response.ContentStream).RootElement;
Console.WriteLine(result.GetProperty("name").ToString());
Console.WriteLine(result.GetProperty("requiredUnion").ToString());
Console.WriteLine(result.GetProperty("requiredLiteralString").ToString());
Console.WriteLine(result.GetProperty("requiredLiteralInt").ToString());
Console.WriteLine(result.GetProperty("requiredLiteralFloat").ToString());
Console.WriteLine(result.GetProperty("requiredLiteralBool").ToString());
Console.WriteLine(result.GetProperty("optionalLiteralString").ToString());
Console.WriteLine(result.GetProperty("optionalLiteralInt").ToString());
Console.WriteLine(result.GetProperty("optionalLiteralFloat").ToString());
Console.WriteLine(result.GetProperty("optionalLiteralBool").ToString());
Console.WriteLine(result.GetProperty("requiredBadDescription").ToString());
Console.WriteLine(result.GetProperty("optionalNullableList")[0].ToString());
Console.WriteLine(result.GetProperty("requiredNullableList")[0].ToString());
]]></code>
</example>
    </member>
    <member name="PatchActionAsync(RequestContent,RequestContext)">
<example>
This sample shows how to call PatchActionAsync with required request content, and how to parse the result.
<code><![CDATA[
var endpoint = new Uri("<https://my-service.azure.com>");
var client = new FirstTestTypeSpecClient(endpoint);

var data = new {
    name = "<name>",
    requiredUnion = new {},
    requiredLiteralString = "accept",
    requiredLiteralInt = 123,
    requiredLiteralFloat = 1.23,
    requiredLiteralBool = false,
    requiredBadDescription = "<requiredBadDescription>",
    requiredNullableList = new[] {
        1234
    },
};

Response response = await client.PatchActionAsync(RequestContent.Create(data));

JsonElement result = JsonDocument.Parse(response.ContentStream).RootElement;
Console.WriteLine(result.GetProperty("name").ToString());
Console.WriteLine(result.GetProperty("requiredUnion").ToString());
Console.WriteLine(result.GetProperty("requiredLiteralString").ToString());
Console.WriteLine(result.GetProperty("requiredLiteralInt").ToString());
Console.WriteLine(result.GetProperty("requiredLiteralFloat").ToString());
Console.WriteLine(result.GetProperty("requiredLiteralBool").ToString());
Console.WriteLine(result.GetProperty("requiredBadDescription").ToString());
Console.WriteLine(result.GetProperty("requiredNullableList")[0].ToString());
]]></code>
This sample shows how to call PatchActionAsync with all request content, and how to parse the result.
<code><![CDATA[
var endpoint = new Uri("<https://my-service.azure.com>");
var client = new FirstTestTypeSpecClient(endpoint);

var data = new {
    name = "<name>",
    requiredUnion = new {},
    requiredLiteralString = "accept",
    requiredLiteralInt = 123,
    requiredLiteralFloat = 1.23,
    requiredLiteralBool = false,
    optionalLiteralString = "reject",
    optionalLiteralInt = 456,
    optionalLiteralFloat = 4.56,
    optionalLiteralBool = true,
    requiredBadDescription = "<requiredBadDescription>",
    optionalNullableList = new[] {
        1234
    },
    requiredNullableList = new[] {
        1234
    },
};

Response response = await client.PatchActionAsync(RequestContent.Create(data));

JsonElement result = JsonDocument.Parse(response.ContentStream).RootElement;
Console.WriteLine(result.GetProperty("name").ToString());
Console.WriteLine(result.GetProperty("requiredUnion").ToString());
Console.WriteLine(result.GetProperty("requiredLiteralString").ToString());
Console.WriteLine(result.GetProperty("requiredLiteralInt").ToString());
Console.WriteLine(result.GetProperty("requiredLiteralFloat").ToString());
Console.WriteLine(result.GetProperty("requiredLiteralBool").ToString());
Console.WriteLine(result.GetProperty("optionalLiteralString").ToString());
Console.WriteLine(result.GetProperty("optionalLiteralInt").ToString());
Console.WriteLine(result.GetProperty("optionalLiteralFloat").ToString());
Console.WriteLine(result.GetProperty("optionalLiteralBool").ToString());
Console.WriteLine(result.GetProperty("requiredBadDescription").ToString());
Console.WriteLine(result.GetProperty("optionalNullableList")[0].ToString());
Console.WriteLine(result.GetProperty("requiredNullableList")[0].ToString());
]]></code>
</example>
    </member>
    <member name="PatchAction(RequestContent,RequestContext)">
<example>
This sample shows how to call PatchAction with required request content, and how to parse the result.
<code><![CDATA[
var endpoint = new Uri("<https://my-service.azure.com>");
var client = new FirstTestTypeSpecClient(endpoint);

var data = new {
    name = "<name>",
    requiredUnion = new {},
    requiredLiteralString = "accept",
    requiredLiteralInt = 123,
    requiredLiteralFloat = 1.23,
    requiredLiteralBool = false,
    requiredBadDescription = "<requiredBadDescription>",
    requiredNullableList = new[] {
        1234
    },
};

Response response = client.PatchAction(RequestContent.Create(data));

JsonElement result = JsonDocument.Parse(response.ContentStream).RootElement;
Console.WriteLine(result.GetProperty("name").ToString());
Console.WriteLine(result.GetProperty("requiredUnion").ToString());
Console.WriteLine(result.GetProperty("requiredLiteralString").ToString());
Console.WriteLine(result.GetProperty("requiredLiteralInt").ToString());
Console.WriteLine(result.GetProperty("requiredLiteralFloat").ToString());
Console.WriteLine(result.GetProperty("requiredLiteralBool").ToString());
Console.WriteLine(result.GetProperty("requiredBadDescription").ToString());
Console.WriteLine(result.GetProperty("requiredNullableList")[0].ToString());
]]></code>
This sample shows how to call PatchAction with all request content, and how to parse the result.
<code><![CDATA[
var endpoint = new Uri("<https://my-service.azure.com>");
var client = new FirstTestTypeSpecClient(endpoint);

var data = new {
    name = "<name>",
    requiredUnion = new {},
    requiredLiteralString = "accept",
    requiredLiteralInt = 123,
    requiredLiteralFloat = 1.23,
    requiredLiteralBool = false,
    optionalLiteralString = "reject",
    optionalLiteralInt = 456,
    optionalLiteralFloat = 4.56,
    optionalLiteralBool = true,
    requiredBadDescription = "<requiredBadDescription>",
    optionalNullableList = new[] {
        1234
    },
    requiredNullableList = new[] {
        1234
    },
};

Response response = client.PatchAction(RequestContent.Create(data));

JsonElement result = JsonDocument.Parse(response.ContentStream).RootElement;
Console.WriteLine(result.GetProperty("name").ToString());
Console.WriteLine(result.GetProperty("requiredUnion").ToString());
Console.WriteLine(result.GetProperty("requiredLiteralString").ToString());
Console.WriteLine(result.GetProperty("requiredLiteralInt").ToString());
Console.WriteLine(result.GetProperty("requiredLiteralFloat").ToString());
Console.WriteLine(result.GetProperty("requiredLiteralBool").ToString());
Console.WriteLine(result.GetProperty("optionalLiteralString").ToString());
Console.WriteLine(result.GetProperty("optionalLiteralInt").ToString());
Console.WriteLine(result.GetProperty("optionalLiteralFloat").ToString());
Console.WriteLine(result.GetProperty("optionalLiteralBool").ToString());
Console.WriteLine(result.GetProperty("requiredBadDescription").ToString());
Console.WriteLine(result.GetProperty("optionalNullableList")[0].ToString());
Console.WriteLine(result.GetProperty("requiredNullableList")[0].ToString());
]]></code>
</example>
    </member>
    <member name="AnonymousBodyAsync(Thing,CancellationToken)">
    </member>
    <member name="AnonymousBody(Thing,CancellationToken)">
    </member>
    <member name="AnonymousBodyAsync(RequestContent,RequestContext)">
<example>
This sample shows how to call AnonymousBodyAsync with required request content, and how to parse the result.
<code><![CDATA[
var endpoint = new Uri("<https://my-service.azure.com>");
var client = new FirstTestTypeSpecClient(endpoint);

var data = new {
    name = "<name>",
    requiredUnion = new {},
    requiredLiteralString = "accept",
    requiredLiteralInt = 123,
    requiredLiteralFloat = 1.23,
    requiredLiteralBool = false,
    requiredBadDescription = "<requiredBadDescription>",
    requiredNullableList = new[] {
        1234
    },
};

Response response = await client.AnonymousBodyAsync(RequestContent.Create(data));

JsonElement result = JsonDocument.Parse(response.ContentStream).RootElement;
Console.WriteLine(result.GetProperty("name").ToString());
Console.WriteLine(result.GetProperty("requiredUnion").ToString());
Console.WriteLine(result.GetProperty("requiredLiteralString").ToString());
Console.WriteLine(result.GetProperty("requiredLiteralInt").ToString());
Console.WriteLine(result.GetProperty("requiredLiteralFloat").ToString());
Console.WriteLine(result.GetProperty("requiredLiteralBool").ToString());
Console.WriteLine(result.GetProperty("requiredBadDescription").ToString());
Console.WriteLine(result.GetProperty("requiredNullableList")[0].ToString());
]]></code>
This sample shows how to call AnonymousBodyAsync with all request content, and how to parse the result.
<code><![CDATA[
var endpoint = new Uri("<https://my-service.azure.com>");
var client = new FirstTestTypeSpecClient(endpoint);

var data = new {
    name = "<name>",
    requiredUnion = new {},
    requiredLiteralString = "accept",
    requiredLiteralInt = 123,
    requiredLiteralFloat = 1.23,
    requiredLiteralBool = false,
    optionalLiteralString = "reject",
    optionalLiteralInt = 456,
    optionalLiteralFloat = 4.56,
    optionalLiteralBool = true,
    requiredBadDescription = "<requiredBadDescription>",
    optionalNullableList = new[] {
        1234
    },
    requiredNullableList = new[] {
        1234
    },
};

Response response = await client.AnonymousBodyAsync(RequestContent.Create(data));

JsonElement result = JsonDocument.Parse(response.ContentStream).RootElement;
Console.WriteLine(result.GetProperty("name").ToString());
Console.WriteLine(result.GetProperty("requiredUnion").ToString());
Console.WriteLine(result.GetProperty("requiredLiteralString").ToString());
Console.WriteLine(result.GetProperty("requiredLiteralInt").ToString());
Console.WriteLine(result.GetProperty("requiredLiteralFloat").ToString());
Console.WriteLine(result.GetProperty("requiredLiteralBool").ToString());
Console.WriteLine(result.GetProperty("optionalLiteralString").ToString());
Console.WriteLine(result.GetProperty("optionalLiteralInt").ToString());
Console.WriteLine(result.GetProperty("optionalLiteralFloat").ToString());
Console.WriteLine(result.GetProperty("optionalLiteralBool").ToString());
Console.WriteLine(result.GetProperty("requiredBadDescription").ToString());
Console.WriteLine(result.GetProperty("optionalNullableList")[0].ToString());
Console.WriteLine(result.GetProperty("requiredNullableList")[0].ToString());
]]></code>
</example>
    </member>
    <member name="AnonymousBody(RequestContent,RequestContext)">
<example>
This sample shows how to call AnonymousBody with required request content, and how to parse the result.
<code><![CDATA[
var endpoint = new Uri("<https://my-service.azure.com>");
var client = new FirstTestTypeSpecClient(endpoint);

var data = new {
    name = "<name>",
    requiredUnion = new {},
    requiredLiteralString = "accept",
    requiredLiteralInt = 123,
    requiredLiteralFloat = 1.23,
    requiredLiteralBool = false,
    requiredBadDescription = "<requiredBadDescription>",
    requiredNullableList = new[] {
        1234
    },
};

Response response = client.AnonymousBody(RequestContent.Create(data));

JsonElement result = JsonDocument.Parse(response.ContentStream).RootElement;
Console.WriteLine(result.GetProperty("name").ToString());
Console.WriteLine(result.GetProperty("requiredUnion").ToString());
Console.WriteLine(result.GetProperty("requiredLiteralString").ToString());
Console.WriteLine(result.GetProperty("requiredLiteralInt").ToString());
Console.WriteLine(result.GetProperty("requiredLiteralFloat").ToString());
Console.WriteLine(result.GetProperty("requiredLiteralBool").ToString());
Console.WriteLine(result.GetProperty("requiredBadDescription").ToString());
Console.WriteLine(result.GetProperty("requiredNullableList")[0].ToString());
]]></code>
This sample shows how to call AnonymousBody with all request content, and how to parse the result.
<code><![CDATA[
var endpoint = new Uri("<https://my-service.azure.com>");
var client = new FirstTestTypeSpecClient(endpoint);

var data = new {
    name = "<name>",
    requiredUnion = new {},
    requiredLiteralString = "accept",
    requiredLiteralInt = 123,
    requiredLiteralFloat = 1.23,
    requiredLiteralBool = false,
    optionalLiteralString = "reject",
    optionalLiteralInt = 456,
    optionalLiteralFloat = 4.56,
    optionalLiteralBool = true,
    requiredBadDescription = "<requiredBadDescription>",
    optionalNullableList = new[] {
        1234
    },
    requiredNullableList = new[] {
        1234
    },
};

Response response = client.AnonymousBody(RequestContent.Create(data));

JsonElement result = JsonDocument.Parse(response.ContentStream).RootElement;
Console.WriteLine(result.GetProperty("name").ToString());
Console.WriteLine(result.GetProperty("requiredUnion").ToString());
Console.WriteLine(result.GetProperty("requiredLiteralString").ToString());
Console.WriteLine(result.GetProperty("requiredLiteralInt").ToString());
Console.WriteLine(result.GetProperty("requiredLiteralFloat").ToString());
Console.WriteLine(result.GetProperty("requiredLiteralBool").ToString());
Console.WriteLine(result.GetProperty("optionalLiteralString").ToString());
Console.WriteLine(result.GetProperty("optionalLiteralInt").ToString());
Console.WriteLine(result.GetProperty("optionalLiteralFloat").ToString());
Console.WriteLine(result.GetProperty("optionalLiteralBool").ToString());
Console.WriteLine(result.GetProperty("requiredBadDescription").ToString());
Console.WriteLine(result.GetProperty("optionalNullableList")[0].ToString());
Console.WriteLine(result.GetProperty("requiredNullableList")[0].ToString());
]]></code>
</example>
    </member>
    <member name="FriendlyModelAsync(Friend,CancellationToken)">
<example>
This sample shows how to call FriendlyModelAsync with required parameters.
<code><![CDATA[
var endpoint = new Uri("<https://my-service.azure.com>");
var client = new FirstTestTypeSpecClient(endpoint);

var notFriend = new Friend("<name>");
var result = await client.FriendlyModelAsync(notFriend);
]]></code>
</example>
    </member>
    <member name="FriendlyModel(Friend,CancellationToken)">
<example>
This sample shows how to call FriendlyModel with required parameters.
<code><![CDATA[
var endpoint = new Uri("<https://my-service.azure.com>");
var client = new FirstTestTypeSpecClient(endpoint);

var notFriend = new Friend("<name>");
var result = client.FriendlyModel(notFriend);
]]></code>
</example>
    </member>
    <member name="FriendlyModelAsync(RequestContent,RequestContext)">
<example>
This sample shows how to call FriendlyModelAsync with required request content and parse the result.
<code><![CDATA[
var endpoint = new Uri("<https://my-service.azure.com>");
var client = new FirstTestTypeSpecClient(endpoint);

var data = new {
    name = "<name>",
};

Response response = await client.FriendlyModelAsync(RequestContent.Create(data));

JsonElement result = JsonDocument.Parse(response.ContentStream).RootElement;
Console.WriteLine(result.GetProperty("name").ToString());
]]></code>
</example>
    </member>
    <member name="FriendlyModel(RequestContent,RequestContext)">
<example>
This sample shows how to call FriendlyModel with required request content and parse the result.
<code><![CDATA[
var endpoint = new Uri("<https://my-service.azure.com>");
var client = new FirstTestTypeSpecClient(endpoint);

var data = new {
    name = "<name>",
};

Response response = client.FriendlyModel(RequestContent.Create(data));

JsonElement result = JsonDocument.Parse(response.ContentStream).RootElement;
Console.WriteLine(result.GetProperty("name").ToString());
]]></code>
</example>
    </member>
    <member name="AddTimeHeaderAsync(RequestContext)">
<example>
This sample shows how to call AddTimeHeaderAsync.
<code><![CDATA[
var endpoint = new Uri("<https://my-service.azure.com>");
var client = new FirstTestTypeSpecClient(endpoint);

Response response = await client.AddTimeHeaderAsync();
Console.WriteLine(response.Status);
]]></code>
</example>
    </member>
    <member name="AddTimeHeader(RequestContext)">
<example>
This sample shows how to call AddTimeHeader.
<code><![CDATA[
var endpoint = new Uri("<https://my-service.azure.com>");
var client = new FirstTestTypeSpecClient(endpoint);

Response response = client.AddTimeHeader();
Console.WriteLine(response.Status);
]]></code>
</example>
    </member>
    <member name="StringFormatAsync(Guid,ModelWithFormat,CancellationToken)">
<example>
This sample shows how to call StringFormatAsync with required parameters.
<code><![CDATA[
var endpoint = new Uri("<https://my-service.azure.com>");
var client = new FirstTestTypeSpecClient(endpoint);

var body = new ModelWithFormat(new Uri("http://localhost:3000"), Guid.NewGuid());
var result = await client.StringFormatAsync(Guid.NewGuid(), body);
]]></code>
</example>
    </member>
    <member name="StringFormat(Guid,ModelWithFormat,CancellationToken)">
<example>
This sample shows how to call StringFormat with required parameters.
<code><![CDATA[
var endpoint = new Uri("<https://my-service.azure.com>");
var client = new FirstTestTypeSpecClient(endpoint);

var body = new ModelWithFormat(new Uri("http://localhost:3000"), Guid.NewGuid());
var result = client.StringFormat(Guid.NewGuid(), body);
]]></code>
</example>
    </member>
    <member name="StringFormatAsync(Guid,RequestContent,RequestContext)">
<example>
This sample shows how to call StringFormatAsync with required parameters and request content.
<code><![CDATA[
var endpoint = new Uri("<https://my-service.azure.com>");
var client = new FirstTestTypeSpecClient(endpoint);

var data = new {
    sourceUrl = "http://localhost:3000",
    guid = "73f411fe-4f43-4b4b-9cbd-6828d8f4cf9a",
};

Response response = await client.StringFormatAsync(Guid.NewGuid(), RequestContent.Create(data));
Console.WriteLine(response.Status);
]]></code>
</example>
    </member>
    <member name="StringFormat(Guid,RequestContent,RequestContext)">
<example>
This sample shows how to call StringFormat with required parameters and request content.
<code><![CDATA[
var endpoint = new Uri("<https://my-service.azure.com>");
var client = new FirstTestTypeSpecClient(endpoint);

var data = new {
    sourceUrl = "http://localhost:3000",
    guid = "73f411fe-4f43-4b4b-9cbd-6828d8f4cf9a",
};

Response response = client.StringFormat(Guid.NewGuid(), RequestContent.Create(data));
Console.WriteLine(response.Status);
]]></code>
</example>
    </member>
<<<<<<< HEAD
    <member name="ProjectedNameModelAsync(ProjectedModel,CancellationToken)">
<example>
This sample shows how to call ProjectedNameModelAsync with required parameters.
=======
    <member name="HeadAsBooleanAsync(string,RequestContext)">
<example>
This sample shows how to call HeadAsBooleanAsync with required parameters.
>>>>>>> 8fcc17e2
<code><![CDATA[
var endpoint = new Uri("<https://my-service.azure.com>");
var client = new FirstTestTypeSpecClient(endpoint);

<<<<<<< HEAD
var modelWithProjectedName = new ProjectedModel("<name>");
var result = await client.ProjectedNameModelAsync(modelWithProjectedName);
]]></code>
</example>
    </member>
    <member name="ProjectedNameModel(ProjectedModel,CancellationToken)">
<example>
This sample shows how to call ProjectedNameModel with required parameters.
=======
Response<bool> response = await client.HeadAsBooleanAsync("<id>");
Console.WriteLine(response.GetRawResponse().Status);
]]></code>
</example>
    </member>
    <member name="HeadAsBoolean(string,RequestContext)">
<example>
This sample shows how to call HeadAsBoolean with required parameters.
>>>>>>> 8fcc17e2
<code><![CDATA[
var endpoint = new Uri("<https://my-service.azure.com>");
var client = new FirstTestTypeSpecClient(endpoint);

<<<<<<< HEAD
var modelWithProjectedName = new ProjectedModel("<name>");
var result = client.ProjectedNameModel(modelWithProjectedName);
]]></code>
</example>
    </member>
    <member name="ProjectedNameModelAsync(RequestContent,RequestContext)">
<example>
This sample shows how to call ProjectedNameModelAsync with required request content and parse the result.
<code><![CDATA[
var endpoint = new Uri("<https://my-service.azure.com>");
var client = new FirstTestTypeSpecClient(endpoint);

var data = new {
    name = "<name>",
};

Response response = await client.ProjectedNameModelAsync(RequestContent.Create(data));

JsonElement result = JsonDocument.Parse(response.ContentStream).RootElement;
Console.WriteLine(result.GetProperty("name").ToString());
]]></code>
</example>
    </member>
    <member name="ProjectedNameModel(RequestContent,RequestContext)">
<example>
This sample shows how to call ProjectedNameModel with required request content and parse the result.
<code><![CDATA[
var endpoint = new Uri("<https://my-service.azure.com>");
var client = new FirstTestTypeSpecClient(endpoint);

var data = new {
    name = "<name>",
};

Response response = client.ProjectedNameModel(RequestContent.Create(data));

JsonElement result = JsonDocument.Parse(response.ContentStream).RootElement;
Console.WriteLine(result.GetProperty("name").ToString());
=======
Response<bool> response = client.HeadAsBoolean("<id>");
Console.WriteLine(response.GetRawResponse().Status);
>>>>>>> 8fcc17e2
]]></code>
</example>
    </member>
    <member name="SayHiAsync(string,string,string,RequestContext)">
<example>
This sample shows how to call SayHiAsync with required parameters and parse the result.
<code><![CDATA[
var endpoint = new Uri("<https://my-service.azure.com>");
var client = new FirstTestTypeSpecClient(endpoint);

Response response = await client.SayHiAsync("<headParameter>", "<queryParameter>", "<optionalQuery>", new RequestContext());

JsonElement result = JsonDocument.Parse(response.ContentStream).RootElement;
Console.WriteLine(result.GetProperty("name").ToString());
Console.WriteLine(result.GetProperty("requiredUnion").ToString());
Console.WriteLine(result.GetProperty("requiredLiteralString").ToString());
Console.WriteLine(result.GetProperty("requiredLiteralInt").ToString());
Console.WriteLine(result.GetProperty("requiredLiteralFloat").ToString());
Console.WriteLine(result.GetProperty("requiredLiteralBool").ToString());
Console.WriteLine(result.GetProperty("optionalLiteralString").ToString());
Console.WriteLine(result.GetProperty("optionalLiteralInt").ToString());
Console.WriteLine(result.GetProperty("optionalLiteralFloat").ToString());
Console.WriteLine(result.GetProperty("optionalLiteralBool").ToString());
Console.WriteLine(result.GetProperty("requiredBadDescription").ToString());
Console.WriteLine(result.GetProperty("optionalNullableList")[0].ToString());
Console.WriteLine(result.GetProperty("requiredNullableList")[0].ToString());
]]></code>
</example>
    </member>
    <member name="SayHi(string,string,string,RequestContext)">
<example>
This sample shows how to call SayHi with required parameters and parse the result.
<code><![CDATA[
var endpoint = new Uri("<https://my-service.azure.com>");
var client = new FirstTestTypeSpecClient(endpoint);

Response response = client.SayHi("<headParameter>", "<queryParameter>", "<optionalQuery>", new RequestContext());

JsonElement result = JsonDocument.Parse(response.ContentStream).RootElement;
Console.WriteLine(result.GetProperty("name").ToString());
Console.WriteLine(result.GetProperty("requiredUnion").ToString());
Console.WriteLine(result.GetProperty("requiredLiteralString").ToString());
Console.WriteLine(result.GetProperty("requiredLiteralInt").ToString());
Console.WriteLine(result.GetProperty("requiredLiteralFloat").ToString());
Console.WriteLine(result.GetProperty("requiredLiteralBool").ToString());
Console.WriteLine(result.GetProperty("optionalLiteralString").ToString());
Console.WriteLine(result.GetProperty("optionalLiteralInt").ToString());
Console.WriteLine(result.GetProperty("optionalLiteralFloat").ToString());
Console.WriteLine(result.GetProperty("optionalLiteralBool").ToString());
Console.WriteLine(result.GetProperty("requiredBadDescription").ToString());
Console.WriteLine(result.GetProperty("optionalNullableList")[0].ToString());
Console.WriteLine(result.GetProperty("requiredNullableList")[0].ToString());
]]></code>
</example>
    </member>
    <member name="HelloAgainAsync(string,string,RoundTripModel,CancellationToken)">
    </member>
    <member name="HelloAgain(string,string,RoundTripModel,CancellationToken)">
    </member>
    <member name="HelloAgainAsync(string,string,RequestContent,RequestContext)">
<example>
This sample shows how to call HelloAgainAsync with required parameters and request content, and how to parse the result.
<code><![CDATA[
var endpoint = new Uri("<https://my-service.azure.com>");
var client = new FirstTestTypeSpecClient(endpoint);

var data = new {
    requiredString = "<requiredString>",
    requiredInt = 1234,
    requiredCollection = new[] {
        "1"
    },
    requiredDictionary = new {
        key = "1",
    },
    requiredModel = new {
        name = "<name>",
        requiredUnion = new {},
        requiredLiteralString = "accept",
        requiredLiteralInt = 123,
        requiredLiteralFloat = 1.23,
        requiredLiteralBool = false,
        requiredBadDescription = "<requiredBadDescription>",
        requiredNullableList = new[] {
            1234
        },
    },
    requiredUnknown = new {},
    requiredRecordUnknown = new {
        key = new {},
    },
    modelWithRequiredNullable = new {
        requiredNullablePrimitive = 1234,
        requiredExtensibleEnum = "1",
        requiredFixedEnum = "1",
    },
};

Response response = await client.HelloAgainAsync("<p2>", "<p1>", RequestContent.Create(data));

JsonElement result = JsonDocument.Parse(response.ContentStream).RootElement;
Console.WriteLine(result.GetProperty("requiredString").ToString());
Console.WriteLine(result.GetProperty("requiredInt").ToString());
Console.WriteLine(result.GetProperty("requiredCollection")[0].ToString());
Console.WriteLine(result.GetProperty("requiredDictionary").GetProperty("<test>").ToString());
Console.WriteLine(result.GetProperty("requiredModel").GetProperty("name").ToString());
Console.WriteLine(result.GetProperty("requiredModel").GetProperty("requiredUnion").ToString());
Console.WriteLine(result.GetProperty("requiredModel").GetProperty("requiredLiteralString").ToString());
Console.WriteLine(result.GetProperty("requiredModel").GetProperty("requiredLiteralInt").ToString());
Console.WriteLine(result.GetProperty("requiredModel").GetProperty("requiredLiteralFloat").ToString());
Console.WriteLine(result.GetProperty("requiredModel").GetProperty("requiredLiteralBool").ToString());
Console.WriteLine(result.GetProperty("requiredModel").GetProperty("requiredBadDescription").ToString());
Console.WriteLine(result.GetProperty("requiredModel").GetProperty("requiredNullableList")[0].ToString());
Console.WriteLine(result.GetProperty("requiredUnknown").ToString());
Console.WriteLine(result.GetProperty("requiredRecordUnknown").GetProperty("<test>").ToString());
Console.WriteLine(result.GetProperty("readOnlyRequiredRecordUnknown").GetProperty("<test>").ToString());
Console.WriteLine(result.GetProperty("modelWithRequiredNullable").GetProperty("requiredNullablePrimitive").ToString());
Console.WriteLine(result.GetProperty("modelWithRequiredNullable").GetProperty("requiredExtensibleEnum").ToString());
Console.WriteLine(result.GetProperty("modelWithRequiredNullable").GetProperty("requiredFixedEnum").ToString());
]]></code>
This sample shows how to call HelloAgainAsync with all parameters and request content, and how to parse the result.
<code><![CDATA[
var endpoint = new Uri("<https://my-service.azure.com>");
var client = new FirstTestTypeSpecClient(endpoint);

var data = new {
    requiredString = "<requiredString>",
    requiredInt = 1234,
    requiredCollection = new[] {
        "1"
    },
    requiredDictionary = new {
        key = "1",
    },
    requiredModel = new {
        name = "<name>",
        requiredUnion = new {},
        requiredLiteralString = "accept",
        requiredLiteralInt = 123,
        requiredLiteralFloat = 1.23,
        requiredLiteralBool = false,
        optionalLiteralString = "reject",
        optionalLiteralInt = 456,
        optionalLiteralFloat = 4.56,
        optionalLiteralBool = true,
        requiredBadDescription = "<requiredBadDescription>",
        optionalNullableList = new[] {
            1234
        },
        requiredNullableList = new[] {
            1234
        },
    },
    intExtensibleEnum = "1",
    intExtensibleEnumCollection = new[] {
        "1"
    },
    floatExtensibleEnum = "1",
    floatExtensibleEnumCollection = new[] {
        "1"
    },
    floatFixedEnum = "1.1",
    floatFixedEnumCollection = new[] {
        "1.1"
    },
    intFixedEnum = "1",
    intFixedEnumCollection = new[] {
        "1"
    },
    stringFixedEnum = "1",
    requiredUnknown = new {},
    optionalUnknown = new {},
    requiredRecordUnknown = new {
        key = new {},
    },
    optionalRecordUnknown = new {
        key = new {},
    },
    modelWithRequiredNullable = new {
        requiredNullablePrimitive = 1234,
        requiredExtensibleEnum = "1",
        requiredFixedEnum = "1",
    },
};

Response response = await client.HelloAgainAsync("<p2>", "<p1>", RequestContent.Create(data));

JsonElement result = JsonDocument.Parse(response.ContentStream).RootElement;
Console.WriteLine(result.GetProperty("requiredString").ToString());
Console.WriteLine(result.GetProperty("requiredInt").ToString());
Console.WriteLine(result.GetProperty("requiredCollection")[0].ToString());
Console.WriteLine(result.GetProperty("requiredDictionary").GetProperty("<test>").ToString());
Console.WriteLine(result.GetProperty("requiredModel").GetProperty("name").ToString());
Console.WriteLine(result.GetProperty("requiredModel").GetProperty("requiredUnion").ToString());
Console.WriteLine(result.GetProperty("requiredModel").GetProperty("requiredLiteralString").ToString());
Console.WriteLine(result.GetProperty("requiredModel").GetProperty("requiredLiteralInt").ToString());
Console.WriteLine(result.GetProperty("requiredModel").GetProperty("requiredLiteralFloat").ToString());
Console.WriteLine(result.GetProperty("requiredModel").GetProperty("requiredLiteralBool").ToString());
Console.WriteLine(result.GetProperty("requiredModel").GetProperty("optionalLiteralString").ToString());
Console.WriteLine(result.GetProperty("requiredModel").GetProperty("optionalLiteralInt").ToString());
Console.WriteLine(result.GetProperty("requiredModel").GetProperty("optionalLiteralFloat").ToString());
Console.WriteLine(result.GetProperty("requiredModel").GetProperty("optionalLiteralBool").ToString());
Console.WriteLine(result.GetProperty("requiredModel").GetProperty("requiredBadDescription").ToString());
Console.WriteLine(result.GetProperty("requiredModel").GetProperty("optionalNullableList")[0].ToString());
Console.WriteLine(result.GetProperty("requiredModel").GetProperty("requiredNullableList")[0].ToString());
Console.WriteLine(result.GetProperty("intExtensibleEnum").ToString());
Console.WriteLine(result.GetProperty("intExtensibleEnumCollection")[0].ToString());
Console.WriteLine(result.GetProperty("floatExtensibleEnum").ToString());
Console.WriteLine(result.GetProperty("floatExtensibleEnumCollection")[0].ToString());
Console.WriteLine(result.GetProperty("floatFixedEnum").ToString());
Console.WriteLine(result.GetProperty("floatFixedEnumCollection")[0].ToString());
Console.WriteLine(result.GetProperty("intFixedEnum").ToString());
Console.WriteLine(result.GetProperty("intFixedEnumCollection")[0].ToString());
Console.WriteLine(result.GetProperty("stringFixedEnum").ToString());
Console.WriteLine(result.GetProperty("requiredUnknown").ToString());
Console.WriteLine(result.GetProperty("optionalUnknown").ToString());
Console.WriteLine(result.GetProperty("requiredRecordUnknown").GetProperty("<test>").ToString());
Console.WriteLine(result.GetProperty("optionalRecordUnknown").GetProperty("<test>").ToString());
Console.WriteLine(result.GetProperty("readOnlyRequiredRecordUnknown").GetProperty("<test>").ToString());
Console.WriteLine(result.GetProperty("readOnlyOptionalRecordUnknown").GetProperty("<test>").ToString());
Console.WriteLine(result.GetProperty("modelWithRequiredNullable").GetProperty("requiredNullablePrimitive").ToString());
Console.WriteLine(result.GetProperty("modelWithRequiredNullable").GetProperty("requiredExtensibleEnum").ToString());
Console.WriteLine(result.GetProperty("modelWithRequiredNullable").GetProperty("requiredFixedEnum").ToString());
]]></code>
</example>
    </member>
    <member name="HelloAgain(string,string,RequestContent,RequestContext)">
<example>
This sample shows how to call HelloAgain with required parameters and request content, and how to parse the result.
<code><![CDATA[
var endpoint = new Uri("<https://my-service.azure.com>");
var client = new FirstTestTypeSpecClient(endpoint);

var data = new {
    requiredString = "<requiredString>",
    requiredInt = 1234,
    requiredCollection = new[] {
        "1"
    },
    requiredDictionary = new {
        key = "1",
    },
    requiredModel = new {
        name = "<name>",
        requiredUnion = new {},
        requiredLiteralString = "accept",
        requiredLiteralInt = 123,
        requiredLiteralFloat = 1.23,
        requiredLiteralBool = false,
        requiredBadDescription = "<requiredBadDescription>",
        requiredNullableList = new[] {
            1234
        },
    },
    requiredUnknown = new {},
    requiredRecordUnknown = new {
        key = new {},
    },
    modelWithRequiredNullable = new {
        requiredNullablePrimitive = 1234,
        requiredExtensibleEnum = "1",
        requiredFixedEnum = "1",
    },
};

Response response = client.HelloAgain("<p2>", "<p1>", RequestContent.Create(data));

JsonElement result = JsonDocument.Parse(response.ContentStream).RootElement;
Console.WriteLine(result.GetProperty("requiredString").ToString());
Console.WriteLine(result.GetProperty("requiredInt").ToString());
Console.WriteLine(result.GetProperty("requiredCollection")[0].ToString());
Console.WriteLine(result.GetProperty("requiredDictionary").GetProperty("<test>").ToString());
Console.WriteLine(result.GetProperty("requiredModel").GetProperty("name").ToString());
Console.WriteLine(result.GetProperty("requiredModel").GetProperty("requiredUnion").ToString());
Console.WriteLine(result.GetProperty("requiredModel").GetProperty("requiredLiteralString").ToString());
Console.WriteLine(result.GetProperty("requiredModel").GetProperty("requiredLiteralInt").ToString());
Console.WriteLine(result.GetProperty("requiredModel").GetProperty("requiredLiteralFloat").ToString());
Console.WriteLine(result.GetProperty("requiredModel").GetProperty("requiredLiteralBool").ToString());
Console.WriteLine(result.GetProperty("requiredModel").GetProperty("requiredBadDescription").ToString());
Console.WriteLine(result.GetProperty("requiredModel").GetProperty("requiredNullableList")[0].ToString());
Console.WriteLine(result.GetProperty("requiredUnknown").ToString());
Console.WriteLine(result.GetProperty("requiredRecordUnknown").GetProperty("<test>").ToString());
Console.WriteLine(result.GetProperty("readOnlyRequiredRecordUnknown").GetProperty("<test>").ToString());
Console.WriteLine(result.GetProperty("modelWithRequiredNullable").GetProperty("requiredNullablePrimitive").ToString());
Console.WriteLine(result.GetProperty("modelWithRequiredNullable").GetProperty("requiredExtensibleEnum").ToString());
Console.WriteLine(result.GetProperty("modelWithRequiredNullable").GetProperty("requiredFixedEnum").ToString());
]]></code>
This sample shows how to call HelloAgain with all parameters and request content, and how to parse the result.
<code><![CDATA[
var endpoint = new Uri("<https://my-service.azure.com>");
var client = new FirstTestTypeSpecClient(endpoint);

var data = new {
    requiredString = "<requiredString>",
    requiredInt = 1234,
    requiredCollection = new[] {
        "1"
    },
    requiredDictionary = new {
        key = "1",
    },
    requiredModel = new {
        name = "<name>",
        requiredUnion = new {},
        requiredLiteralString = "accept",
        requiredLiteralInt = 123,
        requiredLiteralFloat = 1.23,
        requiredLiteralBool = false,
        optionalLiteralString = "reject",
        optionalLiteralInt = 456,
        optionalLiteralFloat = 4.56,
        optionalLiteralBool = true,
        requiredBadDescription = "<requiredBadDescription>",
        optionalNullableList = new[] {
            1234
        },
        requiredNullableList = new[] {
            1234
        },
    },
    intExtensibleEnum = "1",
    intExtensibleEnumCollection = new[] {
        "1"
    },
    floatExtensibleEnum = "1",
    floatExtensibleEnumCollection = new[] {
        "1"
    },
    floatFixedEnum = "1.1",
    floatFixedEnumCollection = new[] {
        "1.1"
    },
    intFixedEnum = "1",
    intFixedEnumCollection = new[] {
        "1"
    },
    stringFixedEnum = "1",
    requiredUnknown = new {},
    optionalUnknown = new {},
    requiredRecordUnknown = new {
        key = new {},
    },
    optionalRecordUnknown = new {
        key = new {},
    },
    modelWithRequiredNullable = new {
        requiredNullablePrimitive = 1234,
        requiredExtensibleEnum = "1",
        requiredFixedEnum = "1",
    },
};

Response response = client.HelloAgain("<p2>", "<p1>", RequestContent.Create(data));

JsonElement result = JsonDocument.Parse(response.ContentStream).RootElement;
Console.WriteLine(result.GetProperty("requiredString").ToString());
Console.WriteLine(result.GetProperty("requiredInt").ToString());
Console.WriteLine(result.GetProperty("requiredCollection")[0].ToString());
Console.WriteLine(result.GetProperty("requiredDictionary").GetProperty("<test>").ToString());
Console.WriteLine(result.GetProperty("requiredModel").GetProperty("name").ToString());
Console.WriteLine(result.GetProperty("requiredModel").GetProperty("requiredUnion").ToString());
Console.WriteLine(result.GetProperty("requiredModel").GetProperty("requiredLiteralString").ToString());
Console.WriteLine(result.GetProperty("requiredModel").GetProperty("requiredLiteralInt").ToString());
Console.WriteLine(result.GetProperty("requiredModel").GetProperty("requiredLiteralFloat").ToString());
Console.WriteLine(result.GetProperty("requiredModel").GetProperty("requiredLiteralBool").ToString());
Console.WriteLine(result.GetProperty("requiredModel").GetProperty("optionalLiteralString").ToString());
Console.WriteLine(result.GetProperty("requiredModel").GetProperty("optionalLiteralInt").ToString());
Console.WriteLine(result.GetProperty("requiredModel").GetProperty("optionalLiteralFloat").ToString());
Console.WriteLine(result.GetProperty("requiredModel").GetProperty("optionalLiteralBool").ToString());
Console.WriteLine(result.GetProperty("requiredModel").GetProperty("requiredBadDescription").ToString());
Console.WriteLine(result.GetProperty("requiredModel").GetProperty("optionalNullableList")[0].ToString());
Console.WriteLine(result.GetProperty("requiredModel").GetProperty("requiredNullableList")[0].ToString());
Console.WriteLine(result.GetProperty("intExtensibleEnum").ToString());
Console.WriteLine(result.GetProperty("intExtensibleEnumCollection")[0].ToString());
Console.WriteLine(result.GetProperty("floatExtensibleEnum").ToString());
Console.WriteLine(result.GetProperty("floatExtensibleEnumCollection")[0].ToString());
Console.WriteLine(result.GetProperty("floatFixedEnum").ToString());
Console.WriteLine(result.GetProperty("floatFixedEnumCollection")[0].ToString());
Console.WriteLine(result.GetProperty("intFixedEnum").ToString());
Console.WriteLine(result.GetProperty("intFixedEnumCollection")[0].ToString());
Console.WriteLine(result.GetProperty("stringFixedEnum").ToString());
Console.WriteLine(result.GetProperty("requiredUnknown").ToString());
Console.WriteLine(result.GetProperty("optionalUnknown").ToString());
Console.WriteLine(result.GetProperty("requiredRecordUnknown").GetProperty("<test>").ToString());
Console.WriteLine(result.GetProperty("optionalRecordUnknown").GetProperty("<test>").ToString());
Console.WriteLine(result.GetProperty("readOnlyRequiredRecordUnknown").GetProperty("<test>").ToString());
Console.WriteLine(result.GetProperty("readOnlyOptionalRecordUnknown").GetProperty("<test>").ToString());
Console.WriteLine(result.GetProperty("modelWithRequiredNullable").GetProperty("requiredNullablePrimitive").ToString());
Console.WriteLine(result.GetProperty("modelWithRequiredNullable").GetProperty("requiredExtensibleEnum").ToString());
Console.WriteLine(result.GetProperty("modelWithRequiredNullable").GetProperty("requiredFixedEnum").ToString());
]]></code>
</example>
    </member>
    <member name="NoContentTypeAsync(string,string,RequestContent,RequestContext)">
<example>
This sample shows how to call NoContentTypeAsync with required parameters and request content, and how to parse the result.
<code><![CDATA[
var endpoint = new Uri("<https://my-service.azure.com>");
var client = new FirstTestTypeSpecClient(endpoint);

var data = new {
    requiredString = "<requiredString>",
    requiredInt = 1234,
    requiredCollection = new[] {
        "1"
    },
    requiredDictionary = new {
        key = "1",
    },
    requiredModel = new {
        name = "<name>",
        requiredUnion = new {},
        requiredLiteralString = "accept",
        requiredLiteralInt = 123,
        requiredLiteralFloat = 1.23,
        requiredLiteralBool = false,
        requiredBadDescription = "<requiredBadDescription>",
        requiredNullableList = new[] {
            1234
        },
    },
    requiredUnknown = new {},
    requiredRecordUnknown = new {
        key = new {},
    },
    modelWithRequiredNullable = new {
        requiredNullablePrimitive = 1234,
        requiredExtensibleEnum = "1",
        requiredFixedEnum = "1",
    },
};

Response response = await client.NoContentTypeAsync("<p2>", "<p1>", RequestContent.Create(data));

JsonElement result = JsonDocument.Parse(response.ContentStream).RootElement;
Console.WriteLine(result.GetProperty("requiredString").ToString());
Console.WriteLine(result.GetProperty("requiredInt").ToString());
Console.WriteLine(result.GetProperty("requiredCollection")[0].ToString());
Console.WriteLine(result.GetProperty("requiredDictionary").GetProperty("<test>").ToString());
Console.WriteLine(result.GetProperty("requiredModel").GetProperty("name").ToString());
Console.WriteLine(result.GetProperty("requiredModel").GetProperty("requiredUnion").ToString());
Console.WriteLine(result.GetProperty("requiredModel").GetProperty("requiredLiteralString").ToString());
Console.WriteLine(result.GetProperty("requiredModel").GetProperty("requiredLiteralInt").ToString());
Console.WriteLine(result.GetProperty("requiredModel").GetProperty("requiredLiteralFloat").ToString());
Console.WriteLine(result.GetProperty("requiredModel").GetProperty("requiredLiteralBool").ToString());
Console.WriteLine(result.GetProperty("requiredModel").GetProperty("requiredBadDescription").ToString());
Console.WriteLine(result.GetProperty("requiredModel").GetProperty("requiredNullableList")[0].ToString());
Console.WriteLine(result.GetProperty("requiredUnknown").ToString());
Console.WriteLine(result.GetProperty("requiredRecordUnknown").GetProperty("<test>").ToString());
Console.WriteLine(result.GetProperty("readOnlyRequiredRecordUnknown").GetProperty("<test>").ToString());
Console.WriteLine(result.GetProperty("modelWithRequiredNullable").GetProperty("requiredNullablePrimitive").ToString());
Console.WriteLine(result.GetProperty("modelWithRequiredNullable").GetProperty("requiredExtensibleEnum").ToString());
Console.WriteLine(result.GetProperty("modelWithRequiredNullable").GetProperty("requiredFixedEnum").ToString());
]]></code>
This sample shows how to call NoContentTypeAsync with all parameters and request content, and how to parse the result.
<code><![CDATA[
var endpoint = new Uri("<https://my-service.azure.com>");
var client = new FirstTestTypeSpecClient(endpoint);

var data = new {
    requiredString = "<requiredString>",
    requiredInt = 1234,
    requiredCollection = new[] {
        "1"
    },
    requiredDictionary = new {
        key = "1",
    },
    requiredModel = new {
        name = "<name>",
        requiredUnion = new {},
        requiredLiteralString = "accept",
        requiredLiteralInt = 123,
        requiredLiteralFloat = 1.23,
        requiredLiteralBool = false,
        optionalLiteralString = "reject",
        optionalLiteralInt = 456,
        optionalLiteralFloat = 4.56,
        optionalLiteralBool = true,
        requiredBadDescription = "<requiredBadDescription>",
        optionalNullableList = new[] {
            1234
        },
        requiredNullableList = new[] {
            1234
        },
    },
    intExtensibleEnum = "1",
    intExtensibleEnumCollection = new[] {
        "1"
    },
    floatExtensibleEnum = "1",
    floatExtensibleEnumCollection = new[] {
        "1"
    },
    floatFixedEnum = "1.1",
    floatFixedEnumCollection = new[] {
        "1.1"
    },
    intFixedEnum = "1",
    intFixedEnumCollection = new[] {
        "1"
    },
    stringFixedEnum = "1",
    requiredUnknown = new {},
    optionalUnknown = new {},
    requiredRecordUnknown = new {
        key = new {},
    },
    optionalRecordUnknown = new {
        key = new {},
    },
    modelWithRequiredNullable = new {
        requiredNullablePrimitive = 1234,
        requiredExtensibleEnum = "1",
        requiredFixedEnum = "1",
    },
};

Response response = await client.NoContentTypeAsync("<p2>", "<p1>", RequestContent.Create(data));

JsonElement result = JsonDocument.Parse(response.ContentStream).RootElement;
Console.WriteLine(result.GetProperty("requiredString").ToString());
Console.WriteLine(result.GetProperty("requiredInt").ToString());
Console.WriteLine(result.GetProperty("requiredCollection")[0].ToString());
Console.WriteLine(result.GetProperty("requiredDictionary").GetProperty("<test>").ToString());
Console.WriteLine(result.GetProperty("requiredModel").GetProperty("name").ToString());
Console.WriteLine(result.GetProperty("requiredModel").GetProperty("requiredUnion").ToString());
Console.WriteLine(result.GetProperty("requiredModel").GetProperty("requiredLiteralString").ToString());
Console.WriteLine(result.GetProperty("requiredModel").GetProperty("requiredLiteralInt").ToString());
Console.WriteLine(result.GetProperty("requiredModel").GetProperty("requiredLiteralFloat").ToString());
Console.WriteLine(result.GetProperty("requiredModel").GetProperty("requiredLiteralBool").ToString());
Console.WriteLine(result.GetProperty("requiredModel").GetProperty("optionalLiteralString").ToString());
Console.WriteLine(result.GetProperty("requiredModel").GetProperty("optionalLiteralInt").ToString());
Console.WriteLine(result.GetProperty("requiredModel").GetProperty("optionalLiteralFloat").ToString());
Console.WriteLine(result.GetProperty("requiredModel").GetProperty("optionalLiteralBool").ToString());
Console.WriteLine(result.GetProperty("requiredModel").GetProperty("requiredBadDescription").ToString());
Console.WriteLine(result.GetProperty("requiredModel").GetProperty("optionalNullableList")[0].ToString());
Console.WriteLine(result.GetProperty("requiredModel").GetProperty("requiredNullableList")[0].ToString());
Console.WriteLine(result.GetProperty("intExtensibleEnum").ToString());
Console.WriteLine(result.GetProperty("intExtensibleEnumCollection")[0].ToString());
Console.WriteLine(result.GetProperty("floatExtensibleEnum").ToString());
Console.WriteLine(result.GetProperty("floatExtensibleEnumCollection")[0].ToString());
Console.WriteLine(result.GetProperty("floatFixedEnum").ToString());
Console.WriteLine(result.GetProperty("floatFixedEnumCollection")[0].ToString());
Console.WriteLine(result.GetProperty("intFixedEnum").ToString());
Console.WriteLine(result.GetProperty("intFixedEnumCollection")[0].ToString());
Console.WriteLine(result.GetProperty("stringFixedEnum").ToString());
Console.WriteLine(result.GetProperty("requiredUnknown").ToString());
Console.WriteLine(result.GetProperty("optionalUnknown").ToString());
Console.WriteLine(result.GetProperty("requiredRecordUnknown").GetProperty("<test>").ToString());
Console.WriteLine(result.GetProperty("optionalRecordUnknown").GetProperty("<test>").ToString());
Console.WriteLine(result.GetProperty("readOnlyRequiredRecordUnknown").GetProperty("<test>").ToString());
Console.WriteLine(result.GetProperty("readOnlyOptionalRecordUnknown").GetProperty("<test>").ToString());
Console.WriteLine(result.GetProperty("modelWithRequiredNullable").GetProperty("requiredNullablePrimitive").ToString());
Console.WriteLine(result.GetProperty("modelWithRequiredNullable").GetProperty("requiredExtensibleEnum").ToString());
Console.WriteLine(result.GetProperty("modelWithRequiredNullable").GetProperty("requiredFixedEnum").ToString());
]]></code>
</example>
    </member>
    <member name="NoContentType(string,string,RequestContent,RequestContext)">
<example>
This sample shows how to call NoContentType with required parameters and request content, and how to parse the result.
<code><![CDATA[
var endpoint = new Uri("<https://my-service.azure.com>");
var client = new FirstTestTypeSpecClient(endpoint);

var data = new {
    requiredString = "<requiredString>",
    requiredInt = 1234,
    requiredCollection = new[] {
        "1"
    },
    requiredDictionary = new {
        key = "1",
    },
    requiredModel = new {
        name = "<name>",
        requiredUnion = new {},
        requiredLiteralString = "accept",
        requiredLiteralInt = 123,
        requiredLiteralFloat = 1.23,
        requiredLiteralBool = false,
        requiredBadDescription = "<requiredBadDescription>",
        requiredNullableList = new[] {
            1234
        },
    },
    requiredUnknown = new {},
    requiredRecordUnknown = new {
        key = new {},
    },
    modelWithRequiredNullable = new {
        requiredNullablePrimitive = 1234,
        requiredExtensibleEnum = "1",
        requiredFixedEnum = "1",
    },
};

Response response = client.NoContentType("<p2>", "<p1>", RequestContent.Create(data));

JsonElement result = JsonDocument.Parse(response.ContentStream).RootElement;
Console.WriteLine(result.GetProperty("requiredString").ToString());
Console.WriteLine(result.GetProperty("requiredInt").ToString());
Console.WriteLine(result.GetProperty("requiredCollection")[0].ToString());
Console.WriteLine(result.GetProperty("requiredDictionary").GetProperty("<test>").ToString());
Console.WriteLine(result.GetProperty("requiredModel").GetProperty("name").ToString());
Console.WriteLine(result.GetProperty("requiredModel").GetProperty("requiredUnion").ToString());
Console.WriteLine(result.GetProperty("requiredModel").GetProperty("requiredLiteralString").ToString());
Console.WriteLine(result.GetProperty("requiredModel").GetProperty("requiredLiteralInt").ToString());
Console.WriteLine(result.GetProperty("requiredModel").GetProperty("requiredLiteralFloat").ToString());
Console.WriteLine(result.GetProperty("requiredModel").GetProperty("requiredLiteralBool").ToString());
Console.WriteLine(result.GetProperty("requiredModel").GetProperty("requiredBadDescription").ToString());
Console.WriteLine(result.GetProperty("requiredModel").GetProperty("requiredNullableList")[0].ToString());
Console.WriteLine(result.GetProperty("requiredUnknown").ToString());
Console.WriteLine(result.GetProperty("requiredRecordUnknown").GetProperty("<test>").ToString());
Console.WriteLine(result.GetProperty("readOnlyRequiredRecordUnknown").GetProperty("<test>").ToString());
Console.WriteLine(result.GetProperty("modelWithRequiredNullable").GetProperty("requiredNullablePrimitive").ToString());
Console.WriteLine(result.GetProperty("modelWithRequiredNullable").GetProperty("requiredExtensibleEnum").ToString());
Console.WriteLine(result.GetProperty("modelWithRequiredNullable").GetProperty("requiredFixedEnum").ToString());
]]></code>
This sample shows how to call NoContentType with all parameters and request content, and how to parse the result.
<code><![CDATA[
var endpoint = new Uri("<https://my-service.azure.com>");
var client = new FirstTestTypeSpecClient(endpoint);

var data = new {
    requiredString = "<requiredString>",
    requiredInt = 1234,
    requiredCollection = new[] {
        "1"
    },
    requiredDictionary = new {
        key = "1",
    },
    requiredModel = new {
        name = "<name>",
        requiredUnion = new {},
        requiredLiteralString = "accept",
        requiredLiteralInt = 123,
        requiredLiteralFloat = 1.23,
        requiredLiteralBool = false,
        optionalLiteralString = "reject",
        optionalLiteralInt = 456,
        optionalLiteralFloat = 4.56,
        optionalLiteralBool = true,
        requiredBadDescription = "<requiredBadDescription>",
        optionalNullableList = new[] {
            1234
        },
        requiredNullableList = new[] {
            1234
        },
    },
    intExtensibleEnum = "1",
    intExtensibleEnumCollection = new[] {
        "1"
    },
    floatExtensibleEnum = "1",
    floatExtensibleEnumCollection = new[] {
        "1"
    },
    floatFixedEnum = "1.1",
    floatFixedEnumCollection = new[] {
        "1.1"
    },
    intFixedEnum = "1",
    intFixedEnumCollection = new[] {
        "1"
    },
    stringFixedEnum = "1",
    requiredUnknown = new {},
    optionalUnknown = new {},
    requiredRecordUnknown = new {
        key = new {},
    },
    optionalRecordUnknown = new {
        key = new {},
    },
    modelWithRequiredNullable = new {
        requiredNullablePrimitive = 1234,
        requiredExtensibleEnum = "1",
        requiredFixedEnum = "1",
    },
};

Response response = client.NoContentType("<p2>", "<p1>", RequestContent.Create(data));

JsonElement result = JsonDocument.Parse(response.ContentStream).RootElement;
Console.WriteLine(result.GetProperty("requiredString").ToString());
Console.WriteLine(result.GetProperty("requiredInt").ToString());
Console.WriteLine(result.GetProperty("requiredCollection")[0].ToString());
Console.WriteLine(result.GetProperty("requiredDictionary").GetProperty("<test>").ToString());
Console.WriteLine(result.GetProperty("requiredModel").GetProperty("name").ToString());
Console.WriteLine(result.GetProperty("requiredModel").GetProperty("requiredUnion").ToString());
Console.WriteLine(result.GetProperty("requiredModel").GetProperty("requiredLiteralString").ToString());
Console.WriteLine(result.GetProperty("requiredModel").GetProperty("requiredLiteralInt").ToString());
Console.WriteLine(result.GetProperty("requiredModel").GetProperty("requiredLiteralFloat").ToString());
Console.WriteLine(result.GetProperty("requiredModel").GetProperty("requiredLiteralBool").ToString());
Console.WriteLine(result.GetProperty("requiredModel").GetProperty("optionalLiteralString").ToString());
Console.WriteLine(result.GetProperty("requiredModel").GetProperty("optionalLiteralInt").ToString());
Console.WriteLine(result.GetProperty("requiredModel").GetProperty("optionalLiteralFloat").ToString());
Console.WriteLine(result.GetProperty("requiredModel").GetProperty("optionalLiteralBool").ToString());
Console.WriteLine(result.GetProperty("requiredModel").GetProperty("requiredBadDescription").ToString());
Console.WriteLine(result.GetProperty("requiredModel").GetProperty("optionalNullableList")[0].ToString());
Console.WriteLine(result.GetProperty("requiredModel").GetProperty("requiredNullableList")[0].ToString());
Console.WriteLine(result.GetProperty("intExtensibleEnum").ToString());
Console.WriteLine(result.GetProperty("intExtensibleEnumCollection")[0].ToString());
Console.WriteLine(result.GetProperty("floatExtensibleEnum").ToString());
Console.WriteLine(result.GetProperty("floatExtensibleEnumCollection")[0].ToString());
Console.WriteLine(result.GetProperty("floatFixedEnum").ToString());
Console.WriteLine(result.GetProperty("floatFixedEnumCollection")[0].ToString());
Console.WriteLine(result.GetProperty("intFixedEnum").ToString());
Console.WriteLine(result.GetProperty("intFixedEnumCollection")[0].ToString());
Console.WriteLine(result.GetProperty("stringFixedEnum").ToString());
Console.WriteLine(result.GetProperty("requiredUnknown").ToString());
Console.WriteLine(result.GetProperty("optionalUnknown").ToString());
Console.WriteLine(result.GetProperty("requiredRecordUnknown").GetProperty("<test>").ToString());
Console.WriteLine(result.GetProperty("optionalRecordUnknown").GetProperty("<test>").ToString());
Console.WriteLine(result.GetProperty("readOnlyRequiredRecordUnknown").GetProperty("<test>").ToString());
Console.WriteLine(result.GetProperty("readOnlyOptionalRecordUnknown").GetProperty("<test>").ToString());
Console.WriteLine(result.GetProperty("modelWithRequiredNullable").GetProperty("requiredNullablePrimitive").ToString());
Console.WriteLine(result.GetProperty("modelWithRequiredNullable").GetProperty("requiredExtensibleEnum").ToString());
Console.WriteLine(result.GetProperty("modelWithRequiredNullable").GetProperty("requiredFixedEnum").ToString());
]]></code>
</example>
    </member>
    <member name="HelloDemo2Async(CancellationToken)">
    </member>
    <member name="HelloDemo2(CancellationToken)">
    </member>
    <member name="HelloDemo2Async(RequestContext)">
<example>
This sample shows how to call HelloDemo2Async with required parameters and parse the result.
<code><![CDATA[
var endpoint = new Uri("<https://my-service.azure.com>");
var client = new FirstTestTypeSpecClient(endpoint);

Response response = await client.HelloDemo2Async(new RequestContext());

JsonElement result = JsonDocument.Parse(response.ContentStream).RootElement;
Console.WriteLine(result.GetProperty("name").ToString());
Console.WriteLine(result.GetProperty("requiredUnion").ToString());
Console.WriteLine(result.GetProperty("requiredLiteralString").ToString());
Console.WriteLine(result.GetProperty("requiredLiteralInt").ToString());
Console.WriteLine(result.GetProperty("requiredLiteralFloat").ToString());
Console.WriteLine(result.GetProperty("requiredLiteralBool").ToString());
Console.WriteLine(result.GetProperty("optionalLiteralString").ToString());
Console.WriteLine(result.GetProperty("optionalLiteralInt").ToString());
Console.WriteLine(result.GetProperty("optionalLiteralFloat").ToString());
Console.WriteLine(result.GetProperty("optionalLiteralBool").ToString());
Console.WriteLine(result.GetProperty("requiredBadDescription").ToString());
Console.WriteLine(result.GetProperty("optionalNullableList")[0].ToString());
Console.WriteLine(result.GetProperty("requiredNullableList")[0].ToString());
]]></code>
</example>
    </member>
    <member name="HelloDemo2(RequestContext)">
<example>
This sample shows how to call HelloDemo2 with required parameters and parse the result.
<code><![CDATA[
var endpoint = new Uri("<https://my-service.azure.com>");
var client = new FirstTestTypeSpecClient(endpoint);

Response response = client.HelloDemo2(new RequestContext());

JsonElement result = JsonDocument.Parse(response.ContentStream).RootElement;
Console.WriteLine(result.GetProperty("name").ToString());
Console.WriteLine(result.GetProperty("requiredUnion").ToString());
Console.WriteLine(result.GetProperty("requiredLiteralString").ToString());
Console.WriteLine(result.GetProperty("requiredLiteralInt").ToString());
Console.WriteLine(result.GetProperty("requiredLiteralFloat").ToString());
Console.WriteLine(result.GetProperty("requiredLiteralBool").ToString());
Console.WriteLine(result.GetProperty("optionalLiteralString").ToString());
Console.WriteLine(result.GetProperty("optionalLiteralInt").ToString());
Console.WriteLine(result.GetProperty("optionalLiteralFloat").ToString());
Console.WriteLine(result.GetProperty("optionalLiteralBool").ToString());
Console.WriteLine(result.GetProperty("requiredBadDescription").ToString());
Console.WriteLine(result.GetProperty("optionalNullableList")[0].ToString());
Console.WriteLine(result.GetProperty("requiredNullableList")[0].ToString());
]]></code>
</example>
    </member>
    <member name="CreateLiteralAsync(Thing,CancellationToken)">
    </member>
    <member name="CreateLiteral(Thing,CancellationToken)">
    </member>
    <member name="CreateLiteralAsync(RequestContent,RequestContext)">
<example>
This sample shows how to call CreateLiteralAsync with required request content, and how to parse the result.
<code><![CDATA[
var endpoint = new Uri("<https://my-service.azure.com>");
var client = new FirstTestTypeSpecClient(endpoint);

var data = new {
    name = "<name>",
    requiredUnion = new {},
    requiredLiteralString = "accept",
    requiredLiteralInt = 123,
    requiredLiteralFloat = 1.23,
    requiredLiteralBool = false,
    requiredBadDescription = "<requiredBadDescription>",
    requiredNullableList = new[] {
        1234
    },
};

Response response = await client.CreateLiteralAsync(RequestContent.Create(data));

JsonElement result = JsonDocument.Parse(response.ContentStream).RootElement;
Console.WriteLine(result.GetProperty("name").ToString());
Console.WriteLine(result.GetProperty("requiredUnion").ToString());
Console.WriteLine(result.GetProperty("requiredLiteralString").ToString());
Console.WriteLine(result.GetProperty("requiredLiteralInt").ToString());
Console.WriteLine(result.GetProperty("requiredLiteralFloat").ToString());
Console.WriteLine(result.GetProperty("requiredLiteralBool").ToString());
Console.WriteLine(result.GetProperty("requiredBadDescription").ToString());
Console.WriteLine(result.GetProperty("requiredNullableList")[0].ToString());
]]></code>
This sample shows how to call CreateLiteralAsync with all request content, and how to parse the result.
<code><![CDATA[
var endpoint = new Uri("<https://my-service.azure.com>");
var client = new FirstTestTypeSpecClient(endpoint);

var data = new {
    name = "<name>",
    requiredUnion = new {},
    requiredLiteralString = "accept",
    requiredLiteralInt = 123,
    requiredLiteralFloat = 1.23,
    requiredLiteralBool = false,
    optionalLiteralString = "reject",
    optionalLiteralInt = 456,
    optionalLiteralFloat = 4.56,
    optionalLiteralBool = true,
    requiredBadDescription = "<requiredBadDescription>",
    optionalNullableList = new[] {
        1234
    },
    requiredNullableList = new[] {
        1234
    },
};

Response response = await client.CreateLiteralAsync(RequestContent.Create(data));

JsonElement result = JsonDocument.Parse(response.ContentStream).RootElement;
Console.WriteLine(result.GetProperty("name").ToString());
Console.WriteLine(result.GetProperty("requiredUnion").ToString());
Console.WriteLine(result.GetProperty("requiredLiteralString").ToString());
Console.WriteLine(result.GetProperty("requiredLiteralInt").ToString());
Console.WriteLine(result.GetProperty("requiredLiteralFloat").ToString());
Console.WriteLine(result.GetProperty("requiredLiteralBool").ToString());
Console.WriteLine(result.GetProperty("optionalLiteralString").ToString());
Console.WriteLine(result.GetProperty("optionalLiteralInt").ToString());
Console.WriteLine(result.GetProperty("optionalLiteralFloat").ToString());
Console.WriteLine(result.GetProperty("optionalLiteralBool").ToString());
Console.WriteLine(result.GetProperty("requiredBadDescription").ToString());
Console.WriteLine(result.GetProperty("optionalNullableList")[0].ToString());
Console.WriteLine(result.GetProperty("requiredNullableList")[0].ToString());
]]></code>
</example>
    </member>
    <member name="CreateLiteral(RequestContent,RequestContext)">
<example>
This sample shows how to call CreateLiteral with required request content, and how to parse the result.
<code><![CDATA[
var endpoint = new Uri("<https://my-service.azure.com>");
var client = new FirstTestTypeSpecClient(endpoint);

var data = new {
    name = "<name>",
    requiredUnion = new {},
    requiredLiteralString = "accept",
    requiredLiteralInt = 123,
    requiredLiteralFloat = 1.23,
    requiredLiteralBool = false,
    requiredBadDescription = "<requiredBadDescription>",
    requiredNullableList = new[] {
        1234
    },
};

Response response = client.CreateLiteral(RequestContent.Create(data));

JsonElement result = JsonDocument.Parse(response.ContentStream).RootElement;
Console.WriteLine(result.GetProperty("name").ToString());
Console.WriteLine(result.GetProperty("requiredUnion").ToString());
Console.WriteLine(result.GetProperty("requiredLiteralString").ToString());
Console.WriteLine(result.GetProperty("requiredLiteralInt").ToString());
Console.WriteLine(result.GetProperty("requiredLiteralFloat").ToString());
Console.WriteLine(result.GetProperty("requiredLiteralBool").ToString());
Console.WriteLine(result.GetProperty("requiredBadDescription").ToString());
Console.WriteLine(result.GetProperty("requiredNullableList")[0].ToString());
]]></code>
This sample shows how to call CreateLiteral with all request content, and how to parse the result.
<code><![CDATA[
var endpoint = new Uri("<https://my-service.azure.com>");
var client = new FirstTestTypeSpecClient(endpoint);

var data = new {
    name = "<name>",
    requiredUnion = new {},
    requiredLiteralString = "accept",
    requiredLiteralInt = 123,
    requiredLiteralFloat = 1.23,
    requiredLiteralBool = false,
    optionalLiteralString = "reject",
    optionalLiteralInt = 456,
    optionalLiteralFloat = 4.56,
    optionalLiteralBool = true,
    requiredBadDescription = "<requiredBadDescription>",
    optionalNullableList = new[] {
        1234
    },
    requiredNullableList = new[] {
        1234
    },
};

Response response = client.CreateLiteral(RequestContent.Create(data));

JsonElement result = JsonDocument.Parse(response.ContentStream).RootElement;
Console.WriteLine(result.GetProperty("name").ToString());
Console.WriteLine(result.GetProperty("requiredUnion").ToString());
Console.WriteLine(result.GetProperty("requiredLiteralString").ToString());
Console.WriteLine(result.GetProperty("requiredLiteralInt").ToString());
Console.WriteLine(result.GetProperty("requiredLiteralFloat").ToString());
Console.WriteLine(result.GetProperty("requiredLiteralBool").ToString());
Console.WriteLine(result.GetProperty("optionalLiteralString").ToString());
Console.WriteLine(result.GetProperty("optionalLiteralInt").ToString());
Console.WriteLine(result.GetProperty("optionalLiteralFloat").ToString());
Console.WriteLine(result.GetProperty("optionalLiteralBool").ToString());
Console.WriteLine(result.GetProperty("requiredBadDescription").ToString());
Console.WriteLine(result.GetProperty("optionalNullableList")[0].ToString());
Console.WriteLine(result.GetProperty("requiredNullableList")[0].ToString());
]]></code>
</example>
    </member>
    <member name="HelloLiteralAsync(CancellationToken)">
    </member>
    <member name="HelloLiteral(CancellationToken)">
    </member>
    <member name="HelloLiteralAsync(RequestContext)">
<example>
This sample shows how to call HelloLiteralAsync with required parameters and parse the result.
<code><![CDATA[
var endpoint = new Uri("<https://my-service.azure.com>");
var client = new FirstTestTypeSpecClient(endpoint);

Response response = await client.HelloLiteralAsync(new RequestContext());

JsonElement result = JsonDocument.Parse(response.ContentStream).RootElement;
Console.WriteLine(result.GetProperty("name").ToString());
Console.WriteLine(result.GetProperty("requiredUnion").ToString());
Console.WriteLine(result.GetProperty("requiredLiteralString").ToString());
Console.WriteLine(result.GetProperty("requiredLiteralInt").ToString());
Console.WriteLine(result.GetProperty("requiredLiteralFloat").ToString());
Console.WriteLine(result.GetProperty("requiredLiteralBool").ToString());
Console.WriteLine(result.GetProperty("optionalLiteralString").ToString());
Console.WriteLine(result.GetProperty("optionalLiteralInt").ToString());
Console.WriteLine(result.GetProperty("optionalLiteralFloat").ToString());
Console.WriteLine(result.GetProperty("optionalLiteralBool").ToString());
Console.WriteLine(result.GetProperty("requiredBadDescription").ToString());
Console.WriteLine(result.GetProperty("optionalNullableList")[0].ToString());
Console.WriteLine(result.GetProperty("requiredNullableList")[0].ToString());
]]></code>
</example>
    </member>
    <member name="HelloLiteral(RequestContext)">
<example>
This sample shows how to call HelloLiteral with required parameters and parse the result.
<code><![CDATA[
var endpoint = new Uri("<https://my-service.azure.com>");
var client = new FirstTestTypeSpecClient(endpoint);

Response response = client.HelloLiteral(new RequestContext());

JsonElement result = JsonDocument.Parse(response.ContentStream).RootElement;
Console.WriteLine(result.GetProperty("name").ToString());
Console.WriteLine(result.GetProperty("requiredUnion").ToString());
Console.WriteLine(result.GetProperty("requiredLiteralString").ToString());
Console.WriteLine(result.GetProperty("requiredLiteralInt").ToString());
Console.WriteLine(result.GetProperty("requiredLiteralFloat").ToString());
Console.WriteLine(result.GetProperty("requiredLiteralBool").ToString());
Console.WriteLine(result.GetProperty("optionalLiteralString").ToString());
Console.WriteLine(result.GetProperty("optionalLiteralInt").ToString());
Console.WriteLine(result.GetProperty("optionalLiteralFloat").ToString());
Console.WriteLine(result.GetProperty("optionalLiteralBool").ToString());
Console.WriteLine(result.GetProperty("requiredBadDescription").ToString());
Console.WriteLine(result.GetProperty("optionalNullableList")[0].ToString());
Console.WriteLine(result.GetProperty("requiredNullableList")[0].ToString());
]]></code>
</example>
    </member>
    <member name="GetUnknownValueAsync(RequestContext)">
<example>
This sample shows how to call GetUnknownValueAsync with required parameters and parse the result.
<code><![CDATA[
var endpoint = new Uri("<https://my-service.azure.com>");
var client = new FirstTestTypeSpecClient(endpoint);

Response response = await client.GetUnknownValueAsync(new RequestContext());

JsonElement result = JsonDocument.Parse(response.ContentStream).RootElement;
Console.WriteLine(result.ToString());
]]></code>
</example>
    </member>
    <member name="GetUnknownValue(RequestContext)">
<example>
This sample shows how to call GetUnknownValue with required parameters and parse the result.
<code><![CDATA[
var endpoint = new Uri("<https://my-service.azure.com>");
var client = new FirstTestTypeSpecClient(endpoint);

Response response = client.GetUnknownValue(new RequestContext());

JsonElement result = JsonDocument.Parse(response.ContentStream).RootElement;
Console.WriteLine(result.ToString());
]]></code>
</example>
    </member>
    <member name="InternalProtocolAsync(Thing,CancellationToken)">
    </member>
    <member name="InternalProtocol(Thing,CancellationToken)">
    </member>
    <member name="InternalProtocolAsync(RequestContent,RequestContext)">
    </member>
    <member name="InternalProtocol(RequestContent,RequestContext)">
    </member>
    <member name="StillConvenientValueAsync(CancellationToken)">
<example>
This sample shows how to call StillConvenientValueAsync.
<code><![CDATA[
var endpoint = new Uri("<https://my-service.azure.com>");
var client = new FirstTestTypeSpecClient(endpoint);

var result = await client.StillConvenientValueAsync();
]]></code>
</example>
    </member>
    <member name="StillConvenientValue(CancellationToken)">
<example>
This sample shows how to call StillConvenientValue.
<code><![CDATA[
var endpoint = new Uri("<https://my-service.azure.com>");
var client = new FirstTestTypeSpecClient(endpoint);

var result = client.StillConvenientValue();
]]></code>
</example>
    </member>
    <member name="StillConvenientAsync(RequestContext)">
    </member>
    <member name="StillConvenient(RequestContext)">
    </member>
  </members>
</doc><|MERGE_RESOLUTION|>--- conflicted
+++ resolved
@@ -559,20 +559,13 @@
 ]]></code>
 </example>
     </member>
-<<<<<<< HEAD
     <member name="ProjectedNameModelAsync(ProjectedModel,CancellationToken)">
 <example>
 This sample shows how to call ProjectedNameModelAsync with required parameters.
-=======
-    <member name="HeadAsBooleanAsync(string,RequestContext)">
-<example>
-This sample shows how to call HeadAsBooleanAsync with required parameters.
->>>>>>> 8fcc17e2
-<code><![CDATA[
-var endpoint = new Uri("<https://my-service.azure.com>");
-var client = new FirstTestTypeSpecClient(endpoint);
-
-<<<<<<< HEAD
+<code><![CDATA[
+var endpoint = new Uri("<https://my-service.azure.com>");
+var client = new FirstTestTypeSpecClient(endpoint);
+
 var modelWithProjectedName = new ProjectedModel("<name>");
 var result = await client.ProjectedNameModelAsync(modelWithProjectedName);
 ]]></code>
@@ -581,7 +574,58 @@
     <member name="ProjectedNameModel(ProjectedModel,CancellationToken)">
 <example>
 This sample shows how to call ProjectedNameModel with required parameters.
-=======
+<code><![CDATA[
+var endpoint = new Uri("<https://my-service.azure.com>");
+var client = new FirstTestTypeSpecClient(endpoint);
+
+var modelWithProjectedName = new ProjectedModel("<name>");
+var result = client.ProjectedNameModel(modelWithProjectedName);
+]]></code>
+</example>
+    </member>
+    <member name="ProjectedNameModelAsync(RequestContent,RequestContext)">
+<example>
+This sample shows how to call ProjectedNameModelAsync with required request content and parse the result.
+<code><![CDATA[
+var endpoint = new Uri("<https://my-service.azure.com>");
+var client = new FirstTestTypeSpecClient(endpoint);
+
+var data = new {
+    name = "<name>",
+};
+
+Response response = await client.ProjectedNameModelAsync(RequestContent.Create(data));
+
+JsonElement result = JsonDocument.Parse(response.ContentStream).RootElement;
+Console.WriteLine(result.GetProperty("name").ToString());
+]]></code>
+</example>
+    </member>
+    <member name="ProjectedNameModel(RequestContent,RequestContext)">
+<example>
+This sample shows how to call ProjectedNameModel with required request content and parse the result.
+<code><![CDATA[
+var endpoint = new Uri("<https://my-service.azure.com>");
+var client = new FirstTestTypeSpecClient(endpoint);
+
+var data = new {
+    name = "<name>",
+};
+
+Response response = client.ProjectedNameModel(RequestContent.Create(data));
+
+JsonElement result = JsonDocument.Parse(response.ContentStream).RootElement;
+Console.WriteLine(result.GetProperty("name").ToString());
+]]></code>
+</example>
+    </member>
+    <member name="HeadAsBooleanAsync(string,RequestContext)">
+<example>
+This sample shows how to call HeadAsBooleanAsync with required parameters.
+<code><![CDATA[
+var endpoint = new Uri("<https://my-service.azure.com>");
+var client = new FirstTestTypeSpecClient(endpoint);
+
 Response<bool> response = await client.HeadAsBooleanAsync("<id>");
 Console.WriteLine(response.GetRawResponse().Status);
 ]]></code>
@@ -590,54 +634,12 @@
     <member name="HeadAsBoolean(string,RequestContext)">
 <example>
 This sample shows how to call HeadAsBoolean with required parameters.
->>>>>>> 8fcc17e2
-<code><![CDATA[
-var endpoint = new Uri("<https://my-service.azure.com>");
-var client = new FirstTestTypeSpecClient(endpoint);
-
-<<<<<<< HEAD
-var modelWithProjectedName = new ProjectedModel("<name>");
-var result = client.ProjectedNameModel(modelWithProjectedName);
-]]></code>
-</example>
-    </member>
-    <member name="ProjectedNameModelAsync(RequestContent,RequestContext)">
-<example>
-This sample shows how to call ProjectedNameModelAsync with required request content and parse the result.
-<code><![CDATA[
-var endpoint = new Uri("<https://my-service.azure.com>");
-var client = new FirstTestTypeSpecClient(endpoint);
-
-var data = new {
-    name = "<name>",
-};
-
-Response response = await client.ProjectedNameModelAsync(RequestContent.Create(data));
-
-JsonElement result = JsonDocument.Parse(response.ContentStream).RootElement;
-Console.WriteLine(result.GetProperty("name").ToString());
-]]></code>
-</example>
-    </member>
-    <member name="ProjectedNameModel(RequestContent,RequestContext)">
-<example>
-This sample shows how to call ProjectedNameModel with required request content and parse the result.
-<code><![CDATA[
-var endpoint = new Uri("<https://my-service.azure.com>");
-var client = new FirstTestTypeSpecClient(endpoint);
-
-var data = new {
-    name = "<name>",
-};
-
-Response response = client.ProjectedNameModel(RequestContent.Create(data));
-
-JsonElement result = JsonDocument.Parse(response.ContentStream).RootElement;
-Console.WriteLine(result.GetProperty("name").ToString());
-=======
+<code><![CDATA[
+var endpoint = new Uri("<https://my-service.azure.com>");
+var client = new FirstTestTypeSpecClient(endpoint);
+
 Response<bool> response = client.HeadAsBoolean("<id>");
 Console.WriteLine(response.GetRawResponse().Status);
->>>>>>> 8fcc17e2
 ]]></code>
 </example>
     </member>
