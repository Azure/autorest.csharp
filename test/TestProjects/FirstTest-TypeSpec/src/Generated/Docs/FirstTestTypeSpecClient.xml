<?xml version="1.0" encoding="utf-8"?>
<doc>
  <members>
    <member name="TopActionAsync(DateTimeOffset,CancellationToken)">
    </member>
    <member name="TopAction(DateTimeOffset,CancellationToken)">
    </member>
    <member name="TopActionAsync(DateTimeOffset,RequestContext)">
<example>
This sample shows how to call TopActionAsync with required parameters and parse the result.
<code><![CDATA[
var endpoint = new Uri("<https://my-service.azure.com>");
var client = new FirstTestTypeSpecClient(endpoint);

Response response = await client.TopActionAsync(DateTimeOffset.UtcNow, new RequestContext());

JsonElement result = JsonDocument.Parse(response.ContentStream).RootElement;
Console.WriteLine(result.GetProperty("name").ToString());
Console.WriteLine(result.GetProperty("requiredUnion").ToString());
Console.WriteLine(result.GetProperty("requiredLiteralString").ToString());
Console.WriteLine(result.GetProperty("requiredLiteralInt").ToString());
Console.WriteLine(result.GetProperty("requiredLiteralFloat").ToString());
Console.WriteLine(result.GetProperty("requiredLiteralBool").ToString());
Console.WriteLine(result.GetProperty("optionalLiteralString").ToString());
Console.WriteLine(result.GetProperty("optionalLiteralInt").ToString());
Console.WriteLine(result.GetProperty("optionalLiteralFloat").ToString());
Console.WriteLine(result.GetProperty("optionalLiteralBool").ToString());
Console.WriteLine(result.GetProperty("requiredBadDescription").ToString());
Console.WriteLine(result.GetProperty("optionalNullableList")[0].ToString());
Console.WriteLine(result.GetProperty("requiredNullableList")[0].ToString());
]]></code>
</example>
    </member>
    <member name="TopAction(DateTimeOffset,RequestContext)">
<example>
This sample shows how to call TopAction with required parameters and parse the result.
<code><![CDATA[
var endpoint = new Uri("<https://my-service.azure.com>");
var client = new FirstTestTypeSpecClient(endpoint);

Response response = client.TopAction(DateTimeOffset.UtcNow, new RequestContext());

JsonElement result = JsonDocument.Parse(response.ContentStream).RootElement;
Console.WriteLine(result.GetProperty("name").ToString());
Console.WriteLine(result.GetProperty("requiredUnion").ToString());
Console.WriteLine(result.GetProperty("requiredLiteralString").ToString());
Console.WriteLine(result.GetProperty("requiredLiteralInt").ToString());
Console.WriteLine(result.GetProperty("requiredLiteralFloat").ToString());
Console.WriteLine(result.GetProperty("requiredLiteralBool").ToString());
Console.WriteLine(result.GetProperty("optionalLiteralString").ToString());
Console.WriteLine(result.GetProperty("optionalLiteralInt").ToString());
Console.WriteLine(result.GetProperty("optionalLiteralFloat").ToString());
Console.WriteLine(result.GetProperty("optionalLiteralBool").ToString());
Console.WriteLine(result.GetProperty("requiredBadDescription").ToString());
Console.WriteLine(result.GetProperty("optionalNullableList")[0].ToString());
Console.WriteLine(result.GetProperty("requiredNullableList")[0].ToString());
]]></code>
</example>
    </member>
    <member name="TopAction2Async(RequestContext)">
<example>
This sample shows how to call TopAction2Async with required parameters and parse the result.
<code><![CDATA[
var endpoint = new Uri("<https://my-service.azure.com>");
var client = new FirstTestTypeSpecClient(endpoint);

Response response = await client.TopAction2Async(new RequestContext());

JsonElement result = JsonDocument.Parse(response.ContentStream).RootElement;
Console.WriteLine(result.GetProperty("name").ToString());
Console.WriteLine(result.GetProperty("requiredUnion").ToString());
Console.WriteLine(result.GetProperty("requiredLiteralString").ToString());
Console.WriteLine(result.GetProperty("requiredLiteralInt").ToString());
Console.WriteLine(result.GetProperty("requiredLiteralFloat").ToString());
Console.WriteLine(result.GetProperty("requiredLiteralBool").ToString());
Console.WriteLine(result.GetProperty("optionalLiteralString").ToString());
Console.WriteLine(result.GetProperty("optionalLiteralInt").ToString());
Console.WriteLine(result.GetProperty("optionalLiteralFloat").ToString());
Console.WriteLine(result.GetProperty("optionalLiteralBool").ToString());
Console.WriteLine(result.GetProperty("requiredBadDescription").ToString());
Console.WriteLine(result.GetProperty("optionalNullableList")[0].ToString());
Console.WriteLine(result.GetProperty("requiredNullableList")[0].ToString());
]]></code>
</example>
    </member>
    <member name="TopAction2(RequestContext)">
<example>
This sample shows how to call TopAction2 with required parameters and parse the result.
<code><![CDATA[
var endpoint = new Uri("<https://my-service.azure.com>");
var client = new FirstTestTypeSpecClient(endpoint);

Response response = client.TopAction2(new RequestContext());

JsonElement result = JsonDocument.Parse(response.ContentStream).RootElement;
Console.WriteLine(result.GetProperty("name").ToString());
Console.WriteLine(result.GetProperty("requiredUnion").ToString());
Console.WriteLine(result.GetProperty("requiredLiteralString").ToString());
Console.WriteLine(result.GetProperty("requiredLiteralInt").ToString());
Console.WriteLine(result.GetProperty("requiredLiteralFloat").ToString());
Console.WriteLine(result.GetProperty("requiredLiteralBool").ToString());
Console.WriteLine(result.GetProperty("optionalLiteralString").ToString());
Console.WriteLine(result.GetProperty("optionalLiteralInt").ToString());
Console.WriteLine(result.GetProperty("optionalLiteralFloat").ToString());
Console.WriteLine(result.GetProperty("optionalLiteralBool").ToString());
Console.WriteLine(result.GetProperty("requiredBadDescription").ToString());
Console.WriteLine(result.GetProperty("optionalNullableList")[0].ToString());
Console.WriteLine(result.GetProperty("requiredNullableList")[0].ToString());
]]></code>
</example>
    </member>
    <member name="PatchActionAsync(RequestContent,RequestContext)">
<example>
This sample shows how to call PatchActionAsync with required request content, and how to parse the result.
<code><![CDATA[
var endpoint = new Uri("<https://my-service.azure.com>");
var client = new FirstTestTypeSpecClient(endpoint);

var data = new {
    name = "<name>",
    requiredUnion = new {},
    requiredLiteralString = "accept",
    requiredLiteralInt = 123,
    requiredLiteralFloat = 1.23,
    requiredLiteralBool = false,
    requiredBadDescription = "<requiredBadDescription>",
    requiredNullableList = new[] {
        1234
    },
};

Response response = await client.PatchActionAsync(RequestContent.Create(data));

JsonElement result = JsonDocument.Parse(response.ContentStream).RootElement;
Console.WriteLine(result.GetProperty("name").ToString());
Console.WriteLine(result.GetProperty("requiredUnion").ToString());
Console.WriteLine(result.GetProperty("requiredLiteralString").ToString());
Console.WriteLine(result.GetProperty("requiredLiteralInt").ToString());
Console.WriteLine(result.GetProperty("requiredLiteralFloat").ToString());
Console.WriteLine(result.GetProperty("requiredLiteralBool").ToString());
Console.WriteLine(result.GetProperty("requiredBadDescription").ToString());
Console.WriteLine(result.GetProperty("requiredNullableList")[0].ToString());
]]></code>
This sample shows how to call PatchActionAsync with all request content, and how to parse the result.
<code><![CDATA[
var endpoint = new Uri("<https://my-service.azure.com>");
var client = new FirstTestTypeSpecClient(endpoint);

var data = new {
    name = "<name>",
    requiredUnion = new {},
    requiredLiteralString = "accept",
    requiredLiteralInt = 123,
    requiredLiteralFloat = 1.23,
    requiredLiteralBool = false,
    optionalLiteralString = "reject",
    optionalLiteralInt = 456,
    optionalLiteralFloat = 4.56,
    optionalLiteralBool = true,
    requiredBadDescription = "<requiredBadDescription>",
    optionalNullableList = new[] {
        1234
    },
    requiredNullableList = new[] {
        1234
    },
};

Response response = await client.PatchActionAsync(RequestContent.Create(data));

JsonElement result = JsonDocument.Parse(response.ContentStream).RootElement;
Console.WriteLine(result.GetProperty("name").ToString());
Console.WriteLine(result.GetProperty("requiredUnion").ToString());
Console.WriteLine(result.GetProperty("requiredLiteralString").ToString());
Console.WriteLine(result.GetProperty("requiredLiteralInt").ToString());
Console.WriteLine(result.GetProperty("requiredLiteralFloat").ToString());
Console.WriteLine(result.GetProperty("requiredLiteralBool").ToString());
Console.WriteLine(result.GetProperty("optionalLiteralString").ToString());
Console.WriteLine(result.GetProperty("optionalLiteralInt").ToString());
Console.WriteLine(result.GetProperty("optionalLiteralFloat").ToString());
Console.WriteLine(result.GetProperty("optionalLiteralBool").ToString());
Console.WriteLine(result.GetProperty("requiredBadDescription").ToString());
Console.WriteLine(result.GetProperty("optionalNullableList")[0].ToString());
Console.WriteLine(result.GetProperty("requiredNullableList")[0].ToString());
]]></code>
</example>
    </member>
    <member name="PatchAction(RequestContent,RequestContext)">
<example>
This sample shows how to call PatchAction with required request content, and how to parse the result.
<code><![CDATA[
var endpoint = new Uri("<https://my-service.azure.com>");
var client = new FirstTestTypeSpecClient(endpoint);

var data = new {
    name = "<name>",
    requiredUnion = new {},
    requiredLiteralString = "accept",
    requiredLiteralInt = 123,
    requiredLiteralFloat = 1.23,
    requiredLiteralBool = false,
    requiredBadDescription = "<requiredBadDescription>",
    requiredNullableList = new[] {
        1234
    },
};

Response response = client.PatchAction(RequestContent.Create(data));

JsonElement result = JsonDocument.Parse(response.ContentStream).RootElement;
Console.WriteLine(result.GetProperty("name").ToString());
Console.WriteLine(result.GetProperty("requiredUnion").ToString());
Console.WriteLine(result.GetProperty("requiredLiteralString").ToString());
Console.WriteLine(result.GetProperty("requiredLiteralInt").ToString());
Console.WriteLine(result.GetProperty("requiredLiteralFloat").ToString());
Console.WriteLine(result.GetProperty("requiredLiteralBool").ToString());
Console.WriteLine(result.GetProperty("requiredBadDescription").ToString());
Console.WriteLine(result.GetProperty("requiredNullableList")[0].ToString());
]]></code>
This sample shows how to call PatchAction with all request content, and how to parse the result.
<code><![CDATA[
var endpoint = new Uri("<https://my-service.azure.com>");
var client = new FirstTestTypeSpecClient(endpoint);

var data = new {
    name = "<name>",
    requiredUnion = new {},
    requiredLiteralString = "accept",
    requiredLiteralInt = 123,
    requiredLiteralFloat = 1.23,
    requiredLiteralBool = false,
    optionalLiteralString = "reject",
    optionalLiteralInt = 456,
    optionalLiteralFloat = 4.56,
    optionalLiteralBool = true,
    requiredBadDescription = "<requiredBadDescription>",
    optionalNullableList = new[] {
        1234
    },
    requiredNullableList = new[] {
        1234
    },
};

Response response = client.PatchAction(RequestContent.Create(data));

JsonElement result = JsonDocument.Parse(response.ContentStream).RootElement;
Console.WriteLine(result.GetProperty("name").ToString());
Console.WriteLine(result.GetProperty("requiredUnion").ToString());
Console.WriteLine(result.GetProperty("requiredLiteralString").ToString());
Console.WriteLine(result.GetProperty("requiredLiteralInt").ToString());
Console.WriteLine(result.GetProperty("requiredLiteralFloat").ToString());
Console.WriteLine(result.GetProperty("requiredLiteralBool").ToString());
Console.WriteLine(result.GetProperty("optionalLiteralString").ToString());
Console.WriteLine(result.GetProperty("optionalLiteralInt").ToString());
Console.WriteLine(result.GetProperty("optionalLiteralFloat").ToString());
Console.WriteLine(result.GetProperty("optionalLiteralBool").ToString());
Console.WriteLine(result.GetProperty("requiredBadDescription").ToString());
Console.WriteLine(result.GetProperty("optionalNullableList")[0].ToString());
Console.WriteLine(result.GetProperty("requiredNullableList")[0].ToString());
]]></code>
</example>
    </member>
    <member name="AnonymousBodyAsync(Thing,CancellationToken)">
    </member>
    <member name="AnonymousBody(Thing,CancellationToken)">
    </member>
    <member name="AnonymousBodyAsync(RequestContent,RequestContext)">
<example>
This sample shows how to call AnonymousBodyAsync with required request content, and how to parse the result.
<code><![CDATA[
var endpoint = new Uri("<https://my-service.azure.com>");
var client = new FirstTestTypeSpecClient(endpoint);

var data = new {
    name = "<name>",
    requiredUnion = new {},
    requiredLiteralString = "accept",
    requiredLiteralInt = 123,
    requiredLiteralFloat = 1.23,
    requiredLiteralBool = false,
    requiredBadDescription = "<requiredBadDescription>",
    requiredNullableList = new[] {
        1234
    },
};

Response response = await client.AnonymousBodyAsync(RequestContent.Create(data));

JsonElement result = JsonDocument.Parse(response.ContentStream).RootElement;
Console.WriteLine(result.GetProperty("name").ToString());
Console.WriteLine(result.GetProperty("requiredUnion").ToString());
Console.WriteLine(result.GetProperty("requiredLiteralString").ToString());
Console.WriteLine(result.GetProperty("requiredLiteralInt").ToString());
Console.WriteLine(result.GetProperty("requiredLiteralFloat").ToString());
Console.WriteLine(result.GetProperty("requiredLiteralBool").ToString());
Console.WriteLine(result.GetProperty("requiredBadDescription").ToString());
Console.WriteLine(result.GetProperty("requiredNullableList")[0].ToString());
]]></code>
This sample shows how to call AnonymousBodyAsync with all request content, and how to parse the result.
<code><![CDATA[
var endpoint = new Uri("<https://my-service.azure.com>");
var client = new FirstTestTypeSpecClient(endpoint);

var data = new {
    name = "<name>",
    requiredUnion = new {},
    requiredLiteralString = "accept",
    requiredLiteralInt = 123,
    requiredLiteralFloat = 1.23,
    requiredLiteralBool = false,
    optionalLiteralString = "reject",
    optionalLiteralInt = 456,
    optionalLiteralFloat = 4.56,
    optionalLiteralBool = true,
    requiredBadDescription = "<requiredBadDescription>",
    optionalNullableList = new[] {
        1234
    },
    requiredNullableList = new[] {
        1234
    },
};

Response response = await client.AnonymousBodyAsync(RequestContent.Create(data));

JsonElement result = JsonDocument.Parse(response.ContentStream).RootElement;
Console.WriteLine(result.GetProperty("name").ToString());
Console.WriteLine(result.GetProperty("requiredUnion").ToString());
Console.WriteLine(result.GetProperty("requiredLiteralString").ToString());
Console.WriteLine(result.GetProperty("requiredLiteralInt").ToString());
Console.WriteLine(result.GetProperty("requiredLiteralFloat").ToString());
Console.WriteLine(result.GetProperty("requiredLiteralBool").ToString());
Console.WriteLine(result.GetProperty("optionalLiteralString").ToString());
Console.WriteLine(result.GetProperty("optionalLiteralInt").ToString());
Console.WriteLine(result.GetProperty("optionalLiteralFloat").ToString());
Console.WriteLine(result.GetProperty("optionalLiteralBool").ToString());
Console.WriteLine(result.GetProperty("requiredBadDescription").ToString());
Console.WriteLine(result.GetProperty("optionalNullableList")[0].ToString());
Console.WriteLine(result.GetProperty("requiredNullableList")[0].ToString());
]]></code>
</example>
    </member>
    <member name="AnonymousBody(RequestContent,RequestContext)">
<example>
This sample shows how to call AnonymousBody with required request content, and how to parse the result.
<code><![CDATA[
var endpoint = new Uri("<https://my-service.azure.com>");
var client = new FirstTestTypeSpecClient(endpoint);

var data = new {
    name = "<name>",
    requiredUnion = new {},
    requiredLiteralString = "accept",
    requiredLiteralInt = 123,
    requiredLiteralFloat = 1.23,
    requiredLiteralBool = false,
    requiredBadDescription = "<requiredBadDescription>",
    requiredNullableList = new[] {
        1234
    },
};

Response response = client.AnonymousBody(RequestContent.Create(data));

JsonElement result = JsonDocument.Parse(response.ContentStream).RootElement;
Console.WriteLine(result.GetProperty("name").ToString());
Console.WriteLine(result.GetProperty("requiredUnion").ToString());
Console.WriteLine(result.GetProperty("requiredLiteralString").ToString());
Console.WriteLine(result.GetProperty("requiredLiteralInt").ToString());
Console.WriteLine(result.GetProperty("requiredLiteralFloat").ToString());
Console.WriteLine(result.GetProperty("requiredLiteralBool").ToString());
Console.WriteLine(result.GetProperty("requiredBadDescription").ToString());
Console.WriteLine(result.GetProperty("requiredNullableList")[0].ToString());
]]></code>
This sample shows how to call AnonymousBody with all request content, and how to parse the result.
<code><![CDATA[
var endpoint = new Uri("<https://my-service.azure.com>");
var client = new FirstTestTypeSpecClient(endpoint);

var data = new {
    name = "<name>",
    requiredUnion = new {},
    requiredLiteralString = "accept",
    requiredLiteralInt = 123,
    requiredLiteralFloat = 1.23,
    requiredLiteralBool = false,
    optionalLiteralString = "reject",
    optionalLiteralInt = 456,
    optionalLiteralFloat = 4.56,
    optionalLiteralBool = true,
    requiredBadDescription = "<requiredBadDescription>",
    optionalNullableList = new[] {
        1234
    },
    requiredNullableList = new[] {
        1234
    },
};

Response response = client.AnonymousBody(RequestContent.Create(data));

JsonElement result = JsonDocument.Parse(response.ContentStream).RootElement;
Console.WriteLine(result.GetProperty("name").ToString());
Console.WriteLine(result.GetProperty("requiredUnion").ToString());
Console.WriteLine(result.GetProperty("requiredLiteralString").ToString());
Console.WriteLine(result.GetProperty("requiredLiteralInt").ToString());
Console.WriteLine(result.GetProperty("requiredLiteralFloat").ToString());
Console.WriteLine(result.GetProperty("requiredLiteralBool").ToString());
Console.WriteLine(result.GetProperty("optionalLiteralString").ToString());
Console.WriteLine(result.GetProperty("optionalLiteralInt").ToString());
Console.WriteLine(result.GetProperty("optionalLiteralFloat").ToString());
Console.WriteLine(result.GetProperty("optionalLiteralBool").ToString());
Console.WriteLine(result.GetProperty("requiredBadDescription").ToString());
Console.WriteLine(result.GetProperty("optionalNullableList")[0].ToString());
Console.WriteLine(result.GetProperty("requiredNullableList")[0].ToString());
]]></code>
</example>
    </member>
    <member name="FriendlyModelAsync(Friend,CancellationToken)">
<example>
This sample shows how to call FriendlyModelAsync with required parameters.
<code><![CDATA[
var endpoint = new Uri("<https://my-service.azure.com>");
var client = new FirstTestTypeSpecClient(endpoint);

var notFriend = new Friend("<name>");
var result = await client.FriendlyModelAsync(notFriend);
]]></code>
</example>
    </member>
    <member name="FriendlyModel(Friend,CancellationToken)">
<example>
This sample shows how to call FriendlyModel with required parameters.
<code><![CDATA[
var endpoint = new Uri("<https://my-service.azure.com>");
var client = new FirstTestTypeSpecClient(endpoint);

var notFriend = new Friend("<name>");
var result = client.FriendlyModel(notFriend);
]]></code>
</example>
    </member>
    <member name="FriendlyModelAsync(RequestContent,RequestContext)">
<example>
This sample shows how to call FriendlyModelAsync with required request content and parse the result.
<code><![CDATA[
var endpoint = new Uri("<https://my-service.azure.com>");
var client = new FirstTestTypeSpecClient(endpoint);

var data = new {
    name = "<name>",
};

Response response = await client.FriendlyModelAsync(RequestContent.Create(data));

JsonElement result = JsonDocument.Parse(response.ContentStream).RootElement;
Console.WriteLine(result.GetProperty("name").ToString());
]]></code>
</example>
    </member>
    <member name="FriendlyModel(RequestContent,RequestContext)">
<example>
This sample shows how to call FriendlyModel with required request content and parse the result.
<code><![CDATA[
var endpoint = new Uri("<https://my-service.azure.com>");
var client = new FirstTestTypeSpecClient(endpoint);

var data = new {
    name = "<name>",
};

Response response = client.FriendlyModel(RequestContent.Create(data));

JsonElement result = JsonDocument.Parse(response.ContentStream).RootElement;
Console.WriteLine(result.GetProperty("name").ToString());
]]></code>
</example>
    </member>
    <member name="AddTimeHeaderAsync(RequestContext)">
<example>
This sample shows how to call AddTimeHeaderAsync.
<code><![CDATA[
var endpoint = new Uri("<https://my-service.azure.com>");
var client = new FirstTestTypeSpecClient(endpoint);

Response response = await client.AddTimeHeaderAsync();
Console.WriteLine(response.Status);
]]></code>
</example>
    </member>
    <member name="AddTimeHeader(RequestContext)">
<example>
This sample shows how to call AddTimeHeader.
<code><![CDATA[
var endpoint = new Uri("<https://my-service.azure.com>");
var client = new FirstTestTypeSpecClient(endpoint);

Response response = client.AddTimeHeader();
Console.WriteLine(response.Status);
]]></code>
</example>
    </member>
    <member name="StringFormatAsync(Guid,ModelWithFormat,CancellationToken)">
<example>
This sample shows how to call StringFormatAsync with required parameters.
<code><![CDATA[
var endpoint = new Uri("<https://my-service.azure.com>");
var client = new FirstTestTypeSpecClient(endpoint);

var body = new ModelWithFormat(new Uri("http://localhost:3000"), Guid.NewGuid());
var result = await client.StringFormatAsync(Guid.NewGuid(), body);
]]></code>
</example>
    </member>
    <member name="StringFormat(Guid,ModelWithFormat,CancellationToken)">
<example>
This sample shows how to call StringFormat with required parameters.
<code><![CDATA[
var endpoint = new Uri("<https://my-service.azure.com>");
var client = new FirstTestTypeSpecClient(endpoint);

var body = new ModelWithFormat(new Uri("http://localhost:3000"), Guid.NewGuid());
var result = client.StringFormat(Guid.NewGuid(), body);
]]></code>
</example>
    </member>
    <member name="StringFormatAsync(Guid,RequestContent,RequestContext)">
<example>
This sample shows how to call StringFormatAsync with required parameters and request content.
<code><![CDATA[
var endpoint = new Uri("<https://my-service.azure.com>");
var client = new FirstTestTypeSpecClient(endpoint);

var data = new {
    sourceUrl = "http://localhost:3000",
    guid = "73f411fe-4f43-4b4b-9cbd-6828d8f4cf9a",
};

Response response = await client.StringFormatAsync(Guid.NewGuid(), RequestContent.Create(data));
Console.WriteLine(response.Status);
]]></code>
</example>
    </member>
    <member name="StringFormat(Guid,RequestContent,RequestContext)">
<example>
This sample shows how to call StringFormat with required parameters and request content.
<code><![CDATA[
var endpoint = new Uri("<https://my-service.azure.com>");
var client = new FirstTestTypeSpecClient(endpoint);

var data = new {
    sourceUrl = "http://localhost:3000",
    guid = "73f411fe-4f43-4b4b-9cbd-6828d8f4cf9a",
};

Response response = client.StringFormat(Guid.NewGuid(), RequestContent.Create(data));
Console.WriteLine(response.Status);
]]></code>
</example>
    </member>
<<<<<<< HEAD
    <member name="ReturnsAnonymousModelAsync(RequestContext)">
<example>
This sample shows how to call ReturnsAnonymousModelAsync with required parameters and parse the result.
=======
    <member name="HeadAsBooleanAsync(string,RequestContext)">
<example>
This sample shows how to call HeadAsBooleanAsync with required parameters.
>>>>>>> 8fcc17e2
<code><![CDATA[
var endpoint = new Uri("<https://my-service.azure.com>");
var client = new FirstTestTypeSpecClient(endpoint);

<<<<<<< HEAD
Response response = await client.ReturnsAnonymousModelAsync(new RequestContext());

Console.WriteLine(response.ToString());
]]></code>
</example>
    </member>
    <member name="ReturnsAnonymousModel(RequestContext)">
<example>
This sample shows how to call ReturnsAnonymousModel with required parameters and parse the result.
=======
Response<bool> response = await client.HeadAsBooleanAsync("<id>");
Console.WriteLine(response.GetRawResponse().Status);
]]></code>
</example>
    </member>
    <member name="HeadAsBoolean(string,RequestContext)">
<example>
This sample shows how to call HeadAsBoolean with required parameters.
>>>>>>> 8fcc17e2
<code><![CDATA[
var endpoint = new Uri("<https://my-service.azure.com>");
var client = new FirstTestTypeSpecClient(endpoint);

<<<<<<< HEAD
Response response = client.ReturnsAnonymousModel(new RequestContext());

Console.WriteLine(response.ToString());
=======
Response<bool> response = client.HeadAsBoolean("<id>");
Console.WriteLine(response.GetRawResponse().Status);
>>>>>>> 8fcc17e2
]]></code>
</example>
    </member>
    <member name="SayHiAsync(string,string,string,RequestContext)">
<example>
This sample shows how to call SayHiAsync with required parameters and parse the result.
<code><![CDATA[
var endpoint = new Uri("<https://my-service.azure.com>");
var client = new FirstTestTypeSpecClient(endpoint);

Response response = await client.SayHiAsync("<headParameter>", "<queryParameter>", "<optionalQuery>", new RequestContext());

JsonElement result = JsonDocument.Parse(response.ContentStream).RootElement;
Console.WriteLine(result.GetProperty("name").ToString());
Console.WriteLine(result.GetProperty("requiredUnion").ToString());
Console.WriteLine(result.GetProperty("requiredLiteralString").ToString());
Console.WriteLine(result.GetProperty("requiredLiteralInt").ToString());
Console.WriteLine(result.GetProperty("requiredLiteralFloat").ToString());
Console.WriteLine(result.GetProperty("requiredLiteralBool").ToString());
Console.WriteLine(result.GetProperty("optionalLiteralString").ToString());
Console.WriteLine(result.GetProperty("optionalLiteralInt").ToString());
Console.WriteLine(result.GetProperty("optionalLiteralFloat").ToString());
Console.WriteLine(result.GetProperty("optionalLiteralBool").ToString());
Console.WriteLine(result.GetProperty("requiredBadDescription").ToString());
Console.WriteLine(result.GetProperty("optionalNullableList")[0].ToString());
Console.WriteLine(result.GetProperty("requiredNullableList")[0].ToString());
]]></code>
</example>
    </member>
    <member name="SayHi(string,string,string,RequestContext)">
<example>
This sample shows how to call SayHi with required parameters and parse the result.
<code><![CDATA[
var endpoint = new Uri("<https://my-service.azure.com>");
var client = new FirstTestTypeSpecClient(endpoint);

Response response = client.SayHi("<headParameter>", "<queryParameter>", "<optionalQuery>", new RequestContext());

JsonElement result = JsonDocument.Parse(response.ContentStream).RootElement;
Console.WriteLine(result.GetProperty("name").ToString());
Console.WriteLine(result.GetProperty("requiredUnion").ToString());
Console.WriteLine(result.GetProperty("requiredLiteralString").ToString());
Console.WriteLine(result.GetProperty("requiredLiteralInt").ToString());
Console.WriteLine(result.GetProperty("requiredLiteralFloat").ToString());
Console.WriteLine(result.GetProperty("requiredLiteralBool").ToString());
Console.WriteLine(result.GetProperty("optionalLiteralString").ToString());
Console.WriteLine(result.GetProperty("optionalLiteralInt").ToString());
Console.WriteLine(result.GetProperty("optionalLiteralFloat").ToString());
Console.WriteLine(result.GetProperty("optionalLiteralBool").ToString());
Console.WriteLine(result.GetProperty("requiredBadDescription").ToString());
Console.WriteLine(result.GetProperty("optionalNullableList")[0].ToString());
Console.WriteLine(result.GetProperty("requiredNullableList")[0].ToString());
]]></code>
</example>
    </member>
    <member name="HelloAgainAsync(string,string,RoundTripModel,CancellationToken)">
    </member>
    <member name="HelloAgain(string,string,RoundTripModel,CancellationToken)">
    </member>
    <member name="HelloAgainAsync(string,string,RequestContent,RequestContext)">
<example>
This sample shows how to call HelloAgainAsync with required parameters and request content, and how to parse the result.
<code><![CDATA[
var endpoint = new Uri("<https://my-service.azure.com>");
var client = new FirstTestTypeSpecClient(endpoint);

var data = new {
    requiredString = "<requiredString>",
    requiredInt = 1234,
    requiredCollection = new[] {
        "1"
    },
    requiredDictionary = new {
        key = "1",
    },
    requiredModel = new {
        name = "<name>",
        requiredUnion = new {},
        requiredLiteralString = "accept",
        requiredLiteralInt = 123,
        requiredLiteralFloat = 1.23,
        requiredLiteralBool = false,
        requiredBadDescription = "<requiredBadDescription>",
        requiredNullableList = new[] {
            1234
        },
    },
    requiredUnknown = new {},
    requiredRecordUnknown = new {
        key = new {},
    },
    modelWithRequiredNullable = new {
        requiredNullablePrimitive = 1234,
        requiredExtensibleEnum = "1",
        requiredFixedEnum = "1",
    },
};

Response response = await client.HelloAgainAsync("<p2>", "<p1>", RequestContent.Create(data));

JsonElement result = JsonDocument.Parse(response.ContentStream).RootElement;
Console.WriteLine(result.GetProperty("requiredString").ToString());
Console.WriteLine(result.GetProperty("requiredInt").ToString());
Console.WriteLine(result.GetProperty("requiredCollection")[0].ToString());
Console.WriteLine(result.GetProperty("requiredDictionary").GetProperty("<test>").ToString());
Console.WriteLine(result.GetProperty("requiredModel").GetProperty("name").ToString());
Console.WriteLine(result.GetProperty("requiredModel").GetProperty("requiredUnion").ToString());
Console.WriteLine(result.GetProperty("requiredModel").GetProperty("requiredLiteralString").ToString());
Console.WriteLine(result.GetProperty("requiredModel").GetProperty("requiredLiteralInt").ToString());
Console.WriteLine(result.GetProperty("requiredModel").GetProperty("requiredLiteralFloat").ToString());
Console.WriteLine(result.GetProperty("requiredModel").GetProperty("requiredLiteralBool").ToString());
Console.WriteLine(result.GetProperty("requiredModel").GetProperty("requiredBadDescription").ToString());
Console.WriteLine(result.GetProperty("requiredModel").GetProperty("requiredNullableList")[0].ToString());
Console.WriteLine(result.GetProperty("requiredUnknown").ToString());
Console.WriteLine(result.GetProperty("requiredRecordUnknown").GetProperty("<test>").ToString());
Console.WriteLine(result.GetProperty("readOnlyRequiredRecordUnknown").GetProperty("<test>").ToString());
Console.WriteLine(result.GetProperty("modelWithRequiredNullable").GetProperty("requiredNullablePrimitive").ToString());
Console.WriteLine(result.GetProperty("modelWithRequiredNullable").GetProperty("requiredExtensibleEnum").ToString());
Console.WriteLine(result.GetProperty("modelWithRequiredNullable").GetProperty("requiredFixedEnum").ToString());
]]></code>
This sample shows how to call HelloAgainAsync with all parameters and request content, and how to parse the result.
<code><![CDATA[
var endpoint = new Uri("<https://my-service.azure.com>");
var client = new FirstTestTypeSpecClient(endpoint);

var data = new {
    requiredString = "<requiredString>",
    requiredInt = 1234,
    requiredCollection = new[] {
        "1"
    },
    requiredDictionary = new {
        key = "1",
    },
    requiredModel = new {
        name = "<name>",
        requiredUnion = new {},
        requiredLiteralString = "accept",
        requiredLiteralInt = 123,
        requiredLiteralFloat = 1.23,
        requiredLiteralBool = false,
        optionalLiteralString = "reject",
        optionalLiteralInt = 456,
        optionalLiteralFloat = 4.56,
        optionalLiteralBool = true,
        requiredBadDescription = "<requiredBadDescription>",
        optionalNullableList = new[] {
            1234
        },
        requiredNullableList = new[] {
            1234
        },
    },
    intExtensibleEnum = "1",
    intExtensibleEnumCollection = new[] {
        "1"
    },
    floatExtensibleEnum = "1",
    floatExtensibleEnumCollection = new[] {
        "1"
    },
    floatFixedEnum = "1.1",
    floatFixedEnumCollection = new[] {
        "1.1"
    },
    intFixedEnum = "1",
    intFixedEnumCollection = new[] {
        "1"
    },
    stringFixedEnum = "1",
    requiredUnknown = new {},
    optionalUnknown = new {},
    requiredRecordUnknown = new {
        key = new {},
    },
    optionalRecordUnknown = new {
        key = new {},
    },
    modelWithRequiredNullable = new {
        requiredNullablePrimitive = 1234,
        requiredExtensibleEnum = "1",
        requiredFixedEnum = "1",
    },
};

Response response = await client.HelloAgainAsync("<p2>", "<p1>", RequestContent.Create(data));

JsonElement result = JsonDocument.Parse(response.ContentStream).RootElement;
Console.WriteLine(result.GetProperty("requiredString").ToString());
Console.WriteLine(result.GetProperty("requiredInt").ToString());
Console.WriteLine(result.GetProperty("requiredCollection")[0].ToString());
Console.WriteLine(result.GetProperty("requiredDictionary").GetProperty("<test>").ToString());
Console.WriteLine(result.GetProperty("requiredModel").GetProperty("name").ToString());
Console.WriteLine(result.GetProperty("requiredModel").GetProperty("requiredUnion").ToString());
Console.WriteLine(result.GetProperty("requiredModel").GetProperty("requiredLiteralString").ToString());
Console.WriteLine(result.GetProperty("requiredModel").GetProperty("requiredLiteralInt").ToString());
Console.WriteLine(result.GetProperty("requiredModel").GetProperty("requiredLiteralFloat").ToString());
Console.WriteLine(result.GetProperty("requiredModel").GetProperty("requiredLiteralBool").ToString());
Console.WriteLine(result.GetProperty("requiredModel").GetProperty("optionalLiteralString").ToString());
Console.WriteLine(result.GetProperty("requiredModel").GetProperty("optionalLiteralInt").ToString());
Console.WriteLine(result.GetProperty("requiredModel").GetProperty("optionalLiteralFloat").ToString());
Console.WriteLine(result.GetProperty("requiredModel").GetProperty("optionalLiteralBool").ToString());
Console.WriteLine(result.GetProperty("requiredModel").GetProperty("requiredBadDescription").ToString());
Console.WriteLine(result.GetProperty("requiredModel").GetProperty("optionalNullableList")[0].ToString());
Console.WriteLine(result.GetProperty("requiredModel").GetProperty("requiredNullableList")[0].ToString());
Console.WriteLine(result.GetProperty("intExtensibleEnum").ToString());
Console.WriteLine(result.GetProperty("intExtensibleEnumCollection")[0].ToString());
Console.WriteLine(result.GetProperty("floatExtensibleEnum").ToString());
Console.WriteLine(result.GetProperty("floatExtensibleEnumCollection")[0].ToString());
Console.WriteLine(result.GetProperty("floatFixedEnum").ToString());
Console.WriteLine(result.GetProperty("floatFixedEnumCollection")[0].ToString());
Console.WriteLine(result.GetProperty("intFixedEnum").ToString());
Console.WriteLine(result.GetProperty("intFixedEnumCollection")[0].ToString());
Console.WriteLine(result.GetProperty("stringFixedEnum").ToString());
Console.WriteLine(result.GetProperty("requiredUnknown").ToString());
Console.WriteLine(result.GetProperty("optionalUnknown").ToString());
Console.WriteLine(result.GetProperty("requiredRecordUnknown").GetProperty("<test>").ToString());
Console.WriteLine(result.GetProperty("optionalRecordUnknown").GetProperty("<test>").ToString());
Console.WriteLine(result.GetProperty("readOnlyRequiredRecordUnknown").GetProperty("<test>").ToString());
Console.WriteLine(result.GetProperty("readOnlyOptionalRecordUnknown").GetProperty("<test>").ToString());
Console.WriteLine(result.GetProperty("modelWithRequiredNullable").GetProperty("requiredNullablePrimitive").ToString());
Console.WriteLine(result.GetProperty("modelWithRequiredNullable").GetProperty("requiredExtensibleEnum").ToString());
Console.WriteLine(result.GetProperty("modelWithRequiredNullable").GetProperty("requiredFixedEnum").ToString());
]]></code>
</example>
    </member>
    <member name="HelloAgain(string,string,RequestContent,RequestContext)">
<example>
This sample shows how to call HelloAgain with required parameters and request content, and how to parse the result.
<code><![CDATA[
var endpoint = new Uri("<https://my-service.azure.com>");
var client = new FirstTestTypeSpecClient(endpoint);

var data = new {
    requiredString = "<requiredString>",
    requiredInt = 1234,
    requiredCollection = new[] {
        "1"
    },
    requiredDictionary = new {
        key = "1",
    },
    requiredModel = new {
        name = "<name>",
        requiredUnion = new {},
        requiredLiteralString = "accept",
        requiredLiteralInt = 123,
        requiredLiteralFloat = 1.23,
        requiredLiteralBool = false,
        requiredBadDescription = "<requiredBadDescription>",
        requiredNullableList = new[] {
            1234
        },
    },
    requiredUnknown = new {},
    requiredRecordUnknown = new {
        key = new {},
    },
    modelWithRequiredNullable = new {
        requiredNullablePrimitive = 1234,
        requiredExtensibleEnum = "1",
        requiredFixedEnum = "1",
    },
};

Response response = client.HelloAgain("<p2>", "<p1>", RequestContent.Create(data));

JsonElement result = JsonDocument.Parse(response.ContentStream).RootElement;
Console.WriteLine(result.GetProperty("requiredString").ToString());
Console.WriteLine(result.GetProperty("requiredInt").ToString());
Console.WriteLine(result.GetProperty("requiredCollection")[0].ToString());
Console.WriteLine(result.GetProperty("requiredDictionary").GetProperty("<test>").ToString());
Console.WriteLine(result.GetProperty("requiredModel").GetProperty("name").ToString());
Console.WriteLine(result.GetProperty("requiredModel").GetProperty("requiredUnion").ToString());
Console.WriteLine(result.GetProperty("requiredModel").GetProperty("requiredLiteralString").ToString());
Console.WriteLine(result.GetProperty("requiredModel").GetProperty("requiredLiteralInt").ToString());
Console.WriteLine(result.GetProperty("requiredModel").GetProperty("requiredLiteralFloat").ToString());
Console.WriteLine(result.GetProperty("requiredModel").GetProperty("requiredLiteralBool").ToString());
Console.WriteLine(result.GetProperty("requiredModel").GetProperty("requiredBadDescription").ToString());
Console.WriteLine(result.GetProperty("requiredModel").GetProperty("requiredNullableList")[0].ToString());
Console.WriteLine(result.GetProperty("requiredUnknown").ToString());
Console.WriteLine(result.GetProperty("requiredRecordUnknown").GetProperty("<test>").ToString());
Console.WriteLine(result.GetProperty("readOnlyRequiredRecordUnknown").GetProperty("<test>").ToString());
Console.WriteLine(result.GetProperty("modelWithRequiredNullable").GetProperty("requiredNullablePrimitive").ToString());
Console.WriteLine(result.GetProperty("modelWithRequiredNullable").GetProperty("requiredExtensibleEnum").ToString());
Console.WriteLine(result.GetProperty("modelWithRequiredNullable").GetProperty("requiredFixedEnum").ToString());
]]></code>
This sample shows how to call HelloAgain with all parameters and request content, and how to parse the result.
<code><![CDATA[
var endpoint = new Uri("<https://my-service.azure.com>");
var client = new FirstTestTypeSpecClient(endpoint);

var data = new {
    requiredString = "<requiredString>",
    requiredInt = 1234,
    requiredCollection = new[] {
        "1"
    },
    requiredDictionary = new {
        key = "1",
    },
    requiredModel = new {
        name = "<name>",
        requiredUnion = new {},
        requiredLiteralString = "accept",
        requiredLiteralInt = 123,
        requiredLiteralFloat = 1.23,
        requiredLiteralBool = false,
        optionalLiteralString = "reject",
        optionalLiteralInt = 456,
        optionalLiteralFloat = 4.56,
        optionalLiteralBool = true,
        requiredBadDescription = "<requiredBadDescription>",
        optionalNullableList = new[] {
            1234
        },
        requiredNullableList = new[] {
            1234
        },
    },
    intExtensibleEnum = "1",
    intExtensibleEnumCollection = new[] {
        "1"
    },
    floatExtensibleEnum = "1",
    floatExtensibleEnumCollection = new[] {
        "1"
    },
    floatFixedEnum = "1.1",
    floatFixedEnumCollection = new[] {
        "1.1"
    },
    intFixedEnum = "1",
    intFixedEnumCollection = new[] {
        "1"
    },
    stringFixedEnum = "1",
    requiredUnknown = new {},
    optionalUnknown = new {},
    requiredRecordUnknown = new {
        key = new {},
    },
    optionalRecordUnknown = new {
        key = new {},
    },
    modelWithRequiredNullable = new {
        requiredNullablePrimitive = 1234,
        requiredExtensibleEnum = "1",
        requiredFixedEnum = "1",
    },
};

Response response = client.HelloAgain("<p2>", "<p1>", RequestContent.Create(data));

JsonElement result = JsonDocument.Parse(response.ContentStream).RootElement;
Console.WriteLine(result.GetProperty("requiredString").ToString());
Console.WriteLine(result.GetProperty("requiredInt").ToString());
Console.WriteLine(result.GetProperty("requiredCollection")[0].ToString());
Console.WriteLine(result.GetProperty("requiredDictionary").GetProperty("<test>").ToString());
Console.WriteLine(result.GetProperty("requiredModel").GetProperty("name").ToString());
Console.WriteLine(result.GetProperty("requiredModel").GetProperty("requiredUnion").ToString());
Console.WriteLine(result.GetProperty("requiredModel").GetProperty("requiredLiteralString").ToString());
Console.WriteLine(result.GetProperty("requiredModel").GetProperty("requiredLiteralInt").ToString());
Console.WriteLine(result.GetProperty("requiredModel").GetProperty("requiredLiteralFloat").ToString());
Console.WriteLine(result.GetProperty("requiredModel").GetProperty("requiredLiteralBool").ToString());
Console.WriteLine(result.GetProperty("requiredModel").GetProperty("optionalLiteralString").ToString());
Console.WriteLine(result.GetProperty("requiredModel").GetProperty("optionalLiteralInt").ToString());
Console.WriteLine(result.GetProperty("requiredModel").GetProperty("optionalLiteralFloat").ToString());
Console.WriteLine(result.GetProperty("requiredModel").GetProperty("optionalLiteralBool").ToString());
Console.WriteLine(result.GetProperty("requiredModel").GetProperty("requiredBadDescription").ToString());
Console.WriteLine(result.GetProperty("requiredModel").GetProperty("optionalNullableList")[0].ToString());
Console.WriteLine(result.GetProperty("requiredModel").GetProperty("requiredNullableList")[0].ToString());
Console.WriteLine(result.GetProperty("intExtensibleEnum").ToString());
Console.WriteLine(result.GetProperty("intExtensibleEnumCollection")[0].ToString());
Console.WriteLine(result.GetProperty("floatExtensibleEnum").ToString());
Console.WriteLine(result.GetProperty("floatExtensibleEnumCollection")[0].ToString());
Console.WriteLine(result.GetProperty("floatFixedEnum").ToString());
Console.WriteLine(result.GetProperty("floatFixedEnumCollection")[0].ToString());
Console.WriteLine(result.GetProperty("intFixedEnum").ToString());
Console.WriteLine(result.GetProperty("intFixedEnumCollection")[0].ToString());
Console.WriteLine(result.GetProperty("stringFixedEnum").ToString());
Console.WriteLine(result.GetProperty("requiredUnknown").ToString());
Console.WriteLine(result.GetProperty("optionalUnknown").ToString());
Console.WriteLine(result.GetProperty("requiredRecordUnknown").GetProperty("<test>").ToString());
Console.WriteLine(result.GetProperty("optionalRecordUnknown").GetProperty("<test>").ToString());
Console.WriteLine(result.GetProperty("readOnlyRequiredRecordUnknown").GetProperty("<test>").ToString());
Console.WriteLine(result.GetProperty("readOnlyOptionalRecordUnknown").GetProperty("<test>").ToString());
Console.WriteLine(result.GetProperty("modelWithRequiredNullable").GetProperty("requiredNullablePrimitive").ToString());
Console.WriteLine(result.GetProperty("modelWithRequiredNullable").GetProperty("requiredExtensibleEnum").ToString());
Console.WriteLine(result.GetProperty("modelWithRequiredNullable").GetProperty("requiredFixedEnum").ToString());
]]></code>
</example>
    </member>
    <member name="NoContentTypeAsync(string,string,RequestContent,RequestContext)">
<example>
This sample shows how to call NoContentTypeAsync with required parameters and request content, and how to parse the result.
<code><![CDATA[
var endpoint = new Uri("<https://my-service.azure.com>");
var client = new FirstTestTypeSpecClient(endpoint);

var data = new {
    requiredString = "<requiredString>",
    requiredInt = 1234,
    requiredCollection = new[] {
        "1"
    },
    requiredDictionary = new {
        key = "1",
    },
    requiredModel = new {
        name = "<name>",
        requiredUnion = new {},
        requiredLiteralString = "accept",
        requiredLiteralInt = 123,
        requiredLiteralFloat = 1.23,
        requiredLiteralBool = false,
        requiredBadDescription = "<requiredBadDescription>",
        requiredNullableList = new[] {
            1234
        },
    },
    requiredUnknown = new {},
    requiredRecordUnknown = new {
        key = new {},
    },
    modelWithRequiredNullable = new {
        requiredNullablePrimitive = 1234,
        requiredExtensibleEnum = "1",
        requiredFixedEnum = "1",
    },
};

Response response = await client.NoContentTypeAsync("<p2>", "<p1>", RequestContent.Create(data));

JsonElement result = JsonDocument.Parse(response.ContentStream).RootElement;
Console.WriteLine(result.GetProperty("requiredString").ToString());
Console.WriteLine(result.GetProperty("requiredInt").ToString());
Console.WriteLine(result.GetProperty("requiredCollection")[0].ToString());
Console.WriteLine(result.GetProperty("requiredDictionary").GetProperty("<test>").ToString());
Console.WriteLine(result.GetProperty("requiredModel").GetProperty("name").ToString());
Console.WriteLine(result.GetProperty("requiredModel").GetProperty("requiredUnion").ToString());
Console.WriteLine(result.GetProperty("requiredModel").GetProperty("requiredLiteralString").ToString());
Console.WriteLine(result.GetProperty("requiredModel").GetProperty("requiredLiteralInt").ToString());
Console.WriteLine(result.GetProperty("requiredModel").GetProperty("requiredLiteralFloat").ToString());
Console.WriteLine(result.GetProperty("requiredModel").GetProperty("requiredLiteralBool").ToString());
Console.WriteLine(result.GetProperty("requiredModel").GetProperty("requiredBadDescription").ToString());
Console.WriteLine(result.GetProperty("requiredModel").GetProperty("requiredNullableList")[0].ToString());
Console.WriteLine(result.GetProperty("requiredUnknown").ToString());
Console.WriteLine(result.GetProperty("requiredRecordUnknown").GetProperty("<test>").ToString());
Console.WriteLine(result.GetProperty("readOnlyRequiredRecordUnknown").GetProperty("<test>").ToString());
Console.WriteLine(result.GetProperty("modelWithRequiredNullable").GetProperty("requiredNullablePrimitive").ToString());
Console.WriteLine(result.GetProperty("modelWithRequiredNullable").GetProperty("requiredExtensibleEnum").ToString());
Console.WriteLine(result.GetProperty("modelWithRequiredNullable").GetProperty("requiredFixedEnum").ToString());
]]></code>
This sample shows how to call NoContentTypeAsync with all parameters and request content, and how to parse the result.
<code><![CDATA[
var endpoint = new Uri("<https://my-service.azure.com>");
var client = new FirstTestTypeSpecClient(endpoint);

var data = new {
    requiredString = "<requiredString>",
    requiredInt = 1234,
    requiredCollection = new[] {
        "1"
    },
    requiredDictionary = new {
        key = "1",
    },
    requiredModel = new {
        name = "<name>",
        requiredUnion = new {},
        requiredLiteralString = "accept",
        requiredLiteralInt = 123,
        requiredLiteralFloat = 1.23,
        requiredLiteralBool = false,
        optionalLiteralString = "reject",
        optionalLiteralInt = 456,
        optionalLiteralFloat = 4.56,
        optionalLiteralBool = true,
        requiredBadDescription = "<requiredBadDescription>",
        optionalNullableList = new[] {
            1234
        },
        requiredNullableList = new[] {
            1234
        },
    },
    intExtensibleEnum = "1",
    intExtensibleEnumCollection = new[] {
        "1"
    },
    floatExtensibleEnum = "1",
    floatExtensibleEnumCollection = new[] {
        "1"
    },
    floatFixedEnum = "1.1",
    floatFixedEnumCollection = new[] {
        "1.1"
    },
    intFixedEnum = "1",
    intFixedEnumCollection = new[] {
        "1"
    },
    stringFixedEnum = "1",
    requiredUnknown = new {},
    optionalUnknown = new {},
    requiredRecordUnknown = new {
        key = new {},
    },
    optionalRecordUnknown = new {
        key = new {},
    },
    modelWithRequiredNullable = new {
        requiredNullablePrimitive = 1234,
        requiredExtensibleEnum = "1",
        requiredFixedEnum = "1",
    },
};

Response response = await client.NoContentTypeAsync("<p2>", "<p1>", RequestContent.Create(data));

JsonElement result = JsonDocument.Parse(response.ContentStream).RootElement;
Console.WriteLine(result.GetProperty("requiredString").ToString());
Console.WriteLine(result.GetProperty("requiredInt").ToString());
Console.WriteLine(result.GetProperty("requiredCollection")[0].ToString());
Console.WriteLine(result.GetProperty("requiredDictionary").GetProperty("<test>").ToString());
Console.WriteLine(result.GetProperty("requiredModel").GetProperty("name").ToString());
Console.WriteLine(result.GetProperty("requiredModel").GetProperty("requiredUnion").ToString());
Console.WriteLine(result.GetProperty("requiredModel").GetProperty("requiredLiteralString").ToString());
Console.WriteLine(result.GetProperty("requiredModel").GetProperty("requiredLiteralInt").ToString());
Console.WriteLine(result.GetProperty("requiredModel").GetProperty("requiredLiteralFloat").ToString());
Console.WriteLine(result.GetProperty("requiredModel").GetProperty("requiredLiteralBool").ToString());
Console.WriteLine(result.GetProperty("requiredModel").GetProperty("optionalLiteralString").ToString());
Console.WriteLine(result.GetProperty("requiredModel").GetProperty("optionalLiteralInt").ToString());
Console.WriteLine(result.GetProperty("requiredModel").GetProperty("optionalLiteralFloat").ToString());
Console.WriteLine(result.GetProperty("requiredModel").GetProperty("optionalLiteralBool").ToString());
Console.WriteLine(result.GetProperty("requiredModel").GetProperty("requiredBadDescription").ToString());
Console.WriteLine(result.GetProperty("requiredModel").GetProperty("optionalNullableList")[0].ToString());
Console.WriteLine(result.GetProperty("requiredModel").GetProperty("requiredNullableList")[0].ToString());
Console.WriteLine(result.GetProperty("intExtensibleEnum").ToString());
Console.WriteLine(result.GetProperty("intExtensibleEnumCollection")[0].ToString());
Console.WriteLine(result.GetProperty("floatExtensibleEnum").ToString());
Console.WriteLine(result.GetProperty("floatExtensibleEnumCollection")[0].ToString());
Console.WriteLine(result.GetProperty("floatFixedEnum").ToString());
Console.WriteLine(result.GetProperty("floatFixedEnumCollection")[0].ToString());
Console.WriteLine(result.GetProperty("intFixedEnum").ToString());
Console.WriteLine(result.GetProperty("intFixedEnumCollection")[0].ToString());
Console.WriteLine(result.GetProperty("stringFixedEnum").ToString());
Console.WriteLine(result.GetProperty("requiredUnknown").ToString());
Console.WriteLine(result.GetProperty("optionalUnknown").ToString());
Console.WriteLine(result.GetProperty("requiredRecordUnknown").GetProperty("<test>").ToString());
Console.WriteLine(result.GetProperty("optionalRecordUnknown").GetProperty("<test>").ToString());
Console.WriteLine(result.GetProperty("readOnlyRequiredRecordUnknown").GetProperty("<test>").ToString());
Console.WriteLine(result.GetProperty("readOnlyOptionalRecordUnknown").GetProperty("<test>").ToString());
Console.WriteLine(result.GetProperty("modelWithRequiredNullable").GetProperty("requiredNullablePrimitive").ToString());
Console.WriteLine(result.GetProperty("modelWithRequiredNullable").GetProperty("requiredExtensibleEnum").ToString());
Console.WriteLine(result.GetProperty("modelWithRequiredNullable").GetProperty("requiredFixedEnum").ToString());
]]></code>
</example>
    </member>
    <member name="NoContentType(string,string,RequestContent,RequestContext)">
<example>
This sample shows how to call NoContentType with required parameters and request content, and how to parse the result.
<code><![CDATA[
var endpoint = new Uri("<https://my-service.azure.com>");
var client = new FirstTestTypeSpecClient(endpoint);

var data = new {
    requiredString = "<requiredString>",
    requiredInt = 1234,
    requiredCollection = new[] {
        "1"
    },
    requiredDictionary = new {
        key = "1",
    },
    requiredModel = new {
        name = "<name>",
        requiredUnion = new {},
        requiredLiteralString = "accept",
        requiredLiteralInt = 123,
        requiredLiteralFloat = 1.23,
        requiredLiteralBool = false,
        requiredBadDescription = "<requiredBadDescription>",
        requiredNullableList = new[] {
            1234
        },
    },
    requiredUnknown = new {},
    requiredRecordUnknown = new {
        key = new {},
    },
    modelWithRequiredNullable = new {
        requiredNullablePrimitive = 1234,
        requiredExtensibleEnum = "1",
        requiredFixedEnum = "1",
    },
};

Response response = client.NoContentType("<p2>", "<p1>", RequestContent.Create(data));

JsonElement result = JsonDocument.Parse(response.ContentStream).RootElement;
Console.WriteLine(result.GetProperty("requiredString").ToString());
Console.WriteLine(result.GetProperty("requiredInt").ToString());
Console.WriteLine(result.GetProperty("requiredCollection")[0].ToString());
Console.WriteLine(result.GetProperty("requiredDictionary").GetProperty("<test>").ToString());
Console.WriteLine(result.GetProperty("requiredModel").GetProperty("name").ToString());
Console.WriteLine(result.GetProperty("requiredModel").GetProperty("requiredUnion").ToString());
Console.WriteLine(result.GetProperty("requiredModel").GetProperty("requiredLiteralString").ToString());
Console.WriteLine(result.GetProperty("requiredModel").GetProperty("requiredLiteralInt").ToString());
Console.WriteLine(result.GetProperty("requiredModel").GetProperty("requiredLiteralFloat").ToString());
Console.WriteLine(result.GetProperty("requiredModel").GetProperty("requiredLiteralBool").ToString());
Console.WriteLine(result.GetProperty("requiredModel").GetProperty("requiredBadDescription").ToString());
Console.WriteLine(result.GetProperty("requiredModel").GetProperty("requiredNullableList")[0].ToString());
Console.WriteLine(result.GetProperty("requiredUnknown").ToString());
Console.WriteLine(result.GetProperty("requiredRecordUnknown").GetProperty("<test>").ToString());
Console.WriteLine(result.GetProperty("readOnlyRequiredRecordUnknown").GetProperty("<test>").ToString());
Console.WriteLine(result.GetProperty("modelWithRequiredNullable").GetProperty("requiredNullablePrimitive").ToString());
Console.WriteLine(result.GetProperty("modelWithRequiredNullable").GetProperty("requiredExtensibleEnum").ToString());
Console.WriteLine(result.GetProperty("modelWithRequiredNullable").GetProperty("requiredFixedEnum").ToString());
]]></code>
This sample shows how to call NoContentType with all parameters and request content, and how to parse the result.
<code><![CDATA[
var endpoint = new Uri("<https://my-service.azure.com>");
var client = new FirstTestTypeSpecClient(endpoint);

var data = new {
    requiredString = "<requiredString>",
    requiredInt = 1234,
    requiredCollection = new[] {
        "1"
    },
    requiredDictionary = new {
        key = "1",
    },
    requiredModel = new {
        name = "<name>",
        requiredUnion = new {},
        requiredLiteralString = "accept",
        requiredLiteralInt = 123,
        requiredLiteralFloat = 1.23,
        requiredLiteralBool = false,
        optionalLiteralString = "reject",
        optionalLiteralInt = 456,
        optionalLiteralFloat = 4.56,
        optionalLiteralBool = true,
        requiredBadDescription = "<requiredBadDescription>",
        optionalNullableList = new[] {
            1234
        },
        requiredNullableList = new[] {
            1234
        },
    },
    intExtensibleEnum = "1",
    intExtensibleEnumCollection = new[] {
        "1"
    },
    floatExtensibleEnum = "1",
    floatExtensibleEnumCollection = new[] {
        "1"
    },
    floatFixedEnum = "1.1",
    floatFixedEnumCollection = new[] {
        "1.1"
    },
    intFixedEnum = "1",
    intFixedEnumCollection = new[] {
        "1"
    },
    stringFixedEnum = "1",
    requiredUnknown = new {},
    optionalUnknown = new {},
    requiredRecordUnknown = new {
        key = new {},
    },
    optionalRecordUnknown = new {
        key = new {},
    },
    modelWithRequiredNullable = new {
        requiredNullablePrimitive = 1234,
        requiredExtensibleEnum = "1",
        requiredFixedEnum = "1",
    },
};

Response response = client.NoContentType("<p2>", "<p1>", RequestContent.Create(data));

JsonElement result = JsonDocument.Parse(response.ContentStream).RootElement;
Console.WriteLine(result.GetProperty("requiredString").ToString());
Console.WriteLine(result.GetProperty("requiredInt").ToString());
Console.WriteLine(result.GetProperty("requiredCollection")[0].ToString());
Console.WriteLine(result.GetProperty("requiredDictionary").GetProperty("<test>").ToString());
Console.WriteLine(result.GetProperty("requiredModel").GetProperty("name").ToString());
Console.WriteLine(result.GetProperty("requiredModel").GetProperty("requiredUnion").ToString());
Console.WriteLine(result.GetProperty("requiredModel").GetProperty("requiredLiteralString").ToString());
Console.WriteLine(result.GetProperty("requiredModel").GetProperty("requiredLiteralInt").ToString());
Console.WriteLine(result.GetProperty("requiredModel").GetProperty("requiredLiteralFloat").ToString());
Console.WriteLine(result.GetProperty("requiredModel").GetProperty("requiredLiteralBool").ToString());
Console.WriteLine(result.GetProperty("requiredModel").GetProperty("optionalLiteralString").ToString());
Console.WriteLine(result.GetProperty("requiredModel").GetProperty("optionalLiteralInt").ToString());
Console.WriteLine(result.GetProperty("requiredModel").GetProperty("optionalLiteralFloat").ToString());
Console.WriteLine(result.GetProperty("requiredModel").GetProperty("optionalLiteralBool").ToString());
Console.WriteLine(result.GetProperty("requiredModel").GetProperty("requiredBadDescription").ToString());
Console.WriteLine(result.GetProperty("requiredModel").GetProperty("optionalNullableList")[0].ToString());
Console.WriteLine(result.GetProperty("requiredModel").GetProperty("requiredNullableList")[0].ToString());
Console.WriteLine(result.GetProperty("intExtensibleEnum").ToString());
Console.WriteLine(result.GetProperty("intExtensibleEnumCollection")[0].ToString());
Console.WriteLine(result.GetProperty("floatExtensibleEnum").ToString());
Console.WriteLine(result.GetProperty("floatExtensibleEnumCollection")[0].ToString());
Console.WriteLine(result.GetProperty("floatFixedEnum").ToString());
Console.WriteLine(result.GetProperty("floatFixedEnumCollection")[0].ToString());
Console.WriteLine(result.GetProperty("intFixedEnum").ToString());
Console.WriteLine(result.GetProperty("intFixedEnumCollection")[0].ToString());
Console.WriteLine(result.GetProperty("stringFixedEnum").ToString());
Console.WriteLine(result.GetProperty("requiredUnknown").ToString());
Console.WriteLine(result.GetProperty("optionalUnknown").ToString());
Console.WriteLine(result.GetProperty("requiredRecordUnknown").GetProperty("<test>").ToString());
Console.WriteLine(result.GetProperty("optionalRecordUnknown").GetProperty("<test>").ToString());
Console.WriteLine(result.GetProperty("readOnlyRequiredRecordUnknown").GetProperty("<test>").ToString());
Console.WriteLine(result.GetProperty("readOnlyOptionalRecordUnknown").GetProperty("<test>").ToString());
Console.WriteLine(result.GetProperty("modelWithRequiredNullable").GetProperty("requiredNullablePrimitive").ToString());
Console.WriteLine(result.GetProperty("modelWithRequiredNullable").GetProperty("requiredExtensibleEnum").ToString());
Console.WriteLine(result.GetProperty("modelWithRequiredNullable").GetProperty("requiredFixedEnum").ToString());
]]></code>
</example>
    </member>
    <member name="HelloDemo2Async(CancellationToken)">
    </member>
    <member name="HelloDemo2(CancellationToken)">
    </member>
    <member name="HelloDemo2Async(RequestContext)">
<example>
This sample shows how to call HelloDemo2Async with required parameters and parse the result.
<code><![CDATA[
var endpoint = new Uri("<https://my-service.azure.com>");
var client = new FirstTestTypeSpecClient(endpoint);

Response response = await client.HelloDemo2Async(new RequestContext());

JsonElement result = JsonDocument.Parse(response.ContentStream).RootElement;
Console.WriteLine(result.GetProperty("name").ToString());
Console.WriteLine(result.GetProperty("requiredUnion").ToString());
Console.WriteLine(result.GetProperty("requiredLiteralString").ToString());
Console.WriteLine(result.GetProperty("requiredLiteralInt").ToString());
Console.WriteLine(result.GetProperty("requiredLiteralFloat").ToString());
Console.WriteLine(result.GetProperty("requiredLiteralBool").ToString());
Console.WriteLine(result.GetProperty("optionalLiteralString").ToString());
Console.WriteLine(result.GetProperty("optionalLiteralInt").ToString());
Console.WriteLine(result.GetProperty("optionalLiteralFloat").ToString());
Console.WriteLine(result.GetProperty("optionalLiteralBool").ToString());
Console.WriteLine(result.GetProperty("requiredBadDescription").ToString());
Console.WriteLine(result.GetProperty("optionalNullableList")[0].ToString());
Console.WriteLine(result.GetProperty("requiredNullableList")[0].ToString());
]]></code>
</example>
    </member>
    <member name="HelloDemo2(RequestContext)">
<example>
This sample shows how to call HelloDemo2 with required parameters and parse the result.
<code><![CDATA[
var endpoint = new Uri("<https://my-service.azure.com>");
var client = new FirstTestTypeSpecClient(endpoint);

Response response = client.HelloDemo2(new RequestContext());

JsonElement result = JsonDocument.Parse(response.ContentStream).RootElement;
Console.WriteLine(result.GetProperty("name").ToString());
Console.WriteLine(result.GetProperty("requiredUnion").ToString());
Console.WriteLine(result.GetProperty("requiredLiteralString").ToString());
Console.WriteLine(result.GetProperty("requiredLiteralInt").ToString());
Console.WriteLine(result.GetProperty("requiredLiteralFloat").ToString());
Console.WriteLine(result.GetProperty("requiredLiteralBool").ToString());
Console.WriteLine(result.GetProperty("optionalLiteralString").ToString());
Console.WriteLine(result.GetProperty("optionalLiteralInt").ToString());
Console.WriteLine(result.GetProperty("optionalLiteralFloat").ToString());
Console.WriteLine(result.GetProperty("optionalLiteralBool").ToString());
Console.WriteLine(result.GetProperty("requiredBadDescription").ToString());
Console.WriteLine(result.GetProperty("optionalNullableList")[0].ToString());
Console.WriteLine(result.GetProperty("requiredNullableList")[0].ToString());
]]></code>
</example>
    </member>
    <member name="CreateLiteralAsync(Thing,CancellationToken)">
    </member>
    <member name="CreateLiteral(Thing,CancellationToken)">
    </member>
    <member name="CreateLiteralAsync(RequestContent,RequestContext)">
<example>
This sample shows how to call CreateLiteralAsync with required request content, and how to parse the result.
<code><![CDATA[
var endpoint = new Uri("<https://my-service.azure.com>");
var client = new FirstTestTypeSpecClient(endpoint);

var data = new {
    name = "<name>",
    requiredUnion = new {},
    requiredLiteralString = "accept",
    requiredLiteralInt = 123,
    requiredLiteralFloat = 1.23,
    requiredLiteralBool = false,
    requiredBadDescription = "<requiredBadDescription>",
    requiredNullableList = new[] {
        1234
    },
};

Response response = await client.CreateLiteralAsync(RequestContent.Create(data));

JsonElement result = JsonDocument.Parse(response.ContentStream).RootElement;
Console.WriteLine(result.GetProperty("name").ToString());
Console.WriteLine(result.GetProperty("requiredUnion").ToString());
Console.WriteLine(result.GetProperty("requiredLiteralString").ToString());
Console.WriteLine(result.GetProperty("requiredLiteralInt").ToString());
Console.WriteLine(result.GetProperty("requiredLiteralFloat").ToString());
Console.WriteLine(result.GetProperty("requiredLiteralBool").ToString());
Console.WriteLine(result.GetProperty("requiredBadDescription").ToString());
Console.WriteLine(result.GetProperty("requiredNullableList")[0].ToString());
]]></code>
This sample shows how to call CreateLiteralAsync with all request content, and how to parse the result.
<code><![CDATA[
var endpoint = new Uri("<https://my-service.azure.com>");
var client = new FirstTestTypeSpecClient(endpoint);

var data = new {
    name = "<name>",
    requiredUnion = new {},
    requiredLiteralString = "accept",
    requiredLiteralInt = 123,
    requiredLiteralFloat = 1.23,
    requiredLiteralBool = false,
    optionalLiteralString = "reject",
    optionalLiteralInt = 456,
    optionalLiteralFloat = 4.56,
    optionalLiteralBool = true,
    requiredBadDescription = "<requiredBadDescription>",
    optionalNullableList = new[] {
        1234
    },
    requiredNullableList = new[] {
        1234
    },
};

Response response = await client.CreateLiteralAsync(RequestContent.Create(data));

JsonElement result = JsonDocument.Parse(response.ContentStream).RootElement;
Console.WriteLine(result.GetProperty("name").ToString());
Console.WriteLine(result.GetProperty("requiredUnion").ToString());
Console.WriteLine(result.GetProperty("requiredLiteralString").ToString());
Console.WriteLine(result.GetProperty("requiredLiteralInt").ToString());
Console.WriteLine(result.GetProperty("requiredLiteralFloat").ToString());
Console.WriteLine(result.GetProperty("requiredLiteralBool").ToString());
Console.WriteLine(result.GetProperty("optionalLiteralString").ToString());
Console.WriteLine(result.GetProperty("optionalLiteralInt").ToString());
Console.WriteLine(result.GetProperty("optionalLiteralFloat").ToString());
Console.WriteLine(result.GetProperty("optionalLiteralBool").ToString());
Console.WriteLine(result.GetProperty("requiredBadDescription").ToString());
Console.WriteLine(result.GetProperty("optionalNullableList")[0].ToString());
Console.WriteLine(result.GetProperty("requiredNullableList")[0].ToString());
]]></code>
</example>
    </member>
    <member name="CreateLiteral(RequestContent,RequestContext)">
<example>
This sample shows how to call CreateLiteral with required request content, and how to parse the result.
<code><![CDATA[
var endpoint = new Uri("<https://my-service.azure.com>");
var client = new FirstTestTypeSpecClient(endpoint);

var data = new {
    name = "<name>",
    requiredUnion = new {},
    requiredLiteralString = "accept",
    requiredLiteralInt = 123,
    requiredLiteralFloat = 1.23,
    requiredLiteralBool = false,
    requiredBadDescription = "<requiredBadDescription>",
    requiredNullableList = new[] {
        1234
    },
};

Response response = client.CreateLiteral(RequestContent.Create(data));

JsonElement result = JsonDocument.Parse(response.ContentStream).RootElement;
Console.WriteLine(result.GetProperty("name").ToString());
Console.WriteLine(result.GetProperty("requiredUnion").ToString());
Console.WriteLine(result.GetProperty("requiredLiteralString").ToString());
Console.WriteLine(result.GetProperty("requiredLiteralInt").ToString());
Console.WriteLine(result.GetProperty("requiredLiteralFloat").ToString());
Console.WriteLine(result.GetProperty("requiredLiteralBool").ToString());
Console.WriteLine(result.GetProperty("requiredBadDescription").ToString());
Console.WriteLine(result.GetProperty("requiredNullableList")[0].ToString());
]]></code>
This sample shows how to call CreateLiteral with all request content, and how to parse the result.
<code><![CDATA[
var endpoint = new Uri("<https://my-service.azure.com>");
var client = new FirstTestTypeSpecClient(endpoint);

var data = new {
    name = "<name>",
    requiredUnion = new {},
    requiredLiteralString = "accept",
    requiredLiteralInt = 123,
    requiredLiteralFloat = 1.23,
    requiredLiteralBool = false,
    optionalLiteralString = "reject",
    optionalLiteralInt = 456,
    optionalLiteralFloat = 4.56,
    optionalLiteralBool = true,
    requiredBadDescription = "<requiredBadDescription>",
    optionalNullableList = new[] {
        1234
    },
    requiredNullableList = new[] {
        1234
    },
};

Response response = client.CreateLiteral(RequestContent.Create(data));

JsonElement result = JsonDocument.Parse(response.ContentStream).RootElement;
Console.WriteLine(result.GetProperty("name").ToString());
Console.WriteLine(result.GetProperty("requiredUnion").ToString());
Console.WriteLine(result.GetProperty("requiredLiteralString").ToString());
Console.WriteLine(result.GetProperty("requiredLiteralInt").ToString());
Console.WriteLine(result.GetProperty("requiredLiteralFloat").ToString());
Console.WriteLine(result.GetProperty("requiredLiteralBool").ToString());
Console.WriteLine(result.GetProperty("optionalLiteralString").ToString());
Console.WriteLine(result.GetProperty("optionalLiteralInt").ToString());
Console.WriteLine(result.GetProperty("optionalLiteralFloat").ToString());
Console.WriteLine(result.GetProperty("optionalLiteralBool").ToString());
Console.WriteLine(result.GetProperty("requiredBadDescription").ToString());
Console.WriteLine(result.GetProperty("optionalNullableList")[0].ToString());
Console.WriteLine(result.GetProperty("requiredNullableList")[0].ToString());
]]></code>
</example>
    </member>
    <member name="HelloLiteralAsync(CancellationToken)">
    </member>
    <member name="HelloLiteral(CancellationToken)">
    </member>
    <member name="HelloLiteralAsync(RequestContext)">
<example>
This sample shows how to call HelloLiteralAsync with required parameters and parse the result.
<code><![CDATA[
var endpoint = new Uri("<https://my-service.azure.com>");
var client = new FirstTestTypeSpecClient(endpoint);

Response response = await client.HelloLiteralAsync(new RequestContext());

JsonElement result = JsonDocument.Parse(response.ContentStream).RootElement;
Console.WriteLine(result.GetProperty("name").ToString());
Console.WriteLine(result.GetProperty("requiredUnion").ToString());
Console.WriteLine(result.GetProperty("requiredLiteralString").ToString());
Console.WriteLine(result.GetProperty("requiredLiteralInt").ToString());
Console.WriteLine(result.GetProperty("requiredLiteralFloat").ToString());
Console.WriteLine(result.GetProperty("requiredLiteralBool").ToString());
Console.WriteLine(result.GetProperty("optionalLiteralString").ToString());
Console.WriteLine(result.GetProperty("optionalLiteralInt").ToString());
Console.WriteLine(result.GetProperty("optionalLiteralFloat").ToString());
Console.WriteLine(result.GetProperty("optionalLiteralBool").ToString());
Console.WriteLine(result.GetProperty("requiredBadDescription").ToString());
Console.WriteLine(result.GetProperty("optionalNullableList")[0].ToString());
Console.WriteLine(result.GetProperty("requiredNullableList")[0].ToString());
]]></code>
</example>
    </member>
    <member name="HelloLiteral(RequestContext)">
<example>
This sample shows how to call HelloLiteral with required parameters and parse the result.
<code><![CDATA[
var endpoint = new Uri("<https://my-service.azure.com>");
var client = new FirstTestTypeSpecClient(endpoint);

Response response = client.HelloLiteral(new RequestContext());

JsonElement result = JsonDocument.Parse(response.ContentStream).RootElement;
Console.WriteLine(result.GetProperty("name").ToString());
Console.WriteLine(result.GetProperty("requiredUnion").ToString());
Console.WriteLine(result.GetProperty("requiredLiteralString").ToString());
Console.WriteLine(result.GetProperty("requiredLiteralInt").ToString());
Console.WriteLine(result.GetProperty("requiredLiteralFloat").ToString());
Console.WriteLine(result.GetProperty("requiredLiteralBool").ToString());
Console.WriteLine(result.GetProperty("optionalLiteralString").ToString());
Console.WriteLine(result.GetProperty("optionalLiteralInt").ToString());
Console.WriteLine(result.GetProperty("optionalLiteralFloat").ToString());
Console.WriteLine(result.GetProperty("optionalLiteralBool").ToString());
Console.WriteLine(result.GetProperty("requiredBadDescription").ToString());
Console.WriteLine(result.GetProperty("optionalNullableList")[0].ToString());
Console.WriteLine(result.GetProperty("requiredNullableList")[0].ToString());
]]></code>
</example>
    </member>
    <member name="GetUnknownValueAsync(RequestContext)">
<example>
This sample shows how to call GetUnknownValueAsync with required parameters and parse the result.
<code><![CDATA[
var endpoint = new Uri("<https://my-service.azure.com>");
var client = new FirstTestTypeSpecClient(endpoint);

Response response = await client.GetUnknownValueAsync(new RequestContext());

JsonElement result = JsonDocument.Parse(response.ContentStream).RootElement;
Console.WriteLine(result.ToString());
]]></code>
</example>
    </member>
    <member name="GetUnknownValue(RequestContext)">
<example>
This sample shows how to call GetUnknownValue with required parameters and parse the result.
<code><![CDATA[
var endpoint = new Uri("<https://my-service.azure.com>");
var client = new FirstTestTypeSpecClient(endpoint);

Response response = client.GetUnknownValue(new RequestContext());

JsonElement result = JsonDocument.Parse(response.ContentStream).RootElement;
Console.WriteLine(result.ToString());
]]></code>
</example>
    </member>
    <member name="InternalProtocolAsync(Thing,CancellationToken)">
    </member>
    <member name="InternalProtocol(Thing,CancellationToken)">
    </member>
    <member name="InternalProtocolAsync(RequestContent,RequestContext)">
    </member>
    <member name="InternalProtocol(RequestContent,RequestContext)">
    </member>
    <member name="StillConvenientValueAsync(CancellationToken)">
<example>
This sample shows how to call StillConvenientValueAsync.
<code><![CDATA[
var endpoint = new Uri("<https://my-service.azure.com>");
var client = new FirstTestTypeSpecClient(endpoint);

var result = await client.StillConvenientValueAsync();
]]></code>
</example>
    </member>
    <member name="StillConvenientValue(CancellationToken)">
<example>
This sample shows how to call StillConvenientValue.
<code><![CDATA[
var endpoint = new Uri("<https://my-service.azure.com>");
var client = new FirstTestTypeSpecClient(endpoint);

var result = client.StillConvenientValue();
]]></code>
</example>
    </member>
    <member name="StillConvenientAsync(RequestContext)">
    </member>
    <member name="StillConvenient(RequestContext)">
    </member>
  </members>
</doc><|MERGE_RESOLUTION|>--- conflicted
+++ resolved
@@ -559,30 +559,39 @@
 ]]></code>
 </example>
     </member>
-<<<<<<< HEAD
     <member name="ReturnsAnonymousModelAsync(RequestContext)">
 <example>
 This sample shows how to call ReturnsAnonymousModelAsync with required parameters and parse the result.
-=======
+<code><![CDATA[
+var endpoint = new Uri("<https://my-service.azure.com>");
+var client = new FirstTestTypeSpecClient(endpoint);
+
+Response response = await client.ReturnsAnonymousModelAsync(new RequestContext());
+
+Console.WriteLine(response.ToString());
+]]></code>
+</example>
+    </member>
+    <member name="ReturnsAnonymousModel(RequestContext)">
+<example>
+This sample shows how to call ReturnsAnonymousModel with required parameters and parse the result.
+<code><![CDATA[
+var endpoint = new Uri("<https://my-service.azure.com>");
+var client = new FirstTestTypeSpecClient(endpoint);
+
+Response response = client.ReturnsAnonymousModel(new RequestContext());
+
+Console.WriteLine(response.ToString());
+]]></code>
+</example>
+    </member>
     <member name="HeadAsBooleanAsync(string,RequestContext)">
 <example>
 This sample shows how to call HeadAsBooleanAsync with required parameters.
->>>>>>> 8fcc17e2
-<code><![CDATA[
-var endpoint = new Uri("<https://my-service.azure.com>");
-var client = new FirstTestTypeSpecClient(endpoint);
-
-<<<<<<< HEAD
-Response response = await client.ReturnsAnonymousModelAsync(new RequestContext());
-
-Console.WriteLine(response.ToString());
-]]></code>
-</example>
-    </member>
-    <member name="ReturnsAnonymousModel(RequestContext)">
-<example>
-This sample shows how to call ReturnsAnonymousModel with required parameters and parse the result.
-=======
+<code><![CDATA[
+var endpoint = new Uri("<https://my-service.azure.com>");
+var client = new FirstTestTypeSpecClient(endpoint);
+
 Response<bool> response = await client.HeadAsBooleanAsync("<id>");
 Console.WriteLine(response.GetRawResponse().Status);
 ]]></code>
@@ -591,19 +600,12 @@
     <member name="HeadAsBoolean(string,RequestContext)">
 <example>
 This sample shows how to call HeadAsBoolean with required parameters.
->>>>>>> 8fcc17e2
-<code><![CDATA[
-var endpoint = new Uri("<https://my-service.azure.com>");
-var client = new FirstTestTypeSpecClient(endpoint);
-
-<<<<<<< HEAD
-Response response = client.ReturnsAnonymousModel(new RequestContext());
-
-Console.WriteLine(response.ToString());
-=======
+<code><![CDATA[
+var endpoint = new Uri("<https://my-service.azure.com>");
+var client = new FirstTestTypeSpecClient(endpoint);
+
 Response<bool> response = client.HeadAsBoolean("<id>");
 Console.WriteLine(response.GetRawResponse().Status);
->>>>>>> 8fcc17e2
 ]]></code>
 </example>
     </member>
