--- conflicted
+++ resolved
@@ -1446,14 +1446,10 @@
 Uri endpoint = new Uri("<https://my-service.azure.com>");
 FirstTestTypeSpecClient client = new FirstTestTypeSpecClient(endpoint);
 
-<<<<<<< HEAD
-Extension input = new Extension(1234)
+Extension input = new Extension(123)
 {
     Extension = { default },
 };
-=======
-Extension input = new Extension(123);
->>>>>>> 49a5dfc9
 Response response = await client.RecursiveExtensionAsync(input);
 ]]></code></example>
     </member>
@@ -1472,14 +1468,10 @@
 Uri endpoint = new Uri("<https://my-service.azure.com>");
 FirstTestTypeSpecClient client = new FirstTestTypeSpecClient(endpoint);
 
-<<<<<<< HEAD
-Extension input = new Extension(1234)
+Extension input = new Extension(123)
 {
     Extension = { default },
 };
-=======
-Extension input = new Extension(123);
->>>>>>> 49a5dfc9
 Response response = client.RecursiveExtension(input);
 ]]></code></example>
     </member>
@@ -1566,14 +1558,10 @@
 
 Extendible input = new Extendible
 {
-<<<<<<< HEAD
-    Extension = {new ThereLevelExtension(1234)
+    Extension = {new ThereLevelExtension(123)
     {
         Extension = {default},
     }},
-=======
-    Extension = { new ThereLevelExtension(123) },
->>>>>>> 49a5dfc9
 };
 Response response = await client.ThreeLevelRecursiveAsync(input);
 ]]></code></example>
@@ -1595,14 +1583,10 @@
 
 Extendible input = new Extendible
 {
-<<<<<<< HEAD
-    Extension = {new ThereLevelExtension(1234)
+    Extension = {new ThereLevelExtension(123)
     {
         Extension = {default},
     }},
-=======
-    Extension = { new ThereLevelExtension(123) },
->>>>>>> 49a5dfc9
 };
 Response response = client.ThreeLevelRecursive(input);
 ]]></code></example>
