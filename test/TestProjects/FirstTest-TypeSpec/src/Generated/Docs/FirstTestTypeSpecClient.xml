--- conflicted
+++ resolved
@@ -181,19 +181,11 @@
 RequestContent content = RequestContent.Create(new
 {
     name = "<name>",
-<<<<<<< HEAD
-    requiredUnion = new object(),
-    requiredLiteralString = "accept",
-    requiredLiteralInt = 123,
-    requiredLiteralFloat = 1.23F,
-    requiredLiteralBool = true,
-=======
     requiredUnion = "<requiredUnion>",
     requiredLiteralString = "accept",
     requiredLiteralInt = 123,
     requiredLiteralFloat = 1.23F,
     requiredLiteralBool = false,
->>>>>>> 712159bd
     requiredBadDescription = "<requiredBadDescription>",
     requiredNullableList = new List<object>()
     {
@@ -220,19 +212,11 @@
 RequestContent content = RequestContent.Create(new
 {
     name = "<name>",
-<<<<<<< HEAD
-    requiredUnion = new object(),
-    requiredLiteralString = "accept",
-    requiredLiteralInt = 123,
-    requiredLiteralFloat = 1.23F,
-    requiredLiteralBool = true,
-=======
     requiredUnion = "<requiredUnion>",
     requiredLiteralString = "accept",
     requiredLiteralInt = 123,
     requiredLiteralFloat = 1.23F,
     requiredLiteralBool = false,
->>>>>>> 712159bd
     optionalLiteralString = "reject",
     optionalLiteralInt = 456,
     optionalLiteralFloat = 4.56F,
@@ -275,19 +259,11 @@
 RequestContent content = RequestContent.Create(new
 {
     name = "<name>",
-<<<<<<< HEAD
-    requiredUnion = new object(),
-    requiredLiteralString = "accept",
-    requiredLiteralInt = 123,
-    requiredLiteralFloat = 1.23F,
-    requiredLiteralBool = true,
-=======
     requiredUnion = "<requiredUnion>",
     requiredLiteralString = "accept",
     requiredLiteralInt = 123,
     requiredLiteralFloat = 1.23F,
     requiredLiteralBool = false,
->>>>>>> 712159bd
     requiredBadDescription = "<requiredBadDescription>",
     requiredNullableList = new List<object>()
     {
@@ -314,19 +290,11 @@
 RequestContent content = RequestContent.Create(new
 {
     name = "<name>",
-<<<<<<< HEAD
-    requiredUnion = new object(),
-    requiredLiteralString = "accept",
-    requiredLiteralInt = 123,
-    requiredLiteralFloat = 1.23F,
-    requiredLiteralBool = true,
-=======
     requiredUnion = "<requiredUnion>",
     requiredLiteralString = "accept",
     requiredLiteralInt = 123,
     requiredLiteralFloat = 1.23F,
     requiredLiteralBool = false,
->>>>>>> 712159bd
     optionalLiteralString = "reject",
     optionalLiteralInt = 456,
     optionalLiteralFloat = 4.56F,
@@ -371,19 +339,11 @@
 RequestContent content = RequestContent.Create(new
 {
     name = "<name>",
-<<<<<<< HEAD
-    requiredUnion = new object(),
-    requiredLiteralString = "accept",
-    requiredLiteralInt = 123,
-    requiredLiteralFloat = 1.23F,
-    requiredLiteralBool = true,
-=======
     requiredUnion = "<requiredUnion>",
     requiredLiteralString = "accept",
     requiredLiteralInt = 123,
     requiredLiteralFloat = 1.23F,
     requiredLiteralBool = false,
->>>>>>> 712159bd
     requiredBadDescription = "<requiredBadDescription>",
     requiredNullableList = new List<object>()
     {
@@ -410,19 +370,11 @@
 RequestContent content = RequestContent.Create(new
 {
     name = "<name>",
-<<<<<<< HEAD
-    requiredUnion = new object(),
-    requiredLiteralString = "accept",
-    requiredLiteralInt = 123,
-    requiredLiteralFloat = 1.23F,
-    requiredLiteralBool = true,
-=======
     requiredUnion = "<requiredUnion>",
     requiredLiteralString = "accept",
     requiredLiteralInt = 123,
     requiredLiteralFloat = 1.23F,
     requiredLiteralBool = false,
->>>>>>> 712159bd
     optionalLiteralString = "reject",
     optionalLiteralInt = 456,
     optionalLiteralFloat = 4.56F,
@@ -465,19 +417,11 @@
 RequestContent content = RequestContent.Create(new
 {
     name = "<name>",
-<<<<<<< HEAD
-    requiredUnion = new object(),
-    requiredLiteralString = "accept",
-    requiredLiteralInt = 123,
-    requiredLiteralFloat = 1.23F,
-    requiredLiteralBool = true,
-=======
     requiredUnion = "<requiredUnion>",
     requiredLiteralString = "accept",
     requiredLiteralInt = 123,
     requiredLiteralFloat = 1.23F,
     requiredLiteralBool = false,
->>>>>>> 712159bd
     requiredBadDescription = "<requiredBadDescription>",
     requiredNullableList = new List<object>()
     {
@@ -504,19 +448,11 @@
 RequestContent content = RequestContent.Create(new
 {
     name = "<name>",
-<<<<<<< HEAD
-    requiredUnion = new object(),
-    requiredLiteralString = "accept",
-    requiredLiteralInt = 123,
-    requiredLiteralFloat = 1.23F,
-    requiredLiteralBool = true,
-=======
     requiredUnion = "<requiredUnion>",
     requiredLiteralString = "accept",
     requiredLiteralInt = 123,
     requiredLiteralFloat = 1.23F,
     requiredLiteralBool = false,
->>>>>>> 712159bd
     optionalLiteralString = "reject",
     optionalLiteralInt = 456,
     optionalLiteralFloat = 4.56F,
@@ -896,8 +832,7 @@
 
 Response response = await client.ReturnsAnonymousModelAsync(null);
 
-JsonElement result = JsonDocument.Parse(response.ContentStream).RootElement;
-Console.WriteLine(result.ToString());
+Console.WriteLine(response.ToString());
 ]]></code>
 This sample shows how to call ReturnsAnonymousModelAsync with all parameters and parse the result.
 <code><![CDATA[
@@ -918,8 +853,7 @@
 
 Response response = client.ReturnsAnonymousModel(null);
 
-JsonElement result = JsonDocument.Parse(response.ContentStream).RootElement;
-Console.WriteLine(result.ToString());
+Console.WriteLine(response.ToString());
 ]]></code>
 This sample shows how to call ReturnsAnonymousModel with all parameters and parse the result.
 <code><![CDATA[
@@ -932,13 +866,8 @@
 ]]></code></example>
     </member>
     <member name="HeadAsBooleanAsync(string,RequestContext)">
-<<<<<<< HEAD
-<example>
-This sample shows how to call HeadAsBooleanAsync with required parameters and parse the result.
-=======
       <example>
 This sample shows how to call HeadAsBooleanAsync.
->>>>>>> 712159bd
 <code><![CDATA[
 Uri endpoint = new Uri("<https://my-service.azure.com>");
 FirstTestTypeSpecClient client = new FirstTestTypeSpecClient(endpoint);
@@ -956,13 +885,8 @@
 ]]></code></example>
     </member>
     <member name="HeadAsBoolean(string,RequestContext)">
-<<<<<<< HEAD
-<example>
-This sample shows how to call HeadAsBoolean with required parameters and parse the result.
-=======
       <example>
 This sample shows how to call HeadAsBoolean.
->>>>>>> 712159bd
 <code><![CDATA[
 Uri endpoint = new Uri("<https://my-service.azure.com>");
 FirstTestTypeSpecClient client = new FirstTestTypeSpecClient(endpoint);
@@ -1087,35 +1011,21 @@
     requiredModel = new
     {
         name = "<name>",
-<<<<<<< HEAD
-        requiredUnion = new object(),
-        requiredLiteralString = "accept",
-        requiredLiteralInt = 123,
-        requiredLiteralFloat = 1.23F,
-        requiredLiteralBool = true,
-=======
         requiredUnion = "<requiredUnion>",
         requiredLiteralString = "accept",
         requiredLiteralInt = 123,
         requiredLiteralFloat = 1.23F,
         requiredLiteralBool = false,
->>>>>>> 712159bd
         requiredBadDescription = "<requiredBadDescription>",
         requiredNullableList = new List<object>()
         {
             1234
         },
     },
-<<<<<<< HEAD
-    requiredUnknown = BinaryData.FromString("<your binary data content>"),
-    requiredRecordUnknown = new {
-        key = BinaryData.FromString("<your binary data content>"),
-=======
     requiredUnknown = new object(),
     requiredRecordUnknown = new
     {
         key = new object(),
->>>>>>> 712159bd
     },
     modelWithRequiredNullable = new
     {
@@ -1166,19 +1076,11 @@
     requiredModel = new
     {
         name = "<name>",
-<<<<<<< HEAD
-        requiredUnion = new object(),
-        requiredLiteralString = "accept",
-        requiredLiteralInt = 123,
-        requiredLiteralFloat = 1.23F,
-        requiredLiteralBool = true,
-=======
         requiredUnion = "<requiredUnion>",
         requiredLiteralString = "accept",
         requiredLiteralInt = 123,
         requiredLiteralFloat = 1.23F,
         requiredLiteralBool = false,
->>>>>>> 712159bd
         optionalLiteralString = "reject",
         optionalLiteralInt = 456,
         optionalLiteralFloat = 4.56F,
@@ -1194,33 +1096,6 @@
         },
     },
     intExtensibleEnum = 1,
-<<<<<<< HEAD
-    intExtensibleEnumCollection = new[] {
-        1
-    },
-    floatExtensibleEnum = 1,
-    floatExtensibleEnumCollection = new[] {
-        1
-    },
-    floatFixedEnum = 1.1F,
-    floatFixedEnumCollection = new[] {
-        1.1F
-    },
-    intFixedEnum = 1,
-    intFixedEnumCollection = new[] {
-        1
-    },
-    stringFixedEnum = "1",
-    requiredUnknown = BinaryData.FromString("<your binary data content>"),
-    optionalUnknown = BinaryData.FromString("<your binary data content>"),
-    requiredRecordUnknown = new {
-        key = BinaryData.FromString("<your binary data content>"),
-    },
-    optionalRecordUnknown = new {
-        key = BinaryData.FromString("<your binary data content>"),
-    },
-    modelWithRequiredNullable = new {
-=======
     intExtensibleEnumCollection = new List<object>()
     {
         1
@@ -1253,7 +1128,6 @@
     },
     modelWithRequiredNullable = new
     {
->>>>>>> 712159bd
         requiredNullablePrimitive = 1234,
         requiredExtensibleEnum = "1",
         requiredFixedEnum = "1",
@@ -1321,35 +1195,21 @@
     requiredModel = new
     {
         name = "<name>",
-<<<<<<< HEAD
-        requiredUnion = new object(),
-        requiredLiteralString = "accept",
-        requiredLiteralInt = 123,
-        requiredLiteralFloat = 1.23F,
-        requiredLiteralBool = true,
-=======
         requiredUnion = "<requiredUnion>",
         requiredLiteralString = "accept",
         requiredLiteralInt = 123,
         requiredLiteralFloat = 1.23F,
         requiredLiteralBool = false,
->>>>>>> 712159bd
         requiredBadDescription = "<requiredBadDescription>",
         requiredNullableList = new List<object>()
         {
             1234
         },
     },
-<<<<<<< HEAD
-    requiredUnknown = BinaryData.FromString("<your binary data content>"),
-    requiredRecordUnknown = new {
-        key = BinaryData.FromString("<your binary data content>"),
-=======
     requiredUnknown = new object(),
     requiredRecordUnknown = new
     {
         key = new object(),
->>>>>>> 712159bd
     },
     modelWithRequiredNullable = new
     {
@@ -1400,19 +1260,11 @@
     requiredModel = new
     {
         name = "<name>",
-<<<<<<< HEAD
-        requiredUnion = new object(),
-        requiredLiteralString = "accept",
-        requiredLiteralInt = 123,
-        requiredLiteralFloat = 1.23F,
-        requiredLiteralBool = true,
-=======
         requiredUnion = "<requiredUnion>",
         requiredLiteralString = "accept",
         requiredLiteralInt = 123,
         requiredLiteralFloat = 1.23F,
         requiredLiteralBool = false,
->>>>>>> 712159bd
         optionalLiteralString = "reject",
         optionalLiteralInt = 456,
         optionalLiteralFloat = 4.56F,
@@ -1428,33 +1280,6 @@
         },
     },
     intExtensibleEnum = 1,
-<<<<<<< HEAD
-    intExtensibleEnumCollection = new[] {
-        1
-    },
-    floatExtensibleEnum = 1,
-    floatExtensibleEnumCollection = new[] {
-        1
-    },
-    floatFixedEnum = 1.1F,
-    floatFixedEnumCollection = new[] {
-        1.1F
-    },
-    intFixedEnum = 1,
-    intFixedEnumCollection = new[] {
-        1
-    },
-    stringFixedEnum = "1",
-    requiredUnknown = BinaryData.FromString("<your binary data content>"),
-    optionalUnknown = BinaryData.FromString("<your binary data content>"),
-    requiredRecordUnknown = new {
-        key = BinaryData.FromString("<your binary data content>"),
-    },
-    optionalRecordUnknown = new {
-        key = BinaryData.FromString("<your binary data content>"),
-    },
-    modelWithRequiredNullable = new {
-=======
     intExtensibleEnumCollection = new List<object>()
     {
         1
@@ -1487,7 +1312,6 @@
     },
     modelWithRequiredNullable = new
     {
->>>>>>> 712159bd
         requiredNullablePrimitive = 1234,
         requiredExtensibleEnum = "1",
         requiredFixedEnum = "1",
@@ -1555,35 +1379,21 @@
     requiredModel = new
     {
         name = "<name>",
-<<<<<<< HEAD
-        requiredUnion = new object(),
-        requiredLiteralString = "accept",
-        requiredLiteralInt = 123,
-        requiredLiteralFloat = 1.23F,
-        requiredLiteralBool = true,
-=======
         requiredUnion = "<requiredUnion>",
         requiredLiteralString = "accept",
         requiredLiteralInt = 123,
         requiredLiteralFloat = 1.23F,
         requiredLiteralBool = false,
->>>>>>> 712159bd
         requiredBadDescription = "<requiredBadDescription>",
         requiredNullableList = new List<object>()
         {
             1234
         },
     },
-<<<<<<< HEAD
-    requiredUnknown = BinaryData.FromString("<your binary data content>"),
-    requiredRecordUnknown = new {
-        key = BinaryData.FromString("<your binary data content>"),
-=======
     requiredUnknown = new object(),
     requiredRecordUnknown = new
     {
         key = new object(),
->>>>>>> 712159bd
     },
     modelWithRequiredNullable = new
     {
@@ -1634,19 +1444,11 @@
     requiredModel = new
     {
         name = "<name>",
-<<<<<<< HEAD
-        requiredUnion = new object(),
-        requiredLiteralString = "accept",
-        requiredLiteralInt = 123,
-        requiredLiteralFloat = 1.23F,
-        requiredLiteralBool = true,
-=======
         requiredUnion = "<requiredUnion>",
         requiredLiteralString = "accept",
         requiredLiteralInt = 123,
         requiredLiteralFloat = 1.23F,
         requiredLiteralBool = false,
->>>>>>> 712159bd
         optionalLiteralString = "reject",
         optionalLiteralInt = 456,
         optionalLiteralFloat = 4.56F,
@@ -1662,33 +1464,6 @@
         },
     },
     intExtensibleEnum = 1,
-<<<<<<< HEAD
-    intExtensibleEnumCollection = new[] {
-        1
-    },
-    floatExtensibleEnum = 1,
-    floatExtensibleEnumCollection = new[] {
-        1
-    },
-    floatFixedEnum = 1.1F,
-    floatFixedEnumCollection = new[] {
-        1.1F
-    },
-    intFixedEnum = 1,
-    intFixedEnumCollection = new[] {
-        1
-    },
-    stringFixedEnum = "1",
-    requiredUnknown = BinaryData.FromString("<your binary data content>"),
-    optionalUnknown = BinaryData.FromString("<your binary data content>"),
-    requiredRecordUnknown = new {
-        key = BinaryData.FromString("<your binary data content>"),
-    },
-    optionalRecordUnknown = new {
-        key = BinaryData.FromString("<your binary data content>"),
-    },
-    modelWithRequiredNullable = new {
-=======
     intExtensibleEnumCollection = new List<object>()
     {
         1
@@ -1721,7 +1496,6 @@
     },
     modelWithRequiredNullable = new
     {
->>>>>>> 712159bd
         requiredNullablePrimitive = 1234,
         requiredExtensibleEnum = "1",
         requiredFixedEnum = "1",
@@ -1789,35 +1563,21 @@
     requiredModel = new
     {
         name = "<name>",
-<<<<<<< HEAD
-        requiredUnion = new object(),
-        requiredLiteralString = "accept",
-        requiredLiteralInt = 123,
-        requiredLiteralFloat = 1.23F,
-        requiredLiteralBool = true,
-=======
         requiredUnion = "<requiredUnion>",
         requiredLiteralString = "accept",
         requiredLiteralInt = 123,
         requiredLiteralFloat = 1.23F,
         requiredLiteralBool = false,
->>>>>>> 712159bd
         requiredBadDescription = "<requiredBadDescription>",
         requiredNullableList = new List<object>()
         {
             1234
         },
     },
-<<<<<<< HEAD
-    requiredUnknown = BinaryData.FromString("<your binary data content>"),
-    requiredRecordUnknown = new {
-        key = BinaryData.FromString("<your binary data content>"),
-=======
     requiredUnknown = new object(),
     requiredRecordUnknown = new
     {
         key = new object(),
->>>>>>> 712159bd
     },
     modelWithRequiredNullable = new
     {
@@ -1868,19 +1628,11 @@
     requiredModel = new
     {
         name = "<name>",
-<<<<<<< HEAD
-        requiredUnion = new object(),
-        requiredLiteralString = "accept",
-        requiredLiteralInt = 123,
-        requiredLiteralFloat = 1.23F,
-        requiredLiteralBool = true,
-=======
         requiredUnion = "<requiredUnion>",
         requiredLiteralString = "accept",
         requiredLiteralInt = 123,
         requiredLiteralFloat = 1.23F,
         requiredLiteralBool = false,
->>>>>>> 712159bd
         optionalLiteralString = "reject",
         optionalLiteralInt = 456,
         optionalLiteralFloat = 4.56F,
@@ -1896,33 +1648,6 @@
         },
     },
     intExtensibleEnum = 1,
-<<<<<<< HEAD
-    intExtensibleEnumCollection = new[] {
-        1
-    },
-    floatExtensibleEnum = 1,
-    floatExtensibleEnumCollection = new[] {
-        1
-    },
-    floatFixedEnum = 1.1F,
-    floatFixedEnumCollection = new[] {
-        1.1F
-    },
-    intFixedEnum = 1,
-    intFixedEnumCollection = new[] {
-        1
-    },
-    stringFixedEnum = "1",
-    requiredUnknown = BinaryData.FromString("<your binary data content>"),
-    optionalUnknown = BinaryData.FromString("<your binary data content>"),
-    requiredRecordUnknown = new {
-        key = BinaryData.FromString("<your binary data content>"),
-    },
-    optionalRecordUnknown = new {
-        key = BinaryData.FromString("<your binary data content>"),
-    },
-    modelWithRequiredNullable = new {
-=======
     intExtensibleEnumCollection = new List<object>()
     {
         1
@@ -1955,7 +1680,6 @@
     },
     modelWithRequiredNullable = new
     {
->>>>>>> 712159bd
         requiredNullablePrimitive = 1234,
         requiredExtensibleEnum = "1",
         requiredFixedEnum = "1",
@@ -2099,19 +1823,11 @@
 RequestContent content = RequestContent.Create(new
 {
     name = "<name>",
-<<<<<<< HEAD
-    requiredUnion = new object(),
-    requiredLiteralString = "accept",
-    requiredLiteralInt = 123,
-    requiredLiteralFloat = 1.23F,
-    requiredLiteralBool = true,
-=======
     requiredUnion = "<requiredUnion>",
     requiredLiteralString = "accept",
     requiredLiteralInt = 123,
     requiredLiteralFloat = 1.23F,
     requiredLiteralBool = false,
->>>>>>> 712159bd
     requiredBadDescription = "<requiredBadDescription>",
     requiredNullableList = new List<object>()
     {
@@ -2138,19 +1854,11 @@
 RequestContent content = RequestContent.Create(new
 {
     name = "<name>",
-<<<<<<< HEAD
-    requiredUnion = new object(),
-    requiredLiteralString = "accept",
-    requiredLiteralInt = 123,
-    requiredLiteralFloat = 1.23F,
-    requiredLiteralBool = true,
-=======
     requiredUnion = "<requiredUnion>",
     requiredLiteralString = "accept",
     requiredLiteralInt = 123,
     requiredLiteralFloat = 1.23F,
     requiredLiteralBool = false,
->>>>>>> 712159bd
     optionalLiteralString = "reject",
     optionalLiteralInt = 456,
     optionalLiteralFloat = 4.56F,
@@ -2193,19 +1901,11 @@
 RequestContent content = RequestContent.Create(new
 {
     name = "<name>",
-<<<<<<< HEAD
-    requiredUnion = new object(),
-    requiredLiteralString = "accept",
-    requiredLiteralInt = 123,
-    requiredLiteralFloat = 1.23F,
-    requiredLiteralBool = true,
-=======
     requiredUnion = "<requiredUnion>",
     requiredLiteralString = "accept",
     requiredLiteralInt = 123,
     requiredLiteralFloat = 1.23F,
     requiredLiteralBool = false,
->>>>>>> 712159bd
     requiredBadDescription = "<requiredBadDescription>",
     requiredNullableList = new List<object>()
     {
@@ -2232,19 +1932,11 @@
 RequestContent content = RequestContent.Create(new
 {
     name = "<name>",
-<<<<<<< HEAD
-    requiredUnion = new object(),
-    requiredLiteralString = "accept",
-    requiredLiteralInt = 123,
-    requiredLiteralFloat = 1.23F,
-    requiredLiteralBool = true,
-=======
     requiredUnion = "<requiredUnion>",
     requiredLiteralString = "accept",
     requiredLiteralInt = 123,
     requiredLiteralFloat = 1.23F,
     requiredLiteralBool = false,
->>>>>>> 712159bd
     optionalLiteralString = "reject",
     optionalLiteralInt = 456,
     optionalLiteralFloat = 4.56F,
