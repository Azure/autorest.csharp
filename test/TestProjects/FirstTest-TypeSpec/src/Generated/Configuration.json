--- conflicted
+++ resolved
@@ -8,9 +8,6 @@
   ],
   "head-as-boolean": true,
   "deserialize-null-collection-as-null-value": true,
-<<<<<<< HEAD
+  "use-model-reader-writer": false,
   "azure-arm": false
-=======
-  "use-model-reader-writer": false
->>>>>>> 833f753d
 }