import "@typespec/rest";
import "@typespec/http";
import "@azure-tools/typespec-client-generator-core";
import "@azure-tools/typespec-azure-core";
import "@typespec/versioning";
import "@azure-tools/typespec-azure-resource-manager";

using TypeSpec.Http;
using TypeSpec.Rest;
using TypeSpec.Versioning;
using Azure.Core;
using Azure.ClientGenerator.Core;
using Azure.ResourceManager;

@versioned(Versions)
@service({
    title: "hello world"
})
@doc("This is a sample typespec project.")
@server(
    "{firstTestTypeSpecUrl}",
    "Endpoint Service",
    {
        firstTestTypeSpecUrl: string,
    }
)
@useAuth(
    OAuth2Auth<[AuthFlow]> | ApiKeyAuth<ApiKeyLocation.header, "x-ms-api-key">
)
namespace FirstTestTypeSpec;

@doc("The auth flow model")
model AuthFlow {
    type: OAuth2FlowType.clientCredentials;
    tokenUrl: "https://api.example.com/oauth2/token";
    refreshUrl: "https://api.example.com/oauth2/refresh";
    scopes: ["https://api.example.com/.default"];
}

enum Versions {
    @useDependency(Azure.Core.Versions.v1_0_Preview_1)
    "2022-05-15-preview"
  }

@doc("float fixed enum")
enum FloatFixedEnum {
    One: 1.1,
    Two: 2.2,
    Four: 4.4,
}

@doc("int fixed enum")
enum IntFixedEnum {
    One: 1,
    Two: 2,
    Four: 4,
}

@doc("Simple enum")
enum StringFixedEnum {
    One: "1",
    Two: "2",
    Four: "4",
}

@doc("Int based extensible enum")
union IntExtensibleEnum {
    int32,
    One: 1,
    Two: 2,
    Four: 4,
}

@doc("Float based extensible enum")
union FloatExtensibleEnum {
    float32,
    One: 1.0,
    Two: 2.0,
    Four: 4.0,
}

@doc("Extensible enum")
union StringExtensibleEnum {
    string,
    One: "1",
    Two: "2",
    Four: "4",
}

@doc("A model with a few properties of literal types")
model Thing {
    @doc("name of the Thing")
    name: string;

    @doc("required Union")
    requiredUnion: string | string[] | int32;

    @doc("required literal string")
    requiredLiteralString: "accept";

    @doc("required literal int")
    requiredLiteralInt: 123;

    @doc("required literal float")
    requiredLiteralFloat: 1.23;

    @doc("required literal bool")
    requiredLiteralBool: false;

    @doc("optional literal string")
    optionalLiteralString?: "reject";

    @doc("optional literal int")
    optionalLiteralInt?: 456;

    @doc("optional literal float")
    optionalLiteralFloat?: 4.56;

    @doc("optional literal bool")
    optionalLiteralBool?: true;

    @doc("description with xml <|endoftext|>")
    requiredBadDescription: string;

    @doc("optional nullable collection")
    optionalNullableList?: int32[] | null;

    @doc("required nullable collection")
    requiredNullableList: int32[] | null;

    @doc("required float property")
    requiredFloatProperty: float;

    @doc("optional float property")
    optionalFloatProperty?: float;
<<<<<<< HEAD

    @doc("optional embedding vector")
    embeddingVector?: EmbeddingVector<int32>;
=======
    
    @doc("optional arm id.")
    optionalResourceId?: Azure.Core.armResourceIdentifier<[]>;
>>>>>>> 8251ace0
}

@doc("A model with a few required nullable properties")
model ModelWithRequiredNullableProperties {
    @doc("required nullable primitive type")
    requiredNullablePrimitive: int32 | null;

    @doc("required nullable extensible enum type")
    requiredExtensibleEnum: StringExtensibleEnum | null;

    @doc("required nullable fixed enum type")
    requiredFixedEnum: StringFixedEnum | null;
}

@doc("this is not a friendly model but with a friendly name")
@friendlyName("Friend")
model NotFriend {
    @doc("name of the NotFriend")
    name: string;
}

@doc("this is a model with a projected name")
@clientName("ProjectedModel")
model ModelWithProjectedName {
    @doc("name of the ModelWithProjectedName")
    name: string;
}

@doc("this is a roundtrip model")
model RoundTripModel {
    @doc("Required string, illustrating a reference type property.")
    requiredString: string;

    @doc("Required int, illustrating a value type property.")
    requiredInt: int32;

    @doc("Required collection of enums")
    requiredCollection: StringFixedEnum[];

    @doc("Required dictionary of enums")
    requiredDictionary: Record<StringExtensibleEnum>;

    @doc("Required model")
    requiredModel: Thing;

    @doc("this is an int based extensible enum")
    intExtensibleEnum?: IntExtensibleEnum;

    @doc("this is a collection of int based extensible enum")
    intExtensibleEnumCollection?: IntExtensibleEnum[];

    @doc("this is a float based extensible enum")
    floatExtensibleEnum?: FloatExtensibleEnum;

    @doc("this is a collection of float based extensible enum")
    floatExtensibleEnumCollection?: FloatExtensibleEnum[];

    @doc("this is a float based fixed enum")
    floatFixedEnum?: FloatFixedEnum;

    @doc("this is a collection of float based fixed enum")
    floatFixedEnumCollection?: FloatFixedEnum[];

    @doc("this is a int based fixed enum")
    intFixedEnum?: IntFixedEnum;

    @doc("this is a collection of int based fixed enum")
    intFixedEnumCollection?: IntFixedEnum[];

    @doc("this is a string based fixed enum")
    stringFixedEnum?: StringFixedEnum;

    @doc("required unknown")
    requiredUnknown: unknown;

    @doc("optional unknown")
    optionalUnknown?: unknown;

    @doc("required record of unknown")
    requiredRecordUnknown: Record<unknown>;

    @doc("optional record of unknown")
    optionalRecordUnknown?: Record<unknown>;

    @doc("required readonly record of unknown")
    @visibility("read")
    readOnlyRequiredRecordUnknown: Record<unknown>;

    @doc("optional readonly record of unknown")
    @visibility("read")
    readOnlyOptionalRecordUnknown?: Record<unknown>;

    @doc("this is a model with required nullable properties")
    modelWithRequiredNullable: ModelWithRequiredNullableProperties;

    @doc("this is a list of union types")
    unionList: (string | int32 | ModelForUnion | ModelForUnion[])[];
}

@doc("This is a model only used in union types, please do not use it anywhere else.")
model ModelForUnion {
    @doc("name of the ModelForUnion")
    name: string;

    @doc("age of the ModelForUnion")
    age?: int32;
}

union DaysOfWeekExtensibleEnum {
    string,
    Monday: "Monday",
    Tuesday: "Tuesday",
    Wednesday: "Wednesday",
    Thursday: "Thursday",
    Friday: "Friday",
    Saturday: "Saturday",
    Sunday: "Sunday",
}

model ModelWithFormat {
    @doc("url format")
    sourceUrl: url;

    @doc("uuid format")
    guid: uuid;
}

@doc("Hello world service")
@route("/hello")
namespace Hello.Demo {
    @doc("Return hi")
    @get
    op sayHi(
        @header headParameter: string,
        @query queryParameter: string,
        @query optionalQuery?: string
    ): Thing;
}

namespace Hello.Demo2 {
    @route("/againHi")
    @doc("Return hi again")
    @get
    @convenientAPI(true)
    op helloAgain(
        @header p1: string,
        @body action: RoundTripModel,
        @header contentType: "text/plain",
        @path p2: string
    ): RoundTripModel;

    @route("/noContentType")
    @doc("Return hi again")
    @get
    @convenientAPI(false)
    op noContentType(
        @header p1: string,
        @body action: RoundTripModel,
        @path p2: string
    ): RoundTripModel;

    @route("/demoHi")
    @doc("Return hi in demo2")
    @get
    @convenientAPI(true)
    op helloDemoAgain(): Thing;

    @route("/literal")
    @doc("Create with literal value")
    @post
    @convenientAPI(true)
    op createLiteral(@body body: Thing): Thing;

    @route("/helloLiteral")
    @doc("Send literal parameters")
    @get
    @convenientAPI(true)
    op helloLiteral(@header p1: "test", @path p2: 123, @query p3: true): Thing;
}

@route("/top")
@doc("top level method")
@get
@convenientAPI(true)
op topAction(@path action: utcDateTime): Thing;

@route("/top2")
@doc("top level method2")
@get
@convenientAPI(false)
op topAction2(): Thing;

@route("/patch")
@doc("top level patch")
@patch
@convenientAPI(true)
op patchAction(@body body: Thing): Thing;

@route("/anonymousBody")
@doc("body parameter without body decorator")
@post
@convenientAPI(true)
op anonymousBody(...Thing): Thing;

@route("/friendlyName")
@doc("Model can have its friendly name")
@post
@convenientAPI(true)
op friendlyModel(...NotFriend): NotFriend;

op addTimeHeader(
    @header("Repeatability-First-Sent") repeatabilityFirstSent?: utcDateTime
): void;

@route("/stringFormat")
@doc("paramete has string format.")
@post
@convenientAPI(true)
op stringFormat(@path subscriptionId: uuid, @body body: ModelWithFormat): void;


@route("/projectedName")
@doc("Model can have its projected name")
@post
@convenientAPI(true)
op projectedNameModel(...ModelWithProjectedName): ModelWithProjectedName;

@route("/retunsAnonymousModel")
@doc("return anonymous model")
@post
@convenientAPI(true)
op returnsAnonymousModel(): {@body body: {}};

// TODO: https://github.com/Azure/typespec-azure/issues/509 
namespace EnumTest {
    @put
    @route("/unknown-value")
    @doc("get extensible enum")
    op createUnknownValue(@body input: DaysOfWeekExtensibleEnum): void;
}

namespace ProtocolAndConvenient {
    @doc("When set protocol false and convenient true, then the protocol method should be internal")
    @route("internalProtocol")
    @post
    @convenientAPI(true)
    @protocolAPI(false)
    op internalProtocol(@body body: Thing): Thing;

    @doc("When set protocol false and convenient true, the convenient method should be generated even it has the same signature as protocol one")
    @route("stillConvenient")
    @get
    @convenientAPI(true)
    @protocolAPI(false)
    op stillConvenient(): void;
}

@route("/headAsBoolean")
@doc("head as boolean.")
@head
@convenientAPI(true)
op headAsBoolean(@path id: string): void;


@route("/stringBody")
@doc("The body parameter type is string.")
@put
@convenientAPI(true)
op stringBody(@body body: string): void;


@route("/boolBody")
@doc("The body parameter type is bool.")
@put
@convenientAPI(true)
op boolBody(@body body: boolean): void;


@route("/dateTimeBody")
@doc("The body parameter type is datetime.")
@put
@convenientAPI(true)
op dateTimeBody(@body body: utcDateTime): void;


@route("/returnString")
@doc("The return type is datetime.")
@put
@convenientAPI(true)
op returnString(): string;

@route("/returnUnknown")
@put
@convenientAPI(true)
op returnUnknown(
): {
  @statusCode statusCode: 200;
  @body
  body: unknown;
};

interface Entity {
    @route("/entity/doSomething")
    @doc("doSomething for entity")
    @get
    @convenientAPI(true)
    op doSomething(@path p2: string): Thing;
}

interface Glossary {
    @route("/glossary/doSomething")
    @doc("doSomething for glossary")
    @get
    @convenientAPI(true)
    op doSomething(@path id: string, @header h1: string): Thing;
}

@doc("extension")
model Extension extends Element {
  level: int8;
}

@doc("element")
model Element {
  extension?: Extension[];
}

@route("/recursiveExtension")
@doc("test parent reference child")
@put
@convenientAPI(true)
op recursiveExtension(@body input: Extension): void;

@doc("extension")
model ThereLevelExtension extends ThereLevelElement {
  level: int8;
}

@doc("element")
model ThereLevelElement {
  extension?: ThereLevelExtension[];
}
@doc("FHIR extendible element")
model Extendible {
  @doc("Additional Content defined by implementations")
  extension?: ThereLevelExtension[];
}

@route("/threeLevelRecursive")
@doc("test three level recursive extension")
@put
@convenientAPI(true)
op threeLevelRecursive(@body input: Extendible): void;

@doc("parenetModel")
model BaseModel {
    level: int8;
}

@doc("ChildModel")
model ChildModel extends BaseModel {
  parent: BaseModel[];
}

@route("/recursiveModels")
@doc("test child reference parent")
@put
@convenientAPI(true)
op recursiveModels(@body input: ChildModel): void;


@doc("containself")
model ContainSelf{
  self: ContainSelf;
}

@route("/containSelfModels")
@doc("test contain self models")
@put
@convenientAPI(true)
op ContainSelfModels(@body input: ContainSelf): void;


@doc("enum with projected name")
@clientName("CsProjectedEnum")
enum ProjectedEnum {
    @clientName("CsOne")
    One: 1.1,
    Two: 2.2,
    Four: 4.4,
}
@route("/enumParameter")
@doc("test enum parameter.")
@get
@convenientAPI(true)
op enumParameter(@path p1: ProjectedEnum ): void;


@doc("enum with projected name used in a model")
@clientName("CsProjectedEnumInModel")
enum ProjectedEnumInModel {
    @clientName("CsOne")
    One: 1.1,
    Two: 2.2,
    Four: 4.4,
}

model ModelWithProjectedEnum {
    @doc("enum with projected name used in a model")
    enumProperty: ProjectedEnumInModel;
}

@route("/bodyIsModelWithProjectedEnum")
@doc("test enum parameter.")
@put
@convenientAPI(true)
op bodyIsModelWithProjectedEnum(@body body: ModelWithProjectedEnum ): void;

@route("/optionalDictionary")
@doc("test optional dictionary.")
@put
@convenientAPI(true)
op optionalDictionary(@body body?: Record<int32>): void;

model AzureLocationModel
{
    location: azureLocation;
}
@route("/azureLocation")
@doc("test optional dictionary.")
@put
@convenientAPI(true)
op azureLocationOp(@query location: azureLocation, @header regenLocation: azureLocation, @body body?: AzureLocationModel): void;<|MERGE_RESOLUTION|>--- conflicted
+++ resolved
@@ -133,15 +133,12 @@
 
     @doc("optional float property")
     optionalFloatProperty?: float;
-<<<<<<< HEAD
 
     @doc("optional embedding vector")
     embeddingVector?: EmbeddingVector<int32>;
-=======
     
     @doc("optional arm id.")
     optionalResourceId?: Azure.Core.armResourceIdentifier<[]>;
->>>>>>> 8251ace0
 }
 
 @doc("A model with a few required nullable properties")
