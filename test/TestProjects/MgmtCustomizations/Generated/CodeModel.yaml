!CodeModel 
info: !Info 
  description: The Compute Management Client.
  title: ComputeManagementClient
schemas: !Schemas 
  numbers:
    - !NumberSchema &ref_4
      type: integer
      apiVersions:
        - !ApiVersion 
          version: '2020-06-01'
      precision: 32
      language: !Languages 
        default:
          name: PetStorePropertiesOrder
          description: The order
      protocol: !Protocols {}
  strings:
    - !StringSchema &ref_0
      type: string
      language: !Languages 
        default:
          name: String
          description: simple string
      protocol: !Protocols {}
<<<<<<< HEAD
    - !StringSchema &ref_33
=======
    - !StringSchema &ref_30
>>>>>>> 7a9fb18e
      type: string
      apiVersions:
        - !ApiVersion 
          version: '2020-06-01'
      maxLength: 90
      minLength: 1
      pattern: ^[-\w\._\(\)]+$
      language: !Languages 
        default:
          name: String
          description: ''
      protocol: !Protocols {}
<<<<<<< HEAD
    - !StringSchema &ref_30
=======
    - !StringSchema &ref_27
>>>>>>> 7a9fb18e
      type: string
      apiVersions:
        - !ApiVersion 
          version: '2020-06-01'
      language: !Languages 
        default:
          name: String
          description: ''
      protocol: !Protocols {}
    - !StringSchema &ref_1
      type: string
      apiVersions:
        - !ApiVersion 
          version: '2020-06-01'
      language: !Languages 
        default:
          name: PetStoreId
          description: The resource id of this pet store
      protocol: !Protocols {}
    - !StringSchema &ref_2
      type: string
      apiVersions:
        - !ApiVersion 
          version: '2020-06-01'
      language: !Languages 
        default:
          name: PetStoreName
          description: Name of the pet store
      protocol: !Protocols {}
    - !StringSchema &ref_3
      type: string
      apiVersions:
        - !ApiVersion 
          version: '2020-06-01'
      language: !Languages 
        default:
          name: PetStoreType
          description: The resource type of this pet store
      protocol: !Protocols {}
    - !StringSchema &ref_16
      type: string
      apiVersions:
        - !ApiVersion 
          version: '2020-06-01'
      language: !Languages 
        default:
          name: PetName
          description: The name of the pet
      protocol: !Protocols {}
    - !StringSchema &ref_17
      type: string
      apiVersions:
        - !ApiVersion 
          version: '2020-06-01'
      language: !Languages 
        default:
          name: PetSize
          description: >-
            The size of the pet. This property here is mocking the following scenario:

            Despite in the swagger it has a type of string, in the real payload of this request, the service is actually sending using a number, therefore the type in this swagger here is wrong and we have to fix it using customization
            code.
      protocol: !Protocols {}
<<<<<<< HEAD
    - !StringSchema &ref_20
=======
    - !StringSchema &ref_14
      type: string
      apiVersions:
        - !ApiVersion 
          version: '2020-06-01'
      language: !Languages 
        default:
          name: PetDateOfBirth
          description: Pet date of birth
      protocol: !Protocols {}
    - !StringSchema &ref_17
>>>>>>> 7a9fb18e
      type: string
      apiVersions:
        - !ApiVersion 
          version: '2020-06-01'
      language: !Languages 
        default:
          name: ErrorDetailCode
          description: The error code.
      protocol: !Protocols {}
<<<<<<< HEAD
    - !StringSchema &ref_21
=======
    - !StringSchema &ref_18
>>>>>>> 7a9fb18e
      type: string
      apiVersions:
        - !ApiVersion 
          version: '2020-06-01'
      language: !Languages 
        default:
          name: ErrorDetailMessage
          description: The error message.
      protocol: !Protocols {}
<<<<<<< HEAD
    - !StringSchema &ref_22
=======
    - !StringSchema &ref_19
>>>>>>> 7a9fb18e
      type: string
      apiVersions:
        - !ApiVersion 
          version: '2020-06-01'
      language: !Languages 
        default:
          name: ErrorDetailTarget
          description: The error target.
      protocol: !Protocols {}
<<<<<<< HEAD
    - !StringSchema &ref_24
=======
    - !StringSchema &ref_21
>>>>>>> 7a9fb18e
      type: string
      apiVersions:
        - !ApiVersion 
          version: '2020-06-01'
      language: !Languages 
        default:
          name: ErrorAdditionalInfoType
          description: The additional info type.
      protocol: !Protocols {}
    - !StringSchema &ref_6
      type: string
      apiVersions:
        - !ApiVersion 
          version: '2020-06-01'
      language: !Languages 
        default:
          name: CatSleep
          description: A cat can sleep
      protocol: !Protocols {}
    - !StringSchema &ref_7
      type: string
      apiVersions:
        - !ApiVersion 
          version: '2020-06-01'
      language: !Languages 
        default:
          name: CatJump
          description: A cat can jump
      protocol: !Protocols {}
    - !StringSchema &ref_8
      type: string
      apiVersions:
        - !ApiVersion 
          version: '2020-06-01'
      language: !Languages 
        default:
          name: CatMeow
          description: A cat can meow
      protocol: !Protocols {}
    - !StringSchema &ref_9
      type: string
      apiVersions:
        - !ApiVersion 
          version: '2020-06-01'
      language: !Languages 
        default:
          name: DogSleep
          description: A dog can sleep
      protocol: !Protocols {}
    - !StringSchema &ref_10
      type: string
      apiVersions:
        - !ApiVersion 
          version: '2020-06-01'
      language: !Languages 
        default:
          name: DogBark
          description: A dog can bark
      protocol: !Protocols {}
    - !StringSchema &ref_11
      type: string
      apiVersions:
        - !ApiVersion 
          version: '2020-06-01'
      language: !Languages 
        default:
          name: DogJump
          description: A dog can jump
      protocol: !Protocols {}
  sealedChoices:
    - !SealedChoiceSchema &ref_14
      choices:
        - !ChoiceValue 
          value: Cat
          language:
            default:
              name: Cat
              description: ''
        - !ChoiceValue 
          value: Dog
          language:
            default:
              name: Dog
              description: ''
      type: sealed-choice
      apiVersions:
        - !ApiVersion 
          version: '2020-06-01'
      choiceType: *ref_0
      language: !Languages 
        default:
          name: PetKind
          description: The kind of the pet
      protocol: !Protocols {}
  constants:
<<<<<<< HEAD
    - !ConstantSchema &ref_31
=======
    - !ConstantSchema &ref_28
>>>>>>> 7a9fb18e
      type: constant
      value: !ConstantValue 
        value: '2020-06-01'
      valueType: *ref_0
      language: !Languages 
        default:
          name: ApiVersion20200601
          description: Api Version (2020-06-01)
      protocol: !Protocols {}
<<<<<<< HEAD
    - !ConstantSchema &ref_36
=======
    - !ConstantSchema &ref_33
>>>>>>> 7a9fb18e
      type: constant
      value: !ConstantValue 
        value: application/json
      valueType: *ref_0
      language: !Languages 
        default:
          name: Accept
          description: 'Accept: application/json'
      protocol: !Protocols {}
<<<<<<< HEAD
    - !ConstantSchema &ref_42
=======
    - !ConstantSchema &ref_39
>>>>>>> 7a9fb18e
      type: constant
      value: !ConstantValue 
        value: application/json
      valueType: *ref_0
      language: !Languages 
        default:
          name: ApplicationJson
          description: Content Type 'application/json'
      protocol: !Protocols {}
  anyObjects:
<<<<<<< HEAD
    - !AnyObjectSchema &ref_25
=======
    - !AnyObjectSchema &ref_22
>>>>>>> 7a9fb18e
      type: any-object
      language: !Languages 
        default:
          name: AnyObject
          description: Any object
      protocol: !Protocols {}
  objects:
<<<<<<< HEAD
    - !ObjectSchema &ref_38
=======
    - !ObjectSchema &ref_35
>>>>>>> 7a9fb18e
      type: object
      apiVersions:
        - !ApiVersion 
          version: '2020-06-01'
      properties:
        - !Property 
<<<<<<< HEAD
          schema: !ArraySchema &ref_27
=======
          schema: !ArraySchema &ref_24
>>>>>>> 7a9fb18e
            type: array
            apiVersions:
              - !ApiVersion 
                version: '2020-06-01'
<<<<<<< HEAD
            elementType: !ObjectSchema &ref_18
=======
            elementType: !ObjectSchema &ref_15
>>>>>>> 7a9fb18e
              type: object
              apiVersions:
                - !ApiVersion 
                  version: '2020-06-01'
              properties:
                - !Property 
                  schema: *ref_1
                  readOnly: true
                  serializedName: id
                  language: !Languages 
                    default:
                      name: id
                      description: The resource id of this pet store
                  protocol: !Protocols {}
                - !Property 
                  schema: *ref_2
                  readOnly: true
                  serializedName: name
                  language: !Languages 
                    default:
                      name: name
                      description: Name of the pet store
                  protocol: !Protocols {}
                - !Property 
                  schema: *ref_3
                  readOnly: true
                  serializedName: type
                  language: !Languages 
                    default:
                      name: type
                      description: The resource type of this pet store
                  protocol: !Protocols {}
                - !Property 
<<<<<<< HEAD
                  schema: !ObjectSchema &ref_19
=======
                  schema: !ObjectSchema &ref_16
>>>>>>> 7a9fb18e
                    type: object
                    apiVersions:
                      - !ApiVersion 
                        version: '2020-06-01'
                    properties:
                      - !Property 
                        schema: *ref_4
                        serializedName: order
                        language: !Languages 
                          default:
                            name: order
                            description: The order
                        protocol: !Protocols {}
                      - !Property 
                        schema: !ObjectSchema &ref_5
                          type: object
                          apiVersions:
                            - !ApiVersion 
                              version: '2020-06-01'
                          children: !Relations 
                            all:
                              - !ObjectSchema &ref_12
                                type: object
                                apiVersions:
                                  - !ApiVersion 
                                    version: '2020-06-01'
                                discriminatorValue: Cat
                                parents: !Relations 
                                  all:
                                    - *ref_5
                                  immediate:
                                    - *ref_5
                                properties:
                                  - !Property 
                                    schema: *ref_6
                                    serializedName: sleep
                                    language: !Languages 
                                      default:
                                        name: sleep
                                        description: A cat can sleep
                                    protocol: !Protocols {}
                                  - !Property 
                                    schema: *ref_7
                                    serializedName: jump
                                    language: !Languages 
                                      default:
                                        name: jump
                                        description: A cat can jump
                                    protocol: !Protocols {}
                                  - !Property 
                                    schema: *ref_8
                                    readOnly: true
                                    serializedName: meow
                                    language: !Languages 
                                      default:
                                        name: meow
                                        description: A cat can meow
                                    protocol: !Protocols {}
                                serializationFormats:
                                  - json
                                usage:
                                  - output
                                  - input
                                extensions:
                                  x-ms-discriminator-value: Cat
                                language: !Languages 
                                  default:
                                    name: Cat
                                    description: A cat
                                    namespace: ''
                                protocol: !Protocols {}
                              - !ObjectSchema &ref_13
                                type: object
                                apiVersions:
                                  - !ApiVersion 
                                    version: '2020-06-01'
                                discriminatorValue: Dog
                                parents: !Relations 
                                  all:
                                    - *ref_5
                                  immediate:
                                    - *ref_5
                                properties:
                                  - !Property 
                                    schema: *ref_9
                                    serializedName: sleep
                                    language: !Languages 
                                      default:
                                        name: sleep
                                        description: A dog can sleep
                                    protocol: !Protocols {}
                                  - !Property 
                                    schema: *ref_10
                                    serializedName: bark
                                    language: !Languages 
                                      default:
                                        name: bark
                                        description: A dog can bark
                                    protocol: !Protocols {}
                                  - !Property 
                                    schema: *ref_11
                                    serializedName: jump
                                    language: !Languages 
                                      default:
                                        name: jump
                                        description: A dog can jump
                                    protocol: !Protocols {}
                                serializationFormats:
                                  - json
                                usage:
                                  - output
                                  - input
                                extensions:
                                  x-ms-discriminator-value: Dog
                                language: !Languages 
                                  default:
                                    name: Dog
                                    description: A dog
                                    namespace: ''
                                protocol: !Protocols {}
                            immediate:
                              - *ref_12
                              - *ref_13
                          discriminator: !Discriminator 
                            all:
                              Cat: *ref_12
                              Dog: *ref_13
                            immediate:
                              Cat: *ref_12
                              Dog: *ref_13
                            property: !Property &ref_15
                              schema: *ref_14
                              isDiscriminator: true
                              required: true
                              serializedName: kind
                              language: !Languages 
                                default:
                                  name: kind
                                  description: The kind of the pet
                              protocol: !Protocols {}
                          properties:
                            - *ref_15
                            - !Property 
                              schema: *ref_16
                              readOnly: true
                              required: false
                              serializedName: name
                              language: !Languages 
                                default:
                                  name: name
                                  description: The name of the pet
                              protocol: !Protocols {}
                            - !Property 
                              schema: *ref_17
                              required: false
                              serializedName: size
                              language: !Languages 
                                default:
                                  name: size
                                  description: >-
                                    The size of the pet. This property here is mocking the following scenario:

                                    Despite in the swagger it has a type of string, in the real payload of this request, the service is actually sending using a number, therefore the type in this swagger here is wrong and we have to fix it
                                    using customization code.
                              protocol: !Protocols {}
                            - !Property 
                              schema: *ref_14
                              required: false
                              serializedName: dateOfBirth
                              language: !Languages 
                                default:
                                  name: dateOfBirth
                                  description: Pet date of birth
                              protocol: !Protocols {}
                          serializationFormats:
                            - json
                          usage:
                            - output
                            - input
                          language: !Languages 
                            default:
                              name: Pet
                              description: A pet
                              namespace: ''
                          protocol: !Protocols {}
                        serializedName: pet
                        language: !Languages 
                          default:
                            name: pet
                            description: A pet
                        protocol: !Protocols {}
                    serializationFormats:
                      - json
                    usage:
                      - output
                      - input
                    language: !Languages 
                      default:
                        name: PetStoreProperties
                        description: The properties
                        namespace: ''
                    protocol: !Protocols {}
                  serializedName: properties
                  language: !Languages 
                    default:
                      name: properties
                      description: The properties
                  protocol: !Protocols {}
              serializationFormats:
                - json
              usage:
                - output
                - input
              language: !Languages 
                default:
                  name: PetStore
                  description: A pet store
                  namespace: ''
              protocol: !Protocols {}
            language: !Languages 
              default:
                name: PetStoreListResultValue
                description: The values
            protocol: !Protocols {}
          serializedName: value
          language: !Languages 
            default:
              name: value
              description: The values
          protocol: !Protocols {}
      serializationFormats:
        - json
      usage:
        - output
      language: !Languages 
        default:
          name: PetStoreListResult
          description: The list result of the rules
          namespace: ''
      protocol: !Protocols {}
<<<<<<< HEAD
    - *ref_18
    - *ref_19
    - *ref_5
    - !ObjectSchema &ref_39
=======
    - *ref_15
    - *ref_16
    - *ref_5
    - !ObjectSchema &ref_36
>>>>>>> 7a9fb18e
      type: object
      apiVersions:
        - !ApiVersion 
          version: '2020-06-01'
      properties:
        - !Property 
<<<<<<< HEAD
          schema: !ObjectSchema &ref_23
=======
          schema: !ObjectSchema &ref_20
>>>>>>> 7a9fb18e
            type: object
            apiVersions:
              - !ApiVersion 
                version: '2020-06-01'
            properties:
              - !Property 
<<<<<<< HEAD
                schema: *ref_20
=======
                schema: *ref_17
>>>>>>> 7a9fb18e
                readOnly: true
                serializedName: code
                language: !Languages 
                  default:
                    name: code
                    description: The error code.
                protocol: !Protocols {}
              - !Property 
<<<<<<< HEAD
                schema: *ref_21
=======
                schema: *ref_18
>>>>>>> 7a9fb18e
                readOnly: true
                serializedName: message
                language: !Languages 
                  default:
                    name: message
                    description: The error message.
                protocol: !Protocols {}
              - !Property 
<<<<<<< HEAD
                schema: *ref_22
=======
                schema: *ref_19
>>>>>>> 7a9fb18e
                readOnly: true
                serializedName: target
                language: !Languages 
                  default:
                    name: target
                    description: The error target.
                protocol: !Protocols {}
              - !Property 
<<<<<<< HEAD
                schema: !ArraySchema &ref_28
=======
                schema: !ArraySchema &ref_25
>>>>>>> 7a9fb18e
                  type: array
                  apiVersions:
                    - !ApiVersion 
                      version: '2020-06-01'
<<<<<<< HEAD
                  elementType: *ref_23
=======
                  elementType: *ref_20
>>>>>>> 7a9fb18e
                  extensions:
                    x-ms-identifiers:
                      - message
                      - target
                  language: !Languages 
                    default:
                      name: ErrorDetailDetails
                      description: The error details.
                  protocol: !Protocols {}
                readOnly: true
                serializedName: details
                extensions:
                  x-ms-identifiers:
                    - message
                    - target
                language: !Languages 
                  default:
                    name: details
                    description: The error details.
                protocol: !Protocols {}
              - !Property 
<<<<<<< HEAD
                schema: !ArraySchema &ref_29
=======
                schema: !ArraySchema &ref_26
>>>>>>> 7a9fb18e
                  type: array
                  apiVersions:
                    - !ApiVersion 
                      version: '2020-06-01'
<<<<<<< HEAD
                  elementType: !ObjectSchema &ref_26
=======
                  elementType: !ObjectSchema &ref_23
>>>>>>> 7a9fb18e
                    type: object
                    apiVersions:
                      - !ApiVersion 
                        version: '2020-06-01'
                    properties:
                      - !Property 
<<<<<<< HEAD
                        schema: *ref_24
=======
                        schema: *ref_21
>>>>>>> 7a9fb18e
                        readOnly: true
                        serializedName: type
                        language: !Languages 
                          default:
                            name: type
                            description: The additional info type.
                        protocol: !Protocols {}
                      - !Property 
<<<<<<< HEAD
                        schema: *ref_25
=======
                        schema: *ref_22
>>>>>>> 7a9fb18e
                        readOnly: true
                        serializedName: info
                        language: !Languages 
                          default:
                            name: info
                            description: The additional info.
                        protocol: !Protocols {}
                    serializationFormats:
                      - json
                    usage:
                      - exception
                    language: !Languages 
                      default:
                        name: ErrorAdditionalInfo
                        description: The resource management error additional info.
                        namespace: ''
                    protocol: !Protocols {}
                  extensions:
                    x-ms-identifiers: []
                  language: !Languages 
                    default:
                      name: ErrorDetailAdditionalInfo
                      description: The error additional info.
                  protocol: !Protocols {}
                readOnly: true
                serializedName: additionalInfo
                extensions:
                  x-ms-identifiers: []
                language: !Languages 
                  default:
                    name: additionalInfo
                    description: The error additional info.
                protocol: !Protocols {}
            serializationFormats:
              - json
            usage:
              - exception
            language: !Languages 
              default:
                name: ErrorDetail
                description: The error detail.
                namespace: ''
            protocol: !Protocols {}
          serializedName: error
          language: !Languages 
            default:
              name: error
              description: The error object.
          protocol: !Protocols {}
      serializationFormats:
        - json
      summary: Error response
      usage:
        - exception
      language: !Languages 
        default:
          name: ErrorResponse
          description: Error response indicates Azure Front Door Standard or Azure Front Door Premium or CDN service is not able to process the incoming request. The reason is provided in the error message.
          namespace: ''
          summary: Error response
      protocol: !Protocols {}
<<<<<<< HEAD
    - *ref_23
    - *ref_26
    - *ref_12
    - *ref_13
  arrays:
    - *ref_27
    - *ref_28
    - *ref_29
globalParameters:
  - !Parameter &ref_34
    schema: *ref_30
=======
    - *ref_20
    - *ref_23
    - *ref_8
    - *ref_9
  arrays:
    - *ref_24
    - *ref_25
    - *ref_26
globalParameters:
  - !Parameter &ref_31
    schema: *ref_27
>>>>>>> 7a9fb18e
    implementation: Client
    required: true
    extensions:
      x-ms-priority: 0
    language: !Languages 
      default:
        name: SubscriptionId
        description: Subscription credentials which uniquely identify Microsoft Azure subscription. The subscription ID forms part of the URI for every service call.
        serializedName: subscriptionId
    protocol: !Protocols 
      http: !HttpParameter 
        in: path
<<<<<<< HEAD
  - !Parameter &ref_32
=======
  - !Parameter &ref_29
>>>>>>> 7a9fb18e
    schema: *ref_0
    clientDefaultValue: https://management.azure.com
    implementation: Client
    origin: modelerfour:synthesized/host
    required: true
    extensions:
      x-ms-skip-url-encoding: true
    language: !Languages 
      default:
        name: $host
        description: server parameter
        serializedName: $host
    protocol: !Protocols 
      http: !HttpParameter 
        in: uri
<<<<<<< HEAD
  - !Parameter &ref_35
    schema: *ref_31
=======
  - !Parameter &ref_32
    schema: *ref_28
>>>>>>> 7a9fb18e
    implementation: Client
    origin: modelerfour:synthesized/api-version
    required: true
    language: !Languages 
      default:
        name: apiVersion
        description: Api Version
        serializedName: api-version
    protocol: !Protocols 
      http: !HttpParameter 
        in: query
operationGroups:
  - !OperationGroup 
    $key: PetStores
    operations:
      - !Operation 
        operationId: PetStores_List
        apiVersions:
          - !ApiVersion 
            version: '2020-06-01'
        parameters:
<<<<<<< HEAD
          - *ref_32
          - !Parameter &ref_37
            schema: *ref_33
=======
          - *ref_29
          - !Parameter &ref_34
            schema: *ref_30
>>>>>>> 7a9fb18e
            implementation: Method
            required: true
            language: !Languages 
              default:
                name: resourceGroupName
                description: Name of the Resource group within the Azure subscription.
                serializedName: resourceGroupName
            protocol: !Protocols 
              http: !HttpParameter 
                in: path
<<<<<<< HEAD
          - *ref_34
          - *ref_35
=======
          - *ref_31
          - *ref_32
>>>>>>> 7a9fb18e
        requests:
          - !Request 
            parameters:
              - !Parameter 
<<<<<<< HEAD
                schema: *ref_36
=======
                schema: *ref_33
>>>>>>> 7a9fb18e
                implementation: Method
                origin: modelerfour:synthesized/accept
                required: true
                language: !Languages 
                  default:
                    name: accept
                    description: Accept header
                    serializedName: Accept
                protocol: !Protocols 
                  http: !HttpParameter 
                    in: header
            signatureParameters: []
            language: !Languages 
              default:
                name: ''
                description: ''
            protocol: !Protocols 
              http: !HttpRequest 
                path: /subscriptions/{subscriptionId}/resourceGroups/{resourceGroupName}/providers/Microsoft.Pets/petStore
                method: get
                uri: '{$host}'
        signatureParameters:
<<<<<<< HEAD
          - *ref_37
        responses:
          - !SchemaResponse 
            schema: *ref_38
=======
          - *ref_34
        responses:
          - !SchemaResponse 
            schema: *ref_35
>>>>>>> 7a9fb18e
            language: !Languages 
              default:
                name: ''
                description: OK. The request has succeeded.
            protocol: !Protocols 
              http: !HttpResponse 
                knownMediaType: json
                mediaTypes:
                  - application/json
                statusCodes:
                  - '200'
        exceptions:
          - !SchemaResponse 
<<<<<<< HEAD
            schema: *ref_39
=======
            schema: *ref_36
>>>>>>> 7a9fb18e
            language: !Languages 
              default:
                name: ''
                description: CDN error response describing why the operation failed.
            protocol: !Protocols 
              http: !HttpResponse 
                knownMediaType: json
                mediaTypes:
                  - application/json
                statusCodes:
                  - default
        language: !Languages 
          default:
            name: List
            description: Gets an existing CDN endpoint with the specified endpoint name under the specified subscription, resource group and profile.
        protocol: !Protocols {}
      - !Operation 
        operationId: PetStores_Get
        apiVersions:
          - !ApiVersion 
            version: '2020-06-01'
        parameters:
<<<<<<< HEAD
          - *ref_32
          - !Parameter &ref_40
            schema: *ref_33
=======
          - *ref_29
          - !Parameter &ref_37
            schema: *ref_30
>>>>>>> 7a9fb18e
            implementation: Method
            required: true
            language: !Languages 
              default:
                name: resourceGroupName
                description: Name of the Resource group within the Azure subscription.
                serializedName: resourceGroupName
            protocol: !Protocols 
              http: !HttpParameter 
                in: path
<<<<<<< HEAD
          - !Parameter &ref_41
            schema: *ref_30
=======
          - !Parameter &ref_38
            schema: *ref_27
>>>>>>> 7a9fb18e
            implementation: Method
            required: true
            language: !Languages 
              default:
                name: name
                description: Name of the endpoint under the profile which is unique globally.
                serializedName: name
            protocol: !Protocols 
              http: !HttpParameter 
                in: path
<<<<<<< HEAD
          - *ref_34
          - *ref_35
=======
          - *ref_31
          - *ref_32
>>>>>>> 7a9fb18e
        requests:
          - !Request 
            parameters:
              - !Parameter 
<<<<<<< HEAD
                schema: *ref_36
=======
                schema: *ref_33
>>>>>>> 7a9fb18e
                implementation: Method
                origin: modelerfour:synthesized/accept
                required: true
                language: !Languages 
                  default:
                    name: accept
                    description: Accept header
                    serializedName: Accept
                protocol: !Protocols 
                  http: !HttpParameter 
                    in: header
            signatureParameters: []
            language: !Languages 
              default:
                name: ''
                description: ''
            protocol: !Protocols 
              http: !HttpRequest 
                path: /subscriptions/{subscriptionId}/resourceGroups/{resourceGroupName}/providers/Microsoft.Pets/petStore/{name}
                method: get
                uri: '{$host}'
        signatureParameters:
<<<<<<< HEAD
          - *ref_40
          - *ref_41
        responses:
          - !SchemaResponse 
            schema: *ref_18
=======
          - *ref_37
          - *ref_38
        responses:
          - !SchemaResponse 
            schema: *ref_15
>>>>>>> 7a9fb18e
            language: !Languages 
              default:
                name: ''
                description: OK. The request has succeeded.
            protocol: !Protocols 
              http: !HttpResponse 
                knownMediaType: json
                mediaTypes:
                  - application/json
                statusCodes:
                  - '200'
        exceptions:
          - !SchemaResponse 
<<<<<<< HEAD
            schema: *ref_39
=======
            schema: *ref_36
>>>>>>> 7a9fb18e
            language: !Languages 
              default:
                name: ''
                description: CDN error response describing why the operation failed.
            protocol: !Protocols 
              http: !HttpResponse 
                knownMediaType: json
                mediaTypes:
                  - application/json
                statusCodes:
                  - default
        language: !Languages 
          default:
            name: Get
            description: Gets an existing CDN endpoint with the specified endpoint name under the specified subscription, resource group and profile.
        protocol: !Protocols {}
      - !Operation 
        operationId: PetStores_Create
        apiVersions:
          - !ApiVersion 
            version: '2020-06-01'
        parameters:
<<<<<<< HEAD
          - *ref_32
          - !Parameter &ref_45
            schema: *ref_33
=======
          - *ref_29
          - !Parameter &ref_42
            schema: *ref_30
>>>>>>> 7a9fb18e
            implementation: Method
            required: true
            language: !Languages 
              default:
                name: resourceGroupName
                description: Name of the Resource group within the Azure subscription.
                serializedName: resourceGroupName
            protocol: !Protocols 
              http: !HttpParameter 
                in: path
<<<<<<< HEAD
          - !Parameter &ref_46
            schema: *ref_30
=======
          - !Parameter &ref_43
            schema: *ref_27
>>>>>>> 7a9fb18e
            implementation: Method
            required: true
            language: !Languages 
              default:
                name: name
                description: Name of the endpoint under the profile which is unique globally.
                serializedName: name
            protocol: !Protocols 
              http: !HttpParameter 
                in: path
<<<<<<< HEAD
          - *ref_34
          - *ref_35
        requestMediaTypes:
          application/json: !Request &ref_44
            parameters:
              - !Parameter 
                schema: *ref_42
=======
          - *ref_31
          - *ref_32
        requestMediaTypes:
          application/json: !Request &ref_41
            parameters:
              - !Parameter 
                schema: *ref_39
>>>>>>> 7a9fb18e
                implementation: Method
                origin: modelerfour:synthesized/content-type
                required: true
                language: !Languages 
                  default:
                    name: contentType
                    description: Body Parameter content-type
                    serializedName: Content-Type
                protocol: !Protocols 
                  http: !HttpParameter 
                    in: header
<<<<<<< HEAD
              - !Parameter &ref_43
                schema: *ref_18
=======
              - !Parameter &ref_40
                schema: *ref_15
>>>>>>> 7a9fb18e
                implementation: Method
                required: true
                language: !Languages 
                  default:
                    name: body
                    description: Endpoint properties
                protocol: !Protocols 
                  http: !HttpParameter 
                    in: body
                    style: json
              - !Parameter 
<<<<<<< HEAD
                schema: *ref_36
=======
                schema: *ref_33
>>>>>>> 7a9fb18e
                implementation: Method
                origin: modelerfour:synthesized/accept
                required: true
                language: !Languages 
                  default:
                    name: accept
                    description: Accept header
                    serializedName: Accept
                protocol: !Protocols 
                  http: !HttpParameter 
                    in: header
            signatureParameters:
<<<<<<< HEAD
              - *ref_43
=======
              - *ref_40
>>>>>>> 7a9fb18e
            language: !Languages 
              default:
                name: ''
                description: ''
            protocol: !Protocols 
              http: !HttpWithBodyRequest 
                path: /subscriptions/{subscriptionId}/resourceGroups/{resourceGroupName}/providers/Microsoft.Pets/petStore/{name}
                method: put
                knownMediaType: json
                mediaTypes:
                  - application/json
                uri: '{$host}'
        requests:
<<<<<<< HEAD
          - *ref_44
        signatureParameters:
          - *ref_45
          - *ref_46
        responses:
          - !SchemaResponse 
            schema: *ref_18
=======
          - *ref_41
        signatureParameters:
          - *ref_42
          - *ref_43
        responses:
          - !SchemaResponse 
            schema: *ref_15
>>>>>>> 7a9fb18e
            language: !Languages 
              default:
                name: ''
                description: OK. The request has succeeded.
            protocol: !Protocols 
              http: !HttpResponse 
                knownMediaType: json
                mediaTypes:
                  - application/json
                statusCodes:
                  - '200'
          - !SchemaResponse 
<<<<<<< HEAD
            schema: *ref_18
=======
            schema: *ref_15
>>>>>>> 7a9fb18e
            language: !Languages 
              default:
                name: ''
                description: Created. The request has been fulfilled and a new endpoint has been created.
            protocol: !Protocols 
              http: !HttpResponse 
                knownMediaType: json
                mediaTypes:
                  - application/json
                statusCodes:
                  - '201'
          - !SchemaResponse 
<<<<<<< HEAD
            schema: *ref_18
=======
            schema: *ref_15
>>>>>>> 7a9fb18e
            language: !Languages 
              default:
                name: ''
                description: Accepted and the operation will complete asynchronously.
            protocol: !Protocols 
              http: !HttpResponse 
                knownMediaType: json
                mediaTypes:
                  - application/json
                statusCodes:
                  - '202'
        exceptions:
          - !SchemaResponse 
<<<<<<< HEAD
            schema: *ref_39
=======
            schema: *ref_36
>>>>>>> 7a9fb18e
            language: !Languages 
              default:
                name: ''
                description: CDN error response describing why the operation failed.
            protocol: !Protocols 
              http: !HttpResponse 
                knownMediaType: json
                mediaTypes:
                  - application/json
                statusCodes:
                  - default
        extensions:
          x-ms-long-running-operation: true
        language: !Languages 
          default:
            name: Create
            description: Creates a new CDN endpoint with the specified endpoint name under the specified subscription, resource group and profile.
        protocol: !Protocols {}
      - !Operation 
        operationId: PetStores_Delete
        apiVersions:
          - !ApiVersion 
            version: '2020-06-01'
        parameters:
<<<<<<< HEAD
          - *ref_32
          - !Parameter &ref_47
            schema: *ref_33
=======
          - *ref_29
          - !Parameter &ref_44
            schema: *ref_30
>>>>>>> 7a9fb18e
            implementation: Method
            required: true
            language: !Languages 
              default:
                name: resourceGroupName
                description: Name of the Resource group within the Azure subscription.
                serializedName: resourceGroupName
            protocol: !Protocols 
              http: !HttpParameter 
                in: path
<<<<<<< HEAD
          - !Parameter &ref_48
            schema: *ref_30
=======
          - !Parameter &ref_45
            schema: *ref_27
>>>>>>> 7a9fb18e
            implementation: Method
            required: true
            language: !Languages 
              default:
                name: name
                description: Name of the endpoint under the profile which is unique globally.
                serializedName: name
            protocol: !Protocols 
              http: !HttpParameter 
                in: path
<<<<<<< HEAD
          - *ref_34
          - *ref_35
=======
          - *ref_31
          - *ref_32
>>>>>>> 7a9fb18e
        requests:
          - !Request 
            parameters:
              - !Parameter 
<<<<<<< HEAD
                schema: *ref_36
=======
                schema: *ref_33
>>>>>>> 7a9fb18e
                implementation: Method
                origin: modelerfour:synthesized/accept
                required: true
                language: !Languages 
                  default:
                    name: accept
                    description: Accept header
                    serializedName: Accept
                protocol: !Protocols 
                  http: !HttpParameter 
                    in: header
            signatureParameters: []
            language: !Languages 
              default:
                name: ''
                description: ''
            protocol: !Protocols 
              http: !HttpRequest 
                path: /subscriptions/{subscriptionId}/resourceGroups/{resourceGroupName}/providers/Microsoft.Pets/petStore/{name}
                method: delete
                uri: '{$host}'
        signatureParameters:
<<<<<<< HEAD
          - *ref_47
          - *ref_48
=======
          - *ref_44
          - *ref_45
>>>>>>> 7a9fb18e
        responses:
          - !Response 
            language: !Languages 
              default:
                name: ''
                description: OK. The request has succeeded.
            protocol: !Protocols 
              http: !HttpResponse 
                statusCodes:
                  - '200'
          - !Response 
            language: !Languages 
              default:
                name: ''
                description: Accepted and the operation will complete asynchronously.
            protocol: !Protocols 
              http: !HttpResponse 
                statusCodes:
                  - '202'
          - !Response 
            language: !Languages 
              default:
                name: ''
                description: No Content. The request has been accepted but the endpoint was not found.
            protocol: !Protocols 
              http: !HttpResponse 
                statusCodes:
                  - '204'
        exceptions:
          - !SchemaResponse 
<<<<<<< HEAD
            schema: *ref_39
=======
            schema: *ref_36
>>>>>>> 7a9fb18e
            language: !Languages 
              default:
                name: ''
                description: CDN error response describing why the operation failed.
            protocol: !Protocols 
              http: !HttpResponse 
                knownMediaType: json
                mediaTypes:
                  - application/json
                statusCodes:
                  - default
        extensions:
          x-ms-long-running-operation: true
        language: !Languages 
          default:
            name: Delete
            description: Deletes an existing CDN endpoint with the specified endpoint name under the specified subscription, resource group and profile.
        protocol: !Protocols {}
    language: !Languages 
      default:
        name: PetStores
        description: ''
    protocol: !Protocols {}
security: !Security 
  authenticationRequired: true
  schemes:
    - !OAuth2SecurityScheme 
      type: OAuth2
      scopes:
        - https://management.azure.com/.default
language: !Languages 
  default:
    name: ComputeManagementClient
    description: ''
protocol: !Protocols 
  http: !HttpModel {}<|MERGE_RESOLUTION|>--- conflicted
+++ resolved
@@ -23,11 +23,7 @@
           name: String
           description: simple string
       protocol: !Protocols {}
-<<<<<<< HEAD
-    - !StringSchema &ref_33
-=======
-    - !StringSchema &ref_30
->>>>>>> 7a9fb18e
+    - !StringSchema &ref_34
       type: string
       apiVersions:
         - !ApiVersion 
@@ -40,11 +36,7 @@
           name: String
           description: ''
       protocol: !Protocols {}
-<<<<<<< HEAD
-    - !StringSchema &ref_30
-=======
-    - !StringSchema &ref_27
->>>>>>> 7a9fb18e
+    - !StringSchema &ref_31
       type: string
       apiVersions:
         - !ApiVersion 
@@ -108,10 +100,7 @@
             Despite in the swagger it has a type of string, in the real payload of this request, the service is actually sending using a number, therefore the type in this swagger here is wrong and we have to fix it using customization
             code.
       protocol: !Protocols {}
-<<<<<<< HEAD
-    - !StringSchema &ref_20
-=======
-    - !StringSchema &ref_14
+    - !StringSchema &ref_18
       type: string
       apiVersions:
         - !ApiVersion 
@@ -121,8 +110,7 @@
           name: PetDateOfBirth
           description: Pet date of birth
       protocol: !Protocols {}
-    - !StringSchema &ref_17
->>>>>>> 7a9fb18e
+    - !StringSchema &ref_21
       type: string
       apiVersions:
         - !ApiVersion 
@@ -132,11 +120,7 @@
           name: ErrorDetailCode
           description: The error code.
       protocol: !Protocols {}
-<<<<<<< HEAD
-    - !StringSchema &ref_21
-=======
-    - !StringSchema &ref_18
->>>>>>> 7a9fb18e
+    - !StringSchema &ref_22
       type: string
       apiVersions:
         - !ApiVersion 
@@ -146,11 +130,7 @@
           name: ErrorDetailMessage
           description: The error message.
       protocol: !Protocols {}
-<<<<<<< HEAD
-    - !StringSchema &ref_22
-=======
-    - !StringSchema &ref_19
->>>>>>> 7a9fb18e
+    - !StringSchema &ref_23
       type: string
       apiVersions:
         - !ApiVersion 
@@ -160,11 +140,7 @@
           name: ErrorDetailTarget
           description: The error target.
       protocol: !Protocols {}
-<<<<<<< HEAD
-    - !StringSchema &ref_24
-=======
-    - !StringSchema &ref_21
->>>>>>> 7a9fb18e
+    - !StringSchema &ref_25
       type: string
       apiVersions:
         - !ApiVersion 
@@ -260,11 +236,7 @@
           description: The kind of the pet
       protocol: !Protocols {}
   constants:
-<<<<<<< HEAD
-    - !ConstantSchema &ref_31
-=======
-    - !ConstantSchema &ref_28
->>>>>>> 7a9fb18e
+    - !ConstantSchema &ref_32
       type: constant
       value: !ConstantValue 
         value: '2020-06-01'
@@ -274,11 +246,7 @@
           name: ApiVersion20200601
           description: Api Version (2020-06-01)
       protocol: !Protocols {}
-<<<<<<< HEAD
-    - !ConstantSchema &ref_36
-=======
-    - !ConstantSchema &ref_33
->>>>>>> 7a9fb18e
+    - !ConstantSchema &ref_37
       type: constant
       value: !ConstantValue 
         value: application/json
@@ -288,11 +256,7 @@
           name: Accept
           description: 'Accept: application/json'
       protocol: !Protocols {}
-<<<<<<< HEAD
-    - !ConstantSchema &ref_42
-=======
-    - !ConstantSchema &ref_39
->>>>>>> 7a9fb18e
+    - !ConstantSchema &ref_43
       type: constant
       value: !ConstantValue 
         value: application/json
@@ -303,11 +267,7 @@
           description: Content Type 'application/json'
       protocol: !Protocols {}
   anyObjects:
-<<<<<<< HEAD
-    - !AnyObjectSchema &ref_25
-=======
-    - !AnyObjectSchema &ref_22
->>>>>>> 7a9fb18e
+    - !AnyObjectSchema &ref_26
       type: any-object
       language: !Languages 
         default:
@@ -315,31 +275,19 @@
           description: Any object
       protocol: !Protocols {}
   objects:
-<<<<<<< HEAD
-    - !ObjectSchema &ref_38
-=======
-    - !ObjectSchema &ref_35
->>>>>>> 7a9fb18e
+    - !ObjectSchema &ref_39
       type: object
       apiVersions:
         - !ApiVersion 
           version: '2020-06-01'
       properties:
         - !Property 
-<<<<<<< HEAD
-          schema: !ArraySchema &ref_27
-=======
-          schema: !ArraySchema &ref_24
->>>>>>> 7a9fb18e
+          schema: !ArraySchema &ref_28
             type: array
             apiVersions:
               - !ApiVersion 
                 version: '2020-06-01'
-<<<<<<< HEAD
-            elementType: !ObjectSchema &ref_18
-=======
-            elementType: !ObjectSchema &ref_15
->>>>>>> 7a9fb18e
+            elementType: !ObjectSchema &ref_19
               type: object
               apiVersions:
                 - !ApiVersion 
@@ -373,11 +321,7 @@
                       description: The resource type of this pet store
                   protocol: !Protocols {}
                 - !Property 
-<<<<<<< HEAD
-                  schema: !ObjectSchema &ref_19
-=======
-                  schema: !ObjectSchema &ref_16
->>>>>>> 7a9fb18e
+                  schema: !ObjectSchema &ref_20
                     type: object
                     apiVersions:
                       - !ApiVersion 
@@ -544,7 +488,7 @@
                                     using customization code.
                               protocol: !Protocols {}
                             - !Property 
-                              schema: *ref_14
+                              schema: *ref_18
                               required: false
                               serializedName: dateOfBirth
                               language: !Languages 
@@ -618,39 +562,24 @@
           description: The list result of the rules
           namespace: ''
       protocol: !Protocols {}
-<<<<<<< HEAD
-    - *ref_18
     - *ref_19
+    - *ref_20
     - *ref_5
-    - !ObjectSchema &ref_39
-=======
-    - *ref_15
-    - *ref_16
-    - *ref_5
-    - !ObjectSchema &ref_36
->>>>>>> 7a9fb18e
+    - !ObjectSchema &ref_40
       type: object
       apiVersions:
         - !ApiVersion 
           version: '2020-06-01'
       properties:
         - !Property 
-<<<<<<< HEAD
-          schema: !ObjectSchema &ref_23
-=======
-          schema: !ObjectSchema &ref_20
->>>>>>> 7a9fb18e
+          schema: !ObjectSchema &ref_24
             type: object
             apiVersions:
               - !ApiVersion 
                 version: '2020-06-01'
             properties:
               - !Property 
-<<<<<<< HEAD
-                schema: *ref_20
-=======
-                schema: *ref_17
->>>>>>> 7a9fb18e
+                schema: *ref_21
                 readOnly: true
                 serializedName: code
                 language: !Languages 
@@ -659,11 +588,7 @@
                     description: The error code.
                 protocol: !Protocols {}
               - !Property 
-<<<<<<< HEAD
-                schema: *ref_21
-=======
-                schema: *ref_18
->>>>>>> 7a9fb18e
+                schema: *ref_22
                 readOnly: true
                 serializedName: message
                 language: !Languages 
@@ -672,11 +597,7 @@
                     description: The error message.
                 protocol: !Protocols {}
               - !Property 
-<<<<<<< HEAD
-                schema: *ref_22
-=======
-                schema: *ref_19
->>>>>>> 7a9fb18e
+                schema: *ref_23
                 readOnly: true
                 serializedName: target
                 language: !Languages 
@@ -685,20 +606,12 @@
                     description: The error target.
                 protocol: !Protocols {}
               - !Property 
-<<<<<<< HEAD
-                schema: !ArraySchema &ref_28
-=======
-                schema: !ArraySchema &ref_25
->>>>>>> 7a9fb18e
+                schema: !ArraySchema &ref_29
                   type: array
                   apiVersions:
                     - !ApiVersion 
                       version: '2020-06-01'
-<<<<<<< HEAD
-                  elementType: *ref_23
-=======
-                  elementType: *ref_20
->>>>>>> 7a9fb18e
+                  elementType: *ref_24
                   extensions:
                     x-ms-identifiers:
                       - message
@@ -720,31 +633,19 @@
                     description: The error details.
                 protocol: !Protocols {}
               - !Property 
-<<<<<<< HEAD
-                schema: !ArraySchema &ref_29
-=======
-                schema: !ArraySchema &ref_26
->>>>>>> 7a9fb18e
+                schema: !ArraySchema &ref_30
                   type: array
                   apiVersions:
                     - !ApiVersion 
                       version: '2020-06-01'
-<<<<<<< HEAD
-                  elementType: !ObjectSchema &ref_26
-=======
-                  elementType: !ObjectSchema &ref_23
->>>>>>> 7a9fb18e
+                  elementType: !ObjectSchema &ref_27
                     type: object
                     apiVersions:
                       - !ApiVersion 
                         version: '2020-06-01'
                     properties:
                       - !Property 
-<<<<<<< HEAD
-                        schema: *ref_24
-=======
-                        schema: *ref_21
->>>>>>> 7a9fb18e
+                        schema: *ref_25
                         readOnly: true
                         serializedName: type
                         language: !Languages 
@@ -753,11 +654,7 @@
                             description: The additional info type.
                         protocol: !Protocols {}
                       - !Property 
-<<<<<<< HEAD
-                        schema: *ref_25
-=======
-                        schema: *ref_22
->>>>>>> 7a9fb18e
+                        schema: *ref_26
                         readOnly: true
                         serializedName: info
                         language: !Languages 
@@ -819,31 +716,17 @@
           namespace: ''
           summary: Error response
       protocol: !Protocols {}
-<<<<<<< HEAD
-    - *ref_23
-    - *ref_26
+    - *ref_24
+    - *ref_27
     - *ref_12
     - *ref_13
   arrays:
-    - *ref_27
     - *ref_28
     - *ref_29
+    - *ref_30
 globalParameters:
-  - !Parameter &ref_34
-    schema: *ref_30
-=======
-    - *ref_20
-    - *ref_23
-    - *ref_8
-    - *ref_9
-  arrays:
-    - *ref_24
-    - *ref_25
-    - *ref_26
-globalParameters:
-  - !Parameter &ref_31
-    schema: *ref_27
->>>>>>> 7a9fb18e
+  - !Parameter &ref_35
+    schema: *ref_31
     implementation: Client
     required: true
     extensions:
@@ -856,11 +739,7 @@
     protocol: !Protocols 
       http: !HttpParameter 
         in: path
-<<<<<<< HEAD
-  - !Parameter &ref_32
-=======
-  - !Parameter &ref_29
->>>>>>> 7a9fb18e
+  - !Parameter &ref_33
     schema: *ref_0
     clientDefaultValue: https://management.azure.com
     implementation: Client
@@ -876,13 +755,8 @@
     protocol: !Protocols 
       http: !HttpParameter 
         in: uri
-<<<<<<< HEAD
-  - !Parameter &ref_35
-    schema: *ref_31
-=======
-  - !Parameter &ref_32
-    schema: *ref_28
->>>>>>> 7a9fb18e
+  - !Parameter &ref_36
+    schema: *ref_32
     implementation: Client
     origin: modelerfour:synthesized/api-version
     required: true
@@ -904,15 +778,9 @@
           - !ApiVersion 
             version: '2020-06-01'
         parameters:
-<<<<<<< HEAD
-          - *ref_32
-          - !Parameter &ref_37
-            schema: *ref_33
-=======
-          - *ref_29
-          - !Parameter &ref_34
-            schema: *ref_30
->>>>>>> 7a9fb18e
+          - *ref_33
+          - !Parameter &ref_38
+            schema: *ref_34
             implementation: Method
             required: true
             language: !Languages 
@@ -923,22 +791,13 @@
             protocol: !Protocols 
               http: !HttpParameter 
                 in: path
-<<<<<<< HEAD
-          - *ref_34
           - *ref_35
-=======
-          - *ref_31
-          - *ref_32
->>>>>>> 7a9fb18e
+          - *ref_36
         requests:
           - !Request 
             parameters:
               - !Parameter 
-<<<<<<< HEAD
-                schema: *ref_36
-=======
-                schema: *ref_33
->>>>>>> 7a9fb18e
+                schema: *ref_37
                 implementation: Method
                 origin: modelerfour:synthesized/accept
                 required: true
@@ -961,17 +820,10 @@
                 method: get
                 uri: '{$host}'
         signatureParameters:
-<<<<<<< HEAD
-          - *ref_37
+          - *ref_38
         responses:
           - !SchemaResponse 
-            schema: *ref_38
-=======
-          - *ref_34
-        responses:
-          - !SchemaResponse 
-            schema: *ref_35
->>>>>>> 7a9fb18e
+            schema: *ref_39
             language: !Languages 
               default:
                 name: ''
@@ -985,11 +837,7 @@
                   - '200'
         exceptions:
           - !SchemaResponse 
-<<<<<<< HEAD
-            schema: *ref_39
-=======
-            schema: *ref_36
->>>>>>> 7a9fb18e
+            schema: *ref_40
             language: !Languages 
               default:
                 name: ''
@@ -1012,15 +860,9 @@
           - !ApiVersion 
             version: '2020-06-01'
         parameters:
-<<<<<<< HEAD
-          - *ref_32
-          - !Parameter &ref_40
-            schema: *ref_33
-=======
-          - *ref_29
-          - !Parameter &ref_37
-            schema: *ref_30
->>>>>>> 7a9fb18e
+          - *ref_33
+          - !Parameter &ref_41
+            schema: *ref_34
             implementation: Method
             required: true
             language: !Languages 
@@ -1031,13 +873,8 @@
             protocol: !Protocols 
               http: !HttpParameter 
                 in: path
-<<<<<<< HEAD
-          - !Parameter &ref_41
-            schema: *ref_30
-=======
-          - !Parameter &ref_38
-            schema: *ref_27
->>>>>>> 7a9fb18e
+          - !Parameter &ref_42
+            schema: *ref_31
             implementation: Method
             required: true
             language: !Languages 
@@ -1048,22 +885,13 @@
             protocol: !Protocols 
               http: !HttpParameter 
                 in: path
-<<<<<<< HEAD
-          - *ref_34
           - *ref_35
-=======
-          - *ref_31
-          - *ref_32
->>>>>>> 7a9fb18e
+          - *ref_36
         requests:
           - !Request 
             parameters:
               - !Parameter 
-<<<<<<< HEAD
-                schema: *ref_36
-=======
-                schema: *ref_33
->>>>>>> 7a9fb18e
+                schema: *ref_37
                 implementation: Method
                 origin: modelerfour:synthesized/accept
                 required: true
@@ -1086,19 +914,11 @@
                 method: get
                 uri: '{$host}'
         signatureParameters:
-<<<<<<< HEAD
-          - *ref_40
           - *ref_41
+          - *ref_42
         responses:
           - !SchemaResponse 
-            schema: *ref_18
-=======
-          - *ref_37
-          - *ref_38
-        responses:
-          - !SchemaResponse 
-            schema: *ref_15
->>>>>>> 7a9fb18e
+            schema: *ref_19
             language: !Languages 
               default:
                 name: ''
@@ -1112,11 +932,7 @@
                   - '200'
         exceptions:
           - !SchemaResponse 
-<<<<<<< HEAD
-            schema: *ref_39
-=======
-            schema: *ref_36
->>>>>>> 7a9fb18e
+            schema: *ref_40
             language: !Languages 
               default:
                 name: ''
@@ -1139,15 +955,9 @@
           - !ApiVersion 
             version: '2020-06-01'
         parameters:
-<<<<<<< HEAD
-          - *ref_32
-          - !Parameter &ref_45
-            schema: *ref_33
-=======
-          - *ref_29
-          - !Parameter &ref_42
-            schema: *ref_30
->>>>>>> 7a9fb18e
+          - *ref_33
+          - !Parameter &ref_46
+            schema: *ref_34
             implementation: Method
             required: true
             language: !Languages 
@@ -1158,13 +968,8 @@
             protocol: !Protocols 
               http: !HttpParameter 
                 in: path
-<<<<<<< HEAD
-          - !Parameter &ref_46
-            schema: *ref_30
-=======
-          - !Parameter &ref_43
-            schema: *ref_27
->>>>>>> 7a9fb18e
+          - !Parameter &ref_47
+            schema: *ref_31
             implementation: Method
             required: true
             language: !Languages 
@@ -1175,23 +980,13 @@
             protocol: !Protocols 
               http: !HttpParameter 
                 in: path
-<<<<<<< HEAD
-          - *ref_34
           - *ref_35
+          - *ref_36
         requestMediaTypes:
-          application/json: !Request &ref_44
+          application/json: !Request &ref_45
             parameters:
               - !Parameter 
-                schema: *ref_42
-=======
-          - *ref_31
-          - *ref_32
-        requestMediaTypes:
-          application/json: !Request &ref_41
-            parameters:
-              - !Parameter 
-                schema: *ref_39
->>>>>>> 7a9fb18e
+                schema: *ref_43
                 implementation: Method
                 origin: modelerfour:synthesized/content-type
                 required: true
@@ -1203,13 +998,8 @@
                 protocol: !Protocols 
                   http: !HttpParameter 
                     in: header
-<<<<<<< HEAD
-              - !Parameter &ref_43
-                schema: *ref_18
-=======
-              - !Parameter &ref_40
-                schema: *ref_15
->>>>>>> 7a9fb18e
+              - !Parameter &ref_44
+                schema: *ref_19
                 implementation: Method
                 required: true
                 language: !Languages 
@@ -1221,11 +1011,7 @@
                     in: body
                     style: json
               - !Parameter 
-<<<<<<< HEAD
-                schema: *ref_36
-=======
-                schema: *ref_33
->>>>>>> 7a9fb18e
+                schema: *ref_37
                 implementation: Method
                 origin: modelerfour:synthesized/accept
                 required: true
@@ -1238,11 +1024,7 @@
                   http: !HttpParameter 
                     in: header
             signatureParameters:
-<<<<<<< HEAD
-              - *ref_43
-=======
-              - *ref_40
->>>>>>> 7a9fb18e
+              - *ref_44
             language: !Languages 
               default:
                 name: ''
@@ -1256,23 +1038,13 @@
                   - application/json
                 uri: '{$host}'
         requests:
-<<<<<<< HEAD
-          - *ref_44
+          - *ref_45
         signatureParameters:
-          - *ref_45
           - *ref_46
+          - *ref_47
         responses:
           - !SchemaResponse 
-            schema: *ref_18
-=======
-          - *ref_41
-        signatureParameters:
-          - *ref_42
-          - *ref_43
-        responses:
-          - !SchemaResponse 
-            schema: *ref_15
->>>>>>> 7a9fb18e
+            schema: *ref_19
             language: !Languages 
               default:
                 name: ''
@@ -1285,11 +1057,7 @@
                 statusCodes:
                   - '200'
           - !SchemaResponse 
-<<<<<<< HEAD
-            schema: *ref_18
-=======
-            schema: *ref_15
->>>>>>> 7a9fb18e
+            schema: *ref_19
             language: !Languages 
               default:
                 name: ''
@@ -1302,11 +1070,7 @@
                 statusCodes:
                   - '201'
           - !SchemaResponse 
-<<<<<<< HEAD
-            schema: *ref_18
-=======
-            schema: *ref_15
->>>>>>> 7a9fb18e
+            schema: *ref_19
             language: !Languages 
               default:
                 name: ''
@@ -1320,11 +1084,7 @@
                   - '202'
         exceptions:
           - !SchemaResponse 
-<<<<<<< HEAD
-            schema: *ref_39
-=======
-            schema: *ref_36
->>>>>>> 7a9fb18e
+            schema: *ref_40
             language: !Languages 
               default:
                 name: ''
@@ -1349,15 +1109,9 @@
           - !ApiVersion 
             version: '2020-06-01'
         parameters:
-<<<<<<< HEAD
-          - *ref_32
-          - !Parameter &ref_47
-            schema: *ref_33
-=======
-          - *ref_29
-          - !Parameter &ref_44
-            schema: *ref_30
->>>>>>> 7a9fb18e
+          - *ref_33
+          - !Parameter &ref_48
+            schema: *ref_34
             implementation: Method
             required: true
             language: !Languages 
@@ -1368,13 +1122,8 @@
             protocol: !Protocols 
               http: !HttpParameter 
                 in: path
-<<<<<<< HEAD
-          - !Parameter &ref_48
-            schema: *ref_30
-=======
-          - !Parameter &ref_45
-            schema: *ref_27
->>>>>>> 7a9fb18e
+          - !Parameter &ref_49
+            schema: *ref_31
             implementation: Method
             required: true
             language: !Languages 
@@ -1385,22 +1134,13 @@
             protocol: !Protocols 
               http: !HttpParameter 
                 in: path
-<<<<<<< HEAD
-          - *ref_34
           - *ref_35
-=======
-          - *ref_31
-          - *ref_32
->>>>>>> 7a9fb18e
+          - *ref_36
         requests:
           - !Request 
             parameters:
               - !Parameter 
-<<<<<<< HEAD
-                schema: *ref_36
-=======
-                schema: *ref_33
->>>>>>> 7a9fb18e
+                schema: *ref_37
                 implementation: Method
                 origin: modelerfour:synthesized/accept
                 required: true
@@ -1423,13 +1163,8 @@
                 method: delete
                 uri: '{$host}'
         signatureParameters:
-<<<<<<< HEAD
-          - *ref_47
           - *ref_48
-=======
-          - *ref_44
-          - *ref_45
->>>>>>> 7a9fb18e
+          - *ref_49
         responses:
           - !Response 
             language: !Languages 
@@ -1460,11 +1195,7 @@
                   - '204'
         exceptions:
           - !SchemaResponse 
-<<<<<<< HEAD
-            schema: *ref_39
-=======
-            schema: *ref_36
->>>>>>> 7a9fb18e
+            schema: *ref_40
             language: !Languages 
               default:
                 name: ''
