{
 "$id": "1",
 "Name": "MgmtTypeSpec",
 "ApiVersions": [
  "v1"
 ],
 "Enums": [
  {
   "$id": "2",
   "Kind": "enum",
   "Name": "createdByType",
   "CrossLanguageDefinitionId": "Azure.ResourceManager.CommonTypes.createdByType",
   "ValueType": {
    "$id": "3",
    "Kind": "string",
    "Name": "string",
    "CrossLanguageDefinitionId": "TypeSpec.string"
   },
   "Values": [
    {
     "$id": "4",
     "Name": "User",
     "Value": "User",
     "Description": "The entity was created by a user."
    },
    {
     "$id": "5",
     "Name": "Application",
     "Value": "Application",
     "Description": "The entity was created by an application."
    },
    {
     "$id": "6",
     "Name": "ManagedIdentity",
     "Value": "ManagedIdentity",
     "Description": "The entity was created by a managed identity."
    },
    {
     "$id": "7",
     "Name": "Key",
     "Value": "Key",
     "Description": "The entity was created by a key."
    }
   ],
   "Description": "The kind of entity that created the resource.",
   "IsExtensible": true,
   "Usage": "Output,Json"
  },
  {
   "$id": "8",
   "Kind": "enum",
   "Name": "Versions",
   "CrossLanguageDefinitionId": "MgmtTypeSpec.Versions",
   "ValueType": {
    "$id": "9",
    "Kind": "string",
    "Name": "string",
    "CrossLanguageDefinitionId": "TypeSpec.string"
   },
   "Values": [
    {
     "$id": "10",
     "Name": "v1",
     "Value": "v1",
     "Description": "Azure Cosmos DB for Mongo vCore clusters api version 2024-03-01-preview."
    }
   ],
   "Description": "The available API versions.",
   "IsExtensible": false,
   "Usage": "ApiVersionEnum"
  }
 ],
 "Models": [
  {
   "$id": "11",
   "Kind": "model",
   "Name": "PrivateLinkResourceListResult",
   "CrossLanguageDefinitionId": "Azure.ResourceManager.ResourceListResult",
   "Usage": "Output,Json",
   "Description": "The response of a PrivateLinkResource list operation.",
   "Properties": [
    {
     "$id": "12",
     "Name": "value",
     "SerializedName": "value",
     "Description": "The PrivateLinkResource items on this page",
     "Type": {
      "$id": "13",
      "Kind": "array",
      "Name": "ArrayPrivateLinkResource",
      "ValueType": {
       "$id": "14",
       "Kind": "model",
       "Name": "PrivateLinkResource",
       "CrossLanguageDefinitionId": "MgmtTypeSpec.PrivateLinkResource",
       "Usage": "Output,Json",
       "Description": "Concrete proxy resource types can be created by aliasing this type using a specific property type.",
       "BaseModel": {
        "$id": "15",
        "Kind": "model",
        "Name": "ProxyResource",
        "CrossLanguageDefinitionId": "Azure.ResourceManager.CommonTypes.ProxyResource",
        "Usage": "Output,Json",
        "Description": "The resource model definition for a Azure Resource Manager proxy resource. It will not have tags and a location",
        "BaseModel": {
         "$id": "16",
         "Kind": "model",
         "Name": "Resource",
         "CrossLanguageDefinitionId": "Azure.ResourceManager.CommonTypes.Resource",
         "Usage": "Output,Json",
         "Description": "Common fields that are returned in the response for all Azure Resource Manager resources",
         "Properties": [
          {
           "$id": "17",
           "Name": "id",
           "SerializedName": "id",
           "Description": "Fully qualified resource ID for the resource. Ex - /subscriptions/{subscriptionId}/resourceGroups/{resourceGroupName}/providers/{resourceProviderNamespace}/{resourceType}/{resourceName}",
           "Type": {
            "$id": "18",
            "Kind": "string",
            "Name": "armResourceIdentifier",
            "CrossLanguageDefinitionId": "Azure.Core.armResourceIdentifier",
            "BaseType": {
             "$id": "19",
             "Kind": "string",
             "Name": "string",
             "CrossLanguageDefinitionId": "TypeSpec.string"
            }
           },
           "IsRequired": false,
           "IsReadOnly": true
          },
          {
           "$id": "20",
           "Name": "name",
           "SerializedName": "name",
           "Description": "The name of the resource",
           "Type": {
            "$id": "21",
            "Kind": "string",
            "Name": "string",
            "CrossLanguageDefinitionId": "TypeSpec.string"
           },
           "IsRequired": false,
           "IsReadOnly": true
          },
          {
           "$id": "22",
           "Name": "type",
           "SerializedName": "type",
           "Description": "The type of the resource. E.g. \"Microsoft.Compute/virtualMachines\" or \"Microsoft.Storage/storageAccounts\"",
           "Type": {
            "$id": "23",
            "Kind": "string",
            "Name": "string",
            "CrossLanguageDefinitionId": "TypeSpec.string"
           },
           "IsRequired": false,
           "IsReadOnly": true
          },
          {
           "$id": "24",
           "Name": "systemData",
           "SerializedName": "systemData",
           "Description": "Azure Resource Manager metadata containing createdBy and modifiedBy information.",
           "Type": {
            "$id": "25",
            "Kind": "model",
            "Name": "SystemData",
            "CrossLanguageDefinitionId": "Azure.ResourceManager.CommonTypes.SystemData",
            "Usage": "Output,Json",
            "Description": "Metadata pertaining to creation and last modification of the resource.",
            "Properties": [
             {
              "$id": "26",
              "Name": "createdBy",
              "SerializedName": "createdBy",
              "Description": "The identity that created the resource.",
              "Type": {
               "$id": "27",
               "Kind": "string",
               "Name": "string",
               "CrossLanguageDefinitionId": "TypeSpec.string"
              },
              "IsRequired": false,
              "IsReadOnly": false
             },
             {
              "$id": "28",
              "Name": "createdByType",
              "SerializedName": "createdByType",
              "Description": "The type of identity that created the resource.",
              "Type": {
               "$ref": "2"
              },
              "IsRequired": false,
              "IsReadOnly": false
             },
             {
              "$id": "29",
              "Name": "createdAt",
              "SerializedName": "createdAt",
              "Description": "The timestamp of resource creation (UTC).",
              "Type": {
               "$id": "30",
               "Kind": "utcDateTime",
               "Name": "utcDateTime",
               "Encode": "rfc3339",
               "WireType": {
                "$id": "31",
                "Kind": "string",
                "Name": "string",
                "CrossLanguageDefinitionId": "TypeSpec.string"
               },
               "CrossLanguageDefinitionId": "TypeSpec.utcDateTime"
              },
              "IsRequired": false,
              "IsReadOnly": false
             },
             {
              "$id": "32",
              "Name": "lastModifiedBy",
              "SerializedName": "lastModifiedBy",
              "Description": "The identity that last modified the resource.",
              "Type": {
               "$id": "33",
               "Kind": "string",
               "Name": "string",
               "CrossLanguageDefinitionId": "TypeSpec.string"
              },
              "IsRequired": false,
              "IsReadOnly": false
             },
             {
              "$id": "34",
              "Name": "lastModifiedByType",
              "SerializedName": "lastModifiedByType",
              "Description": "The type of identity that last modified the resource.",
              "Type": {
               "$ref": "2"
              },
              "IsRequired": false,
              "IsReadOnly": false
             },
             {
              "$id": "35",
              "Name": "lastModifiedAt",
              "SerializedName": "lastModifiedAt",
              "Description": "The timestamp of resource last modification (UTC)",
              "Type": {
               "$id": "36",
               "Kind": "utcDateTime",
               "Name": "utcDateTime",
               "Encode": "rfc3339",
               "WireType": {
                "$id": "37",
                "Kind": "string",
                "Name": "string",
                "CrossLanguageDefinitionId": "TypeSpec.string"
               },
               "CrossLanguageDefinitionId": "TypeSpec.utcDateTime"
              },
              "IsRequired": false,
              "IsReadOnly": false
             }
            ]
           },
           "IsRequired": false,
           "IsReadOnly": true
          }
         ]
        },
        "Properties": []
       },
       "Properties": [
        {
         "$id": "38",
         "Name": "properties",
         "SerializedName": "properties",
         "Description": "The resource-specific properties for this resource.",
         "Type": {
          "$id": "39",
          "Kind": "model",
          "Name": "PrivateLinkResourceProperties",
          "CrossLanguageDefinitionId": "Azure.ResourceManager.CommonTypes.PrivateLinkResourceProperties",
          "Usage": "Output,Json",
          "Description": "Properties of a private link resource.",
          "Properties": [
           {
            "$id": "40",
            "Name": "groupId",
            "SerializedName": "groupId",
            "Description": "The private link resource group id.",
            "Type": {
             "$id": "41",
             "Kind": "string",
             "Name": "string",
             "CrossLanguageDefinitionId": "TypeSpec.string"
            },
            "IsRequired": false,
            "IsReadOnly": true
           },
           {
            "$id": "42",
            "Name": "requiredMembers",
            "SerializedName": "requiredMembers",
            "Description": "The private link resource required member names.",
            "Type": {
             "$id": "43",
             "Kind": "array",
             "Name": "Array",
             "ValueType": {
              "$id": "44",
              "Kind": "string",
              "Name": "string",
              "CrossLanguageDefinitionId": "TypeSpec.string"
             },
             "CrossLanguageDefinitionId": "TypeSpec.Array"
            },
            "IsRequired": false,
            "IsReadOnly": true
           },
           {
            "$id": "45",
            "Name": "requiredZoneNames",
            "SerializedName": "requiredZoneNames",
            "Description": "The private link resource private link DNS zone name.",
            "Type": {
             "$id": "46",
             "Kind": "array",
             "Name": "Array",
             "ValueType": {
              "$id": "47",
              "Kind": "string",
              "Name": "string",
              "CrossLanguageDefinitionId": "TypeSpec.string"
             },
             "CrossLanguageDefinitionId": "TypeSpec.Array"
            },
            "IsRequired": false,
            "IsReadOnly": false
           }
          ]
         },
         "IsRequired": false,
         "IsReadOnly": false
        }
       ]
      },
      "CrossLanguageDefinitionId": "TypeSpec.Array"
     },
     "IsRequired": true,
     "IsReadOnly": false
    },
    {
     "$id": "48",
     "Name": "nextLink",
     "SerializedName": "nextLink",
     "Description": "The link to the next page of items",
     "Type": {
      "$id": "49",
      "Kind": "url",
      "Name": "ResourceLocation",
      "CrossLanguageDefinitionId": "TypeSpec.Rest.ResourceLocation",
      "BaseType": {
       "$id": "50",
       "Kind": "url",
       "Name": "url",
       "CrossLanguageDefinitionId": "TypeSpec.url"
      }
     },
     "IsRequired": false,
     "IsReadOnly": false
    }
   ]
  },
  {
   "$ref": "14"
  },
  {
   "$ref": "39"
  },
  {
   "$ref": "15"
  },
  {
   "$ref": "16"
  },
  {
   "$ref": "25"
  },
  {
   "$id": "51",
   "Kind": "model",
   "Name": "ErrorResponse",
   "CrossLanguageDefinitionId": "Azure.ResourceManager.CommonTypes.ErrorResponse",
   "Usage": "Output,Error,Json",
   "Description": "Common error response for all Azure Resource Manager APIs to return error details for failed operations.",
   "Properties": [
    {
     "$id": "52",
     "Name": "error",
     "SerializedName": "error",
     "Description": "The error object.",
     "Type": {
      "$id": "53",
      "Kind": "model",
      "Name": "ErrorDetail",
      "CrossLanguageDefinitionId": "Azure.ResourceManager.CommonTypes.ErrorDetail",
      "Usage": "Output,Json",
      "Description": "The error detail.",
      "Properties": [
       {
        "$id": "54",
        "Name": "code",
        "SerializedName": "code",
        "Description": "The error code.",
        "Type": {
         "$id": "55",
         "Kind": "string",
         "Name": "string",
         "CrossLanguageDefinitionId": "TypeSpec.string"
        },
        "IsRequired": false,
        "IsReadOnly": true
       },
       {
        "$id": "56",
        "Name": "message",
        "SerializedName": "message",
        "Description": "The error message.",
        "Type": {
         "$id": "57",
         "Kind": "string",
         "Name": "string",
         "CrossLanguageDefinitionId": "TypeSpec.string"
        },
        "IsRequired": false,
        "IsReadOnly": true
       },
       {
        "$id": "58",
        "Name": "target",
        "SerializedName": "target",
        "Description": "The error target.",
        "Type": {
         "$id": "59",
         "Kind": "string",
         "Name": "string",
         "CrossLanguageDefinitionId": "TypeSpec.string"
        },
        "IsRequired": false,
        "IsReadOnly": true
       },
       {
        "$id": "60",
        "Name": "details",
        "SerializedName": "details",
        "Description": "The error details.",
        "Type": {
         "$id": "61",
         "Kind": "array",
         "Name": "ArrayErrorDetail",
         "ValueType": {
          "$ref": "53"
         },
         "CrossLanguageDefinitionId": "TypeSpec.Array"
        },
        "IsRequired": false,
        "IsReadOnly": true
       },
       {
        "$id": "62",
        "Name": "additionalInfo",
        "SerializedName": "additionalInfo",
        "Description": "The error additional info.",
        "Type": {
         "$id": "63",
         "Kind": "array",
         "Name": "ArrayErrorAdditionalInfo",
         "ValueType": {
          "$id": "64",
          "Kind": "model",
          "Name": "ErrorAdditionalInfo",
          "CrossLanguageDefinitionId": "Azure.ResourceManager.CommonTypes.ErrorAdditionalInfo",
          "Usage": "Output,Json",
          "Description": "The resource management error additional info.",
          "Properties": [
           {
            "$id": "65",
            "Name": "type",
            "SerializedName": "type",
            "Description": "The additional info type.",
            "Type": {
             "$id": "66",
             "Kind": "string",
             "Name": "string",
             "CrossLanguageDefinitionId": "TypeSpec.string"
            },
            "IsRequired": false,
            "IsReadOnly": true
           },
           {
            "$id": "67",
            "Name": "info",
            "SerializedName": "info",
            "Description": "The additional info.",
            "Type": {
             "$id": "68",
             "Kind": "model",
             "Name": "ErrorAdditionalInfoInfo",
             "CrossLanguageDefinitionId": "Azure.ResourceManager.CommonTypes.ErrorAdditionalInfo.info.anonymous",
             "Usage": "Output,Json",
             "Properties": []
            },
            "IsRequired": false,
            "IsReadOnly": true
           }
          ]
         },
         "CrossLanguageDefinitionId": "TypeSpec.Array"
        },
        "IsRequired": false,
        "IsReadOnly": true
       }
      ]
     },
     "IsRequired": false,
     "IsReadOnly": false
    }
   ]
  },
  {
   "$ref": "53"
  },
  {
   "$ref": "64"
  },
  {
   "$ref": "68"
  }
 ],
 "Clients": [
  {
   "$id": "69",
   "Name": "MgmtTypeSpecClient",
   "Operations": [],
   "Protocol": {
    "$id": "70"
   },
   "Parameters": [
    {
<<<<<<< HEAD
     "$id": "71",
     "Name": "host",
     "NameInRequest": "host",
     "Description": "Azure Resource Manager url.",
=======
     "$id": "69",
     "Name": "endpoint",
     "NameInRequest": "endpoint",
>>>>>>> cc743cb2
     "Type": {
      "$id": "72",
      "Kind": "string",
      "Name": "string",
      "CrossLanguageDefinitionId": "TypeSpec.string"
     },
     "Location": "Uri",
     "IsApiVersion": false,
     "IsResourceParameter": false,
     "IsContentType": false,
     "IsRequired": true,
     "IsEndpoint": true,
     "SkipUrlEncoding": false,
     "Explode": false,
     "Kind": "Client",
     "DefaultValue": {
      "$id": "73",
      "Type": {
       "$id": "74",
       "Kind": "string",
       "Name": "string",
       "CrossLanguageDefinitionId": "TypeSpec.string"
      },
      "Value": "https://management.azure.com"
     }
    }
   ]
  },
  {
   "$id": "75",
   "Name": "PrivateLinks",
   "Operations": [
    {
     "$id": "76",
     "Name": "listByMongoCluster",
     "ResourceName": "PrivateLinkResource",
     "Description": "list private links on the given resource",
     "Accessibility": "public",
     "Parameters": [
      {
<<<<<<< HEAD
       "$ref": "71"
      },
      {
       "$id": "77",
       "Name": "apiVersion",
       "NameInRequest": "api-version",
       "Description": "The API version to use for this operation.",
=======
       "$id": "75",
       "Name": "endpoint",
       "NameInRequest": "endpoint",
>>>>>>> cc743cb2
       "Type": {
        "$id": "78",
        "Kind": "string",
        "Name": "string",
        "CrossLanguageDefinitionId": "TypeSpec.string"
       },
       "Location": "Uri",
       "IsApiVersion": false,
       "IsResourceParameter": false,
       "IsContentType": false,
       "IsRequired": true,
       "IsEndpoint": true,
       "SkipUrlEncoding": false,
       "Explode": false,
       "Kind": "Client",
       "DefaultValue": {
        "$id": "79",
        "Type": {
         "$id": "80",
         "Kind": "string",
         "Name": "string",
         "CrossLanguageDefinitionId": "TypeSpec.string"
        },
        "Value": "https://management.azure.com"
       }
      },
      {
       "$id": "79",
       "Name": "apiVersion",
       "NameInRequest": "api-version",
       "Description": "The API version to use for this operation.",
       "Type": {
        "$id": "80",
        "Kind": "string"
       },
       "Location": "Query",
       "IsApiVersion": true,
       "IsContentType": false,
       "IsEndpoint": false,
       "Explode": false,
       "IsRequired": true,
       "Kind": "Client",
       "DefaultValue": {
        "$id": "81",
        "Type": {
         "$id": "82",
         "Kind": "string"
        },
        "Value": "v1"
       }
      },
      {
<<<<<<< HEAD
       "$id": "81",
=======
       "$id": "83",
>>>>>>> cc743cb2
       "Name": "subscriptionId",
       "NameInRequest": "subscriptionId",
       "Description": "The ID of the target subscription. The value must be an UUID.",
       "Type": {
<<<<<<< HEAD
        "$id": "82",
        "Kind": "string",
        "Name": "uuid",
        "CrossLanguageDefinitionId": "Azure.Core.uuid",
        "BaseType": {
         "$id": "83",
         "Kind": "string",
         "Name": "string",
         "CrossLanguageDefinitionId": "TypeSpec.string"
        }
=======
        "$id": "84",
        "Kind": "uuid",
        "Encode": "string"
>>>>>>> cc743cb2
       },
       "Location": "Path",
       "IsApiVersion": false,
       "IsContentType": false,
       "IsEndpoint": false,
       "Explode": false,
       "IsRequired": true,
       "Kind": "Method"
      },
      {
<<<<<<< HEAD
       "$id": "84",
=======
       "$id": "85",
>>>>>>> cc743cb2
       "Name": "resourceGroupName",
       "NameInRequest": "resourceGroupName",
       "Description": "The name of the resource group. The name is case insensitive.",
       "Type": {
<<<<<<< HEAD
        "$id": "85",
        "Kind": "string",
        "Name": "string",
        "CrossLanguageDefinitionId": "TypeSpec.string"
=======
        "$id": "86",
        "Kind": "string"
>>>>>>> cc743cb2
       },
       "Location": "Path",
       "IsApiVersion": false,
       "IsContentType": false,
       "IsEndpoint": false,
       "Explode": false,
       "IsRequired": true,
       "Kind": "Method"
      },
      {
<<<<<<< HEAD
       "$id": "86",
       "Name": "accept",
       "NameInRequest": "Accept",
       "Type": {
        "$id": "87",
        "Kind": "string",
        "Name": "string",
        "CrossLanguageDefinitionId": "TypeSpec.string"
=======
       "$id": "87",
       "Name": "accept",
       "NameInRequest": "Accept",
       "Type": {
        "$id": "88",
        "Kind": "constant",
        "ValueType": {
         "$id": "89",
         "Kind": "string"
        },
        "Value": "application/json"
>>>>>>> cc743cb2
       },
       "Location": "Header",
       "IsApiVersion": false,
       "IsContentType": false,
       "IsEndpoint": false,
       "Explode": false,
<<<<<<< HEAD
       "Kind": "Constant",
       "DefaultValue": {
        "$id": "88",
        "Type": {
         "$ref": "87"
        },
        "Value": "application/json"
       }
=======
       "IsRequired": true,
       "Kind": "Constant"
>>>>>>> cc743cb2
      }
     ],
     "Responses": [
      {
<<<<<<< HEAD
       "$id": "89",
=======
       "$id": "90",
>>>>>>> cc743cb2
       "StatusCodes": [
        200
       ],
       "BodyType": {
        "$ref": "11"
       },
       "BodyMediaType": "Json",
       "Headers": [],
       "IsErrorResponse": false,
       "ContentTypes": [
        "application/json"
       ]
      }
     ],
     "HttpMethod": "GET",
     "RequestBodyMediaType": "None",
     "Uri": "{endpoint}",
     "Path": "/subscriptions/{subscriptionId}/resourceGroups/{resourceGroupName}/providers/MgmtTypeSpec/privateLinkResources",
     "BufferResponse": true,
     "Paging": {
<<<<<<< HEAD
      "$id": "90",
      "NextLinkName": "nextLink",
      "ItemName": "value"
=======
      "$id": "91",
      "ItemName": "value",
      "NextLinkName": "nextLink"
>>>>>>> cc743cb2
     },
     "GenerateProtocolMethod": true,
     "GenerateConvenienceMethod": true
    }
   ],
   "Protocol": {
<<<<<<< HEAD
    "$id": "91"
=======
    "$id": "92"
>>>>>>> cc743cb2
   },
   "Parent": "MgmtTypeSpecClient",
   "Parameters": [
    {
<<<<<<< HEAD
     "$ref": "71"
=======
     "$ref": "75"
>>>>>>> cc743cb2
    }
   ]
  }
 ],
 "Auth": {
<<<<<<< HEAD
  "$id": "92",
  "OAuth2": {
   "$id": "93",
=======
  "$id": "93",
  "OAuth2": {
   "$id": "94",
>>>>>>> cc743cb2
   "Scopes": [
    "user_impersonation"
   ]
  }
 }
}<|MERGE_RESOLUTION|>--- conflicted
+++ resolved
@@ -550,16 +550,9 @@
    },
    "Parameters": [
     {
-<<<<<<< HEAD
      "$id": "71",
-     "Name": "host",
-     "NameInRequest": "host",
-     "Description": "Azure Resource Manager url.",
-=======
-     "$id": "69",
      "Name": "endpoint",
      "NameInRequest": "endpoint",
->>>>>>> cc743cb2
      "Type": {
       "$id": "72",
       "Kind": "string",
@@ -600,19 +593,9 @@
      "Accessibility": "public",
      "Parameters": [
       {
-<<<<<<< HEAD
-       "$ref": "71"
-      },
-      {
        "$id": "77",
-       "Name": "apiVersion",
-       "NameInRequest": "api-version",
-       "Description": "The API version to use for this operation.",
-=======
-       "$id": "75",
        "Name": "endpoint",
        "NameInRequest": "endpoint",
->>>>>>> cc743cb2
        "Type": {
         "$id": "78",
         "Kind": "string",
@@ -640,13 +623,15 @@
        }
       },
       {
-       "$id": "79",
+       "$id": "81",
        "Name": "apiVersion",
        "NameInRequest": "api-version",
        "Description": "The API version to use for this operation.",
        "Type": {
-        "$id": "80",
-        "Kind": "string"
+        "$id": "82",
+        "Kind": "string",
+        "Name": "string",
+        "CrossLanguageDefinitionId": "TypeSpec.string"
        },
        "Location": "Query",
        "IsApiVersion": true,
@@ -656,40 +641,32 @@
        "IsRequired": true,
        "Kind": "Client",
        "DefaultValue": {
-        "$id": "81",
+        "$id": "83",
         "Type": {
-         "$id": "82",
-         "Kind": "string"
+         "$id": "84",
+         "Kind": "string",
+         "Name": "string",
+         "CrossLanguageDefinitionId": "TypeSpec.string"
         },
         "Value": "v1"
        }
       },
       {
-<<<<<<< HEAD
-       "$id": "81",
-=======
-       "$id": "83",
->>>>>>> cc743cb2
+       "$id": "85",
        "Name": "subscriptionId",
        "NameInRequest": "subscriptionId",
        "Description": "The ID of the target subscription. The value must be an UUID.",
        "Type": {
-<<<<<<< HEAD
-        "$id": "82",
+        "$id": "86",
         "Kind": "string",
         "Name": "uuid",
         "CrossLanguageDefinitionId": "Azure.Core.uuid",
         "BaseType": {
-         "$id": "83",
+         "$id": "87",
          "Kind": "string",
          "Name": "string",
          "CrossLanguageDefinitionId": "TypeSpec.string"
         }
-=======
-        "$id": "84",
-        "Kind": "uuid",
-        "Encode": "string"
->>>>>>> cc743cb2
        },
        "Location": "Path",
        "IsApiVersion": false,
@@ -700,24 +677,15 @@
        "Kind": "Method"
       },
       {
-<<<<<<< HEAD
-       "$id": "84",
-=======
-       "$id": "85",
->>>>>>> cc743cb2
+       "$id": "88",
        "Name": "resourceGroupName",
        "NameInRequest": "resourceGroupName",
        "Description": "The name of the resource group. The name is case insensitive.",
        "Type": {
-<<<<<<< HEAD
-        "$id": "85",
+        "$id": "89",
         "Kind": "string",
         "Name": "string",
         "CrossLanguageDefinitionId": "TypeSpec.string"
-=======
-        "$id": "86",
-        "Kind": "string"
->>>>>>> cc743cb2
        },
        "Location": "Path",
        "IsApiVersion": false,
@@ -728,56 +696,32 @@
        "Kind": "Method"
       },
       {
-<<<<<<< HEAD
-       "$id": "86",
+       "$id": "90",
        "Name": "accept",
        "NameInRequest": "Accept",
        "Type": {
-        "$id": "87",
-        "Kind": "string",
-        "Name": "string",
-        "CrossLanguageDefinitionId": "TypeSpec.string"
-=======
-       "$id": "87",
-       "Name": "accept",
-       "NameInRequest": "Accept",
-       "Type": {
-        "$id": "88",
+        "$id": "91",
         "Kind": "constant",
         "ValueType": {
-         "$id": "89",
-         "Kind": "string"
+         "$id": "92",
+         "Kind": "string",
+         "Name": "string",
+         "CrossLanguageDefinitionId": "TypeSpec.string"
         },
         "Value": "application/json"
->>>>>>> cc743cb2
        },
        "Location": "Header",
        "IsApiVersion": false,
        "IsContentType": false,
        "IsEndpoint": false,
        "Explode": false,
-<<<<<<< HEAD
-       "Kind": "Constant",
-       "DefaultValue": {
-        "$id": "88",
-        "Type": {
-         "$ref": "87"
-        },
-        "Value": "application/json"
-       }
-=======
        "IsRequired": true,
        "Kind": "Constant"
->>>>>>> cc743cb2
       }
      ],
      "Responses": [
       {
-<<<<<<< HEAD
-       "$id": "89",
-=======
-       "$id": "90",
->>>>>>> cc743cb2
+       "$id": "93",
        "StatusCodes": [
         200
        ],
@@ -798,49 +742,29 @@
      "Path": "/subscriptions/{subscriptionId}/resourceGroups/{resourceGroupName}/providers/MgmtTypeSpec/privateLinkResources",
      "BufferResponse": true,
      "Paging": {
-<<<<<<< HEAD
-      "$id": "90",
-      "NextLinkName": "nextLink",
-      "ItemName": "value"
-=======
-      "$id": "91",
+      "$id": "94",
       "ItemName": "value",
       "NextLinkName": "nextLink"
->>>>>>> cc743cb2
      },
      "GenerateProtocolMethod": true,
      "GenerateConvenienceMethod": true
     }
    ],
    "Protocol": {
-<<<<<<< HEAD
-    "$id": "91"
-=======
-    "$id": "92"
->>>>>>> cc743cb2
+    "$id": "95"
    },
    "Parent": "MgmtTypeSpecClient",
    "Parameters": [
     {
-<<<<<<< HEAD
-     "$ref": "71"
-=======
-     "$ref": "75"
->>>>>>> cc743cb2
+     "$ref": "77"
     }
    ]
   }
  ],
  "Auth": {
-<<<<<<< HEAD
-  "$id": "92",
+  "$id": "96",
   "OAuth2": {
-   "$id": "93",
-=======
-  "$id": "93",
-  "OAuth2": {
-   "$id": "94",
->>>>>>> cc743cb2
+   "$id": "97",
    "Scopes": [
     "user_impersonation"
    ]
