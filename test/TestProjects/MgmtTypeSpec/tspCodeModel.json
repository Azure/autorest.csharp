--- conflicted
+++ resolved
@@ -8,8 +8,8 @@
   {
    "$id": "2",
    "Kind": "enum",
-   "Name": "ManagedServiceIdentityType",
-   "CrossLanguageDefinitionId": "Azure.ResourceManager.CommonTypes.ManagedServiceIdentityType",
+   "Name": "createdByType",
+   "CrossLanguageDefinitionId": "Azure.ResourceManager.CommonTypes.createdByType",
    "ValueType": {
     "$id": "3",
     "Kind": "string",
@@ -19,65 +19,24 @@
    "Values": [
     {
      "$id": "4",
-     "Name": "None",
-     "Value": "None",
-     "Description": "No managed identity."
-    },
-    {
-     "$id": "5",
-     "Name": "SystemAssigned",
-     "Value": "SystemAssigned",
-     "Description": "System assigned managed identity."
-    },
-    {
-     "$id": "6",
-     "Name": "UserAssigned",
-     "Value": "UserAssigned",
-     "Description": "User assigned managed identity."
-    },
-    {
-     "$id": "7",
-     "Name": "SystemAndUserAssigned",
-     "Value": "SystemAssigned,UserAssigned",
-     "Description": "System and user assigned managed identity."
-    }
-   ],
-   "Description": "Type of managed service identity (where both SystemAssigned and UserAssigned types are allowed).",
-   "IsExtensible": true,
-   "Usage": "Output,Json"
-  },
-  {
-   "$id": "8",
-   "Kind": "enum",
-   "Name": "createdByType",
-   "CrossLanguageDefinitionId": "Azure.ResourceManager.CommonTypes.createdByType",
-   "ValueType": {
-    "$id": "9",
-    "Kind": "string",
-    "Name": "string",
-    "CrossLanguageDefinitionId": "TypeSpec.string"
-   },
-   "Values": [
-    {
-     "$id": "10",
      "Name": "User",
      "Value": "User",
      "Description": "The entity was created by a user."
     },
     {
-     "$id": "11",
+     "$id": "5",
      "Name": "Application",
      "Value": "Application",
      "Description": "The entity was created by an application."
     },
     {
-     "$id": "12",
+     "$id": "6",
      "Name": "ManagedIdentity",
      "Value": "ManagedIdentity",
      "Description": "The entity was created by a managed identity."
     },
     {
-     "$id": "13",
+     "$id": "7",
      "Name": "Key",
      "Value": "Key",
      "Description": "The entity was created by a key."
@@ -88,19 +47,19 @@
    "Usage": "Output,Json"
   },
   {
-   "$id": "14",
+   "$id": "8",
    "Kind": "enum",
    "Name": "Versions",
    "CrossLanguageDefinitionId": "MgmtTypeSpec.Versions",
    "ValueType": {
-    "$id": "15",
+    "$id": "9",
     "Kind": "string",
     "Name": "string",
     "CrossLanguageDefinitionId": "TypeSpec.string"
    },
    "Values": [
     {
-     "$id": "16",
+     "$id": "10",
      "Name": "v1",
      "Value": "v1",
      "Description": "Azure Cosmos DB for Mongo vCore clusters api version 2024-03-01-preview."
@@ -113,7 +72,7 @@
  ],
  "Models": [
   {
-   "$id": "17",
+   "$id": "11",
    "Kind": "model",
    "Name": "PrivateLinkResourceListResult",
    "CrossLanguageDefinitionId": "Azure.ResourceManager.ResourceListResult",
@@ -121,30 +80,30 @@
    "Description": "The response of a PrivateLinkResource list operation.",
    "Properties": [
     {
-     "$id": "18",
+     "$id": "12",
      "Name": "value",
      "SerializedName": "value",
      "Description": "The PrivateLinkResource items on this page",
      "Type": {
-      "$id": "19",
+      "$id": "13",
       "Kind": "array",
       "Name": "ArrayPrivateLinkResource",
       "ValueType": {
-       "$id": "20",
+       "$id": "14",
        "Kind": "model",
        "Name": "PrivateLinkResource",
        "CrossLanguageDefinitionId": "MgmtTypeSpec.PrivateLinkResource",
        "Usage": "Output,Json",
        "Description": "Concrete proxy resource types can be created by aliasing this type using a specific property type.",
        "BaseModel": {
-        "$id": "21",
+        "$id": "15",
         "Kind": "model",
         "Name": "ProxyResource",
         "CrossLanguageDefinitionId": "Azure.ResourceManager.CommonTypes.ProxyResource",
         "Usage": "Output,Json",
         "Description": "The resource model definition for a Azure Resource Manager proxy resource. It will not have tags and a location",
         "BaseModel": {
-         "$id": "22",
+         "$id": "16",
          "Kind": "model",
          "Name": "Resource",
          "CrossLanguageDefinitionId": "Azure.ResourceManager.CommonTypes.Resource",
@@ -152,17 +111,17 @@
          "Description": "Common fields that are returned in the response for all Azure Resource Manager resources",
          "Properties": [
           {
-           "$id": "23",
+           "$id": "17",
            "Name": "id",
            "SerializedName": "id",
            "Description": "Fully qualified resource ID for the resource. Ex - /subscriptions/{subscriptionId}/resourceGroups/{resourceGroupName}/providers/{resourceProviderNamespace}/{resourceType}/{resourceName}",
            "Type": {
-            "$id": "24",
+            "$id": "18",
             "Kind": "string",
             "Name": "armResourceIdentifier",
             "CrossLanguageDefinitionId": "Azure.Core.armResourceIdentifier",
             "BaseType": {
-             "$id": "25",
+             "$id": "19",
              "Kind": "string",
              "Name": "string",
              "CrossLanguageDefinitionId": "TypeSpec.string"
@@ -172,12 +131,12 @@
            "IsReadOnly": true
           },
           {
-           "$id": "26",
+           "$id": "20",
            "Name": "name",
            "SerializedName": "name",
            "Description": "The name of the resource",
            "Type": {
-            "$id": "27",
+            "$id": "21",
             "Kind": "string",
             "Name": "string",
             "CrossLanguageDefinitionId": "TypeSpec.string"
@@ -186,12 +145,12 @@
            "IsReadOnly": true
           },
           {
-           "$id": "28",
+           "$id": "22",
            "Name": "type",
            "SerializedName": "type",
            "Description": "The type of the resource. E.g. \"Microsoft.Compute/virtualMachines\" or \"Microsoft.Storage/storageAccounts\"",
            "Type": {
-            "$id": "29",
+            "$id": "23",
             "Kind": "string",
             "Name": "string",
             "CrossLanguageDefinitionId": "TypeSpec.string"
@@ -200,12 +159,12 @@
            "IsReadOnly": true
           },
           {
-           "$id": "30",
+           "$id": "24",
            "Name": "systemData",
            "SerializedName": "systemData",
            "Description": "Azure Resource Manager metadata containing createdBy and modifiedBy information.",
            "Type": {
-            "$id": "31",
+            "$id": "25",
             "Kind": "model",
             "Name": "SystemData",
             "CrossLanguageDefinitionId": "Azure.ResourceManager.CommonTypes.SystemData",
@@ -213,10 +172,56 @@
             "Description": "Metadata pertaining to creation and last modification of the resource.",
             "Properties": [
              {
-              "$id": "32",
+              "$id": "26",
               "Name": "createdBy",
               "SerializedName": "createdBy",
               "Description": "The identity that created the resource.",
+              "Type": {
+               "$id": "27",
+               "Kind": "string",
+               "Name": "string",
+               "CrossLanguageDefinitionId": "TypeSpec.string"
+              },
+              "IsRequired": false,
+              "IsReadOnly": false
+             },
+             {
+              "$id": "28",
+              "Name": "createdByType",
+              "SerializedName": "createdByType",
+              "Description": "The type of identity that created the resource.",
+              "Type": {
+               "$ref": "2"
+              },
+              "IsRequired": false,
+              "IsReadOnly": false
+             },
+             {
+              "$id": "29",
+              "Name": "createdAt",
+              "SerializedName": "createdAt",
+              "Description": "The timestamp of resource creation (UTC).",
+              "Type": {
+               "$id": "30",
+               "Kind": "utcDateTime",
+               "Name": "utcDateTime",
+               "Encode": "rfc3339",
+               "WireType": {
+                "$id": "31",
+                "Kind": "string",
+                "Name": "string",
+                "CrossLanguageDefinitionId": "TypeSpec.string"
+               },
+               "CrossLanguageDefinitionId": "TypeSpec.utcDateTime"
+              },
+              "IsRequired": false,
+              "IsReadOnly": false
+             },
+             {
+              "$id": "32",
+              "Name": "lastModifiedBy",
+              "SerializedName": "lastModifiedBy",
+              "Description": "The identity that last modified the resource.",
               "Type": {
                "$id": "33",
                "Kind": "string",
@@ -228,20 +233,20 @@
              },
              {
               "$id": "34",
-              "Name": "createdByType",
-              "SerializedName": "createdByType",
-              "Description": "The type of identity that created the resource.",
+              "Name": "lastModifiedByType",
+              "SerializedName": "lastModifiedByType",
+              "Description": "The type of identity that last modified the resource.",
               "Type": {
-               "$ref": "8"
+               "$ref": "2"
               },
               "IsRequired": false,
               "IsReadOnly": false
              },
              {
               "$id": "35",
-              "Name": "createdAt",
-              "SerializedName": "createdAt",
-              "Description": "The timestamp of resource creation (UTC).",
+              "Name": "lastModifiedAt",
+              "SerializedName": "lastModifiedAt",
+              "Description": "The timestamp of resource last modification (UTC)",
               "Type": {
                "$id": "36",
                "Kind": "utcDateTime",
@@ -257,52 +262,6 @@
               },
               "IsRequired": false,
               "IsReadOnly": false
-             },
-             {
-              "$id": "38",
-              "Name": "lastModifiedBy",
-              "SerializedName": "lastModifiedBy",
-              "Description": "The identity that last modified the resource.",
-              "Type": {
-               "$id": "39",
-               "Kind": "string",
-               "Name": "string",
-               "CrossLanguageDefinitionId": "TypeSpec.string"
-              },
-              "IsRequired": false,
-              "IsReadOnly": false
-             },
-             {
-              "$id": "40",
-              "Name": "lastModifiedByType",
-              "SerializedName": "lastModifiedByType",
-              "Description": "The type of identity that last modified the resource.",
-              "Type": {
-               "$ref": "8"
-              },
-              "IsRequired": false,
-              "IsReadOnly": false
-             },
-             {
-              "$id": "41",
-              "Name": "lastModifiedAt",
-              "SerializedName": "lastModifiedAt",
-              "Description": "The timestamp of resource last modification (UTC)",
-              "Type": {
-               "$id": "42",
-               "Kind": "utcDateTime",
-               "Name": "utcDateTime",
-               "Encode": "rfc3339",
-               "WireType": {
-                "$id": "43",
-                "Kind": "string",
-                "Name": "string",
-                "CrossLanguageDefinitionId": "TypeSpec.string"
-               },
-               "CrossLanguageDefinitionId": "TypeSpec.utcDateTime"
-              },
-              "IsRequired": false,
-              "IsReadOnly": false
              }
             ]
            },
@@ -315,12 +274,12 @@
        },
        "Properties": [
         {
-         "$id": "44",
+         "$id": "38",
          "Name": "properties",
          "SerializedName": "properties",
          "Description": "The resource-specific properties for this resource.",
          "Type": {
-          "$id": "45",
+          "$id": "39",
           "Kind": "model",
           "Name": "PrivateLinkResourceProperties",
           "CrossLanguageDefinitionId": "Azure.ResourceManager.CommonTypes.PrivateLinkResourceProperties",
@@ -328,12 +287,12 @@
           "Description": "Properties of a private link resource.",
           "Properties": [
            {
-            "$id": "46",
+            "$id": "40",
             "Name": "groupId",
             "SerializedName": "groupId",
             "Description": "The private link resource group id.",
             "Type": {
-             "$id": "47",
+             "$id": "41",
              "Kind": "string",
              "Name": "string",
              "CrossLanguageDefinitionId": "TypeSpec.string"
@@ -342,16 +301,16 @@
             "IsReadOnly": true
            },
            {
-            "$id": "48",
+            "$id": "42",
             "Name": "requiredMembers",
             "SerializedName": "requiredMembers",
             "Description": "The private link resource required member names.",
             "Type": {
-             "$id": "49",
+             "$id": "43",
              "Kind": "array",
              "Name": "Array",
              "ValueType": {
-              "$id": "50",
+              "$id": "44",
               "Kind": "string",
               "Name": "string",
               "CrossLanguageDefinitionId": "TypeSpec.string"
@@ -362,162 +321,21 @@
             "IsReadOnly": true
            },
            {
-            "$id": "51",
+            "$id": "45",
             "Name": "requiredZoneNames",
             "SerializedName": "requiredZoneNames",
             "Description": "The private link resource private link DNS zone name.",
             "Type": {
-             "$id": "52",
+             "$id": "46",
              "Kind": "array",
              "Name": "Array",
              "ValueType": {
-              "$id": "53",
+              "$id": "47",
               "Kind": "string",
               "Name": "string",
               "CrossLanguageDefinitionId": "TypeSpec.string"
              },
              "CrossLanguageDefinitionId": "TypeSpec.Array"
-            },
-            "IsRequired": false,
-            "IsReadOnly": false
-           }
-          ]
-         },
-         "IsRequired": false,
-         "IsReadOnly": false
-        },
-        {
-         "$id": "54",
-         "Name": "identity",
-         "SerializedName": "identity",
-         "Description": "The managed service identities assigned to this resource.",
-         "Type": {
-          "$id": "55",
-          "Kind": "model",
-          "Name": "ManagedServiceIdentity",
-          "CrossLanguageDefinitionId": "Azure.ResourceManager.CommonTypes.ManagedServiceIdentity",
-          "Usage": "Output,Json",
-          "Description": "Managed service identity (system assigned and/or user assigned identities)",
-          "Properties": [
-           {
-            "$id": "56",
-            "Name": "principalId",
-            "SerializedName": "principalId",
-            "Description": "The service principal ID of the system assigned identity. This property will only be provided for a system assigned identity.",
-            "Type": {
-             "$id": "57",
-             "Kind": "string",
-             "Name": "uuid",
-             "CrossLanguageDefinitionId": "Azure.Core.uuid",
-             "BaseType": {
-              "$id": "58",
-              "Kind": "string",
-              "Name": "string",
-              "CrossLanguageDefinitionId": "TypeSpec.string"
-             }
-            },
-            "IsRequired": false,
-            "IsReadOnly": true
-           },
-           {
-            "$id": "59",
-            "Name": "tenantId",
-            "SerializedName": "tenantId",
-            "Description": "The tenant ID of the system assigned identity. This property will only be provided for a system assigned identity.",
-            "Type": {
-             "$id": "60",
-             "Kind": "string",
-             "Name": "uuid",
-             "CrossLanguageDefinitionId": "Azure.Core.uuid",
-             "BaseType": {
-              "$id": "61",
-              "Kind": "string",
-              "Name": "string",
-              "CrossLanguageDefinitionId": "TypeSpec.string"
-             }
-            },
-            "IsRequired": false,
-            "IsReadOnly": true
-           },
-           {
-            "$id": "62",
-            "Name": "type",
-            "SerializedName": "type",
-            "Description": "The type of managed identity assigned to this resource.",
-            "Type": {
-             "$ref": "2"
-            },
-            "IsRequired": true,
-            "IsReadOnly": false
-           },
-           {
-            "$id": "63",
-            "Name": "userAssignedIdentities",
-            "SerializedName": "userAssignedIdentities",
-            "Description": "The identities assigned to this resource by the user.",
-            "Type": {
-             "$id": "64",
-             "Kind": "dict",
-             "KeyType": {
-              "$id": "65",
-              "Kind": "string",
-              "Name": "string",
-              "CrossLanguageDefinitionId": "TypeSpec.string"
-             },
-             "ValueType": {
-              "$id": "66",
-              "Kind": "nullable",
-              "Type": {
-               "$id": "67",
-               "Kind": "model",
-               "Name": "UserAssignedIdentity",
-               "CrossLanguageDefinitionId": "Azure.ResourceManager.CommonTypes.UserAssignedIdentity",
-               "Usage": "Output,Json",
-               "Description": "User assigned identity properties",
-               "Properties": [
-                {
-                 "$id": "68",
-                 "Name": "principalId",
-                 "SerializedName": "principalId",
-                 "Description": "The principal ID of the assigned identity.",
-                 "Type": {
-                  "$id": "69",
-                  "Kind": "string",
-                  "Name": "uuid",
-                  "CrossLanguageDefinitionId": "Azure.Core.uuid",
-                  "BaseType": {
-                   "$id": "70",
-                   "Kind": "string",
-                   "Name": "string",
-                   "CrossLanguageDefinitionId": "TypeSpec.string"
-                  }
-                 },
-                 "IsRequired": false,
-                 "IsReadOnly": true
-                },
-                {
-                 "$id": "71",
-                 "Name": "clientId",
-                 "SerializedName": "clientId",
-                 "Description": "The client ID of the assigned identity.",
-                 "Type": {
-                  "$id": "72",
-                  "Kind": "string",
-                  "Name": "uuid",
-                  "CrossLanguageDefinitionId": "Azure.Core.uuid",
-                  "BaseType": {
-                   "$id": "73",
-                   "Kind": "string",
-                   "Name": "string",
-                   "CrossLanguageDefinitionId": "TypeSpec.string"
-                  }
-                 },
-                 "IsRequired": false,
-                 "IsReadOnly": true
-                }
-               ]
-              }
-             }
             },
             "IsRequired": false,
             "IsReadOnly": false
@@ -535,17 +353,17 @@
      "IsReadOnly": false
     },
     {
-     "$id": "74",
+     "$id": "48",
      "Name": "nextLink",
      "SerializedName": "nextLink",
      "Description": "The link to the next page of items",
      "Type": {
-      "$id": "75",
+      "$id": "49",
       "Kind": "url",
       "Name": "ResourceLocation",
       "CrossLanguageDefinitionId": "TypeSpec.Rest.ResourceLocation",
       "BaseType": {
-       "$id": "76",
+       "$id": "50",
        "Kind": "url",
        "Name": "url",
        "CrossLanguageDefinitionId": "TypeSpec.url"
@@ -557,28 +375,22 @@
    ]
   },
   {
-   "$ref": "20"
-  },
-  {
-   "$ref": "45"
-  },
-  {
-   "$ref": "55"
-  },
-  {
-   "$ref": "67"
-  },
-  {
-   "$ref": "21"
-  },
-  {
-   "$ref": "22"
-  },
-  {
-   "$ref": "31"
-  },
-  {
-   "$id": "77",
+   "$ref": "14"
+  },
+  {
+   "$ref": "39"
+  },
+  {
+   "$ref": "15"
+  },
+  {
+   "$ref": "16"
+  },
+  {
+   "$ref": "25"
+  },
+  {
+   "$id": "51",
    "Kind": "model",
    "Name": "ErrorResponse",
    "CrossLanguageDefinitionId": "Azure.ResourceManager.CommonTypes.ErrorResponse",
@@ -586,12 +398,12 @@
    "Description": "Common error response for all Azure Resource Manager APIs to return error details for failed operations.",
    "Properties": [
     {
-     "$id": "78",
+     "$id": "52",
      "Name": "error",
      "SerializedName": "error",
      "Description": "The error object.",
      "Type": {
-      "$id": "79",
+      "$id": "53",
       "Kind": "model",
       "Name": "ErrorDetail",
       "CrossLanguageDefinitionId": "Azure.ResourceManager.CommonTypes.ErrorDetail",
@@ -599,12 +411,12 @@
       "Description": "The error detail.",
       "Properties": [
        {
-        "$id": "80",
+        "$id": "54",
         "Name": "code",
         "SerializedName": "code",
         "Description": "The error code.",
         "Type": {
-         "$id": "81",
+         "$id": "55",
          "Kind": "string",
          "Name": "string",
          "CrossLanguageDefinitionId": "TypeSpec.string"
@@ -613,12 +425,12 @@
         "IsReadOnly": true
        },
        {
-        "$id": "82",
+        "$id": "56",
         "Name": "message",
         "SerializedName": "message",
         "Description": "The error message.",
         "Type": {
-         "$id": "83",
+         "$id": "57",
          "Kind": "string",
          "Name": "string",
          "CrossLanguageDefinitionId": "TypeSpec.string"
@@ -627,12 +439,12 @@
         "IsReadOnly": true
        },
        {
-        "$id": "84",
+        "$id": "58",
         "Name": "target",
         "SerializedName": "target",
         "Description": "The error target.",
         "Type": {
-         "$id": "85",
+         "$id": "59",
          "Kind": "string",
          "Name": "string",
          "CrossLanguageDefinitionId": "TypeSpec.string"
@@ -641,16 +453,16 @@
         "IsReadOnly": true
        },
        {
-        "$id": "86",
+        "$id": "60",
         "Name": "details",
         "SerializedName": "details",
         "Description": "The error details.",
         "Type": {
-         "$id": "87",
+         "$id": "61",
          "Kind": "array",
          "Name": "ArrayErrorDetail",
          "ValueType": {
-          "$ref": "79"
+          "$ref": "53"
          },
          "CrossLanguageDefinitionId": "TypeSpec.Array"
         },
@@ -658,16 +470,16 @@
         "IsReadOnly": true
        },
        {
-        "$id": "88",
+        "$id": "62",
         "Name": "additionalInfo",
         "SerializedName": "additionalInfo",
         "Description": "The error additional info.",
         "Type": {
-         "$id": "89",
+         "$id": "63",
          "Kind": "array",
          "Name": "ArrayErrorAdditionalInfo",
          "ValueType": {
-          "$id": "90",
+          "$id": "64",
           "Kind": "model",
           "Name": "ErrorAdditionalInfo",
           "CrossLanguageDefinitionId": "Azure.ResourceManager.CommonTypes.ErrorAdditionalInfo",
@@ -675,12 +487,12 @@
           "Description": "The resource management error additional info.",
           "Properties": [
            {
-            "$id": "91",
+            "$id": "65",
             "Name": "type",
             "SerializedName": "type",
             "Description": "The additional info type.",
             "Type": {
-             "$id": "92",
+             "$id": "66",
              "Kind": "string",
              "Name": "string",
              "CrossLanguageDefinitionId": "TypeSpec.string"
@@ -689,12 +501,12 @@
             "IsReadOnly": true
            },
            {
-            "$id": "93",
+            "$id": "67",
             "Name": "info",
             "SerializedName": "info",
             "Description": "The additional info.",
             "Type": {
-             "$id": "94",
+             "$id": "68",
              "Kind": "model",
              "Name": "ErrorAdditionalInfoInfo",
              "CrossLanguageDefinitionId": "Azure.ResourceManager.CommonTypes.ErrorAdditionalInfo.info.anonymous",
@@ -719,30 +531,30 @@
    ]
   },
   {
-   "$ref": "79"
-  },
-  {
-   "$ref": "90"
-  },
-  {
-   "$ref": "94"
+   "$ref": "53"
+  },
+  {
+   "$ref": "64"
+  },
+  {
+   "$ref": "68"
   }
  ],
  "Clients": [
   {
-   "$id": "95",
+   "$id": "69",
    "Name": "MgmtTypeSpecClient",
    "Operations": [],
    "Protocol": {
-    "$id": "96"
+    "$id": "70"
    },
    "Parameters": [
     {
-     "$id": "97",
+     "$id": "71",
      "Name": "endpoint",
      "NameInRequest": "endpoint",
      "Type": {
-      "$id": "98",
+      "$id": "72",
       "Kind": "string",
       "Name": "string",
       "CrossLanguageDefinitionId": "TypeSpec.string"
@@ -757,9 +569,9 @@
      "Explode": false,
      "Kind": "Client",
      "DefaultValue": {
-      "$id": "99",
+      "$id": "73",
       "Type": {
-       "$id": "100",
+       "$id": "74",
        "Kind": "string",
        "Name": "string",
        "CrossLanguageDefinitionId": "TypeSpec.string"
@@ -770,27 +582,22 @@
    ]
   },
   {
-   "$id": "101",
+   "$id": "75",
    "Name": "PrivateLinks",
    "Operations": [
     {
-<<<<<<< HEAD
-     "$id": "102",
-     "Name": "listByMongoCluster",
-=======
      "$id": "76",
      "Name": "GetAllPrivateLinkResources",
->>>>>>> c5cc6d09
      "ResourceName": "PrivateLinkResource",
      "Description": "list private links on the given resource",
      "Accessibility": "public",
      "Parameters": [
       {
-       "$id": "103",
+       "$id": "77",
        "Name": "endpoint",
        "NameInRequest": "endpoint",
        "Type": {
-        "$id": "104",
+        "$id": "78",
         "Kind": "string",
         "Name": "string",
         "CrossLanguageDefinitionId": "TypeSpec.string"
@@ -805,9 +612,9 @@
        "Explode": false,
        "Kind": "Client",
        "DefaultValue": {
-        "$id": "105",
+        "$id": "79",
         "Type": {
-         "$id": "106",
+         "$id": "80",
          "Kind": "string",
          "Name": "string",
          "CrossLanguageDefinitionId": "TypeSpec.string"
@@ -816,12 +623,12 @@
        }
       },
       {
-       "$id": "107",
+       "$id": "81",
        "Name": "apiVersion",
        "NameInRequest": "api-version",
        "Description": "The API version to use for this operation.",
        "Type": {
-        "$id": "108",
+        "$id": "82",
         "Kind": "string",
         "Name": "string",
         "CrossLanguageDefinitionId": "TypeSpec.string"
@@ -834,9 +641,9 @@
        "IsRequired": true,
        "Kind": "Client",
        "DefaultValue": {
-        "$id": "109",
+        "$id": "83",
         "Type": {
-         "$id": "110",
+         "$id": "84",
          "Kind": "string",
          "Name": "string",
          "CrossLanguageDefinitionId": "TypeSpec.string"
@@ -845,17 +652,17 @@
        }
       },
       {
-       "$id": "111",
+       "$id": "85",
        "Name": "subscriptionId",
        "NameInRequest": "subscriptionId",
        "Description": "The ID of the target subscription. The value must be an UUID.",
        "Type": {
-        "$id": "112",
+        "$id": "86",
         "Kind": "string",
         "Name": "uuid",
         "CrossLanguageDefinitionId": "Azure.Core.uuid",
         "BaseType": {
-         "$id": "113",
+         "$id": "87",
          "Kind": "string",
          "Name": "string",
          "CrossLanguageDefinitionId": "TypeSpec.string"
@@ -870,12 +677,12 @@
        "Kind": "Method"
       },
       {
-       "$id": "114",
+       "$id": "88",
        "Name": "resourceGroupName",
        "NameInRequest": "resourceGroupName",
        "Description": "The name of the resource group. The name is case insensitive.",
        "Type": {
-        "$id": "115",
+        "$id": "89",
         "Kind": "string",
         "Name": "string",
         "CrossLanguageDefinitionId": "TypeSpec.string"
@@ -889,14 +696,14 @@
        "Kind": "Method"
       },
       {
-       "$id": "116",
+       "$id": "90",
        "Name": "accept",
        "NameInRequest": "Accept",
        "Type": {
-        "$id": "117",
+        "$id": "91",
         "Kind": "constant",
         "ValueType": {
-         "$id": "118",
+         "$id": "92",
          "Kind": "string",
          "Name": "string",
          "CrossLanguageDefinitionId": "TypeSpec.string"
@@ -914,12 +721,12 @@
      ],
      "Responses": [
       {
-       "$id": "119",
+       "$id": "93",
        "StatusCodes": [
         200
        ],
        "BodyType": {
-        "$ref": "17"
+        "$ref": "11"
        },
        "BodyMediaType": "Json",
        "Headers": [],
@@ -935,7 +742,7 @@
      "Path": "/subscriptions/{subscriptionId}/resourceGroups/{resourceGroupName}/providers/MgmtTypeSpec/privateLinkResources",
      "BufferResponse": true,
      "Paging": {
-      "$id": "120",
+      "$id": "94",
       "ItemName": "value",
       "NextLinkName": "nextLink"
      },
@@ -945,20 +752,20 @@
     }
    ],
    "Protocol": {
-    "$id": "121"
+    "$id": "95"
    },
    "Parent": "MgmtTypeSpecClient",
    "Parameters": [
     {
-     "$ref": "103"
+     "$ref": "77"
     }
    ]
   }
  ],
  "Auth": {
-  "$id": "122",
+  "$id": "96",
   "OAuth2": {
-   "$id": "123",
+   "$id": "97",
    "Scopes": [
     "user_impersonation"
    ]
