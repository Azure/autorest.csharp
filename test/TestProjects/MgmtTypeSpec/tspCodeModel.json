{
 "$id": "1",
 "Name": "MgmtTypeSpec",
 "ApiVersions": [
  "v1"
 ],
 "Enums": [
  {
   "$id": "2",
   "Kind": "enum",
   "Name": "createdByType",
   "CrossLanguageDefinitionId": "Azure.ResourceManager.CommonTypes.createdByType",
   "ValueType": {
    "$id": "3",
    "Kind": "string",
    "Name": "string",
    "CrossLanguageDefinitionId": "TypeSpec.string"
   },
   "Values": [
    {
     "$id": "4",
     "Name": "User",
     "Value": "User",
     "Description": "The entity was created by a user."
    },
    {
     "$id": "5",
     "Name": "Application",
     "Value": "Application",
     "Description": "The entity was created by an application."
    },
    {
     "$id": "6",
     "Name": "ManagedIdentity",
     "Value": "ManagedIdentity",
     "Description": "The entity was created by a managed identity."
    },
    {
     "$id": "7",
     "Name": "Key",
     "Value": "Key",
     "Description": "The entity was created by a key."
    }
   ],
   "Description": "The kind of entity that created the resource.",
   "IsExtensible": true,
   "Usage": "Output,Json"
  },
  {
   "$id": "8",
   "Kind": "enum",
   "Name": "ManagedServiceIdentityType",
   "CrossLanguageDefinitionId": "Azure.ResourceManager.CommonTypes.ManagedServiceIdentityType",
   "ValueType": {
    "$id": "9",
    "Kind": "string",
    "Name": "string",
    "CrossLanguageDefinitionId": "TypeSpec.string"
   },
   "Values": [
    {
     "$id": "10",
     "Name": "None",
     "Value": "None",
     "Description": "No managed identity."
    },
    {
     "$id": "11",
     "Name": "SystemAssigned",
     "Value": "SystemAssigned",
     "Description": "System assigned managed identity."
    },
    {
     "$id": "12",
     "Name": "UserAssigned",
     "Value": "UserAssigned",
     "Description": "User assigned managed identity."
    },
    {
     "$id": "13",
     "Name": "SystemAndUserAssigned",
     "Value": "SystemAssigned,UserAssigned",
     "Description": "System and user assigned managed identity."
    }
   ],
   "Description": "Type of managed service identity (where both SystemAssigned and UserAssigned types are allowed).",
   "IsExtensible": true,
   "Usage": "Output,Json"
  },
  {
   "$id": "14",
   "Kind": "enum",
   "Name": "Versions",
   "CrossLanguageDefinitionId": "MgmtTypeSpec.Versions",
   "ValueType": {
    "$id": "15",
    "Kind": "string",
    "Name": "string",
    "CrossLanguageDefinitionId": "TypeSpec.string"
   },
   "Values": [
    {
     "$id": "16",
     "Name": "v1",
     "Value": "v1",
     "Description": "Azure Cosmos DB for Mongo vCore clusters api version 2024-03-01-preview."
    }
   ],
   "Description": "The available API versions.",
   "IsExtensible": false,
   "Usage": "ApiVersionEnum"
  }
 ],
 "Models": [
  {
   "$id": "17",
   "Kind": "model",
<<<<<<< HEAD
   "Name": "Foo",
   "CrossLanguageDefinitionId": "MgmtTypeSpec.Foo",
   "Usage": "Input,Output,Json",
   "Description": "Concrete tracked resource types can be created by aliasing this type using a specific property type.",
   "BaseModel": {
    "$id": "18",
    "Kind": "model",
    "Name": "TrackedResource",
    "CrossLanguageDefinitionId": "Azure.ResourceManager.CommonTypes.TrackedResource",
    "Usage": "Input,Output,Json",
    "Description": "The resource model definition for an Azure Resource Manager tracked top level resource which has 'tags' and a 'location'",
    "BaseModel": {
     "$id": "19",
     "Kind": "model",
     "Name": "Resource",
     "CrossLanguageDefinitionId": "Azure.ResourceManager.CommonTypes.Resource",
     "Usage": "Input,Output,Json",
     "Description": "Common fields that are returned in the response for all Azure Resource Manager resources",
     "Properties": [
      {
       "$id": "20",
       "Name": "id",
       "SerializedName": "id",
       "Description": "Fully qualified resource ID for the resource. Ex - /subscriptions/{subscriptionId}/resourceGroups/{resourceGroupName}/providers/{resourceProviderNamespace}/{resourceType}/{resourceName}",
       "Type": {
=======
   "Name": "PrivateLinkResourceListResult",
   "CrossLanguageDefinitionId": "Azure.ResourceManager.ResourceListResult",
   "Usage": "Output,Json",
   "Description": "The response of a PrivateLinkResource list operation.",
   "Decorators": [],
   "Properties": [
    {
     "$id": "18",
     "Name": "value",
     "SerializedName": "value",
     "Description": "The PrivateLinkResource items on this page",
     "Type": {
      "$id": "19",
      "Kind": "array",
      "Name": "ArrayPrivateLinkResource",
      "ValueType": {
       "$id": "20",
       "Kind": "model",
       "Name": "PrivateLinkResource",
       "CrossLanguageDefinitionId": "MgmtTypeSpec.PrivateLinkResource",
       "Usage": "Output,Json",
       "Description": "Concrete proxy resource types can be created by aliasing this type using a specific property type.",
       "Decorators": [],
       "BaseModel": {
>>>>>>> 83e09f87
        "$id": "21",
        "Kind": "string",
        "Name": "armResourceIdentifier",
        "CrossLanguageDefinitionId": "Azure.Core.armResourceIdentifier",
        "BaseType": {
         "$id": "22",
         "Kind": "string",
         "Name": "string",
         "CrossLanguageDefinitionId": "TypeSpec.string"
        }
       },
       "IsRequired": false,
       "IsReadOnly": true
      },
      {
       "$id": "23",
       "Name": "name",
       "SerializedName": "name",
       "Description": "The name of the resource",
       "Type": {
        "$id": "24",
        "Kind": "string",
        "Name": "string",
        "CrossLanguageDefinitionId": "TypeSpec.string"
       },
       "IsRequired": false,
       "IsReadOnly": true
      },
      {
       "$id": "25",
       "Name": "type",
       "SerializedName": "type",
       "Description": "The type of the resource. E.g. \"Microsoft.Compute/virtualMachines\" or \"Microsoft.Storage/storageAccounts\"",
       "Type": {
        "$id": "26",
        "Kind": "string",
        "Name": "string",
        "CrossLanguageDefinitionId": "TypeSpec.string"
       },
       "IsRequired": false,
       "IsReadOnly": true
      },
      {
       "$id": "27",
       "Name": "systemData",
       "SerializedName": "systemData",
       "Description": "Azure Resource Manager metadata containing createdBy and modifiedBy information.",
       "Type": {
        "$id": "28",
        "Kind": "model",
        "Name": "SystemData",
        "CrossLanguageDefinitionId": "Azure.ResourceManager.CommonTypes.SystemData",
        "Usage": "Output,Json",
<<<<<<< HEAD
        "Description": "Metadata pertaining to creation and last modification of the resource.",
        "Properties": [
         {
          "$id": "29",
          "Name": "createdBy",
          "SerializedName": "createdBy",
          "Description": "The identity that created the resource.",
          "Type": {
           "$id": "30",
           "Kind": "string",
           "Name": "string",
           "CrossLanguageDefinitionId": "TypeSpec.string"
          },
          "IsRequired": false,
          "IsReadOnly": false
         },
         {
          "$id": "31",
          "Name": "createdByType",
          "SerializedName": "createdByType",
          "Description": "The type of identity that created the resource.",
          "Type": {
           "$ref": "2"
=======
        "Description": "The resource model definition for a Azure Resource Manager proxy resource. It will not have tags and a location",
        "Decorators": [],
        "BaseModel": {
         "$id": "22",
         "Kind": "model",
         "Name": "Resource",
         "CrossLanguageDefinitionId": "Azure.ResourceManager.CommonTypes.Resource",
         "Usage": "Output,Json",
         "Description": "Common fields that are returned in the response for all Azure Resource Manager resources",
         "Decorators": [],
         "Properties": [
          {
           "$id": "23",
           "Name": "id",
           "SerializedName": "id",
           "Description": "Fully qualified resource ID for the resource. Ex - /subscriptions/{subscriptionId}/resourceGroups/{resourceGroupName}/providers/{resourceProviderNamespace}/{resourceType}/{resourceName}",
           "Type": {
            "$id": "24",
            "Kind": "string",
            "Name": "armResourceIdentifier",
            "CrossLanguageDefinitionId": "Azure.Core.armResourceIdentifier",
            "BaseType": {
             "$id": "25",
             "Kind": "string",
             "Name": "string",
             "CrossLanguageDefinitionId": "TypeSpec.string"
            }
           },
           "IsRequired": false,
           "IsReadOnly": true
>>>>>>> 83e09f87
          },
          "IsRequired": false,
          "IsReadOnly": false
         },
         {
          "$id": "32",
          "Name": "createdAt",
          "SerializedName": "createdAt",
          "Description": "The timestamp of resource creation (UTC).",
          "Type": {
           "$id": "33",
           "Kind": "utcDateTime",
           "Name": "utcDateTime",
           "Encode": "rfc3339",
           "WireType": {
            "$id": "34",
            "Kind": "string",
            "Name": "string",
            "CrossLanguageDefinitionId": "TypeSpec.string"
           },
           "CrossLanguageDefinitionId": "TypeSpec.utcDateTime"
          },
          "IsRequired": false,
          "IsReadOnly": false
         },
         {
          "$id": "35",
          "Name": "lastModifiedBy",
          "SerializedName": "lastModifiedBy",
          "Description": "The identity that last modified the resource.",
          "Type": {
           "$id": "36",
           "Kind": "string",
           "Name": "string",
           "CrossLanguageDefinitionId": "TypeSpec.string"
          },
          "IsRequired": false,
          "IsReadOnly": false
         },
         {
          "$id": "37",
          "Name": "lastModifiedByType",
          "SerializedName": "lastModifiedByType",
          "Description": "The type of identity that last modified the resource.",
          "Type": {
           "$ref": "2"
          },
          "IsRequired": false,
          "IsReadOnly": false
         },
         {
          "$id": "38",
          "Name": "lastModifiedAt",
          "SerializedName": "lastModifiedAt",
          "Description": "The timestamp of resource last modification (UTC)",
          "Type": {
           "$id": "39",
           "Kind": "utcDateTime",
           "Name": "utcDateTime",
           "Encode": "rfc3339",
           "WireType": {
            "$id": "40",
            "Kind": "string",
            "Name": "string",
            "CrossLanguageDefinitionId": "TypeSpec.string"
           },
           "CrossLanguageDefinitionId": "TypeSpec.utcDateTime"
          },
<<<<<<< HEAD
          "IsRequired": false,
          "IsReadOnly": false
         }
        ]
       },
       "IsRequired": false,
       "IsReadOnly": true
      }
     ]
    },
    "Properties": [
     {
      "$id": "41",
      "Name": "tags",
      "SerializedName": "tags",
      "Description": "Resource tags.",
      "Type": {
       "$id": "42",
       "Kind": "dict",
       "KeyType": {
        "$id": "43",
        "Kind": "string",
        "Name": "string",
        "CrossLanguageDefinitionId": "TypeSpec.string"
       },
       "ValueType": {
        "$id": "44",
        "Kind": "string",
        "Name": "string",
        "CrossLanguageDefinitionId": "TypeSpec.string"
       }
      },
      "IsRequired": false,
      "IsReadOnly": false
     },
     {
      "$id": "45",
      "Name": "location",
      "SerializedName": "location",
      "Description": "The geo-location where the resource lives",
      "Type": {
       "$id": "46",
       "Kind": "string",
       "Name": "string",
       "CrossLanguageDefinitionId": "TypeSpec.string"
      },
      "IsRequired": true,
      "IsReadOnly": false
     }
    ]
   },
   "Properties": [
    {
     "$id": "47",
     "Name": "properties",
     "SerializedName": "properties",
     "Description": "The resource-specific properties for this resource.",
     "Type": {
      "$id": "48",
      "Kind": "model",
      "Name": "FooProperties",
      "CrossLanguageDefinitionId": "MgmtTypeSpec.FooProperties",
      "Usage": "Input,Output,Json",
      "Properties": [
       {
        "$id": "49",
        "Name": "serviceUrl",
        "SerializedName": "serviceUrl",
        "Description": "the service url",
        "Type": {
         "$id": "50",
         "Kind": "url",
         "Name": "url",
         "CrossLanguageDefinitionId": "TypeSpec.url"
=======
          {
           "$id": "30",
           "Name": "systemData",
           "SerializedName": "systemData",
           "Description": "Azure Resource Manager metadata containing createdBy and modifiedBy information.",
           "Type": {
            "$id": "31",
            "Kind": "model",
            "Name": "SystemData",
            "CrossLanguageDefinitionId": "Azure.ResourceManager.CommonTypes.SystemData",
            "Usage": "Output,Json",
            "Description": "Metadata pertaining to creation and last modification of the resource.",
            "Decorators": [],
            "Properties": [
             {
              "$id": "32",
              "Name": "createdBy",
              "SerializedName": "createdBy",
              "Description": "The identity that created the resource.",
              "Type": {
               "$id": "33",
               "Kind": "string",
               "Name": "string",
               "CrossLanguageDefinitionId": "TypeSpec.string"
              },
              "IsRequired": false,
              "IsReadOnly": false
             },
             {
              "$id": "34",
              "Name": "createdByType",
              "SerializedName": "createdByType",
              "Description": "The type of identity that created the resource.",
              "Type": {
               "$ref": "8"
              },
              "IsRequired": false,
              "IsReadOnly": false
             },
             {
              "$id": "35",
              "Name": "createdAt",
              "SerializedName": "createdAt",
              "Description": "The timestamp of resource creation (UTC).",
              "Type": {
               "$id": "36",
               "Kind": "utcDateTime",
               "Name": "utcDateTime",
               "Encode": "rfc3339",
               "WireType": {
                "$id": "37",
                "Kind": "string",
                "Name": "string",
                "CrossLanguageDefinitionId": "TypeSpec.string"
               },
               "CrossLanguageDefinitionId": "TypeSpec.utcDateTime"
              },
              "IsRequired": false,
              "IsReadOnly": false
             },
             {
              "$id": "38",
              "Name": "lastModifiedBy",
              "SerializedName": "lastModifiedBy",
              "Description": "The identity that last modified the resource.",
              "Type": {
               "$id": "39",
               "Kind": "string",
               "Name": "string",
               "CrossLanguageDefinitionId": "TypeSpec.string"
              },
              "IsRequired": false,
              "IsReadOnly": false
             },
             {
              "$id": "40",
              "Name": "lastModifiedByType",
              "SerializedName": "lastModifiedByType",
              "Description": "The type of identity that last modified the resource.",
              "Type": {
               "$ref": "8"
              },
              "IsRequired": false,
              "IsReadOnly": false
             },
             {
              "$id": "41",
              "Name": "lastModifiedAt",
              "SerializedName": "lastModifiedAt",
              "Description": "The timestamp of resource last modification (UTC)",
              "Type": {
               "$id": "42",
               "Kind": "utcDateTime",
               "Name": "utcDateTime",
               "Encode": "rfc3339",
               "WireType": {
                "$id": "43",
                "Kind": "string",
                "Name": "string",
                "CrossLanguageDefinitionId": "TypeSpec.string"
               },
               "CrossLanguageDefinitionId": "TypeSpec.utcDateTime"
              },
              "IsRequired": false,
              "IsReadOnly": false
             }
            ]
           },
           "IsRequired": false,
           "IsReadOnly": true
          }
         ]
>>>>>>> 83e09f87
        },
        "IsRequired": false,
        "IsReadOnly": false
       },
<<<<<<< HEAD
       {
        "$id": "51",
        "Name": "something",
        "SerializedName": "something",
        "Description": "something",
        "Type": {
         "$id": "52",
         "Kind": "string",
         "Name": "string",
         "CrossLanguageDefinitionId": "TypeSpec.string"
        },
        "IsRequired": false,
        "IsReadOnly": false
       }
      ]
     },
     "IsRequired": false,
     "IsReadOnly": false
    }
   ]
  },
  {
   "$ref": "48"
  },
  {
   "$ref": "18"
  },
  {
   "$ref": "19"
  },
  {
   "$ref": "28"
  },
  {
   "$id": "53",
   "Kind": "model",
   "Name": "ErrorResponse",
   "CrossLanguageDefinitionId": "Azure.ResourceManager.CommonTypes.ErrorResponse",
   "Usage": "Output,Error,Json",
   "Description": "Common error response for all Azure Resource Manager APIs to return error details for failed operations.",
   "Properties": [
    {
     "$id": "54",
     "Name": "error",
     "SerializedName": "error",
     "Description": "The error object.",
     "Type": {
      "$id": "55",
      "Kind": "model",
      "Name": "ErrorDetail",
      "CrossLanguageDefinitionId": "Azure.ResourceManager.CommonTypes.ErrorDetail",
      "Usage": "Output,Json",
      "Description": "The error detail.",
      "Properties": [
       {
        "$id": "56",
        "Name": "code",
        "SerializedName": "code",
        "Description": "The error code.",
        "Type": {
         "$id": "57",
         "Kind": "string",
         "Name": "string",
         "CrossLanguageDefinitionId": "TypeSpec.string"
        },
        "IsRequired": false,
        "IsReadOnly": true
       },
       {
        "$id": "58",
        "Name": "message",
        "SerializedName": "message",
        "Description": "The error message.",
        "Type": {
         "$id": "59",
         "Kind": "string",
         "Name": "string",
         "CrossLanguageDefinitionId": "TypeSpec.string"
        },
        "IsRequired": false,
        "IsReadOnly": true
       },
       {
        "$id": "60",
        "Name": "target",
        "SerializedName": "target",
        "Description": "The error target.",
        "Type": {
         "$id": "61",
         "Kind": "string",
         "Name": "string",
         "CrossLanguageDefinitionId": "TypeSpec.string"
        },
        "IsRequired": false,
        "IsReadOnly": true
       },
       {
        "$id": "62",
        "Name": "details",
        "SerializedName": "details",
        "Description": "The error details.",
        "Type": {
         "$id": "63",
         "Kind": "array",
         "Name": "ArrayErrorDetail",
         "ValueType": {
          "$ref": "55"
         },
         "CrossLanguageDefinitionId": "TypeSpec.Array"
        },
        "IsRequired": false,
        "IsReadOnly": true
       },
       {
        "$id": "64",
        "Name": "additionalInfo",
        "SerializedName": "additionalInfo",
        "Description": "The error additional info.",
        "Type": {
         "$id": "65",
         "Kind": "array",
         "Name": "ArrayErrorAdditionalInfo",
         "ValueType": {
          "$id": "66",
          "Kind": "model",
          "Name": "ErrorAdditionalInfo",
          "CrossLanguageDefinitionId": "Azure.ResourceManager.CommonTypes.ErrorAdditionalInfo",
          "Usage": "Output,Json",
          "Description": "The resource management error additional info.",
          "Properties": [
=======
       "Properties": [
        {
         "$id": "44",
         "Name": "properties",
         "SerializedName": "properties",
         "Description": "The resource-specific properties for this resource.",
         "Type": {
          "$id": "45",
          "Kind": "model",
          "Name": "PrivateLinkResourceProperties",
          "CrossLanguageDefinitionId": "Azure.ResourceManager.CommonTypes.PrivateLinkResourceProperties",
          "Usage": "Output,Json",
          "Description": "Properties of a private link resource.",
          "Decorators": [],
          "Properties": [
           {
            "$id": "46",
            "Name": "groupId",
            "SerializedName": "groupId",
            "Description": "The private link resource group id.",
            "Type": {
             "$id": "47",
             "Kind": "string",
             "Name": "string",
             "CrossLanguageDefinitionId": "TypeSpec.string"
            },
            "IsRequired": false,
            "IsReadOnly": true
           },
           {
            "$id": "48",
            "Name": "requiredMembers",
            "SerializedName": "requiredMembers",
            "Description": "The private link resource required member names.",
            "Type": {
             "$id": "49",
             "Kind": "array",
             "Name": "Array",
             "ValueType": {
              "$id": "50",
              "Kind": "string",
              "Name": "string",
              "CrossLanguageDefinitionId": "TypeSpec.string"
             },
             "CrossLanguageDefinitionId": "TypeSpec.Array"
            },
            "IsRequired": false,
            "IsReadOnly": true
           },
           {
            "$id": "51",
            "Name": "requiredZoneNames",
            "SerializedName": "requiredZoneNames",
            "Description": "The private link resource private link DNS zone name.",
            "Type": {
             "$id": "52",
             "Kind": "array",
             "Name": "Array",
             "ValueType": {
              "$id": "53",
              "Kind": "string",
              "Name": "string",
              "CrossLanguageDefinitionId": "TypeSpec.string"
             },
             "CrossLanguageDefinitionId": "TypeSpec.Array"
            },
            "IsRequired": false,
            "IsReadOnly": false
           }
          ]
         },
         "IsRequired": false,
         "IsReadOnly": false
        },
        {
         "$id": "54",
         "Name": "identity",
         "SerializedName": "identity",
         "Description": "The managed service identities assigned to this resource.",
         "Type": {
          "$id": "55",
          "Kind": "model",
          "Name": "ManagedServiceIdentity",
          "CrossLanguageDefinitionId": "Azure.ResourceManager.CommonTypes.ManagedServiceIdentity",
          "Usage": "Output,Json",
          "Description": "Managed service identity (system assigned and/or user assigned identities)",
          "Decorators": [],
          "Properties": [
           {
            "$id": "56",
            "Name": "principalId",
            "SerializedName": "principalId",
            "Description": "The service principal ID of the system assigned identity. This property will only be provided for a system assigned identity.",
            "Type": {
             "$id": "57",
             "Kind": "string",
             "Name": "uuid",
             "CrossLanguageDefinitionId": "Azure.Core.uuid",
             "BaseType": {
              "$id": "58",
              "Kind": "string",
              "Name": "string",
              "CrossLanguageDefinitionId": "TypeSpec.string"
             }
            },
            "IsRequired": false,
            "IsReadOnly": true
           },
>>>>>>> 83e09f87
           {
            "$id": "67",
            "Name": "type",
            "SerializedName": "type",
            "Description": "The additional info type.",
            "Type": {
             "$id": "68",
             "Kind": "string",
             "Name": "string",
             "CrossLanguageDefinitionId": "TypeSpec.string"
            },
            "IsRequired": false,
            "IsReadOnly": true
           },
           {
            "$id": "69",
            "Name": "info",
            "SerializedName": "info",
            "Description": "The additional info.",
            "Type": {
<<<<<<< HEAD
             "$id": "70",
             "Kind": "model",
             "Name": "ErrorAdditionalInfoInfo",
             "CrossLanguageDefinitionId": "Azure.ResourceManager.CommonTypes.ErrorAdditionalInfo.info.anonymous",
             "Usage": "Output,Json",
             "Properties": []
=======
             "$id": "64",
             "Kind": "dict",
             "KeyType": {
              "$id": "65",
              "Kind": "string",
              "Name": "string",
              "CrossLanguageDefinitionId": "TypeSpec.string"
             },
             "ValueType": {
              "$id": "66",
              "Kind": "nullable",
              "Type": {
               "$id": "67",
               "Kind": "model",
               "Name": "UserAssignedIdentity",
               "CrossLanguageDefinitionId": "Azure.ResourceManager.CommonTypes.UserAssignedIdentity",
               "Usage": "Output,Json",
               "Description": "User assigned identity properties",
               "Decorators": [],
               "Properties": [
                {
                 "$id": "68",
                 "Name": "principalId",
                 "SerializedName": "principalId",
                 "Description": "The principal ID of the assigned identity.",
                 "Type": {
                  "$id": "69",
                  "Kind": "string",
                  "Name": "uuid",
                  "CrossLanguageDefinitionId": "Azure.Core.uuid",
                  "BaseType": {
                   "$id": "70",
                   "Kind": "string",
                   "Name": "string",
                   "CrossLanguageDefinitionId": "TypeSpec.string"
                  }
                 },
                 "IsRequired": false,
                 "IsReadOnly": true
                },
                {
                 "$id": "71",
                 "Name": "clientId",
                 "SerializedName": "clientId",
                 "Description": "The client ID of the assigned identity.",
                 "Type": {
                  "$id": "72",
                  "Kind": "string",
                  "Name": "uuid",
                  "CrossLanguageDefinitionId": "Azure.Core.uuid",
                  "BaseType": {
                   "$id": "73",
                   "Kind": "string",
                   "Name": "string",
                   "CrossLanguageDefinitionId": "TypeSpec.string"
                  }
                 },
                 "IsRequired": false,
                 "IsReadOnly": true
                }
               ]
              }
             }
>>>>>>> 83e09f87
            },
            "IsRequired": false,
            "IsReadOnly": true
           }
          ]
         },
         "CrossLanguageDefinitionId": "TypeSpec.Array"
        },
        "IsRequired": false,
        "IsReadOnly": true
       }
      ]
     },
     "IsRequired": false,
     "IsReadOnly": false
    }
   ]
  },
  {
   "$ref": "55"
  },
  {
   "$ref": "66"
  },
  {
   "$ref": "70"
  },
  {
   "$id": "71",
   "Kind": "model",
   "Name": "FooListResult",
   "CrossLanguageDefinitionId": "Azure.ResourceManager.ResourceListResult",
   "Usage": "Output,Json",
   "Description": "The response of a Foo list operation.",
   "Properties": [
    {
     "$id": "72",
     "Name": "value",
     "SerializedName": "value",
     "Description": "The Foo items on this page",
     "Type": {
      "$id": "73",
      "Kind": "array",
      "Name": "ArrayFoo",
      "ValueType": {
       "$ref": "17"
      },
      "CrossLanguageDefinitionId": "TypeSpec.Array"
     },
     "IsRequired": true,
     "IsReadOnly": false
    },
    {
     "$id": "74",
     "Name": "nextLink",
     "SerializedName": "nextLink",
     "Description": "The link to the next page of items",
     "Type": {
      "$id": "75",
      "Kind": "url",
      "Name": "ResourceLocation",
      "CrossLanguageDefinitionId": "TypeSpec.Rest.ResourceLocation",
      "BaseType": {
       "$id": "76",
       "Kind": "url",
       "Name": "url",
       "CrossLanguageDefinitionId": "TypeSpec.url"
      }
     },
     "IsRequired": false,
     "IsReadOnly": false
    }
   ]
  },
  {
   "$id": "77",
   "Kind": "model",
<<<<<<< HEAD
   "Name": "PrivateLinkResourceListResult",
   "CrossLanguageDefinitionId": "Azure.ResourceManager.ResourceListResult",
   "Usage": "Output,Json",
   "Description": "The response of a PrivateLinkResource list operation.",
=======
   "Name": "ErrorResponse",
   "CrossLanguageDefinitionId": "Azure.ResourceManager.CommonTypes.ErrorResponse",
   "Usage": "Output,Error,Json",
   "Description": "Common error response for all Azure Resource Manager APIs to return error details for failed operations.",
   "Decorators": [],
>>>>>>> 83e09f87
   "Properties": [
    {
     "$id": "78",
     "Name": "value",
     "SerializedName": "value",
     "Description": "The PrivateLinkResource items on this page",
     "Type": {
      "$id": "79",
<<<<<<< HEAD
      "Kind": "array",
      "Name": "ArrayPrivateLinkResource",
      "ValueType": {
       "$id": "80",
       "Kind": "model",
       "Name": "PrivateLinkResource",
       "CrossLanguageDefinitionId": "MgmtTypeSpec.PrivateLinkResource",
       "Usage": "Output,Json",
       "Description": "Concrete proxy resource types can be created by aliasing this type using a specific property type.",
       "BaseModel": {
        "$id": "81",
        "Kind": "model",
        "Name": "ProxyResource",
        "CrossLanguageDefinitionId": "Azure.ResourceManager.CommonTypes.ProxyResource",
        "Usage": "Output,Json",
        "Description": "The resource model definition for a Azure Resource Manager proxy resource. It will not have tags and a location",
        "BaseModel": {
         "$ref": "19"
        },
        "Properties": []
       },
       "Properties": [
        {
         "$id": "82",
         "Name": "properties",
         "SerializedName": "properties",
         "Description": "The resource-specific properties for this resource.",
         "Type": {
          "$id": "83",
          "Kind": "model",
          "Name": "PrivateLinkResourceProperties",
          "CrossLanguageDefinitionId": "Azure.ResourceManager.CommonTypes.PrivateLinkResourceProperties",
          "Usage": "Output,Json",
          "Description": "Properties of a private link resource.",
          "Properties": [
           {
            "$id": "84",
            "Name": "groupId",
            "SerializedName": "groupId",
            "Description": "The private link resource group id.",
            "Type": {
             "$id": "85",
             "Kind": "string",
             "Name": "string",
             "CrossLanguageDefinitionId": "TypeSpec.string"
            },
            "IsRequired": false,
            "IsReadOnly": true
           },
           {
            "$id": "86",
            "Name": "requiredMembers",
            "SerializedName": "requiredMembers",
            "Description": "The private link resource required member names.",
            "Type": {
             "$id": "87",
             "Kind": "array",
             "Name": "Array",
             "ValueType": {
              "$id": "88",
              "Kind": "string",
              "Name": "string",
              "CrossLanguageDefinitionId": "TypeSpec.string"
             },
             "CrossLanguageDefinitionId": "TypeSpec.Array"
            },
            "IsRequired": false,
            "IsReadOnly": true
           },
           {
            "$id": "89",
            "Name": "requiredZoneNames",
            "SerializedName": "requiredZoneNames",
            "Description": "The private link resource private link DNS zone name.",
            "Type": {
             "$id": "90",
             "Kind": "array",
             "Name": "Array",
             "ValueType": {
              "$id": "91",
              "Kind": "string",
              "Name": "string",
              "CrossLanguageDefinitionId": "TypeSpec.string"
             },
             "CrossLanguageDefinitionId": "TypeSpec.Array"
            },
            "IsRequired": false,
            "IsReadOnly": false
           }
          ]
         },
         "IsRequired": false,
         "IsReadOnly": false
        },
        {
         "$id": "92",
         "Name": "identity",
         "SerializedName": "identity",
         "Description": "The managed service identities assigned to this resource.",
         "Type": {
          "$id": "93",
          "Kind": "model",
          "Name": "ManagedServiceIdentity",
          "CrossLanguageDefinitionId": "Azure.ResourceManager.CommonTypes.ManagedServiceIdentity",
          "Usage": "Output,Json",
          "Description": "Managed service identity (system assigned and/or user assigned identities)",
          "Properties": [
           {
            "$id": "94",
            "Name": "principalId",
            "SerializedName": "principalId",
            "Description": "The service principal ID of the system assigned identity. This property will only be provided for a system assigned identity.",
            "Type": {
             "$id": "95",
             "Kind": "string",
             "Name": "uuid",
             "CrossLanguageDefinitionId": "Azure.Core.uuid",
             "BaseType": {
              "$id": "96",
              "Kind": "string",
              "Name": "string",
              "CrossLanguageDefinitionId": "TypeSpec.string"
             }
            },
            "IsRequired": false,
            "IsReadOnly": true
           },
           {
            "$id": "97",
            "Name": "tenantId",
            "SerializedName": "tenantId",
            "Description": "The tenant ID of the system assigned identity. This property will only be provided for a system assigned identity.",
            "Type": {
             "$id": "98",
             "Kind": "string",
             "Name": "uuid",
             "CrossLanguageDefinitionId": "Azure.Core.uuid",
             "BaseType": {
              "$id": "99",
              "Kind": "string",
              "Name": "string",
              "CrossLanguageDefinitionId": "TypeSpec.string"
             }
            },
            "IsRequired": false,
            "IsReadOnly": true
           },
           {
            "$id": "100",
            "Name": "type",
            "SerializedName": "type",
            "Description": "The type of managed identity assigned to this resource.",
            "Type": {
             "$ref": "8"
            },
            "IsRequired": true,
            "IsReadOnly": false
           },
           {
            "$id": "101",
            "Name": "userAssignedIdentities",
            "SerializedName": "userAssignedIdentities",
            "Description": "The identities assigned to this resource by the user.",
            "Type": {
             "$id": "102",
             "Kind": "dict",
             "KeyType": {
              "$id": "103",
              "Kind": "string",
              "Name": "string",
              "CrossLanguageDefinitionId": "TypeSpec.string"
             },
             "ValueType": {
              "$id": "104",
              "Kind": "nullable",
              "Type": {
               "$id": "105",
               "Kind": "model",
               "Name": "UserAssignedIdentity",
               "CrossLanguageDefinitionId": "Azure.ResourceManager.CommonTypes.UserAssignedIdentity",
               "Usage": "Output,Json",
               "Description": "User assigned identity properties",
               "Properties": [
                {
                 "$id": "106",
                 "Name": "principalId",
                 "SerializedName": "principalId",
                 "Description": "The principal ID of the assigned identity.",
                 "Type": {
                  "$id": "107",
                  "Kind": "string",
                  "Name": "uuid",
                  "CrossLanguageDefinitionId": "Azure.Core.uuid",
                  "BaseType": {
                   "$id": "108",
                   "Kind": "string",
                   "Name": "string",
                   "CrossLanguageDefinitionId": "TypeSpec.string"
                  }
                 },
                 "IsRequired": false,
                 "IsReadOnly": true
                },
                {
                 "$id": "109",
                 "Name": "clientId",
                 "SerializedName": "clientId",
                 "Description": "The client ID of the assigned identity.",
                 "Type": {
                  "$id": "110",
                  "Kind": "string",
                  "Name": "uuid",
                  "CrossLanguageDefinitionId": "Azure.Core.uuid",
                  "BaseType": {
                   "$id": "111",
                   "Kind": "string",
                   "Name": "string",
                   "CrossLanguageDefinitionId": "TypeSpec.string"
                  }
                 },
                 "IsRequired": false,
                 "IsReadOnly": true
                }
               ]
              }
             }
            },
            "IsRequired": false,
            "IsReadOnly": false
           }
          ]
         },
         "IsRequired": false,
         "IsReadOnly": false
        }
       ]
      },
      "CrossLanguageDefinitionId": "TypeSpec.Array"
     },
     "IsRequired": true,
     "IsReadOnly": false
    },
    {
     "$id": "112",
     "Name": "nextLink",
     "SerializedName": "nextLink",
     "Description": "The link to the next page of items",
     "Type": {
      "$id": "113",
      "Kind": "url",
      "Name": "ResourceLocation",
      "CrossLanguageDefinitionId": "TypeSpec.Rest.ResourceLocation",
      "BaseType": {
       "$id": "114",
       "Kind": "url",
       "Name": "url",
       "CrossLanguageDefinitionId": "TypeSpec.url"
      }
     },
     "IsRequired": false,
     "IsReadOnly": false
    }
   ]
  },
  {
   "$ref": "80"
  },
  {
   "$ref": "83"
  },
  {
   "$ref": "93"
  },
  {
   "$ref": "105"
  },
  {
   "$ref": "81"
  }
 ],
 "Clients": [
  {
   "$id": "115",
   "Name": "MgmtTypeSpecClient",
   "Operations": [],
   "Protocol": {
    "$id": "116"
   },
   "Parameters": [
    {
     "$id": "117",
     "Name": "endpoint",
     "NameInRequest": "endpoint",
     "Type": {
      "$id": "118",
      "Kind": "string",
      "Name": "string",
      "CrossLanguageDefinitionId": "TypeSpec.string"
     },
     "Location": "Uri",
     "IsApiVersion": false,
     "IsResourceParameter": false,
     "IsContentType": false,
     "IsRequired": true,
     "IsEndpoint": true,
     "SkipUrlEncoding": false,
     "Explode": false,
     "Kind": "Client",
     "DefaultValue": {
      "$id": "119",
      "Type": {
       "$id": "120",
       "Kind": "string",
       "Name": "string",
       "CrossLanguageDefinitionId": "TypeSpec.string"
      },
      "Value": "https://management.azure.com"
     }
    }
   ]
  },
  {
   "$id": "121",
   "Name": "PrivateLinks",
   "Operations": [
    {
     "$id": "122",
     "Name": "GetAllPrivateLinkResources",
     "ResourceName": "PrivateLinkResource",
     "Description": "list private links on the given resource",
     "Accessibility": "public",
     "Parameters": [
      {
       "$id": "123",
       "Name": "endpoint",
       "NameInRequest": "endpoint",
       "Type": {
        "$id": "124",
        "Kind": "string",
        "Name": "string",
        "CrossLanguageDefinitionId": "TypeSpec.string"
       },
       "Location": "Uri",
       "IsApiVersion": false,
       "IsResourceParameter": false,
       "IsContentType": false,
       "IsRequired": true,
       "IsEndpoint": true,
       "SkipUrlEncoding": false,
       "Explode": false,
       "Kind": "Client",
       "DefaultValue": {
        "$id": "125",
        "Type": {
         "$id": "126",
         "Kind": "string",
         "Name": "string",
         "CrossLanguageDefinitionId": "TypeSpec.string"
        },
        "Value": "https://management.azure.com"
       }
      },
      {
       "$id": "127",
       "Name": "apiVersion",
       "NameInRequest": "api-version",
       "Description": "The API version to use for this operation.",
       "Type": {
        "$id": "128",
        "Kind": "string",
        "Name": "string",
        "CrossLanguageDefinitionId": "TypeSpec.string"
       },
       "Location": "Query",
       "IsApiVersion": true,
       "IsContentType": false,
       "IsEndpoint": false,
       "Explode": false,
       "IsRequired": true,
       "Kind": "Client",
       "DefaultValue": {
        "$id": "129",
        "Type": {
         "$id": "130",
         "Kind": "string",
         "Name": "string",
         "CrossLanguageDefinitionId": "TypeSpec.string"
        },
        "Value": "v1"
       }
      },
      {
       "$id": "131",
       "Name": "subscriptionId",
       "NameInRequest": "subscriptionId",
       "Description": "The ID of the target subscription. The value must be an UUID.",
       "Type": {
        "$id": "132",
        "Kind": "string",
        "Name": "uuid",
        "CrossLanguageDefinitionId": "Azure.Core.uuid",
        "BaseType": {
         "$id": "133",
         "Kind": "string",
         "Name": "string",
         "CrossLanguageDefinitionId": "TypeSpec.string"
        }
       },
       "Location": "Path",
       "IsApiVersion": false,
       "IsContentType": false,
       "IsEndpoint": false,
       "Explode": false,
       "IsRequired": true,
       "Kind": "Method"
      },
      {
       "$id": "134",
       "Name": "resourceGroupName",
       "NameInRequest": "resourceGroupName",
       "Description": "The name of the resource group. The name is case insensitive.",
       "Type": {
        "$id": "135",
        "Kind": "string",
        "Name": "string",
        "CrossLanguageDefinitionId": "TypeSpec.string"
       },
       "Location": "Path",
       "IsApiVersion": false,
       "IsContentType": false,
       "IsEndpoint": false,
       "Explode": false,
       "IsRequired": true,
       "Kind": "Method"
      },
      {
       "$id": "136",
       "Name": "accept",
       "NameInRequest": "Accept",
       "Type": {
        "$id": "137",
        "Kind": "constant",
        "ValueType": {
         "$id": "138",
         "Kind": "string",
         "Name": "string",
         "CrossLanguageDefinitionId": "TypeSpec.string"
        },
        "Value": "application/json"
       },
       "Location": "Header",
       "IsApiVersion": false,
       "IsContentType": false,
       "IsEndpoint": false,
       "Explode": false,
       "IsRequired": true,
       "Kind": "Constant"
      }
     ],
     "Responses": [
      {
       "$id": "139",
       "StatusCodes": [
        200
       ],
       "BodyType": {
        "$ref": "77"
       },
       "BodyMediaType": "Json",
       "Headers": [],
       "IsErrorResponse": false,
       "ContentTypes": [
        "application/json"
       ]
      }
     ],
     "HttpMethod": "GET",
     "RequestBodyMediaType": "None",
     "Uri": "{endpoint}",
     "Path": "/subscriptions/{subscriptionId}/resourceGroups/{resourceGroupName}/providers/MgmtTypeSpec/privateLinkResources",
     "BufferResponse": true,
     "Paging": {
      "$id": "140",
      "ItemName": "value",
      "NextLinkName": "nextLink"
     },
     "GenerateProtocolMethod": true,
     "GenerateConvenienceMethod": true,
     "CrossLanguageDefinitionId": "MgmtTypeSpec.PrivateLinks.listByMongoCluster"
    }
   ],
   "Protocol": {
    "$id": "141"
   },
   "Parent": "MgmtTypeSpecClient",
   "Parameters": [
    {
     "$ref": "123"
    }
   ]
  },
  {
   "$id": "142",
   "Name": "Foos",
   "Operations": [
    {
     "$id": "143",
     "Name": "createOrUpdate",
     "ResourceName": "Foos",
     "Description": "Create a Foo",
     "Accessibility": "public",
     "Parameters": [
      {
       "$id": "144",
       "Name": "endpoint",
       "NameInRequest": "endpoint",
       "Type": {
        "$id": "145",
        "Kind": "string",
        "Name": "string",
        "CrossLanguageDefinitionId": "TypeSpec.string"
       },
       "Location": "Uri",
       "IsApiVersion": false,
       "IsResourceParameter": false,
       "IsContentType": false,
       "IsRequired": true,
       "IsEndpoint": true,
       "SkipUrlEncoding": false,
       "Explode": false,
       "Kind": "Client",
       "DefaultValue": {
        "$id": "146",
        "Type": {
         "$id": "147",
         "Kind": "string",
         "Name": "string",
         "CrossLanguageDefinitionId": "TypeSpec.string"
        },
        "Value": "https://management.azure.com"
       }
      },
      {
       "$id": "148",
       "Name": "apiVersion",
       "NameInRequest": "api-version",
       "Description": "The API version to use for this operation.",
       "Type": {
        "$id": "149",
        "Kind": "string",
        "Name": "string",
        "CrossLanguageDefinitionId": "TypeSpec.string"
       },
       "Location": "Query",
       "IsApiVersion": true,
       "IsContentType": false,
       "IsEndpoint": false,
       "Explode": false,
       "IsRequired": true,
       "Kind": "Client",
       "DefaultValue": {
        "$id": "150",
        "Type": {
         "$id": "151",
         "Kind": "string",
         "Name": "string",
         "CrossLanguageDefinitionId": "TypeSpec.string"
        },
        "Value": "v1"
       }
      },
      {
       "$id": "152",
       "Name": "subscriptionId",
       "NameInRequest": "subscriptionId",
       "Description": "The ID of the target subscription. The value must be an UUID.",
       "Type": {
        "$id": "153",
        "Kind": "string",
        "Name": "uuid",
        "CrossLanguageDefinitionId": "Azure.Core.uuid",
        "BaseType": {
         "$id": "154",
         "Kind": "string",
         "Name": "string",
         "CrossLanguageDefinitionId": "TypeSpec.string"
        }
       },
       "Location": "Path",
       "IsApiVersion": false,
       "IsContentType": false,
       "IsEndpoint": false,
       "Explode": false,
       "IsRequired": true,
       "Kind": "Method"
      },
      {
       "$id": "155",
       "Name": "resourceGroupName",
       "NameInRequest": "resourceGroupName",
       "Description": "The name of the resource group. The name is case insensitive.",
       "Type": {
        "$id": "156",
        "Kind": "string",
        "Name": "string",
        "CrossLanguageDefinitionId": "TypeSpec.string"
       },
       "Location": "Path",
       "IsApiVersion": false,
       "IsContentType": false,
       "IsEndpoint": false,
       "Explode": false,
       "IsRequired": true,
       "Kind": "Method"
      },
      {
       "$id": "157",
       "Name": "fooName",
       "NameInRequest": "fooName",
       "Description": "The name of the Foo",
       "Type": {
        "$id": "158",
        "Kind": "string",
        "Name": "string",
        "CrossLanguageDefinitionId": "TypeSpec.string"
       },
       "Location": "Path",
       "IsApiVersion": false,
       "IsContentType": false,
       "IsEndpoint": false,
       "Explode": false,
       "IsRequired": true,
       "Kind": "Method"
      },
      {
       "$id": "159",
       "Name": "contentType",
       "NameInRequest": "Content-Type",
       "Description": "Body parameter's content type. Known values are application/json",
       "Type": {
        "$id": "160",
        "Kind": "constant",
        "ValueType": {
         "$id": "161",
         "Kind": "string",
         "Name": "string",
         "CrossLanguageDefinitionId": "TypeSpec.string"
        },
        "Value": "application/json"
       },
       "Location": "Header",
       "IsApiVersion": false,
       "IsContentType": true,
       "IsEndpoint": false,
       "Explode": false,
       "IsRequired": true,
       "Kind": "Constant"
      },
      {
       "$id": "162",
       "Name": "accept",
       "NameInRequest": "Accept",
       "Type": {
        "$id": "163",
        "Kind": "constant",
        "ValueType": {
         "$id": "164",
         "Kind": "string",
         "Name": "string",
         "CrossLanguageDefinitionId": "TypeSpec.string"
        },
        "Value": "application/json"
       },
       "Location": "Header",
       "IsApiVersion": false,
       "IsContentType": false,
       "IsEndpoint": false,
       "Explode": false,
       "IsRequired": true,
       "Kind": "Constant"
      },
      {
       "$id": "165",
       "Name": "resource",
       "NameInRequest": "resource",
       "Description": "Resource create parameters.",
       "Type": {
        "$ref": "17"
       },
       "Location": "Body",
       "IsApiVersion": false,
       "IsContentType": false,
       "IsEndpoint": false,
       "Explode": false,
       "IsRequired": true,
       "Kind": "Method"
      }
     ],
     "Responses": [
      {
       "$id": "166",
       "StatusCodes": [
        200
       ],
       "BodyType": {
        "$ref": "17"
       },
       "BodyMediaType": "Json",
       "Headers": [],
       "IsErrorResponse": false,
       "ContentTypes": [
        "application/json"
       ]
      },
      {
       "$id": "167",
       "StatusCodes": [
        201
       ],
       "BodyType": {
        "$ref": "17"
       },
       "BodyMediaType": "Json",
       "Headers": [
        {
         "$id": "168",
         "Name": "azureAsyncOperation",
         "NameInResponse": "Azure-AsyncOperation",
         "Description": "A link to the status monitor",
         "Type": {
          "$id": "169",
          "Kind": "string",
          "Name": "string",
          "CrossLanguageDefinitionId": "TypeSpec.string"
         }
        },
        {
         "$id": "170",
         "Name": "retryAfter",
         "NameInResponse": "Retry-After",
         "Description": "The Retry-After header can indicate how long the client should wait before polling the operation status.",
         "Type": {
          "$id": "171",
          "Kind": "int32",
          "Name": "int32",
          "CrossLanguageDefinitionId": "TypeSpec.int32"
         }
        }
       ],
       "IsErrorResponse": false,
       "ContentTypes": [
        "application/json"
       ]
      }
     ],
     "HttpMethod": "PUT",
     "RequestBodyMediaType": "Json",
     "Uri": "{endpoint}",
     "Path": "/subscriptions/{subscriptionId}/resourceGroups/{resourceGroupName}/providers/MgmtTypeSpec/foos/{fooName}",
     "RequestMediaTypes": [
      "application/json"
     ],
     "BufferResponse": true,
     "LongRunning": {
      "$id": "172",
      "FinalStateVia": 0,
      "FinalResponse": {
       "$id": "173",
       "StatusCodes": [
        200
       ],
       "BodyType": {
        "$ref": "17"
       },
       "BodyMediaType": "Json"
      }
     },
     "GenerateProtocolMethod": true,
     "GenerateConvenienceMethod": true,
     "CrossLanguageDefinitionId": "MgmtTypeSpec.Foos.createOrUpdate"
    },
    {
     "$id": "174",
     "Name": "get",
     "ResourceName": "Foos",
     "Description": "Get a Foo",
     "Accessibility": "public",
     "Parameters": [
      {
       "$ref": "144"
      },
      {
       "$id": "175",
       "Name": "apiVersion",
       "NameInRequest": "api-version",
       "Description": "The API version to use for this operation.",
       "Type": {
        "$id": "176",
        "Kind": "string",
        "Name": "string",
        "CrossLanguageDefinitionId": "TypeSpec.string"
       },
       "Location": "Query",
       "IsApiVersion": true,
       "IsContentType": false,
       "IsEndpoint": false,
       "Explode": false,
       "IsRequired": true,
       "Kind": "Client",
       "DefaultValue": {
        "$id": "177",
=======
      "Kind": "model",
      "Name": "ErrorDetail",
      "CrossLanguageDefinitionId": "Azure.ResourceManager.CommonTypes.ErrorDetail",
      "Usage": "Output,Json",
      "Description": "The error detail.",
      "Decorators": [],
      "Properties": [
       {
        "$id": "80",
        "Name": "code",
        "SerializedName": "code",
        "Description": "The error code.",
>>>>>>> 83e09f87
        "Type": {
         "$id": "178",
         "Kind": "string",
         "Name": "string",
         "CrossLanguageDefinitionId": "TypeSpec.string"
        },
        "Value": "v1"
       }
      },
      {
       "$id": "179",
       "Name": "subscriptionId",
       "NameInRequest": "subscriptionId",
       "Description": "The ID of the target subscription. The value must be an UUID.",
       "Type": {
        "$id": "180",
        "Kind": "string",
        "Name": "uuid",
        "CrossLanguageDefinitionId": "Azure.Core.uuid",
        "BaseType": {
         "$id": "181",
         "Kind": "string",
         "Name": "string",
         "CrossLanguageDefinitionId": "TypeSpec.string"
        }
       },
       "Location": "Path",
       "IsApiVersion": false,
       "IsContentType": false,
       "IsEndpoint": false,
       "Explode": false,
       "IsRequired": true,
       "Kind": "Method"
      },
      {
       "$id": "182",
       "Name": "resourceGroupName",
       "NameInRequest": "resourceGroupName",
       "Description": "The name of the resource group. The name is case insensitive.",
       "Type": {
        "$id": "183",
        "Kind": "string",
        "Name": "string",
        "CrossLanguageDefinitionId": "TypeSpec.string"
       },
       "Location": "Path",
       "IsApiVersion": false,
       "IsContentType": false,
       "IsEndpoint": false,
       "Explode": false,
       "IsRequired": true,
       "Kind": "Method"
      },
      {
       "$id": "184",
       "Name": "fooName",
       "NameInRequest": "fooName",
       "Description": "The name of the Foo",
       "Type": {
        "$id": "185",
        "Kind": "string",
        "Name": "string",
        "CrossLanguageDefinitionId": "TypeSpec.string"
       },
       "Location": "Path",
       "IsApiVersion": false,
       "IsContentType": false,
       "IsEndpoint": false,
       "Explode": false,
       "IsRequired": true,
       "Kind": "Method"
      },
      {
       "$id": "186",
       "Name": "accept",
       "NameInRequest": "Accept",
       "Type": {
        "$id": "187",
        "Kind": "constant",
        "ValueType": {
         "$id": "188",
         "Kind": "string",
         "Name": "string",
         "CrossLanguageDefinitionId": "TypeSpec.string"
        },
        "Value": "application/json"
       },
       "Location": "Header",
       "IsApiVersion": false,
       "IsContentType": false,
       "IsEndpoint": false,
       "Explode": false,
       "IsRequired": true,
       "Kind": "Constant"
      }
     ],
     "Responses": [
      {
       "$id": "189",
       "StatusCodes": [
        200
       ],
       "BodyType": {
        "$ref": "17"
       },
       "BodyMediaType": "Json",
       "Headers": [],
       "IsErrorResponse": false,
       "ContentTypes": [
        "application/json"
       ]
      }
     ],
     "HttpMethod": "GET",
     "RequestBodyMediaType": "None",
     "Uri": "{endpoint}",
     "Path": "/subscriptions/{subscriptionId}/resourceGroups/{resourceGroupName}/providers/MgmtTypeSpec/foos/{fooName}",
     "BufferResponse": true,
     "GenerateProtocolMethod": true,
     "GenerateConvenienceMethod": true,
     "CrossLanguageDefinitionId": "MgmtTypeSpec.Foos.get"
    },
    {
     "$id": "190",
     "Name": "delete",
     "ResourceName": "Foos",
     "Description": "Delete a Foo",
     "Accessibility": "public",
     "Parameters": [
      {
       "$ref": "144"
      },
      {
       "$id": "191",
       "Name": "apiVersion",
       "NameInRequest": "api-version",
       "Description": "The API version to use for this operation.",
       "Type": {
        "$id": "192",
        "Kind": "string",
        "Name": "string",
        "CrossLanguageDefinitionId": "TypeSpec.string"
       },
       "Location": "Query",
       "IsApiVersion": true,
       "IsContentType": false,
       "IsEndpoint": false,
       "Explode": false,
       "IsRequired": true,
       "Kind": "Client",
       "DefaultValue": {
        "$id": "193",
        "Type": {
         "$id": "194",
         "Kind": "string",
         "Name": "string",
         "CrossLanguageDefinitionId": "TypeSpec.string"
        },
        "Value": "v1"
       }
      },
      {
       "$id": "195",
       "Name": "subscriptionId",
       "NameInRequest": "subscriptionId",
       "Description": "The ID of the target subscription. The value must be an UUID.",
       "Type": {
        "$id": "196",
        "Kind": "string",
        "Name": "uuid",
        "CrossLanguageDefinitionId": "Azure.Core.uuid",
        "BaseType": {
         "$id": "197",
         "Kind": "string",
         "Name": "string",
         "CrossLanguageDefinitionId": "TypeSpec.string"
        }
       },
<<<<<<< HEAD
       "Location": "Path",
       "IsApiVersion": false,
       "IsContentType": false,
       "IsEndpoint": false,
       "Explode": false,
       "IsRequired": true,
       "Kind": "Method"
=======
       {
        "$id": "88",
        "Name": "additionalInfo",
        "SerializedName": "additionalInfo",
        "Description": "The error additional info.",
        "Type": {
         "$id": "89",
         "Kind": "array",
         "Name": "ArrayErrorAdditionalInfo",
         "ValueType": {
          "$id": "90",
          "Kind": "model",
          "Name": "ErrorAdditionalInfo",
          "CrossLanguageDefinitionId": "Azure.ResourceManager.CommonTypes.ErrorAdditionalInfo",
          "Usage": "Output,Json",
          "Description": "The resource management error additional info.",
          "Decorators": [],
          "Properties": [
           {
            "$id": "91",
            "Name": "type",
            "SerializedName": "type",
            "Description": "The additional info type.",
            "Type": {
             "$id": "92",
             "Kind": "string",
             "Name": "string",
             "CrossLanguageDefinitionId": "TypeSpec.string"
            },
            "IsRequired": false,
            "IsReadOnly": true
           },
           {
            "$id": "93",
            "Name": "info",
            "SerializedName": "info",
            "Description": "The additional info.",
            "Type": {
             "$id": "94",
             "Kind": "model",
             "Name": "ErrorAdditionalInfoInfo",
             "CrossLanguageDefinitionId": "Azure.ResourceManager.CommonTypes.ErrorAdditionalInfo.info.anonymous",
             "Usage": "Output,Json",
             "Decorators": [],
             "Properties": []
            },
            "IsRequired": false,
            "IsReadOnly": true
           }
          ]
         },
         "CrossLanguageDefinitionId": "TypeSpec.Array"
        },
        "IsRequired": false,
        "IsReadOnly": true
       }
      ]
     },
     "IsRequired": false,
     "IsReadOnly": false
    }
   ]
  },
  {
   "$ref": "79"
  },
  {
   "$ref": "90"
  },
  {
   "$ref": "94"
  }
 ],
 "Clients": [
  {
   "$id": "95",
   "Name": "MgmtTypeSpecClient",
   "Operations": [],
   "Protocol": {
    "$id": "96"
   },
   "Parameters": [
    {
     "$id": "97",
     "Name": "endpoint",
     "NameInRequest": "endpoint",
     "Type": {
      "$id": "98",
      "Kind": "string",
      "Name": "string",
      "CrossLanguageDefinitionId": "TypeSpec.string"
     },
     "Location": "Uri",
     "IsApiVersion": false,
     "IsResourceParameter": false,
     "IsContentType": false,
     "IsRequired": true,
     "IsEndpoint": true,
     "SkipUrlEncoding": false,
     "Explode": false,
     "Kind": "Client",
     "DefaultValue": {
      "$id": "99",
      "Type": {
       "$id": "100",
       "Kind": "string",
       "Name": "string",
       "CrossLanguageDefinitionId": "TypeSpec.string"
>>>>>>> 83e09f87
      },
      {
       "$id": "198",
       "Name": "resourceGroupName",
       "NameInRequest": "resourceGroupName",
       "Description": "The name of the resource group. The name is case insensitive.",
       "Type": {
        "$id": "199",
        "Kind": "string",
        "Name": "string",
        "CrossLanguageDefinitionId": "TypeSpec.string"
       },
       "Location": "Path",
       "IsApiVersion": false,
       "IsContentType": false,
       "IsEndpoint": false,
       "Explode": false,
       "IsRequired": true,
       "Kind": "Method"
      },
      {
       "$id": "200",
       "Name": "fooName",
       "NameInRequest": "fooName",
       "Description": "The name of the Foo",
       "Type": {
        "$id": "201",
        "Kind": "string",
        "Name": "string",
        "CrossLanguageDefinitionId": "TypeSpec.string"
       },
       "Location": "Path",
       "IsApiVersion": false,
       "IsContentType": false,
       "IsEndpoint": false,
       "Explode": false,
       "IsRequired": true,
       "Kind": "Method"
      },
      {
       "$id": "202",
       "Name": "accept",
       "NameInRequest": "Accept",
       "Type": {
        "$id": "203",
        "Kind": "constant",
        "ValueType": {
         "$id": "204",
         "Kind": "string",
         "Name": "string",
         "CrossLanguageDefinitionId": "TypeSpec.string"
        },
        "Value": "application/json"
       },
       "Location": "Header",
       "IsApiVersion": false,
       "IsContentType": false,
       "IsEndpoint": false,
       "Explode": false,
       "IsRequired": true,
       "Kind": "Constant"
      }
     ],
     "Responses": [
      {
       "$id": "205",
       "StatusCodes": [
        202
       ],
       "BodyMediaType": "Json",
       "Headers": [
        {
         "$id": "206",
         "Name": "location",
         "NameInResponse": "Location",
         "Description": "The Location header contains the URL where the status of the long running operation can be checked.",
         "Type": {
          "$id": "207",
          "Kind": "string",
          "Name": "string",
          "CrossLanguageDefinitionId": "TypeSpec.string"
         }
        },
        {
         "$id": "208",
         "Name": "retryAfter",
         "NameInResponse": "Retry-After",
         "Description": "The Retry-After header can indicate how long the client should wait before polling the operation status.",
         "Type": {
          "$id": "209",
          "Kind": "int32",
          "Name": "int32",
          "CrossLanguageDefinitionId": "TypeSpec.int32"
         }
        }
       ],
       "IsErrorResponse": false
      },
      {
       "$id": "210",
       "StatusCodes": [
        204
       ],
       "BodyMediaType": "Json",
       "Headers": [],
       "IsErrorResponse": false
      }
     ],
     "HttpMethod": "DELETE",
     "RequestBodyMediaType": "None",
     "Uri": "{endpoint}",
     "Path": "/subscriptions/{subscriptionId}/resourceGroups/{resourceGroupName}/providers/MgmtTypeSpec/foos/{fooName}",
     "BufferResponse": true,
     "LongRunning": {
      "$id": "211",
      "FinalStateVia": 1,
      "FinalResponse": {
       "$id": "212",
       "StatusCodes": [
        204
       ],
       "BodyMediaType": "Json"
      }
     },
     "GenerateProtocolMethod": true,
     "GenerateConvenienceMethod": true,
     "CrossLanguageDefinitionId": "MgmtTypeSpec.Foos.delete"
    },
    {
     "$id": "213",
     "Name": "list",
     "ResourceName": "Foo",
     "Description": "List Foo resources by resource group",
     "Accessibility": "public",
     "Parameters": [
      {
       "$ref": "144"
      },
      {
       "$id": "214",
       "Name": "apiVersion",
       "NameInRequest": "api-version",
       "Description": "The API version to use for this operation.",
       "Type": {
        "$id": "215",
        "Kind": "string",
        "Name": "string",
        "CrossLanguageDefinitionId": "TypeSpec.string"
       },
       "Location": "Query",
       "IsApiVersion": true,
       "IsContentType": false,
       "IsEndpoint": false,
       "Explode": false,
       "IsRequired": true,
       "Kind": "Client",
       "DefaultValue": {
        "$id": "216",
        "Type": {
         "$id": "217",
         "Kind": "string",
         "Name": "string",
         "CrossLanguageDefinitionId": "TypeSpec.string"
        },
        "Value": "v1"
       }
      },
      {
       "$id": "218",
       "Name": "subscriptionId",
       "NameInRequest": "subscriptionId",
       "Description": "The ID of the target subscription. The value must be an UUID.",
       "Type": {
        "$id": "219",
        "Kind": "string",
        "Name": "uuid",
        "CrossLanguageDefinitionId": "Azure.Core.uuid",
        "BaseType": {
         "$id": "220",
         "Kind": "string",
         "Name": "string",
         "CrossLanguageDefinitionId": "TypeSpec.string"
        }
       },
       "Location": "Path",
       "IsApiVersion": false,
       "IsContentType": false,
       "IsEndpoint": false,
       "Explode": false,
       "IsRequired": true,
       "Kind": "Method"
      },
      {
       "$id": "221",
       "Name": "resourceGroupName",
       "NameInRequest": "resourceGroupName",
       "Description": "The name of the resource group. The name is case insensitive.",
       "Type": {
        "$id": "222",
        "Kind": "string",
        "Name": "string",
        "CrossLanguageDefinitionId": "TypeSpec.string"
       },
       "Location": "Path",
       "IsApiVersion": false,
       "IsContentType": false,
       "IsEndpoint": false,
       "Explode": false,
       "IsRequired": true,
       "Kind": "Method"
      },
      {
       "$id": "223",
       "Name": "accept",
       "NameInRequest": "Accept",
       "Type": {
        "$id": "224",
        "Kind": "constant",
        "ValueType": {
         "$id": "225",
         "Kind": "string",
         "Name": "string",
         "CrossLanguageDefinitionId": "TypeSpec.string"
        },
        "Value": "application/json"
       },
       "Location": "Header",
       "IsApiVersion": false,
       "IsContentType": false,
       "IsEndpoint": false,
       "Explode": false,
       "IsRequired": true,
       "Kind": "Constant"
      }
     ],
     "Responses": [
      {
       "$id": "226",
       "StatusCodes": [
        200
       ],
       "BodyType": {
        "$ref": "71"
       },
       "BodyMediaType": "Json",
       "Headers": [],
       "IsErrorResponse": false,
       "ContentTypes": [
        "application/json"
       ]
      }
     ],
     "HttpMethod": "GET",
     "RequestBodyMediaType": "None",
     "Uri": "{endpoint}",
     "Path": "/subscriptions/{subscriptionId}/resourceGroups/{resourceGroupName}/providers/MgmtTypeSpec/foos",
     "BufferResponse": true,
     "Paging": {
      "$id": "227",
      "ItemName": "value",
      "NextLinkName": "nextLink"
     },
     "GenerateProtocolMethod": true,
     "GenerateConvenienceMethod": true,
     "CrossLanguageDefinitionId": "MgmtTypeSpec.Foos.list"
    }
   ],
   "Protocol": {
    "$id": "228"
   },
   "Parent": "MgmtTypeSpecClient",
   "Parameters": [
    {
     "$ref": "144"
    }
   ]
  }
 ],
 "Auth": {
  "$id": "229",
  "OAuth2": {
   "$id": "230",
   "Scopes": [
    "user_impersonation"
   ]
  }
 }
}<|MERGE_RESOLUTION|>--- conflicted
+++ resolved
@@ -115,11 +115,11 @@
   {
    "$id": "17",
    "Kind": "model",
-<<<<<<< HEAD
    "Name": "Foo",
    "CrossLanguageDefinitionId": "MgmtTypeSpec.Foo",
    "Usage": "Input,Output,Json",
    "Description": "Concrete tracked resource types can be created by aliasing this type using a specific property type.",
+   "Decorators": [],
    "BaseModel": {
     "$id": "18",
     "Kind": "model",
@@ -127,6 +127,7 @@
     "CrossLanguageDefinitionId": "Azure.ResourceManager.CommonTypes.TrackedResource",
     "Usage": "Input,Output,Json",
     "Description": "The resource model definition for an Azure Resource Manager tracked top level resource which has 'tags' and a 'location'",
+    "Decorators": [],
     "BaseModel": {
      "$id": "19",
      "Kind": "model",
@@ -134,6 +135,7 @@
      "CrossLanguageDefinitionId": "Azure.ResourceManager.CommonTypes.Resource",
      "Usage": "Input,Output,Json",
      "Description": "Common fields that are returned in the response for all Azure Resource Manager resources",
+     "Decorators": [],
      "Properties": [
       {
        "$id": "20",
@@ -141,32 +143,6 @@
        "SerializedName": "id",
        "Description": "Fully qualified resource ID for the resource. Ex - /subscriptions/{subscriptionId}/resourceGroups/{resourceGroupName}/providers/{resourceProviderNamespace}/{resourceType}/{resourceName}",
        "Type": {
-=======
-   "Name": "PrivateLinkResourceListResult",
-   "CrossLanguageDefinitionId": "Azure.ResourceManager.ResourceListResult",
-   "Usage": "Output,Json",
-   "Description": "The response of a PrivateLinkResource list operation.",
-   "Decorators": [],
-   "Properties": [
-    {
-     "$id": "18",
-     "Name": "value",
-     "SerializedName": "value",
-     "Description": "The PrivateLinkResource items on this page",
-     "Type": {
-      "$id": "19",
-      "Kind": "array",
-      "Name": "ArrayPrivateLinkResource",
-      "ValueType": {
-       "$id": "20",
-       "Kind": "model",
-       "Name": "PrivateLinkResource",
-       "CrossLanguageDefinitionId": "MgmtTypeSpec.PrivateLinkResource",
-       "Usage": "Output,Json",
-       "Description": "Concrete proxy resource types can be created by aliasing this type using a specific property type.",
-       "Decorators": [],
-       "BaseModel": {
->>>>>>> 83e09f87
         "$id": "21",
         "Kind": "string",
         "Name": "armResourceIdentifier",
@@ -220,8 +196,8 @@
         "Name": "SystemData",
         "CrossLanguageDefinitionId": "Azure.ResourceManager.CommonTypes.SystemData",
         "Usage": "Output,Json",
-<<<<<<< HEAD
         "Description": "Metadata pertaining to creation and last modification of the resource.",
+        "Decorators": [],
         "Properties": [
          {
           "$id": "29",
@@ -244,38 +220,6 @@
           "Description": "The type of identity that created the resource.",
           "Type": {
            "$ref": "2"
-=======
-        "Description": "The resource model definition for a Azure Resource Manager proxy resource. It will not have tags and a location",
-        "Decorators": [],
-        "BaseModel": {
-         "$id": "22",
-         "Kind": "model",
-         "Name": "Resource",
-         "CrossLanguageDefinitionId": "Azure.ResourceManager.CommonTypes.Resource",
-         "Usage": "Output,Json",
-         "Description": "Common fields that are returned in the response for all Azure Resource Manager resources",
-         "Decorators": [],
-         "Properties": [
-          {
-           "$id": "23",
-           "Name": "id",
-           "SerializedName": "id",
-           "Description": "Fully qualified resource ID for the resource. Ex - /subscriptions/{subscriptionId}/resourceGroups/{resourceGroupName}/providers/{resourceProviderNamespace}/{resourceType}/{resourceName}",
-           "Type": {
-            "$id": "24",
-            "Kind": "string",
-            "Name": "armResourceIdentifier",
-            "CrossLanguageDefinitionId": "Azure.Core.armResourceIdentifier",
-            "BaseType": {
-             "$id": "25",
-             "Kind": "string",
-             "Name": "string",
-             "CrossLanguageDefinitionId": "TypeSpec.string"
-            }
-           },
-           "IsRequired": false,
-           "IsReadOnly": true
->>>>>>> 83e09f87
           },
           "IsRequired": false,
           "IsReadOnly": false
@@ -344,7 +288,6 @@
            },
            "CrossLanguageDefinitionId": "TypeSpec.utcDateTime"
           },
-<<<<<<< HEAD
           "IsRequired": false,
           "IsReadOnly": false
          }
@@ -408,6 +351,7 @@
       "Name": "FooProperties",
       "CrossLanguageDefinitionId": "MgmtTypeSpec.FooProperties",
       "Usage": "Input,Output,Json",
+      "Decorators": [],
       "Properties": [
        {
         "$id": "49",
@@ -419,125 +363,10 @@
          "Kind": "url",
          "Name": "url",
          "CrossLanguageDefinitionId": "TypeSpec.url"
-=======
-          {
-           "$id": "30",
-           "Name": "systemData",
-           "SerializedName": "systemData",
-           "Description": "Azure Resource Manager metadata containing createdBy and modifiedBy information.",
-           "Type": {
-            "$id": "31",
-            "Kind": "model",
-            "Name": "SystemData",
-            "CrossLanguageDefinitionId": "Azure.ResourceManager.CommonTypes.SystemData",
-            "Usage": "Output,Json",
-            "Description": "Metadata pertaining to creation and last modification of the resource.",
-            "Decorators": [],
-            "Properties": [
-             {
-              "$id": "32",
-              "Name": "createdBy",
-              "SerializedName": "createdBy",
-              "Description": "The identity that created the resource.",
-              "Type": {
-               "$id": "33",
-               "Kind": "string",
-               "Name": "string",
-               "CrossLanguageDefinitionId": "TypeSpec.string"
-              },
-              "IsRequired": false,
-              "IsReadOnly": false
-             },
-             {
-              "$id": "34",
-              "Name": "createdByType",
-              "SerializedName": "createdByType",
-              "Description": "The type of identity that created the resource.",
-              "Type": {
-               "$ref": "8"
-              },
-              "IsRequired": false,
-              "IsReadOnly": false
-             },
-             {
-              "$id": "35",
-              "Name": "createdAt",
-              "SerializedName": "createdAt",
-              "Description": "The timestamp of resource creation (UTC).",
-              "Type": {
-               "$id": "36",
-               "Kind": "utcDateTime",
-               "Name": "utcDateTime",
-               "Encode": "rfc3339",
-               "WireType": {
-                "$id": "37",
-                "Kind": "string",
-                "Name": "string",
-                "CrossLanguageDefinitionId": "TypeSpec.string"
-               },
-               "CrossLanguageDefinitionId": "TypeSpec.utcDateTime"
-              },
-              "IsRequired": false,
-              "IsReadOnly": false
-             },
-             {
-              "$id": "38",
-              "Name": "lastModifiedBy",
-              "SerializedName": "lastModifiedBy",
-              "Description": "The identity that last modified the resource.",
-              "Type": {
-               "$id": "39",
-               "Kind": "string",
-               "Name": "string",
-               "CrossLanguageDefinitionId": "TypeSpec.string"
-              },
-              "IsRequired": false,
-              "IsReadOnly": false
-             },
-             {
-              "$id": "40",
-              "Name": "lastModifiedByType",
-              "SerializedName": "lastModifiedByType",
-              "Description": "The type of identity that last modified the resource.",
-              "Type": {
-               "$ref": "8"
-              },
-              "IsRequired": false,
-              "IsReadOnly": false
-             },
-             {
-              "$id": "41",
-              "Name": "lastModifiedAt",
-              "SerializedName": "lastModifiedAt",
-              "Description": "The timestamp of resource last modification (UTC)",
-              "Type": {
-               "$id": "42",
-               "Kind": "utcDateTime",
-               "Name": "utcDateTime",
-               "Encode": "rfc3339",
-               "WireType": {
-                "$id": "43",
-                "Kind": "string",
-                "Name": "string",
-                "CrossLanguageDefinitionId": "TypeSpec.string"
-               },
-               "CrossLanguageDefinitionId": "TypeSpec.utcDateTime"
-              },
-              "IsRequired": false,
-              "IsReadOnly": false
-             }
-            ]
-           },
-           "IsRequired": false,
-           "IsReadOnly": true
-          }
-         ]
->>>>>>> 83e09f87
         },
         "IsRequired": false,
         "IsReadOnly": false
        },
-<<<<<<< HEAD
        {
         "$id": "51",
         "Name": "something",
@@ -578,6 +407,7 @@
    "CrossLanguageDefinitionId": "Azure.ResourceManager.CommonTypes.ErrorResponse",
    "Usage": "Output,Error,Json",
    "Description": "Common error response for all Azure Resource Manager APIs to return error details for failed operations.",
+   "Decorators": [],
    "Properties": [
     {
      "$id": "54",
@@ -591,6 +421,7 @@
       "CrossLanguageDefinitionId": "Azure.ResourceManager.CommonTypes.ErrorDetail",
       "Usage": "Output,Json",
       "Description": "The error detail.",
+      "Decorators": [],
       "Properties": [
        {
         "$id": "56",
@@ -667,117 +498,8 @@
           "CrossLanguageDefinitionId": "Azure.ResourceManager.CommonTypes.ErrorAdditionalInfo",
           "Usage": "Output,Json",
           "Description": "The resource management error additional info.",
-          "Properties": [
-=======
-       "Properties": [
-        {
-         "$id": "44",
-         "Name": "properties",
-         "SerializedName": "properties",
-         "Description": "The resource-specific properties for this resource.",
-         "Type": {
-          "$id": "45",
-          "Kind": "model",
-          "Name": "PrivateLinkResourceProperties",
-          "CrossLanguageDefinitionId": "Azure.ResourceManager.CommonTypes.PrivateLinkResourceProperties",
-          "Usage": "Output,Json",
-          "Description": "Properties of a private link resource.",
           "Decorators": [],
           "Properties": [
-           {
-            "$id": "46",
-            "Name": "groupId",
-            "SerializedName": "groupId",
-            "Description": "The private link resource group id.",
-            "Type": {
-             "$id": "47",
-             "Kind": "string",
-             "Name": "string",
-             "CrossLanguageDefinitionId": "TypeSpec.string"
-            },
-            "IsRequired": false,
-            "IsReadOnly": true
-           },
-           {
-            "$id": "48",
-            "Name": "requiredMembers",
-            "SerializedName": "requiredMembers",
-            "Description": "The private link resource required member names.",
-            "Type": {
-             "$id": "49",
-             "Kind": "array",
-             "Name": "Array",
-             "ValueType": {
-              "$id": "50",
-              "Kind": "string",
-              "Name": "string",
-              "CrossLanguageDefinitionId": "TypeSpec.string"
-             },
-             "CrossLanguageDefinitionId": "TypeSpec.Array"
-            },
-            "IsRequired": false,
-            "IsReadOnly": true
-           },
-           {
-            "$id": "51",
-            "Name": "requiredZoneNames",
-            "SerializedName": "requiredZoneNames",
-            "Description": "The private link resource private link DNS zone name.",
-            "Type": {
-             "$id": "52",
-             "Kind": "array",
-             "Name": "Array",
-             "ValueType": {
-              "$id": "53",
-              "Kind": "string",
-              "Name": "string",
-              "CrossLanguageDefinitionId": "TypeSpec.string"
-             },
-             "CrossLanguageDefinitionId": "TypeSpec.Array"
-            },
-            "IsRequired": false,
-            "IsReadOnly": false
-           }
-          ]
-         },
-         "IsRequired": false,
-         "IsReadOnly": false
-        },
-        {
-         "$id": "54",
-         "Name": "identity",
-         "SerializedName": "identity",
-         "Description": "The managed service identities assigned to this resource.",
-         "Type": {
-          "$id": "55",
-          "Kind": "model",
-          "Name": "ManagedServiceIdentity",
-          "CrossLanguageDefinitionId": "Azure.ResourceManager.CommonTypes.ManagedServiceIdentity",
-          "Usage": "Output,Json",
-          "Description": "Managed service identity (system assigned and/or user assigned identities)",
-          "Decorators": [],
-          "Properties": [
-           {
-            "$id": "56",
-            "Name": "principalId",
-            "SerializedName": "principalId",
-            "Description": "The service principal ID of the system assigned identity. This property will only be provided for a system assigned identity.",
-            "Type": {
-             "$id": "57",
-             "Kind": "string",
-             "Name": "uuid",
-             "CrossLanguageDefinitionId": "Azure.Core.uuid",
-             "BaseType": {
-              "$id": "58",
-              "Kind": "string",
-              "Name": "string",
-              "CrossLanguageDefinitionId": "TypeSpec.string"
-             }
-            },
-            "IsRequired": false,
-            "IsReadOnly": true
-           },
->>>>>>> 83e09f87
            {
             "$id": "67",
             "Name": "type",
@@ -798,78 +520,13 @@
             "SerializedName": "info",
             "Description": "The additional info.",
             "Type": {
-<<<<<<< HEAD
              "$id": "70",
              "Kind": "model",
              "Name": "ErrorAdditionalInfoInfo",
              "CrossLanguageDefinitionId": "Azure.ResourceManager.CommonTypes.ErrorAdditionalInfo.info.anonymous",
              "Usage": "Output,Json",
+             "Decorators": [],
              "Properties": []
-=======
-             "$id": "64",
-             "Kind": "dict",
-             "KeyType": {
-              "$id": "65",
-              "Kind": "string",
-              "Name": "string",
-              "CrossLanguageDefinitionId": "TypeSpec.string"
-             },
-             "ValueType": {
-              "$id": "66",
-              "Kind": "nullable",
-              "Type": {
-               "$id": "67",
-               "Kind": "model",
-               "Name": "UserAssignedIdentity",
-               "CrossLanguageDefinitionId": "Azure.ResourceManager.CommonTypes.UserAssignedIdentity",
-               "Usage": "Output,Json",
-               "Description": "User assigned identity properties",
-               "Decorators": [],
-               "Properties": [
-                {
-                 "$id": "68",
-                 "Name": "principalId",
-                 "SerializedName": "principalId",
-                 "Description": "The principal ID of the assigned identity.",
-                 "Type": {
-                  "$id": "69",
-                  "Kind": "string",
-                  "Name": "uuid",
-                  "CrossLanguageDefinitionId": "Azure.Core.uuid",
-                  "BaseType": {
-                   "$id": "70",
-                   "Kind": "string",
-                   "Name": "string",
-                   "CrossLanguageDefinitionId": "TypeSpec.string"
-                  }
-                 },
-                 "IsRequired": false,
-                 "IsReadOnly": true
-                },
-                {
-                 "$id": "71",
-                 "Name": "clientId",
-                 "SerializedName": "clientId",
-                 "Description": "The client ID of the assigned identity.",
-                 "Type": {
-                  "$id": "72",
-                  "Kind": "string",
-                  "Name": "uuid",
-                  "CrossLanguageDefinitionId": "Azure.Core.uuid",
-                  "BaseType": {
-                   "$id": "73",
-                   "Kind": "string",
-                   "Name": "string",
-                   "CrossLanguageDefinitionId": "TypeSpec.string"
-                  }
-                 },
-                 "IsRequired": false,
-                 "IsReadOnly": true
-                }
-               ]
-              }
-             }
->>>>>>> 83e09f87
             },
             "IsRequired": false,
             "IsReadOnly": true
@@ -904,6 +561,7 @@
    "CrossLanguageDefinitionId": "Azure.ResourceManager.ResourceListResult",
    "Usage": "Output,Json",
    "Description": "The response of a Foo list operation.",
+   "Decorators": [],
    "Properties": [
     {
      "$id": "72",
@@ -947,18 +605,11 @@
   {
    "$id": "77",
    "Kind": "model",
-<<<<<<< HEAD
    "Name": "PrivateLinkResourceListResult",
    "CrossLanguageDefinitionId": "Azure.ResourceManager.ResourceListResult",
    "Usage": "Output,Json",
    "Description": "The response of a PrivateLinkResource list operation.",
-=======
-   "Name": "ErrorResponse",
-   "CrossLanguageDefinitionId": "Azure.ResourceManager.CommonTypes.ErrorResponse",
-   "Usage": "Output,Error,Json",
-   "Description": "Common error response for all Azure Resource Manager APIs to return error details for failed operations.",
    "Decorators": [],
->>>>>>> 83e09f87
    "Properties": [
     {
      "$id": "78",
@@ -967,7 +618,6 @@
      "Description": "The PrivateLinkResource items on this page",
      "Type": {
       "$id": "79",
-<<<<<<< HEAD
       "Kind": "array",
       "Name": "ArrayPrivateLinkResource",
       "ValueType": {
@@ -977,6 +627,7 @@
        "CrossLanguageDefinitionId": "MgmtTypeSpec.PrivateLinkResource",
        "Usage": "Output,Json",
        "Description": "Concrete proxy resource types can be created by aliasing this type using a specific property type.",
+       "Decorators": [],
        "BaseModel": {
         "$id": "81",
         "Kind": "model",
@@ -984,6 +635,7 @@
         "CrossLanguageDefinitionId": "Azure.ResourceManager.CommonTypes.ProxyResource",
         "Usage": "Output,Json",
         "Description": "The resource model definition for a Azure Resource Manager proxy resource. It will not have tags and a location",
+        "Decorators": [],
         "BaseModel": {
          "$ref": "19"
         },
@@ -1002,6 +654,7 @@
           "CrossLanguageDefinitionId": "Azure.ResourceManager.CommonTypes.PrivateLinkResourceProperties",
           "Usage": "Output,Json",
           "Description": "Properties of a private link resource.",
+          "Decorators": [],
           "Properties": [
            {
             "$id": "84",
@@ -1074,6 +727,7 @@
           "CrossLanguageDefinitionId": "Azure.ResourceManager.CommonTypes.ManagedServiceIdentity",
           "Usage": "Output,Json",
           "Description": "Managed service identity (system assigned and/or user assigned identities)",
+          "Decorators": [],
           "Properties": [
            {
             "$id": "94",
@@ -1150,6 +804,7 @@
                "CrossLanguageDefinitionId": "Azure.ResourceManager.CommonTypes.UserAssignedIdentity",
                "Usage": "Output,Json",
                "Description": "User assigned identity properties",
+               "Decorators": [],
                "Properties": [
                 {
                  "$id": "106",
@@ -1779,20 +1434,6 @@
        "Kind": "Client",
        "DefaultValue": {
         "$id": "177",
-=======
-      "Kind": "model",
-      "Name": "ErrorDetail",
-      "CrossLanguageDefinitionId": "Azure.ResourceManager.CommonTypes.ErrorDetail",
-      "Usage": "Output,Json",
-      "Description": "The error detail.",
-      "Decorators": [],
-      "Properties": [
-       {
-        "$id": "80",
-        "Name": "code",
-        "SerializedName": "code",
-        "Description": "The error code.",
->>>>>>> 83e09f87
         "Type": {
          "$id": "178",
          "Kind": "string",
@@ -1971,7 +1612,6 @@
          "CrossLanguageDefinitionId": "TypeSpec.string"
         }
        },
-<<<<<<< HEAD
        "Location": "Path",
        "IsApiVersion": false,
        "IsContentType": false,
@@ -1979,116 +1619,6 @@
        "Explode": false,
        "IsRequired": true,
        "Kind": "Method"
-=======
-       {
-        "$id": "88",
-        "Name": "additionalInfo",
-        "SerializedName": "additionalInfo",
-        "Description": "The error additional info.",
-        "Type": {
-         "$id": "89",
-         "Kind": "array",
-         "Name": "ArrayErrorAdditionalInfo",
-         "ValueType": {
-          "$id": "90",
-          "Kind": "model",
-          "Name": "ErrorAdditionalInfo",
-          "CrossLanguageDefinitionId": "Azure.ResourceManager.CommonTypes.ErrorAdditionalInfo",
-          "Usage": "Output,Json",
-          "Description": "The resource management error additional info.",
-          "Decorators": [],
-          "Properties": [
-           {
-            "$id": "91",
-            "Name": "type",
-            "SerializedName": "type",
-            "Description": "The additional info type.",
-            "Type": {
-             "$id": "92",
-             "Kind": "string",
-             "Name": "string",
-             "CrossLanguageDefinitionId": "TypeSpec.string"
-            },
-            "IsRequired": false,
-            "IsReadOnly": true
-           },
-           {
-            "$id": "93",
-            "Name": "info",
-            "SerializedName": "info",
-            "Description": "The additional info.",
-            "Type": {
-             "$id": "94",
-             "Kind": "model",
-             "Name": "ErrorAdditionalInfoInfo",
-             "CrossLanguageDefinitionId": "Azure.ResourceManager.CommonTypes.ErrorAdditionalInfo.info.anonymous",
-             "Usage": "Output,Json",
-             "Decorators": [],
-             "Properties": []
-            },
-            "IsRequired": false,
-            "IsReadOnly": true
-           }
-          ]
-         },
-         "CrossLanguageDefinitionId": "TypeSpec.Array"
-        },
-        "IsRequired": false,
-        "IsReadOnly": true
-       }
-      ]
-     },
-     "IsRequired": false,
-     "IsReadOnly": false
-    }
-   ]
-  },
-  {
-   "$ref": "79"
-  },
-  {
-   "$ref": "90"
-  },
-  {
-   "$ref": "94"
-  }
- ],
- "Clients": [
-  {
-   "$id": "95",
-   "Name": "MgmtTypeSpecClient",
-   "Operations": [],
-   "Protocol": {
-    "$id": "96"
-   },
-   "Parameters": [
-    {
-     "$id": "97",
-     "Name": "endpoint",
-     "NameInRequest": "endpoint",
-     "Type": {
-      "$id": "98",
-      "Kind": "string",
-      "Name": "string",
-      "CrossLanguageDefinitionId": "TypeSpec.string"
-     },
-     "Location": "Uri",
-     "IsApiVersion": false,
-     "IsResourceParameter": false,
-     "IsContentType": false,
-     "IsRequired": true,
-     "IsEndpoint": true,
-     "SkipUrlEncoding": false,
-     "Explode": false,
-     "Kind": "Client",
-     "DefaultValue": {
-      "$id": "99",
-      "Type": {
-       "$id": "100",
-       "Kind": "string",
-       "Name": "string",
-       "CrossLanguageDefinitionId": "TypeSpec.string"
->>>>>>> 83e09f87
       },
       {
        "$id": "198",
