{
 "$id": "1",
 "Name": "MgmtTypeSpec",
 "ApiVersions": [
  "2024-05-01"
 ],
 "Enums": [
  {
   "$id": "2",
   "kind": "enum",
   "name": "ExtendedLocationType",
   "crossLanguageDefinitionId": "Azure.ResourceManager.CommonTypes.ExtendedLocationType",
   "valueType": {
    "$id": "3",
    "kind": "string",
    "name": "string",
    "crossLanguageDefinitionId": "TypeSpec.string",
    "decorators": []
   },
   "values": [
    {
     "$id": "4",
     "kind": "enumvalue",
     "name": "EdgeZone",
     "value": "EdgeZone",
     "valueType": {
      "$id": "5",
      "kind": "string",
      "name": "string",
      "crossLanguageDefinitionId": "TypeSpec.string",
      "decorators": []
     },
     "enumType": {
      "$ref": "2"
     },
     "description": "Azure Edge Zones location type",
     "decorators": []
    },
    {
     "$id": "6",
     "kind": "enumvalue",
     "name": "CustomLocation",
     "value": "CustomLocation",
     "valueType": {
      "$id": "7",
      "kind": "string",
      "name": "string",
      "crossLanguageDefinitionId": "TypeSpec.string",
      "decorators": []
     },
     "enumType": {
      "$ref": "2"
     },
     "description": "Azure Custom Locations type",
     "decorators": []
    }
   ],
   "description": "The supported ExtendedLocation types.",
   "isFixed": false,
   "isFlags": false,
   "usage": "Input,Output,Json",
   "decorators": []
  },
  {
   "$id": "8",
   "kind": "enum",
   "name": "createdByType",
   "crossLanguageDefinitionId": "Azure.ResourceManager.CommonTypes.createdByType",
   "valueType": {
    "$id": "9",
    "kind": "string",
    "name": "string",
    "crossLanguageDefinitionId": "TypeSpec.string",
    "decorators": []
   },
   "values": [
    {
     "$id": "10",
     "kind": "enumvalue",
     "name": "User",
     "value": "User",
     "valueType": {
      "$id": "11",
      "kind": "string",
      "name": "string",
      "crossLanguageDefinitionId": "TypeSpec.string",
      "decorators": []
     },
     "enumType": {
      "$ref": "8"
     },
     "description": "The entity was created by a user.",
     "decorators": []
    },
    {
     "$id": "12",
     "kind": "enumvalue",
     "name": "Application",
     "value": "Application",
     "valueType": {
      "$id": "13",
      "kind": "string",
      "name": "string",
      "crossLanguageDefinitionId": "TypeSpec.string",
      "decorators": []
     },
     "enumType": {
      "$ref": "8"
     },
     "description": "The entity was created by an application.",
     "decorators": []
    },
    {
     "$id": "14",
     "kind": "enumvalue",
     "name": "ManagedIdentity",
     "value": "ManagedIdentity",
     "valueType": {
      "$id": "15",
      "kind": "string",
      "name": "string",
      "crossLanguageDefinitionId": "TypeSpec.string",
      "decorators": []
     },
     "enumType": {
      "$ref": "8"
     },
     "description": "The entity was created by a managed identity.",
     "decorators": []
    },
    {
     "$id": "16",
     "kind": "enumvalue",
     "name": "Key",
     "value": "Key",
     "valueType": {
      "$id": "17",
      "kind": "string",
      "name": "string",
      "crossLanguageDefinitionId": "TypeSpec.string",
      "decorators": []
     },
     "enumType": {
      "$ref": "8"
     },
     "description": "The entity was created by a key.",
     "decorators": []
    }
   ],
   "description": "The kind of entity that created the resource.",
   "isFixed": false,
   "isFlags": false,
   "usage": "Output,Json",
   "decorators": []
  },
  {
   "$id": "18",
   "kind": "enum",
   "name": "ManagedServiceIdentityType",
   "crossLanguageDefinitionId": "Azure.ResourceManager.CommonTypes.ManagedServiceIdentityType",
   "valueType": {
    "$id": "19",
    "kind": "string",
    "name": "string",
    "crossLanguageDefinitionId": "TypeSpec.string",
    "decorators": []
   },
   "values": [
    {
     "$id": "20",
     "kind": "enumvalue",
     "name": "None",
     "value": "None",
     "valueType": {
      "$id": "21",
      "kind": "string",
      "name": "string",
      "crossLanguageDefinitionId": "TypeSpec.string",
      "decorators": []
     },
     "enumType": {
      "$ref": "18"
     },
     "description": "No managed identity.",
     "decorators": []
    },
    {
     "$id": "22",
     "kind": "enumvalue",
     "name": "SystemAssigned",
     "value": "SystemAssigned",
     "valueType": {
      "$id": "23",
      "kind": "string",
      "name": "string",
      "crossLanguageDefinitionId": "TypeSpec.string",
      "decorators": []
     },
     "enumType": {
      "$ref": "18"
     },
     "description": "System assigned managed identity.",
     "decorators": []
    },
    {
     "$id": "24",
     "kind": "enumvalue",
     "name": "UserAssigned",
     "value": "UserAssigned",
     "valueType": {
      "$id": "25",
      "kind": "string",
      "name": "string",
      "crossLanguageDefinitionId": "TypeSpec.string",
      "decorators": []
     },
     "enumType": {
      "$ref": "18"
     },
     "description": "User assigned managed identity.",
     "decorators": []
    },
    {
     "$id": "26",
     "kind": "enumvalue",
     "name": "SystemAssigned,UserAssigned",
     "value": "SystemAssigned,UserAssigned",
     "valueType": {
      "$id": "27",
      "kind": "string",
      "name": "string",
      "crossLanguageDefinitionId": "TypeSpec.string",
      "decorators": []
     },
     "enumType": {
      "$ref": "18"
     },
     "description": "System and user assigned managed identity.",
     "decorators": []
    }
   ],
   "description": "Type of managed service identity (where both SystemAssigned and UserAssigned types are allowed).",
   "isFixed": false,
   "isFlags": false,
   "usage": "Output,Json",
   "decorators": []
  },
  {
   "$id": "28",
   "kind": "enum",
   "name": "Origin",
   "crossLanguageDefinitionId": "Azure.ResourceManager.CommonTypes.Origin",
   "valueType": {
    "$id": "29",
    "kind": "string",
    "name": "string",
    "crossLanguageDefinitionId": "TypeSpec.string",
    "decorators": []
   },
   "values": [
    {
     "$id": "30",
     "kind": "enumvalue",
     "name": "user",
     "value": "user",
     "valueType": {
      "$id": "31",
      "kind": "string",
      "name": "string",
      "crossLanguageDefinitionId": "TypeSpec.string",
      "decorators": []
     },
     "enumType": {
      "$ref": "28"
     },
     "description": "Indicates the operation is initiated by a user.",
     "decorators": []
    },
    {
     "$id": "32",
     "kind": "enumvalue",
     "name": "system",
     "value": "system",
     "valueType": {
      "$id": "33",
      "kind": "string",
      "name": "string",
      "crossLanguageDefinitionId": "TypeSpec.string",
      "decorators": []
     },
     "enumType": {
      "$ref": "28"
     },
     "description": "Indicates the operation is initiated by a system.",
     "decorators": []
    },
    {
     "$id": "34",
     "kind": "enumvalue",
     "name": "user,system",
     "value": "user,system",
     "valueType": {
      "$id": "35",
      "kind": "string",
      "name": "string",
      "crossLanguageDefinitionId": "TypeSpec.string",
      "decorators": []
     },
     "enumType": {
      "$ref": "28"
     },
     "description": "Indicates the operation is initiated by a user or system.",
     "decorators": []
    }
   ],
   "description": "The intended executor of the operation; as in Resource Based Access Control (RBAC) and audit logs UX. Default value is \"user,system\"",
   "isFixed": false,
   "isFlags": false,
   "usage": "Output,Json",
   "decorators": []
  },
  {
   "$id": "36",
   "kind": "enum",
   "name": "ActionType",
   "crossLanguageDefinitionId": "Azure.ResourceManager.CommonTypes.ActionType",
   "valueType": {
    "$id": "37",
    "kind": "string",
    "name": "string",
    "crossLanguageDefinitionId": "TypeSpec.string",
    "decorators": []
   },
   "values": [
    {
     "$id": "38",
     "kind": "enumvalue",
     "name": "Internal",
     "value": "Internal",
     "valueType": {
      "$id": "39",
      "kind": "string",
      "name": "string",
      "crossLanguageDefinitionId": "TypeSpec.string",
      "decorators": []
     },
     "enumType": {
      "$ref": "36"
     },
     "description": "Actions are for internal-only APIs.",
     "decorators": []
    }
   ],
   "description": "Extensible enum. Indicates the action type. \"Internal\" refers to actions that are for internal only APIs.",
   "isFixed": false,
   "isFlags": false,
   "usage": "Output,Json",
   "decorators": []
  },
  {
   "$id": "40",
   "kind": "enum",
   "name": "Versions",
   "crossLanguageDefinitionId": "MgmtTypeSpec.Versions",
   "valueType": {
    "$id": "41",
    "kind": "string",
    "name": "string",
    "crossLanguageDefinitionId": "TypeSpec.string",
    "decorators": []
   },
   "values": [
    {
     "$id": "42",
     "kind": "enumvalue",
     "name": "v2024_05_01",
     "value": "2024-05-01",
     "valueType": {
      "$id": "43",
      "kind": "string",
      "name": "string",
      "crossLanguageDefinitionId": "TypeSpec.string",
      "decorators": []
     },
     "enumType": {
      "$ref": "40"
     },
     "description": "Azure Cosmos DB for Mongo vCore clusters api version 2024-03-01-preview.",
     "decorators": []
    }
   ],
   "description": "The available API versions.",
   "isFixed": true,
   "isFlags": false,
   "usage": "ApiVersionEnum",
   "decorators": []
  }
 ],
 "Models": [
  {
   "$id": "44",
   "kind": "model",
   "name": "Foo",
   "crossLanguageDefinitionId": "MgmtTypeSpec.Foo",
   "usage": "Input,Output,Json",
   "description": "Concrete tracked resource types can be created by aliasing this type using a specific property type.",
   "decorators": [],
   "baseModel": {
    "$id": "45",
    "kind": "model",
    "name": "TrackedResource",
    "crossLanguageDefinitionId": "Azure.ResourceManager.CommonTypes.TrackedResource",
    "usage": "Input,Output,Json",
    "description": "The resource model definition for an Azure Resource Manager tracked top level resource which has 'tags' and a 'location'",
    "decorators": [],
    "baseModel": {
     "$id": "46",
     "kind": "model",
     "name": "Resource",
     "crossLanguageDefinitionId": "Azure.ResourceManager.CommonTypes.Resource",
     "usage": "Input,Output,Json",
     "description": "Common fields that are returned in the response for all Azure Resource Manager resources",
     "decorators": [],
     "properties": [
      {
       "$id": "47",
       "kind": "property",
       "name": "id",
       "serializedName": "id",
       "description": "Fully qualified resource ID for the resource. Ex - /subscriptions/{subscriptionId}/resourceGroups/{resourceGroupName}/providers/{resourceProviderNamespace}/{resourceType}/{resourceName}",
       "type": {
        "$id": "48",
        "kind": "string",
        "name": "armResourceIdentifier",
        "crossLanguageDefinitionId": "Azure.Core.armResourceIdentifier",
        "baseType": {
         "$id": "49",
         "kind": "string",
         "name": "string",
         "crossLanguageDefinitionId": "TypeSpec.string",
         "decorators": []
        },
        "decorators": []
       },
       "optional": true,
       "readOnly": true,
       "discriminator": false,
       "flatten": false,
       "decorators": [],
       "crossLanguageDefinitionId": "Azure.ResourceManager.CommonTypes.Resource.id"
      },
      {
       "$id": "50",
       "kind": "property",
       "name": "name",
       "serializedName": "name",
       "description": "The name of the resource",
       "type": {
        "$id": "51",
        "kind": "string",
        "name": "string",
        "crossLanguageDefinitionId": "TypeSpec.string",
        "decorators": []
       },
       "optional": true,
       "readOnly": true,
       "discriminator": false,
       "flatten": false,
       "decorators": [],
       "crossLanguageDefinitionId": "Azure.ResourceManager.CommonTypes.Resource.name"
      },
      {
       "$id": "52",
       "kind": "property",
       "name": "type",
       "serializedName": "type",
       "description": "The type of the resource. E.g. \"Microsoft.Compute/virtualMachines\" or \"Microsoft.Storage/storageAccounts\"",
       "type": {
        "$id": "53",
        "kind": "string",
        "name": "string",
        "crossLanguageDefinitionId": "TypeSpec.string",
        "decorators": []
       },
       "optional": true,
       "readOnly": true,
       "discriminator": false,
       "flatten": false,
       "decorators": [],
       "crossLanguageDefinitionId": "Azure.ResourceManager.CommonTypes.Resource.type"
      },
      {
       "$id": "54",
       "kind": "property",
       "name": "systemData",
       "serializedName": "systemData",
       "description": "Azure Resource Manager metadata containing createdBy and modifiedBy information.",
       "type": {
        "$id": "55",
        "kind": "model",
        "name": "SystemData",
        "crossLanguageDefinitionId": "Azure.ResourceManager.CommonTypes.SystemData",
        "usage": "Output,Json",
        "description": "Metadata pertaining to creation and last modification of the resource.",
        "decorators": [],
        "properties": [
         {
          "$id": "56",
          "kind": "property",
          "name": "createdBy",
          "serializedName": "createdBy",
          "description": "The identity that created the resource.",
          "type": {
           "$id": "57",
           "kind": "string",
           "name": "string",
           "crossLanguageDefinitionId": "TypeSpec.string",
           "decorators": []
          },
          "optional": true,
          "readOnly": false,
          "discriminator": false,
          "flatten": false,
          "decorators": [],
          "crossLanguageDefinitionId": "Azure.ResourceManager.CommonTypes.SystemData.createdBy"
         },
         {
          "$id": "58",
          "kind": "property",
          "name": "createdByType",
          "serializedName": "createdByType",
          "description": "The type of identity that created the resource.",
          "type": {
           "$ref": "8"
          },
          "optional": true,
          "readOnly": false,
          "discriminator": false,
          "flatten": false,
          "decorators": [],
          "crossLanguageDefinitionId": "Azure.ResourceManager.CommonTypes.SystemData.createdByType"
         },
         {
          "$id": "59",
          "kind": "property",
          "name": "createdAt",
          "serializedName": "createdAt",
          "description": "The timestamp of resource creation (UTC).",
          "type": {
           "$id": "60",
           "kind": "utcDateTime",
           "name": "utcDateTime",
           "encode": "rfc3339",
           "wireType": {
            "$id": "61",
            "kind": "string",
            "name": "string",
            "crossLanguageDefinitionId": "TypeSpec.string",
            "decorators": []
           },
           "crossLanguageDefinitionId": "TypeSpec.utcDateTime",
           "decorators": []
          },
          "optional": true,
          "readOnly": false,
          "discriminator": false,
          "flatten": false,
          "decorators": [],
          "crossLanguageDefinitionId": "Azure.ResourceManager.CommonTypes.SystemData.createdAt"
         },
         {
          "$id": "62",
          "kind": "property",
          "name": "lastModifiedBy",
          "serializedName": "lastModifiedBy",
          "description": "The identity that last modified the resource.",
          "type": {
           "$id": "63",
           "kind": "string",
           "name": "string",
           "crossLanguageDefinitionId": "TypeSpec.string",
           "decorators": []
          },
          "optional": true,
          "readOnly": false,
          "discriminator": false,
          "flatten": false,
          "decorators": [],
          "crossLanguageDefinitionId": "Azure.ResourceManager.CommonTypes.SystemData.lastModifiedBy"
         },
         {
          "$id": "64",
          "kind": "property",
          "name": "lastModifiedByType",
          "serializedName": "lastModifiedByType",
          "description": "The type of identity that last modified the resource.",
          "type": {
           "$ref": "8"
          },
          "optional": true,
          "readOnly": false,
          "discriminator": false,
          "flatten": false,
          "decorators": [],
          "crossLanguageDefinitionId": "Azure.ResourceManager.CommonTypes.SystemData.lastModifiedByType"
         },
         {
          "$id": "65",
          "kind": "property",
          "name": "lastModifiedAt",
          "serializedName": "lastModifiedAt",
          "description": "The timestamp of resource last modification (UTC)",
          "type": {
           "$id": "66",
           "kind": "utcDateTime",
           "name": "utcDateTime",
           "encode": "rfc3339",
           "wireType": {
            "$id": "67",
            "kind": "string",
            "name": "string",
            "crossLanguageDefinitionId": "TypeSpec.string",
            "decorators": []
           },
           "crossLanguageDefinitionId": "TypeSpec.utcDateTime",
           "decorators": []
          },
          "optional": true,
          "readOnly": false,
          "discriminator": false,
          "flatten": false,
          "decorators": [],
          "crossLanguageDefinitionId": "Azure.ResourceManager.CommonTypes.SystemData.lastModifiedAt"
         }
        ]
       },
       "optional": true,
       "readOnly": true,
       "discriminator": false,
       "flatten": false,
       "decorators": [],
       "crossLanguageDefinitionId": "Azure.ResourceManager.CommonTypes.Resource.systemData"
      }
     ]
    },
    "properties": [
     {
      "$id": "68",
      "kind": "property",
      "name": "tags",
      "serializedName": "tags",
      "description": "Resource tags.",
      "type": {
       "$id": "69",
       "kind": "dict",
       "keyType": {
        "$id": "70",
        "kind": "string",
        "name": "string",
        "crossLanguageDefinitionId": "TypeSpec.string",
        "decorators": []
       },
       "valueType": {
        "$id": "71",
        "kind": "string",
        "name": "string",
        "crossLanguageDefinitionId": "TypeSpec.string",
        "decorators": []
       },
       "decorators": []
      },
      "optional": true,
      "readOnly": false,
      "discriminator": false,
      "flatten": false,
      "decorators": [],
      "crossLanguageDefinitionId": "Azure.ResourceManager.CommonTypes.TrackedResource.tags"
     },
     {
      "$id": "72",
      "kind": "property",
      "name": "location",
      "serializedName": "location",
      "description": "The geo-location where the resource lives",
      "type": {
       "$id": "73",
       "kind": "string",
       "name": "string",
       "crossLanguageDefinitionId": "TypeSpec.string",
       "decorators": []
      },
      "optional": false,
      "readOnly": false,
      "discriminator": false,
      "flatten": false,
      "decorators": [],
      "crossLanguageDefinitionId": "Azure.ResourceManager.CommonTypes.TrackedResource.location"
     }
    ]
   },
   "properties": [
    {
     "$id": "74",
     "kind": "property",
     "name": "properties",
     "serializedName": "properties",
     "description": "The resource-specific properties for this resource.",
     "type": {
      "$id": "75",
      "kind": "model",
      "name": "FooProperties",
      "crossLanguageDefinitionId": "MgmtTypeSpec.FooProperties",
      "usage": "Input,Output,Json",
      "decorators": [
       {
        "$id": "76",
        "name": "Azure.ClientGenerator.Core.@useSystemTextJsonConverter",
        "arguments": {
         "$id": "77",
         "scope": "csharp"
        }
       }
      ],
      "properties": [
       {
        "$id": "78",
        "kind": "property",
        "name": "serviceUrl",
        "serializedName": "serviceUrl",
        "description": "the service url",
        "type": {
         "$id": "79",
         "kind": "url",
         "name": "url",
         "crossLanguageDefinitionId": "TypeSpec.url",
         "decorators": []
        },
        "optional": true,
        "readOnly": false,
        "discriminator": false,
        "flatten": false,
        "decorators": [],
        "crossLanguageDefinitionId": "MgmtTypeSpec.FooProperties.serviceUrl"
       },
       {
        "$id": "80",
        "kind": "property",
        "name": "something",
        "serializedName": "something",
        "description": "something",
        "type": {
         "$id": "81",
         "kind": "string",
         "name": "string",
         "crossLanguageDefinitionId": "TypeSpec.string",
         "decorators": []
        },
        "optional": true,
        "readOnly": false,
        "discriminator": false,
        "flatten": false,
        "decorators": [],
        "crossLanguageDefinitionId": "MgmtTypeSpec.FooProperties.something"
       },
       {
        "$id": "82",
        "kind": "property",
        "name": "boolValue",
        "serializedName": "boolValue",
        "description": "boolean value",
        "type": {
         "$id": "83",
         "kind": "boolean",
         "name": "boolean",
         "crossLanguageDefinitionId": "TypeSpec.boolean",
         "decorators": []
        },
        "optional": true,
        "readOnly": false,
        "discriminator": false,
        "flatten": false,
        "decorators": [],
        "crossLanguageDefinitionId": "MgmtTypeSpec.FooProperties.boolValue"
       },
       {
        "$id": "84",
        "kind": "property",
        "name": "floatValue",
        "serializedName": "floatValue",
        "description": "float value",
        "type": {
         "$id": "85",
         "kind": "float32",
         "name": "float32",
         "crossLanguageDefinitionId": "TypeSpec.float32",
         "decorators": []
        },
        "optional": true,
        "readOnly": false,
        "discriminator": false,
        "flatten": false,
        "decorators": [],
        "crossLanguageDefinitionId": "MgmtTypeSpec.FooProperties.floatValue"
       },
       {
        "$id": "86",
        "kind": "property",
        "name": "doubleValue",
        "serializedName": "doubleValue",
        "description": "double value",
        "type": {
         "$id": "87",
         "kind": "float64",
         "name": "float64",
         "crossLanguageDefinitionId": "TypeSpec.float64",
         "decorators": []
        },
        "optional": true,
        "readOnly": false,
        "discriminator": false,
        "flatten": false,
        "decorators": [],
        "crossLanguageDefinitionId": "MgmtTypeSpec.FooProperties.doubleValue"
       }
      ]
     },
     "optional": true,
     "readOnly": false,
     "discriminator": false,
     "flatten": false,
     "decorators": [],
     "crossLanguageDefinitionId": "MgmtTypeSpec.Foo.properties"
    },
    {
     "$id": "88",
     "kind": "property",
     "name": "extendedLocation",
     "serializedName": "extendedLocation",
     "type": {
      "$id": "89",
      "kind": "model",
      "name": "ExtendedLocation",
      "crossLanguageDefinitionId": "Azure.ResourceManager.CommonTypes.ExtendedLocation",
      "usage": "Input,Output,Json",
      "description": "The complex type of the extended location.",
      "decorators": [],
      "properties": [
       {
        "$id": "90",
        "kind": "property",
        "name": "name",
        "serializedName": "name",
        "description": "The name of the extended location.",
        "type": {
         "$id": "91",
         "kind": "string",
         "name": "string",
         "crossLanguageDefinitionId": "TypeSpec.string",
         "decorators": []
        },
        "optional": false,
        "readOnly": false,
        "discriminator": false,
        "flatten": false,
        "decorators": [],
        "crossLanguageDefinitionId": "Azure.ResourceManager.CommonTypes.ExtendedLocation.name"
       },
       {
        "$id": "92",
        "kind": "property",
        "name": "type",
        "serializedName": "type",
        "description": "The type of the extended location.",
        "type": {
         "$ref": "2"
        },
        "optional": false,
        "readOnly": false,
        "discriminator": false,
        "flatten": false,
        "decorators": [],
        "crossLanguageDefinitionId": "Azure.ResourceManager.CommonTypes.ExtendedLocation.type"
       }
      ]
     },
     "optional": true,
     "readOnly": false,
     "discriminator": false,
     "flatten": false,
     "decorators": [],
     "crossLanguageDefinitionId": "MgmtTypeSpec.Foo.extendedLocation"
    }
   ]
  },
  {
   "$ref": "75"
  },
  {
   "$ref": "89"
  },
  {
   "$ref": "45"
  },
  {
   "$ref": "46"
  },
  {
   "$ref": "55"
  },
  {
   "$id": "93",
   "kind": "model",
   "name": "ErrorResponse",
   "crossLanguageDefinitionId": "Azure.ResourceManager.CommonTypes.ErrorResponse",
   "usage": "Output,Error,Json",
   "description": "Common error response for all Azure Resource Manager APIs to return error details for failed operations.",
   "decorators": [],
   "properties": [
    {
     "$id": "94",
     "kind": "property",
     "name": "error",
     "serializedName": "error",
     "description": "The error object.",
     "type": {
      "$id": "95",
      "kind": "model",
      "name": "ErrorDetail",
      "crossLanguageDefinitionId": "Azure.ResourceManager.CommonTypes.ErrorDetail",
      "usage": "Output,Json",
      "description": "The error detail.",
      "decorators": [],
      "properties": [
       {
        "$id": "96",
        "kind": "property",
        "name": "code",
        "serializedName": "code",
        "description": "The error code.",
        "type": {
         "$id": "97",
         "kind": "string",
         "name": "string",
         "crossLanguageDefinitionId": "TypeSpec.string",
         "decorators": []
        },
        "optional": true,
        "readOnly": true,
        "discriminator": false,
        "flatten": false,
        "decorators": [],
        "crossLanguageDefinitionId": "Azure.ResourceManager.CommonTypes.ErrorDetail.code"
       },
       {
        "$id": "98",
        "kind": "property",
        "name": "message",
        "serializedName": "message",
        "description": "The error message.",
        "type": {
         "$id": "99",
         "kind": "string",
         "name": "string",
         "crossLanguageDefinitionId": "TypeSpec.string",
         "decorators": []
        },
        "optional": true,
        "readOnly": true,
        "discriminator": false,
        "flatten": false,
        "decorators": [],
        "crossLanguageDefinitionId": "Azure.ResourceManager.CommonTypes.ErrorDetail.message"
       },
       {
        "$id": "100",
        "kind": "property",
        "name": "target",
        "serializedName": "target",
        "description": "The error target.",
        "type": {
         "$id": "101",
         "kind": "string",
         "name": "string",
         "crossLanguageDefinitionId": "TypeSpec.string",
         "decorators": []
        },
        "optional": true,
        "readOnly": true,
        "discriminator": false,
        "flatten": false,
        "decorators": [],
        "crossLanguageDefinitionId": "Azure.ResourceManager.CommonTypes.ErrorDetail.target"
       },
       {
        "$id": "102",
        "kind": "property",
        "name": "details",
        "serializedName": "details",
        "description": "The error details.",
        "type": {
         "$id": "103",
         "kind": "array",
         "name": "ArrayErrorDetail",
         "valueType": {
          "$ref": "95"
         },
         "crossLanguageDefinitionId": "TypeSpec.Array",
         "decorators": []
        },
        "optional": true,
        "readOnly": true,
        "discriminator": false,
        "flatten": false,
        "decorators": [],
        "crossLanguageDefinitionId": "Azure.ResourceManager.CommonTypes.ErrorDetail.details"
       },
       {
        "$id": "104",
        "kind": "property",
        "name": "additionalInfo",
        "serializedName": "additionalInfo",
        "description": "The error additional info.",
        "type": {
         "$id": "105",
         "kind": "array",
         "name": "ArrayErrorAdditionalInfo",
         "valueType": {
          "$id": "106",
          "kind": "model",
          "name": "ErrorAdditionalInfo",
          "crossLanguageDefinitionId": "Azure.ResourceManager.CommonTypes.ErrorAdditionalInfo",
          "usage": "Output,Json",
          "description": "The resource management error additional info.",
          "decorators": [],
          "properties": [
           {
            "$id": "107",
            "kind": "property",
            "name": "type",
            "serializedName": "type",
            "description": "The additional info type.",
            "type": {
             "$id": "108",
             "kind": "string",
             "name": "string",
             "crossLanguageDefinitionId": "TypeSpec.string",
             "decorators": []
            },
            "optional": true,
            "readOnly": true,
            "discriminator": false,
            "flatten": false,
            "decorators": [],
            "crossLanguageDefinitionId": "Azure.ResourceManager.CommonTypes.ErrorAdditionalInfo.type"
           },
           {
            "$id": "109",
            "kind": "property",
            "name": "info",
            "serializedName": "info",
            "description": "The additional info.",
            "type": {
             "$id": "110",
             "kind": "model",
             "name": "ErrorAdditionalInfoInfo",
             "crossLanguageDefinitionId": "Azure.ResourceManager.CommonTypes.ErrorAdditionalInfo.info.anonymous",
             "usage": "Output,Json",
             "decorators": [],
             "properties": []
            },
            "optional": true,
            "readOnly": true,
            "discriminator": false,
            "flatten": false,
            "decorators": [],
            "crossLanguageDefinitionId": "Azure.ResourceManager.CommonTypes.ErrorAdditionalInfo.info"
           }
          ]
         },
         "crossLanguageDefinitionId": "TypeSpec.Array",
         "decorators": []
        },
        "optional": true,
        "readOnly": true,
        "discriminator": false,
        "flatten": false,
        "decorators": [],
        "crossLanguageDefinitionId": "Azure.ResourceManager.CommonTypes.ErrorDetail.additionalInfo"
       }
      ]
     },
     "optional": true,
     "readOnly": false,
     "discriminator": false,
     "flatten": false,
     "decorators": [],
     "crossLanguageDefinitionId": "Azure.ResourceManager.CommonTypes.ErrorResponse.error"
    }
   ]
  },
  {
   "$ref": "95"
  },
  {
   "$ref": "106"
  },
  {
   "$ref": "110"
  },
  {
   "$id": "111",
   "kind": "model",
   "name": "FooListResult",
   "crossLanguageDefinitionId": "Azure.ResourceManager.ResourceListResult",
   "usage": "Output,Json",
   "description": "The response of a Foo list operation.",
   "decorators": [],
   "properties": [
    {
     "$id": "112",
     "kind": "property",
     "name": "value",
     "serializedName": "value",
     "description": "The Foo items on this page",
     "type": {
      "$id": "113",
      "kind": "array",
      "name": "ArrayFoo",
      "valueType": {
       "$ref": "44"
      },
      "crossLanguageDefinitionId": "TypeSpec.Array",
      "decorators": []
     },
     "optional": false,
     "readOnly": false,
     "discriminator": false,
     "flatten": false,
     "decorators": [],
     "crossLanguageDefinitionId": "Azure.ResourceManager.ResourceListResult.value"
    },
    {
     "$id": "114",
     "kind": "property",
     "name": "nextLink",
     "serializedName": "nextLink",
     "description": "The link to the next page of items",
     "type": {
      "$id": "115",
      "kind": "url",
      "name": "ResourceLocation",
      "crossLanguageDefinitionId": "TypeSpec.Rest.ResourceLocation",
      "baseType": {
       "$id": "116",
       "kind": "url",
       "name": "url",
       "crossLanguageDefinitionId": "TypeSpec.url",
       "decorators": []
      },
      "decorators": []
     },
     "optional": true,
     "readOnly": false,
     "discriminator": false,
     "flatten": false,
     "decorators": [],
     "crossLanguageDefinitionId": "Azure.ResourceManager.ResourceListResult.nextLink"
    }
   ]
  },
  {
   "$id": "117",
   "kind": "model",
   "name": "PrivateLinkResourceListResult",
   "crossLanguageDefinitionId": "Azure.ResourceManager.ResourceListResult",
   "usage": "Output,Json",
   "description": "The response of a PrivateLinkResource list operation.",
   "decorators": [],
   "properties": [
    {
     "$id": "118",
     "kind": "property",
     "name": "value",
     "serializedName": "value",
     "description": "The PrivateLinkResource items on this page",
     "type": {
      "$id": "119",
      "kind": "array",
      "name": "ArrayPrivateLinkResource",
      "valueType": {
       "$id": "120",
       "kind": "model",
       "name": "PrivateLinkResource",
       "crossLanguageDefinitionId": "MgmtTypeSpec.PrivateLinkResource",
       "usage": "Output,Json",
       "description": "Concrete proxy resource types can be created by aliasing this type using a specific property type.",
       "decorators": [],
       "baseModel": {
        "$id": "121",
        "kind": "model",
        "name": "ProxyResource",
        "crossLanguageDefinitionId": "Azure.ResourceManager.CommonTypes.ProxyResource",
        "usage": "Output,Json",
        "description": "The resource model definition for a Azure Resource Manager proxy resource. It will not have tags and a location",
        "decorators": [],
        "baseModel": {
         "$ref": "46"
        },
        "properties": []
       },
       "properties": [
        {
         "$id": "122",
         "kind": "property",
         "name": "properties",
         "serializedName": "properties",
         "description": "The resource-specific properties for this resource.",
         "type": {
          "$id": "123",
          "kind": "model",
          "name": "PrivateLinkResourceProperties",
          "crossLanguageDefinitionId": "Azure.ResourceManager.CommonTypes.PrivateLinkResourceProperties",
          "usage": "Output,Json",
          "description": "Properties of a private link resource.",
          "decorators": [],
          "properties": [
           {
            "$id": "124",
            "kind": "property",
            "name": "groupId",
            "serializedName": "groupId",
            "description": "The private link resource group id.",
            "type": {
             "$id": "125",
             "kind": "string",
             "name": "string",
             "crossLanguageDefinitionId": "TypeSpec.string",
             "decorators": []
            },
            "optional": true,
            "readOnly": true,
            "discriminator": false,
            "flatten": false,
            "decorators": [],
            "crossLanguageDefinitionId": "Azure.ResourceManager.CommonTypes.PrivateLinkResourceProperties.groupId"
           },
           {
            "$id": "126",
            "kind": "property",
            "name": "requiredMembers",
            "serializedName": "requiredMembers",
            "description": "The private link resource required member names.",
            "type": {
             "$id": "127",
             "kind": "array",
             "name": "Array",
             "valueType": {
              "$id": "128",
              "kind": "string",
              "name": "string",
              "crossLanguageDefinitionId": "TypeSpec.string",
              "decorators": []
             },
             "crossLanguageDefinitionId": "TypeSpec.Array",
             "decorators": []
            },
            "optional": true,
            "readOnly": true,
            "discriminator": false,
            "flatten": false,
            "decorators": [],
            "crossLanguageDefinitionId": "Azure.ResourceManager.CommonTypes.PrivateLinkResourceProperties.requiredMembers"
           },
           {
            "$id": "129",
            "kind": "property",
            "name": "requiredZoneNames",
            "serializedName": "requiredZoneNames",
            "description": "The private link resource private link DNS zone name.",
            "type": {
             "$id": "130",
             "kind": "array",
             "name": "Array",
             "valueType": {
              "$id": "131",
              "kind": "string",
              "name": "string",
              "crossLanguageDefinitionId": "TypeSpec.string",
              "decorators": []
             },
             "crossLanguageDefinitionId": "TypeSpec.Array",
             "decorators": []
            },
            "optional": true,
            "readOnly": false,
            "discriminator": false,
            "flatten": false,
            "decorators": [],
            "crossLanguageDefinitionId": "Azure.ResourceManager.CommonTypes.PrivateLinkResourceProperties.requiredZoneNames"
           }
          ]
         },
         "optional": true,
         "readOnly": false,
         "discriminator": false,
         "flatten": false,
         "decorators": [],
         "crossLanguageDefinitionId": "MgmtTypeSpec.PrivateLinkResource.properties"
        },
        {
         "$id": "132",
         "kind": "property",
         "name": "identity",
         "serializedName": "identity",
         "description": "The managed service identities assigned to this resource.",
         "type": {
          "$id": "133",
          "kind": "model",
          "name": "ManagedServiceIdentity",
          "crossLanguageDefinitionId": "Azure.ResourceManager.CommonTypes.ManagedServiceIdentity",
          "usage": "Output,Json",
          "description": "Managed service identity (system assigned and/or user assigned identities)",
          "decorators": [],
          "properties": [
           {
            "$id": "134",
            "kind": "property",
            "name": "principalId",
            "serializedName": "principalId",
            "description": "The service principal ID of the system assigned identity. This property will only be provided for a system assigned identity.",
            "type": {
             "$id": "135",
             "kind": "string",
             "name": "uuid",
             "crossLanguageDefinitionId": "Azure.Core.uuid",
             "baseType": {
              "$id": "136",
              "kind": "string",
              "name": "string",
              "crossLanguageDefinitionId": "TypeSpec.string",
              "decorators": []
             },
             "decorators": []
            },
            "optional": true,
            "readOnly": true,
            "discriminator": false,
            "flatten": false,
            "decorators": [],
            "crossLanguageDefinitionId": "Azure.ResourceManager.CommonTypes.ManagedServiceIdentity.principalId"
           },
           {
            "$id": "137",
            "kind": "property",
            "name": "tenantId",
            "serializedName": "tenantId",
            "description": "The tenant ID of the system assigned identity. This property will only be provided for a system assigned identity.",
            "type": {
             "$id": "138",
             "kind": "string",
             "name": "uuid",
             "crossLanguageDefinitionId": "Azure.Core.uuid",
             "baseType": {
              "$id": "139",
              "kind": "string",
              "name": "string",
              "crossLanguageDefinitionId": "TypeSpec.string",
              "decorators": []
             },
             "decorators": []
            },
            "optional": true,
            "readOnly": true,
            "discriminator": false,
            "flatten": false,
            "decorators": [],
            "crossLanguageDefinitionId": "Azure.ResourceManager.CommonTypes.ManagedServiceIdentity.tenantId"
           },
           {
            "$id": "140",
            "kind": "property",
            "name": "type",
            "serializedName": "type",
            "description": "The type of managed identity assigned to this resource.",
            "type": {
             "$ref": "18"
            },
            "optional": false,
            "readOnly": false,
            "discriminator": false,
            "flatten": false,
            "decorators": [],
            "crossLanguageDefinitionId": "Azure.ResourceManager.CommonTypes.ManagedServiceIdentity.type"
           },
           {
            "$id": "141",
            "kind": "property",
            "name": "userAssignedIdentities",
            "serializedName": "userAssignedIdentities",
            "description": "The identities assigned to this resource by the user.",
            "type": {
             "$id": "142",
             "kind": "dict",
             "keyType": {
              "$id": "143",
              "kind": "string",
              "name": "string",
              "crossLanguageDefinitionId": "TypeSpec.string",
              "decorators": []
             },
             "valueType": {
              "$id": "144",
              "kind": "nullable",
              "type": {
               "$id": "145",
               "kind": "model",
               "name": "UserAssignedIdentity",
               "crossLanguageDefinitionId": "Azure.ResourceManager.CommonTypes.UserAssignedIdentity",
               "usage": "Output,Json",
               "description": "User assigned identity properties",
               "decorators": [],
               "properties": [
                {
                 "$id": "146",
                 "kind": "property",
                 "name": "principalId",
                 "serializedName": "principalId",
                 "description": "The principal ID of the assigned identity.",
                 "type": {
                  "$id": "147",
                  "kind": "string",
                  "name": "uuid",
                  "crossLanguageDefinitionId": "Azure.Core.uuid",
                  "baseType": {
                   "$id": "148",
                   "kind": "string",
                   "name": "string",
                   "crossLanguageDefinitionId": "TypeSpec.string",
                   "decorators": []
                  },
                  "decorators": []
                 },
                 "optional": true,
                 "readOnly": true,
                 "discriminator": false,
                 "flatten": false,
                 "decorators": [],
                 "crossLanguageDefinitionId": "Azure.ResourceManager.CommonTypes.UserAssignedIdentity.principalId"
                },
                {
                 "$id": "149",
                 "kind": "property",
                 "name": "clientId",
                 "serializedName": "clientId",
                 "description": "The client ID of the assigned identity.",
                 "type": {
                  "$id": "150",
                  "kind": "string",
                  "name": "uuid",
                  "crossLanguageDefinitionId": "Azure.Core.uuid",
                  "baseType": {
                   "$id": "151",
                   "kind": "string",
                   "name": "string",
                   "crossLanguageDefinitionId": "TypeSpec.string",
                   "decorators": []
                  },
                  "decorators": []
                 },
                 "optional": true,
                 "readOnly": true,
                 "discriminator": false,
                 "flatten": false,
                 "decorators": [],
                 "crossLanguageDefinitionId": "Azure.ResourceManager.CommonTypes.UserAssignedIdentity.clientId"
                }
               ]
              }
             },
             "decorators": []
            },
            "optional": true,
            "readOnly": false,
            "discriminator": false,
            "flatten": false,
            "decorators": [],
            "crossLanguageDefinitionId": "Azure.ResourceManager.CommonTypes.ManagedServiceIdentity.userAssignedIdentities"
           }
          ]
         },
         "optional": true,
         "readOnly": false,
         "discriminator": false,
         "flatten": false,
         "decorators": [],
         "crossLanguageDefinitionId": "MgmtTypeSpec.PrivateLinkResource.identity"
        }
       ]
      },
      "crossLanguageDefinitionId": "TypeSpec.Array",
      "decorators": []
     },
     "optional": false,
     "readOnly": false,
     "discriminator": false,
     "flatten": false,
     "decorators": [],
     "crossLanguageDefinitionId": "Azure.ResourceManager.ResourceListResult.value"
    },
    {
     "$id": "152",
     "kind": "property",
     "name": "nextLink",
     "serializedName": "nextLink",
     "description": "The link to the next page of items",
     "type": {
      "$id": "153",
      "kind": "url",
      "name": "ResourceLocation",
      "crossLanguageDefinitionId": "TypeSpec.Rest.ResourceLocation",
      "baseType": {
       "$id": "154",
       "kind": "url",
       "name": "url",
       "crossLanguageDefinitionId": "TypeSpec.url",
       "decorators": []
      },
      "decorators": []
     },
     "optional": true,
     "readOnly": false,
     "discriminator": false,
     "flatten": false,
     "decorators": [],
     "crossLanguageDefinitionId": "Azure.ResourceManager.ResourceListResult.nextLink"
    }
   ]
  },
  {
   "$ref": "120"
  },
  {
   "$ref": "123"
  },
  {
   "$ref": "133"
  },
  {
   "$ref": "145"
  },
  {
   "$ref": "121"
  },
  {
   "$id": "155",
   "kind": "model",
   "name": "OperationListResult",
   "crossLanguageDefinitionId": "Azure.ResourceManager.CommonTypes.OperationListResult",
   "usage": "Output,Json",
   "description": "A list of REST API operations supported by an Azure Resource Provider. It contains an URL link to get the next set of results.",
   "decorators": [],
   "properties": [
    {
     "$id": "156",
     "kind": "property",
     "name": "value",
     "serializedName": "value",
     "description": "The Operation items on this page",
     "type": {
      "$id": "157",
      "kind": "array",
      "name": "ArrayOperation",
      "valueType": {
       "$id": "158",
       "kind": "model",
       "name": "Operation",
       "crossLanguageDefinitionId": "Azure.ResourceManager.CommonTypes.Operation",
       "usage": "Output,Json",
       "description": "Details of a REST API operation, returned from the Resource Provider Operations API",
       "decorators": [],
       "properties": [
        {
         "$id": "159",
         "kind": "property",
         "name": "name",
         "serializedName": "name",
         "description": "The name of the operation, as per Resource-Based Access Control (RBAC). Examples: \"Microsoft.Compute/virtualMachines/write\", \"Microsoft.Compute/virtualMachines/capture/action\"",
         "type": {
          "$id": "160",
          "kind": "string",
          "name": "string",
          "crossLanguageDefinitionId": "TypeSpec.string",
          "decorators": []
         },
         "optional": true,
         "readOnly": true,
         "discriminator": false,
         "flatten": false,
         "decorators": [],
         "crossLanguageDefinitionId": "Azure.ResourceManager.CommonTypes.Operation.name"
        },
        {
         "$id": "161",
         "kind": "property",
         "name": "isDataAction",
         "serializedName": "isDataAction",
         "description": "Whether the operation applies to data-plane. This is \"true\" for data-plane operations and \"false\" for Azure Resource Manager/control-plane operations.",
         "type": {
          "$id": "162",
          "kind": "boolean",
          "name": "boolean",
          "crossLanguageDefinitionId": "TypeSpec.boolean",
          "decorators": []
         },
         "optional": true,
         "readOnly": true,
         "discriminator": false,
         "flatten": false,
         "decorators": [],
         "crossLanguageDefinitionId": "Azure.ResourceManager.CommonTypes.Operation.isDataAction"
        },
        {
         "$id": "163",
         "kind": "property",
         "name": "display",
         "serializedName": "display",
         "description": "Localized display information for this particular operation.",
         "type": {
          "$id": "164",
          "kind": "model",
          "name": "OperationDisplay",
          "crossLanguageDefinitionId": "Azure.ResourceManager.CommonTypes.OperationDisplay",
          "usage": "Output,Json",
          "description": "Localized display information for and operation.",
          "decorators": [],
          "properties": [
           {
            "$id": "165",
            "kind": "property",
            "name": "provider",
            "serializedName": "provider",
            "description": "The localized friendly form of the resource provider name, e.g. \"Microsoft Monitoring Insights\" or \"Microsoft Compute\".",
            "type": {
             "$id": "166",
             "kind": "string",
             "name": "string",
             "crossLanguageDefinitionId": "TypeSpec.string",
             "decorators": []
            },
            "optional": true,
            "readOnly": true,
            "discriminator": false,
            "flatten": false,
            "decorators": [],
            "crossLanguageDefinitionId": "Azure.ResourceManager.CommonTypes.OperationDisplay.provider"
           },
           {
            "$id": "167",
            "kind": "property",
            "name": "resource",
            "serializedName": "resource",
            "description": "The localized friendly name of the resource type related to this operation. E.g. \"Virtual Machines\" or \"Job Schedule Collections\".",
            "type": {
             "$id": "168",
             "kind": "string",
             "name": "string",
             "crossLanguageDefinitionId": "TypeSpec.string",
             "decorators": []
            },
            "optional": true,
            "readOnly": true,
            "discriminator": false,
            "flatten": false,
            "decorators": [],
            "crossLanguageDefinitionId": "Azure.ResourceManager.CommonTypes.OperationDisplay.resource"
           },
           {
            "$id": "169",
            "kind": "property",
            "name": "operation",
            "serializedName": "operation",
            "description": "The concise, localized friendly name for the operation; suitable for dropdowns. E.g. \"Create or Update Virtual Machine\", \"Restart Virtual Machine\".",
            "type": {
             "$id": "170",
             "kind": "string",
             "name": "string",
             "crossLanguageDefinitionId": "TypeSpec.string",
             "decorators": []
            },
            "optional": true,
            "readOnly": true,
            "discriminator": false,
            "flatten": false,
            "decorators": [],
            "crossLanguageDefinitionId": "Azure.ResourceManager.CommonTypes.OperationDisplay.operation"
           },
           {
            "$id": "171",
            "kind": "property",
            "name": "description",
            "serializedName": "description",
            "description": "The short, localized friendly description of the operation; suitable for tool tips and detailed views.",
            "type": {
             "$id": "172",
             "kind": "string",
             "name": "string",
             "crossLanguageDefinitionId": "TypeSpec.string",
             "decorators": []
            },
            "optional": true,
            "readOnly": true,
            "discriminator": false,
            "flatten": false,
            "decorators": [],
            "crossLanguageDefinitionId": "Azure.ResourceManager.CommonTypes.OperationDisplay.description"
           }
          ]
         },
         "optional": true,
         "readOnly": true,
         "discriminator": false,
         "flatten": false,
         "decorators": [],
         "crossLanguageDefinitionId": "Azure.ResourceManager.CommonTypes.Operation.display"
        },
        {
         "$id": "173",
         "kind": "property",
         "name": "origin",
         "serializedName": "origin",
         "description": "The intended executor of the operation; as in Resource Based Access Control (RBAC) and audit logs UX. Default value is \"user,system\"",
         "type": {
          "$ref": "28"
         },
         "optional": true,
         "readOnly": true,
         "discriminator": false,
         "flatten": false,
         "decorators": [],
         "crossLanguageDefinitionId": "Azure.ResourceManager.CommonTypes.Operation.origin"
        },
        {
         "$id": "174",
         "kind": "property",
         "name": "actionType",
         "serializedName": "actionType",
         "description": "Extensible enum. Indicates the action type. \"Internal\" refers to actions that are for internal only APIs.",
         "type": {
          "$ref": "36"
         },
         "optional": true,
         "readOnly": false,
         "discriminator": false,
         "flatten": false,
         "decorators": [],
         "crossLanguageDefinitionId": "Azure.ResourceManager.CommonTypes.Operation.actionType"
        }
       ]
      },
      "crossLanguageDefinitionId": "TypeSpec.Array",
      "decorators": []
     },
     "optional": false,
     "readOnly": false,
     "discriminator": false,
     "flatten": false,
     "decorators": [],
     "crossLanguageDefinitionId": "Azure.ResourceManager.CommonTypes.OperationListResult.value"
    },
    {
     "$id": "175",
     "kind": "property",
     "name": "nextLink",
     "serializedName": "nextLink",
     "description": "The link to the next page of items",
     "type": {
      "$id": "176",
      "kind": "url",
      "name": "ResourceLocation",
      "crossLanguageDefinitionId": "TypeSpec.Rest.ResourceLocation",
      "baseType": {
       "$id": "177",
       "kind": "url",
       "name": "url",
       "crossLanguageDefinitionId": "TypeSpec.url",
       "decorators": []
      },
      "decorators": []
     },
     "optional": true,
     "readOnly": false,
     "discriminator": false,
     "flatten": false,
     "decorators": [],
     "crossLanguageDefinitionId": "Azure.ResourceManager.CommonTypes.OperationListResult.nextLink"
    }
   ]
  },
  {
   "$ref": "158"
  },
  {
   "$ref": "164"
  }
 ],
 "Clients": [
  {
   "$id": "178",
   "Name": "MgmtTypeSpecClient",
   "Operations": [],
   "Protocol": {
    "$id": "179"
   },
   "Parameters": [
    {
     "$id": "180",
     "Name": "endpoint",
     "NameInRequest": "endpoint",
     "Description": "Service host",
     "Type": {
      "$id": "181",
      "kind": "url",
      "name": "url",
      "crossLanguageDefinitionId": "TypeSpec.url"
     },
     "Location": "Uri",
     "IsApiVersion": false,
     "IsResourceParameter": false,
     "IsContentType": false,
     "IsRequired": true,
     "IsEndpoint": true,
     "SkipUrlEncoding": false,
     "Explode": false,
     "Kind": "Client",
     "DefaultValue": {
      "$id": "182",
      "Type": {
       "$id": "183",
       "kind": "string",
       "name": "string",
       "crossLanguageDefinitionId": "TypeSpec.string"
      },
      "Value": "https://management.azure.com"
     }
    }
   ],
   "Decorators": []
  },
  {
   "$id": "184",
   "Name": "Operations",
   "Operations": [
    {
     "$id": "185",
     "Name": "list",
     "ResourceName": "Operations",
     "Description": "List the operations for the provider",
     "Accessibility": "public",
     "Parameters": [
      {
       "$id": "186",
<<<<<<< HEAD
=======
       "Name": "endpoint",
       "NameInRequest": "endpoint",
       "Description": "Service host",
       "Type": {
        "$id": "187",
        "kind": "url",
        "name": "url",
        "crossLanguageDefinitionId": "TypeSpec.url"
       },
       "Location": "Uri",
       "IsApiVersion": false,
       "IsResourceParameter": false,
       "IsContentType": false,
       "IsRequired": true,
       "IsEndpoint": true,
       "SkipUrlEncoding": false,
       "Explode": false,
       "Kind": "Client",
       "DefaultValue": {
        "$id": "188",
        "Type": {
         "$id": "189",
         "kind": "string",
         "name": "string",
         "crossLanguageDefinitionId": "TypeSpec.string"
        },
        "Value": "https://management.azure.com"
       }
      },
      {
       "$id": "190",
>>>>>>> fb93e005
       "Name": "apiVersion",
       "NameInRequest": "api-version",
       "Description": "The API version to use for this operation.",
       "Type": {
        "$id": "187",
        "kind": "string",
        "name": "string",
        "crossLanguageDefinitionId": "TypeSpec.string",
        "decorators": []
       },
       "Location": "Query",
       "IsApiVersion": true,
       "IsContentType": false,
       "IsEndpoint": false,
       "Explode": false,
       "IsRequired": true,
       "Kind": "Client",
       "DefaultValue": {
        "$id": "188",
        "Type": {
         "$id": "189",
         "kind": "string",
         "name": "string",
         "crossLanguageDefinitionId": "TypeSpec.string"
        },
        "Value": "2024-05-01"
       },
       "Decorators": [],
       "SkipUrlEncoding": false
      },
      {
       "$id": "190",
       "Name": "accept",
       "NameInRequest": "Accept",
       "Type": {
        "$id": "191",
        "kind": "constant",
        "valueType": {
         "$id": "192",
         "kind": "string",
         "name": "string",
         "crossLanguageDefinitionId": "TypeSpec.string",
         "decorators": []
        },
        "value": "application/json",
        "decorators": []
       },
       "Location": "Header",
       "IsApiVersion": false,
       "IsContentType": false,
       "IsEndpoint": false,
       "Explode": false,
       "IsRequired": true,
       "Kind": "Constant",
       "Decorators": [],
       "SkipUrlEncoding": false
      }
     ],
     "Responses": [
      {
       "$id": "193",
       "StatusCodes": [
        200
       ],
       "BodyType": {
        "$ref": "155"
       },
       "BodyMediaType": "Json",
       "Headers": [],
       "IsErrorResponse": false,
       "ContentTypes": [
        "application/json"
       ]
      }
     ],
     "HttpMethod": "GET",
     "RequestBodyMediaType": "None",
     "Uri": "{endpoint}",
     "Path": "/providers/MgmtTypeSpec/operations",
     "BufferResponse": true,
     "Paging": {
      "$id": "194",
      "ItemName": "value",
      "NextLinkName": "nextLink"
     },
     "GenerateProtocolMethod": true,
     "GenerateConvenienceMethod": true,
     "CrossLanguageDefinitionId": "Azure.ResourceManager.Operations.list",
     "Decorators": []
    }
   ],
   "Protocol": {
    "$id": "195"
   },
   "Parent": "MgmtTypeSpecClient",
   "Parameters": [
    {
     "$id": "196",
     "Name": "endpoint",
     "NameInRequest": "endpoint",
     "Type": {
      "$id": "197",
      "kind": "url",
      "name": "url",
      "crossLanguageDefinitionId": "TypeSpec.url"
     },
     "Location": "Uri",
     "IsApiVersion": false,
     "IsResourceParameter": false,
     "IsContentType": false,
     "IsRequired": true,
     "IsEndpoint": true,
     "SkipUrlEncoding": false,
     "Explode": false,
     "Kind": "Client",
     "DefaultValue": {
      "$id": "198",
      "Type": {
       "$id": "199",
       "kind": "string",
       "name": "string",
       "crossLanguageDefinitionId": "TypeSpec.string"
      },
      "Value": "https://management.azure.com"
     }
    }
   ],
   "Decorators": []
  },
  {
   "$id": "200",
   "Name": "PrivateLinks",
   "Operations": [
    {
     "$id": "201",
     "Name": "GetAllPrivateLinkResources",
     "ResourceName": "PrivateLinkResource",
     "Description": "list private links on the given resource",
     "Accessibility": "public",
     "Parameters": [
      {
       "$id": "202",
<<<<<<< HEAD
=======
       "Name": "endpoint",
       "NameInRequest": "endpoint",
       "Description": "Service host",
       "Type": {
        "$id": "203",
        "kind": "url",
        "name": "url",
        "crossLanguageDefinitionId": "TypeSpec.url"
       },
       "Location": "Uri",
       "IsApiVersion": false,
       "IsResourceParameter": false,
       "IsContentType": false,
       "IsRequired": true,
       "IsEndpoint": true,
       "SkipUrlEncoding": false,
       "Explode": false,
       "Kind": "Client",
       "DefaultValue": {
        "$id": "204",
        "Type": {
         "$id": "205",
         "kind": "string",
         "name": "string",
         "crossLanguageDefinitionId": "TypeSpec.string"
        },
        "Value": "https://management.azure.com"
       }
      },
      {
       "$id": "206",
>>>>>>> fb93e005
       "Name": "apiVersion",
       "NameInRequest": "api-version",
       "Description": "The API version to use for this operation.",
       "Type": {
        "$id": "203",
        "kind": "string",
        "name": "string",
        "crossLanguageDefinitionId": "TypeSpec.string",
        "decorators": []
       },
       "Location": "Query",
       "IsApiVersion": true,
       "IsContentType": false,
       "IsEndpoint": false,
       "Explode": false,
       "IsRequired": true,
       "Kind": "Client",
       "DefaultValue": {
        "$id": "204",
        "Type": {
         "$id": "205",
         "kind": "string",
         "name": "string",
         "crossLanguageDefinitionId": "TypeSpec.string"
        },
        "Value": "2024-05-01"
       },
       "Decorators": [],
       "SkipUrlEncoding": false
      },
      {
       "$id": "206",
       "Name": "subscriptionId",
       "NameInRequest": "subscriptionId",
       "Description": "The ID of the target subscription. The value must be an UUID.",
       "Type": {
        "$id": "207",
        "kind": "string",
        "name": "uuid",
        "crossLanguageDefinitionId": "Azure.Core.uuid",
        "baseType": {
         "$id": "208",
         "kind": "string",
         "name": "string",
         "crossLanguageDefinitionId": "TypeSpec.string",
         "decorators": []
        },
        "decorators": []
       },
       "Location": "Path",
       "IsApiVersion": false,
       "IsContentType": false,
       "IsEndpoint": false,
       "Explode": false,
       "IsRequired": true,
       "Kind": "Client",
       "Decorators": [],
       "SkipUrlEncoding": false
      },
      {
       "$id": "209",
       "Name": "resourceGroupName",
       "NameInRequest": "resourceGroupName",
       "Description": "The name of the resource group. The name is case insensitive.",
       "Type": {
        "$id": "210",
        "kind": "string",
        "name": "string",
        "crossLanguageDefinitionId": "TypeSpec.string",
        "decorators": []
       },
       "Location": "Path",
       "IsApiVersion": false,
       "IsContentType": false,
       "IsEndpoint": false,
       "Explode": false,
       "IsRequired": true,
       "Kind": "Method",
       "Decorators": [],
       "SkipUrlEncoding": false
      },
      {
       "$id": "211",
       "Name": "accept",
       "NameInRequest": "Accept",
       "Type": {
        "$id": "212",
        "kind": "constant",
        "valueType": {
         "$id": "213",
         "kind": "string",
         "name": "string",
         "crossLanguageDefinitionId": "TypeSpec.string",
         "decorators": []
        },
        "value": "application/json",
        "decorators": []
       },
       "Location": "Header",
       "IsApiVersion": false,
       "IsContentType": false,
       "IsEndpoint": false,
       "Explode": false,
       "IsRequired": true,
       "Kind": "Constant",
       "Decorators": [],
       "SkipUrlEncoding": false
      }
     ],
     "Responses": [
      {
       "$id": "214",
       "StatusCodes": [
        200
       ],
       "BodyType": {
        "$ref": "117"
       },
       "BodyMediaType": "Json",
       "Headers": [],
       "IsErrorResponse": false,
       "ContentTypes": [
        "application/json"
       ]
      }
     ],
     "HttpMethod": "GET",
     "RequestBodyMediaType": "None",
     "Uri": "{endpoint}",
     "Path": "/subscriptions/{subscriptionId}/resourceGroups/{resourceGroupName}/providers/MgmtTypeSpec/privateLinkResources",
     "BufferResponse": true,
     "Paging": {
      "$id": "215",
      "ItemName": "value",
      "NextLinkName": "nextLink"
     },
     "GenerateProtocolMethod": true,
     "GenerateConvenienceMethod": true,
     "CrossLanguageDefinitionId": "MgmtTypeSpec.PrivateLinks.listByMongoCluster",
     "Decorators": []
    }
   ],
   "Protocol": {
    "$id": "216"
   },
   "Parent": "MgmtTypeSpecClient",
   "Parameters": [
    {
     "$id": "217",
     "Name": "endpoint",
     "NameInRequest": "endpoint",
     "Type": {
      "$id": "218",
      "kind": "url",
      "name": "url",
      "crossLanguageDefinitionId": "TypeSpec.url"
     },
     "Location": "Uri",
     "IsApiVersion": false,
     "IsResourceParameter": false,
     "IsContentType": false,
     "IsRequired": true,
     "IsEndpoint": true,
     "SkipUrlEncoding": false,
     "Explode": false,
     "Kind": "Client",
     "DefaultValue": {
      "$id": "219",
      "Type": {
       "$id": "220",
       "kind": "string",
       "name": "string",
       "crossLanguageDefinitionId": "TypeSpec.string"
      },
      "Value": "https://management.azure.com"
     }
    }
   ],
   "Decorators": []
  },
  {
   "$id": "221",
   "Name": "Foos",
   "Operations": [
    {
     "$id": "222",
     "Name": "createOrUpdate",
     "ResourceName": "Foo",
     "Description": "Create a Foo",
     "Accessibility": "public",
     "Parameters": [
      {
       "$id": "223",
<<<<<<< HEAD
=======
       "Name": "endpoint",
       "NameInRequest": "endpoint",
       "Description": "Service host",
       "Type": {
        "$id": "224",
        "kind": "url",
        "name": "url",
        "crossLanguageDefinitionId": "TypeSpec.url"
       },
       "Location": "Uri",
       "IsApiVersion": false,
       "IsResourceParameter": false,
       "IsContentType": false,
       "IsRequired": true,
       "IsEndpoint": true,
       "SkipUrlEncoding": false,
       "Explode": false,
       "Kind": "Client",
       "DefaultValue": {
        "$id": "225",
        "Type": {
         "$id": "226",
         "kind": "string",
         "name": "string",
         "crossLanguageDefinitionId": "TypeSpec.string"
        },
        "Value": "https://management.azure.com"
       }
      },
      {
       "$id": "227",
>>>>>>> fb93e005
       "Name": "apiVersion",
       "NameInRequest": "api-version",
       "Description": "The API version to use for this operation.",
       "Type": {
        "$id": "224",
        "kind": "string",
        "name": "string",
        "crossLanguageDefinitionId": "TypeSpec.string",
        "decorators": []
       },
       "Location": "Query",
       "IsApiVersion": true,
       "IsContentType": false,
       "IsEndpoint": false,
       "Explode": false,
       "IsRequired": true,
       "Kind": "Client",
       "DefaultValue": {
        "$id": "225",
        "Type": {
         "$id": "226",
         "kind": "string",
         "name": "string",
         "crossLanguageDefinitionId": "TypeSpec.string"
        },
        "Value": "2024-05-01"
       },
       "Decorators": [],
       "SkipUrlEncoding": false
      },
      {
       "$id": "227",
       "Name": "subscriptionId",
       "NameInRequest": "subscriptionId",
       "Description": "The ID of the target subscription. The value must be an UUID.",
       "Type": {
        "$id": "228",
        "kind": "string",
        "name": "uuid",
        "crossLanguageDefinitionId": "Azure.Core.uuid",
        "baseType": {
         "$id": "229",
         "kind": "string",
         "name": "string",
         "crossLanguageDefinitionId": "TypeSpec.string",
         "decorators": []
        },
        "decorators": []
       },
       "Location": "Path",
       "IsApiVersion": false,
       "IsContentType": false,
       "IsEndpoint": false,
       "Explode": false,
       "IsRequired": true,
       "Kind": "Client",
       "Decorators": [],
       "SkipUrlEncoding": false
      },
      {
       "$id": "230",
       "Name": "resourceGroupName",
       "NameInRequest": "resourceGroupName",
       "Description": "The name of the resource group. The name is case insensitive.",
       "Type": {
        "$id": "231",
        "kind": "string",
        "name": "string",
        "crossLanguageDefinitionId": "TypeSpec.string",
        "decorators": []
       },
       "Location": "Path",
       "IsApiVersion": false,
       "IsContentType": false,
       "IsEndpoint": false,
       "Explode": false,
       "IsRequired": true,
       "Kind": "Method",
       "Decorators": [],
       "SkipUrlEncoding": false
      },
      {
       "$id": "232",
       "Name": "fooName",
       "NameInRequest": "fooName",
       "Description": "The name of the Foo",
       "Type": {
        "$id": "233",
        "kind": "string",
        "name": "string",
        "crossLanguageDefinitionId": "TypeSpec.string",
        "decorators": []
       },
       "Location": "Path",
       "IsApiVersion": false,
       "IsContentType": false,
       "IsEndpoint": false,
       "Explode": false,
       "IsRequired": true,
       "Kind": "Method",
       "Decorators": [],
       "SkipUrlEncoding": false
      },
      {
       "$id": "234",
       "Name": "contentType",
       "NameInRequest": "Content-Type",
       "Description": "Body parameter's content type. Known values are application/json",
       "Type": {
        "$id": "235",
        "kind": "constant",
        "valueType": {
         "$id": "236",
         "kind": "string",
         "name": "string",
         "crossLanguageDefinitionId": "TypeSpec.string",
         "decorators": []
        },
        "value": "application/json",
        "decorators": []
       },
       "Location": "Header",
       "IsApiVersion": false,
       "IsContentType": true,
       "IsEndpoint": false,
       "Explode": false,
       "IsRequired": true,
       "Kind": "Constant",
       "Decorators": [],
       "SkipUrlEncoding": false
      },
      {
       "$id": "237",
       "Name": "accept",
       "NameInRequest": "Accept",
       "Type": {
        "$id": "238",
        "kind": "constant",
        "valueType": {
         "$id": "239",
         "kind": "string",
         "name": "string",
         "crossLanguageDefinitionId": "TypeSpec.string",
         "decorators": []
        },
        "value": "application/json",
        "decorators": []
       },
       "Location": "Header",
       "IsApiVersion": false,
       "IsContentType": false,
       "IsEndpoint": false,
       "Explode": false,
       "IsRequired": true,
       "Kind": "Constant",
       "Decorators": [],
       "SkipUrlEncoding": false
      },
      {
       "$id": "240",
       "Name": "resource",
       "NameInRequest": "resource",
       "Description": "Resource create parameters.",
       "Type": {
        "$ref": "44"
       },
       "Location": "Body",
       "IsApiVersion": false,
       "IsContentType": false,
       "IsEndpoint": false,
       "Explode": false,
       "IsRequired": true,
       "Kind": "Method",
       "Decorators": [],
       "SkipUrlEncoding": false
      }
     ],
     "Responses": [
      {
       "$id": "241",
       "StatusCodes": [
        200
       ],
       "BodyType": {
        "$ref": "44"
       },
       "BodyMediaType": "Json",
       "Headers": [],
       "IsErrorResponse": false,
       "ContentTypes": [
        "application/json"
       ]
      },
      {
       "$id": "242",
       "StatusCodes": [
        201
       ],
       "BodyType": {
        "$ref": "44"
       },
       "BodyMediaType": "Json",
       "Headers": [
        {
         "$id": "243",
         "Name": "azureAsyncOperation",
         "NameInResponse": "Azure-AsyncOperation",
         "Description": "A link to the status monitor",
         "Type": {
          "$id": "244",
          "kind": "string",
          "name": "string",
          "crossLanguageDefinitionId": "TypeSpec.string",
          "decorators": []
         }
        },
        {
         "$id": "245",
         "Name": "retryAfter",
         "NameInResponse": "Retry-After",
         "Description": "The Retry-After header can indicate how long the client should wait before polling the operation status.",
         "Type": {
          "$id": "246",
          "kind": "int32",
          "name": "int32",
          "crossLanguageDefinitionId": "TypeSpec.int32",
          "decorators": []
         }
        }
       ],
       "IsErrorResponse": false,
       "ContentTypes": [
        "application/json"
       ]
      }
     ],
     "HttpMethod": "PUT",
     "RequestBodyMediaType": "Json",
     "Uri": "{endpoint}",
     "Path": "/subscriptions/{subscriptionId}/resourceGroups/{resourceGroupName}/providers/MgmtTypeSpec/foos/{fooName}",
     "RequestMediaTypes": [
      "application/json"
     ],
     "BufferResponse": true,
     "LongRunning": {
      "$id": "247",
      "FinalStateVia": 0,
      "FinalResponse": {
       "$id": "248",
       "StatusCodes": [
        200
       ],
       "BodyType": {
        "$ref": "44"
       },
       "BodyMediaType": "Json"
      }
     },
     "GenerateProtocolMethod": true,
     "GenerateConvenienceMethod": true,
     "CrossLanguageDefinitionId": "MgmtTypeSpec.Foos.createOrUpdate",
     "Decorators": [],
     "Examples": [
      {
       "$id": "249",
       "kind": "http",
       "name": "Create a foo",
       "description": "Create a foo",
       "filePath": "2024-05-01/Foos_CreateOrUpdate.json",
       "parameters": [
        {
         "$id": "250",
         "parameter": {
          "$ref": "227"
         },
         "value": {
          "$id": "251",
          "kind": "string",
          "type": {
           "$ref": "228"
          },
          "value": "00000000-0000-0000-0000-000000000000"
         }
        },
        {
         "$id": "252",
         "parameter": {
          "$ref": "230"
         },
         "value": {
          "$id": "253",
          "kind": "string",
          "type": {
           "$ref": "231"
          },
          "value": "myRg"
         }
        },
        {
         "$id": "254",
         "parameter": {
          "$ref": "232"
         },
         "value": {
          "$id": "255",
          "kind": "string",
          "type": {
           "$ref": "233"
          },
          "value": "myFoo"
         }
        },
        {
         "$id": "256",
         "parameter": {
          "$ref": "240"
         },
         "value": {
          "$id": "257",
          "kind": "model",
          "type": {
           "$ref": "44"
          },
          "value": {
           "$id": "258",
           "properties": {
            "$id": "259",
            "kind": "model",
            "type": {
             "$ref": "75"
            },
            "value": {
             "$id": "260",
             "serviceUrl": {
              "$id": "261",
              "kind": "string",
              "type": {
               "$ref": "79"
              },
              "value": "https://myService.com"
             },
             "something": {
              "$id": "262",
              "kind": "string",
              "type": {
               "$ref": "81"
              },
              "value": "for test only"
             },
             "boolValue": {
              "$id": "263",
              "kind": "boolean",
              "type": {
               "$ref": "83"
              },
              "value": true
             },
             "floatValue": {
              "$id": "264",
              "kind": "number",
              "type": {
               "$ref": "85"
              },
              "value": 1.2
             },
             "doubleValue": {
              "$id": "265",
              "kind": "number",
              "type": {
               "$ref": "87"
              },
              "value": 1.2
             }
            }
           }
          }
         }
        }
       ],
       "responses": [
        {
         "$id": "266",
         "response": {
          "$ref": "241"
         },
         "statusCode": 200,
         "bodyValue": {
          "$id": "267",
          "kind": "model",
          "type": {
           "$ref": "44"
          },
          "value": {
           "$id": "268",
           "id": {
            "$id": "269",
            "kind": "string",
            "type": {
             "$ref": "48"
            },
            "value": "/subscriptions/00000000-0000-0000-0000-000000000000/resourceGroups/myRg/providers/MgmtTypeSpec/foos/myFoo"
           },
           "name": {
            "$id": "270",
            "kind": "string",
            "type": {
             "$id": "271",
             "kind": "string",
             "name": "string",
             "crossLanguageDefinitionId": "TypeSpec.string",
             "decorators": []
            },
            "value": "myFoo"
           },
           "type": {
            "$id": "272",
            "kind": "string",
            "type": {
             "$ref": "53"
            },
            "value": "MgmtTypeSpec/foos"
           },
           "properties": {
            "$id": "273",
            "kind": "model",
            "type": {
             "$ref": "75"
            },
            "value": {
             "$id": "274",
             "serviceUrl": {
              "$id": "275",
              "kind": "string",
              "type": {
               "$ref": "79"
              },
              "value": "https://myService.com"
             },
             "something": {
              "$id": "276",
              "kind": "string",
              "type": {
               "$ref": "81"
              },
              "value": "for test only"
             },
             "boolValue": {
              "$id": "277",
              "kind": "boolean",
              "type": {
               "$ref": "83"
              },
              "value": true
             },
             "floatValue": {
              "$id": "278",
              "kind": "number",
              "type": {
               "$ref": "85"
              },
              "value": 1.2
             },
             "doubleValue": {
              "$id": "279",
              "kind": "number",
              "type": {
               "$ref": "87"
              },
              "value": 1.2
             }
            }
           }
          }
         }
        }
       ]
      }
     ]
    },
    {
     "$id": "280",
     "Name": "get",
     "ResourceName": "Foo",
     "Description": "Get a Foo",
     "Accessibility": "public",
     "Parameters": [
      {
       "$id": "281",
       "Name": "apiVersion",
       "NameInRequest": "api-version",
       "Description": "The API version to use for this operation.",
       "Type": {
        "$id": "282",
        "kind": "string",
        "name": "string",
        "crossLanguageDefinitionId": "TypeSpec.string",
        "decorators": []
       },
       "Location": "Query",
       "IsApiVersion": true,
       "IsContentType": false,
       "IsEndpoint": false,
       "Explode": false,
       "IsRequired": true,
       "Kind": "Client",
       "DefaultValue": {
        "$id": "283",
        "Type": {
         "$id": "284",
         "kind": "string",
         "name": "string",
         "crossLanguageDefinitionId": "TypeSpec.string"
        },
        "Value": "2024-05-01"
       },
       "Decorators": [],
       "SkipUrlEncoding": false
      },
      {
       "$id": "285",
       "Name": "subscriptionId",
       "NameInRequest": "subscriptionId",
       "Description": "The ID of the target subscription. The value must be an UUID.",
       "Type": {
        "$id": "286",
        "kind": "string",
        "name": "uuid",
        "crossLanguageDefinitionId": "Azure.Core.uuid",
        "baseType": {
         "$id": "287",
         "kind": "string",
         "name": "string",
         "crossLanguageDefinitionId": "TypeSpec.string",
         "decorators": []
        },
        "decorators": []
       },
       "Location": "Path",
       "IsApiVersion": false,
       "IsContentType": false,
       "IsEndpoint": false,
       "Explode": false,
       "IsRequired": true,
       "Kind": "Client",
       "Decorators": [],
       "SkipUrlEncoding": false
      },
      {
       "$id": "288",
       "Name": "resourceGroupName",
       "NameInRequest": "resourceGroupName",
       "Description": "The name of the resource group. The name is case insensitive.",
       "Type": {
        "$id": "289",
        "kind": "string",
        "name": "string",
        "crossLanguageDefinitionId": "TypeSpec.string",
        "decorators": []
       },
       "Location": "Path",
       "IsApiVersion": false,
       "IsContentType": false,
       "IsEndpoint": false,
       "Explode": false,
       "IsRequired": true,
       "Kind": "Method",
       "Decorators": [],
       "SkipUrlEncoding": false
      },
      {
       "$id": "290",
       "Name": "fooName",
       "NameInRequest": "fooName",
       "Description": "The name of the Foo",
       "Type": {
        "$id": "291",
        "kind": "string",
        "name": "string",
        "crossLanguageDefinitionId": "TypeSpec.string",
        "decorators": []
       },
       "Location": "Path",
       "IsApiVersion": false,
       "IsContentType": false,
       "IsEndpoint": false,
       "Explode": false,
       "IsRequired": true,
       "Kind": "Method",
       "Decorators": [],
       "SkipUrlEncoding": false
      },
      {
       "$id": "292",
       "Name": "accept",
       "NameInRequest": "Accept",
       "Type": {
        "$id": "293",
        "kind": "constant",
        "valueType": {
         "$id": "294",
         "kind": "string",
         "name": "string",
         "crossLanguageDefinitionId": "TypeSpec.string",
         "decorators": []
        },
        "value": "application/json",
        "decorators": []
       },
       "Location": "Header",
       "IsApiVersion": false,
       "IsContentType": false,
       "IsEndpoint": false,
       "Explode": false,
       "IsRequired": true,
       "Kind": "Constant",
       "Decorators": [],
       "SkipUrlEncoding": false
      }
     ],
     "Responses": [
      {
       "$id": "295",
       "StatusCodes": [
        200
       ],
       "BodyType": {
        "$ref": "44"
       },
       "BodyMediaType": "Json",
       "Headers": [],
       "IsErrorResponse": false,
       "ContentTypes": [
        "application/json"
       ]
      }
     ],
     "HttpMethod": "GET",
     "RequestBodyMediaType": "None",
     "Uri": "{endpoint}",
     "Path": "/subscriptions/{subscriptionId}/resourceGroups/{resourceGroupName}/providers/MgmtTypeSpec/foos/{fooName}",
     "BufferResponse": true,
     "GenerateProtocolMethod": true,
     "GenerateConvenienceMethod": true,
     "CrossLanguageDefinitionId": "MgmtTypeSpec.Foos.get",
     "Decorators": [],
     "Examples": [
      {
       "$id": "296",
       "kind": "http",
       "name": "Get a foo",
       "description": "Get a foo",
       "filePath": "2024-05-01/Foos_Get.json",
       "parameters": [
        {
         "$id": "297",
         "parameter": {
          "$ref": "285"
         },
         "value": {
          "$id": "298",
          "kind": "string",
          "type": {
           "$ref": "286"
          },
          "value": "00000000-0000-0000-0000-000000000000"
         }
        },
        {
         "$id": "299",
         "parameter": {
          "$ref": "288"
         },
         "value": {
          "$id": "300",
          "kind": "string",
          "type": {
           "$ref": "289"
          },
          "value": "myRg"
         }
        },
        {
         "$id": "301",
         "parameter": {
          "$ref": "290"
         },
         "value": {
          "$id": "302",
          "kind": "string",
          "type": {
           "$ref": "291"
          },
          "value": "myFoo"
         }
        }
       ],
       "responses": [
        {
         "$id": "303",
         "response": {
          "$ref": "295"
         },
         "statusCode": 200,
         "bodyValue": {
          "$id": "304",
          "kind": "model",
          "type": {
           "$ref": "44"
          },
          "value": {
           "$id": "305",
           "id": {
            "$id": "306",
            "kind": "string",
            "type": {
             "$ref": "48"
            },
            "value": "/subscriptions/00000000-0000-0000-0000-000000000000/resourceGroups/myRg/providers/MgmtTypeSpec/foos/myFoo"
           },
           "name": {
            "$id": "307",
            "kind": "string",
            "type": {
             "$ref": "271"
            },
            "value": "myFoo"
           },
           "type": {
            "$id": "308",
            "kind": "string",
            "type": {
             "$ref": "53"
            },
            "value": "MgmtTypeSpec/foos"
           },
           "properties": {
            "$id": "309",
            "kind": "model",
            "type": {
             "$ref": "75"
            },
            "value": {
             "$id": "310",
             "serviceUrl": {
              "$id": "311",
              "kind": "string",
              "type": {
               "$ref": "79"
              },
              "value": "https://myService.com"
             },
             "something": {
              "$id": "312",
              "kind": "string",
              "type": {
               "$ref": "81"
              },
              "value": "for test only"
             }
            }
           }
          }
         }
        }
       ]
      }
     ]
    },
    {
     "$id": "313",
     "Name": "delete",
     "ResourceName": "Foo",
     "Description": "Delete a Foo",
     "Accessibility": "public",
     "Parameters": [
      {
       "$id": "314",
       "Name": "apiVersion",
       "NameInRequest": "api-version",
       "Description": "The API version to use for this operation.",
       "Type": {
        "$id": "315",
        "kind": "string",
        "name": "string",
        "crossLanguageDefinitionId": "TypeSpec.string",
        "decorators": []
       },
       "Location": "Query",
       "IsApiVersion": true,
       "IsContentType": false,
       "IsEndpoint": false,
       "Explode": false,
       "IsRequired": true,
       "Kind": "Client",
       "DefaultValue": {
        "$id": "316",
        "Type": {
         "$id": "317",
         "kind": "string",
         "name": "string",
         "crossLanguageDefinitionId": "TypeSpec.string"
        },
        "Value": "2024-05-01"
       },
       "Decorators": [],
       "SkipUrlEncoding": false
      },
      {
       "$id": "318",
       "Name": "subscriptionId",
       "NameInRequest": "subscriptionId",
       "Description": "The ID of the target subscription. The value must be an UUID.",
       "Type": {
        "$id": "319",
        "kind": "string",
        "name": "uuid",
        "crossLanguageDefinitionId": "Azure.Core.uuid",
        "baseType": {
         "$id": "320",
         "kind": "string",
         "name": "string",
         "crossLanguageDefinitionId": "TypeSpec.string",
         "decorators": []
        },
        "decorators": []
       },
       "Location": "Path",
       "IsApiVersion": false,
       "IsContentType": false,
       "IsEndpoint": false,
       "Explode": false,
       "IsRequired": true,
       "Kind": "Client",
       "Decorators": [],
       "SkipUrlEncoding": false
      },
      {
       "$id": "321",
       "Name": "resourceGroupName",
       "NameInRequest": "resourceGroupName",
       "Description": "The name of the resource group. The name is case insensitive.",
       "Type": {
        "$id": "322",
        "kind": "string",
        "name": "string",
        "crossLanguageDefinitionId": "TypeSpec.string",
        "decorators": []
       },
       "Location": "Path",
       "IsApiVersion": false,
       "IsContentType": false,
       "IsEndpoint": false,
       "Explode": false,
       "IsRequired": true,
       "Kind": "Method",
       "Decorators": [],
       "SkipUrlEncoding": false
      },
      {
       "$id": "323",
       "Name": "fooName",
       "NameInRequest": "fooName",
       "Description": "The name of the Foo",
       "Type": {
        "$id": "324",
        "kind": "string",
        "name": "string",
        "crossLanguageDefinitionId": "TypeSpec.string",
        "decorators": []
       },
       "Location": "Path",
       "IsApiVersion": false,
       "IsContentType": false,
       "IsEndpoint": false,
       "Explode": false,
       "IsRequired": true,
       "Kind": "Method",
       "Decorators": [],
       "SkipUrlEncoding": false
      },
      {
       "$id": "325",
       "Name": "accept",
       "NameInRequest": "Accept",
       "Type": {
        "$id": "326",
        "kind": "constant",
        "valueType": {
         "$id": "327",
         "kind": "string",
         "name": "string",
         "crossLanguageDefinitionId": "TypeSpec.string",
         "decorators": []
        },
        "value": "application/json",
        "decorators": []
       },
       "Location": "Header",
       "IsApiVersion": false,
       "IsContentType": false,
       "IsEndpoint": false,
       "Explode": false,
       "IsRequired": true,
       "Kind": "Constant",
       "Decorators": [],
       "SkipUrlEncoding": false
      }
     ],
     "Responses": [
      {
       "$id": "328",
       "StatusCodes": [
        202
       ],
       "BodyMediaType": "Json",
       "Headers": [
        {
         "$id": "329",
         "Name": "location",
         "NameInResponse": "Location",
         "Description": "The Location header contains the URL where the status of the long running operation can be checked.",
         "Type": {
          "$id": "330",
          "kind": "string",
          "name": "string",
          "crossLanguageDefinitionId": "TypeSpec.string",
          "decorators": []
         }
        },
        {
         "$id": "331",
         "Name": "retryAfter",
         "NameInResponse": "Retry-After",
         "Description": "The Retry-After header can indicate how long the client should wait before polling the operation status.",
         "Type": {
          "$id": "332",
          "kind": "int32",
          "name": "int32",
          "crossLanguageDefinitionId": "TypeSpec.int32",
          "decorators": []
         }
        }
       ],
       "IsErrorResponse": false
      },
      {
       "$id": "333",
       "StatusCodes": [
        204
       ],
       "BodyMediaType": "Json",
       "Headers": [],
       "IsErrorResponse": false
      }
     ],
     "HttpMethod": "DELETE",
     "RequestBodyMediaType": "None",
     "Uri": "{endpoint}",
     "Path": "/subscriptions/{subscriptionId}/resourceGroups/{resourceGroupName}/providers/MgmtTypeSpec/foos/{fooName}",
     "BufferResponse": true,
     "LongRunning": {
      "$id": "334",
      "FinalStateVia": 1,
      "FinalResponse": {
       "$id": "335",
       "StatusCodes": [
        204
       ],
       "BodyMediaType": "Json"
      }
     },
     "GenerateProtocolMethod": true,
     "GenerateConvenienceMethod": true,
     "CrossLanguageDefinitionId": "MgmtTypeSpec.Foos.delete",
     "Decorators": []
    },
    {
     "$id": "336",
     "Name": "list",
     "ResourceName": "Foo",
     "Description": "List Foo resources by resource group",
     "Accessibility": "public",
     "Parameters": [
      {
       "$id": "337",
       "Name": "apiVersion",
       "NameInRequest": "api-version",
       "Description": "The API version to use for this operation.",
       "Type": {
        "$id": "338",
        "kind": "string",
        "name": "string",
        "crossLanguageDefinitionId": "TypeSpec.string",
        "decorators": []
       },
       "Location": "Query",
       "IsApiVersion": true,
       "IsContentType": false,
       "IsEndpoint": false,
       "Explode": false,
       "IsRequired": true,
       "Kind": "Client",
       "DefaultValue": {
        "$id": "339",
        "Type": {
         "$id": "340",
         "kind": "string",
         "name": "string",
         "crossLanguageDefinitionId": "TypeSpec.string"
        },
        "Value": "2024-05-01"
       },
       "Decorators": [],
       "SkipUrlEncoding": false
      },
      {
       "$id": "341",
       "Name": "subscriptionId",
       "NameInRequest": "subscriptionId",
       "Description": "The ID of the target subscription. The value must be an UUID.",
       "Type": {
        "$id": "342",
        "kind": "string",
        "name": "uuid",
        "crossLanguageDefinitionId": "Azure.Core.uuid",
        "baseType": {
         "$id": "343",
         "kind": "string",
         "name": "string",
         "crossLanguageDefinitionId": "TypeSpec.string",
         "decorators": []
        },
        "decorators": []
       },
       "Location": "Path",
       "IsApiVersion": false,
       "IsContentType": false,
       "IsEndpoint": false,
       "Explode": false,
       "IsRequired": true,
       "Kind": "Client",
       "Decorators": [],
       "SkipUrlEncoding": false
      },
      {
       "$id": "344",
       "Name": "resourceGroupName",
       "NameInRequest": "resourceGroupName",
       "Description": "The name of the resource group. The name is case insensitive.",
       "Type": {
        "$id": "345",
        "kind": "string",
        "name": "string",
        "crossLanguageDefinitionId": "TypeSpec.string",
        "decorators": []
       },
       "Location": "Path",
       "IsApiVersion": false,
       "IsContentType": false,
       "IsEndpoint": false,
       "Explode": false,
       "IsRequired": true,
       "Kind": "Method",
       "Decorators": [],
       "SkipUrlEncoding": false
      },
      {
       "$id": "346",
       "Name": "accept",
       "NameInRequest": "Accept",
       "Type": {
        "$id": "347",
        "kind": "constant",
        "valueType": {
         "$id": "348",
         "kind": "string",
         "name": "string",
         "crossLanguageDefinitionId": "TypeSpec.string",
         "decorators": []
        },
        "value": "application/json",
        "decorators": []
       },
       "Location": "Header",
       "IsApiVersion": false,
       "IsContentType": false,
       "IsEndpoint": false,
       "Explode": false,
       "IsRequired": true,
       "Kind": "Constant",
       "Decorators": [],
       "SkipUrlEncoding": false
      }
     ],
     "Responses": [
      {
       "$id": "349",
       "StatusCodes": [
        200
       ],
       "BodyType": {
        "$ref": "111"
       },
       "BodyMediaType": "Json",
       "Headers": [],
       "IsErrorResponse": false,
       "ContentTypes": [
        "application/json"
       ]
      }
     ],
     "HttpMethod": "GET",
     "RequestBodyMediaType": "None",
     "Uri": "{endpoint}",
     "Path": "/subscriptions/{subscriptionId}/resourceGroups/{resourceGroupName}/providers/MgmtTypeSpec/foos",
     "BufferResponse": true,
     "Paging": {
      "$id": "350",
      "ItemName": "value",
      "NextLinkName": "nextLink"
     },
     "GenerateProtocolMethod": true,
     "GenerateConvenienceMethod": true,
     "CrossLanguageDefinitionId": "MgmtTypeSpec.Foos.list",
     "Decorators": []
    }
   ],
   "Protocol": {
    "$id": "351"
   },
   "Parent": "MgmtTypeSpecClient",
   "Parameters": [
    {
     "$id": "352",
     "Name": "endpoint",
     "NameInRequest": "endpoint",
     "Type": {
      "$id": "353",
      "kind": "url",
      "name": "url",
      "crossLanguageDefinitionId": "TypeSpec.url"
     },
     "Location": "Uri",
     "IsApiVersion": false,
     "IsResourceParameter": false,
     "IsContentType": false,
     "IsRequired": true,
     "IsEndpoint": true,
     "SkipUrlEncoding": false,
     "Explode": false,
     "Kind": "Client",
     "DefaultValue": {
      "$id": "354",
      "Type": {
       "$id": "355",
       "kind": "string",
       "name": "string",
       "crossLanguageDefinitionId": "TypeSpec.string"
      },
      "Value": "https://management.azure.com"
     }
    }
   ],
   "Decorators": []
  }
 ],
 "Auth": {
  "$id": "356",
  "OAuth2": {
   "$id": "357",
   "Scopes": [
    "user_impersonation"
   ]
  }
 }
}<|MERGE_RESOLUTION|>--- conflicted
+++ resolved
@@ -1859,40 +1859,6 @@
      "Parameters": [
       {
        "$id": "186",
-<<<<<<< HEAD
-=======
-       "Name": "endpoint",
-       "NameInRequest": "endpoint",
-       "Description": "Service host",
-       "Type": {
-        "$id": "187",
-        "kind": "url",
-        "name": "url",
-        "crossLanguageDefinitionId": "TypeSpec.url"
-       },
-       "Location": "Uri",
-       "IsApiVersion": false,
-       "IsResourceParameter": false,
-       "IsContentType": false,
-       "IsRequired": true,
-       "IsEndpoint": true,
-       "SkipUrlEncoding": false,
-       "Explode": false,
-       "Kind": "Client",
-       "DefaultValue": {
-        "$id": "188",
-        "Type": {
-         "$id": "189",
-         "kind": "string",
-         "name": "string",
-         "crossLanguageDefinitionId": "TypeSpec.string"
-        },
-        "Value": "https://management.azure.com"
-       }
-      },
-      {
-       "$id": "190",
->>>>>>> fb93e005
        "Name": "apiVersion",
        "NameInRequest": "api-version",
        "Description": "The API version to use for this operation.",
@@ -1993,6 +1959,7 @@
      "$id": "196",
      "Name": "endpoint",
      "NameInRequest": "endpoint",
+     "Description": "Service host",
      "Type": {
       "$id": "197",
       "kind": "url",
@@ -2035,40 +2002,6 @@
      "Parameters": [
       {
        "$id": "202",
-<<<<<<< HEAD
-=======
-       "Name": "endpoint",
-       "NameInRequest": "endpoint",
-       "Description": "Service host",
-       "Type": {
-        "$id": "203",
-        "kind": "url",
-        "name": "url",
-        "crossLanguageDefinitionId": "TypeSpec.url"
-       },
-       "Location": "Uri",
-       "IsApiVersion": false,
-       "IsResourceParameter": false,
-       "IsContentType": false,
-       "IsRequired": true,
-       "IsEndpoint": true,
-       "SkipUrlEncoding": false,
-       "Explode": false,
-       "Kind": "Client",
-       "DefaultValue": {
-        "$id": "204",
-        "Type": {
-         "$id": "205",
-         "kind": "string",
-         "name": "string",
-         "crossLanguageDefinitionId": "TypeSpec.string"
-        },
-        "Value": "https://management.azure.com"
-       }
-      },
-      {
-       "$id": "206",
->>>>>>> fb93e005
        "Name": "apiVersion",
        "NameInRequest": "api-version",
        "Description": "The API version to use for this operation.",
@@ -2220,6 +2153,7 @@
      "$id": "217",
      "Name": "endpoint",
      "NameInRequest": "endpoint",
+     "Description": "Service host",
      "Type": {
       "$id": "218",
       "kind": "url",
@@ -2262,40 +2196,6 @@
      "Parameters": [
       {
        "$id": "223",
-<<<<<<< HEAD
-=======
-       "Name": "endpoint",
-       "NameInRequest": "endpoint",
-       "Description": "Service host",
-       "Type": {
-        "$id": "224",
-        "kind": "url",
-        "name": "url",
-        "crossLanguageDefinitionId": "TypeSpec.url"
-       },
-       "Location": "Uri",
-       "IsApiVersion": false,
-       "IsResourceParameter": false,
-       "IsContentType": false,
-       "IsRequired": true,
-       "IsEndpoint": true,
-       "SkipUrlEncoding": false,
-       "Explode": false,
-       "Kind": "Client",
-       "DefaultValue": {
-        "$id": "225",
-        "Type": {
-         "$id": "226",
-         "kind": "string",
-         "name": "string",
-         "crossLanguageDefinitionId": "TypeSpec.string"
-        },
-        "Value": "https://management.azure.com"
-       }
-      },
-      {
-       "$id": "227",
->>>>>>> fb93e005
        "Name": "apiVersion",
        "NameInRequest": "api-version",
        "Description": "The API version to use for this operation.",
@@ -3432,6 +3332,7 @@
      "$id": "352",
      "Name": "endpoint",
      "NameInRequest": "endpoint",
+     "Description": "Service host",
      "Type": {
       "$id": "353",
       "kind": "url",
