--- conflicted
+++ resolved
@@ -482,15 +482,9 @@
           - !ApiVersion 
             version: '2020-06-01'
         parameters:
-<<<<<<< HEAD
-          - *ref_12
-          - !Parameter &ref_23
-            schema: *ref_10
-=======
           - *ref_17
-          - !Parameter &ref_27
+          - !Parameter &ref_28
             schema: *ref_15
->>>>>>> 2886a524
             implementation: Method
             required: true
             language: !Languages 
@@ -501,13 +495,8 @@
             protocol: !Protocols 
               http: !HttpParameter 
                 in: path
-<<<<<<< HEAD
-          - !Parameter &ref_24
-            schema: *ref_10
-=======
-          - !Parameter &ref_28
+          - !Parameter &ref_29
             schema: *ref_15
->>>>>>> 2886a524
             implementation: Method
             required: true
             language: !Languages 
@@ -518,17 +507,10 @@
             protocol: !Protocols 
               http: !HttpParameter 
                 in: path
-<<<<<<< HEAD
-          - *ref_13
-          - *ref_14
-        requestMediaTypes:
-          application/json: !Request &ref_22
-=======
           - *ref_18
           - *ref_19
-        requests:
-          - !Request 
->>>>>>> 2886a524
+        requestMediaTypes:
+          application/json: !Request &ref_27
             parameters:
               - !Parameter 
                 schema: *ref_23
@@ -594,17 +576,11 @@
                 mediaTypes:
                   - application/json
                 uri: '{$host}'
-<<<<<<< HEAD
         requests:
-          - *ref_22
+          - *ref_27
         signatureParameters:
-          - *ref_23
-          - *ref_24
-=======
-        signatureParameters:
-          - *ref_27
           - *ref_28
->>>>>>> 2886a524
+          - *ref_29
         responses:
           - !SchemaResponse 
             schema: *ref_8
@@ -643,15 +619,9 @@
           - !ApiVersion 
             version: '2020-06-01'
         parameters:
-<<<<<<< HEAD
-          - *ref_12
-          - !Parameter &ref_25
-            schema: *ref_10
-=======
           - *ref_17
-          - !Parameter &ref_29
+          - !Parameter &ref_30
             schema: *ref_15
->>>>>>> 2886a524
             implementation: Method
             required: true
             language: !Languages 
@@ -662,13 +632,8 @@
             protocol: !Protocols 
               http: !HttpParameter 
                 in: path
-<<<<<<< HEAD
-          - !Parameter &ref_26
-            schema: *ref_10
-=======
-          - !Parameter &ref_30
+          - !Parameter &ref_31
             schema: *ref_15
->>>>>>> 2886a524
             implementation: Method
             required: true
             language: !Languages 
@@ -693,13 +658,8 @@
                 method: delete
                 uri: '{$host}'
         signatureParameters:
-<<<<<<< HEAD
-          - *ref_25
-          - *ref_26
-=======
-          - *ref_29
           - *ref_30
->>>>>>> 2886a524
+          - *ref_31
         responses:
           - !Response 
             language: !Languages 
@@ -730,15 +690,9 @@
           - !ApiVersion 
             version: '2020-06-01'
         parameters:
-<<<<<<< HEAD
-          - *ref_12
-          - !Parameter &ref_27
-            schema: *ref_10
-=======
           - *ref_17
-          - !Parameter &ref_31
+          - !Parameter &ref_32
             schema: *ref_15
->>>>>>> 2886a524
             implementation: Method
             required: true
             language: !Languages 
@@ -749,13 +703,8 @@
             protocol: !Protocols 
               http: !HttpParameter 
                 in: path
-<<<<<<< HEAD
-          - !Parameter &ref_28
-            schema: *ref_10
-=======
-          - !Parameter &ref_32
+          - !Parameter &ref_33
             schema: *ref_15
->>>>>>> 2886a524
             implementation: Method
             required: true
             language: !Languages 
@@ -795,13 +744,8 @@
                 method: get
                 uri: '{$host}'
         signatureParameters:
-<<<<<<< HEAD
-          - *ref_27
-          - *ref_28
-=======
-          - *ref_31
           - *ref_32
->>>>>>> 2886a524
+          - *ref_33
         responses:
           - !SchemaResponse 
             schema: *ref_8
