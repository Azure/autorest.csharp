--- conflicted
+++ resolved
@@ -12,12 +12,6 @@
   "HeadAsBoolean": false,
   "SkipCSProjPackageReference": true,
   "LowLevelClient": false,
-<<<<<<< HEAD
-  "CredentialTypes": [],
-  "CredentialScopes": [],
-  "CredentialHeaderName": "api-key",
-=======
->>>>>>> 8f26c4fd
   "OperationGroupToResource": {
     "SshPublicKeys": "NonResource"
   }
