--- conflicted
+++ resolved
@@ -44,12 +44,8 @@
         /// </summary>
         /// <param name="client"> The <see cref="ArmClient" /> instance the method will execute against. </param>
         /// <param name="id"> The resource ID of the resource to get. </param>
-<<<<<<< HEAD
-        /// <returns> Returns a <see cref="TypeOneResource"/> object. </returns>
-=======
         /// <exception cref="ArgumentNullException"> <paramref name="client"/> is null. </exception>
         /// <returns> Returns a <see cref="TypeOneResource" /> object. </returns>
->>>>>>> c9c80087
         public static TypeOneResource GetTypeOneResource(this ArmClient client, ResourceIdentifier id)
         {
             Argument.AssertNotNull(client, nameof(client));
@@ -67,12 +63,8 @@
         /// </summary>
         /// <param name="client"> The <see cref="ArmClient" /> instance the method will execute against. </param>
         /// <param name="id"> The resource ID of the resource to get. </param>
-<<<<<<< HEAD
-        /// <returns> Returns a <see cref="TypeTwoResource"/> object. </returns>
-=======
         /// <exception cref="ArgumentNullException"> <paramref name="client"/> is null. </exception>
         /// <returns> Returns a <see cref="TypeTwoResource" /> object. </returns>
->>>>>>> c9c80087
         public static TypeTwoResource GetTypeTwoResource(this ArmClient client, ResourceIdentifier id)
         {
             Argument.AssertNotNull(client, nameof(client));
@@ -253,12 +245,8 @@
         /// </summary>
         /// <param name="subscriptionResource"> The <see cref="SubscriptionResource" /> instance the method will execute against. </param>
         /// <param name="cancellationToken"> The cancellation token to use. </param>
-<<<<<<< HEAD
-        /// <returns> An async collection of <see cref="TypeOneResource"/> that may take multiple service requests to iterate over. </returns>
-=======
         /// <exception cref="ArgumentNullException"> <paramref name="subscriptionResource"/> is null. </exception>
         /// <returns> An async collection of <see cref="TypeOneResource" /> that may take multiple service requests to iterate over. </returns>
->>>>>>> c9c80087
         public static AsyncPageable<TypeOneResource> GetTypeOnesAsync(this SubscriptionResource subscriptionResource, CancellationToken cancellationToken = default)
         {
             Argument.AssertNotNull(subscriptionResource, nameof(subscriptionResource));
@@ -285,12 +273,8 @@
         /// </summary>
         /// <param name="subscriptionResource"> The <see cref="SubscriptionResource" /> instance the method will execute against. </param>
         /// <param name="cancellationToken"> The cancellation token to use. </param>
-<<<<<<< HEAD
-        /// <returns> A collection of <see cref="TypeOneResource"/> that may take multiple service requests to iterate over. </returns>
-=======
         /// <exception cref="ArgumentNullException"> <paramref name="subscriptionResource"/> is null. </exception>
         /// <returns> A collection of <see cref="TypeOneResource" /> that may take multiple service requests to iterate over. </returns>
->>>>>>> c9c80087
         public static Pageable<TypeOneResource> GetTypeOnes(this SubscriptionResource subscriptionResource, CancellationToken cancellationToken = default)
         {
             Argument.AssertNotNull(subscriptionResource, nameof(subscriptionResource));
@@ -317,12 +301,8 @@
         /// </summary>
         /// <param name="subscriptionResource"> The <see cref="SubscriptionResource" /> instance the method will execute against. </param>
         /// <param name="cancellationToken"> The cancellation token to use. </param>
-<<<<<<< HEAD
-        /// <returns> An async collection of <see cref="TypeTwoResource"/> that may take multiple service requests to iterate over. </returns>
-=======
         /// <exception cref="ArgumentNullException"> <paramref name="subscriptionResource"/> is null. </exception>
         /// <returns> An async collection of <see cref="TypeTwoResource" /> that may take multiple service requests to iterate over. </returns>
->>>>>>> c9c80087
         public static AsyncPageable<TypeTwoResource> GetTypeTwosAsync(this SubscriptionResource subscriptionResource, CancellationToken cancellationToken = default)
         {
             Argument.AssertNotNull(subscriptionResource, nameof(subscriptionResource));
@@ -349,12 +329,8 @@
         /// </summary>
         /// <param name="subscriptionResource"> The <see cref="SubscriptionResource" /> instance the method will execute against. </param>
         /// <param name="cancellationToken"> The cancellation token to use. </param>
-<<<<<<< HEAD
-        /// <returns> A collection of <see cref="TypeTwoResource"/> that may take multiple service requests to iterate over. </returns>
-=======
         /// <exception cref="ArgumentNullException"> <paramref name="subscriptionResource"/> is null. </exception>
         /// <returns> A collection of <see cref="TypeTwoResource" /> that may take multiple service requests to iterate over. </returns>
->>>>>>> c9c80087
         public static Pageable<TypeTwoResource> GetTypeTwos(this SubscriptionResource subscriptionResource, CancellationToken cancellationToken = default)
         {
             Argument.AssertNotNull(subscriptionResource, nameof(subscriptionResource));
