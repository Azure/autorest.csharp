--- conflicted
+++ resolved
@@ -36,15 +36,9 @@
         /// <param name="id"> The identifier of the parent resource that is the target of operations. </param>
         internal SBSubscriptionCollection(ArmClient client, ResourceIdentifier id) : base(client, id)
         {
-<<<<<<< HEAD
-            _sbSubscriptionSubscriptionsClientDiagnostics = new ClientDiagnostics("MgmtSubscriptionNameParameter", SBSubscriptionResource.ResourceType.Namespace, DiagnosticOptions);
+            _sbSubscriptionSubscriptionsClientDiagnostics = new ClientDiagnostics("MgmtSubscriptionNameParameter", SBSubscriptionResource.ResourceType.Namespace, Diagnostics);
             TryGetApiVersion(SBSubscriptionResource.ResourceType, out string sbSubscriptionSubscriptionsApiVersion);
-            _sbSubscriptionSubscriptionsRestClient = new SubscriptionsRestOperations(Pipeline, DiagnosticOptions.ApplicationId, BaseUri, sbSubscriptionSubscriptionsApiVersion);
-=======
-            _sbSubscriptionSubscriptionsClientDiagnostics = new ClientDiagnostics("MgmtSubscriptionNameParameter", SBSubscription.ResourceType.Namespace, Diagnostics);
-            TryGetApiVersion(SBSubscription.ResourceType, out string sbSubscriptionSubscriptionsApiVersion);
             _sbSubscriptionSubscriptionsRestClient = new SubscriptionsRestOperations(Pipeline, Diagnostics.ApplicationId, Endpoint, sbSubscriptionSubscriptionsApiVersion);
->>>>>>> ab22d0bd
 #if DEBUG
 			ValidateResourceId(Id);
 #endif
