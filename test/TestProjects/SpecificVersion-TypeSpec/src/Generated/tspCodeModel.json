{
 "$id": "1",
 "Name": "TypeSpec.Versioning.Specific",
 "ApiVersions": [
  "2022-06-01-preview",
  "2022-09-01"
 ],
 "Enums": [
  {
   "$id": "2",
   "Kind": "enum",
   "Name": "OperationState",
   "CrossLanguageDefinitionId": "Azure.Core.Foundations.OperationState",
   "ValueType": {
    "$id": "3",
    "Kind": "string"
   },
   "Values": [
    {
     "$id": "4",
     "Name": "NotStarted",
     "Value": "NotStarted",
     "Description": "The operation has not started."
    },
    {
     "$id": "5",
     "Name": "Running",
     "Value": "Running",
     "Description": "The operation is in progress."
    },
    {
     "$id": "6",
     "Name": "Succeeded",
     "Value": "Succeeded",
     "Description": "The operation has completed successfully."
    },
    {
     "$id": "7",
     "Name": "Failed",
     "Value": "Failed",
     "Description": "The operation has failed."
    },
    {
     "$id": "8",
     "Name": "Canceled",
     "Value": "Canceled",
     "Description": "The operation has been canceled by the user."
    }
   ],
   "Description": "Enum describing allowed operation states.",
   "IsExtensible": true,
   "Usage": "None"
  },
  {
   "$id": "9",
   "Kind": "enum",
   "Name": "ApiVersions",
   "CrossLanguageDefinitionId": "TypeSpec.Versioning.Specific.ApiVersions",
   "ValueType": {
    "$id": "10",
    "Kind": "string"
   },
   "Values": [
    {
     "$id": "11",
     "Name": "v2022_06_01_preview",
     "Value": "2022-06-01-preview"
    },
    {
     "$id": "12",
     "Name": "v2022_09_01",
     "Value": "2022-09-01"
    }
   ],
   "IsExtensible": false,
   "Usage": "ApiVersionEnum"
  }
 ],
 "Models": [
  {
   "$id": "13",
   "Kind": "model",
   "Name": "ResourceOperationStatusResourceExportedResourceError",
<<<<<<< HEAD
   "Namespace": "Azure.Core",
   "Usage": "None",
=======
   "CrossLanguageDefinitionId": "Azure.Core.ResourceOperationStatus",
   "Usage": "Output",
>>>>>>> 5f9dfa7e
   "Description": "Provides status details for long running operations.",
   "Properties": [
    {
     "$id": "14",
     "Name": "id",
     "SerializedName": "id",
     "Description": "The unique ID of the operation.",
     "Type": {
      "$id": "15",
      "Kind": "string"
     },
     "IsRequired": true,
     "IsReadOnly": false
    },
    {
     "$id": "16",
     "Name": "status",
     "SerializedName": "status",
     "Description": "The status of the operation",
     "Type": {
      "$ref": "2"
     },
     "IsRequired": true,
     "IsReadOnly": false
    },
    {
     "$id": "17",
     "Name": "error",
     "SerializedName": "error",
     "Description": "Error object that describes the error when status is \"Failed\".",
     "Type": {
      "$id": "18",
      "Kind": "model",
      "Name": "Error",
<<<<<<< HEAD
      "Namespace": "Azure.Core.Foundations",
      "Usage": "None",
=======
      "CrossLanguageDefinitionId": "Azure.Core.Foundations.Error",
      "Usage": "Output",
>>>>>>> 5f9dfa7e
      "Description": "The error object.",
      "Properties": [
       {
        "$id": "19",
        "Name": "code",
        "SerializedName": "code",
        "Description": "One of a server-defined set of error codes.",
        "Type": {
         "$id": "20",
         "Kind": "string"
        },
        "IsRequired": true,
        "IsReadOnly": false
       },
       {
        "$id": "21",
        "Name": "message",
        "SerializedName": "message",
        "Description": "A human-readable representation of the error.",
        "Type": {
         "$id": "22",
         "Kind": "string"
        },
        "IsRequired": true,
        "IsReadOnly": false
       },
       {
        "$id": "23",
        "Name": "target",
        "SerializedName": "target",
        "Description": "The target of the error.",
        "Type": {
         "$id": "24",
         "Kind": "string"
        },
        "IsRequired": false,
        "IsReadOnly": false
       },
       {
        "$id": "25",
        "Name": "details",
        "SerializedName": "details",
        "Description": "An array of details about specific errors that led to this reported error.",
        "Type": {
         "$id": "26",
         "Kind": "array",
         "ValueType": {
          "$ref": "18"
         }
        },
        "IsRequired": false,
        "IsReadOnly": false
       },
       {
        "$id": "27",
        "Name": "innererror",
        "SerializedName": "innererror",
        "Description": "An object containing more specific information than the current object about the error.",
        "Type": {
         "$id": "28",
         "Kind": "model",
         "Name": "InnerError",
<<<<<<< HEAD
         "Namespace": "Azure.Core.Foundations",
         "Usage": "None",
=======
         "CrossLanguageDefinitionId": "Azure.Core.Foundations.InnerError",
         "Usage": "Output",
>>>>>>> 5f9dfa7e
         "Description": "An object containing more specific information about the error. As per Microsoft One API guidelines - https://github.com/Microsoft/api-guidelines/blob/vNext/Guidelines.md#7102-error-condition-responses.",
         "Properties": [
          {
           "$id": "29",
           "Name": "code",
           "SerializedName": "code",
           "Description": "One of a server-defined set of error codes.",
           "Type": {
            "$id": "30",
            "Kind": "string"
           },
           "IsRequired": false,
           "IsReadOnly": false
          },
          {
           "$id": "31",
           "Name": "innererror",
           "SerializedName": "innererror",
           "Description": "Inner error.",
           "Type": {
            "$ref": "28"
           },
           "IsRequired": false,
           "IsReadOnly": false
          }
         ]
        },
        "IsRequired": false,
        "IsReadOnly": false
       }
      ]
     },
     "IsRequired": false,
     "IsReadOnly": false
    },
    {
     "$id": "32",
     "Name": "result",
     "SerializedName": "result",
     "Description": "The result of the operation.",
     "Type": {
      "$id": "33",
      "Kind": "model",
      "Name": "ExportedResource",
      "CrossLanguageDefinitionId": "TypeSpec.Versioning.Specific.ExportedResource",
      "Usage": "Output",
      "Properties": [
       {
        "$id": "34",
        "Name": "id",
        "SerializedName": "id",
        "Description": "",
        "Type": {
         "$id": "35",
         "Kind": "string"
        },
        "IsRequired": true,
        "IsReadOnly": false
       },
       {
        "$id": "36",
        "Name": "resourceUri",
        "SerializedName": "resourceUri",
        "Description": "",
        "Type": {
         "$id": "37",
         "Kind": "string"
        },
        "IsRequired": true,
        "IsReadOnly": false
       }
      ]
     },
     "IsRequired": false,
     "IsReadOnly": false
    }
   ]
  },
  {
   "$ref": "18"
  },
  {
   "$ref": "28"
  },
  {
   "$ref": "33"
  },
  {
   "$id": "38",
   "Kind": "model",
   "Name": "PagedResource",
<<<<<<< HEAD
   "Namespace": "Azure.Core.Foundations",
   "Usage": "None",
=======
   "CrossLanguageDefinitionId": "Azure.Core.Foundations.CustomPage",
   "Usage": "Output",
>>>>>>> 5f9dfa7e
   "Description": "Paged collection of Resource items",
   "Properties": [
    {
     "$id": "39",
     "Name": "value",
     "SerializedName": "value",
     "Description": "The Resource items on this page",
     "Type": {
      "$id": "40",
      "Kind": "array",
      "ValueType": {
       "$id": "41",
       "Kind": "model",
       "Name": "Resource",
<<<<<<< HEAD
       "Namespace": "TypeSpec.Versioning.Specific",
       "Usage": "Input,Output",
=======
       "CrossLanguageDefinitionId": "TypeSpec.Versioning.Specific.Resource",
       "Usage": "RoundTrip",
>>>>>>> 5f9dfa7e
       "Properties": [
        {
         "$id": "42",
         "Name": "id",
         "SerializedName": "id",
         "Description": "",
         "Type": {
          "$id": "43",
          "Kind": "string"
         },
         "IsRequired": true,
         "IsReadOnly": true
        },
        {
         "$id": "44",
         "Name": "name",
         "SerializedName": "name",
         "Description": "",
         "Type": {
          "$id": "45",
          "Kind": "string"
         },
         "IsRequired": true,
         "IsReadOnly": true
        },
        {
         "$id": "46",
         "Name": "type",
         "SerializedName": "type",
         "Description": "",
         "Type": {
          "$id": "47",
          "Kind": "string"
         },
         "IsRequired": true,
         "IsReadOnly": false
        }
       ]
      }
     },
     "IsRequired": true,
     "IsReadOnly": false
    },
    {
     "$id": "48",
     "Name": "nextLink",
     "SerializedName": "nextLink",
     "Description": "The link to the next page of items",
     "Type": {
      "$id": "49",
      "Kind": "url"
     },
     "IsRequired": false,
     "IsReadOnly": false
    }
   ]
  },
  {
   "$ref": "41"
  }
 ],
 "Clients": [
  {
   "$id": "50",
   "Name": "SpecificClient",
   "Description": "",
   "Operations": [],
   "Protocol": {
    "$id": "51"
   },
   "Creatable": true
  },
  {
   "$id": "52",
   "Name": "ResourceOperations",
   "Description": "",
   "Operations": [],
   "Protocol": {
    "$id": "53"
   },
   "Creatable": false,
   "Parent": "SpecificClient"
  },
  {
   "$id": "54",
   "Name": "VersioningOp",
   "Description": "",
   "Operations": [
    {
     "$id": "55",
     "Name": "export",
     "ResourceName": "VersioningOp",
     "Description": "Long-running resource action operation template.",
     "Accessibility": "public",
     "Parameters": [
      {
       "$id": "56",
       "Name": "apiVersion",
       "NameInRequest": "api-version",
       "Description": "The API version to use for this operation.",
       "Type": {
        "$id": "57",
        "Kind": "string"
       },
       "Location": "Query",
       "DefaultValue": {
        "$id": "58",
        "Type": {
         "$id": "59",
         "Kind": "string",
         "IsNullable": false
        },
        "Value": "2022-09-01"
       },
       "IsRequired": true,
       "IsApiVersion": true,
       "IsResourceParameter": false,
       "IsContentType": false,
       "IsEndpoint": false,
       "SkipUrlEncoding": false,
       "Explode": false,
       "Kind": "Client"
      },
      {
       "$id": "60",
       "Name": "name",
       "NameInRequest": "name",
       "Type": {
        "$id": "61",
        "Kind": "string"
       },
       "Location": "Path",
       "IsRequired": true,
       "IsApiVersion": false,
       "IsResourceParameter": false,
       "IsContentType": false,
       "IsEndpoint": false,
       "SkipUrlEncoding": false,
       "Explode": false,
       "Kind": "Method"
      },
      {
       "$id": "62",
       "Name": "projectFileVersion",
       "NameInRequest": "projectFileVersion",
       "Type": {
        "$id": "63",
        "Kind": "string"
       },
       "Location": "Query",
       "IsRequired": false,
       "IsApiVersion": false,
       "IsResourceParameter": false,
       "IsContentType": false,
       "IsEndpoint": false,
       "SkipUrlEncoding": false,
       "Explode": false,
       "Kind": "Method"
      },
      {
       "$id": "64",
       "Name": "accept",
       "NameInRequest": "Accept",
       "Type": {
        "$id": "65",
        "Kind": "string",
        "IsNullable": false
       },
       "Location": "Header",
       "IsApiVersion": false,
       "IsResourceParameter": false,
       "IsContentType": false,
       "IsRequired": true,
       "IsEndpoint": false,
       "SkipUrlEncoding": false,
       "Explode": false,
       "Kind": "Constant",
       "DefaultValue": {
        "$id": "66",
        "Type": {
         "$ref": "65"
        },
        "Value": "application/json"
       }
      }
     ],
     "Responses": [
      {
       "$id": "67",
       "StatusCodes": [
        202
       ],
       "BodyType": {
        "$ref": "13"
       },
       "BodyMediaType": "Json",
       "Headers": [
        {
         "$id": "68",
         "Name": "Operation-Location",
         "NameInResponse": "operationLocation",
         "Description": "The location for monitoring the operation state.",
         "Type": {
          "$id": "69",
          "Kind": "url"
         }
        }
       ],
       "IsErrorResponse": false,
       "ContentTypes": [
        "application/json"
       ]
      }
     ],
     "HttpMethod": "POST",
     "RequestBodyMediaType": "None",
     "Uri": "",
     "Path": "/versioning/resources/{name}:export",
     "BufferResponse": true,
     "LongRunning": {
      "$id": "70",
      "FinalStateVia": 3,
      "FinalResponse": {
       "$id": "71",
       "StatusCodes": [
        200
       ],
       "BodyType": {
        "$ref": "13"
       },
       "BodyMediaType": "Json"
      },
      "ResultPath": "result"
     },
     "GenerateProtocolMethod": true,
     "GenerateConvenienceMethod": true
    },
    {
     "$id": "72",
     "Name": "list",
     "ResourceName": "Resource",
     "Description": "Resource list operation template.",
     "Accessibility": "public",
     "Parameters": [
      {
       "$id": "73",
       "Name": "apiVersion",
       "NameInRequest": "api-version",
       "Description": "The API version to use for this operation.",
       "Type": {
        "$id": "74",
        "Kind": "string"
       },
       "Location": "Query",
       "DefaultValue": {
        "$ref": "58"
       },
       "IsRequired": true,
       "IsApiVersion": true,
       "IsResourceParameter": false,
       "IsContentType": false,
       "IsEndpoint": false,
       "SkipUrlEncoding": false,
       "Explode": false,
       "Kind": "Client"
      },
      {
       "$id": "75",
       "Name": "select",
       "NameInRequest": "select",
       "Description": "Select the specified fields to be included in the response.",
       "Type": {
        "$id": "76",
        "Kind": "array",
        "ValueType": {
         "$id": "77",
         "Kind": "string"
        }
       },
       "Location": "Query",
       "IsRequired": false,
       "IsApiVersion": false,
       "IsResourceParameter": false,
       "IsContentType": false,
       "IsEndpoint": false,
       "SkipUrlEncoding": false,
       "Explode": true,
       "Kind": "Method"
      },
      {
       "$id": "78",
       "Name": "expand",
       "NameInRequest": "expand",
       "Type": {
        "$id": "79",
        "Kind": "string"
       },
       "Location": "Query",
       "IsRequired": false,
       "IsApiVersion": false,
       "IsResourceParameter": false,
       "IsContentType": false,
       "IsEndpoint": false,
       "SkipUrlEncoding": false,
       "Explode": false,
       "Kind": "Method"
      },
      {
       "$id": "80",
       "Name": "accept",
       "NameInRequest": "Accept",
       "Type": {
        "$id": "81",
        "Kind": "string",
        "IsNullable": false
       },
       "Location": "Header",
       "IsApiVersion": false,
       "IsResourceParameter": false,
       "IsContentType": false,
       "IsRequired": true,
       "IsEndpoint": false,
       "SkipUrlEncoding": false,
       "Explode": false,
       "Kind": "Constant",
       "DefaultValue": {
        "$id": "82",
        "Type": {
         "$ref": "81"
        },
        "Value": "application/json"
       }
      }
     ],
     "Responses": [
      {
       "$id": "83",
       "StatusCodes": [
        200
       ],
       "BodyType": {
        "$ref": "38"
       },
       "BodyMediaType": "Json",
       "Headers": [],
       "IsErrorResponse": false,
       "ContentTypes": [
        "application/json"
       ]
      }
     ],
     "HttpMethod": "GET",
     "RequestBodyMediaType": "None",
     "Uri": "",
     "Path": "/versioning/resources",
     "BufferResponse": true,
     "Paging": {
      "$id": "84",
      "NextLinkName": "nextLink",
      "ItemName": "value"
     },
     "GenerateProtocolMethod": true,
     "GenerateConvenienceMethod": true
    },
    {
     "$id": "85",
     "Name": "create",
     "ResourceName": "Resource",
     "Description": "Create or replace operation template.",
     "Accessibility": "public",
     "Parameters": [
      {
       "$id": "86",
       "Name": "apiVersion",
       "NameInRequest": "api-version",
       "Description": "The API version to use for this operation.",
       "Type": {
        "$id": "87",
        "Kind": "string"
       },
       "Location": "Query",
       "DefaultValue": {
        "$ref": "58"
       },
       "IsRequired": true,
       "IsApiVersion": true,
       "IsResourceParameter": false,
       "IsContentType": false,
       "IsEndpoint": false,
       "SkipUrlEncoding": false,
       "Explode": false,
       "Kind": "Client"
      },
      {
       "$id": "88",
       "Name": "name",
       "NameInRequest": "name",
       "Type": {
        "$id": "89",
        "Kind": "string"
       },
       "Location": "Path",
       "IsRequired": true,
       "IsApiVersion": false,
       "IsResourceParameter": false,
       "IsContentType": false,
       "IsEndpoint": false,
       "SkipUrlEncoding": false,
       "Explode": false,
       "Kind": "Method"
      },
      {
       "$id": "90",
       "Name": "resource",
       "NameInRequest": "resource",
       "Description": "The resource instance.",
       "Type": {
        "$ref": "41"
       },
       "Location": "Body",
       "IsRequired": true,
       "IsApiVersion": false,
       "IsResourceParameter": false,
       "IsContentType": false,
       "IsEndpoint": false,
       "SkipUrlEncoding": false,
       "Explode": false,
       "Kind": "Method"
      },
      {
       "$id": "91",
       "Name": "accept",
       "NameInRequest": "Accept",
       "Type": {
        "$id": "92",
        "Kind": "string",
        "IsNullable": false
       },
       "Location": "Header",
       "IsApiVersion": false,
       "IsResourceParameter": false,
       "IsContentType": false,
       "IsRequired": true,
       "IsEndpoint": false,
       "SkipUrlEncoding": false,
       "Explode": false,
       "Kind": "Constant",
       "DefaultValue": {
        "$id": "93",
        "Type": {
         "$ref": "92"
        },
        "Value": "application/json"
       }
      },
      {
       "$id": "94",
       "Name": "contentType",
       "NameInRequest": "Content-Type",
       "Type": {
        "$id": "95",
        "Kind": "string",
        "IsNullable": false
       },
       "Location": "Header",
       "IsApiVersion": false,
       "IsResourceParameter": false,
       "IsContentType": true,
       "IsRequired": true,
       "IsEndpoint": false,
       "SkipUrlEncoding": false,
       "Explode": false,
       "Kind": "Constant",
       "DefaultValue": {
        "$id": "96",
        "Type": {
         "$ref": "95"
        },
        "Value": "application/json"
       }
      }
     ],
     "Responses": [
      {
       "$id": "97",
       "StatusCodes": [
        201
       ],
       "BodyType": {
        "$ref": "41"
       },
       "BodyMediaType": "Json",
       "Headers": [],
       "IsErrorResponse": false,
       "ContentTypes": [
        "application/json"
       ]
      },
      {
       "$id": "98",
       "StatusCodes": [
        200
       ],
       "BodyType": {
        "$ref": "41"
       },
       "BodyMediaType": "Json",
       "Headers": [],
       "IsErrorResponse": false,
       "ContentTypes": [
        "application/json"
       ]
      }
     ],
     "HttpMethod": "PUT",
     "RequestBodyMediaType": "Json",
     "Uri": "",
     "Path": "/versioning/resources/{name}",
     "RequestMediaTypes": [
      "application/json"
     ],
     "BufferResponse": true,
     "GenerateProtocolMethod": true,
     "GenerateConvenienceMethod": true
    }
   ],
   "Protocol": {
    "$id": "99"
   },
   "Creatable": false,
   "Parent": "SpecificClient"
  }
 ]
}<|MERGE_RESOLUTION|>--- conflicted
+++ resolved
@@ -81,13 +81,8 @@
    "$id": "13",
    "Kind": "model",
    "Name": "ResourceOperationStatusResourceExportedResourceError",
-<<<<<<< HEAD
-   "Namespace": "Azure.Core",
+   "CrossLanguageDefinitionId": "Azure.Core.ResourceOperationStatus",
    "Usage": "None",
-=======
-   "CrossLanguageDefinitionId": "Azure.Core.ResourceOperationStatus",
-   "Usage": "Output",
->>>>>>> 5f9dfa7e
    "Description": "Provides status details for long running operations.",
    "Properties": [
     {
@@ -122,13 +117,8 @@
       "$id": "18",
       "Kind": "model",
       "Name": "Error",
-<<<<<<< HEAD
-      "Namespace": "Azure.Core.Foundations",
+      "CrossLanguageDefinitionId": "Azure.Core.Foundations.Error",
       "Usage": "None",
-=======
-      "CrossLanguageDefinitionId": "Azure.Core.Foundations.Error",
-      "Usage": "Output",
->>>>>>> 5f9dfa7e
       "Description": "The error object.",
       "Properties": [
        {
@@ -191,13 +181,8 @@
          "$id": "28",
          "Kind": "model",
          "Name": "InnerError",
-<<<<<<< HEAD
-         "Namespace": "Azure.Core.Foundations",
+         "CrossLanguageDefinitionId": "Azure.Core.Foundations.InnerError",
          "Usage": "None",
-=======
-         "CrossLanguageDefinitionId": "Azure.Core.Foundations.InnerError",
-         "Usage": "Output",
->>>>>>> 5f9dfa7e
          "Description": "An object containing more specific information about the error. As per Microsoft One API guidelines - https://github.com/Microsoft/api-guidelines/blob/vNext/Guidelines.md#7102-error-condition-responses.",
          "Properties": [
           {
@@ -289,13 +274,8 @@
    "$id": "38",
    "Kind": "model",
    "Name": "PagedResource",
-<<<<<<< HEAD
-   "Namespace": "Azure.Core.Foundations",
+   "CrossLanguageDefinitionId": "Azure.Core.Foundations.CustomPage",
    "Usage": "None",
-=======
-   "CrossLanguageDefinitionId": "Azure.Core.Foundations.CustomPage",
-   "Usage": "Output",
->>>>>>> 5f9dfa7e
    "Description": "Paged collection of Resource items",
    "Properties": [
     {
@@ -310,13 +290,8 @@
        "$id": "41",
        "Kind": "model",
        "Name": "Resource",
-<<<<<<< HEAD
-       "Namespace": "TypeSpec.Versioning.Specific",
+       "CrossLanguageDefinitionId": "TypeSpec.Versioning.Specific.Resource",
        "Usage": "Input,Output",
-=======
-       "CrossLanguageDefinitionId": "TypeSpec.Versioning.Specific.Resource",
-       "Usage": "RoundTrip",
->>>>>>> 5f9dfa7e
        "Properties": [
         {
          "$id": "42",
