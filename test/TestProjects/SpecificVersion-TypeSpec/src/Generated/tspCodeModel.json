--- conflicted
+++ resolved
@@ -245,14 +245,9 @@
          "Kind": "array",
          "Name": "ArrayError",
          "ValueType": {
-<<<<<<< HEAD
           "$ref": "30"
-         }
-=======
-          "$ref": "18"
          },
          "CrossLanguageDefinitionId": "TypeSpec.Array"
->>>>>>> f09b0deb
         },
         "IsRequired": false,
         "IsReadOnly": false
@@ -340,56 +335,9 @@
       "Kind": "array",
       "Name": "ArrayResource",
       "ValueType": {
-<<<<<<< HEAD
        "$ref": "18"
-      }
-=======
-       "$id": "41",
-       "Kind": "model",
-       "Name": "Resource",
-       "CrossLanguageDefinitionId": "TypeSpec.Versioning.Specific.Resource",
-       "Usage": "RoundTrip",
-       "Properties": [
-        {
-         "$id": "42",
-         "Name": "id",
-         "SerializedName": "id",
-         "Description": "",
-         "Type": {
-          "$id": "43",
-          "Kind": "string"
-         },
-         "IsRequired": true,
-         "IsReadOnly": true
-        },
-        {
-         "$id": "44",
-         "Name": "name",
-         "SerializedName": "name",
-         "Description": "",
-         "Type": {
-          "$id": "45",
-          "Kind": "string"
-         },
-         "IsRequired": true,
-         "IsReadOnly": true
-        },
-        {
-         "$id": "46",
-         "Name": "type",
-         "SerializedName": "type",
-         "Description": "",
-         "Type": {
-          "$id": "47",
-          "Kind": "string"
-         },
-         "IsRequired": true,
-         "IsReadOnly": false
-        }
-       ]
       },
       "CrossLanguageDefinitionId": "TypeSpec.Array"
->>>>>>> f09b0deb
      },
      "IsRequired": true,
      "IsReadOnly": false
