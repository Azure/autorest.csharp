--- conflicted
+++ resolved
@@ -7,66 +7,41 @@
  ],
  "Enums": [
   {
-<<<<<<< HEAD
    "$id": "1",
-   "Kind": "Enum",
-=======
-   "$id": "2",
    "Kind": "enum",
->>>>>>> f4b8779e
    "Name": "OperationState",
    "ValueType": {
-    "$id": "3",
+    "$id": "2",
     "Kind": "string",
     "IsNullable": false
    },
    "Values": [
     {
-<<<<<<< HEAD
-     "$id": "2",
-=======
-     "$id": "4",
->>>>>>> f4b8779e
+     "$id": "3",
      "Name": "NotStarted",
      "Value": "NotStarted",
      "Description": "The operation has not started."
     },
     {
-<<<<<<< HEAD
-     "$id": "3",
-=======
-     "$id": "5",
->>>>>>> f4b8779e
+     "$id": "4",
      "Name": "Running",
      "Value": "Running",
      "Description": "The operation is in progress."
     },
     {
-<<<<<<< HEAD
-     "$id": "4",
-=======
-     "$id": "6",
->>>>>>> f4b8779e
+     "$id": "5",
      "Name": "Succeeded",
      "Value": "Succeeded",
      "Description": "The operation has completed successfully."
     },
     {
-<<<<<<< HEAD
-     "$id": "5",
-=======
-     "$id": "7",
->>>>>>> f4b8779e
+     "$id": "6",
      "Name": "Failed",
      "Value": "Failed",
      "Description": "The operation has failed."
     },
     {
-<<<<<<< HEAD
-     "$id": "6",
-=======
-     "$id": "8",
->>>>>>> f4b8779e
+     "$id": "7",
      "Name": "Canceled",
      "Value": "Canceled",
      "Description": "The operation has been canceled by the user."
@@ -79,35 +54,22 @@
    "Usage": "Output"
   },
   {
-<<<<<<< HEAD
-   "$id": "7",
-   "Kind": "Enum",
-=======
-   "$id": "9",
+   "$id": "8",
    "Kind": "enum",
->>>>>>> f4b8779e
    "Name": "ApiVersions",
    "ValueType": {
-    "$id": "10",
+    "$id": "9",
     "Kind": "string",
     "IsNullable": false
    },
    "Values": [
     {
-<<<<<<< HEAD
-     "$id": "8",
-=======
-     "$id": "11",
->>>>>>> f4b8779e
+     "$id": "10",
      "Name": "v2022_06_01_preview",
      "Value": "2022-06-01-preview"
     },
     {
-<<<<<<< HEAD
-     "$id": "9",
-=======
-     "$id": "12",
->>>>>>> f4b8779e
+     "$id": "11",
      "Name": "v2022_09_01",
      "Value": "2022-09-01"
     }
@@ -120,11 +82,7 @@
  ],
  "Models": [
   {
-<<<<<<< HEAD
-   "$id": "10",
-=======
-   "$id": "13",
->>>>>>> f4b8779e
+   "$id": "12",
    "Kind": "Model",
    "Name": "ResourceOperationStatusResourceExportedResourceError",
    "Namespace": "Azure.Core",
@@ -133,34 +91,20 @@
    "Usage": "Output",
    "Properties": [
     {
-<<<<<<< HEAD
-     "$id": "11",
-=======
-     "$id": "14",
->>>>>>> f4b8779e
+     "$id": "13",
      "Name": "id",
      "SerializedName": "id",
      "Description": "The unique ID of the operation.",
      "Type": {
-<<<<<<< HEAD
-      "$id": "12",
-      "Kind": "Primitive",
-      "Name": "String",
-=======
-      "$id": "15",
+      "$id": "14",
       "Kind": "string",
->>>>>>> f4b8779e
       "IsNullable": false
      },
      "IsRequired": true,
      "IsReadOnly": false
     },
     {
-<<<<<<< HEAD
-     "$id": "13",
-=======
-     "$id": "16",
->>>>>>> f4b8779e
+     "$id": "15",
      "Name": "status",
      "SerializedName": "status",
      "Description": "The status of the operation",
@@ -171,20 +115,12 @@
      "IsReadOnly": false
     },
     {
-<<<<<<< HEAD
-     "$id": "14",
-=======
-     "$id": "17",
->>>>>>> f4b8779e
+     "$id": "16",
      "Name": "error",
      "SerializedName": "error",
      "Description": "Error object that describes the error when status is \"Failed\".",
      "Type": {
-<<<<<<< HEAD
-      "$id": "15",
-=======
-      "$id": "18",
->>>>>>> f4b8779e
+      "$id": "17",
       "Kind": "Model",
       "Name": "Error",
       "Namespace": "Azure.Core.Foundations",
@@ -193,97 +129,55 @@
       "Usage": "Output",
       "Properties": [
        {
-<<<<<<< HEAD
-        "$id": "16",
-=======
-        "$id": "19",
->>>>>>> f4b8779e
+        "$id": "18",
         "Name": "code",
         "SerializedName": "code",
         "Description": "One of a server-defined set of error codes.",
         "Type": {
-<<<<<<< HEAD
-         "$id": "17",
-         "Kind": "Primitive",
-         "Name": "String",
-=======
-         "$id": "20",
+         "$id": "19",
          "Kind": "string",
->>>>>>> f4b8779e
          "IsNullable": false
         },
         "IsRequired": true,
         "IsReadOnly": false
        },
        {
-<<<<<<< HEAD
-        "$id": "18",
-=======
-        "$id": "21",
->>>>>>> f4b8779e
+        "$id": "20",
         "Name": "message",
         "SerializedName": "message",
         "Description": "A human-readable representation of the error.",
         "Type": {
-<<<<<<< HEAD
-         "$id": "19",
-         "Kind": "Primitive",
-         "Name": "String",
-=======
-         "$id": "22",
+         "$id": "21",
          "Kind": "string",
->>>>>>> f4b8779e
          "IsNullable": false
         },
         "IsRequired": true,
         "IsReadOnly": false
        },
        {
-<<<<<<< HEAD
-        "$id": "20",
-=======
-        "$id": "23",
->>>>>>> f4b8779e
+        "$id": "22",
         "Name": "target",
         "SerializedName": "target",
         "Description": "The target of the error.",
         "Type": {
-<<<<<<< HEAD
-         "$id": "21",
-         "Kind": "Primitive",
-         "Name": "String",
-=======
-         "$id": "24",
+         "$id": "23",
          "Kind": "string",
->>>>>>> f4b8779e
          "IsNullable": false
         },
         "IsRequired": false,
         "IsReadOnly": false
        },
        {
-<<<<<<< HEAD
-        "$id": "22",
-=======
-        "$id": "25",
->>>>>>> f4b8779e
+        "$id": "24",
         "Name": "details",
         "SerializedName": "details",
         "Description": "An array of details about specific errors that led to this reported error.",
         "Type": {
-<<<<<<< HEAD
-         "$id": "23",
+         "$id": "25",
          "Kind": "Array",
          "Name": "Array",
          "ElementType": {
-          "$ref": "15"
-=======
-         "$id": "26",
-         "Kind": "Array",
-         "Name": "Array",
-         "ElementType": {
-          "$ref": "18"
->>>>>>> f4b8779e
+          "$ref": "17"
          },
          "IsNullable": false
         },
@@ -291,20 +185,12 @@
         "IsReadOnly": false
        },
        {
-<<<<<<< HEAD
-        "$id": "24",
-=======
-        "$id": "27",
->>>>>>> f4b8779e
+        "$id": "26",
         "Name": "innererror",
         "SerializedName": "innererror",
         "Description": "An object containing more specific information than the current object about the error.",
         "Type": {
-<<<<<<< HEAD
-         "$id": "25",
-=======
-         "$id": "28",
->>>>>>> f4b8779e
+         "$id": "27",
          "Kind": "Model",
          "Name": "InnerError",
          "Namespace": "Azure.Core.Foundations",
@@ -313,43 +199,25 @@
          "Usage": "Output",
          "Properties": [
           {
-<<<<<<< HEAD
-           "$id": "26",
-=======
-           "$id": "29",
->>>>>>> f4b8779e
+           "$id": "28",
            "Name": "code",
            "SerializedName": "code",
            "Description": "One of a server-defined set of error codes.",
            "Type": {
-<<<<<<< HEAD
-            "$id": "27",
-            "Kind": "Primitive",
-            "Name": "String",
-=======
-            "$id": "30",
+            "$id": "29",
             "Kind": "string",
->>>>>>> f4b8779e
             "IsNullable": false
            },
            "IsRequired": false,
            "IsReadOnly": false
           },
           {
-<<<<<<< HEAD
-           "$id": "28",
-=======
-           "$id": "31",
->>>>>>> f4b8779e
+           "$id": "30",
            "Name": "innererror",
            "SerializedName": "innererror",
            "Description": "Inner error.",
            "Type": {
-<<<<<<< HEAD
-            "$ref": "25"
-=======
-            "$ref": "28"
->>>>>>> f4b8779e
+            "$ref": "27"
            },
            "IsRequired": false,
            "IsReadOnly": false
@@ -365,20 +233,12 @@
      "IsReadOnly": false
     },
     {
-<<<<<<< HEAD
-     "$id": "29",
-=======
-     "$id": "32",
->>>>>>> f4b8779e
+     "$id": "31",
      "Name": "result",
      "SerializedName": "result",
      "Description": "The result of the operation.",
      "Type": {
-<<<<<<< HEAD
-      "$id": "30",
-=======
-      "$id": "33",
->>>>>>> f4b8779e
+      "$id": "32",
       "Kind": "Model",
       "Name": "ExportedResource",
       "Namespace": "TypeSpec.Versioning.Specific",
@@ -386,46 +246,26 @@
       "Usage": "Output",
       "Properties": [
        {
-<<<<<<< HEAD
-        "$id": "31",
-=======
-        "$id": "34",
->>>>>>> f4b8779e
+        "$id": "33",
         "Name": "id",
         "SerializedName": "id",
         "Description": "",
         "Type": {
-<<<<<<< HEAD
-         "$id": "32",
-         "Kind": "Primitive",
-         "Name": "String",
-=======
-         "$id": "35",
+         "$id": "34",
          "Kind": "string",
->>>>>>> f4b8779e
          "IsNullable": false
         },
         "IsRequired": true,
         "IsReadOnly": false
        },
        {
-<<<<<<< HEAD
-        "$id": "33",
-=======
-        "$id": "36",
->>>>>>> f4b8779e
+        "$id": "35",
         "Name": "resourceUri",
         "SerializedName": "resourceUri",
         "Description": "",
         "Type": {
-<<<<<<< HEAD
-         "$id": "34",
-         "Kind": "Primitive",
-         "Name": "String",
-=======
-         "$id": "37",
+         "$id": "36",
          "Kind": "string",
->>>>>>> f4b8779e
          "IsNullable": false
         },
         "IsRequired": true,
@@ -439,29 +279,16 @@
    ]
   },
   {
-<<<<<<< HEAD
-   "$ref": "15"
+   "$ref": "17"
   },
   {
-   "$ref": "25"
+   "$ref": "27"
   },
   {
-   "$ref": "30"
+   "$ref": "32"
   },
   {
-   "$id": "35",
-=======
-   "$ref": "18"
-  },
-  {
-   "$ref": "28"
-  },
-  {
-   "$ref": "33"
-  },
-  {
-   "$id": "38",
->>>>>>> f4b8779e
+   "$id": "37",
    "Kind": "Model",
    "Name": "PagedResource",
    "Namespace": "Azure.Core.Foundations",
@@ -470,28 +297,16 @@
    "Usage": "Output",
    "Properties": [
     {
-<<<<<<< HEAD
-     "$id": "36",
-=======
-     "$id": "39",
->>>>>>> f4b8779e
+     "$id": "38",
      "Name": "value",
      "SerializedName": "value",
      "Description": "The Resource items on this page",
      "Type": {
-<<<<<<< HEAD
-      "$id": "37",
+      "$id": "39",
       "Kind": "Array",
       "Name": "Array",
       "ElementType": {
-       "$id": "38",
-=======
-      "$id": "40",
-      "Kind": "Array",
-      "Name": "Array",
-      "ElementType": {
-       "$id": "41",
->>>>>>> f4b8779e
+       "$id": "40",
        "Kind": "Model",
        "Name": "Resource",
        "Namespace": "TypeSpec.Versioning.Specific",
@@ -499,69 +314,39 @@
        "Usage": "RoundTrip",
        "Properties": [
         {
-<<<<<<< HEAD
-         "$id": "39",
-=======
-         "$id": "42",
->>>>>>> f4b8779e
+         "$id": "41",
          "Name": "id",
          "SerializedName": "id",
          "Description": "",
          "Type": {
-<<<<<<< HEAD
-          "$id": "40",
-          "Kind": "Primitive",
-          "Name": "String",
-=======
-          "$id": "43",
+          "$id": "42",
           "Kind": "string",
->>>>>>> f4b8779e
           "IsNullable": false
          },
          "IsRequired": true,
          "IsReadOnly": true
         },
         {
-<<<<<<< HEAD
-         "$id": "41",
-=======
-         "$id": "44",
->>>>>>> f4b8779e
+         "$id": "43",
          "Name": "name",
          "SerializedName": "name",
          "Description": "",
          "Type": {
-<<<<<<< HEAD
-          "$id": "42",
-          "Kind": "Primitive",
-          "Name": "String",
-=======
-          "$id": "45",
+          "$id": "44",
           "Kind": "string",
->>>>>>> f4b8779e
           "IsNullable": false
          },
          "IsRequired": true,
          "IsReadOnly": true
         },
         {
-<<<<<<< HEAD
-         "$id": "43",
-=======
-         "$id": "46",
->>>>>>> f4b8779e
+         "$id": "45",
          "Name": "type",
          "SerializedName": "type",
          "Description": "",
          "Type": {
-<<<<<<< HEAD
-          "$id": "44",
-          "Kind": "Primitive",
-          "Name": "String",
-=======
-          "$id": "47",
+          "$id": "46",
           "Kind": "string",
->>>>>>> f4b8779e
           "IsNullable": false
          },
          "IsRequired": true,
@@ -575,23 +360,13 @@
      "IsReadOnly": false
     },
     {
-<<<<<<< HEAD
-     "$id": "45",
-=======
-     "$id": "48",
->>>>>>> f4b8779e
+     "$id": "47",
      "Name": "nextLink",
      "SerializedName": "nextLink",
      "Description": "The link to the next page of items",
      "Type": {
-<<<<<<< HEAD
-      "$id": "46",
-      "Kind": "Primitive",
-      "Name": "Uri",
-=======
-      "$id": "49",
+      "$id": "48",
       "Kind": "url",
->>>>>>> f4b8779e
       "IsNullable": false
      },
      "IsRequired": false,
@@ -600,104 +375,58 @@
    ]
   },
   {
-<<<<<<< HEAD
-   "$ref": "38"
-=======
-   "$ref": "41"
->>>>>>> f4b8779e
+   "$ref": "40"
   }
  ],
  "Clients": [
   {
-<<<<<<< HEAD
-   "$id": "47",
-=======
-   "$id": "50",
->>>>>>> f4b8779e
+   "$id": "49",
    "Name": "SpecificClient",
    "Description": "",
    "Operations": [],
    "Protocol": {
-<<<<<<< HEAD
-    "$id": "48"
-=======
-    "$id": "51"
->>>>>>> f4b8779e
+    "$id": "50"
    },
    "Creatable": true
   },
   {
-<<<<<<< HEAD
-   "$id": "49",
-=======
-   "$id": "52",
->>>>>>> f4b8779e
+   "$id": "51",
    "Name": "ResourceOperations",
    "Description": "",
    "Operations": [],
    "Protocol": {
-<<<<<<< HEAD
-    "$id": "50"
-=======
-    "$id": "53"
->>>>>>> f4b8779e
+    "$id": "52"
    },
    "Creatable": false,
    "Parent": "SpecificClient"
   },
   {
-<<<<<<< HEAD
-   "$id": "51",
-=======
-   "$id": "54",
->>>>>>> f4b8779e
+   "$id": "53",
    "Name": "VersioningOp",
    "Description": "",
    "Operations": [
     {
-<<<<<<< HEAD
-     "$id": "52",
-=======
-     "$id": "55",
->>>>>>> f4b8779e
+     "$id": "54",
      "Name": "export",
      "ResourceName": "VersioningOp",
      "Description": "Long-running resource action operation template.",
      "Parameters": [
       {
-<<<<<<< HEAD
-       "$id": "53",
-=======
-       "$id": "56",
->>>>>>> f4b8779e
+       "$id": "55",
        "Name": "apiVersion",
        "NameInRequest": "api-version",
        "Description": "The API version to use for this operation.",
        "Type": {
-<<<<<<< HEAD
-        "$id": "54",
-        "Kind": "Primitive",
-        "Name": "String",
-=======
-        "$id": "57",
-        "Kind": "string",
->>>>>>> f4b8779e
+        "$id": "56",
+        "Kind": "string",
         "IsNullable": false
        },
        "Location": "Query",
        "DefaultValue": {
-<<<<<<< HEAD
-        "$id": "55",
-        "Type": {
-         "$id": "56",
-         "Kind": "Primitive",
-         "Name": "String",
-=======
-        "$id": "58",
-        "Type": {
-         "$id": "59",
+        "$id": "57",
+        "Type": {
+         "$id": "58",
          "Kind": "string",
->>>>>>> f4b8779e
          "IsNullable": false
         },
         "Value": "2022-09-01"
@@ -712,22 +441,12 @@
        "Kind": "Client"
       },
       {
-<<<<<<< HEAD
-       "$id": "57",
+       "$id": "59",
        "Name": "name",
        "NameInRequest": "name",
        "Type": {
-        "$id": "58",
-        "Kind": "Primitive",
-        "Name": "String",
-=======
-       "$id": "60",
-       "Name": "name",
-       "NameInRequest": "name",
-       "Type": {
-        "$id": "61",
-        "Kind": "string",
->>>>>>> f4b8779e
+        "$id": "60",
+        "Kind": "string",
         "IsNullable": false
        },
        "Location": "Path",
@@ -741,22 +460,12 @@
        "Kind": "Method"
       },
       {
-<<<<<<< HEAD
-       "$id": "59",
+       "$id": "61",
        "Name": "projectFileVersion",
        "NameInRequest": "projectFileVersion",
        "Type": {
-        "$id": "60",
-        "Kind": "Primitive",
-        "Name": "String",
-=======
-       "$id": "62",
-       "Name": "projectFileVersion",
-       "NameInRequest": "projectFileVersion",
-       "Type": {
-        "$id": "63",
-        "Kind": "string",
->>>>>>> f4b8779e
+        "$id": "62",
+        "Kind": "string",
         "IsNullable": false
        },
        "Location": "Query",
@@ -770,22 +479,12 @@
        "Kind": "Method"
       },
       {
-<<<<<<< HEAD
-       "$id": "61",
+       "$id": "63",
        "Name": "accept",
        "NameInRequest": "Accept",
        "Type": {
-        "$id": "62",
-        "Kind": "Primitive",
-        "Name": "String",
-=======
-       "$id": "64",
-       "Name": "accept",
-       "NameInRequest": "Accept",
-       "Type": {
-        "$id": "65",
-        "Kind": "string",
->>>>>>> f4b8779e
+        "$id": "64",
+        "Kind": "string",
         "IsNullable": false
        },
        "Location": "Header",
@@ -798,15 +497,9 @@
        "Explode": false,
        "Kind": "Constant",
        "DefaultValue": {
-<<<<<<< HEAD
-        "$id": "63",
-        "Type": {
-         "$ref": "62"
-=======
-        "$id": "66",
-        "Type": {
-         "$ref": "65"
->>>>>>> f4b8779e
+        "$id": "65",
+        "Type": {
+         "$ref": "64"
         },
         "Value": "application/json"
        }
@@ -814,41 +507,23 @@
      ],
      "Responses": [
       {
-<<<<<<< HEAD
-       "$id": "64",
-=======
-       "$id": "67",
->>>>>>> f4b8779e
+       "$id": "66",
        "StatusCodes": [
         202
        ],
        "BodyType": {
-<<<<<<< HEAD
-        "$ref": "10"
-=======
-        "$ref": "13"
->>>>>>> f4b8779e
+        "$ref": "12"
        },
        "BodyMediaType": "Json",
        "Headers": [
         {
-<<<<<<< HEAD
-         "$id": "65",
-=======
-         "$id": "68",
->>>>>>> f4b8779e
+         "$id": "67",
          "Name": "Operation-Location",
          "NameInResponse": "operationLocation",
          "Description": "The location for monitoring the operation state.",
          "Type": {
-<<<<<<< HEAD
-          "$id": "66",
-          "Kind": "Primitive",
-          "Name": "Uri",
-=======
-          "$id": "69",
+          "$id": "68",
           "Kind": "url",
->>>>>>> f4b8779e
           "IsNullable": false
          }
         }
@@ -865,26 +540,15 @@
      "Path": "/versioning/resources/{name}:export",
      "BufferResponse": true,
      "LongRunning": {
-<<<<<<< HEAD
-      "$id": "67",
+      "$id": "69",
       "FinalStateVia": 3,
       "FinalResponse": {
-       "$id": "68",
-=======
-      "$id": "70",
-      "FinalStateVia": 3,
-      "FinalResponse": {
-       "$id": "71",
->>>>>>> f4b8779e
+       "$id": "70",
        "StatusCodes": [
         200
        ],
        "BodyType": {
-<<<<<<< HEAD
-        "$ref": "10"
-=======
-        "$ref": "13"
->>>>>>> f4b8779e
+        "$ref": "12"
        },
        "BodyMediaType": "Json"
       },
@@ -894,42 +558,24 @@
      "GenerateConvenienceMethod": true
     },
     {
-<<<<<<< HEAD
-     "$id": "69",
-=======
-     "$id": "72",
->>>>>>> f4b8779e
+     "$id": "71",
      "Name": "list",
      "ResourceName": "Resource",
      "Description": "Resource list operation template.",
      "Parameters": [
       {
-<<<<<<< HEAD
-       "$id": "70",
-=======
-       "$id": "73",
->>>>>>> f4b8779e
+       "$id": "72",
        "Name": "apiVersion",
        "NameInRequest": "api-version",
        "Description": "The API version to use for this operation.",
        "Type": {
-<<<<<<< HEAD
-        "$id": "71",
-        "Kind": "Primitive",
-        "Name": "String",
-=======
-        "$id": "74",
-        "Kind": "string",
->>>>>>> f4b8779e
+        "$id": "73",
+        "Kind": "string",
         "IsNullable": false
        },
        "Location": "Query",
        "DefaultValue": {
-<<<<<<< HEAD
-        "$ref": "55"
-=======
-        "$ref": "58"
->>>>>>> f4b8779e
+        "$ref": "57"
        },
        "IsRequired": true,
        "IsApiVersion": true,
@@ -941,31 +587,17 @@
        "Kind": "Client"
       },
       {
-<<<<<<< HEAD
-       "$id": "72",
-=======
-       "$id": "75",
->>>>>>> f4b8779e
+       "$id": "74",
        "Name": "select",
        "NameInRequest": "select",
        "Description": "Select the specified fields to be included in the response.",
        "Type": {
-<<<<<<< HEAD
-        "$id": "73",
+        "$id": "75",
         "Kind": "Array",
         "Name": "Array",
         "ElementType": {
-         "$id": "74",
-         "Kind": "Primitive",
-         "Name": "String",
-=======
-        "$id": "76",
-        "Kind": "Array",
-        "Name": "Array",
-        "ElementType": {
-         "$id": "77",
+         "$id": "76",
          "Kind": "string",
->>>>>>> f4b8779e
          "IsNullable": false
         },
         "IsNullable": false
@@ -981,22 +613,12 @@
        "Kind": "Method"
       },
       {
-<<<<<<< HEAD
-       "$id": "75",
+       "$id": "77",
        "Name": "expand",
        "NameInRequest": "expand",
        "Type": {
-        "$id": "76",
-        "Kind": "Primitive",
-        "Name": "String",
-=======
-       "$id": "78",
-       "Name": "expand",
-       "NameInRequest": "expand",
-       "Type": {
-        "$id": "79",
-        "Kind": "string",
->>>>>>> f4b8779e
+        "$id": "78",
+        "Kind": "string",
         "IsNullable": false
        },
        "Location": "Query",
@@ -1010,22 +632,12 @@
        "Kind": "Method"
       },
       {
-<<<<<<< HEAD
-       "$id": "77",
+       "$id": "79",
        "Name": "accept",
        "NameInRequest": "Accept",
        "Type": {
-        "$id": "78",
-        "Kind": "Primitive",
-        "Name": "String",
-=======
-       "$id": "80",
-       "Name": "accept",
-       "NameInRequest": "Accept",
-       "Type": {
-        "$id": "81",
-        "Kind": "string",
->>>>>>> f4b8779e
+        "$id": "80",
+        "Kind": "string",
         "IsNullable": false
        },
        "Location": "Header",
@@ -1038,15 +650,9 @@
        "Explode": false,
        "Kind": "Constant",
        "DefaultValue": {
-<<<<<<< HEAD
-        "$id": "79",
-        "Type": {
-         "$ref": "78"
-=======
-        "$id": "82",
-        "Type": {
-         "$ref": "81"
->>>>>>> f4b8779e
+        "$id": "81",
+        "Type": {
+         "$ref": "80"
         },
         "Value": "application/json"
        }
@@ -1054,20 +660,12 @@
      ],
      "Responses": [
       {
-<<<<<<< HEAD
-       "$id": "80",
-=======
-       "$id": "83",
->>>>>>> f4b8779e
+       "$id": "82",
        "StatusCodes": [
         200
        ],
        "BodyType": {
-<<<<<<< HEAD
-        "$ref": "35"
-=======
-        "$ref": "38"
->>>>>>> f4b8779e
+        "$ref": "37"
        },
        "BodyMediaType": "Json",
        "Headers": [],
@@ -1083,11 +681,7 @@
      "Path": "/versioning/resources",
      "BufferResponse": true,
      "Paging": {
-<<<<<<< HEAD
-      "$id": "81",
-=======
-      "$id": "84",
->>>>>>> f4b8779e
+      "$id": "83",
       "NextLinkName": "nextLink",
       "ItemName": "value"
      },
@@ -1095,42 +689,24 @@
      "GenerateConvenienceMethod": true
     },
     {
-<<<<<<< HEAD
-     "$id": "82",
-=======
-     "$id": "85",
->>>>>>> f4b8779e
+     "$id": "84",
      "Name": "create",
      "ResourceName": "Resource",
      "Description": "Create or replace operation template.",
      "Parameters": [
       {
-<<<<<<< HEAD
-       "$id": "83",
-=======
-       "$id": "86",
->>>>>>> f4b8779e
+       "$id": "85",
        "Name": "apiVersion",
        "NameInRequest": "api-version",
        "Description": "The API version to use for this operation.",
        "Type": {
-<<<<<<< HEAD
-        "$id": "84",
-        "Kind": "Primitive",
-        "Name": "String",
-=======
-        "$id": "87",
-        "Kind": "string",
->>>>>>> f4b8779e
+        "$id": "86",
+        "Kind": "string",
         "IsNullable": false
        },
        "Location": "Query",
        "DefaultValue": {
-<<<<<<< HEAD
-        "$ref": "55"
-=======
-        "$ref": "58"
->>>>>>> f4b8779e
+        "$ref": "57"
        },
        "IsRequired": true,
        "IsApiVersion": true,
@@ -1142,22 +718,12 @@
        "Kind": "Client"
       },
       {
-<<<<<<< HEAD
-       "$id": "85",
+       "$id": "87",
        "Name": "name",
        "NameInRequest": "name",
        "Type": {
-        "$id": "86",
-        "Kind": "Primitive",
-        "Name": "String",
-=======
-       "$id": "88",
-       "Name": "name",
-       "NameInRequest": "name",
-       "Type": {
-        "$id": "89",
-        "Kind": "string",
->>>>>>> f4b8779e
+        "$id": "88",
+        "Kind": "string",
         "IsNullable": false
        },
        "Location": "Path",
@@ -1171,20 +737,12 @@
        "Kind": "Method"
       },
       {
-<<<<<<< HEAD
-       "$id": "87",
-=======
-       "$id": "90",
->>>>>>> f4b8779e
+       "$id": "89",
        "Name": "resource",
        "NameInRequest": "resource",
        "Description": "The resource instance.",
        "Type": {
-<<<<<<< HEAD
-        "$ref": "38"
-=======
-        "$ref": "41"
->>>>>>> f4b8779e
+        "$ref": "40"
        },
        "Location": "Body",
        "IsRequired": true,
@@ -1197,22 +755,12 @@
        "Kind": "Method"
       },
       {
-<<<<<<< HEAD
-       "$id": "88",
+       "$id": "90",
        "Name": "accept",
        "NameInRequest": "Accept",
        "Type": {
-        "$id": "89",
-        "Kind": "Primitive",
-        "Name": "String",
-=======
-       "$id": "91",
-       "Name": "accept",
-       "NameInRequest": "Accept",
-       "Type": {
-        "$id": "92",
-        "Kind": "string",
->>>>>>> f4b8779e
+        "$id": "91",
+        "Kind": "string",
         "IsNullable": false
        },
        "Location": "Header",
@@ -1225,36 +773,20 @@
        "Explode": false,
        "Kind": "Constant",
        "DefaultValue": {
-<<<<<<< HEAD
-        "$id": "90",
-        "Type": {
-         "$ref": "89"
-=======
-        "$id": "93",
-        "Type": {
-         "$ref": "92"
->>>>>>> f4b8779e
+        "$id": "92",
+        "Type": {
+         "$ref": "91"
         },
         "Value": "application/json"
        }
       },
       {
-<<<<<<< HEAD
-       "$id": "91",
+       "$id": "93",
        "Name": "contentType",
        "NameInRequest": "Content-Type",
        "Type": {
-        "$id": "92",
-        "Kind": "Primitive",
-        "Name": "String",
-=======
-       "$id": "94",
-       "Name": "contentType",
-       "NameInRequest": "Content-Type",
-       "Type": {
-        "$id": "95",
-        "Kind": "string",
->>>>>>> f4b8779e
+        "$id": "94",
+        "Kind": "string",
         "IsNullable": false
        },
        "Location": "Header",
@@ -1267,15 +799,9 @@
        "Explode": false,
        "Kind": "Constant",
        "DefaultValue": {
-<<<<<<< HEAD
-        "$id": "93",
-        "Type": {
-         "$ref": "92"
-=======
-        "$id": "96",
-        "Type": {
-         "$ref": "95"
->>>>>>> f4b8779e
+        "$id": "95",
+        "Type": {
+         "$ref": "94"
         },
         "Value": "application/json"
        }
@@ -1283,20 +809,12 @@
      ],
      "Responses": [
       {
-<<<<<<< HEAD
-       "$id": "94",
-=======
-       "$id": "97",
->>>>>>> f4b8779e
+       "$id": "96",
        "StatusCodes": [
         201
        ],
        "BodyType": {
-<<<<<<< HEAD
-        "$ref": "38"
-=======
-        "$ref": "41"
->>>>>>> f4b8779e
+        "$ref": "40"
        },
        "BodyMediaType": "Json",
        "Headers": [],
@@ -1306,20 +824,12 @@
        ]
       },
       {
-<<<<<<< HEAD
-       "$id": "95",
-=======
-       "$id": "98",
->>>>>>> f4b8779e
+       "$id": "97",
        "StatusCodes": [
         200
        ],
        "BodyType": {
-<<<<<<< HEAD
-        "$ref": "38"
-=======
-        "$ref": "41"
->>>>>>> f4b8779e
+        "$ref": "40"
        },
        "BodyMediaType": "Json",
        "Headers": [],
@@ -1342,11 +852,7 @@
     }
    ],
    "Protocol": {
-<<<<<<< HEAD
-    "$id": "96"
-=======
-    "$id": "99"
->>>>>>> f4b8779e
+    "$id": "98"
    },
    "Creatable": false,
    "Parent": "SpecificClient"
