{
 "$id": "1",
 "Name": "ParametersCadl",
 "ApiVersions": [
  "2022-05-15-preview"
 ],
 "Enums": [
  {
   "$id": "2",
   "Kind": "enum",
   "Name": "Versions",
   "ValueType": {
    "$id": "3",
    "Kind": "string",
    "IsNullable": false
   },
   "Values": [
    {
     "$id": "4",
     "Name": "2022-05-15-preview",
     "Value": "2022-05-15-preview"
    }
   ],
   "Namespace": "ParametersCadl",
   "IsExtensible": false,
   "Usage": "None"
  }
 ],
 "Models": [
  {
   "$id": "5",
   "Kind": "Model",
   "Name": "Result",
   "Namespace": "ParametersCadl.ParameterOrders",
   "Usage": "Output",
   "Properties": [
    {
     "$id": "6",
     "Name": "id",
     "SerializedName": "id",
     "Description": "",
     "Type": {
<<<<<<< HEAD
      "$id": "6",
      "Kind": "Primitive",
      "Name": "String"
=======
      "$id": "7",
      "Kind": "string",
      "IsNullable": false
>>>>>>> 9b8a321f
     },
     "IsRequired": true,
     "IsReadOnly": false
    }
   ]
  }
 ],
 "Clients": [
  {
   "$id": "8",
   "Name": "ParametersCadlClient",
   "Description": "",
   "Operations": [],
   "Protocol": {
    "$id": "9"
   },
   "Creatable": true
  },
  {
   "$id": "10",
   "Name": "ParameterOrders",
   "Description": "",
   "Operations": [
    {
     "$id": "11",
     "Name": "Operation",
     "ResourceName": "ParameterOrders",
     "Accessibility": "public",
     "Parameters": [
      {
       "$id": "12",
       "Name": "start",
       "NameInRequest": "start",
       "Type": {
<<<<<<< HEAD
        "$id": "12",
        "Kind": "Primitive",
        "Name": "Int32"
=======
        "$id": "13",
        "Kind": "int32",
        "IsNullable": false
>>>>>>> 9b8a321f
       },
       "Location": "Query",
       "IsRequired": true,
       "IsApiVersion": false,
       "IsResourceParameter": false,
       "IsContentType": false,
       "IsEndpoint": false,
       "SkipUrlEncoding": false,
       "Explode": false,
       "Kind": "Method"
      },
      {
       "$id": "14",
       "Name": "end",
       "NameInRequest": "end",
       "Type": {
<<<<<<< HEAD
        "$id": "14",
        "Kind": "Primitive",
        "Name": "Int32"
=======
        "$id": "15",
        "Kind": "int32",
        "IsNullable": false
>>>>>>> 9b8a321f
       },
       "Location": "Query",
       "IsRequired": false,
       "IsApiVersion": false,
       "IsResourceParameter": false,
       "IsContentType": false,
       "IsEndpoint": false,
       "SkipUrlEncoding": false,
       "Explode": false,
       "Kind": "Method"
      },
      {
       "$id": "16",
       "Name": "apiVersion",
       "NameInRequest": "api-version",
       "Type": {
<<<<<<< HEAD
        "$id": "16",
        "Kind": "Primitive",
        "Name": "String"
=======
        "$id": "17",
        "Kind": "string",
        "IsNullable": false
>>>>>>> 9b8a321f
       },
       "Location": "Query",
       "DefaultValue": {
        "$id": "18",
        "Type": {
         "$id": "19",
         "Kind": "string",
         "IsNullable": false
        },
        "Value": "2022-05-15-preview"
       },
       "IsRequired": true,
       "IsApiVersion": true,
       "IsResourceParameter": false,
       "IsContentType": false,
       "IsEndpoint": false,
       "SkipUrlEncoding": false,
       "Explode": false,
       "Kind": "Client"
      },
      {
       "$id": "20",
       "Name": "accept",
       "NameInRequest": "Accept",
       "Type": {
        "$id": "21",
        "Kind": "string",
        "IsNullable": false
       },
       "Location": "Header",
       "IsApiVersion": false,
       "IsResourceParameter": false,
       "IsContentType": false,
       "IsRequired": true,
       "IsEndpoint": false,
       "SkipUrlEncoding": false,
       "Explode": false,
       "Kind": "Constant",
       "DefaultValue": {
        "$id": "22",
        "Type": {
         "$ref": "21"
        },
        "Value": "application/json"
       }
      }
     ],
     "Responses": [
      {
       "$id": "23",
       "StatusCodes": [
        200
       ],
       "BodyType": {
        "$ref": "5"
       },
       "BodyMediaType": "Json",
       "Headers": [],
       "IsErrorResponse": false,
       "ContentTypes": [
        "application/json"
       ]
      }
     ],
     "HttpMethod": "GET",
     "RequestBodyMediaType": "None",
     "Uri": "",
     "Path": "/parameterOrders",
     "BufferResponse": true,
     "GenerateProtocolMethod": true,
     "GenerateConvenienceMethod": true
    },
    {
     "$id": "24",
     "Name": "Operation2",
     "ResourceName": "ParameterOrders",
     "Accessibility": "public",
     "Parameters": [
      {
       "$id": "25",
       "Name": "start",
       "NameInRequest": "start",
       "Type": {
<<<<<<< HEAD
        "$id": "25",
        "Kind": "Primitive",
        "Name": "Int32"
=======
        "$id": "26",
        "Kind": "int32",
        "IsNullable": false
>>>>>>> 9b8a321f
       },
       "Location": "Query",
       "IsRequired": false,
       "IsApiVersion": false,
       "IsResourceParameter": false,
       "IsContentType": false,
       "IsEndpoint": false,
       "SkipUrlEncoding": false,
       "Explode": false,
       "Kind": "Method"
      },
      {
       "$id": "27",
       "Name": "end",
       "NameInRequest": "end",
       "Type": {
<<<<<<< HEAD
        "$id": "27",
        "Kind": "Primitive",
        "Name": "Int32"
=======
        "$id": "28",
        "Kind": "int32",
        "IsNullable": false
>>>>>>> 9b8a321f
       },
       "Location": "Query",
       "IsRequired": true,
       "IsApiVersion": false,
       "IsResourceParameter": false,
       "IsContentType": false,
       "IsEndpoint": false,
       "SkipUrlEncoding": false,
       "Explode": false,
       "Kind": "Method"
      },
      {
       "$id": "29",
       "Name": "accept",
       "NameInRequest": "Accept",
       "Type": {
        "$id": "30",
        "Kind": "string",
        "IsNullable": false
       },
       "Location": "Header",
       "IsApiVersion": false,
       "IsResourceParameter": false,
       "IsContentType": false,
       "IsRequired": true,
       "IsEndpoint": false,
       "SkipUrlEncoding": false,
       "Explode": false,
       "Kind": "Constant",
       "DefaultValue": {
        "$id": "31",
        "Type": {
         "$ref": "30"
        },
        "Value": "application/json"
       }
      }
     ],
     "Responses": [
      {
       "$id": "32",
       "StatusCodes": [
        200
       ],
       "BodyType": {
        "$ref": "5"
       },
       "BodyMediaType": "Json",
       "Headers": [],
       "IsErrorResponse": false,
       "ContentTypes": [
        "application/json"
       ]
      }
     ],
     "HttpMethod": "HEAD",
     "RequestBodyMediaType": "None",
     "Uri": "",
     "Path": "/parameterOrders",
     "BufferResponse": true,
     "GenerateProtocolMethod": true,
     "GenerateConvenienceMethod": true
    }
   ],
   "Protocol": {
    "$id": "33"
   },
   "Creatable": false,
   "Parent": "ParametersCadlClient"
  }
 ]
}<|MERGE_RESOLUTION|>--- conflicted
+++ resolved
@@ -11,8 +11,7 @@
    "Name": "Versions",
    "ValueType": {
     "$id": "3",
-    "Kind": "string",
-    "IsNullable": false
+    "Kind": "string"
    },
    "Values": [
     {
@@ -40,15 +39,8 @@
      "SerializedName": "id",
      "Description": "",
      "Type": {
-<<<<<<< HEAD
-      "$id": "6",
-      "Kind": "Primitive",
-      "Name": "String"
-=======
       "$id": "7",
-      "Kind": "string",
-      "IsNullable": false
->>>>>>> 9b8a321f
+      "Kind": "string"
      },
      "IsRequired": true,
      "IsReadOnly": false
@@ -83,15 +75,8 @@
        "Name": "start",
        "NameInRequest": "start",
        "Type": {
-<<<<<<< HEAD
-        "$id": "12",
-        "Kind": "Primitive",
-        "Name": "Int32"
-=======
         "$id": "13",
-        "Kind": "int32",
-        "IsNullable": false
->>>>>>> 9b8a321f
+        "Kind": "int32"
        },
        "Location": "Query",
        "IsRequired": true,
@@ -108,15 +93,8 @@
        "Name": "end",
        "NameInRequest": "end",
        "Type": {
-<<<<<<< HEAD
-        "$id": "14",
-        "Kind": "Primitive",
-        "Name": "Int32"
-=======
         "$id": "15",
-        "Kind": "int32",
-        "IsNullable": false
->>>>>>> 9b8a321f
+        "Kind": "int32"
        },
        "Location": "Query",
        "IsRequired": false,
@@ -133,15 +111,8 @@
        "Name": "apiVersion",
        "NameInRequest": "api-version",
        "Type": {
-<<<<<<< HEAD
-        "$id": "16",
-        "Kind": "Primitive",
-        "Name": "String"
-=======
         "$id": "17",
-        "Kind": "string",
-        "IsNullable": false
->>>>>>> 9b8a321f
+        "Kind": "string"
        },
        "Location": "Query",
        "DefaultValue": {
@@ -225,15 +196,8 @@
        "Name": "start",
        "NameInRequest": "start",
        "Type": {
-<<<<<<< HEAD
-        "$id": "25",
-        "Kind": "Primitive",
-        "Name": "Int32"
-=======
         "$id": "26",
-        "Kind": "int32",
-        "IsNullable": false
->>>>>>> 9b8a321f
+        "Kind": "int32"
        },
        "Location": "Query",
        "IsRequired": false,
@@ -250,15 +214,8 @@
        "Name": "end",
        "NameInRequest": "end",
        "Type": {
-<<<<<<< HEAD
-        "$id": "27",
-        "Kind": "Primitive",
-        "Name": "Int32"
-=======
         "$id": "28",
-        "Kind": "int32",
-        "IsNullable": false
->>>>>>> 9b8a321f
+        "Kind": "int32"
        },
        "Location": "Query",
        "IsRequired": true,
