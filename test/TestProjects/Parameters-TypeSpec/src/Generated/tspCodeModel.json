--- conflicted
+++ resolved
@@ -6,26 +6,17 @@
  ],
  "Enums": [
   {
-<<<<<<< HEAD
    "$id": "1",
-   "Kind": "Enum",
-=======
-   "$id": "2",
    "Kind": "enum",
->>>>>>> f4b8779e
    "Name": "Versions",
    "ValueType": {
-    "$id": "3",
+    "$id": "2",
     "Kind": "string",
     "IsNullable": false
    },
    "Values": [
     {
-<<<<<<< HEAD
-     "$id": "2",
-=======
-     "$id": "4",
->>>>>>> f4b8779e
+     "$id": "3",
      "Name": "2022-05-15-preview",
      "Value": "2022-05-15-preview"
     }
@@ -38,11 +29,7 @@
  ],
  "Models": [
   {
-<<<<<<< HEAD
-   "$id": "3",
-=======
-   "$id": "5",
->>>>>>> f4b8779e
+   "$id": "4",
    "Kind": "Model",
    "Name": "Result",
    "Namespace": "ParametersCadl.ParameterOrders",
@@ -50,23 +37,13 @@
    "Usage": "Output",
    "Properties": [
     {
-<<<<<<< HEAD
-     "$id": "4",
-=======
-     "$id": "6",
->>>>>>> f4b8779e
+     "$id": "5",
      "Name": "id",
      "SerializedName": "id",
      "Description": "",
      "Type": {
-<<<<<<< HEAD
-      "$id": "5",
-      "Kind": "Primitive",
-      "Name": "String",
-=======
-      "$id": "7",
+      "$id": "6",
       "Kind": "string",
->>>>>>> f4b8779e
       "IsNullable": false
      },
      "IsRequired": true,
@@ -77,87 +54,51 @@
  ],
  "Clients": [
   {
-<<<<<<< HEAD
-   "$id": "6",
-=======
-   "$id": "8",
->>>>>>> f4b8779e
+   "$id": "7",
    "Name": "ParametersCadlClient",
    "Description": "",
    "Operations": [],
    "Protocol": {
-<<<<<<< HEAD
-    "$id": "7"
-=======
-    "$id": "9"
->>>>>>> f4b8779e
+    "$id": "8"
    },
    "Creatable": true
   },
   {
-<<<<<<< HEAD
-   "$id": "8",
-=======
-   "$id": "10",
->>>>>>> f4b8779e
+   "$id": "9",
    "Name": "ParameterOrders",
    "Description": "",
    "Operations": [
     {
-<<<<<<< HEAD
-     "$id": "9",
-=======
-     "$id": "11",
->>>>>>> f4b8779e
+     "$id": "10",
      "Name": "Operation",
      "ResourceName": "ParameterOrders",
      "Parameters": [
       {
-<<<<<<< HEAD
-       "$id": "10",
+       "$id": "11",
        "Name": "start",
        "NameInRequest": "start",
        "Type": {
-        "$id": "11",
-        "Kind": "Primitive",
-        "Name": "Int32",
-=======
-       "$id": "12",
-       "Name": "start",
-       "NameInRequest": "start",
-       "Type": {
-        "$id": "13",
-        "Kind": "int32",
->>>>>>> f4b8779e
-        "IsNullable": false
-       },
-       "Location": "Query",
-       "IsRequired": true,
-       "IsApiVersion": false,
-       "IsResourceParameter": false,
-       "IsContentType": false,
-       "IsEndpoint": false,
-       "SkipUrlEncoding": false,
-       "Explode": false,
-       "Kind": "Method"
-      },
-      {
-<<<<<<< HEAD
-       "$id": "12",
+        "$id": "12",
+        "Kind": "int32",
+        "IsNullable": false
+       },
+       "Location": "Query",
+       "IsRequired": true,
+       "IsApiVersion": false,
+       "IsResourceParameter": false,
+       "IsContentType": false,
+       "IsEndpoint": false,
+       "SkipUrlEncoding": false,
+       "Explode": false,
+       "Kind": "Method"
+      },
+      {
+       "$id": "13",
        "Name": "end",
        "NameInRequest": "end",
        "Type": {
-        "$id": "13",
-        "Kind": "Primitive",
-        "Name": "Int32",
-=======
-       "$id": "14",
-       "Name": "end",
-       "NameInRequest": "end",
-       "Type": {
-        "$id": "15",
-        "Kind": "int32",
->>>>>>> f4b8779e
+        "$id": "14",
+        "Kind": "int32",
         "IsNullable": false
        },
        "Location": "Query",
@@ -171,38 +112,20 @@
        "Kind": "Method"
       },
       {
-<<<<<<< HEAD
-       "$id": "14",
+       "$id": "15",
        "Name": "apiVersion",
        "NameInRequest": "api-version",
        "Type": {
-        "$id": "15",
-        "Kind": "Primitive",
-        "Name": "String",
-=======
-       "$id": "16",
-       "Name": "apiVersion",
-       "NameInRequest": "api-version",
-       "Type": {
+        "$id": "16",
+        "Kind": "string",
+        "IsNullable": false
+       },
+       "Location": "Query",
+       "DefaultValue": {
         "$id": "17",
-        "Kind": "string",
->>>>>>> f4b8779e
-        "IsNullable": false
-       },
-       "Location": "Query",
-       "DefaultValue": {
-<<<<<<< HEAD
-        "$id": "16",
         "Type": {
-         "$id": "17",
-         "Kind": "Primitive",
-         "Name": "String",
-=======
-        "$id": "18",
-        "Type": {
-         "$id": "19",
+         "$id": "18",
          "Kind": "string",
->>>>>>> f4b8779e
          "IsNullable": false
         },
         "Value": "2022-05-15-preview"
@@ -217,22 +140,12 @@
        "Kind": "Client"
       },
       {
-<<<<<<< HEAD
-       "$id": "18",
+       "$id": "19",
        "Name": "accept",
        "NameInRequest": "Accept",
        "Type": {
-        "$id": "19",
-        "Kind": "Primitive",
-        "Name": "String",
-=======
-       "$id": "20",
-       "Name": "accept",
-       "NameInRequest": "Accept",
-       "Type": {
-        "$id": "21",
+        "$id": "20",
         "Kind": "string",
->>>>>>> f4b8779e
         "IsNullable": false
        },
        "Location": "Header",
@@ -245,15 +158,9 @@
        "Explode": false,
        "Kind": "Constant",
        "DefaultValue": {
-<<<<<<< HEAD
-        "$id": "20",
+        "$id": "21",
         "Type": {
-         "$ref": "19"
-=======
-        "$id": "22",
-        "Type": {
-         "$ref": "21"
->>>>>>> f4b8779e
+         "$ref": "20"
         },
         "Value": "application/json"
        }
@@ -261,20 +168,12 @@
      ],
      "Responses": [
       {
-<<<<<<< HEAD
-       "$id": "21",
-=======
-       "$id": "23",
->>>>>>> f4b8779e
+       "$id": "22",
        "StatusCodes": [
         200
        ],
        "BodyType": {
-<<<<<<< HEAD
-        "$ref": "3"
-=======
-        "$ref": "5"
->>>>>>> f4b8779e
+        "$ref": "4"
        },
        "BodyMediaType": "Json",
        "Headers": [],
@@ -293,31 +192,17 @@
      "GenerateConvenienceMethod": true
     },
     {
-<<<<<<< HEAD
-     "$id": "22",
-=======
-     "$id": "24",
->>>>>>> f4b8779e
+     "$id": "23",
      "Name": "Operation2",
      "ResourceName": "ParameterOrders",
      "Parameters": [
       {
-<<<<<<< HEAD
-       "$id": "23",
+       "$id": "24",
        "Name": "start",
        "NameInRequest": "start",
        "Type": {
-        "$id": "24",
-        "Kind": "Primitive",
-        "Name": "Int32",
-=======
-       "$id": "25",
-       "Name": "start",
-       "NameInRequest": "start",
-       "Type": {
-        "$id": "26",
-        "Kind": "int32",
->>>>>>> f4b8779e
+        "$id": "25",
+        "Kind": "int32",
         "IsNullable": false
        },
        "Location": "Query",
@@ -331,51 +216,31 @@
        "Kind": "Method"
       },
       {
-<<<<<<< HEAD
-       "$id": "25",
+       "$id": "26",
        "Name": "end",
        "NameInRequest": "end",
        "Type": {
-        "$id": "26",
-        "Kind": "Primitive",
-        "Name": "Int32",
-=======
-       "$id": "27",
-       "Name": "end",
-       "NameInRequest": "end",
-       "Type": {
-        "$id": "28",
-        "Kind": "int32",
->>>>>>> f4b8779e
-        "IsNullable": false
-       },
-       "Location": "Query",
-       "IsRequired": true,
-       "IsApiVersion": false,
-       "IsResourceParameter": false,
-       "IsContentType": false,
-       "IsEndpoint": false,
-       "SkipUrlEncoding": false,
-       "Explode": false,
-       "Kind": "Method"
-      },
-      {
-<<<<<<< HEAD
-       "$id": "27",
+        "$id": "27",
+        "Kind": "int32",
+        "IsNullable": false
+       },
+       "Location": "Query",
+       "IsRequired": true,
+       "IsApiVersion": false,
+       "IsResourceParameter": false,
+       "IsContentType": false,
+       "IsEndpoint": false,
+       "SkipUrlEncoding": false,
+       "Explode": false,
+       "Kind": "Method"
+      },
+      {
+       "$id": "28",
        "Name": "accept",
        "NameInRequest": "Accept",
        "Type": {
-        "$id": "28",
-        "Kind": "Primitive",
-        "Name": "String",
-=======
-       "$id": "29",
-       "Name": "accept",
-       "NameInRequest": "Accept",
-       "Type": {
-        "$id": "30",
+        "$id": "29",
         "Kind": "string",
->>>>>>> f4b8779e
         "IsNullable": false
        },
        "Location": "Header",
@@ -388,15 +253,9 @@
        "Explode": false,
        "Kind": "Constant",
        "DefaultValue": {
-<<<<<<< HEAD
-        "$id": "29",
+        "$id": "30",
         "Type": {
-         "$ref": "28"
-=======
-        "$id": "31",
-        "Type": {
-         "$ref": "30"
->>>>>>> f4b8779e
+         "$ref": "29"
         },
         "Value": "application/json"
        }
@@ -404,20 +263,12 @@
      ],
      "Responses": [
       {
-<<<<<<< HEAD
-       "$id": "30",
-=======
-       "$id": "32",
->>>>>>> f4b8779e
+       "$id": "31",
        "StatusCodes": [
         200
        ],
        "BodyType": {
-<<<<<<< HEAD
-        "$ref": "3"
-=======
-        "$ref": "5"
->>>>>>> f4b8779e
+        "$ref": "4"
        },
        "BodyMediaType": "Json",
        "Headers": [],
@@ -437,11 +288,7 @@
     }
    ],
    "Protocol": {
-<<<<<<< HEAD
-    "$id": "31"
-=======
-    "$id": "33"
->>>>>>> f4b8779e
+    "$id": "32"
    },
    "Creatable": false,
    "Parent": "ParametersCadlClient"
