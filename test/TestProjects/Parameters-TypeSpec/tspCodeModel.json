{
 "$id": "1",
 "name": "ParametersTypeSpec",
 "apiVersions": [
  "2022-05-15-preview"
 ],
 "enums": [
  {
   "$id": "2",
   "kind": "enum",
   "name": "Versions",
   "crossLanguageDefinitionId": "ParametersTypeSpec.Versions",
   "valueType": {
    "$id": "3",
    "kind": "string",
    "name": "string",
    "crossLanguageDefinitionId": "TypeSpec.string",
    "decorators": []
   },
   "values": [
    {
     "$id": "4",
     "kind": "enumvalue",
     "name": "2022-05-15-preview",
     "value": "2022-05-15-preview",
     "valueType": {
      "$id": "5",
      "kind": "string",
      "name": "string",
      "crossLanguageDefinitionId": "TypeSpec.string",
      "decorators": []
     },
     "enumType": {
      "$ref": "2"
     },
     "decorators": []
    }
   ],
   "namespace": "ParametersTypeSpec",
   "isFixed": true,
   "isFlags": false,
   "usage": "ApiVersionEnum",
   "decorators": []
  }
 ],
 "models": [
  {
   "$id": "6",
   "kind": "model",
   "name": "Result",
   "namespace": "ParametersTypeSpec.ParameterOrders",
   "crossLanguageDefinitionId": "ParametersTypeSpec.ParameterOrders.Result",
   "usage": "Output,Json",
   "decorators": [],
   "properties": [
    {
     "$id": "7",
     "kind": "property",
     "name": "id",
     "serializedName": "id",
     "type": {
      "$id": "8",
      "kind": "string",
      "name": "string",
      "crossLanguageDefinitionId": "TypeSpec.string",
      "decorators": []
     },
     "optional": false,
     "readOnly": false,
     "discriminator": false,
     "flatten": false,
     "decorators": [],
     "crossLanguageDefinitionId": "ParametersTypeSpec.ParameterOrders.Result.id",
     "serializationOptions": {
      "$id": "9",
      "json": {
       "$id": "10",
       "name": "id"
      }
     }
    }
   ]
  }
 ],
 "clients": [
  {
   "$id": "11",
   "kind": "client",
   "name": "ParametersTypeSpecClient",
   "namespace": "ParametersTypeSpec",
   "operations": [],
   "parameters": [
    {
     "$id": "12",
     "name": "endpoint",
     "nameInRequest": "endpoint",
     "doc": "Service host",
     "type": {
      "$id": "13",
      "kind": "url",
      "name": "url",
      "crossLanguageDefinitionId": "TypeSpec.url"
     },
     "location": "Uri",
     "isApiVersion": false,
     "isContentType": false,
     "isRequired": true,
     "isEndpoint": true,
     "skipUrlEncoding": false,
     "explode": false,
     "kind": "Client"
    }
   ],
<<<<<<< HEAD
   "decorators": [
    {
     "$id": "14",
     "name": "TypeSpec.@service",
     "arguments": {
      "$id": "15",
      "options": {
       "$id": "16",
       "title": "This service does not define an endpoint. The generated code will add one."
      }
     }
    }
   ],
   "crossLanguageDefinitionId": "ParametersTypeSpec"
  },
  {
   "$id": "17",
   "name": "ParameterOrders",
   "namespace": "ParametersTypeSpec.ParameterOrders",
   "operations": [
    {
     "$id": "18",
     "name": "Operation",
     "resourceName": "ParameterOrders",
     "accessibility": "public",
     "parameters": [
      {
       "$id": "19",
       "name": "start",
       "nameInRequest": "start",
       "type": {
        "$id": "20",
        "kind": "int32",
        "name": "int32",
        "crossLanguageDefinitionId": "TypeSpec.int32",
        "decorators": []
       },
       "location": "Query",
       "isApiVersion": false,
       "isContentType": false,
       "isEndpoint": false,
       "explode": false,
       "isRequired": true,
       "kind": "Method",
       "decorators": [],
       "skipUrlEncoding": false
      },
      {
       "$id": "21",
       "name": "end",
       "nameInRequest": "end",
       "type": {
        "$id": "22",
        "kind": "int32",
        "name": "int32",
        "crossLanguageDefinitionId": "TypeSpec.int32",
        "decorators": []
       },
       "location": "Query",
       "isApiVersion": false,
       "isContentType": false,
       "isEndpoint": false,
       "explode": false,
       "isRequired": false,
       "kind": "Method",
       "decorators": [],
       "skipUrlEncoding": false
      },
      {
       "$id": "23",
       "name": "apiVersion",
       "nameInRequest": "api-version",
       "type": {
        "$id": "24",
        "kind": "string",
        "name": "string",
        "crossLanguageDefinitionId": "TypeSpec.string",
        "decorators": []
       },
       "location": "Query",
       "isApiVersion": true,
       "isContentType": false,
       "isEndpoint": false,
       "explode": false,
       "isRequired": true,
       "kind": "Client",
       "defaultValue": {
        "$id": "25",
        "type": {
         "$id": "26",
         "kind": "string",
         "name": "string",
         "crossLanguageDefinitionId": "TypeSpec.string"
=======
   "decorators": [],
   "crossLanguageDefinitionId": "ParametersTypeSpec",
   "apiVersions": [
    "2022-05-15-preview"
   ],
   "children": [
    {
     "$id": "14",
     "kind": "client",
     "name": "ParameterOrders",
     "namespace": "ParametersTypeSpec.ParameterOrders",
     "operations": [
      {
       "$id": "15",
       "name": "Operation",
       "resourceName": "ParameterOrders",
       "accessibility": "public",
       "parameters": [
        {
         "$id": "16",
         "name": "start",
         "nameInRequest": "start",
         "type": {
          "$id": "17",
          "kind": "int32",
          "name": "int32",
          "crossLanguageDefinitionId": "TypeSpec.int32",
          "decorators": []
         },
         "location": "Query",
         "isApiVersion": false,
         "isContentType": false,
         "isEndpoint": false,
         "explode": false,
         "isRequired": true,
         "kind": "Method",
         "decorators": [],
         "skipUrlEncoding": false
>>>>>>> b84a2b7e
        },
        {
         "$id": "18",
         "name": "end",
         "nameInRequest": "end",
         "type": {
          "$id": "19",
          "kind": "int32",
          "name": "int32",
          "crossLanguageDefinitionId": "TypeSpec.int32",
          "decorators": []
         },
         "location": "Query",
         "isApiVersion": false,
         "isContentType": false,
         "isEndpoint": false,
         "explode": false,
         "isRequired": false,
         "kind": "Method",
         "decorators": [],
         "skipUrlEncoding": false
        },
        {
         "$id": "20",
         "name": "apiVersion",
         "nameInRequest": "api-version",
         "type": {
          "$id": "21",
          "kind": "string",
          "name": "string",
          "crossLanguageDefinitionId": "TypeSpec.string",
          "decorators": []
         },
         "location": "Query",
         "isApiVersion": true,
         "isContentType": false,
         "isEndpoint": false,
         "explode": false,
         "isRequired": true,
         "kind": "Client",
         "defaultValue": {
          "$id": "22",
          "type": {
           "$id": "23",
           "kind": "string",
           "name": "string",
           "crossLanguageDefinitionId": "TypeSpec.string"
          },
          "value": "2022-05-15-preview"
         },
         "decorators": [],
         "skipUrlEncoding": false
        },
        {
         "$id": "24",
         "name": "accept",
         "nameInRequest": "Accept",
         "type": {
          "$id": "25",
          "kind": "constant",
          "valueType": {
           "$id": "26",
           "kind": "string",
           "name": "string",
           "crossLanguageDefinitionId": "TypeSpec.string",
           "decorators": []
          },
          "value": "application/json",
          "decorators": []
         },
         "location": "Header",
         "isApiVersion": false,
         "isContentType": false,
         "isEndpoint": false,
         "explode": false,
         "isRequired": true,
         "kind": "Constant",
         "decorators": [],
         "skipUrlEncoding": false
        }
       ],
       "responses": [
        {
         "$id": "27",
         "statusCodes": [
          200
         ],
         "bodyType": {
          "$ref": "6"
         },
         "headers": [],
         "isErrorResponse": false,
         "contentTypes": [
          "application/json"
         ]
        }
       ],
       "httpMethod": "GET",
       "uri": "{endpoint}",
       "path": "/parameterOrders",
       "bufferResponse": true,
       "generateProtocolMethod": true,
       "generateConvenienceMethod": true,
       "crossLanguageDefinitionId": "ParametersTypeSpec.ParameterOrders.Operation",
       "decorators": []
      },
      {
<<<<<<< HEAD
       "$id": "27",
       "name": "accept",
       "nameInRequest": "Accept",
       "type": {
        "$id": "28",
        "kind": "constant",
        "valueType": {
         "$id": "29",
         "kind": "string",
         "name": "string",
         "crossLanguageDefinitionId": "TypeSpec.string",
         "decorators": []
        },
        "value": "application/json",
        "decorators": []
       },
       "location": "Header",
       "isApiVersion": false,
       "isContentType": false,
       "isEndpoint": false,
       "explode": false,
       "isRequired": true,
       "kind": "Constant",
       "decorators": [],
       "skipUrlEncoding": false
      }
     ],
     "responses": [
      {
       "$id": "30",
       "statusCodes": [
        200
=======
       "$id": "28",
       "name": "Operation2",
       "resourceName": "ParameterOrders",
       "accessibility": "public",
       "parameters": [
        {
         "$id": "29",
         "name": "start",
         "nameInRequest": "start",
         "type": {
          "$id": "30",
          "kind": "int32",
          "name": "int32",
          "crossLanguageDefinitionId": "TypeSpec.int32",
          "decorators": []
         },
         "location": "Query",
         "isApiVersion": false,
         "isContentType": false,
         "isEndpoint": false,
         "explode": false,
         "isRequired": false,
         "kind": "Method",
         "decorators": [],
         "skipUrlEncoding": false
        },
        {
         "$id": "31",
         "name": "end",
         "nameInRequest": "end",
         "type": {
          "$id": "32",
          "kind": "int32",
          "name": "int32",
          "crossLanguageDefinitionId": "TypeSpec.int32",
          "decorators": []
         },
         "location": "Query",
         "isApiVersion": false,
         "isContentType": false,
         "isEndpoint": false,
         "explode": false,
         "isRequired": true,
         "kind": "Method",
         "decorators": [],
         "skipUrlEncoding": false
        },
        {
         "$id": "33",
         "name": "accept",
         "nameInRequest": "Accept",
         "type": {
          "$id": "34",
          "kind": "constant",
          "valueType": {
           "$id": "35",
           "kind": "string",
           "name": "string",
           "crossLanguageDefinitionId": "TypeSpec.string",
           "decorators": []
          },
          "value": "application/json",
          "decorators": []
         },
         "location": "Header",
         "isApiVersion": false,
         "isContentType": false,
         "isEndpoint": false,
         "explode": false,
         "isRequired": true,
         "kind": "Constant",
         "decorators": [],
         "skipUrlEncoding": false
        }
>>>>>>> b84a2b7e
       ],
       "responses": [
        {
         "$id": "36",
         "statusCodes": [
          200
         ],
         "bodyType": {
          "$ref": "6"
         },
         "headers": [],
         "isErrorResponse": false,
         "contentTypes": [
          "application/json"
         ]
        }
       ],
       "httpMethod": "HEAD",
       "uri": "{endpoint}",
       "path": "/parameterOrders",
       "bufferResponse": true,
       "generateProtocolMethod": true,
       "generateConvenienceMethod": true,
       "crossLanguageDefinitionId": "ParametersTypeSpec.ParameterOrders.Operation2",
       "decorators": []
      }
     ],
<<<<<<< HEAD
     "httpMethod": "GET",
     "uri": "{endpoint}",
     "path": "/parameterOrders",
     "bufferResponse": true,
     "generateProtocolMethod": true,
     "generateConvenienceMethod": true,
     "crossLanguageDefinitionId": "ParametersTypeSpec.ParameterOrders.Operation",
     "decorators": []
    },
    {
     "$id": "31",
     "name": "Operation2",
     "resourceName": "ParameterOrders",
     "accessibility": "public",
     "parameters": [
      {
       "$id": "32",
       "name": "start",
       "nameInRequest": "start",
       "type": {
        "$id": "33",
        "kind": "int32",
        "name": "int32",
        "crossLanguageDefinitionId": "TypeSpec.int32",
        "decorators": []
=======
     "parameters": [
      {
       "$id": "37",
       "name": "endpoint",
       "nameInRequest": "endpoint",
       "doc": "Service host",
       "type": {
        "$id": "38",
        "kind": "url",
        "name": "url",
        "crossLanguageDefinitionId": "TypeSpec.url"
>>>>>>> b84a2b7e
       },
       "location": "Uri",
       "isApiVersion": false,
       "isContentType": false,
<<<<<<< HEAD
       "isEndpoint": false,
       "explode": false,
       "isRequired": false,
       "kind": "Method",
       "decorators": [],
       "skipUrlEncoding": false
      },
      {
       "$id": "34",
       "name": "end",
       "nameInRequest": "end",
       "type": {
        "$id": "35",
        "kind": "int32",
        "name": "int32",
        "crossLanguageDefinitionId": "TypeSpec.int32",
        "decorators": []
       },
       "location": "Query",
       "isApiVersion": false,
       "isContentType": false,
       "isEndpoint": false,
       "explode": false,
       "isRequired": true,
       "kind": "Method",
       "decorators": [],
       "skipUrlEncoding": false
      },
      {
       "$id": "36",
       "name": "accept",
       "nameInRequest": "Accept",
       "type": {
        "$id": "37",
        "kind": "constant",
        "valueType": {
         "$id": "38",
         "kind": "string",
         "name": "string",
         "crossLanguageDefinitionId": "TypeSpec.string",
         "decorators": []
        },
        "value": "application/json",
        "decorators": []
       },
       "location": "Header",
       "isApiVersion": false,
       "isContentType": false,
       "isEndpoint": false,
=======
       "isRequired": true,
       "isEndpoint": true,
       "skipUrlEncoding": false,
>>>>>>> b84a2b7e
       "explode": false,
       "kind": "Client"
      }
     ],
<<<<<<< HEAD
     "responses": [
      {
       "$id": "39",
       "statusCodes": [
        200
       ],
       "bodyType": {
        "$ref": "6"
       },
       "headers": [],
       "isErrorResponse": false,
       "contentTypes": [
        "application/json"
       ]
      }
     ],
     "httpMethod": "HEAD",
     "uri": "{endpoint}",
     "path": "/parameterOrders",
     "bufferResponse": true,
     "generateProtocolMethod": true,
     "generateConvenienceMethod": true,
     "crossLanguageDefinitionId": "ParametersTypeSpec.ParameterOrders.Operation2",
     "decorators": []
    }
   ],
   "parent": "ParametersTypeSpecClient",
   "parameters": [
    {
     "$id": "40",
     "name": "endpoint",
     "nameInRequest": "endpoint",
     "doc": "Service host",
     "type": {
      "$id": "41",
      "kind": "url",
      "name": "url",
      "crossLanguageDefinitionId": "TypeSpec.url"
     },
     "location": "Uri",
     "isApiVersion": false,
     "isContentType": false,
     "isRequired": true,
     "isEndpoint": true,
     "skipUrlEncoding": false,
     "explode": false,
     "kind": "Client"
=======
     "decorators": [],
     "crossLanguageDefinitionId": "ParametersTypeSpec.ParameterOrders",
     "apiVersions": [
      "2022-05-15-preview"
     ],
     "parent": {
      "$ref": "11"
     }
>>>>>>> b84a2b7e
    }
   ]
  }
 ]
}<|MERGE_RESOLUTION|>--- conflicted
+++ resolved
@@ -111,7 +111,6 @@
      "kind": "Client"
     }
    ],
-<<<<<<< HEAD
    "decorators": [
     {
      "$id": "14",
@@ -125,111 +124,29 @@
      }
     }
    ],
-   "crossLanguageDefinitionId": "ParametersTypeSpec"
-  },
-  {
-   "$id": "17",
-   "name": "ParameterOrders",
-   "namespace": "ParametersTypeSpec.ParameterOrders",
-   "operations": [
-    {
-     "$id": "18",
-     "name": "Operation",
-     "resourceName": "ParameterOrders",
-     "accessibility": "public",
-     "parameters": [
-      {
-       "$id": "19",
-       "name": "start",
-       "nameInRequest": "start",
-       "type": {
-        "$id": "20",
-        "kind": "int32",
-        "name": "int32",
-        "crossLanguageDefinitionId": "TypeSpec.int32",
-        "decorators": []
-       },
-       "location": "Query",
-       "isApiVersion": false,
-       "isContentType": false,
-       "isEndpoint": false,
-       "explode": false,
-       "isRequired": true,
-       "kind": "Method",
-       "decorators": [],
-       "skipUrlEncoding": false
-      },
-      {
-       "$id": "21",
-       "name": "end",
-       "nameInRequest": "end",
-       "type": {
-        "$id": "22",
-        "kind": "int32",
-        "name": "int32",
-        "crossLanguageDefinitionId": "TypeSpec.int32",
-        "decorators": []
-       },
-       "location": "Query",
-       "isApiVersion": false,
-       "isContentType": false,
-       "isEndpoint": false,
-       "explode": false,
-       "isRequired": false,
-       "kind": "Method",
-       "decorators": [],
-       "skipUrlEncoding": false
-      },
-      {
-       "$id": "23",
-       "name": "apiVersion",
-       "nameInRequest": "api-version",
-       "type": {
-        "$id": "24",
-        "kind": "string",
-        "name": "string",
-        "crossLanguageDefinitionId": "TypeSpec.string",
-        "decorators": []
-       },
-       "location": "Query",
-       "isApiVersion": true,
-       "isContentType": false,
-       "isEndpoint": false,
-       "explode": false,
-       "isRequired": true,
-       "kind": "Client",
-       "defaultValue": {
-        "$id": "25",
-        "type": {
-         "$id": "26",
-         "kind": "string",
-         "name": "string",
-         "crossLanguageDefinitionId": "TypeSpec.string"
-=======
-   "decorators": [],
    "crossLanguageDefinitionId": "ParametersTypeSpec",
    "apiVersions": [
     "2022-05-15-preview"
    ],
    "children": [
     {
-     "$id": "14",
+     "$id": "17",
      "kind": "client",
      "name": "ParameterOrders",
      "namespace": "ParametersTypeSpec.ParameterOrders",
      "operations": [
       {
-       "$id": "15",
+       "$id": "18",
        "name": "Operation",
        "resourceName": "ParameterOrders",
        "accessibility": "public",
        "parameters": [
         {
-         "$id": "16",
+         "$id": "19",
          "name": "start",
          "nameInRequest": "start",
          "type": {
-          "$id": "17",
+          "$id": "20",
           "kind": "int32",
           "name": "int32",
           "crossLanguageDefinitionId": "TypeSpec.int32",
@@ -244,14 +161,13 @@
          "kind": "Method",
          "decorators": [],
          "skipUrlEncoding": false
->>>>>>> b84a2b7e
         },
         {
-         "$id": "18",
+         "$id": "21",
          "name": "end",
          "nameInRequest": "end",
          "type": {
-          "$id": "19",
+          "$id": "22",
           "kind": "int32",
           "name": "int32",
           "crossLanguageDefinitionId": "TypeSpec.int32",
@@ -268,11 +184,11 @@
          "skipUrlEncoding": false
         },
         {
-         "$id": "20",
+         "$id": "23",
          "name": "apiVersion",
          "nameInRequest": "api-version",
          "type": {
-          "$id": "21",
+          "$id": "24",
           "kind": "string",
           "name": "string",
           "crossLanguageDefinitionId": "TypeSpec.string",
@@ -286,9 +202,9 @@
          "isRequired": true,
          "kind": "Client",
          "defaultValue": {
-          "$id": "22",
+          "$id": "25",
           "type": {
-           "$id": "23",
+           "$id": "26",
            "kind": "string",
            "name": "string",
            "crossLanguageDefinitionId": "TypeSpec.string"
@@ -299,14 +215,14 @@
          "skipUrlEncoding": false
         },
         {
-         "$id": "24",
+         "$id": "27",
          "name": "accept",
          "nameInRequest": "Accept",
          "type": {
-          "$id": "25",
+          "$id": "28",
           "kind": "constant",
           "valueType": {
-           "$id": "26",
+           "$id": "29",
            "kind": "string",
            "name": "string",
            "crossLanguageDefinitionId": "TypeSpec.string",
@@ -328,7 +244,7 @@
        ],
        "responses": [
         {
-         "$id": "27",
+         "$id": "30",
          "statusCodes": [
           200
          ],
@@ -352,51 +268,17 @@
        "decorators": []
       },
       {
-<<<<<<< HEAD
-       "$id": "27",
-       "name": "accept",
-       "nameInRequest": "Accept",
-       "type": {
-        "$id": "28",
-        "kind": "constant",
-        "valueType": {
-         "$id": "29",
-         "kind": "string",
-         "name": "string",
-         "crossLanguageDefinitionId": "TypeSpec.string",
-         "decorators": []
-        },
-        "value": "application/json",
-        "decorators": []
-       },
-       "location": "Header",
-       "isApiVersion": false,
-       "isContentType": false,
-       "isEndpoint": false,
-       "explode": false,
-       "isRequired": true,
-       "kind": "Constant",
-       "decorators": [],
-       "skipUrlEncoding": false
-      }
-     ],
-     "responses": [
-      {
-       "$id": "30",
-       "statusCodes": [
-        200
-=======
-       "$id": "28",
+       "$id": "31",
        "name": "Operation2",
        "resourceName": "ParameterOrders",
        "accessibility": "public",
        "parameters": [
         {
-         "$id": "29",
+         "$id": "32",
          "name": "start",
          "nameInRequest": "start",
          "type": {
-          "$id": "30",
+          "$id": "33",
           "kind": "int32",
           "name": "int32",
           "crossLanguageDefinitionId": "TypeSpec.int32",
@@ -413,11 +295,11 @@
          "skipUrlEncoding": false
         },
         {
-         "$id": "31",
+         "$id": "34",
          "name": "end",
          "nameInRequest": "end",
          "type": {
-          "$id": "32",
+          "$id": "35",
           "kind": "int32",
           "name": "int32",
           "crossLanguageDefinitionId": "TypeSpec.int32",
@@ -434,14 +316,14 @@
          "skipUrlEncoding": false
         },
         {
-         "$id": "33",
+         "$id": "36",
          "name": "accept",
          "nameInRequest": "Accept",
          "type": {
-          "$id": "34",
+          "$id": "37",
           "kind": "constant",
           "valueType": {
-           "$id": "35",
+           "$id": "38",
            "kind": "string",
            "name": "string",
            "crossLanguageDefinitionId": "TypeSpec.string",
@@ -460,11 +342,10 @@
          "decorators": [],
          "skipUrlEncoding": false
         }
->>>>>>> b84a2b7e
        ],
        "responses": [
         {
-         "$id": "36",
+         "$id": "39",
          "statusCodes": [
           200
          ],
@@ -488,157 +369,28 @@
        "decorators": []
       }
      ],
-<<<<<<< HEAD
-     "httpMethod": "GET",
-     "uri": "{endpoint}",
-     "path": "/parameterOrders",
-     "bufferResponse": true,
-     "generateProtocolMethod": true,
-     "generateConvenienceMethod": true,
-     "crossLanguageDefinitionId": "ParametersTypeSpec.ParameterOrders.Operation",
-     "decorators": []
-    },
-    {
-     "$id": "31",
-     "name": "Operation2",
-     "resourceName": "ParameterOrders",
-     "accessibility": "public",
      "parameters": [
       {
-       "$id": "32",
-       "name": "start",
-       "nameInRequest": "start",
-       "type": {
-        "$id": "33",
-        "kind": "int32",
-        "name": "int32",
-        "crossLanguageDefinitionId": "TypeSpec.int32",
-        "decorators": []
-=======
-     "parameters": [
-      {
-       "$id": "37",
+       "$id": "40",
        "name": "endpoint",
        "nameInRequest": "endpoint",
        "doc": "Service host",
        "type": {
-        "$id": "38",
+        "$id": "41",
         "kind": "url",
         "name": "url",
         "crossLanguageDefinitionId": "TypeSpec.url"
->>>>>>> b84a2b7e
        },
        "location": "Uri",
        "isApiVersion": false,
        "isContentType": false,
-<<<<<<< HEAD
-       "isEndpoint": false,
-       "explode": false,
-       "isRequired": false,
-       "kind": "Method",
-       "decorators": [],
-       "skipUrlEncoding": false
-      },
-      {
-       "$id": "34",
-       "name": "end",
-       "nameInRequest": "end",
-       "type": {
-        "$id": "35",
-        "kind": "int32",
-        "name": "int32",
-        "crossLanguageDefinitionId": "TypeSpec.int32",
-        "decorators": []
-       },
-       "location": "Query",
-       "isApiVersion": false,
-       "isContentType": false,
-       "isEndpoint": false,
-       "explode": false,
-       "isRequired": true,
-       "kind": "Method",
-       "decorators": [],
-       "skipUrlEncoding": false
-      },
-      {
-       "$id": "36",
-       "name": "accept",
-       "nameInRequest": "Accept",
-       "type": {
-        "$id": "37",
-        "kind": "constant",
-        "valueType": {
-         "$id": "38",
-         "kind": "string",
-         "name": "string",
-         "crossLanguageDefinitionId": "TypeSpec.string",
-         "decorators": []
-        },
-        "value": "application/json",
-        "decorators": []
-       },
-       "location": "Header",
-       "isApiVersion": false,
-       "isContentType": false,
-       "isEndpoint": false,
-=======
        "isRequired": true,
        "isEndpoint": true,
        "skipUrlEncoding": false,
->>>>>>> b84a2b7e
        "explode": false,
        "kind": "Client"
       }
      ],
-<<<<<<< HEAD
-     "responses": [
-      {
-       "$id": "39",
-       "statusCodes": [
-        200
-       ],
-       "bodyType": {
-        "$ref": "6"
-       },
-       "headers": [],
-       "isErrorResponse": false,
-       "contentTypes": [
-        "application/json"
-       ]
-      }
-     ],
-     "httpMethod": "HEAD",
-     "uri": "{endpoint}",
-     "path": "/parameterOrders",
-     "bufferResponse": true,
-     "generateProtocolMethod": true,
-     "generateConvenienceMethod": true,
-     "crossLanguageDefinitionId": "ParametersTypeSpec.ParameterOrders.Operation2",
-     "decorators": []
-    }
-   ],
-   "parent": "ParametersTypeSpecClient",
-   "parameters": [
-    {
-     "$id": "40",
-     "name": "endpoint",
-     "nameInRequest": "endpoint",
-     "doc": "Service host",
-     "type": {
-      "$id": "41",
-      "kind": "url",
-      "name": "url",
-      "crossLanguageDefinitionId": "TypeSpec.url"
-     },
-     "location": "Uri",
-     "isApiVersion": false,
-     "isContentType": false,
-     "isRequired": true,
-     "isEndpoint": true,
-     "skipUrlEncoding": false,
-     "explode": false,
-     "kind": "Client"
-=======
      "decorators": [],
      "crossLanguageDefinitionId": "ParametersTypeSpec.ParameterOrders",
      "apiVersions": [
@@ -647,7 +399,6 @@
      "parent": {
       "$ref": "11"
      }
->>>>>>> b84a2b7e
     }
    ]
   }
