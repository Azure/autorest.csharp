{
 "$id": "1",
 "Name": "ParametersCadl",
 "ApiVersions": [
  "2022-05-15-preview"
 ],
 "Enums": [
  {
   "$id": "2",
   "kind": "enum",
   "name": "Versions",
   "crossLanguageDefinitionId": "ParametersCadl.Versions",
   "valueType": {
    "$id": "3",
    "kind": "string",
    "name": "string",
    "crossLanguageDefinitionId": "TypeSpec.string",
    "decorators": []
   },
   "values": [
    {
     "$id": "4",
     "kind": "enumvalue",
     "name": "2022-05-15-preview",
     "value": "2022-05-15-preview",
     "valueType": {
      "$id": "5",
      "kind": "string",
      "name": "string",
      "crossLanguageDefinitionId": "TypeSpec.string",
      "decorators": []
     },
     "enumType": {
      "$ref": "2"
     },
     "decorators": []
    }
   ],
   "isFixed": true,
   "isFlags": false,
   "usage": "ApiVersionEnum",
   "decorators": []
  }
 ],
 "Models": [
  {
   "$id": "6",
   "kind": "model",
   "name": "Result",
   "crossLanguageDefinitionId": "ParametersCadl.ParameterOrders.Result",
   "usage": "Output,Json",
   "decorators": [],
   "properties": [
    {
     "$id": "7",
     "kind": "property",
     "name": "id",
     "serializedName": "id",
     "type": {
      "$id": "8",
      "kind": "string",
      "name": "string",
      "crossLanguageDefinitionId": "TypeSpec.string",
      "decorators": []
     },
     "optional": false,
     "readOnly": false,
     "discriminator": false,
     "flatten": false,
     "decorators": [],
     "crossLanguageDefinitionId": "ParametersCadl.ParameterOrders.Result.id"
    }
   ]
  }
 ],
 "Clients": [
  {
   "$id": "9",
   "Name": "ParametersCadlClient",
   "Operations": [],
   "Protocol": {
    "$id": "10"
   },
   "Parameters": [
    {
     "$id": "11",
     "Name": "endpoint",
     "NameInRequest": "endpoint",
     "Type": {
      "$id": "12",
      "kind": "url",
      "name": "url",
      "crossLanguageDefinitionId": "TypeSpec.url"
     },
     "Location": "Uri",
     "IsApiVersion": false,
     "IsResourceParameter": false,
     "IsContentType": false,
     "IsRequired": true,
     "IsEndpoint": true,
     "SkipUrlEncoding": false,
     "Explode": false,
     "Kind": "Client"
    }
   ],
   "Decorators": []
  },
  {
   "$id": "13",
   "Name": "ParameterOrders",
   "Operations": [
    {
     "$id": "14",
     "Name": "Operation",
     "ResourceName": "ParameterOrders",
     "Accessibility": "public",
     "Parameters": [
      {
<<<<<<< HEAD
       "$id": "14",
       "Name": "start",
       "NameInRequest": "start",
       "Type": {
        "$id": "15",
        "Kind": "int32",
        "Name": "int32",
        "CrossLanguageDefinitionId": "TypeSpec.int32",
        "Decorators": []
=======
       "$id": "15",
       "Name": "endpoint",
       "NameInRequest": "endpoint",
       "Type": {
        "$id": "16",
        "kind": "url",
        "name": "url",
        "crossLanguageDefinitionId": "TypeSpec.url"
       },
       "Location": "Uri",
       "IsApiVersion": false,
       "IsResourceParameter": false,
       "IsContentType": false,
       "IsRequired": true,
       "IsEndpoint": true,
       "SkipUrlEncoding": false,
       "Explode": false,
       "Kind": "Client"
      },
      {
       "$id": "17",
       "Name": "start",
       "NameInRequest": "start",
       "Type": {
        "$id": "18",
        "kind": "int32",
        "name": "int32",
        "crossLanguageDefinitionId": "TypeSpec.int32",
        "decorators": []
>>>>>>> 6835b74d
       },
       "Location": "Query",
       "IsApiVersion": false,
       "IsContentType": false,
       "IsEndpoint": false,
       "Explode": false,
       "IsRequired": true,
       "Kind": "Method",
       "Decorators": [],
       "SkipUrlEncoding": false
      },
      {
<<<<<<< HEAD
       "$id": "16",
       "Name": "end",
       "NameInRequest": "end",
       "Type": {
        "$id": "17",
        "Kind": "int32",
        "Name": "int32",
        "CrossLanguageDefinitionId": "TypeSpec.int32",
        "Decorators": []
=======
       "$id": "19",
       "Name": "end",
       "NameInRequest": "end",
       "Type": {
        "$id": "20",
        "kind": "int32",
        "name": "int32",
        "crossLanguageDefinitionId": "TypeSpec.int32",
        "decorators": []
>>>>>>> 6835b74d
       },
       "Location": "Query",
       "IsApiVersion": false,
       "IsContentType": false,
       "IsEndpoint": false,
       "Explode": false,
       "IsRequired": false,
       "Kind": "Method",
       "Decorators": [],
       "SkipUrlEncoding": false
      },
      {
<<<<<<< HEAD
       "$id": "18",
       "Name": "apiVersion",
       "NameInRequest": "api-version",
       "Type": {
        "$id": "19",
        "Kind": "string",
        "Name": "string",
        "CrossLanguageDefinitionId": "TypeSpec.string",
        "Decorators": []
=======
       "$id": "21",
       "Name": "apiVersion",
       "NameInRequest": "api-version",
       "Type": {
        "$id": "22",
        "kind": "string",
        "name": "string",
        "crossLanguageDefinitionId": "TypeSpec.string",
        "decorators": []
>>>>>>> 6835b74d
       },
       "Location": "Query",
       "IsApiVersion": true,
       "IsContentType": false,
       "IsEndpoint": false,
       "Explode": false,
       "IsRequired": true,
       "Kind": "Client",
       "DefaultValue": {
<<<<<<< HEAD
        "$id": "20",
        "Type": {
         "$id": "21",
         "Kind": "string",
         "Name": "string",
         "CrossLanguageDefinitionId": "TypeSpec.string"
=======
        "$id": "23",
        "Type": {
         "$id": "24",
         "kind": "string",
         "name": "string",
         "crossLanguageDefinitionId": "TypeSpec.string"
>>>>>>> 6835b74d
        },
        "Value": "2022-05-15-preview"
       },
       "Decorators": [],
       "SkipUrlEncoding": false
      },
      {
<<<<<<< HEAD
       "$id": "22",
       "Name": "accept",
       "NameInRequest": "Accept",
       "Type": {
        "$id": "23",
        "Kind": "constant",
        "ValueType": {
         "$id": "24",
         "Kind": "string",
         "Name": "string",
         "CrossLanguageDefinitionId": "TypeSpec.string",
         "Decorators": []
=======
       "$id": "25",
       "Name": "accept",
       "NameInRequest": "Accept",
       "Type": {
        "$id": "26",
        "kind": "constant",
        "valueType": {
         "$id": "27",
         "kind": "string",
         "name": "string",
         "crossLanguageDefinitionId": "TypeSpec.string",
         "decorators": []
>>>>>>> 6835b74d
        },
        "value": "application/json",
        "decorators": []
       },
       "Location": "Header",
       "IsApiVersion": false,
       "IsContentType": false,
       "IsEndpoint": false,
       "Explode": false,
       "IsRequired": true,
       "Kind": "Constant",
       "Decorators": [],
       "SkipUrlEncoding": false
      }
     ],
     "Responses": [
      {
<<<<<<< HEAD
       "$id": "25",
=======
       "$id": "28",
>>>>>>> 6835b74d
       "StatusCodes": [
        200
       ],
       "BodyType": {
        "$ref": "6"
       },
       "BodyMediaType": "Json",
       "Headers": [],
       "IsErrorResponse": false,
       "ContentTypes": [
        "application/json"
       ]
      }
     ],
     "HttpMethod": "GET",
     "RequestBodyMediaType": "None",
     "Uri": "{endpoint}",
     "Path": "/parameterOrders",
     "BufferResponse": true,
     "GenerateProtocolMethod": true,
     "GenerateConvenienceMethod": true,
     "CrossLanguageDefinitionId": "ParametersCadl.ParameterOrders.Operation",
     "Decorators": []
    },
    {
<<<<<<< HEAD
     "$id": "26",
=======
     "$id": "29",
>>>>>>> 6835b74d
     "Name": "Operation2",
     "ResourceName": "ParameterOrders",
     "Accessibility": "public",
     "Parameters": [
      {
<<<<<<< HEAD
       "$id": "27",
       "Name": "start",
       "NameInRequest": "start",
       "Type": {
        "$id": "28",
        "Kind": "int32",
        "Name": "int32",
        "CrossLanguageDefinitionId": "TypeSpec.int32",
        "Decorators": []
=======
       "$ref": "15"
      },
      {
       "$id": "30",
       "Name": "start",
       "NameInRequest": "start",
       "Type": {
        "$id": "31",
        "kind": "int32",
        "name": "int32",
        "crossLanguageDefinitionId": "TypeSpec.int32",
        "decorators": []
>>>>>>> 6835b74d
       },
       "Location": "Query",
       "IsApiVersion": false,
       "IsContentType": false,
       "IsEndpoint": false,
       "Explode": false,
       "IsRequired": false,
       "Kind": "Method",
       "Decorators": [],
       "SkipUrlEncoding": false
      },
      {
<<<<<<< HEAD
       "$id": "29",
       "Name": "end",
       "NameInRequest": "end",
       "Type": {
        "$id": "30",
        "Kind": "int32",
        "Name": "int32",
        "CrossLanguageDefinitionId": "TypeSpec.int32",
        "Decorators": []
=======
       "$id": "32",
       "Name": "end",
       "NameInRequest": "end",
       "Type": {
        "$id": "33",
        "kind": "int32",
        "name": "int32",
        "crossLanguageDefinitionId": "TypeSpec.int32",
        "decorators": []
>>>>>>> 6835b74d
       },
       "Location": "Query",
       "IsApiVersion": false,
       "IsContentType": false,
       "IsEndpoint": false,
       "Explode": false,
       "IsRequired": true,
       "Kind": "Method",
       "Decorators": [],
       "SkipUrlEncoding": false
      },
      {
<<<<<<< HEAD
       "$id": "31",
       "Name": "accept",
       "NameInRequest": "Accept",
       "Type": {
        "$id": "32",
        "Kind": "constant",
        "ValueType": {
         "$id": "33",
         "Kind": "string",
         "Name": "string",
         "CrossLanguageDefinitionId": "TypeSpec.string",
         "Decorators": []
=======
       "$id": "34",
       "Name": "accept",
       "NameInRequest": "Accept",
       "Type": {
        "$id": "35",
        "kind": "constant",
        "valueType": {
         "$id": "36",
         "kind": "string",
         "name": "string",
         "crossLanguageDefinitionId": "TypeSpec.string",
         "decorators": []
>>>>>>> 6835b74d
        },
        "value": "application/json",
        "decorators": []
       },
       "Location": "Header",
       "IsApiVersion": false,
       "IsContentType": false,
       "IsEndpoint": false,
       "Explode": false,
       "IsRequired": true,
       "Kind": "Constant",
       "Decorators": [],
       "SkipUrlEncoding": false
      }
     ],
     "Responses": [
      {
<<<<<<< HEAD
       "$id": "34",
=======
       "$id": "37",
>>>>>>> 6835b74d
       "StatusCodes": [
        200
       ],
       "BodyType": {
        "$ref": "6"
       },
       "BodyMediaType": "Json",
       "Headers": [],
       "IsErrorResponse": false,
       "ContentTypes": [
        "application/json"
       ]
      }
     ],
     "HttpMethod": "HEAD",
     "RequestBodyMediaType": "None",
     "Uri": "{endpoint}",
     "Path": "/parameterOrders",
     "BufferResponse": true,
     "GenerateProtocolMethod": true,
     "GenerateConvenienceMethod": true,
     "CrossLanguageDefinitionId": "ParametersCadl.ParameterOrders.Operation2",
     "Decorators": []
    }
   ],
   "Protocol": {
<<<<<<< HEAD
    "$id": "35"
=======
    "$id": "38"
>>>>>>> 6835b74d
   },
   "Parent": "ParametersCadlClient",
   "Parameters": [
    {
<<<<<<< HEAD
     "$id": "36",
     "Name": "endpoint",
     "NameInRequest": "endpoint",
     "Type": {
      "$id": "37",
      "Kind": "url",
      "Name": "url",
      "CrossLanguageDefinitionId": "TypeSpec.url"
     },
     "Location": "Uri",
     "IsApiVersion": false,
     "IsResourceParameter": false,
     "IsContentType": false,
     "IsRequired": true,
     "IsEndpoint": true,
     "SkipUrlEncoding": false,
     "Explode": false,
     "Kind": "Client"
=======
     "$ref": "15"
>>>>>>> 6835b74d
    }
   ],
   "Decorators": []
  }
 ]
}<|MERGE_RESOLUTION|>--- conflicted
+++ resolved
@@ -116,80 +116,36 @@
      "Accessibility": "public",
      "Parameters": [
       {
-<<<<<<< HEAD
-       "$id": "14",
+       "$id": "15",
        "Name": "start",
        "NameInRequest": "start",
        "Type": {
-        "$id": "15",
-        "Kind": "int32",
-        "Name": "int32",
-        "CrossLanguageDefinitionId": "TypeSpec.int32",
-        "Decorators": []
-=======
-       "$id": "15",
-       "Name": "endpoint",
-       "NameInRequest": "endpoint",
-       "Type": {
         "$id": "16",
-        "kind": "url",
-        "name": "url",
-        "crossLanguageDefinitionId": "TypeSpec.url"
-       },
-       "Location": "Uri",
-       "IsApiVersion": false,
-       "IsResourceParameter": false,
-       "IsContentType": false,
-       "IsRequired": true,
-       "IsEndpoint": true,
-       "SkipUrlEncoding": false,
-       "Explode": false,
-       "Kind": "Client"
+        "kind": "int32",
+        "name": "int32",
+        "crossLanguageDefinitionId": "TypeSpec.int32",
+        "decorators": []
+       },
+       "Location": "Query",
+       "IsApiVersion": false,
+       "IsContentType": false,
+       "IsEndpoint": false,
+       "Explode": false,
+       "IsRequired": true,
+       "Kind": "Method",
+       "Decorators": [],
+       "SkipUrlEncoding": false
       },
       {
        "$id": "17",
-       "Name": "start",
-       "NameInRequest": "start",
+       "Name": "end",
+       "NameInRequest": "end",
        "Type": {
         "$id": "18",
         "kind": "int32",
         "name": "int32",
         "crossLanguageDefinitionId": "TypeSpec.int32",
         "decorators": []
->>>>>>> 6835b74d
-       },
-       "Location": "Query",
-       "IsApiVersion": false,
-       "IsContentType": false,
-       "IsEndpoint": false,
-       "Explode": false,
-       "IsRequired": true,
-       "Kind": "Method",
-       "Decorators": [],
-       "SkipUrlEncoding": false
-      },
-      {
-<<<<<<< HEAD
-       "$id": "16",
-       "Name": "end",
-       "NameInRequest": "end",
-       "Type": {
-        "$id": "17",
-        "Kind": "int32",
-        "Name": "int32",
-        "CrossLanguageDefinitionId": "TypeSpec.int32",
-        "Decorators": []
-=======
-       "$id": "19",
-       "Name": "end",
-       "NameInRequest": "end",
-       "Type": {
-        "$id": "20",
-        "kind": "int32",
-        "name": "int32",
-        "crossLanguageDefinitionId": "TypeSpec.int32",
-        "decorators": []
->>>>>>> 6835b74d
        },
        "Location": "Query",
        "IsApiVersion": false,
@@ -202,27 +158,15 @@
        "SkipUrlEncoding": false
       },
       {
-<<<<<<< HEAD
-       "$id": "18",
+       "$id": "19",
        "Name": "apiVersion",
        "NameInRequest": "api-version",
        "Type": {
-        "$id": "19",
-        "Kind": "string",
-        "Name": "string",
-        "CrossLanguageDefinitionId": "TypeSpec.string",
-        "Decorators": []
-=======
-       "$id": "21",
-       "Name": "apiVersion",
-       "NameInRequest": "api-version",
-       "Type": {
-        "$id": "22",
+        "$id": "20",
         "kind": "string",
         "name": "string",
         "crossLanguageDefinitionId": "TypeSpec.string",
         "decorators": []
->>>>>>> 6835b74d
        },
        "Location": "Query",
        "IsApiVersion": true,
@@ -232,21 +176,12 @@
        "IsRequired": true,
        "Kind": "Client",
        "DefaultValue": {
-<<<<<<< HEAD
-        "$id": "20",
+        "$id": "21",
         "Type": {
-         "$id": "21",
-         "Kind": "string",
-         "Name": "string",
-         "CrossLanguageDefinitionId": "TypeSpec.string"
-=======
-        "$id": "23",
-        "Type": {
-         "$id": "24",
+         "$id": "22",
          "kind": "string",
          "name": "string",
          "crossLanguageDefinitionId": "TypeSpec.string"
->>>>>>> 6835b74d
         },
         "Value": "2022-05-15-preview"
        },
@@ -254,33 +189,18 @@
        "SkipUrlEncoding": false
       },
       {
-<<<<<<< HEAD
-       "$id": "22",
+       "$id": "23",
        "Name": "accept",
        "NameInRequest": "Accept",
        "Type": {
-        "$id": "23",
-        "Kind": "constant",
-        "ValueType": {
-         "$id": "24",
-         "Kind": "string",
-         "Name": "string",
-         "CrossLanguageDefinitionId": "TypeSpec.string",
-         "Decorators": []
-=======
-       "$id": "25",
-       "Name": "accept",
-       "NameInRequest": "Accept",
-       "Type": {
-        "$id": "26",
+        "$id": "24",
         "kind": "constant",
         "valueType": {
-         "$id": "27",
+         "$id": "25",
          "kind": "string",
          "name": "string",
          "crossLanguageDefinitionId": "TypeSpec.string",
          "decorators": []
->>>>>>> 6835b74d
         },
         "value": "application/json",
         "decorators": []
@@ -298,11 +218,7 @@
      ],
      "Responses": [
       {
-<<<<<<< HEAD
-       "$id": "25",
-=======
-       "$id": "28",
->>>>>>> 6835b74d
+       "$id": "26",
        "StatusCodes": [
         200
        ],
@@ -328,112 +244,66 @@
      "Decorators": []
     },
     {
-<<<<<<< HEAD
-     "$id": "26",
-=======
-     "$id": "29",
->>>>>>> 6835b74d
+     "$id": "27",
      "Name": "Operation2",
      "ResourceName": "ParameterOrders",
      "Accessibility": "public",
      "Parameters": [
       {
-<<<<<<< HEAD
-       "$id": "27",
+       "$id": "28",
        "Name": "start",
        "NameInRequest": "start",
        "Type": {
-        "$id": "28",
-        "Kind": "int32",
-        "Name": "int32",
-        "CrossLanguageDefinitionId": "TypeSpec.int32",
-        "Decorators": []
-=======
-       "$ref": "15"
+        "$id": "29",
+        "kind": "int32",
+        "name": "int32",
+        "crossLanguageDefinitionId": "TypeSpec.int32",
+        "decorators": []
+       },
+       "Location": "Query",
+       "IsApiVersion": false,
+       "IsContentType": false,
+       "IsEndpoint": false,
+       "Explode": false,
+       "IsRequired": false,
+       "Kind": "Method",
+       "Decorators": [],
+       "SkipUrlEncoding": false
       },
       {
        "$id": "30",
-       "Name": "start",
-       "NameInRequest": "start",
+       "Name": "end",
+       "NameInRequest": "end",
        "Type": {
         "$id": "31",
         "kind": "int32",
         "name": "int32",
         "crossLanguageDefinitionId": "TypeSpec.int32",
         "decorators": []
->>>>>>> 6835b74d
-       },
-       "Location": "Query",
-       "IsApiVersion": false,
-       "IsContentType": false,
-       "IsEndpoint": false,
-       "Explode": false,
-       "IsRequired": false,
+       },
+       "Location": "Query",
+       "IsApiVersion": false,
+       "IsContentType": false,
+       "IsEndpoint": false,
+       "Explode": false,
+       "IsRequired": true,
        "Kind": "Method",
        "Decorators": [],
        "SkipUrlEncoding": false
       },
       {
-<<<<<<< HEAD
-       "$id": "29",
-       "Name": "end",
-       "NameInRequest": "end",
-       "Type": {
-        "$id": "30",
-        "Kind": "int32",
-        "Name": "int32",
-        "CrossLanguageDefinitionId": "TypeSpec.int32",
-        "Decorators": []
-=======
        "$id": "32",
-       "Name": "end",
-       "NameInRequest": "end",
-       "Type": {
-        "$id": "33",
-        "kind": "int32",
-        "name": "int32",
-        "crossLanguageDefinitionId": "TypeSpec.int32",
-        "decorators": []
->>>>>>> 6835b74d
-       },
-       "Location": "Query",
-       "IsApiVersion": false,
-       "IsContentType": false,
-       "IsEndpoint": false,
-       "Explode": false,
-       "IsRequired": true,
-       "Kind": "Method",
-       "Decorators": [],
-       "SkipUrlEncoding": false
-      },
-      {
-<<<<<<< HEAD
-       "$id": "31",
        "Name": "accept",
        "NameInRequest": "Accept",
        "Type": {
-        "$id": "32",
-        "Kind": "constant",
-        "ValueType": {
-         "$id": "33",
-         "Kind": "string",
-         "Name": "string",
-         "CrossLanguageDefinitionId": "TypeSpec.string",
-         "Decorators": []
-=======
-       "$id": "34",
-       "Name": "accept",
-       "NameInRequest": "Accept",
-       "Type": {
-        "$id": "35",
+        "$id": "33",
         "kind": "constant",
         "valueType": {
-         "$id": "36",
+         "$id": "34",
          "kind": "string",
          "name": "string",
          "crossLanguageDefinitionId": "TypeSpec.string",
          "decorators": []
->>>>>>> 6835b74d
         },
         "value": "application/json",
         "decorators": []
@@ -451,11 +321,7 @@
      ],
      "Responses": [
       {
-<<<<<<< HEAD
-       "$id": "34",
-=======
-       "$id": "37",
->>>>>>> 6835b74d
+       "$id": "35",
        "StatusCodes": [
         200
        ],
@@ -482,24 +348,19 @@
     }
    ],
    "Protocol": {
-<<<<<<< HEAD
-    "$id": "35"
-=======
-    "$id": "38"
->>>>>>> 6835b74d
+    "$id": "36"
    },
    "Parent": "ParametersCadlClient",
    "Parameters": [
     {
-<<<<<<< HEAD
-     "$id": "36",
+     "$id": "37",
      "Name": "endpoint",
      "NameInRequest": "endpoint",
      "Type": {
-      "$id": "37",
-      "Kind": "url",
-      "Name": "url",
-      "CrossLanguageDefinitionId": "TypeSpec.url"
+      "$id": "38",
+      "kind": "url",
+      "name": "url",
+      "crossLanguageDefinitionId": "TypeSpec.url"
      },
      "Location": "Uri",
      "IsApiVersion": false,
@@ -510,9 +371,6 @@
      "SkipUrlEncoding": false,
      "Explode": false,
      "Kind": "Client"
-=======
-     "$ref": "15"
->>>>>>> 6835b74d
     }
    ],
    "Decorators": []
