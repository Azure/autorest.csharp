--- conflicted
+++ resolved
@@ -181,13 +181,8 @@
         /// <param name="name"> The name of the UnpatchableResource. </param>
         /// <param name="options"> Parameters supplied to the Update UnpatchableResource operation. </param>
         /// <param name="cancellationToken"> The cancellation token to use. </param>
-<<<<<<< HEAD
-        /// <exception cref="ArgumentNullException"> <paramref name="subscriptionId"/>, <paramref name="resourceGroupName"/>, <paramref name="name"/> or <paramref name="parameters"/> is null. </exception>
-        public async Task<Response<UnpatchableResourceData>> UpdateAsync(string subscriptionId, string resourceGroupName, string name, UnpatchableResourceUpdate parameters, CancellationToken cancellationToken = default)
-=======
-        /// <exception cref="ArgumentNullException"> <paramref name="subscriptionId"/>, <paramref name="resourceGroupName"/>, <paramref name="name"/>, or <paramref name="options"/> is null. </exception>
+        /// <exception cref="ArgumentNullException"> <paramref name="subscriptionId"/>, <paramref name="resourceGroupName"/>, <paramref name="name"/> or <paramref name="options"/> is null. </exception>
         public async Task<Response<UnpatchableResourceData>> UpdateAsync(string subscriptionId, string resourceGroupName, string name, UnpatchableResourceUpdateOptions options, CancellationToken cancellationToken = default)
->>>>>>> e1f244fb
         {
             if (subscriptionId == null)
             {
@@ -228,13 +223,8 @@
         /// <param name="name"> The name of the UnpatchableResource. </param>
         /// <param name="options"> Parameters supplied to the Update UnpatchableResource operation. </param>
         /// <param name="cancellationToken"> The cancellation token to use. </param>
-<<<<<<< HEAD
-        /// <exception cref="ArgumentNullException"> <paramref name="subscriptionId"/>, <paramref name="resourceGroupName"/>, <paramref name="name"/> or <paramref name="parameters"/> is null. </exception>
-        public Response<UnpatchableResourceData> Update(string subscriptionId, string resourceGroupName, string name, UnpatchableResourceUpdate parameters, CancellationToken cancellationToken = default)
-=======
-        /// <exception cref="ArgumentNullException"> <paramref name="subscriptionId"/>, <paramref name="resourceGroupName"/>, <paramref name="name"/>, or <paramref name="options"/> is null. </exception>
+        /// <exception cref="ArgumentNullException"> <paramref name="subscriptionId"/>, <paramref name="resourceGroupName"/>, <paramref name="name"/> or <paramref name="options"/> is null. </exception>
         public Response<UnpatchableResourceData> Update(string subscriptionId, string resourceGroupName, string name, UnpatchableResourceUpdateOptions options, CancellationToken cancellationToken = default)
->>>>>>> e1f244fb
         {
             if (subscriptionId == null)
             {
