// Copyright (c) Microsoft Corporation. All rights reserved.
// Licensed under the MIT License.

// <auto-generated/>

#nullable disable

using System;
using System.Collections;
using System.Collections.Generic;
using System.Globalization;
using System.Linq;
using System.Threading;
using System.Threading.Tasks;
using Azure;
using Azure.Core;
using Azure.Core.Pipeline;
using Azure.ResourceManager;
using Azure.ResourceManager.Core;
using Azure.ResourceManager.Resources;
using NoTypeReplacement.Models;

namespace NoTypeReplacement
{
    /// <summary> A class representing collection of NoTypeReplacementModel3 and their operations over its parent. </summary>
    public partial class NoTypeReplacementModel3Collection : ArmCollection, IEnumerable<NoTypeReplacementModel3>, IAsyncEnumerable<NoTypeReplacementModel3>
    {
        private readonly ClientDiagnostics _clientDiagnostics;
        private readonly NoTypeReplacementModel3SRestOperations _noTypeReplacementModel3sRestClient;

        /// <summary> Initializes a new instance of the <see cref="NoTypeReplacementModel3Collection"/> class for mocking. </summary>
        protected NoTypeReplacementModel3Collection()
        {
        }

        /// <summary> Initializes a new instance of the <see cref="NoTypeReplacementModel3Collection"/> class. </summary>
        /// <param name="parent"> The resource representing the parent resource. </param>
        internal NoTypeReplacementModel3Collection(ArmResource parent) : base(parent)
        {
            _clientDiagnostics = new ClientDiagnostics(ClientOptions);
            ClientOptions.TryGetApiVersion(NoTypeReplacementModel3.ResourceType, out string apiVersion);
            _noTypeReplacementModel3sRestClient = new NoTypeReplacementModel3SRestOperations(_clientDiagnostics, Pipeline, ClientOptions, BaseUri, apiVersion);
#if DEBUG
			ValidateResourceId(Id);
#endif
        }

        internal static void ValidateResourceId(ResourceIdentifier id)
        {
            if (id.ResourceType != ResourceGroup.ResourceType)
                throw new ArgumentException(string.Format(CultureInfo.CurrentCulture, "Invalid resource type {0} expected {1}", id.ResourceType, ResourceGroup.ResourceType), nameof(id));
        }

        // Collection level operations.

        /// <param name="waitForCompletion"> Waits for the completion of the long running operations. </param>
        /// <param name="noTypeReplacementModel3SName"> The String to use. </param>
        /// <param name="parameters"> The NoTypeReplacementModel3 to use. </param>
        /// <param name="cancellationToken"> The cancellation token to use. </param>
        /// <exception cref="ArgumentNullException"> <paramref name="noTypeReplacementModel3SName"/> or <paramref name="parameters"/> is null. </exception>
        public virtual NoTypeReplacementModel3CreateOrUpdateOperation CreateOrUpdate(bool waitForCompletion, string noTypeReplacementModel3SName, NoTypeReplacementModel3Data parameters, CancellationToken cancellationToken = default)
        {
            if (noTypeReplacementModel3SName == null)
            {
                throw new ArgumentNullException(nameof(noTypeReplacementModel3SName));
            }
            if (parameters == null)
            {
                throw new ArgumentNullException(nameof(parameters));
            }

            using var scope = _clientDiagnostics.CreateScope("NoTypeReplacementModel3Collection.CreateOrUpdate");
            scope.Start();
            try
            {
                var response = _noTypeReplacementModel3sRestClient.Put(Id.SubscriptionId, Id.ResourceGroupName, noTypeReplacementModel3SName, parameters, cancellationToken);
<<<<<<< HEAD
                var operation = new NoTypeReplacementModel3SPutOperation(this, response);
=======
                var operation = new NoTypeReplacementModel3CreateOrUpdateOperation(Parent, response);
>>>>>>> 41bbc5a4
                if (waitForCompletion)
                    operation.WaitForCompletion(cancellationToken);
                return operation;
            }
            catch (Exception e)
            {
                scope.Failed(e);
                throw;
            }
        }

        /// <param name="waitForCompletion"> Waits for the completion of the long running operations. </param>
        /// <param name="noTypeReplacementModel3SName"> The String to use. </param>
        /// <param name="parameters"> The NoTypeReplacementModel3 to use. </param>
        /// <param name="cancellationToken"> The cancellation token to use. </param>
        /// <exception cref="ArgumentNullException"> <paramref name="noTypeReplacementModel3SName"/> or <paramref name="parameters"/> is null. </exception>
        public async virtual Task<NoTypeReplacementModel3CreateOrUpdateOperation> CreateOrUpdateAsync(bool waitForCompletion, string noTypeReplacementModel3SName, NoTypeReplacementModel3Data parameters, CancellationToken cancellationToken = default)
        {
            if (noTypeReplacementModel3SName == null)
            {
                throw new ArgumentNullException(nameof(noTypeReplacementModel3SName));
            }
            if (parameters == null)
            {
                throw new ArgumentNullException(nameof(parameters));
            }

            using var scope = _clientDiagnostics.CreateScope("NoTypeReplacementModel3Collection.CreateOrUpdate");
            scope.Start();
            try
            {
                var response = await _noTypeReplacementModel3sRestClient.PutAsync(Id.SubscriptionId, Id.ResourceGroupName, noTypeReplacementModel3SName, parameters, cancellationToken).ConfigureAwait(false);
<<<<<<< HEAD
                var operation = new NoTypeReplacementModel3SPutOperation(this, response);
=======
                var operation = new NoTypeReplacementModel3CreateOrUpdateOperation(Parent, response);
>>>>>>> 41bbc5a4
                if (waitForCompletion)
                    await operation.WaitForCompletionAsync(cancellationToken).ConfigureAwait(false);
                return operation;
            }
            catch (Exception e)
            {
                scope.Failed(e);
                throw;
            }
        }

        /// <param name="noTypeReplacementModel3SName"> The String to use. </param>
        /// <param name="cancellationToken"> The cancellation token to use. </param>
        /// <exception cref="ArgumentNullException"> <paramref name="noTypeReplacementModel3SName"/> is null. </exception>
        public virtual Response<NoTypeReplacementModel3> Get(string noTypeReplacementModel3SName, CancellationToken cancellationToken = default)
        {
            if (noTypeReplacementModel3SName == null)
            {
                throw new ArgumentNullException(nameof(noTypeReplacementModel3SName));
            }

            using var scope = _clientDiagnostics.CreateScope("NoTypeReplacementModel3Collection.Get");
            scope.Start();
            try
            {
                var response = _noTypeReplacementModel3sRestClient.Get(Id.SubscriptionId, Id.ResourceGroupName, noTypeReplacementModel3SName, cancellationToken);
                if (response.Value == null)
                    throw _clientDiagnostics.CreateRequestFailedException(response.GetRawResponse());
                return Response.FromValue(new NoTypeReplacementModel3(this, response.Value), response.GetRawResponse());
            }
            catch (Exception e)
            {
                scope.Failed(e);
                throw;
            }
        }

        /// <param name="noTypeReplacementModel3SName"> The String to use. </param>
        /// <param name="cancellationToken"> The cancellation token to use. </param>
        /// <exception cref="ArgumentNullException"> <paramref name="noTypeReplacementModel3SName"/> is null. </exception>
        public async virtual Task<Response<NoTypeReplacementModel3>> GetAsync(string noTypeReplacementModel3SName, CancellationToken cancellationToken = default)
        {
            if (noTypeReplacementModel3SName == null)
            {
                throw new ArgumentNullException(nameof(noTypeReplacementModel3SName));
            }

            using var scope = _clientDiagnostics.CreateScope("NoTypeReplacementModel3Collection.Get");
            scope.Start();
            try
            {
                var response = await _noTypeReplacementModel3sRestClient.GetAsync(Id.SubscriptionId, Id.ResourceGroupName, noTypeReplacementModel3SName, cancellationToken).ConfigureAwait(false);
                if (response.Value == null)
                    throw await _clientDiagnostics.CreateRequestFailedExceptionAsync(response.GetRawResponse()).ConfigureAwait(false);
                return Response.FromValue(new NoTypeReplacementModel3(this, response.Value), response.GetRawResponse());
            }
            catch (Exception e)
            {
                scope.Failed(e);
                throw;
            }
        }

        /// <summary> Tries to get details for this resource from the service. </summary>
        /// <param name="noTypeReplacementModel3SName"> The String to use. </param>
        /// <param name="cancellationToken"> The cancellation token to use. </param>
        /// <exception cref="ArgumentNullException"> <paramref name="noTypeReplacementModel3SName"/> is null. </exception>
        public virtual Response<NoTypeReplacementModel3> GetIfExists(string noTypeReplacementModel3SName, CancellationToken cancellationToken = default)
        {
            if (noTypeReplacementModel3SName == null)
            {
                throw new ArgumentNullException(nameof(noTypeReplacementModel3SName));
            }

            using var scope = _clientDiagnostics.CreateScope("NoTypeReplacementModel3Collection.GetIfExists");
            scope.Start();
            try
            {
                var response = _noTypeReplacementModel3sRestClient.Get(Id.SubscriptionId, Id.ResourceGroupName, noTypeReplacementModel3SName, cancellationToken: cancellationToken);
                if (response.Value == null)
                    return Response.FromValue<NoTypeReplacementModel3>(null, response.GetRawResponse());
                return Response.FromValue(new NoTypeReplacementModel3(this, response.Value), response.GetRawResponse());
            }
            catch (Exception e)
            {
                scope.Failed(e);
                throw;
            }
        }

        /// <summary> Tries to get details for this resource from the service. </summary>
        /// <param name="noTypeReplacementModel3SName"> The String to use. </param>
        /// <param name="cancellationToken"> The cancellation token to use. </param>
        /// <exception cref="ArgumentNullException"> <paramref name="noTypeReplacementModel3SName"/> is null. </exception>
        public async virtual Task<Response<NoTypeReplacementModel3>> GetIfExistsAsync(string noTypeReplacementModel3SName, CancellationToken cancellationToken = default)
        {
            if (noTypeReplacementModel3SName == null)
            {
                throw new ArgumentNullException(nameof(noTypeReplacementModel3SName));
            }

            using var scope = _clientDiagnostics.CreateScope("NoTypeReplacementModel3Collection.GetIfExists");
            scope.Start();
            try
            {
                var response = await _noTypeReplacementModel3sRestClient.GetAsync(Id.SubscriptionId, Id.ResourceGroupName, noTypeReplacementModel3SName, cancellationToken: cancellationToken).ConfigureAwait(false);
                if (response.Value == null)
                    return Response.FromValue<NoTypeReplacementModel3>(null, response.GetRawResponse());
                return Response.FromValue(new NoTypeReplacementModel3(this, response.Value), response.GetRawResponse());
            }
            catch (Exception e)
            {
                scope.Failed(e);
                throw;
            }
        }

        /// <summary> Tries to get details for this resource from the service. </summary>
        /// <param name="noTypeReplacementModel3SName"> The String to use. </param>
        /// <param name="cancellationToken"> The cancellation token to use. </param>
        /// <exception cref="ArgumentNullException"> <paramref name="noTypeReplacementModel3SName"/> is null. </exception>
        public virtual Response<bool> Exists(string noTypeReplacementModel3SName, CancellationToken cancellationToken = default)
        {
            if (noTypeReplacementModel3SName == null)
            {
                throw new ArgumentNullException(nameof(noTypeReplacementModel3SName));
            }

            using var scope = _clientDiagnostics.CreateScope("NoTypeReplacementModel3Collection.Exists");
            scope.Start();
            try
            {
                var response = GetIfExists(noTypeReplacementModel3SName, cancellationToken: cancellationToken);
                return Response.FromValue(response.Value != null, response.GetRawResponse());
            }
            catch (Exception e)
            {
                scope.Failed(e);
                throw;
            }
        }

        /// <summary> Tries to get details for this resource from the service. </summary>
        /// <param name="noTypeReplacementModel3SName"> The String to use. </param>
        /// <param name="cancellationToken"> The cancellation token to use. </param>
        /// <exception cref="ArgumentNullException"> <paramref name="noTypeReplacementModel3SName"/> is null. </exception>
        public async virtual Task<Response<bool>> ExistsAsync(string noTypeReplacementModel3SName, CancellationToken cancellationToken = default)
        {
            if (noTypeReplacementModel3SName == null)
            {
                throw new ArgumentNullException(nameof(noTypeReplacementModel3SName));
            }

            using var scope = _clientDiagnostics.CreateScope("NoTypeReplacementModel3Collection.Exists");
            scope.Start();
            try
            {
                var response = await GetIfExistsAsync(noTypeReplacementModel3SName, cancellationToken: cancellationToken).ConfigureAwait(false);
                return Response.FromValue(response.Value != null, response.GetRawResponse());
            }
            catch (Exception e)
            {
                scope.Failed(e);
                throw;
            }
        }

        /// <param name="cancellationToken"> The cancellation token to use. </param>
        /// <returns> A collection of <see cref="NoTypeReplacementModel3" /> that may take multiple service requests to iterate over. </returns>
        public virtual Pageable<NoTypeReplacementModel3> GetAll(CancellationToken cancellationToken = default)
        {
            Page<NoTypeReplacementModel3> FirstPageFunc(int? pageSizeHint)
            {
                using var scope = _clientDiagnostics.CreateScope("NoTypeReplacementModel3Collection.GetAll");
                scope.Start();
                try
                {
                    var response = _noTypeReplacementModel3sRestClient.List(Id.SubscriptionId, Id.ResourceGroupName, cancellationToken: cancellationToken);
                    return Page.FromValues(response.Value.Value.Select(value => new NoTypeReplacementModel3(this, value)), null, response.GetRawResponse());
                }
                catch (Exception e)
                {
                    scope.Failed(e);
                    throw;
                }
            }
            return PageableHelpers.CreateEnumerable(FirstPageFunc, null);
        }

        /// <param name="cancellationToken"> The cancellation token to use. </param>
        /// <returns> An async collection of <see cref="NoTypeReplacementModel3" /> that may take multiple service requests to iterate over. </returns>
        public virtual AsyncPageable<NoTypeReplacementModel3> GetAllAsync(CancellationToken cancellationToken = default)
        {
            async Task<Page<NoTypeReplacementModel3>> FirstPageFunc(int? pageSizeHint)
            {
                using var scope = _clientDiagnostics.CreateScope("NoTypeReplacementModel3Collection.GetAll");
                scope.Start();
                try
                {
                    var response = await _noTypeReplacementModel3sRestClient.ListAsync(Id.SubscriptionId, Id.ResourceGroupName, cancellationToken: cancellationToken).ConfigureAwait(false);
                    return Page.FromValues(response.Value.Value.Select(value => new NoTypeReplacementModel3(this, value)), null, response.GetRawResponse());
                }
                catch (Exception e)
                {
                    scope.Failed(e);
                    throw;
                }
            }
            return PageableHelpers.CreateAsyncEnumerable(FirstPageFunc, null);
        }

        /// <summary> Filters the list of <see cref="NoTypeReplacementModel3" /> for this resource group represented as generic resources. </summary>
        /// <param name="nameFilter"> The filter used in this operation. </param>
        /// <param name="expand"> Comma-separated list of additional properties to be included in the response. Valid values include `createdTime`, `changedTime` and `provisioningState`. </param>
        /// <param name="top"> The number of results to return. </param>
        /// <param name="cancellationToken"> A token to allow the caller to cancel the call to the service. The default value is <see cref="CancellationToken.None" />. </param>
        /// <returns> A collection of resource that may take multiple service requests to iterate over. </returns>
        public virtual Pageable<GenericResource> GetAllAsGenericResources(string nameFilter, string expand = null, int? top = null, CancellationToken cancellationToken = default)
        {
            using var scope = _clientDiagnostics.CreateScope("NoTypeReplacementModel3Collection.GetAllAsGenericResources");
            scope.Start();
            try
            {
                var filters = new ResourceFilterCollection(NoTypeReplacementModel3.ResourceType);
                filters.SubstringFilter = nameFilter;
                return ResourceListOperations.GetAtContext(Parent as ResourceGroup, filters, expand, top, cancellationToken);
            }
            catch (Exception e)
            {
                scope.Failed(e);
                throw;
            }
        }

        /// <summary> Filters the list of <see cref="NoTypeReplacementModel3" /> for this resource group represented as generic resources. </summary>
        /// <param name="nameFilter"> The filter used in this operation. </param>
        /// <param name="expand"> Comma-separated list of additional properties to be included in the response. Valid values include `createdTime`, `changedTime` and `provisioningState`. </param>
        /// <param name="top"> The number of results to return. </param>
        /// <param name="cancellationToken"> A token to allow the caller to cancel the call to the service. The default value is <see cref="CancellationToken.None" />. </param>
        /// <returns> An async collection of resource that may take multiple service requests to iterate over. </returns>
        public virtual AsyncPageable<GenericResource> GetAllAsGenericResourcesAsync(string nameFilter, string expand = null, int? top = null, CancellationToken cancellationToken = default)
        {
            using var scope = _clientDiagnostics.CreateScope("NoTypeReplacementModel3Collection.GetAllAsGenericResources");
            scope.Start();
            try
            {
                var filters = new ResourceFilterCollection(NoTypeReplacementModel3.ResourceType);
                filters.SubstringFilter = nameFilter;
                return ResourceListOperations.GetAtContextAsync(Parent as ResourceGroup, filters, expand, top, cancellationToken);
            }
            catch (Exception e)
            {
                scope.Failed(e);
                throw;
            }
        }

        IEnumerator<NoTypeReplacementModel3> IEnumerable<NoTypeReplacementModel3>.GetEnumerator()
        {
            return GetAll().GetEnumerator();
        }

        IEnumerator IEnumerable.GetEnumerator()
        {
            return GetAll().GetEnumerator();
        }

        IAsyncEnumerator<NoTypeReplacementModel3> IAsyncEnumerable<NoTypeReplacementModel3>.GetAsyncEnumerator(CancellationToken cancellationToken)
        {
            return GetAllAsync(cancellationToken: cancellationToken).GetAsyncEnumerator(cancellationToken);
        }

        // Builders.
        // public ArmBuilder<Azure.Core.ResourceIdentifier, NoTypeReplacementModel3, NoTypeReplacementModel3Data> Construct() { }
    }
}<|MERGE_RESOLUTION|>--- conflicted
+++ resolved
@@ -74,11 +74,7 @@
             try
             {
                 var response = _noTypeReplacementModel3sRestClient.Put(Id.SubscriptionId, Id.ResourceGroupName, noTypeReplacementModel3SName, parameters, cancellationToken);
-<<<<<<< HEAD
-                var operation = new NoTypeReplacementModel3SPutOperation(this, response);
-=======
-                var operation = new NoTypeReplacementModel3CreateOrUpdateOperation(Parent, response);
->>>>>>> 41bbc5a4
+                var operation = new NoTypeReplacementModel3CreateOrUpdateOperation(this, response);
                 if (waitForCompletion)
                     operation.WaitForCompletion(cancellationToken);
                 return operation;
@@ -111,11 +107,7 @@
             try
             {
                 var response = await _noTypeReplacementModel3sRestClient.PutAsync(Id.SubscriptionId, Id.ResourceGroupName, noTypeReplacementModel3SName, parameters, cancellationToken).ConfigureAwait(false);
-<<<<<<< HEAD
-                var operation = new NoTypeReplacementModel3SPutOperation(this, response);
-=======
-                var operation = new NoTypeReplacementModel3CreateOrUpdateOperation(Parent, response);
->>>>>>> 41bbc5a4
+                var operation = new NoTypeReplacementModel3CreateOrUpdateOperation(this, response);
                 if (waitForCompletion)
                     await operation.WaitForCompletionAsync(cancellationToken).ConfigureAwait(false);
                 return operation;
