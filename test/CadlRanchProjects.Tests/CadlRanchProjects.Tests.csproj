<Project Sdk="Microsoft.NET.Sdk">

  <PropertyGroup>
    <TargetFramework>net6.0</TargetFramework>
    <IsPackable>false</IsPackable>
    <Nullable>annotations</Nullable>
    <NoWarn>SA1649;SA1633;CS0618</NoWarn>
  </PropertyGroup>

  <ItemGroup>
    <AssemblyAttribute Include="AutoRest.TestServer.Tests.Infrastructure.BuildProperties">
      <_Parameter1>$(RepoRoot)</_Parameter1>
      <_Parameter2>$(ArtifactsDir)</_Parameter2>
    </AssemblyAttribute>
  </ItemGroup>

  <ItemGroup>
    <RuntimeHostConfigurationOption Include="Azure.Core.Pipeline.HttpClientTransport.EnableCookies" Value="true" />
  </ItemGroup>

  <ItemGroup>
<<<<<<< HEAD
    <PackageReference Include="Azure.Core" Version="1.35.0-alpha.20230718.3" />
    <PackageReference Include="Azure.Core.Experimental" Version="0.1.0-preview.18" />
    <PackageReference Include="Azure.Identity" Version="1.0.0" />
    <PackageReference Include="Microsoft.AspNetCore.Server.Kestrel" Version="2.2.0" />
    <PackageReference Include="nunit" Version="3.12.0" />
    <PackageReference Include="NUnit3TestAdapter" Version="3.15.1" />
    <PackageReference Include="Microsoft.NET.Test.Sdk" Version="16.2.0" />
    <PackageReference Include="System.Diagnostics.DiagnosticSource" Version="6.0.1" />
=======
    <PackageReference Include="Azure.Core" />
    <PackageReference Include="Azure.Core.Experimental" />
    <PackageReference Include="Azure.Identity" />
    <PackageReference Include="Microsoft.AspNetCore.Server.Kestrel" />
    <PackageReference Include="nunit" />
    <PackageReference Include="NUnit3TestAdapter" />
    <PackageReference Include="Microsoft.NET.Test.Sdk" />
    <PackageReference Include="System.Diagnostics.DiagnosticSource" />
>>>>>>> b9fe5041

    <ProjectReference Include="../../src/AutoRest.CSharp/AutoRest.CSharp.csproj" />
  </ItemGroup>

  <ItemGroup>
    <Compile Include="../CadlRanchProjects/**/*.cs" LinkBase="CadlRanchProjects" />
    <Compile Include="../TestProjects/*-TypeSpec/**/*.cs" Exclude="../TestProjects/ConvenienceInitial-TypeSpec/**/*.cs" LinkBase="TestProjects" />
    <Compile Include="../AutoRest.TestServer.Tests/Infrastructure/*.cs" />
    <Compile Include="../AutoRest.TestServer.Tests/TestConstants.cs" />
  </ItemGroup>

</Project><|MERGE_RESOLUTION|>--- conflicted
+++ resolved
@@ -19,16 +19,6 @@
   </ItemGroup>
 
   <ItemGroup>
-<<<<<<< HEAD
-    <PackageReference Include="Azure.Core" Version="1.35.0-alpha.20230718.3" />
-    <PackageReference Include="Azure.Core.Experimental" Version="0.1.0-preview.18" />
-    <PackageReference Include="Azure.Identity" Version="1.0.0" />
-    <PackageReference Include="Microsoft.AspNetCore.Server.Kestrel" Version="2.2.0" />
-    <PackageReference Include="nunit" Version="3.12.0" />
-    <PackageReference Include="NUnit3TestAdapter" Version="3.15.1" />
-    <PackageReference Include="Microsoft.NET.Test.Sdk" Version="16.2.0" />
-    <PackageReference Include="System.Diagnostics.DiagnosticSource" Version="6.0.1" />
-=======
     <PackageReference Include="Azure.Core" />
     <PackageReference Include="Azure.Core.Experimental" />
     <PackageReference Include="Azure.Identity" />
@@ -37,7 +27,6 @@
     <PackageReference Include="NUnit3TestAdapter" />
     <PackageReference Include="Microsoft.NET.Test.Sdk" />
     <PackageReference Include="System.Diagnostics.DiagnosticSource" />
->>>>>>> b9fe5041
 
     <ProjectReference Include="../../src/AutoRest.CSharp/AutoRest.CSharp.csproj" />
   </ItemGroup>
