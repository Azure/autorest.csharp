--- conflicted
+++ resolved
@@ -8,22 +8,21 @@
 {
     public class ClientStructureDefaultTests : CadlRanchTestBase
     {
-        //[TestCase(typeof(ServiceClient), new string[] { "One", "Two" })]
-        //[TestCase(typeof(Foo), new string[] { "Three", "Four" })]
-        //[TestCase(typeof(Bar), new string[] { "Five", "Six" })]
-        //public void Client_Structure_default_methods(Type client, string[] methodNames)
-        //{
-        //    var methods = client.GetMethods();
-        //    Assert.IsNotNull(methods);
-        //    Assert.AreEqual(methodNames.Length, methods.Where(method => method.Name.EndsWith("Async")).ToArray().Length);
-        //    /* check the existence of the methods. */
-        //    foreach (var methodName in methodNames)
-        //    {
-        //        Assert.IsNotNull(client.GetMethod($"{methodName}Async"));
-        //    }
-        //}
+        [TestCase(typeof(ServiceClient), new string[] { "One", "Two" })]
+        [TestCase(typeof(Foo), new string[] { "Three", "Four" })]
+        [TestCase(typeof(Bar), new string[] { "Five", "Six" })]
+        public void Client_Structure_default_methods(Type client, string[] methodNames)
+        {
+           var methods = client.GetMethods();
+           Assert.IsNotNull(methods);
+           Assert.AreEqual(methodNames.Length, methods.Where(method => method.Name.EndsWith("Async")).ToArray().Length);
+           /* check the existence of the methods. */
+           foreach (var methodName in methodNames)
+           {
+               Assert.IsNotNull(client.GetMethod($"{methodName}Async"));
+           }
+        }
 
-<<<<<<< HEAD
         [Test]
         public Task Client_Structure_default_One() => Test(async (host) =>
         {
@@ -78,43 +77,5 @@
             Response response = await new ServiceClient(host, "default").GetQuxClient().GetQuxBarClient().NineAsync();
             Assert.AreEqual(204, response.Status);
         });
-=======
-        //[Test]
-        //public Task Client_Structure_default_One() => Test(async (host) =>
-        //{
-        //    Response response = await new ServiceClient(host, "default").OneAsync();
-        //    Assert.AreEqual(204, response.Status);
-        //});
-        //[Test]
-        //public Task Client_Structure_default_Two() => Test(async (host) =>
-        //{
-        //    Response response = await new ServiceClient(host, "default").TwoAsync();
-        //    Assert.AreEqual(204, response.Status);
-        //});
-        //[Test]
-        //public Task Client_Structure_default_Three() => Test(async (host) =>
-        //{
-        //    Response response = await new ServiceClient(host, "default").GetFooClient().ThreeAsync();
-        //    Assert.AreEqual(204, response.Status);
-        //});
-        //[Test]
-        //public Task Client_Structure_default_Four() => Test(async (host) =>
-        //{
-        //    Response response = await new ServiceClient(host, "default").GetFooClient().FourAsync();
-        //    Assert.AreEqual(204, response.Status);
-        //});
-        //[Test]
-        //public Task Client_Structure_default_Five() => Test(async (host) =>
-        //{
-        //    Response response = await new ServiceClient(host, "default").GetBarClient().FiveAsync();
-        //    Assert.AreEqual(204, response.Status);
-        //});
-        //[Test]
-        //public Task Client_Structure_default_Six() => Test(async (host) =>
-        //{
-        //    Response response = await new ServiceClient(host, "default").GetBarClient().SixAsync();
-        //    Assert.AreEqual(204, response.Status);
-        //});
->>>>>>> 67c87784
     }
 }