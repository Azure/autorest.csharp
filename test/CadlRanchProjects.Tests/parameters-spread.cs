﻿using System;
using System.Threading;
using System.Collections.Generic;
using System.Linq;
using System.Reflection;
using System.Threading.Tasks;
using AutoRest.TestServer.Tests.Infrastructure;
using Azure;
using Azure.Core;
using Newtonsoft.Json.Linq;
using NUnit.Framework;
using Parameters.Spread;
using Parameters.Spread.Models;

namespace CadlRanchProjects.Tests
{
    public class ParametersSpreadTests : CadlRanchTestBase
    {
        [Test]
        public Task Parameters_Spread_Model_spreadAsRequestBody() => Test(async (host) =>
        {
            Response response = await new SpreadClient(host, null).GetModelClient().SpreadAsRequestBodyAsync("foo");
            Assert.AreEqual(204, response.Status);
        });

        [Test]
        public Task Parameters_Spread_Alias_spreadAsRequestBody() => Test(async (host) =>
        {
            Response response = await new SpreadClient(host, null).GetAliasClient().SpreadAsRequestBodyAsync("foo");
            Assert.AreEqual(204, response.Status);
        });

        [Test]
        public Task Parameters_Spread_Alias_spreadAsRequestParameter() => Test(async (host) =>
        {
            Response response = await new SpreadClient(host, null).GetAliasClient().SpreadAsRequestParameterAsync("1", "bar", "foo");
            Assert.AreEqual(204, response.Status);
        });

        [Test]
        public Task Parameters_Spread_Alias_spreadWithMultipleParameters() => Test(async (host) =>
        {
<<<<<<< HEAD
            Response response = await new SpreadClient(host, null).GetAliasClient().SpreadWithMultipleParametersAsync("1", "bar", "foo", new[] { 1, 2 }, 1, new[] { "foo", "bar" });
=======
            Response response = await new SpreadClient(host, null).GetAliasClient().SpreadWithMultipleParametersAsync("1", "bar", "foo", new[] { 1, 2 }, 1, new[] {"foo", "bar"});
>>>>>>> 302040fc
            Assert.AreEqual(204, response.Status);
        });

        [Test]
        public Task Parameters_Spread_Alias_spreadWithModel() => Test(async (host) =>
        {
            Response response = await new SpreadClient(host, null).GetAliasClient().SpreadParameterWithInnerModelAsync("1", "bar", "foo");
            Assert.AreEqual(204, response.Status);
        });

        [Test]
        public Task Parameters_Spread_Alias_spreadAliasinAlias() => Test(async (host) =>
        {
            Response response = await new SpreadClient(host, null).GetAliasClient().SpreadParameterWithInnerAliasAsync("1", "bar", "foo", 1);
            Assert.AreEqual(204, response.Status);
        });

        [Test]
        public void SpreadAsRequestBodyInModel()
        {
            var expected = new[]
            {
                (typeof(string), "name", true),
            };
            ValidateConvenienceMethod(typeof(Model), "SpreadAsRequestBody", expected);
        }

        [Test]
        public void SpreadAsRequestBodyInAlias()
        {
            var expected = new[]
            {
                (typeof(string), "name", true),
            };
            ValidateConvenienceMethod(typeof(Alias), "SpreadAsRequestBody", expected);
        }

        [Test]
        public void SpreadParameterWithInnerModel()
        {
            var expected = new[]
            {
                (typeof(string), "id", true),
                (typeof(string), "xMsTestHeader", true),
                (typeof(string), "name", true),
            };
            ValidateConvenienceMethod(typeof(Alias), "SpreadParameterWithInnerModel", expected);
        }

        [Test]
        public void SpreadParameterWithInnerAlias()
        {
            var expected = new[]
            {
                (typeof(string), "id", true),
                (typeof(string), "xMsTestHeader", true),
                (typeof(string), "name", true),
                (typeof(int), "age", true)
            };
            ValidateConvenienceMethod(typeof(Alias), "SpreadParameterWithInnerAlias", expected);
        }

        private static void ValidateConvenienceMethod(Type clientType, string methodName, IEnumerable<(Type ParameterType, string Name, bool IsRequired)> expected)
        {
            var methods = FindMethods(clientType, methodName);

            foreach (var method in methods)
            {
                ValidateConvenienceMethodParameters(method, expected);
            }
        }

        private static IEnumerable<MethodInfo> FindMethods(Type clientType, string methodName)
        {
            var asyncMethodName = $"{methodName}Async";
            var methods = clientType.GetMethods();

            return methods.Where(m => m.Name.Equals(methodName) || m.Name.Equals(asyncMethodName));
        }

        private static void ValidateConvenienceMethodParameters(MethodInfo method, IEnumerable<(Type ParameterType, string Name, bool IsRequired)> expected)
        {
            if (IsProtocolMethod(method))
                return;
            var parameters = method.GetParameters().Where(p => !p.ParameterType.Equals(typeof(CancellationToken)));
            var parameterTypes = parameters.Select(p => p.ParameterType);
            var parameterNames = parameters.Select(p => p.Name);
            var parameterRequiredness = parameters.Select(p => !p.IsOptional);
            var expectedTypes = expected.Select(p => p.ParameterType);
            var expectedNames = expected.Select(p => p.Name);
            var expectedRequiredness = expected.Select(p => p.IsRequired);

            CollectionAssert.AreEqual(expectedTypes, parameterTypes);
            CollectionAssert.AreEqual(expectedNames, parameterNames);
            CollectionAssert.AreEqual(expectedRequiredness, parameterRequiredness);
        }

        private static bool IsProtocolMethod(MethodInfo method)
            => method.GetParameters().Any(parameter => parameter.ParameterType.Equals(typeof(RequestContent)));

    }
}<|MERGE_RESOLUTION|>--- conflicted
+++ resolved
@@ -40,11 +40,7 @@
         [Test]
         public Task Parameters_Spread_Alias_spreadWithMultipleParameters() => Test(async (host) =>
         {
-<<<<<<< HEAD
-            Response response = await new SpreadClient(host, null).GetAliasClient().SpreadWithMultipleParametersAsync("1", "bar", "foo", new[] { 1, 2 }, 1, new[] { "foo", "bar" });
-=======
             Response response = await new SpreadClient(host, null).GetAliasClient().SpreadWithMultipleParametersAsync("1", "bar", "foo", new[] { 1, 2 }, 1, new[] {"foo", "bar"});
->>>>>>> 302040fc
             Assert.AreEqual(204, response.Status);
         });
 
