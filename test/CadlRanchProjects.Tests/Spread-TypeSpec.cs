// Copyright (c) Microsoft Corporation. All rights reserved.
// Licensed under the MIT License.

using System.Threading.Tasks;
using AutoRest.TestServer.Tests.Infrastructure;
using NUnit.Framework;
using Azure;
using SpreadTypeSpec;
using SpreadTypeSpec.Models;

namespace CadlRanchProjects.Tests
{
    public class SpreadTypeSpecTests : CadlRanchMockApiTestBase
    {
        [Test]
<<<<<<< HEAD
=======
        public Task Spread_SpreadModel() => Test(async (host) =>
        {
            Response response = await new SpreadTypeSpecClient(host).SpreadModelAsync("dog", 3);
            Assert.AreEqual(204, response.Status);
        });

        [Test]
        public Task Spread_SpreadAlias() => Test(async (host) =>
        {
            Response response = await new SpreadTypeSpecClient(host).SpreadAliasAsync("dog", 3);
            Assert.AreEqual(204, response.Status);
        });

        [Test]
>>>>>>> a3707638
        public Task Spread_SpreadMultiTargetAlias() => Test(async (host) =>
        {
            Response response = await new SpreadTypeSpecClient(host).SpreadMultiTargetAliasAsync("1", 1, "dog", 3);
            Assert.AreEqual(204, response.Status);
        });

        [Test]
        public Task Spread_SpreadAliasWithModel() => Test(async (host) =>
        {
            Response response = await new SpreadTypeSpecClient(host).SpreadAliasWithModelAsync("1", 1, "dog", 3);
            Assert.AreEqual(204, response.Status);
        });

        [Test]
        public Task Spread_SpreadAliasWithSpreadAlias() => Test(async (host) =>
        {
            Response response = await new SpreadTypeSpecClient(host).SpreadAliasWithSpreadAliasAsync("1", 1, "dog", 3);
            Assert.AreEqual(204, response.Status);
        });

        [Test]
        public Task Spread_SpreadAliasWithoutOptionalProps() => Test(async (host) =>
        {
            Response response = await new SpreadTypeSpecClient(host).SpreadAliasWithOptionalPropsAsync("1", 1, "dog", new[] { 1, 2, 3 });
            Assert.AreEqual(204, response.Status);
        });

        [Test]
        public Task Spread_SpreadAliasWithOptionalProps() => Test(async (host) =>
        {
            Response response = await new SpreadTypeSpecClient(host).SpreadAliasWithOptionalPropsAsync("2", 1, "dog", new[] { 1, 2, 3, 4 }, "red", 3, new[] { "a", "b" });
            Assert.AreEqual(204, response.Status);
        });

        [Test]
        public Task Spread_SpreadAliasWithRequiredAndOptionalCollections() => Test(async (host) =>
        {
            Response response = await new SpreadTypeSpecClient(host).SpreadAliasWithCollectionsAsync(new[] { "a", "b" }, new[] { "c", "d" });
            Assert.AreEqual(204, response.Status);
        });
    }
}<|MERGE_RESOLUTION|>--- conflicted
+++ resolved
@@ -13,8 +13,6 @@
     public class SpreadTypeSpecTests : CadlRanchMockApiTestBase
     {
         [Test]
-<<<<<<< HEAD
-=======
         public Task Spread_SpreadModel() => Test(async (host) =>
         {
             Response response = await new SpreadTypeSpecClient(host).SpreadModelAsync("dog", 3);
@@ -29,7 +27,6 @@
         });
 
         [Test]
->>>>>>> a3707638
         public Task Spread_SpreadMultiTargetAlias() => Test(async (host) =>
         {
             Response response = await new SpreadTypeSpecClient(host).SpreadMultiTargetAliasAsync("1", 1, "dog", 3);
