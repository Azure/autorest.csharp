// Copyright (c) Microsoft Corporation. All rights reserved.
// Licensed under the MIT License.

using System.Threading.Tasks;
using AutoRest.TestServer.Tests.Infrastructure;
using NUnit.Framework;
using Azure;
using System.Collections.Generic;
using Parameters.CollectionFormat;

namespace CadlRanchProjects.Tests
{
    public class CollectionFormatTests : CadlRanchTestBase
    {
        [Test]
        public Task Parameters_CollectionFormat_Query_multi() => Test(async (host) =>
        {
            List<string> colors = new List<string>() { "blue", "red", "green" };
<<<<<<< HEAD
            Response response = await new CollectionFormatClient(host, null).TestMultiAsync(colors, new RequestContext());
            Assert.AreEqual(200, response.Status);
=======
            Response response = await new CollectionFormatClient(host, null).GetQueryClient().MultiAsync(colors);
            Assert.AreEqual(204, response.Status);
>>>>>>> bdfc65b4
        });

        [Test]
        public Task Parameters_CollectionFormat_Query_csv() => Test(async (host) =>
        {
            List<string> colors = new List<string>() { "blue", "red", "green" };
<<<<<<< HEAD
            Response response = await new CollectionFormatClient(host, null).TestCsvAsync(colors, new RequestContext());
            Assert.AreEqual(200, response.Status);
=======
            Response response = await new CollectionFormatClient(host, null).GetQueryClient().CsvAsync(colors);
            Assert.AreEqual(204, response.Status);
>>>>>>> bdfc65b4
        });

        [Test]
        public Task Parameters_CollectionFormat_Header_csv() => Test(async (host) =>
        {
            List<string> colors = new List<string>() { "blue", "red", "green" };
<<<<<<< HEAD
            Response response = await new CollectionFormatClient(host, null).TestCsvHeaderAsync(colors, new RequestContext());
            Assert.AreEqual(200, response.Status);
        });

        [Test]
        public Task CollectionFormat_testDefaultHeader() => Test(async (host) =>
        {
            List<string> colors = new List<string>() { "blue", "red", "green" };
            Response response = await new CollectionFormatClient(host, null).TestDefaultHeaderAsync(colors, new RequestContext());
            Assert.AreEqual(200, response.Status);
=======
            Response response = await new CollectionFormatClient(host, null).GetHeaderClient().CsvAsync(colors);
            Assert.AreEqual(204, response.Status);
>>>>>>> bdfc65b4
        });
    }
}<|MERGE_RESOLUTION|>--- conflicted
+++ resolved
@@ -16,47 +16,24 @@
         public Task Parameters_CollectionFormat_Query_multi() => Test(async (host) =>
         {
             List<string> colors = new List<string>() { "blue", "red", "green" };
-<<<<<<< HEAD
-            Response response = await new CollectionFormatClient(host, null).TestMultiAsync(colors, new RequestContext());
-            Assert.AreEqual(200, response.Status);
-=======
-            Response response = await new CollectionFormatClient(host, null).GetQueryClient().MultiAsync(colors);
+            Response response = await new CollectionFormatClient(host, null).GetQueryClient().MultiAsync(colors, new RequestContext();
             Assert.AreEqual(204, response.Status);
->>>>>>> bdfc65b4
         });
 
         [Test]
         public Task Parameters_CollectionFormat_Query_csv() => Test(async (host) =>
         {
             List<string> colors = new List<string>() { "blue", "red", "green" };
-<<<<<<< HEAD
-            Response response = await new CollectionFormatClient(host, null).TestCsvAsync(colors, new RequestContext());
-            Assert.AreEqual(200, response.Status);
-=======
-            Response response = await new CollectionFormatClient(host, null).GetQueryClient().CsvAsync(colors);
+            Response response = await new CollectionFormatClient(host, null).GetQueryClient().CsvAsync(colors, new RequestContext());
             Assert.AreEqual(204, response.Status);
->>>>>>> bdfc65b4
         });
 
         [Test]
         public Task Parameters_CollectionFormat_Header_csv() => Test(async (host) =>
         {
             List<string> colors = new List<string>() { "blue", "red", "green" };
-<<<<<<< HEAD
-            Response response = await new CollectionFormatClient(host, null).TestCsvHeaderAsync(colors, new RequestContext());
-            Assert.AreEqual(200, response.Status);
-        });
-
-        [Test]
-        public Task CollectionFormat_testDefaultHeader() => Test(async (host) =>
-        {
-            List<string> colors = new List<string>() { "blue", "red", "green" };
-            Response response = await new CollectionFormatClient(host, null).TestDefaultHeaderAsync(colors, new RequestContext());
-            Assert.AreEqual(200, response.Status);
-=======
-            Response response = await new CollectionFormatClient(host, null).GetHeaderClient().CsvAsync(colors);
+            Response response = await new CollectionFormatClient(host, null).GetHeaderClient().CsvAsync(colors, new RequestContext());
             Assert.AreEqual(204, response.Status);
->>>>>>> bdfc65b4
         });
     }
 }