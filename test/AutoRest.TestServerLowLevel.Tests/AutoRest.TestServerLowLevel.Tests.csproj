﻿<Project Sdk="Microsoft.NET.Sdk">

  <PropertyGroup>
    <TargetFramework>netcoreapp3.1</TargetFramework>
    <IsPackable>false</IsPackable>
    <Nullable>annotations</Nullable>
    <NoWarn>SA1649;SA1633</NoWarn>
  </PropertyGroup>
  
  <ItemGroup>
    <AssemblyAttribute Include="AutoRest.TestServer.Tests.Infrastructure.BuildProperties">
      <_Parameter1>$(RepoRoot)</_Parameter1>
      <_Parameter2>$(ArtifactsDir)</_Parameter2>
    </AssemblyAttribute>
  </ItemGroup>

  <ItemGroup>
    <RuntimeHostConfigurationOption Include="Azure.Core.Pipeline.HttpClientTransport.EnableCookies" Value="true" />
  </ItemGroup>

  <ItemGroup>
<<<<<<< HEAD
    <PackageReference Include="Azure.Core" Version="1.23.0-alpha.20220318.3" />
=======
    <PackageReference Include="Azure.Core" Version="1.23.0-alpha.20220318.4" />
>>>>>>> 8cd1580a
    <PackageReference Include="Azure.Core.Experimental" Version="0.1.0-preview.18" />
    <PackageReference Include="Azure.Identity" Version="1.0.0" />
    <PackageReference Include="Microsoft.AspNetCore.Server.Kestrel" Version="2.2.0" />
    <PackageReference Include="nunit" Version="3.12.0" />
    <PackageReference Include="NUnit3TestAdapter" Version="3.15.1" />
    <PackageReference Include="Microsoft.NET.Test.Sdk" Version="16.2.0" />

    <ProjectReference Include="../../src/AutoRest.CSharp/AutoRest.CSharp.csproj" />
  </ItemGroup>

  <ItemGroup>
    <None Include="../swaggers/*.json" LinkBase="swaggers" />
    <Compile Include="../TestServerProjectsLowLevel/**/*.cs" LinkBase="TestServerProjectsLowLevel" />
    <Compile Include="../TestProjectsLowLevel/**/*.cs" LinkBase="TestProjectsLowLevel" />
    <None Include="../TestServerProjectsLowLevel/**/*.yaml" LinkBase="TestServerProjectsLowLevel" />
    <Compile Include="../TestProjects/**/*.cs" LinkBase="TestProjects" />

    <Compile Include="../AutoRest.TestServer.Tests/Infrastructure/*.cs" />
    <Compile Include="../AutoRest.TestServer.Tests/TestConstants.cs" />
    <Compile Include="../AutoRest.TestServer.Tests/TypeAsserts.cs" />
  </ItemGroup>

</Project><|MERGE_RESOLUTION|>--- conflicted
+++ resolved
@@ -19,11 +19,7 @@
   </ItemGroup>
 
   <ItemGroup>
-<<<<<<< HEAD
-    <PackageReference Include="Azure.Core" Version="1.23.0-alpha.20220318.3" />
-=======
     <PackageReference Include="Azure.Core" Version="1.23.0-alpha.20220318.4" />
->>>>>>> 8cd1580a
     <PackageReference Include="Azure.Core.Experimental" Version="0.1.0-preview.18" />
     <PackageReference Include="Azure.Identity" Version="1.0.0" />
     <PackageReference Include="Microsoft.AspNetCore.Server.Kestrel" Version="2.2.0" />
