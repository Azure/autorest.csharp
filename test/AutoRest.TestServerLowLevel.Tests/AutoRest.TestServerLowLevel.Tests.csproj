--- conflicted
+++ resolved
@@ -8,13 +8,8 @@
   </PropertyGroup>
 
   <ItemGroup>
-<<<<<<< HEAD
-    <PackageReference Include="Azure.Core" Version="1.15.0" />
-    <PackageReference Include="Azure.Core.Experimental" Version="0.1.0-preview.13" />
-=======
     <PackageReference Include="Azure.Core" Version="1.14.0" />
     <PackageReference Include="Azure.Core.Experimental" Version="0.1.0-preview.12" />
->>>>>>> 573e425d
     <PackageReference Include="Azure.Identity" Version="1.0.0" />
     <PackageReference Include="Microsoft.AspNetCore.Server.Kestrel" Version="2.2.0" />
     <PackageReference Include="nunit" Version="3.12.0" />
