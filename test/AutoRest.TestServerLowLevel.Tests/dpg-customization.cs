--- conflicted
+++ resolved
@@ -80,7 +80,7 @@
             using var diagnosticListener = new ClientDiagnosticListener("dpg_customization_LowLevel", asyncLocal: true);
             CollectionAssert.IsEmpty(diagnosticListener.Scopes);
 
-            AsyncPageable<Product> allPages = new DPGClient(Key, host).GetPagesValuesAsync("model");
+            AsyncPageable<Product> allPages = new DPGClient(Key, host, null).GetPagesValuesAsync("model");
             var pagesCount = 0;
             await foreach (Page<Product> page in allPages.AsPages())
             {
@@ -98,7 +98,7 @@
             using var diagnosticListener = new ClientDiagnosticListener("dpg_customization_LowLevel", asyncLocal: true);
             CollectionAssert.IsEmpty(diagnosticListener.Scopes);
 
-            Operation<BinaryData> result = await new DPGClient(Key, host).LroAsync(WaitUntil.Started, "raw");
+            Operation<BinaryData> result = await new DPGClient(Key, host, null).LroAsync(WaitUntil.Started, "raw");
             diagnosticListener.AssertAndRemoveScope("DPGClient.Lro");
             CollectionAssert.IsEmpty(diagnosticListener.Scopes);
 
@@ -157,27 +157,6 @@
         });
 
         [Test]
-<<<<<<< HEAD
-=======
-        public Task GetHandwrittenModelPages() => Test(async (host) =>
-        {
-            using var diagnosticListener = new ClientDiagnosticListener("dpg_customization_LowLevel", asyncLocal: true);
-            CollectionAssert.IsEmpty(diagnosticListener.Scopes);
-
-            AsyncPageable<Product> allPages = new DPGClient(Key, host, null).GetPagesValuesAsync("model");
-            var pagesCount = 0;
-            await foreach (Page<Product> page in allPages.AsPages())
-            {
-                pagesCount++;
-                Assert.AreEqual("model", $"{page.Values.First().Received}");
-            }
-
-            // +1 due to the last iteration of enumeration that doesn't make a call
-            Assert.AreEqual(pagesCount + 1, diagnosticListener.Scopes.Count);
-        });
-
-        [Test]
->>>>>>> e57bc1b9
         public Task DPGGlassBreaker() => Test(async (host) =>
         {
             var pipeline = new DPGClient(Key, host, null).Pipeline;
