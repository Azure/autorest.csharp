﻿// Copyright (c) Microsoft Corporation. All rights reserved.
// Licensed under the MIT License.

using System;
using System.Collections.Generic;
using System.Text.Json;
using System.Threading;
using System.Threading.Tasks;
using AutoRest.TestServer.Tests.Infrastructure;
using Azure;
using Azure.Core;
using lro_LowLevel;
using NUnit.Framework;

namespace AutoRest.TestServer.Tests
{
    public class LroTest : TestServerLowLevelTestBase
    {
        [Test]
        public Task CustomHeaderPostAsyncSucceded([Values(WaitUntil.Started, WaitUntil.Completed)] WaitUntil waitUntil) => TestStatus(async endpoint =>
        {
            using var _ = ClientRequestIdScope.Start("9C4D50EE-2D56-4CD3-8152-34347DC9F2B0");
            var options = new AutoRestLongRunningOperationTestServiceClientOptions();
            options.AddPolicy(new CustomClientRequestIdPolicy(), HttpPipelinePosition.PerCall);
            var value = RequestContent.Create(new object());
<<<<<<< HEAD
            var operation = await new AutoRestLongRunningOperationTestServiceClient(Key, endpoint, options).GetLROsCustomHeaderClient().PostAsyncRetrySucceededAsync(waitUntil, value);
=======
            var operation = await new LROsCustomHeaderClient(Key, endpoint, options).PostAsyncRetrySucceededAsync(waitUntil, value);
            Assert.Throws<InvalidCastException>(() => { Operation<BinaryData> castedOperation = (Operation<BinaryData>)operation; });
>>>>>>> d0dc18e1
            return await WaitForCompletionAsync(operation, waitUntil).ConfigureAwait(false);
        });

        [Test]
        public Task CustomHeaderPostAsyncSucceded_Sync([Values(WaitUntil.Started, WaitUntil.Completed)] WaitUntil waitUntil) => TestStatus(endpoint =>
        {
            using var _ = ClientRequestIdScope.Start("9C4D50EE-2D56-4CD3-8152-34347DC9F2B0");
            var options = new AutoRestLongRunningOperationTestServiceClientOptions();
            options.AddPolicy(new CustomClientRequestIdPolicy(), HttpPipelinePosition.PerCall);
            var value = RequestContent.Create(new object());
<<<<<<< HEAD
            var operation = new AutoRestLongRunningOperationTestServiceClient(Key, endpoint, options).GetLROsCustomHeaderClient().PostAsyncRetrySucceeded(waitUntil, value);
=======
            var operation = new LROsCustomHeaderClient(Key, endpoint, options).PostAsyncRetrySucceeded(waitUntil, value);
            Assert.Throws<InvalidCastException>(() => { Operation<BinaryData> castedOperation = (Operation<BinaryData>)operation; });
>>>>>>> d0dc18e1
            return WaitForCompletion(operation, waitUntil);
        });

        [Test]
        public Task CustomHeaderPostSucceeded([Values(WaitUntil.Started, WaitUntil.Completed)] WaitUntil waitUntil) => TestStatus(async endpoint =>
        {
            using var _ = ClientRequestIdScope.Start("9C4D50EE-2D56-4CD3-8152-34347DC9F2B0");
            var options = new AutoRestLongRunningOperationTestServiceClientOptions();
            options.AddPolicy(new CustomClientRequestIdPolicy(), HttpPipelinePosition.PerCall);
            var value = RequestContent.Create(new object());
<<<<<<< HEAD
            var operation = await new AutoRestLongRunningOperationTestServiceClient(Key, endpoint, options).GetLROsCustomHeaderClient().Post202Retry200Async(waitUntil, value);
=======
            var operation = await new LROsCustomHeaderClient(Key, endpoint, options).Post202Retry200Async(waitUntil, value);
            Assert.Throws<InvalidCastException>(() => { Operation<BinaryData> castedOperation = (Operation<BinaryData>)operation; });
>>>>>>> d0dc18e1
            return await WaitForCompletionAsync(operation, waitUntil).ConfigureAwait(false);
        });

        [Test]
        public Task CustomHeaderPostSucceeded_Sync([Values(WaitUntil.Started, WaitUntil.Completed)] WaitUntil waitUntil) => TestStatus(endpoint =>
        {
            using var _ = ClientRequestIdScope.Start("9C4D50EE-2D56-4CD3-8152-34347DC9F2B0");
            var options = new AutoRestLongRunningOperationTestServiceClientOptions();
            options.AddPolicy(new CustomClientRequestIdPolicy(), HttpPipelinePosition.PerCall);
            var value = RequestContent.Create(new object());
<<<<<<< HEAD
            var operation = new AutoRestLongRunningOperationTestServiceClient(Key, endpoint, options).GetLROsCustomHeaderClient().Post202Retry200(waitUntil, value);
=======
            var operation = new LROsCustomHeaderClient(Key, endpoint, options).Post202Retry200(waitUntil, value);
            Assert.Throws<InvalidCastException>(() => { Operation<BinaryData> castedOperation = (Operation<BinaryData>)operation; });
>>>>>>> d0dc18e1
            return WaitForCompletion(operation, waitUntil);
        });

        [Test]
        public Task CustomHeaderPutAsyncSucceded([Values(WaitUntil.Started, WaitUntil.Completed)] WaitUntil waitUntil) => Test(async endpoint =>
        {
            using var _ = ClientRequestIdScope.Start("9C4D50EE-2D56-4CD3-8152-34347DC9F2B0");
            var options = new AutoRestLongRunningOperationTestServiceClientOptions();
            options.AddPolicy(new CustomClientRequestIdPolicy(), HttpPipelinePosition.PerCall);
            var value = RequestContent.Create(new object());
            var operation = await new AutoRestLongRunningOperationTestServiceClient(Key, endpoint, options).GetLROsCustomHeaderClient().PutAsyncRetrySucceededAsync(waitUntil, value);
            var result = await WaitForCompletionWithValueAsync(operation, waitUntil).ConfigureAwait(false);
            Assert.AreEqual("100", GetResultValue(result.Value, "Id"));
            Assert.AreEqual("foo", GetResultValue(result.Value, "Name"));
            Assert.AreEqual("Succeeded", GetResultValue(result.Value, "ProvisioningState"));
        });

        [Test]
        public Task CustomHeaderPutAsyncSucceded_Sync([Values(WaitUntil.Started, WaitUntil.Completed)] WaitUntil waitUntil) => Test(endpoint =>
        {
            using var _ = ClientRequestIdScope.Start("9C4D50EE-2D56-4CD3-8152-34347DC9F2B0");
            var options = new AutoRestLongRunningOperationTestServiceClientOptions();
            options.AddPolicy(new CustomClientRequestIdPolicy(), HttpPipelinePosition.PerCall);
            var value = RequestContent.Create(new object());
            var operation = new AutoRestLongRunningOperationTestServiceClient(Key, endpoint, options).GetLROsCustomHeaderClient().PutAsyncRetrySucceeded(waitUntil, value);
            var result = WaitForCompletionWithValue(operation, waitUntil);
            Assert.AreEqual("100", GetResultValue(result.Value, "Id"));
            Assert.AreEqual("foo", GetResultValue(result.Value, "Name"));
            Assert.AreEqual("Succeeded", GetResultValue(result.Value, "ProvisioningState"));
        });

        [Test]
        public Task CustomHeaderPutSucceeded([Values(WaitUntil.Started, WaitUntil.Completed)] WaitUntil waitUntil) => Test(async endpoint =>
        {
            using var _ = ClientRequestIdScope.Start("9C4D50EE-2D56-4CD3-8152-34347DC9F2B0");
            var options = new AutoRestLongRunningOperationTestServiceClientOptions();
            options.AddPolicy(new CustomClientRequestIdPolicy(), HttpPipelinePosition.PerCall);
            var value = RequestContent.Create(new object());
            var operation = await new AutoRestLongRunningOperationTestServiceClient(Key, endpoint, options).GetLROsCustomHeaderClient().Put201CreatingSucceeded200Async(waitUntil, value);
            var result = await WaitForCompletionWithValueAsync(operation, waitUntil).ConfigureAwait(false);
            Assert.AreEqual("100", GetResultValue(result.Value, "Id"));
            Assert.AreEqual("foo", GetResultValue(result.Value, "Name"));
            Assert.AreEqual("Succeeded", GetResultValue(result.Value, "ProvisioningState"));
        });

        [Ignore("Example")]
        [Test]
        public Task CustomHeaderPutSucceededExample([Values(WaitUntil.Started, WaitUntil.Completed)] WaitUntil waitUntil) => Test(async endpoint =>
        {
            using var _ = ClientRequestIdScope.Start("9C4D50EE-2D56-4CD3-8152-34347DC9F2B0");
            var options = new AutoRestLongRunningOperationTestServiceClientOptions();
            options.AddPolicy(new CustomClientRequestIdPolicy(), HttpPipelinePosition.PerCall);
            var value = RequestContent.Create(new object());
            var operation = await new LROsCustomHeaderClient(Key, endpoint, options).Put201CreatingSucceeded200Async(waitUntil, value);
            BinaryData data = await WaitForCompletionWithValueAsync(operation, waitUntil).ConfigureAwait(false);
            JsonElement result = JsonDocument.Parse(data.ToStream()).RootElement;
            Assert.AreEqual("100", result.GetProperty("id").GetString());
            Assert.AreEqual("foo", result.GetProperty("name").GetString());
            Assert.AreEqual("Succeeded", result.GetProperty("properties").GetProperty("provisioningState").GetString());
        });

        [Test]
        public Task CustomHeaderPutSucceeded_Sync([Values(WaitUntil.Started, WaitUntil.Completed)] WaitUntil waitUntil) => Test(endpoint =>
        {
            using var _ = ClientRequestIdScope.Start("9C4D50EE-2D56-4CD3-8152-34347DC9F2B0");
            var options = new AutoRestLongRunningOperationTestServiceClientOptions();
            options.AddPolicy(new CustomClientRequestIdPolicy(), HttpPipelinePosition.PerCall);
            var value = RequestContent.Create(new object());
            var operation = new AutoRestLongRunningOperationTestServiceClient(Key, endpoint, options).GetLROsCustomHeaderClient().Put201CreatingSucceeded200(waitUntil, value);
            var result = WaitForCompletionWithValue(operation, waitUntil);
            Assert.AreEqual("100", GetResultValue(result.Value, "Id"));
            Assert.AreEqual("foo", GetResultValue(result.Value, "Name"));
            Assert.AreEqual("Succeeded", GetResultValue(result.Value, "ProvisioningState"));
        });

        [Ignore("Example")]
        [Test]
        public Task CustomHeaderPutSucceeded_SyncExample([Values(WaitUntil.Started, WaitUntil.Completed)] WaitUntil waitUntil) => Test(endpoint =>
        {
            using var _ = ClientRequestIdScope.Start("9C4D50EE-2D56-4CD3-8152-34347DC9F2B0");
            var options = new AutoRestLongRunningOperationTestServiceClientOptions();
            options.AddPolicy(new CustomClientRequestIdPolicy(), HttpPipelinePosition.PerCall);
            var value = RequestContent.Create(new object());
            var operation = new LROsCustomHeaderClient(Key, endpoint, options).Put201CreatingSucceeded200(waitUntil, value);
            BinaryData data = operation.WaitForCompletion();
            JsonElement result = JsonDocument.Parse(data.ToStream()).RootElement;
            Assert.AreEqual("100", result.GetProperty("id").GetString());
            Assert.AreEqual("foo", result.GetProperty("name").GetString());
            Assert.AreEqual("Succeeded", result.GetProperty("properties").GetProperty("provisioningState").GetString());
        });

        [Test]
        public Task LRODelete200([Values(WaitUntil.Started, WaitUntil.Completed)] WaitUntil waitUntil) => Test(async endpoint =>
        {
            var operation = await new AutoRestLongRunningOperationTestServiceClient(Key, endpoint, null).GetLROsClient().Delete202Retry200Async(waitUntil);
            // Empty response body
            Assert.AreEqual(0, (await WaitForCompletionWithValueAsync(operation, waitUntil).ConfigureAwait(false)).Value.ToMemory().Length);
        });

        [Test]
        public Task LRODelete200_Sync([Values(WaitUntil.Started, WaitUntil.Completed)] WaitUntil waitUntil) => Test(endpoint =>
        {
            var operation = new AutoRestLongRunningOperationTestServiceClient(Key, endpoint, null).GetLROsClient().Delete202Retry200(waitUntil);
            // Empty response body
            Assert.AreEqual(0, WaitForCompletion(operation, waitUntil).Content.ToMemory().Length);
        });

        [Test]
        public Task LRODelete204([Values(WaitUntil.Started, WaitUntil.Completed)] WaitUntil waitUntil) => Test(async endpoint =>
        {
            var operation = await new AutoRestLongRunningOperationTestServiceClient(Key, endpoint, null).GetLROsClient().Delete202NoRetry204Async(waitUntil);
            // Empty response body
            Assert.AreEqual(0, (await WaitForCompletionWithValueAsync(operation, waitUntil).ConfigureAwait(false)).Value.ToMemory().Length);
        });

        [Test]
        public Task LRODelete204_Sync([Values(WaitUntil.Started, WaitUntil.Completed)] WaitUntil waitUntil) => Test(endpoint =>
        {
            var operation = new AutoRestLongRunningOperationTestServiceClient(Key, endpoint, null).GetLROsClient().Delete202NoRetry204(waitUntil);
            // Empty response body
            Assert.AreEqual(0, WaitForCompletion(operation, waitUntil).Content.ToMemory().Length);
        });

        [Test]
        public Task LRODeleteAsyncNoHeaderInRetry([Values(WaitUntil.Started, WaitUntil.Completed)] WaitUntil waitUntil) => TestStatus(async endpoint =>
        {
<<<<<<< HEAD
            var operation = await new AutoRestLongRunningOperationTestServiceClient(Key, endpoint, null).GetLROsClient().DeleteAsyncNoHeaderInRetryAsync(waitUntil);
=======
            var operation = await new LROsClient(Key, endpoint, null).DeleteAsyncNoHeaderInRetryAsync(waitUntil);

            // Assert down cast exception
            Assert.Throws<InvalidCastException>(() => { Operation<BinaryData> castedOperation = (Operation<BinaryData>)operation; });

>>>>>>> d0dc18e1
            return await WaitForCompletionAsync(operation, waitUntil).ConfigureAwait(false);
        });

        [Test]
        public Task LRODeleteAsyncNoHeaderInRetry_Sync([Values(WaitUntil.Started, WaitUntil.Completed)] WaitUntil waitUntil) => TestStatus(endpoint =>
        {
<<<<<<< HEAD
            var operation = new AutoRestLongRunningOperationTestServiceClient(Key, endpoint, null).GetLROsClient().DeleteAsyncNoHeaderInRetry(waitUntil);
=======
            var operation = new LROsClient(Key, endpoint, null).DeleteAsyncNoHeaderInRetry(waitUntil);
            // Assert down cast exception
            Assert.Throws<InvalidCastException>(() => { Operation<BinaryData> castedOperation = (Operation<BinaryData>)operation; });
>>>>>>> d0dc18e1
            return WaitForCompletion(operation, waitUntil);
        });

        [Test]
        public Task LRODeleteAsyncNoRetrySucceeded([Values(WaitUntil.Started, WaitUntil.Completed)] WaitUntil waitUntil) => TestStatus(async endpoint =>
        {
<<<<<<< HEAD
            var operation = await new AutoRestLongRunningOperationTestServiceClient(Key, endpoint, null).GetLROsClient().DeleteAsyncNoRetrySucceededAsync(waitUntil);
=======
            var operation = await new LROsClient(Key, endpoint, null).DeleteAsyncNoRetrySucceededAsync(waitUntil);
            Assert.Throws<InvalidCastException>(() => { Operation<BinaryData> castedOperation = (Operation<BinaryData>)operation; });
>>>>>>> d0dc18e1
            return await WaitForCompletionAsync(operation, waitUntil).ConfigureAwait(false);
        });

        [Test]
        public Task LRODeleteAsyncNoRetrySucceeded_Sync([Values(WaitUntil.Started, WaitUntil.Completed)] WaitUntil waitUntil) => TestStatus(endpoint =>
        {
<<<<<<< HEAD
            var operation = new AutoRestLongRunningOperationTestServiceClient(Key, endpoint, null).GetLROsClient().DeleteAsyncNoRetrySucceeded(waitUntil);
=======
            var operation = new LROsClient(Key, endpoint, null).DeleteAsyncNoRetrySucceeded(waitUntil);
            Assert.Throws<InvalidCastException>(() => { Operation<BinaryData> castedOperation = (Operation<BinaryData>)operation; });
>>>>>>> d0dc18e1
            return WaitForCompletion(operation, waitUntil);
        });

        [Test]
        public Task LRODeleteAsyncRetryCanceled([Values(WaitUntil.Started, WaitUntil.Completed)] WaitUntil waitUntil) => Test(endpoint =>
        {
            Assert.ThrowsAsync<RequestFailedException>(async () =>
            {
                var operation = await new AutoRestLongRunningOperationTestServiceClient(Key, endpoint, null).GetLROsClient().DeleteAsyncRetrycanceledAsync(waitUntil);
                await WaitForCompletionAsync(operation, waitUntil).ConfigureAwait(false);
            });
        });

        [Test]
        public Task LRODeleteAsyncRetryCanceled_Sync([Values(WaitUntil.Started, WaitUntil.Completed)] WaitUntil waitUntil) => Test(endpoint =>
        {
            Assert.Throws<RequestFailedException>(() =>
            {
                var operation = new AutoRestLongRunningOperationTestServiceClient(Key, endpoint, null).GetLROsClient().DeleteAsyncRetrycanceled(waitUntil);
                WaitForCompletion(operation, waitUntil);
            });
        });

        [Test]
        public Task LRODeleteAsyncRetryFailed([Values(WaitUntil.Started, WaitUntil.Completed)] WaitUntil waitUntil) => Test(endpoint =>
        {
            Assert.ThrowsAsync<RequestFailedException>(async () =>
            {
                var operation = await new AutoRestLongRunningOperationTestServiceClient(Key, endpoint, null).GetLROsClient().DeleteAsyncRetryFailedAsync(waitUntil);
                await WaitForCompletionAsync(operation, waitUntil).ConfigureAwait(false);
            });
        });

        [Test]
        public Task LRODeleteAsyncRetryFailed_Sync([Values(WaitUntil.Started, WaitUntil.Completed)] WaitUntil waitUntil) => Test(endpoint =>
        {
            Assert.Throws<RequestFailedException>(() =>
            {
                var operation = new AutoRestLongRunningOperationTestServiceClient(Key, endpoint, null).GetLROsClient().DeleteAsyncRetryFailed(waitUntil);
                WaitForCompletion(operation, waitUntil);
            });
        });

        [Test]
        public Task LRODeleteAsyncRetrySucceeded([Values(WaitUntil.Started, WaitUntil.Completed)] WaitUntil waitUntil) => TestStatus(async endpoint =>
        {
<<<<<<< HEAD
            var operation = await new AutoRestLongRunningOperationTestServiceClient(Key, endpoint, null).GetLROsClient().DeleteAsyncRetrySucceededAsync(waitUntil);
=======
            var operation = await new LROsClient(Key, endpoint, null).DeleteAsyncRetrySucceededAsync(waitUntil);
            Assert.Throws<InvalidCastException>(() => { Operation<BinaryData> castedOperation = (Operation<BinaryData>)operation; });
>>>>>>> d0dc18e1
            return await WaitForCompletionAsync(operation, waitUntil).ConfigureAwait(false);
        });

        [Test]
        public Task LRODeleteAsyncRetrySucceeded_Sync([Values(WaitUntil.Started, WaitUntil.Completed)] WaitUntil waitUntil) => TestStatus(endpoint =>
        {
<<<<<<< HEAD
            var operation = new AutoRestLongRunningOperationTestServiceClient(Key, endpoint, null).GetLROsClient().DeleteAsyncRetrySucceeded(waitUntil);
=======
            var operation = new LROsClient(Key, endpoint, null).DeleteAsyncRetrySucceeded(waitUntil);
            Assert.Throws<InvalidCastException>(() => { Operation<BinaryData> castedOperation = (Operation<BinaryData>)operation; });
>>>>>>> d0dc18e1
            return WaitForCompletion(operation, waitUntil);
        });

        [Test]
        public Task LRODeleteInlineComplete([Values(WaitUntil.Started, WaitUntil.Completed)] WaitUntil waitUntil) => TestStatus(async endpoint =>
        {
<<<<<<< HEAD
            var operation = await new AutoRestLongRunningOperationTestServiceClient(Key, endpoint, null).GetLROsClient().Delete204SucceededAsync(waitUntil);
=======
            var operation = await new LROsClient(Key, endpoint, null).Delete204SucceededAsync(waitUntil);
            Assert.Throws<InvalidCastException>(() => { Operation<BinaryData> castedOperation = (Operation<BinaryData>)operation; });
>>>>>>> d0dc18e1
            return await WaitForCompletionAsync(operation, waitUntil).ConfigureAwait(false);
        });

        [Test]
        public Task LRODeleteInlineComplete_Sync([Values(WaitUntil.Started, WaitUntil.Completed)] WaitUntil waitUntil) => TestStatus(endpoint =>
        {
<<<<<<< HEAD
            var operation = new AutoRestLongRunningOperationTestServiceClient(Key, endpoint, null).GetLROsClient().Delete204Succeeded(waitUntil);
=======
            var operation = new LROsClient(Key, endpoint, null).Delete204Succeeded(waitUntil);
            Assert.Throws<InvalidCastException>(() => { Operation<BinaryData> castedOperation = (Operation<BinaryData>)operation; });
>>>>>>> d0dc18e1
            return WaitForCompletion(operation, waitUntil);
        });

        [Test]
        public Task LRODeleteNoHeaderInRetry([Values(WaitUntil.Started, WaitUntil.Completed)] WaitUntil waitUntil) => TestStatus(async endpoint =>
        {
<<<<<<< HEAD
            var operation = await new AutoRestLongRunningOperationTestServiceClient(Key, endpoint, null).GetLROsClient().DeleteNoHeaderInRetryAsync(waitUntil);
=======
            var operation = await new LROsClient(Key, endpoint, null).DeleteNoHeaderInRetryAsync(waitUntil);
            Assert.Throws<InvalidCastException>(() => { Operation<BinaryData> castedOperation = (Operation<BinaryData>)operation; });
>>>>>>> d0dc18e1
            return await WaitForCompletionAsync(operation, waitUntil).ConfigureAwait(false);
        });

        [Test]
        public Task LRODeleteNoHeaderInRetry_Sync([Values(WaitUntil.Started, WaitUntil.Completed)] WaitUntil waitUntil) => TestStatus(endpoint =>
        {
<<<<<<< HEAD
            var operation = new AutoRestLongRunningOperationTestServiceClient(Key, endpoint, null).GetLROsClient().DeleteNoHeaderInRetry(waitUntil);
=======
            var operation = new LROsClient(Key, endpoint, null).DeleteNoHeaderInRetry(waitUntil);
            Assert.Throws<InvalidCastException>(() => { Operation<BinaryData> castedOperation = (Operation<BinaryData>)operation; });
>>>>>>> d0dc18e1
            return WaitForCompletion(operation, waitUntil);
        });

        [Test]
        public Task LRODeleteValueInlineComplete([Values(WaitUntil.Started, WaitUntil.Completed)] WaitUntil waitUntil) => TestStatus(async endpoint =>
        {
            Operation operation = await new LROsClient(Key, endpoint, null).DeleteValue204SucceededAsync(waitUntil);
            Assert.Throws<InvalidCastException>(() => { Operation<BinaryData> castedOperation = (Operation<BinaryData>)operation; });
            return await WaitForCompletionAsync(operation, waitUntil).ConfigureAwait(false);
        }, true);

        [Test]
        public Task LRODeleteValueInlineComplete_Sync([Values(WaitUntil.Started, WaitUntil.Completed)] WaitUntil waitUntil) => TestStatus(endpoint =>
        {
            Operation operation = new LROsClient(Key, endpoint, null).DeleteValue204Succeeded(waitUntil);
            Assert.Throws<InvalidCastException>(() => { Operation<BinaryData> castedOperation = (Operation<BinaryData>)operation; });
            return WaitForCompletion(operation, waitUntil);
        }, true);

        [Test]
        public Task LRODeleteProvisioningCanceled([Values(WaitUntil.Started, WaitUntil.Completed)] WaitUntil waitUntil) => Test(async endpoint =>
        {
            var operation = await new AutoRestLongRunningOperationTestServiceClient(Key, endpoint, null).GetLROsClient().DeleteProvisioning202Deletingcanceled200Async(waitUntil);
            var result = await WaitForCompletionWithValueAsync(operation, waitUntil).ConfigureAwait(false);
            Assert.AreEqual("100", GetResultValue(result.Value, "Id"));
            Assert.AreEqual("foo", GetResultValue(result.Value, "Name"));
            Assert.AreEqual("Canceled", GetResultValue(result.Value, "ProvisioningState"));
        });

        [Test]
        public Task LRODeleteProvisioningCanceled_Sync([Values(WaitUntil.Started, WaitUntil.Completed)] WaitUntil waitUntil) => Test(endpoint =>
        {
            var operation = new AutoRestLongRunningOperationTestServiceClient(Key, endpoint, null).GetLROsClient().DeleteProvisioning202Deletingcanceled200(waitUntil);
            var result = WaitForCompletionWithValue(operation, waitUntil);
            Assert.AreEqual("100", GetResultValue(result.Value, "Id"));
            Assert.AreEqual("foo", GetResultValue(result.Value, "Name"));
            Assert.AreEqual("Canceled", GetResultValue(result.Value, "ProvisioningState"));
        });

        [Test]
        public Task LRODeleteProvisioningFailed([Values(WaitUntil.Started, WaitUntil.Completed)] WaitUntil waitUntil) => Test(async endpoint =>
        {
            var operation = await new AutoRestLongRunningOperationTestServiceClient(Key, endpoint, null).GetLROsClient().DeleteProvisioning202DeletingFailed200Async(waitUntil);
            var result = await WaitForCompletionWithValueAsync(operation, waitUntil).ConfigureAwait(false);
            Assert.AreEqual("100", GetResultValue(result.Value, "Id"));
            Assert.AreEqual("foo", GetResultValue(result.Value, "Name"));
            Assert.AreEqual("Failed", GetResultValue(result.Value, "ProvisioningState"));
        });

        [Test]
        public Task LRODeleteProvisioningFailed_Sync([Values(WaitUntil.Started, WaitUntil.Completed)] WaitUntil waitUntil) => Test(endpoint =>
        {
            var operation = new AutoRestLongRunningOperationTestServiceClient(Key, endpoint, null).GetLROsClient().DeleteProvisioning202DeletingFailed200(waitUntil);
            var result = WaitForCompletionWithValue(operation, waitUntil);
            Assert.AreEqual("100", GetResultValue(result.Value, "Id"));
            Assert.AreEqual("foo", GetResultValue(result.Value, "Name"));
            Assert.AreEqual("Failed", GetResultValue(result.Value, "ProvisioningState"));
        });

        [Test]
        public Task LRODeleteProvisioningSucceededWithBody([Values(WaitUntil.Started, WaitUntil.Completed)] WaitUntil waitUntil) => Test(async endpoint =>
        {
            var operation = await new AutoRestLongRunningOperationTestServiceClient(Key, endpoint, null).GetLROsClient().DeleteProvisioning202Accepted200SucceededAsync(waitUntil);
            var result = await WaitForCompletionWithValueAsync(operation, waitUntil).ConfigureAwait(false);
            Assert.AreEqual("100", GetResultValue(result.Value, "Id"));
            Assert.AreEqual("foo", GetResultValue(result.Value, "Name"));
            Assert.AreEqual("Succeeded", GetResultValue(result.Value, "ProvisioningState"));
        });

        [Test]
        public Task LRODeleteProvisioningSucceededWithBody_Sync([Values(WaitUntil.Started, WaitUntil.Completed)] WaitUntil waitUntil) => Test(endpoint =>
        {
            var operation = new AutoRestLongRunningOperationTestServiceClient(Key, endpoint, null).GetLROsClient().DeleteProvisioning202Accepted200Succeeded(waitUntil);
            var result = WaitForCompletionWithValue(operation, waitUntil);
            Assert.AreEqual("100", GetResultValue(result.Value, "Id"));
            Assert.AreEqual("foo", GetResultValue(result.Value, "Name"));
            Assert.AreEqual("Succeeded", GetResultValue(result.Value, "ProvisioningState"));
        });

        [Test]
        public Task LROErrorDelete202RetryInvalidHeader([Values(WaitUntil.Started, WaitUntil.Completed)] WaitUntil waitUntil) => Test(endpoint =>
        {
            Assert.ThrowsAsync<RequestFailedException>(async () =>
            {
                var operation = await new AutoRestLongRunningOperationTestServiceClient(Key, endpoint, null).GetLrosaDsClient().Delete202RetryInvalidHeaderAsync(waitUntil);
                await WaitForCompletionAsync(operation, waitUntil).ConfigureAwait(false);
            });
        });

        [Test]
        public Task LROErrorDelete202RetryInvalidHeader_Sync([Values(WaitUntil.Started, WaitUntil.Completed)] WaitUntil waitUntil) => Test(endpoint =>
        {
            Assert.Throws<RequestFailedException>(() =>
            {
                var operation = new AutoRestLongRunningOperationTestServiceClient(Key, endpoint, null).GetLrosaDsClient().Delete202RetryInvalidHeader(waitUntil);
                WaitForCompletion(operation, waitUntil);
            });
        });

        [Test]
        public Task LROErrorDeleteAsyncInvalidHeader([Values(WaitUntil.Started, WaitUntil.Completed)] WaitUntil waitUntil) => Test(endpoint =>
        {
            Assert.ThrowsAsync<RequestFailedException>(async () =>
            {
                var operation = await new AutoRestLongRunningOperationTestServiceClient(Key, endpoint, null).GetLrosaDsClient().DeleteAsyncRelativeRetryInvalidHeaderAsync(waitUntil);
                await WaitForCompletionAsync(operation, waitUntil).ConfigureAwait(false);
            });
        });

        [Test]
        public Task LROErrorDeleteAsyncInvalidHeader_Sync([Values(WaitUntil.Started, WaitUntil.Completed)] WaitUntil waitUntil) => Test(endpoint =>
        {
            Assert.Throws<RequestFailedException>(() =>
            {
                var operation = new AutoRestLongRunningOperationTestServiceClient(Key, endpoint, null).GetLrosaDsClient().DeleteAsyncRelativeRetryInvalidHeader(waitUntil);
                WaitForCompletion(operation, waitUntil);
            });
        });

        [Test]
        public Task LROErrorDeleteAsyncInvalidJsonPolling([Values(WaitUntil.Started, WaitUntil.Completed)] WaitUntil waitUntil) => Test(endpoint =>
        {
            Assert.ThrowsAsync(Is.InstanceOf<JsonException>(), async () =>
            {
                var operation = await new AutoRestLongRunningOperationTestServiceClient(Key, endpoint, null).GetLrosaDsClient().DeleteAsyncRelativeRetryInvalidJsonPollingAsync(waitUntil);
                await WaitForCompletionAsync(operation, waitUntil).ConfigureAwait(false);
            });
        });

        [Test]
        public Task LROErrorDeleteAsyncInvalidJsonPolling_Sync([Values(WaitUntil.Started, WaitUntil.Completed)] WaitUntil waitUntil) => Test(endpoint =>
        {
            Assert.Throws(Is.InstanceOf<JsonException>(), () =>
            {
                var operation = new AutoRestLongRunningOperationTestServiceClient(Key, endpoint, null).GetLrosaDsClient().DeleteAsyncRelativeRetryInvalidJsonPolling(waitUntil);
                WaitForCompletion(operation, waitUntil);
            });
        });

        [Test]
        public Task LROErrorDeleteAsyncNoPollingStatus([Values(WaitUntil.Started, WaitUntil.Completed)] WaitUntil waitUntil) => Test(endpoint =>
        {
            Assert.ThrowsAsync<RequestFailedException>(async () =>
            {
                var operation = await new AutoRestLongRunningOperationTestServiceClient(Key, endpoint, null).GetLrosaDsClient().DeleteAsyncRelativeRetryNoStatusAsync(waitUntil);
                await WaitForCompletionAsync(operation, waitUntil).ConfigureAwait(false);
            });
        });

        [Test]
        public Task LROErrorDeleteAsyncNoPollingStatus_Sync([Values(WaitUntil.Started, WaitUntil.Completed)] WaitUntil waitUntil) => Test(endpoint =>
        {
            Assert.Throws<RequestFailedException>(() =>
            {
                var operation = new AutoRestLongRunningOperationTestServiceClient(Key, endpoint, null).GetLrosaDsClient().DeleteAsyncRelativeRetryNoStatus(waitUntil);
                WaitForCompletion(operation, waitUntil);
            });
        });

        [Test]
        public Task LROErrorDeleteNoLocation([Values(WaitUntil.Started, WaitUntil.Completed)] WaitUntil waitUntil) => TestStatus(async endpoint =>
        {
            var operation = await new AutoRestLongRunningOperationTestServiceClient(Key, endpoint, null).GetLrosaDsClient().Delete204SucceededAsync(waitUntil);
            return await WaitForCompletionAsync(operation, waitUntil).ConfigureAwait(false);
        });

        [Test]
        public Task LROErrorDeleteNoLocation_Sync([Values(WaitUntil.Started, WaitUntil.Completed)] WaitUntil waitUntil) => TestStatus(endpoint =>
        {
            var operation = new AutoRestLongRunningOperationTestServiceClient(Key, endpoint, null).GetLrosaDsClient().Delete204Succeeded(waitUntil);
            return WaitForCompletion(operation, waitUntil);
        });

        [Test]
        public Task LROErrorPost202RetryInvalidHeader([Values(WaitUntil.Started, WaitUntil.Completed)] WaitUntil waitUntil) => Test(endpoint =>
        {
            var value = RequestContent.Create(new object());
            Assert.ThrowsAsync<RequestFailedException>(async () =>
            {
                var operation = await new AutoRestLongRunningOperationTestServiceClient(Key, endpoint, null).GetLrosaDsClient().Post202RetryInvalidHeaderAsync(waitUntil, value);
                await WaitForCompletionAsync(operation, waitUntil).ConfigureAwait(false);
            });
        });

        [Test]
        public Task LROErrorPost202RetryInvalidHeader_Sync([Values(WaitUntil.Started, WaitUntil.Completed)] WaitUntil waitUntil) => Test(endpoint =>
        {
            var value = RequestContent.Create(new object());
            Assert.Throws<RequestFailedException>(() =>
            {
                var operation = new AutoRestLongRunningOperationTestServiceClient(Key, endpoint, null).GetLrosaDsClient().Post202RetryInvalidHeader(waitUntil, value);
                WaitForCompletion(operation, waitUntil);
            });
        });

        [Test]
        public Task LROErrorPostAsyncInvalidHeader([Values(WaitUntil.Started, WaitUntil.Completed)] WaitUntil waitUntil) => Test(endpoint =>
        {
            var value = RequestContent.Create(new object());
            Assert.ThrowsAsync<RequestFailedException>(async () =>
            {
                var operation = await new AutoRestLongRunningOperationTestServiceClient(Key, endpoint, null).GetLrosaDsClient().PostAsyncRelativeRetryInvalidHeaderAsync(waitUntil, value);
                await WaitForCompletionAsync(operation, waitUntil).ConfigureAwait(false);
            });
        });

        [Test]
        public Task LROErrorPostAsyncInvalidHeader_Sync([Values(WaitUntil.Started, WaitUntil.Completed)] WaitUntil waitUntil) => Test(endpoint =>
        {
            var value = RequestContent.Create(new object());
            Assert.Throws<RequestFailedException>(() =>
            {
                var operation = new AutoRestLongRunningOperationTestServiceClient(Key, endpoint, null).GetLrosaDsClient().PostAsyncRelativeRetryInvalidHeader(waitUntil, value);
                WaitForCompletion(operation, waitUntil);
            });
        });

        [Test]
        public Task LROErrorPostAsyncInvalidJsonPolling([Values(WaitUntil.Started, WaitUntil.Completed)] WaitUntil waitUntil) => Test(endpoint =>
        {
            var value = RequestContent.Create(new object());
            Assert.CatchAsync<JsonException>(async () =>
            {
                var operation = await new AutoRestLongRunningOperationTestServiceClient(Key, endpoint, null).GetLrosaDsClient().PostAsyncRelativeRetryInvalidJsonPollingAsync(waitUntil, value);
                await WaitForCompletionAsync(operation, waitUntil).ConfigureAwait(false);
            });
        });

        [Test]
        public Task LROErrorPostAsyncInvalidJsonPolling_Sync([Values(WaitUntil.Started, WaitUntil.Completed)] WaitUntil waitUntil) => Test(endpoint =>
        {
            var value = RequestContent.Create(new object());
            Assert.Catch<JsonException>(() =>
            {
                var operation = new AutoRestLongRunningOperationTestServiceClient(Key, endpoint, null).GetLrosaDsClient().PostAsyncRelativeRetryInvalidJsonPolling(waitUntil, value);
                WaitForCompletion(operation, waitUntil);
            });
        });

        [Test]
        public Task LROErrorPostAsyncNoPollingPayload([Values(WaitUntil.Started, WaitUntil.Completed)] WaitUntil waitUntil) => Test(endpoint =>
        {
            var value = RequestContent.Create(new object());
            Assert.ThrowsAsync<RequestFailedException>(async () =>
            {
                var operation = await new AutoRestLongRunningOperationTestServiceClient(Key, endpoint, null).GetLrosaDsClient().PostAsyncRelativeRetryNoPayloadAsync(waitUntil, value);
                await WaitForCompletionAsync(operation, waitUntil).ConfigureAwait(false);
            });
        });

        [Test]
        public Task LROErrorPostAsyncNoPollingPayload_Sync([Values(WaitUntil.Started, WaitUntil.Completed)] WaitUntil waitUntil) => Test(endpoint =>
        {
            var value = RequestContent.Create(new object());
            Assert.Throws<RequestFailedException>(() =>
            {
                var operation = new AutoRestLongRunningOperationTestServiceClient(Key, endpoint, null).GetLrosaDsClient().PostAsyncRelativeRetryNoPayload(waitUntil, value);
                WaitForCompletion(operation, waitUntil);
            });
        });

        [Test]
        public Task LROErrorPostNoLocation([Values(WaitUntil.Started, WaitUntil.Completed)] WaitUntil waitUntil) => Test(endpoint =>
        {
            var value = RequestContent.Create(new object());
            Assert.ThrowsAsync<RequestFailedException>(async () =>
            {
                var operation = await new AutoRestLongRunningOperationTestServiceClient(Key, endpoint, null).GetLrosaDsClient().Post202NoLocationAsync(waitUntil, value);
                await WaitForCompletionAsync(operation, waitUntil).ConfigureAwait(false);
            });
        });

        [Test]
        public Task LROErrorPostNoLocation_Sync([Values(WaitUntil.Started, WaitUntil.Completed)] WaitUntil waitUntil) => Test(endpoint =>
        {
            var value = RequestContent.Create(new object());
            Assert.Throws<RequestFailedException>(() =>
            {
                var operation = new AutoRestLongRunningOperationTestServiceClient(Key, endpoint, null).GetLrosaDsClient().Post202NoLocation(waitUntil, value);
                WaitForCompletion(operation, waitUntil);
            });
        });

        [Test]
        public Task LROErrorPut200InvalidJson([Values(WaitUntil.Started, WaitUntil.Completed)] WaitUntil waitUntil) => Test(endpoint =>
        {
            var value = RequestContent.Create(new object());
            Assert.CatchAsync<JsonException>(async () => await WaitForCompletionWithValueAsync(await new AutoRestLongRunningOperationTestServiceClient(Key, endpoint, null).GetLrosaDsClient().Put200InvalidJsonAsync(waitUntil, value), waitUntil));
        });

        [Test]
        public Task LROErrorPut200InvalidJson_Sync([Values(WaitUntil.Started, WaitUntil.Completed)] WaitUntil waitUntil) => Test(endpoint =>
        {
            var value = RequestContent.Create(new object());
            Assert.Catch<JsonException>(() => WaitForCompletion(new AutoRestLongRunningOperationTestServiceClient(Key, endpoint, null).GetLrosaDsClient().Put200InvalidJson(waitUntil, value), waitUntil));
        });

        [Test]
        public Task LROErrorPut201NoProvisioningStatePayload([Values(WaitUntil.Started, WaitUntil.Completed)] WaitUntil waitUntil) => Test(async endpoint =>
        {
            var value = RequestContent.Create(new object());
            var operation = await new AutoRestLongRunningOperationTestServiceClient(Key, endpoint, null).GetLrosaDsClient().PutError201NoProvisioningStatePayloadAsync(waitUntil, value);
            // Empty response body
            Assert.AreEqual(0, (await WaitForCompletionWithValueAsync(operation, waitUntil).ConfigureAwait(false)).Value.ToMemory().Length);
        });

        [Test]
        public Task LROErrorPut201NoProvisioningStatePayload_Sync([Values(WaitUntil.Started, WaitUntil.Completed)] WaitUntil waitUntil) => Test(endpoint =>
        {
            var value = RequestContent.Create(new object());
            var operation = new AutoRestLongRunningOperationTestServiceClient(Key, endpoint, null).GetLrosaDsClient().PutError201NoProvisioningStatePayload(waitUntil, value);
            // Empty response body
            Assert.AreEqual(0, WaitForCompletion(operation, waitUntil).Content.ToMemory().Length);
        });

        [Test]
        public Task LROErrorPutAsyncInvalidHeader([Values(WaitUntil.Started, WaitUntil.Completed)] WaitUntil waitUntil) => Test(endpoint =>
        {
            var value = RequestContent.Create(new object());
            var client = new AutoRestLongRunningOperationTestServiceClient(Key, endpoint, null).GetLrosaDsClient();
            Assert.ThrowsAsync<RequestFailedException>(async () =>
            {
                var operation = await client.PutAsyncRelativeRetryInvalidHeaderAsync(waitUntil, value);
                await WaitForCompletionWithValueAsync(operation, waitUntil).ConfigureAwait(false);
            });
        });

        [Test]
        public Task LROErrorPutAsyncInvalidHeader_Sync([Values(WaitUntil.Started, WaitUntil.Completed)] WaitUntil waitUntil) => Test(endpoint =>
        {
            var value = RequestContent.Create(new object());
            var client = new AutoRestLongRunningOperationTestServiceClient(Key, endpoint, null).GetLrosaDsClient();
            Assert.Throws<RequestFailedException>(() =>
            {
                var operation = client.PutAsyncRelativeRetryInvalidHeader(waitUntil, value);
                WaitForCompletion(operation, waitUntil);
            });
        });

        [Test]
        public Task LROErrorPutAsyncInvalidJsonPolling([Values(WaitUntil.Started, WaitUntil.Completed)] WaitUntil waitUntil) => Test(endpoint =>
        {
            var value = RequestContent.Create(new object());
            var client = new AutoRestLongRunningOperationTestServiceClient(Key, endpoint, null).GetLrosaDsClient();
            Assert.CatchAsync<JsonException>(async () =>
            {
                var operation = await client.PutAsyncRelativeRetryInvalidJsonPollingAsync(waitUntil, value);
                await WaitForCompletionWithValueAsync(operation, waitUntil).ConfigureAwait(false);
            });
        });

        [Test]
        public Task LROErrorPutAsyncInvalidJsonPolling_Sync([Values(WaitUntil.Started, WaitUntil.Completed)] WaitUntil waitUntil) => Test(endpoint =>
        {
            var value = RequestContent.Create(new object());
            var client = new AutoRestLongRunningOperationTestServiceClient(Key, endpoint, null).GetLrosaDsClient();
            Assert.Catch<JsonException>(() =>
            {
                var operation = client.PutAsyncRelativeRetryInvalidJsonPolling(waitUntil, value);
                WaitForCompletionWithValue(operation, waitUntil);
            });
        });

        [Test]
        public Task LROErrorPutAsyncNoPollingStatus([Values(WaitUntil.Started, WaitUntil.Completed)] WaitUntil waitUntil) => Test(endpoint =>
        {
            var value = RequestContent.Create(new object());
            var client = new AutoRestLongRunningOperationTestServiceClient(Key, endpoint, null).GetLrosaDsClient();
            Assert.ThrowsAsync<RequestFailedException>(async () =>
            {
                var operation = await client.PutAsyncRelativeRetryNoStatusAsync(waitUntil, value);
                await WaitForCompletionWithValueAsync(operation, waitUntil).ConfigureAwait(false);
            });
        });

        [Test]
        public Task LROErrorPutAsyncNoPollingStatus_Sync([Values(WaitUntil.Started, WaitUntil.Completed)] WaitUntil waitUntil) => Test(endpoint =>
        {
            var value = RequestContent.Create(new object());
            var client = new AutoRestLongRunningOperationTestServiceClient(Key, endpoint, null).GetLrosaDsClient();
            Assert.Throws<RequestFailedException>(() =>
            {
                var operation = client.PutAsyncRelativeRetryNoStatus(waitUntil, value);
                WaitForCompletion(operation, waitUntil);
            });
        });

        [Test]
        public Task LROErrorPutAsyncNoPollingStatusPayload([Values(WaitUntil.Started, WaitUntil.Completed)] WaitUntil waitUntil) => Test(endpoint =>
        {
            var value = RequestContent.Create(new object());
            var client = new AutoRestLongRunningOperationTestServiceClient(Key, endpoint, null).GetLrosaDsClient();
            Assert.ThrowsAsync<RequestFailedException>(async () =>
            {
                var operation = await client.PutAsyncRelativeRetryNoStatusPayloadAsync(waitUntil, value);
                await WaitForCompletionWithValueAsync(operation, waitUntil).ConfigureAwait(false);
            });
        });

        [Test]
        public Task LROErrorPutAsyncNoPollingStatusPayload_Sync([Values(WaitUntil.Started, WaitUntil.Completed)] WaitUntil waitUntil) => Test(endpoint =>
        {
            var value = RequestContent.Create(new object());
            var client = new AutoRestLongRunningOperationTestServiceClient(Key, endpoint, null).GetLrosaDsClient();
            Assert.Throws<RequestFailedException>(() =>
            {
                var operation = client.PutAsyncRelativeRetryNoStatusPayload(waitUntil, value);
                WaitForCompletion(operation, waitUntil);
            });
        });

        [Test]
        public Task LRONonRetryDelete202Retry400([Values(WaitUntil.Started, WaitUntil.Completed)] WaitUntil waitUntil) => Test(endpoint =>
        {
            var client = new AutoRestLongRunningOperationTestServiceClient(Key, endpoint, null).GetLrosaDsClient();
            Assert.ThrowsAsync<RequestFailedException>(async () =>
            {
                var operation = await client.Delete202NonRetry400Async(waitUntil);
                await WaitForCompletionAsync(operation, waitUntil).ConfigureAwait(false);
            });
        });

        [Test]
        public Task LRONonRetryDelete202Retry400_Sync([Values(WaitUntil.Started, WaitUntil.Completed)] WaitUntil waitUntil) => Test(endpoint =>
        {
            var client = new AutoRestLongRunningOperationTestServiceClient(Key, endpoint, null).GetLrosaDsClient();
            Assert.Throws<RequestFailedException>(() =>
            {
                var operation = client.Delete202NonRetry400(waitUntil);
                WaitForCompletion(operation, waitUntil);
            });
        });

        [Test]
        public Task LRONonRetryDelete400([Values(WaitUntil.Started, WaitUntil.Completed)] WaitUntil waitUntil) => Test(endpoint =>
        {
            Assert.ThrowsAsync<RequestFailedException>(async () => await new AutoRestLongRunningOperationTestServiceClient(Key, endpoint, null).GetLrosaDsClient().DeleteNonRetry400Async(waitUntil).ConfigureAwait(false));
        });

        [Test]
        public Task LRONonRetryDelete400_Sync([Values(WaitUntil.Started, WaitUntil.Completed)] WaitUntil waitUntil) => Test(endpoint =>
        {
            Assert.Throws<RequestFailedException>(() => new AutoRestLongRunningOperationTestServiceClient(Key, endpoint, null).GetLrosaDsClient().DeleteNonRetry400(waitUntil));
        });

        [Test]
        public Task LRONonRetryDeleteAsyncRetry400([Values(WaitUntil.Started, WaitUntil.Completed)] WaitUntil waitUntil) => Test(endpoint =>
        {
            var client = new AutoRestLongRunningOperationTestServiceClient(Key, endpoint, null).GetLrosaDsClient();
            Assert.ThrowsAsync<RequestFailedException>(async () =>
            {
                var operation = await client.DeleteAsyncRelativeRetry400Async(waitUntil);
                await WaitForCompletionAsync(operation, waitUntil).ConfigureAwait(false);
            });
        });

        [Test]
        public Task LRONonRetryDeleteAsyncRetry400_Sync([Values(WaitUntil.Started, WaitUntil.Completed)] WaitUntil waitUntil) => Test(endpoint =>
        {
            var client = new AutoRestLongRunningOperationTestServiceClient(Key, endpoint, null).GetLrosaDsClient();
            Assert.Throws<RequestFailedException>(() =>
            {
                var operation = client.DeleteAsyncRelativeRetry400(waitUntil);
                WaitForCompletion(operation, waitUntil);
            });
        });

        [Test]
        public Task LRONonRetryPost202Retry400([Values(WaitUntil.Started, WaitUntil.Completed)] WaitUntil waitUntil) => Test(endpoint =>
        {
            var value = RequestContent.Create(new object());
            var client = new AutoRestLongRunningOperationTestServiceClient(Key, endpoint, null).GetLrosaDsClient();
            Assert.ThrowsAsync<RequestFailedException>(async () =>
            {
                var operation = await client.Post202NonRetry400Async(waitUntil, value);
                await WaitForCompletionAsync(operation, waitUntil).ConfigureAwait(false);
            });
        });

        [Test]
        public Task LRONonRetryPost202Retry400_Sync([Values(WaitUntil.Started, WaitUntil.Completed)] WaitUntil waitUntil) => Test(endpoint =>
        {
            var value = RequestContent.Create(new object());
            var client = new AutoRestLongRunningOperationTestServiceClient(Key, endpoint, null).GetLrosaDsClient();
            Assert.Throws<RequestFailedException>(() =>
            {
                var operation = client.Post202NonRetry400(waitUntil, value);
                WaitForCompletion(operation, waitUntil);
            });
        });

        [Test]
        public Task LRONonRetryPost400([Values(WaitUntil.Started, WaitUntil.Completed)] WaitUntil waitUntil) => Test(endpoint =>
        {
            var value = RequestContent.Create(new object());
            Assert.ThrowsAsync<RequestFailedException>(async () => await new AutoRestLongRunningOperationTestServiceClient(Key, endpoint, null).GetLrosaDsClient().PostNonRetry400Async(waitUntil, value));
        });

        [Test]
        public Task LRONonRetryPost400_Sync([Values(WaitUntil.Started, WaitUntil.Completed)] WaitUntil waitUntil) => Test(endpoint =>
        {
            var value = RequestContent.Create(new object());
            Assert.Throws<RequestFailedException>(() => new AutoRestLongRunningOperationTestServiceClient(Key, endpoint, null).GetLrosaDsClient().PostNonRetry400(waitUntil, value));
        });

        [Test]
        public Task LRONonRetryPostAsyncRetry400([Values(WaitUntil.Started, WaitUntil.Completed)] WaitUntil waitUntil) => Test(endpoint =>
        {
            var value = RequestContent.Create(new object());
            var client = new AutoRestLongRunningOperationTestServiceClient(Key, endpoint, null).GetLrosaDsClient();
            Assert.ThrowsAsync<RequestFailedException>(async () =>
            {
                var operation = await client.PostAsyncRelativeRetry400Async(waitUntil, value);
                await WaitForCompletionAsync(operation, waitUntil).ConfigureAwait(false);
            });
        });

        [Test]
        public Task LRONonRetryPostAsyncRetry400_Sync([Values(WaitUntil.Started, WaitUntil.Completed)] WaitUntil waitUntil) => Test(endpoint =>
        {
            var value = RequestContent.Create(new object());
            var client = new AutoRestLongRunningOperationTestServiceClient(Key, endpoint, null).GetLrosaDsClient();
            Assert.Throws<RequestFailedException>(() =>
            {
                var operation = client.PostAsyncRelativeRetry400(waitUntil, value);
                WaitForCompletion(operation, waitUntil);
            });
        });

        [Test]
        public Task LRONonRetryPut201Creating400([Values(WaitUntil.Started, WaitUntil.Completed)] WaitUntil waitUntil) => Test(endpoint =>
        {
            var value = RequestContent.Create(new object());
            var client = new AutoRestLongRunningOperationTestServiceClient(Key, endpoint, null).GetLrosaDsClient();
            Assert.ThrowsAsync<RequestFailedException>(async () =>
            {
                var operation = await client.PutNonRetry201Creating400Async(waitUntil, value);
                await WaitForCompletionWithValueAsync(operation, waitUntil).ConfigureAwait(false);
            });
        });

        [Test]
        public Task LRONonRetryPut201Creating400_Sync([Values(WaitUntil.Started, WaitUntil.Completed)] WaitUntil waitUntil) => Test(endpoint =>
        {
            var value = RequestContent.Create(new object());
            var client = new AutoRestLongRunningOperationTestServiceClient(Key, endpoint, null).GetLrosaDsClient();
            Assert.Throws<RequestFailedException>(() =>
            {
                var operation = client.PutNonRetry201Creating400(waitUntil, value);
                WaitForCompletion(operation, waitUntil);
            });
        });

        [Test]
        public Task LRONonRetryPut201Creating400InvalidJson([Values(WaitUntil.Started, WaitUntil.Completed)] WaitUntil waitUntil) => Test(endpoint =>
        {
            var value = RequestContent.Create(new object());
            var client = new AutoRestLongRunningOperationTestServiceClient(Key, endpoint, null).GetLrosaDsClient();
            Assert.ThrowsAsync<RequestFailedException>(async () =>
            {
                var operation = await client.PutNonRetry201Creating400InvalidJsonAsync(waitUntil, value);
                await WaitForCompletionWithValueAsync(operation, waitUntil).ConfigureAwait(false);
            });
        });

        [Test]
        public Task LRONonRetryPut201Creating400InvalidJson_Sync([Values(WaitUntil.Started, WaitUntil.Completed)] WaitUntil waitUntil) => Test(endpoint =>
        {
            var value = RequestContent.Create(new object());
            var client = new AutoRestLongRunningOperationTestServiceClient(Key, endpoint, null).GetLrosaDsClient();
            Assert.Throws<RequestFailedException>(() =>
            {
                var operation = client.PutNonRetry201Creating400InvalidJson(waitUntil, value);
                WaitForCompletion(operation, waitUntil);
            });
        });

        [Test]
        public Task LRONonRetryPut400([Values(WaitUntil.Started, WaitUntil.Completed)] WaitUntil waitUntil) => Test(endpoint =>
        {
            var value = RequestContent.Create(new object());
            Assert.ThrowsAsync<RequestFailedException>(async () => await new AutoRestLongRunningOperationTestServiceClient(Key, endpoint, null).GetLrosaDsClient().PutNonRetry400Async(waitUntil, value));
        });

        [Test]
        public Task LRONonRetryPut400_Sync([Values(WaitUntil.Started, WaitUntil.Completed)] WaitUntil waitUntil) => Test(endpoint =>
        {
            var value = RequestContent.Create(new object());
            Assert.Throws<RequestFailedException>(() => new AutoRestLongRunningOperationTestServiceClient(Key, endpoint, null).GetLrosaDsClient().PutNonRetry400(waitUntil, value));
        });

        [Test]
        public Task LRONonRetryPutAsyncRetry400([Values(WaitUntil.Started, WaitUntil.Completed)] WaitUntil waitUntil) => Test(endpoint =>
        {
            var value = RequestContent.Create(new object());
            var client = new AutoRestLongRunningOperationTestServiceClient(Key, endpoint, null).GetLrosaDsClient();
            Assert.ThrowsAsync<RequestFailedException>(async () =>
            {
                var operation = await client.PutAsyncRelativeRetry400Async(waitUntil, value);
                await WaitForCompletionWithValueAsync(operation, waitUntil).ConfigureAwait(false);
            });
        });

        [Test]
        public Task LRONonRetryPutAsyncRetry400_Sync([Values(WaitUntil.Started, WaitUntil.Completed)] WaitUntil waitUntil) => Test(endpoint =>
        {
            var value = RequestContent.Create(new object());
            var client = new AutoRestLongRunningOperationTestServiceClient(Key, endpoint, null).GetLrosaDsClient();
            Assert.Throws<RequestFailedException>(() =>
            {
                var operation = client.PutAsyncRelativeRetry400(waitUntil, value);
                WaitForCompletion(operation, waitUntil);
            });
        });

        [Test]
        public Task LROPost200([Values(WaitUntil.Started, WaitUntil.Completed)] WaitUntil waitUntil) => Test(async endpoint =>
        {
            var operation = await new AutoRestLongRunningOperationTestServiceClient(Key, endpoint, null).GetLROsClient().Post200WithPayloadAsync(waitUntil);
            var result = await WaitForCompletionWithValueAsync(operation, waitUntil).ConfigureAwait(false);
            Assert.AreEqual("1", GetResultValue(result.Value, "Id"));
            Assert.AreEqual("product", GetResultValue(result.Value, "Name"));
        });

        [Test]
        public Task LROPost200_Sync([Values(WaitUntil.Started, WaitUntil.Completed)] WaitUntil waitUntil) => Test(endpoint =>
        {
            var operation = new AutoRestLongRunningOperationTestServiceClient(Key, endpoint, null).GetLROsClient().Post200WithPayload(waitUntil);
            var result = WaitForCompletionWithValue(operation, waitUntil);
            Assert.AreEqual("1", GetResultValue(result.Value, "Id"));
            Assert.AreEqual("product", GetResultValue(result.Value, "Name"));
        });

        [Test]
        public Task LROPostAsyncNoRetrySucceeded([Values(WaitUntil.Started, WaitUntil.Completed)] WaitUntil waitUntil) => Test(async endpoint =>
        {
            var value = RequestContent.Create(new object());
            var operation = await new AutoRestLongRunningOperationTestServiceClient(Key, endpoint, null).GetLROsClient().PostAsyncNoRetrySucceededAsync(waitUntil, value);
            var result = await WaitForCompletionWithValueAsync(operation, waitUntil).ConfigureAwait(false);
            Assert.AreEqual("100", GetResultValue(result.Value, "Id"));
            Assert.AreEqual("foo", GetResultValue(result.Value, "Name"));
            Assert.AreEqual("Succeeded", GetResultValue(result.Value, "ProvisioningState"));
        });

        [Test]
        public Task LROPostAndGetList([Values(WaitUntil.Started, WaitUntil.Completed)] WaitUntil waitUntil) => Test(async endpoint =>
        {
            var operation = await new AutoRestLongRunningOperationTestServiceClient(Key, endpoint, null).GetLROsClient().Post202ListAsync(waitUntil);
            var result = await WaitForCompletionWithValueAsync(operation, waitUntil).ConfigureAwait(false);
            Assert.AreEqual(1, GetArrayLength(result.Value));
            Assert.AreEqual("100", GetResultArrayValue(result.Value, 0, "Id"));
            Assert.AreEqual("foo", GetResultArrayValue(result.Value, 0, "Name"));
        });

        [Test]
        public Task LROPostAndGetList_Sync([Values(WaitUntil.Started, WaitUntil.Completed)] WaitUntil waitUntil) => Test(endpoint =>
        {
            var operation = new AutoRestLongRunningOperationTestServiceClient(Key, endpoint, null).GetLROsClient().Post202List(waitUntil);
            var result = WaitForCompletionWithValue(operation, waitUntil);
            Assert.AreEqual(1, GetArrayLength(result.Value));
            Assert.AreEqual("100", GetResultArrayValue(result.Value, 0, "Id"));
            Assert.AreEqual("foo", GetResultArrayValue(result.Value, 0, "Name"));
        });

        [Test]
        public Task LROPostAsyncNoRetrySucceeded_Sync([Values(WaitUntil.Started, WaitUntil.Completed)] WaitUntil waitUntil) => Test(endpoint =>
        {
            var value = RequestContent.Create(new object());
            var operation = new AutoRestLongRunningOperationTestServiceClient(Key, endpoint, null).GetLROsClient().PostAsyncNoRetrySucceeded(waitUntil, value);
            var result = WaitForCompletionWithValue(operation, waitUntil);
            Assert.AreEqual("100", GetResultValue(result.Value, "Id"));
            Assert.AreEqual("foo", GetResultValue(result.Value, "Name"));
            Assert.AreEqual("Succeeded", GetResultValue(result.Value, "ProvisioningState"));
        });

        [Test]
        public Task LROPostAsyncRetryCanceled([Values(WaitUntil.Started, WaitUntil.Completed)] WaitUntil waitUntil) => Test(endpoint =>
        {
            var value = RequestContent.Create(new object());
            Assert.ThrowsAsync<RequestFailedException>(async () =>
            {
                var operation = await new AutoRestLongRunningOperationTestServiceClient(Key, endpoint, null).GetLROsClient().PostAsyncRetrycanceledAsync(waitUntil, value);
                await WaitForCompletionAsync(operation, waitUntil).ConfigureAwait(false);
            });
        });

        [Test]
        public Task LROPostAsyncRetryCanceled_Sync([Values(WaitUntil.Started, WaitUntil.Completed)] WaitUntil waitUntil) => Test(endpoint =>
        {
            var value = RequestContent.Create(new object());
            Assert.Throws<RequestFailedException>(() =>
            {
                var operation = new AutoRestLongRunningOperationTestServiceClient(Key, endpoint, null).GetLROsClient().PostAsyncRetrycanceled(waitUntil, value);
                WaitForCompletion(operation, waitUntil);
            });
        });

        [Test]
        public Task LROPostAsyncRetryFailed([Values(WaitUntil.Started, WaitUntil.Completed)] WaitUntil waitUntil) => Test(endpoint =>
        {
            var value = RequestContent.Create(new object());
            Assert.ThrowsAsync<RequestFailedException>(async () =>
            {
                var operation = await new AutoRestLongRunningOperationTestServiceClient(Key, endpoint, null).GetLROsClient().PostAsyncRetryFailedAsync(waitUntil, value);
                await WaitForCompletionAsync(operation, waitUntil).ConfigureAwait(false);
            });
        });

        [Test]
        public Task LROPostAsyncRetryFailed_Sync([Values(WaitUntil.Started, WaitUntil.Completed)] WaitUntil waitUntil) => Test(endpoint =>
        {
            var value = RequestContent.Create(new object());
            Assert.Throws<RequestFailedException>(() =>
            {
                var operation = new AutoRestLongRunningOperationTestServiceClient(Key, endpoint, null).GetLROsClient().PostAsyncRetryFailed(waitUntil, value);
                WaitForCompletion(operation, waitUntil);
            });
        });

        [Test]
        public Task LROPostAsyncRetrySucceeded([Values(WaitUntil.Started, WaitUntil.Completed)] WaitUntil waitUntil) => Test(async endpoint =>
        {
            var value = RequestContent.Create(new object());
            var operation = await new AutoRestLongRunningOperationTestServiceClient(Key, endpoint, null).GetLROsClient().PostAsyncRetrySucceededAsync(waitUntil, value);
            var result = await WaitForCompletionWithValueAsync(operation, waitUntil).ConfigureAwait(false);
            Assert.AreEqual("100", GetResultValue(result.Value, "Id"));
            Assert.AreEqual("foo", GetResultValue(result.Value, "Name"));
            Assert.AreEqual("Succeeded", GetResultValue(result.Value, "ProvisioningState"));
        });

        [Test]
        public Task LROPostAsyncRetrySucceeded_Sync([Values(WaitUntil.Started, WaitUntil.Completed)] WaitUntil waitUntil) => Test(endpoint =>
        {
            var value = RequestContent.Create(new object());
            var operation = new AutoRestLongRunningOperationTestServiceClient(Key, endpoint, null).GetLROsClient().PostAsyncRetrySucceeded(waitUntil, value);
            var result = WaitForCompletionWithValue(operation, waitUntil);
            Assert.AreEqual("100", GetResultValue(result.Value, "Id"));
            Assert.AreEqual("foo", GetResultValue(result.Value, "Name"));
            Assert.AreEqual("Succeeded", GetResultValue(result.Value, "ProvisioningState"));
        });

        [Test]
        public Task LROPostDoubleHeadersFinalAzureHeaderGet([Values(WaitUntil.Started, WaitUntil.Completed)] WaitUntil waitUntil) => Test(async endpoint =>
        {
            var operation = await new AutoRestLongRunningOperationTestServiceClient(Key, endpoint, null).GetLROsClient().PostDoubleHeadersFinalAzureHeaderGetAsync(waitUntil);
            var result = await WaitForCompletionWithValueAsync(operation, waitUntil).ConfigureAwait(false);
            Assert.AreEqual("100", GetResultValue(result.Value, "Id"));
            Assert.AreEqual(null, GetResultValue(result.Value, "Name"));
            Assert.AreEqual(null, GetResultValue(result.Value, "ProvisioningState"));
        });

        [Test]
        public Task LROPostDoubleHeadersFinalAzureHeaderGet_Sync([Values(WaitUntil.Started, WaitUntil.Completed)] WaitUntil waitUntil) => Test(endpoint =>
        {
            var operation = new AutoRestLongRunningOperationTestServiceClient(Key, endpoint, null).GetLROsClient().PostDoubleHeadersFinalAzureHeaderGet(waitUntil);
            var result = WaitForCompletionWithValue(operation, waitUntil);
            Assert.AreEqual("100", GetResultValue(result.Value, "Id"));
            Assert.AreEqual(null, GetResultValue(result.Value, "Name"));
            Assert.AreEqual(null, GetResultValue(result.Value, "ProvisioningState"));
        });

        [Test]
        public Task LROPostDoubleHeadersFinalAzureHeaderGetDefault([Values(WaitUntil.Started, WaitUntil.Completed)] WaitUntil waitUntil) => Test(async endpoint =>
        {
            var operation = await new AutoRestLongRunningOperationTestServiceClient(Key, endpoint, null).GetLROsClient().PostDoubleHeadersFinalAzureHeaderGetDefaultAsync(waitUntil);
            var result = await WaitForCompletionWithValueAsync(operation, waitUntil).ConfigureAwait(false);
            Assert.AreEqual("100", GetResultValue(result.Value, "Id"));
            Assert.AreEqual("foo", GetResultValue(result.Value, "Name"));
            Assert.AreEqual(null, GetResultValue(result.Value, "ProvisioningState"));
        });

        [Test]
        public Task LROPostDoubleHeadersFinalAzureHeaderGetDefault_Sync([Values(WaitUntil.Started, WaitUntil.Completed)] WaitUntil waitUntil) => Test(endpoint =>
        {
            var operation = new AutoRestLongRunningOperationTestServiceClient(Key, endpoint, null).GetLROsClient().PostDoubleHeadersFinalAzureHeaderGetDefault(waitUntil);
            var result = WaitForCompletionWithValue(operation, waitUntil);
            Assert.AreEqual("100", GetResultValue(result.Value, "Id"));
            Assert.AreEqual("foo", GetResultValue(result.Value, "Name"));
            Assert.AreEqual(null, GetResultValue(result.Value, "ProvisioningState"));
        });

        [Test]
        public Task LROPostDoubleHeadersFinalLocationGet([Values(WaitUntil.Started, WaitUntil.Completed)] WaitUntil waitUntil) => Test(async endpoint =>
        {
            var operation = await new AutoRestLongRunningOperationTestServiceClient(Key, endpoint, null).GetLROsClient().PostDoubleHeadersFinalLocationGetAsync(waitUntil);
            var result = await WaitForCompletionWithValueAsync(operation, waitUntil).ConfigureAwait(false);
            Assert.AreEqual("100", GetResultValue(result.Value, "Id"));
            Assert.AreEqual("foo", GetResultValue(result.Value, "Name"));
            Assert.AreEqual(null, GetResultValue(result.Value, "ProvisioningState"));
        });

        [Test]
        public Task LROPostDoubleHeadersFinalLocationGet_Sync([Values(WaitUntil.Started, WaitUntil.Completed)] WaitUntil waitUntil) => Test(endpoint =>
        {
            var operation = new AutoRestLongRunningOperationTestServiceClient(Key, endpoint, null).GetLROsClient().PostDoubleHeadersFinalLocationGet(waitUntil);
            var result = WaitForCompletionWithValue(operation, waitUntil);
            Assert.AreEqual("100", GetResultValue(result.Value, "Id"));
            Assert.AreEqual("foo", GetResultValue(result.Value, "Name"));
            Assert.AreEqual(null, GetResultValue(result.Value, "ProvisioningState"));
        });

        [Test]
        public Task LROPostSuccededNoBody([Values(WaitUntil.Started, WaitUntil.Completed)] WaitUntil waitUntil) => Test(async endpoint =>
        {
            var value = RequestContent.Create(new object());
            var operation = await new AutoRestLongRunningOperationTestServiceClient(Key, endpoint, null).GetLROsClient().Post202NoRetry204Async(waitUntil, value);
            // Empty response body
            Assert.AreEqual(0, (await WaitForCompletionWithValueAsync(operation, waitUntil).ConfigureAwait(false)).Value.ToMemory().Length);
        });

        [Test]
        public Task LROPostSuccededNoBody_Sync([Values(WaitUntil.Started, WaitUntil.Completed)] WaitUntil waitUntil) => Test(endpoint =>
        {
            var value = RequestContent.Create(new object());
            var operation = new AutoRestLongRunningOperationTestServiceClient(Key, endpoint, null).GetLROsClient().Post202NoRetry204(waitUntil, value);
            // Empty response body
            Assert.AreEqual(0, WaitForCompletion(operation, waitUntil).Content.ToMemory().Length);
        });

        [Test]
        public Task LROPostSuccededWithBody([Values(WaitUntil.Started, WaitUntil.Completed)] WaitUntil waitUntil) => TestStatus(async endpoint =>
        {
            var value = RequestContent.Create(new object());
            var operation = await new AutoRestLongRunningOperationTestServiceClient(Key, endpoint, null).GetLROsClient().Post202Retry200Async(waitUntil, value);
            return await WaitForCompletionAsync(operation, waitUntil).ConfigureAwait(false);
        });

        [Test]
        public Task LROPostSuccededWithBody_Sync([Values(WaitUntil.Started, WaitUntil.Completed)] WaitUntil waitUntil) => TestStatus(endpoint =>
        {
            var value = RequestContent.Create(new object());
            var operation = new AutoRestLongRunningOperationTestServiceClient(Key, endpoint, null).GetLROsClient().Post202Retry200(waitUntil, value);
            return WaitForCompletion(operation, waitUntil);
        });

        [Test]
        public Task LROPut200InlineCompleteNoState([Values(WaitUntil.Started, WaitUntil.Completed)] WaitUntil waitUntil) => Test(async endpoint =>
        {
            var value = RequestContent.Create(new object());
            var operation = await new AutoRestLongRunningOperationTestServiceClient(Key, endpoint, null).GetLROsClient().Put200SucceededNoStateAsync(waitUntil, value);
            var result = await WaitForCompletionWithValueAsync(operation, waitUntil).ConfigureAwait(false);
            Assert.AreEqual("100", GetResultValue(result.Value, "Id"));
            Assert.AreEqual("foo", GetResultValue(result.Value, "Name"));
            Assert.AreEqual(null, GetResultValue(result.Value, "ProvisioningState"));
        });

        [Test]
        public Task LROPut200InlineCompleteNoState_Sync([Values(WaitUntil.Started, WaitUntil.Completed)] WaitUntil waitUntil) => Test(endpoint =>
        {
            var value = RequestContent.Create(new object());
            var operation = new AutoRestLongRunningOperationTestServiceClient(Key, endpoint, null).GetLROsClient().Put200SucceededNoState(waitUntil, value);
            var result = WaitForCompletionWithValue(operation, waitUntil);
            Assert.AreEqual("100", GetResultValue(result.Value, "Id"));
            Assert.AreEqual("foo", GetResultValue(result.Value, "Name"));
            Assert.AreEqual(null, GetResultValue(result.Value, "ProvisioningState"));
        });

        [Test]
        public Task LROPut202Retry200([Values(WaitUntil.Started, WaitUntil.Completed)] WaitUntil waitUntil) => Test(async endpoint =>
        {
            var value = RequestContent.Create(new object());
            var operation = await new AutoRestLongRunningOperationTestServiceClient(Key, endpoint, null).GetLROsClient().Put202Retry200Async(waitUntil, value);
            var result = await WaitForCompletionWithValueAsync(operation, waitUntil).ConfigureAwait(false);
            Assert.AreEqual("100", GetResultValue(result.Value, "Id"));
            Assert.AreEqual("foo", GetResultValue(result.Value, "Name"));
            Assert.AreEqual(null, GetResultValue(result.Value, "ProvisioningState"));
        });

        [Test]
        public Task LROPut202Retry200_Sync([Values(WaitUntil.Started, WaitUntil.Completed)] WaitUntil waitUntil) => Test(endpoint =>
        {
            var value = RequestContent.Create(new object());
            var operation = new AutoRestLongRunningOperationTestServiceClient(Key, endpoint, null).GetLROsClient().Put202Retry200(waitUntil, value);
            var result = WaitForCompletionWithValue(operation, waitUntil);
            Assert.AreEqual("100", GetResultValue(result.Value, "Id"));
            Assert.AreEqual("foo", GetResultValue(result.Value, "Name"));
            Assert.AreEqual(null, GetResultValue(result.Value, "ProvisioningState"));
        });

        [Test]
        public Task LROPutAsyncNoHeaderInRetry([Values(WaitUntil.Started, WaitUntil.Completed)] WaitUntil waitUntil) => Test(async endpoint =>
        {
            var value = RequestContent.Create(new object());
            var operation = await new AutoRestLongRunningOperationTestServiceClient(Key, endpoint, null).GetLROsClient().PutAsyncNoHeaderInRetryAsync(waitUntil, value);
            var result = await WaitForCompletionWithValueAsync(operation, waitUntil).ConfigureAwait(false);
            Assert.AreEqual("100", GetResultValue(result.Value, "Id"));
            Assert.AreEqual("foo", GetResultValue(result.Value, "Name"));
            Assert.AreEqual("Succeeded", GetResultValue(result.Value, "ProvisioningState"));
        });

        [Test]
        public Task LROPutAsyncNoHeaderInRetry_Sync([Values(WaitUntil.Started, WaitUntil.Completed)] WaitUntil waitUntil) => Test(endpoint =>
        {
            var value = RequestContent.Create(new object());
            var operation = new AutoRestLongRunningOperationTestServiceClient(Key, endpoint, null).GetLROsClient().PutAsyncNoHeaderInRetry(waitUntil, value);
            var result = WaitForCompletionWithValue(operation, waitUntil);
            Assert.AreEqual("100", GetResultValue(result.Value, "Id"));
            Assert.AreEqual("foo", GetResultValue(result.Value, "Name"));
            Assert.AreEqual("Succeeded", GetResultValue(result.Value, "ProvisioningState"));
        });

        [Test]
        public Task LROPutAsyncNoRetryCanceled([Values(WaitUntil.Started, WaitUntil.Completed)] WaitUntil waitUntil) => Test(endpoint =>
        {
            var value = RequestContent.Create(new object());
            Assert.ThrowsAsync<RequestFailedException>(async () =>
            {
                var operation = await new AutoRestLongRunningOperationTestServiceClient(Key, endpoint, null).GetLROsClient().PutAsyncNoRetrycanceledAsync(waitUntil, value);
                await WaitForCompletionWithValueAsync(operation, waitUntil).ConfigureAwait(false);
            });
        });

        [Test]
        public Task LROPutAsyncNoRetryCanceled_Sync([Values(WaitUntil.Started, WaitUntil.Completed)] WaitUntil waitUntil) => Test(endpoint =>
        {
            var value = RequestContent.Create(new object());
            Assert.Throws<RequestFailedException>(() =>
            {
                var operation = new AutoRestLongRunningOperationTestServiceClient(Key, endpoint, null).GetLROsClient().PutAsyncNoRetrycanceled(waitUntil, value);
                WaitForCompletion(operation, waitUntil);
            });
        });

        [Test]
        public Task LROPutAsyncNoRetrySucceeded([Values(WaitUntil.Started, WaitUntil.Completed)] WaitUntil waitUntil) => Test(async endpoint =>
        {
            var value = RequestContent.Create(new object());
            var operation = await new AutoRestLongRunningOperationTestServiceClient(Key, endpoint, null).GetLROsClient().PutAsyncNoRetrySucceededAsync(waitUntil, value);
            var result = await WaitForCompletionWithValueAsync(operation, waitUntil).ConfigureAwait(false);
            Assert.AreEqual("100", GetResultValue(result.Value, "Id"));
            Assert.AreEqual("foo", GetResultValue(result.Value, "Name"));
            Assert.AreEqual("Succeeded", GetResultValue(result.Value, "ProvisioningState"));
        });

        [Test]
        public Task LROPutAsyncNoRetrySucceeded_Sync([Values(WaitUntil.Started, WaitUntil.Completed)] WaitUntil waitUntil) => Test(endpoint =>
        {
            var value = RequestContent.Create(new object());
            var operation = new AutoRestLongRunningOperationTestServiceClient(Key, endpoint, null).GetLROsClient().PutAsyncNoRetrySucceeded(waitUntil, value);
            var result = WaitForCompletionWithValue(operation, waitUntil);
            Assert.AreEqual("100", GetResultValue(result.Value, "Id"));
            Assert.AreEqual("foo", GetResultValue(result.Value, "Name"));
            Assert.AreEqual("Succeeded", GetResultValue(result.Value, "ProvisioningState"));
        });

        [Test]
        public Task LROPutAsyncRetryFailed([Values(WaitUntil.Started, WaitUntil.Completed)] WaitUntil waitUntil) => Test(endpoint =>
        {
            var value = RequestContent.Create(new object());
            Assert.ThrowsAsync<RequestFailedException>(async () =>
            {
                var operation = await new AutoRestLongRunningOperationTestServiceClient(Key, endpoint, null).GetLROsClient().PutAsyncRetryFailedAsync(waitUntil, value);
                await WaitForCompletionWithValueAsync(operation, waitUntil).ConfigureAwait(false);
            });
        });

        [Test]
        public Task LROPutAsyncRetryFailed_Sync([Values(WaitUntil.Started, WaitUntil.Completed)] WaitUntil waitUntil) => Test(endpoint =>
        {
            var value = RequestContent.Create(new object());
            Assert.Throws<RequestFailedException>(() =>
            {
                var operation = new AutoRestLongRunningOperationTestServiceClient(Key, endpoint, null).GetLROsClient().PutAsyncRetryFailed(waitUntil, value);
                WaitForCompletion(operation, waitUntil);
            });
        });

        [Test]
        public Task LROPutAsyncRetrySucceeded([Values(WaitUntil.Started, WaitUntil.Completed)] WaitUntil waitUntil) => Test(async endpoint =>
        {
            var value = RequestContent.Create(new object());
            var operation = await new AutoRestLongRunningOperationTestServiceClient(Key, endpoint, null).GetLROsClient().PutAsyncRetrySucceededAsync(waitUntil, value);
            var result = await WaitForCompletionWithValueAsync(operation, waitUntil).ConfigureAwait(false);
            Assert.AreEqual("100", GetResultValue(result.Value, "Id"));
            Assert.AreEqual("foo", GetResultValue(result.Value, "Name"));
            Assert.AreEqual("Succeeded", GetResultValue(result.Value, "ProvisioningState"));
        });

        [Test]
        public Task LROPutAsyncRetrySucceeded_Sync([Values(WaitUntil.Started, WaitUntil.Completed)] WaitUntil waitUntil) => Test(endpoint =>
        {
            var value = RequestContent.Create(new object());
            var operation = new AutoRestLongRunningOperationTestServiceClient(Key, endpoint, null).GetLROsClient().PutAsyncRetrySucceeded(waitUntil, value);
            var result = WaitForCompletionWithValue(operation, waitUntil);
            Assert.AreEqual("100", GetResultValue(result.Value, "Id"));
            Assert.AreEqual("foo", GetResultValue(result.Value, "Name"));
            Assert.AreEqual("Succeeded", GetResultValue(result.Value, "ProvisioningState"));
        });

        [Test]
        public Task LROPutCanceled([Values(WaitUntil.Started, WaitUntil.Completed)] WaitUntil waitUntil) => Test(endpoint =>
        {
            var value = RequestContent.Create(new object());
            Assert.ThrowsAsync<RequestFailedException>(async () =>
            {
                var operation = await new AutoRestLongRunningOperationTestServiceClient(Key, endpoint, null).GetLROsClient().Put200Acceptedcanceled200Async(waitUntil, value);
                await WaitForCompletionWithValueAsync(operation, waitUntil).ConfigureAwait(false);
            });
        });

        [Test]
        public Task LROPutCanceled_Sync([Values(WaitUntil.Started, WaitUntil.Completed)] WaitUntil waitUntil) => Test(endpoint =>
        {
            var value = RequestContent.Create(new object());
            Assert.Throws<RequestFailedException>(() =>
            {
                var operation = new AutoRestLongRunningOperationTestServiceClient(Key, endpoint, null).GetLROsClient().Put200Acceptedcanceled200(waitUntil, value);
                WaitForCompletion(operation, waitUntil);
            });
        });

        [Test]
        public Task LROPutFailed([Values(WaitUntil.Started, WaitUntil.Completed)] WaitUntil waitUntil) => Test(endpoint =>
        {
            var value = RequestContent.Create(new object());
            Assert.ThrowsAsync<RequestFailedException>(async () =>
            {
                var operation = await new AutoRestLongRunningOperationTestServiceClient(Key, endpoint, null).GetLROsClient().Put201CreatingFailed200Async(waitUntil, value);
                await WaitForCompletionWithValueAsync(operation, waitUntil).ConfigureAwait(false);
            });
        });

        [Test]
        public Task LROPutFailed_Sync([Values(WaitUntil.Started, WaitUntil.Completed)] WaitUntil waitUntil) => Test(endpoint =>
        {
            var value = RequestContent.Create(new object());
            Assert.Throws<RequestFailedException>(() =>
            {
                var operation = new AutoRestLongRunningOperationTestServiceClient(Key, endpoint, null).GetLROsClient().Put201CreatingFailed200(waitUntil, value);
                WaitForCompletion(operation, waitUntil);
            });
        });

        [Test]
        public Task LROPutInlineComplete([Values(WaitUntil.Started, WaitUntil.Completed)] WaitUntil waitUntil) => Test(async endpoint =>
        {
            var value = RequestContent.Create(new object());
            var operation = await new AutoRestLongRunningOperationTestServiceClient(Key, endpoint, null).GetLROsClient().Put200SucceededAsync(waitUntil, value);
            var result = await WaitForCompletionWithValueAsync(operation, waitUntil).ConfigureAwait(false);
            Assert.AreEqual("100", GetResultValue(result.Value, "Id"));
            Assert.AreEqual("foo", GetResultValue(result.Value, "Name"));
            Assert.AreEqual("Succeeded", GetResultValue(result.Value, "ProvisioningState"));
        });

        [Test]
        public Task LROPutInlineComplete_Sync([Values(WaitUntil.Started, WaitUntil.Completed)] WaitUntil waitUntil) => Test(endpoint =>
        {
            var value = RequestContent.Create(new object());
            var operation = new AutoRestLongRunningOperationTestServiceClient(Key, endpoint, null).GetLROsClient().Put200Succeeded(waitUntil, value);
            var result = WaitForCompletionWithValue(operation, waitUntil);
            Assert.AreEqual("100", GetResultValue(result.Value, "Id"));
            Assert.AreEqual("foo", GetResultValue(result.Value, "Name"));
            Assert.AreEqual("Succeeded", GetResultValue(result.Value, "ProvisioningState"));
        });

        [Test]
        public Task LROPutInlineComplete201([Values(WaitUntil.Started, WaitUntil.Completed)] WaitUntil waitUntil) => Test(async endpoint =>
        {
            var value = RequestContent.Create(new object());
            var operation = await new AutoRestLongRunningOperationTestServiceClient(Key, endpoint, null).GetLROsClient().Put201SucceededAsync(waitUntil, value);
            var result = await WaitForCompletionWithValueAsync(operation, waitUntil).ConfigureAwait(false);
            Assert.AreEqual("100", GetResultValue(result.Value, "Id"));
            Assert.AreEqual("foo", GetResultValue(result.Value, "Name"));
            Assert.AreEqual("Succeeded", GetResultValue(result.Value, "ProvisioningState"));
        });

        [Test]
        public Task LROPutInlineComplete201_Sync([Values(WaitUntil.Started, WaitUntil.Completed)] WaitUntil waitUntil) => Test(endpoint =>
        {
            var value = RequestContent.Create(new object());
            var operation = new AutoRestLongRunningOperationTestServiceClient(Key, endpoint, null).GetLROsClient().Put201Succeeded(waitUntil, value);
            var result = WaitForCompletionWithValue(operation, waitUntil);
            Assert.AreEqual("100", GetResultValue(result.Value, "Id"));
            Assert.AreEqual("foo", GetResultValue(result.Value, "Name"));
            Assert.AreEqual("Succeeded", GetResultValue(result.Value, "ProvisioningState"));
        });

        [Test]
        public Task LROPutNoHeaderInRetry([Values(WaitUntil.Started, WaitUntil.Completed)] WaitUntil waitUntil) => Test(async endpoint =>
        {
            var value = RequestContent.Create(new object());
            var operation = await new AutoRestLongRunningOperationTestServiceClient(Key, endpoint, null).GetLROsClient().PutNoHeaderInRetryAsync(waitUntil, value);
            var result = await WaitForCompletionWithValueAsync(operation, waitUntil).ConfigureAwait(false);
            Assert.AreEqual("100", GetResultValue(result.Value, "Id"));
            Assert.AreEqual("foo", GetResultValue(result.Value, "Name"));
            Assert.AreEqual("Succeeded", GetResultValue(result.Value, "ProvisioningState"));
        });

        [Test]
        public Task LROPutNoHeaderInRetry_Sync([Values(WaitUntil.Started, WaitUntil.Completed)] WaitUntil waitUntil) => Test(endpoint =>
        {
            var value = RequestContent.Create(new object());
            var operation = new AutoRestLongRunningOperationTestServiceClient(Key, endpoint, null).GetLROsClient().PutNoHeaderInRetry(waitUntil, value);
            var result = WaitForCompletionWithValue(operation, waitUntil);
            Assert.AreEqual("100", GetResultValue(result.Value, "Id"));
            Assert.AreEqual("foo", GetResultValue(result.Value, "Name"));
            Assert.AreEqual("Succeeded", GetResultValue(result.Value, "ProvisioningState"));
        });

        [Test]
        public Task LROPutNonResourceAsyncInRetry([Values(WaitUntil.Started, WaitUntil.Completed)] WaitUntil waitUntil) => Test(async endpoint =>
        {
            var value = RequestContent.Create(new object());
            var operation = await new AutoRestLongRunningOperationTestServiceClient(Key, endpoint, null).GetLROsClient().PutAsyncNonResourceAsync(waitUntil, value);
            var result = await WaitForCompletionWithValueAsync(operation, waitUntil).ConfigureAwait(false);
            Assert.AreEqual("100", GetResultValue(result.Value, "Id"));
            Assert.AreEqual("sku", GetResultValue(result.Value, "Name"));
        });

        [Test]
        public Task LROPutNonResourceAsyncInRetry_Sync([Values(WaitUntil.Started, WaitUntil.Completed)] WaitUntil waitUntil) => Test(endpoint =>
        {
            var value = RequestContent.Create(new object());
            var operation = new AutoRestLongRunningOperationTestServiceClient(Key, endpoint, null).GetLROsClient().PutAsyncNonResource(waitUntil, value);
            var result = WaitForCompletionWithValue(operation, waitUntil);
            Assert.AreEqual("100", GetResultValue(result.Value, "Id"));
            Assert.AreEqual("sku", GetResultValue(result.Value, "Name"));
        });

        [Test]
        public Task LROPutNonResourceInRetry([Values(WaitUntil.Started, WaitUntil.Completed)] WaitUntil waitUntil) => Test(async endpoint =>
        {
            var value = RequestContent.Create(new object());
            var operation = await new AutoRestLongRunningOperationTestServiceClient(Key, endpoint, null).GetLROsClient().PutNonResourceAsync(waitUntil, value);
            var result = await WaitForCompletionWithValueAsync(operation, waitUntil).ConfigureAwait(false);
            Assert.AreEqual("100", GetResultValue(result.Value, "Id"));
            Assert.AreEqual("sku", GetResultValue(result.Value, "Name"));
        });

        [Test]
        public Task LROPutNonResourceInRetry_Sync([Values(WaitUntil.Started, WaitUntil.Completed)] WaitUntil waitUntil) => Test(endpoint =>
        {
            var value = RequestContent.Create(new object());
            var operation = new AutoRestLongRunningOperationTestServiceClient(Key, endpoint, null).GetLROsClient().PutNonResource(waitUntil, value);
            var result = WaitForCompletionWithValue(operation, waitUntil);
            Assert.AreEqual("100", GetResultValue(result.Value, "Id"));
            Assert.AreEqual("sku", GetResultValue(result.Value, "Name"));
        });

        [Test]
        public Task LROPutSubResourceAsyncInRetry([Values(WaitUntil.Started, WaitUntil.Completed)] WaitUntil waitUntil) => Test(async endpoint =>
        {
            var value = RequestContent.Create(new object());
            var operation = await new AutoRestLongRunningOperationTestServiceClient(Key, endpoint, null).GetLROsClient().PutAsyncSubResourceAsync(waitUntil, value);
            var result = await WaitForCompletionWithValueAsync(operation, waitUntil).ConfigureAwait(false);
            Assert.AreEqual("100", GetResultValue(result.Value, "Id"));
            Assert.AreEqual("Succeeded", GetResultValue(result.Value, "ProvisioningState"));
        });

        [Test]
        public Task LROPutSubResourceAsyncInRetry_Sync([Values(WaitUntil.Started, WaitUntil.Completed)] WaitUntil waitUntil) => Test(endpoint =>
        {
            var value = RequestContent.Create(new object());
            var operation = new AutoRestLongRunningOperationTestServiceClient(Key, endpoint, null).GetLROsClient().PutAsyncSubResource(waitUntil, value);
            var result = WaitForCompletionWithValue(operation, waitUntil);
            Assert.AreEqual("100", GetResultValue(result.Value, "Id"));
            Assert.AreEqual("Succeeded", GetResultValue(result.Value, "ProvisioningState"));
        });

        [Test]
        public Task LROPutSubResourceInRetry([Values(WaitUntil.Started, WaitUntil.Completed)] WaitUntil waitUntil) => Test(async endpoint =>
        {
            var value = RequestContent.Create(new object());
            var operation = await new AutoRestLongRunningOperationTestServiceClient(Key, endpoint, null).GetLROsClient().PutSubResourceAsync(waitUntil, value);
            var result = await WaitForCompletionWithValueAsync(operation, waitUntil).ConfigureAwait(false);
            Assert.AreEqual("100", GetResultValue(result.Value, "Id"));
            Assert.AreEqual("Succeeded", GetResultValue(result.Value, "ProvisioningState"));
        });

        [Test]
        public Task LROPutSubResourceInRetry_Sync([Values(WaitUntil.Started, WaitUntil.Completed)] WaitUntil waitUntil) => Test(endpoint =>
        {
            var value = RequestContent.Create(new object());
            var operation = new AutoRestLongRunningOperationTestServiceClient(Key, endpoint, null).GetLROsClient().PutSubResource(waitUntil, value);
            var result = WaitForCompletionWithValue(operation, waitUntil);
            Assert.AreEqual("100", GetResultValue(result.Value, "Id"));
            Assert.AreEqual("Succeeded", GetResultValue(result.Value, "ProvisioningState"));
        });

        [Test]
        public Task LROPutSucceededNoBody([Values(WaitUntil.Started, WaitUntil.Completed)] WaitUntil waitUntil) => Test(async endpoint =>
        {
            var value = RequestContent.Create(new object());
            var operation = await new AutoRestLongRunningOperationTestServiceClient(Key, endpoint, null).GetLROsClient().Put200UpdatingSucceeded204Async(waitUntil, value);
            var result = await WaitForCompletionWithValueAsync(operation, waitUntil).ConfigureAwait(false);
            Assert.AreEqual("100", GetResultValue(result.Value, "Id"));
            Assert.AreEqual("foo", GetResultValue(result.Value, "Name"));
            Assert.AreEqual("Succeeded", GetResultValue(result.Value, "ProvisioningState"));
        });

        [Test]
        public Task LROPutSucceededNoBody_Sync([Values(WaitUntil.Started, WaitUntil.Completed)] WaitUntil waitUntil) => Test(endpoint =>
        {
            var value = RequestContent.Create(new object());
            var operation = new AutoRestLongRunningOperationTestServiceClient(Key, endpoint, null).GetLROsClient().Put200UpdatingSucceeded204(waitUntil, value);
            var result = WaitForCompletionWithValue(operation, waitUntil);
            Assert.AreEqual("100", GetResultValue(result.Value, "Id"));
            Assert.AreEqual("foo", GetResultValue(result.Value, "Name"));
            Assert.AreEqual("Succeeded", GetResultValue(result.Value, "ProvisioningState"));
        });

        [Test]
        public Task LROPutSucceededWithBody([Values(WaitUntil.Started, WaitUntil.Completed)] WaitUntil waitUntil) => Test(async endpoint =>
        {
            var value = RequestContent.Create(new object());
            var operation = await new AutoRestLongRunningOperationTestServiceClient(Key, endpoint, null).GetLROsClient().Put201CreatingSucceeded200Async(waitUntil, value);
            var result = await WaitForCompletionWithValueAsync(operation, waitUntil).ConfigureAwait(false);
            Assert.AreEqual("100", GetResultValue(result.Value, "Id"));
            Assert.AreEqual("foo", GetResultValue(result.Value, "Name"));
            Assert.AreEqual("Succeeded", GetResultValue(result.Value, "ProvisioningState"));
        });

        [Test]
        public Task LROPutSucceededWithBody_Sync([Values(WaitUntil.Started, WaitUntil.Completed)] WaitUntil waitUntil) => Test(endpoint =>
        {
            var value = RequestContent.Create(new object());
            var operation = new AutoRestLongRunningOperationTestServiceClient(Key, endpoint, null).GetLROsClient().Put201CreatingSucceeded200(waitUntil, value);
            var result = WaitForCompletionWithValue(operation, waitUntil);
            Assert.AreEqual("100", GetResultValue(result.Value, "Id"));
            Assert.AreEqual("foo", GetResultValue(result.Value, "Name"));
            Assert.AreEqual("Succeeded", GetResultValue(result.Value, "ProvisioningState"));
        });

        [Test]
        public Task LRORetryErrorDelete202Accepted200Succeeded([Values(WaitUntil.Started, WaitUntil.Completed)] WaitUntil waitUntil) => Test(async endpoint =>
        {
            var operation = await new AutoRestLongRunningOperationTestServiceClient(Key, endpoint, null).GetLRORetrysClient().DeleteProvisioning202Accepted200SucceededAsync(waitUntil);
            var result = await WaitForCompletionWithValueAsync(operation, waitUntil).ConfigureAwait(false);
            Assert.AreEqual("100", GetResultValue(result.Value, "Id"));
            Assert.AreEqual("foo", GetResultValue(result.Value, "Name"));
            Assert.AreEqual("Succeeded", GetResultValue(result.Value, "ProvisioningState"));
        });

        [Test]
        public Task LRORetryErrorDelete202Accepted200Succeeded_Sync([Values(WaitUntil.Started, WaitUntil.Completed)] WaitUntil waitUntil) => Test(endpoint =>
        {
            var operation = new AutoRestLongRunningOperationTestServiceClient(Key, endpoint, null).GetLRORetrysClient().DeleteProvisioning202Accepted200Succeeded(waitUntil);
            var result = WaitForCompletionWithValue(operation, waitUntil);
            Assert.AreEqual("100", GetResultValue(result.Value, "Id"));
            Assert.AreEqual("foo", GetResultValue(result.Value, "Name"));
            Assert.AreEqual("Succeeded", GetResultValue(result.Value, "ProvisioningState"));
        });

        [Test]
        public Task LRORetryErrorDelete202Retry200Succeeded([Values(WaitUntil.Started, WaitUntil.Completed)] WaitUntil waitUntil) => TestStatus(async endpoint =>
        {
            var operation = await new AutoRestLongRunningOperationTestServiceClient(Key, endpoint, null).GetLRORetrysClient().Delete202Retry200Async(waitUntil);
            return await WaitForCompletionAsync(operation, waitUntil).ConfigureAwait(false);
        });

        [Test]
        public Task LRORetryErrorDelete202Retry200Succeeded_Sync([Values(WaitUntil.Started, WaitUntil.Completed)] WaitUntil waitUntil) => TestStatus(endpoint =>
        {
            var operation = new AutoRestLongRunningOperationTestServiceClient(Key, endpoint, null).GetLRORetrysClient().Delete202Retry200(waitUntil);
            return WaitForCompletion(operation, waitUntil);
        });

        [Test]
        public Task LRORetryErrorDeleteAsyncRetrySucceeded([Values(WaitUntil.Started, WaitUntil.Completed)] WaitUntil waitUntil) => TestStatus(async endpoint =>
        {
            var operation = await new AutoRestLongRunningOperationTestServiceClient(Key, endpoint, null).GetLRORetrysClient().DeleteAsyncRelativeRetrySucceededAsync(waitUntil);
            return await WaitForCompletionAsync(operation, waitUntil).ConfigureAwait(false);
        });

        [Test]
        public Task LRORetryErrorDeleteAsyncRetrySucceeded_Sync([Values(WaitUntil.Started, WaitUntil.Completed)] WaitUntil waitUntil) => TestStatus(endpoint =>
        {
            var operation = new AutoRestLongRunningOperationTestServiceClient(Key, endpoint, null).GetLRORetrysClient().DeleteAsyncRelativeRetrySucceeded(waitUntil);
            return WaitForCompletion(operation, waitUntil);
        });

        [Test]
        public Task LRORetryErrorPost202Retry200Succeeded([Values(WaitUntil.Started, WaitUntil.Completed)] WaitUntil waitUntil) => TestStatus(async endpoint =>
        {
            var value = RequestContent.Create(new object());
            var operation = await new AutoRestLongRunningOperationTestServiceClient(Key, endpoint, null).GetLRORetrysClient().Post202Retry200Async(waitUntil, value);
            return await WaitForCompletionAsync(operation, waitUntil).ConfigureAwait(false);
        });

        [Test]
        public Task LRORetryErrorPost202Retry200Succeeded_Sync([Values(WaitUntil.Started, WaitUntil.Completed)] WaitUntil waitUntil) => TestStatus(endpoint =>
        {
            var value = RequestContent.Create(new object());
            var operation = new AutoRestLongRunningOperationTestServiceClient(Key, endpoint, null).GetLRORetrysClient().Post202Retry200(waitUntil, value);
            return WaitForCompletion(operation, waitUntil);
        });

        [Test]
        public Task LRORetryErrorPostAsyncRetrySucceeded([Values(WaitUntil.Started, WaitUntil.Completed)] WaitUntil waitUntil) => TestStatus(async endpoint =>
        {
            var value = RequestContent.Create(new object());
            var operation = await new AutoRestLongRunningOperationTestServiceClient(Key, endpoint, null).GetLRORetrysClient().PostAsyncRelativeRetrySucceededAsync(waitUntil, value);
            return await WaitForCompletionAsync(operation, waitUntil).ConfigureAwait(false);
        });

        [Test]
        public Task LRORetryErrorPostAsyncRetrySucceeded_Sync([Values(WaitUntil.Started, WaitUntil.Completed)] WaitUntil waitUntil) => TestStatus(endpoint =>
        {
            var value = RequestContent.Create(new object());
            var operation = new AutoRestLongRunningOperationTestServiceClient(Key, endpoint, null).GetLRORetrysClient().PostAsyncRelativeRetrySucceeded(waitUntil, value);
            return WaitForCompletion(operation, waitUntil);
        });

        [Test]
        public Task LRORetryErrorPutAsyncSucceeded([Values(WaitUntil.Started, WaitUntil.Completed)] WaitUntil waitUntil) => Test(async endpoint =>
        {
            var value = RequestContent.Create(new object());
            var operation = await new AutoRestLongRunningOperationTestServiceClient(Key, endpoint, null).GetLRORetrysClient().PutAsyncRelativeRetrySucceededAsync(waitUntil, value);
            var result = await WaitForCompletionWithValueAsync(operation, waitUntil).ConfigureAwait(false);
            Assert.AreEqual("100", GetResultValue(result.Value, "Id"));
            Assert.AreEqual("foo", GetResultValue(result.Value, "Name"));
            Assert.AreEqual("Succeeded", GetResultValue(result.Value, "ProvisioningState"));
        });

        [Test]
        public Task LRORetryErrorPutAsyncSucceeded_Sync([Values(WaitUntil.Started, WaitUntil.Completed)] WaitUntil waitUntil) => Test(endpoint =>
        {
            var value = RequestContent.Create(new object());
            var operation = new AutoRestLongRunningOperationTestServiceClient(Key, endpoint, null).GetLRORetrysClient().PutAsyncRelativeRetrySucceeded(waitUntil, value);
            var result = WaitForCompletionWithValue(operation, waitUntil);
            Assert.AreEqual("100", GetResultValue(result.Value, "Id"));
            Assert.AreEqual("foo", GetResultValue(result.Value, "Name"));
            Assert.AreEqual("Succeeded", GetResultValue(result.Value, "ProvisioningState"));
        });

        [Test]
        public Task LRORetryErrorPutAsyncSucceededPolling([Values(WaitUntil.Started, WaitUntil.Completed)] WaitUntil waitUntil) => Test(async endpoint =>
        {
            var value = RequestContent.Create(new object());
            var operation = await new AutoRestLongRunningOperationTestServiceClient(Key, endpoint, null).GetLRORetrysClient().PutAsyncRelativeRetrySucceededAsync(waitUntil, value);
            var result = await WaitForCompletionWithValueAsync(operation, waitUntil).ConfigureAwait(false);
            Assert.AreEqual("100", GetResultValue(result.Value, "Id"));
            Assert.AreEqual("foo", GetResultValue(result.Value, "Name"));
            Assert.AreEqual("Succeeded", GetResultValue(result.Value, "ProvisioningState"));
        });

        [Test]
        public Task LRORetryErrorPutAsyncSucceededPolling_Sync([Values(WaitUntil.Started, WaitUntil.Completed)] WaitUntil waitUntil) => Test(endpoint =>
        {
            var value = RequestContent.Create(new object());
            var operation = new AutoRestLongRunningOperationTestServiceClient(Key, endpoint, null).GetLRORetrysClient().PutAsyncRelativeRetrySucceeded(waitUntil, value);
            var result = WaitForCompletionWithValue(operation, waitUntil);
            Assert.AreEqual("100", GetResultValue(result.Value, "Id"));
            Assert.AreEqual("foo", GetResultValue(result.Value, "Name"));
            Assert.AreEqual("Succeeded", GetResultValue(result.Value, "ProvisioningState"));
        });

        [Test]
        public Task LRORetryPutSucceededWithBody([Values(WaitUntil.Started, WaitUntil.Completed)] WaitUntil waitUntil) => Test(async endpoint =>
        {
            var value = RequestContent.Create(new object());
            var operation = await new AutoRestLongRunningOperationTestServiceClient(Key, endpoint, null).GetLRORetrysClient().Put201CreatingSucceeded200Async(waitUntil, value);
            var result = await WaitForCompletionWithValueAsync(operation, waitUntil).ConfigureAwait(false);
            Assert.AreEqual("100", GetResultValue(result.Value, "Id"));
            Assert.AreEqual("foo", GetResultValue(result.Value, "Name"));
            Assert.AreEqual("Succeeded", GetResultValue(result.Value, "ProvisioningState"));
        });

        [Test]
        public Task LRORetryPutSucceededWithBody_Sync([Values(WaitUntil.Started, WaitUntil.Completed)] WaitUntil waitUntil) => Test(endpoint =>
        {
            var value = RequestContent.Create(new object());
            var operation = new AutoRestLongRunningOperationTestServiceClient(Key, endpoint, null).GetLRORetrysClient().Put201CreatingSucceeded200(waitUntil, value);
            var result = WaitForCompletionWithValue(operation, waitUntil);
            Assert.AreEqual("100", GetResultValue(result.Value, "Id"));
            Assert.AreEqual("foo", GetResultValue(result.Value, "Name"));
            Assert.AreEqual("Succeeded", GetResultValue(result.Value, "ProvisioningState"));
        });

        private static ValueTask<Response> WaitForCompletionAsync(Operation operation, WaitUntil waitUntil, CancellationToken cancellationToken = default)
        {
            var operationHasCompleted = waitUntil == WaitUntil.Completed;
            if (operationHasCompleted)
            {
                Assert.IsTrue(operation.HasCompleted);
                return new ValueTask<Response>(operation.GetRawResponse());
            }

            return operation.WaitForCompletionResponseAsync(TimeSpan.FromSeconds(1), cancellationToken);
        }

        private static ValueTask<Response<TResult>> WaitForCompletionWithValueAsync<TResult>(Operation<TResult> operation, WaitUntil waitUntil, CancellationToken cancellationToken = default) where TResult : notnull
        {
            var operationHasCompleted = waitUntil == WaitUntil.Completed;
            if (operationHasCompleted)
            {
                Assert.IsTrue(operation.HasCompleted);
                return new ValueTask<Response<TResult>>(Response.FromValue(operation.Value, operation.GetRawResponse()));
            }

            return operation.WaitForCompletionAsync(TimeSpan.FromSeconds(1), cancellationToken);
        }

        private static Response WaitForCompletion(Operation operation, WaitUntil waitUntil, CancellationToken cancellationToken = default)
        {
            var operationHasCompleted = waitUntil == WaitUntil.Completed;
            if (operationHasCompleted)
            {
                Assert.IsTrue(operation.HasCompleted);
                return operation.GetRawResponse();
            }

            return operation.WaitForCompletionResponse(TimeSpan.FromSeconds(1), cancellationToken);
        }

        private static Response<TResult> WaitForCompletionWithValue<TResult>(Operation<TResult> operation, WaitUntil waitUntil, CancellationToken cancellationToken = default) where TResult : notnull
        {
            var operationHasCompleted = waitUntil == WaitUntil.Completed;
            if (operationHasCompleted)
            {
                Assert.IsTrue(operation.HasCompleted);
                return Response.FromValue(operation.Value, operation.GetRawResponse());
            }

            return operation.WaitForCompletion(TimeSpan.FromSeconds(1), cancellationToken);
        }

        private static int GetArrayLength(BinaryData result)
        {
            using var doc = JsonDocument.Parse(result);
            int length = 0;
            foreach (var _ in doc.RootElement.EnumerateArray())
            {
                length++;
            }
            return length;
        }

        private static string GetResultArrayValue(BinaryData result, int index, string valueName)
        {
            using var doc = JsonDocument.Parse(result);
            var enumerator = doc.RootElement.EnumerateArray();

            int cur = 0;
            while (enumerator.MoveNext())
            {
                if (cur == index)
                {
                    return GetElementValue(enumerator.Current, valueName);
                }
                cur++;
            }

            throw new IndexOutOfRangeException();
        }

        private static string GetResultValue(BinaryData result, string valueName)
        {
            using var doc = JsonDocument.Parse(result);
            return GetElementValue(doc.RootElement, valueName);
        }

        private static string GetElementValue(JsonElement element, string valueName)
        {
            switch (valueName)
            {
                case "Id":
                    return element.GetProperty("id").GetString();
                case "Name":
                    if (element.TryGetProperty("name", out var name))
                    {
                        return name.GetString();
                    }
                    return null;
                case "ProvisioningState":
                    if (element.TryGetProperty("properties", out var properties))
                    {
                        if (properties.TryGetProperty("provisioningState", out var provisioningState))
                        {
                            return provisioningState.GetString();
                        }
                    }
                    return null;
                default:
                    throw new KeyNotFoundException(valueName);
            }
        }
    }
}<|MERGE_RESOLUTION|>--- conflicted
+++ resolved
@@ -23,12 +23,8 @@
             var options = new AutoRestLongRunningOperationTestServiceClientOptions();
             options.AddPolicy(new CustomClientRequestIdPolicy(), HttpPipelinePosition.PerCall);
             var value = RequestContent.Create(new object());
-<<<<<<< HEAD
-            var operation = await new AutoRestLongRunningOperationTestServiceClient(Key, endpoint, options).GetLROsCustomHeaderClient().PostAsyncRetrySucceededAsync(waitUntil, value);
-=======
             var operation = await new LROsCustomHeaderClient(Key, endpoint, options).PostAsyncRetrySucceededAsync(waitUntil, value);
             Assert.Throws<InvalidCastException>(() => { Operation<BinaryData> castedOperation = (Operation<BinaryData>)operation; });
->>>>>>> d0dc18e1
             return await WaitForCompletionAsync(operation, waitUntil).ConfigureAwait(false);
         });
 
@@ -39,12 +35,8 @@
             var options = new AutoRestLongRunningOperationTestServiceClientOptions();
             options.AddPolicy(new CustomClientRequestIdPolicy(), HttpPipelinePosition.PerCall);
             var value = RequestContent.Create(new object());
-<<<<<<< HEAD
-            var operation = new AutoRestLongRunningOperationTestServiceClient(Key, endpoint, options).GetLROsCustomHeaderClient().PostAsyncRetrySucceeded(waitUntil, value);
-=======
             var operation = new LROsCustomHeaderClient(Key, endpoint, options).PostAsyncRetrySucceeded(waitUntil, value);
             Assert.Throws<InvalidCastException>(() => { Operation<BinaryData> castedOperation = (Operation<BinaryData>)operation; });
->>>>>>> d0dc18e1
             return WaitForCompletion(operation, waitUntil);
         });
 
@@ -55,12 +47,8 @@
             var options = new AutoRestLongRunningOperationTestServiceClientOptions();
             options.AddPolicy(new CustomClientRequestIdPolicy(), HttpPipelinePosition.PerCall);
             var value = RequestContent.Create(new object());
-<<<<<<< HEAD
-            var operation = await new AutoRestLongRunningOperationTestServiceClient(Key, endpoint, options).GetLROsCustomHeaderClient().Post202Retry200Async(waitUntil, value);
-=======
             var operation = await new LROsCustomHeaderClient(Key, endpoint, options).Post202Retry200Async(waitUntil, value);
             Assert.Throws<InvalidCastException>(() => { Operation<BinaryData> castedOperation = (Operation<BinaryData>)operation; });
->>>>>>> d0dc18e1
             return await WaitForCompletionAsync(operation, waitUntil).ConfigureAwait(false);
         });
 
@@ -71,12 +59,8 @@
             var options = new AutoRestLongRunningOperationTestServiceClientOptions();
             options.AddPolicy(new CustomClientRequestIdPolicy(), HttpPipelinePosition.PerCall);
             var value = RequestContent.Create(new object());
-<<<<<<< HEAD
-            var operation = new AutoRestLongRunningOperationTestServiceClient(Key, endpoint, options).GetLROsCustomHeaderClient().Post202Retry200(waitUntil, value);
-=======
             var operation = new LROsCustomHeaderClient(Key, endpoint, options).Post202Retry200(waitUntil, value);
             Assert.Throws<InvalidCastException>(() => { Operation<BinaryData> castedOperation = (Operation<BinaryData>)operation; });
->>>>>>> d0dc18e1
             return WaitForCompletion(operation, waitUntil);
         });
 
@@ -203,52 +187,36 @@
         [Test]
         public Task LRODeleteAsyncNoHeaderInRetry([Values(WaitUntil.Started, WaitUntil.Completed)] WaitUntil waitUntil) => TestStatus(async endpoint =>
         {
-<<<<<<< HEAD
-            var operation = await new AutoRestLongRunningOperationTestServiceClient(Key, endpoint, null).GetLROsClient().DeleteAsyncNoHeaderInRetryAsync(waitUntil);
-=======
             var operation = await new LROsClient(Key, endpoint, null).DeleteAsyncNoHeaderInRetryAsync(waitUntil);
 
             // Assert down cast exception
             Assert.Throws<InvalidCastException>(() => { Operation<BinaryData> castedOperation = (Operation<BinaryData>)operation; });
 
->>>>>>> d0dc18e1
             return await WaitForCompletionAsync(operation, waitUntil).ConfigureAwait(false);
         });
 
         [Test]
         public Task LRODeleteAsyncNoHeaderInRetry_Sync([Values(WaitUntil.Started, WaitUntil.Completed)] WaitUntil waitUntil) => TestStatus(endpoint =>
         {
-<<<<<<< HEAD
-            var operation = new AutoRestLongRunningOperationTestServiceClient(Key, endpoint, null).GetLROsClient().DeleteAsyncNoHeaderInRetry(waitUntil);
-=======
             var operation = new LROsClient(Key, endpoint, null).DeleteAsyncNoHeaderInRetry(waitUntil);
             // Assert down cast exception
             Assert.Throws<InvalidCastException>(() => { Operation<BinaryData> castedOperation = (Operation<BinaryData>)operation; });
->>>>>>> d0dc18e1
             return WaitForCompletion(operation, waitUntil);
         });
 
         [Test]
         public Task LRODeleteAsyncNoRetrySucceeded([Values(WaitUntil.Started, WaitUntil.Completed)] WaitUntil waitUntil) => TestStatus(async endpoint =>
         {
-<<<<<<< HEAD
-            var operation = await new AutoRestLongRunningOperationTestServiceClient(Key, endpoint, null).GetLROsClient().DeleteAsyncNoRetrySucceededAsync(waitUntil);
-=======
             var operation = await new LROsClient(Key, endpoint, null).DeleteAsyncNoRetrySucceededAsync(waitUntil);
             Assert.Throws<InvalidCastException>(() => { Operation<BinaryData> castedOperation = (Operation<BinaryData>)operation; });
->>>>>>> d0dc18e1
             return await WaitForCompletionAsync(operation, waitUntil).ConfigureAwait(false);
         });
 
         [Test]
         public Task LRODeleteAsyncNoRetrySucceeded_Sync([Values(WaitUntil.Started, WaitUntil.Completed)] WaitUntil waitUntil) => TestStatus(endpoint =>
         {
-<<<<<<< HEAD
-            var operation = new AutoRestLongRunningOperationTestServiceClient(Key, endpoint, null).GetLROsClient().DeleteAsyncNoRetrySucceeded(waitUntil);
-=======
             var operation = new LROsClient(Key, endpoint, null).DeleteAsyncNoRetrySucceeded(waitUntil);
             Assert.Throws<InvalidCastException>(() => { Operation<BinaryData> castedOperation = (Operation<BinaryData>)operation; });
->>>>>>> d0dc18e1
             return WaitForCompletion(operation, waitUntil);
         });
 
@@ -295,72 +263,48 @@
         [Test]
         public Task LRODeleteAsyncRetrySucceeded([Values(WaitUntil.Started, WaitUntil.Completed)] WaitUntil waitUntil) => TestStatus(async endpoint =>
         {
-<<<<<<< HEAD
-            var operation = await new AutoRestLongRunningOperationTestServiceClient(Key, endpoint, null).GetLROsClient().DeleteAsyncRetrySucceededAsync(waitUntil);
-=======
             var operation = await new LROsClient(Key, endpoint, null).DeleteAsyncRetrySucceededAsync(waitUntil);
             Assert.Throws<InvalidCastException>(() => { Operation<BinaryData> castedOperation = (Operation<BinaryData>)operation; });
->>>>>>> d0dc18e1
             return await WaitForCompletionAsync(operation, waitUntil).ConfigureAwait(false);
         });
 
         [Test]
         public Task LRODeleteAsyncRetrySucceeded_Sync([Values(WaitUntil.Started, WaitUntil.Completed)] WaitUntil waitUntil) => TestStatus(endpoint =>
         {
-<<<<<<< HEAD
-            var operation = new AutoRestLongRunningOperationTestServiceClient(Key, endpoint, null).GetLROsClient().DeleteAsyncRetrySucceeded(waitUntil);
-=======
             var operation = new LROsClient(Key, endpoint, null).DeleteAsyncRetrySucceeded(waitUntil);
             Assert.Throws<InvalidCastException>(() => { Operation<BinaryData> castedOperation = (Operation<BinaryData>)operation; });
->>>>>>> d0dc18e1
             return WaitForCompletion(operation, waitUntil);
         });
 
         [Test]
         public Task LRODeleteInlineComplete([Values(WaitUntil.Started, WaitUntil.Completed)] WaitUntil waitUntil) => TestStatus(async endpoint =>
         {
-<<<<<<< HEAD
-            var operation = await new AutoRestLongRunningOperationTestServiceClient(Key, endpoint, null).GetLROsClient().Delete204SucceededAsync(waitUntil);
-=======
             var operation = await new LROsClient(Key, endpoint, null).Delete204SucceededAsync(waitUntil);
             Assert.Throws<InvalidCastException>(() => { Operation<BinaryData> castedOperation = (Operation<BinaryData>)operation; });
->>>>>>> d0dc18e1
             return await WaitForCompletionAsync(operation, waitUntil).ConfigureAwait(false);
         });
 
         [Test]
         public Task LRODeleteInlineComplete_Sync([Values(WaitUntil.Started, WaitUntil.Completed)] WaitUntil waitUntil) => TestStatus(endpoint =>
         {
-<<<<<<< HEAD
-            var operation = new AutoRestLongRunningOperationTestServiceClient(Key, endpoint, null).GetLROsClient().Delete204Succeeded(waitUntil);
-=======
             var operation = new LROsClient(Key, endpoint, null).Delete204Succeeded(waitUntil);
             Assert.Throws<InvalidCastException>(() => { Operation<BinaryData> castedOperation = (Operation<BinaryData>)operation; });
->>>>>>> d0dc18e1
             return WaitForCompletion(operation, waitUntil);
         });
 
         [Test]
         public Task LRODeleteNoHeaderInRetry([Values(WaitUntil.Started, WaitUntil.Completed)] WaitUntil waitUntil) => TestStatus(async endpoint =>
         {
-<<<<<<< HEAD
-            var operation = await new AutoRestLongRunningOperationTestServiceClient(Key, endpoint, null).GetLROsClient().DeleteNoHeaderInRetryAsync(waitUntil);
-=======
             var operation = await new LROsClient(Key, endpoint, null).DeleteNoHeaderInRetryAsync(waitUntil);
             Assert.Throws<InvalidCastException>(() => { Operation<BinaryData> castedOperation = (Operation<BinaryData>)operation; });
->>>>>>> d0dc18e1
             return await WaitForCompletionAsync(operation, waitUntil).ConfigureAwait(false);
         });
 
         [Test]
         public Task LRODeleteNoHeaderInRetry_Sync([Values(WaitUntil.Started, WaitUntil.Completed)] WaitUntil waitUntil) => TestStatus(endpoint =>
         {
-<<<<<<< HEAD
-            var operation = new AutoRestLongRunningOperationTestServiceClient(Key, endpoint, null).GetLROsClient().DeleteNoHeaderInRetry(waitUntil);
-=======
             var operation = new LROsClient(Key, endpoint, null).DeleteNoHeaderInRetry(waitUntil);
             Assert.Throws<InvalidCastException>(() => { Operation<BinaryData> castedOperation = (Operation<BinaryData>)operation; });
->>>>>>> d0dc18e1
             return WaitForCompletion(operation, waitUntil);
         });
 
