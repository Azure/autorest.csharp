--- conflicted
+++ resolved
@@ -14,13 +14,8 @@
         [TestCaseSource(nameof(RoundTripDictionaryPropertiesCase))]
         public void RoundTripDictionaryProperties(string expectedModelCodes, string expectedSerializationCodes)
         {
-<<<<<<< HEAD
             var model = new InputModelType("RoundTripModel", "Cadl.TestServer.DictionaryProperties.Models", "public", null, "Round-trip model with dictionary properties", InputModelTypeUsage.Input | InputModelTypeUsage.Output,
                 DictionaryProperties, null, new List<InputModelType>(), null, null, null);
-=======
-            var model = new InputModelType("RoundTripModel", "Cadl.TestServer.DictionaryProperties.Models", "public", null, "Round-trip model with dictionary properties", InputModelTypeUsage.RoundTrip,
-                DictionaryProperties, null, new List<InputModelType>(), null, null, null, null);
->>>>>>> 5c4fa027
 
             var library = new DpgOutputLibraryBuilder(new InputNamespace("Cadl.TestServer.DictionaryProperties.Models", new List<string>(),
                 new List<InputEnumType>(), new List<InputModelType> { model, ElementModelType }, new List<InputClient>(), new InputAuth()), default).Build(true);
