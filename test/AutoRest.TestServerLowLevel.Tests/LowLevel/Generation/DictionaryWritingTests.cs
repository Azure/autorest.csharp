--- conflicted
+++ resolved
@@ -12,11 +12,7 @@
         public void RoundTripDictionaryProperties(string expectedModelCodes, string expectedSerializationCodes)
         {
             var model = new InputModelType("RoundTripModel", "Cadl.TestServer.DictionaryProperties.Models", "public", null, "Round-trip model with dictionary properties", InputModelTypeUsage.RoundTrip,
-<<<<<<< HEAD
-                DictionaryProperties, null, null, null, null);
-=======
                 DictionaryProperties, null, new List<InputModelType>(), null, null, false);
->>>>>>> a037d2c8
 
             var library = new DpgOutputLibraryBuilder(new InputNamespace("Cadl.TestServer.DictionaryProperties.Models", null, new List<string>(),
                 new List<InputEnumType>(), new List<InputModelType> { model, ElementModelType }, new List<InputClient>(), new InputAuth()), default).Build(true);
@@ -28,11 +24,7 @@
         public void InputDictionaryProperties(string expectedModelCodes, string expectedSerializationCodes)
         {
             var model = new InputModelType("InputModel", "Cadl.TestServer.DictionaryProperties.Models", "public", null, "Input model with dictionary properties", InputModelTypeUsage.Input,
-<<<<<<< HEAD
-                DictionaryProperties, null, null, null, null);
-=======
                 DictionaryProperties, null, new List<InputModelType>(), null, null, false);
->>>>>>> a037d2c8
 
             var library = new DpgOutputLibraryBuilder(new InputNamespace("Cadl.TestServer.DictionaryProperties.Models", null, new List<string>(),
                 new List<InputEnumType>(), new List<InputModelType> { model, ElementModelType }, new List<InputClient>(), new InputAuth()), default).Build(true);
@@ -45,12 +37,7 @@
         public void OutputDictionaryProperties(string expectedModelCodes, string expectedSerializationCodes)
         {
             var model = new InputModelType("OutputModel", "Cadl.TestServer.DictionaryProperties.Models", "public", null, "Output model with dictionary properties", InputModelTypeUsage.Output,
-<<<<<<< HEAD
-                DictionaryProperties, null, null, null, null);
-
-=======
                 DictionaryProperties, null, new List<InputModelType>(), null, null, false);
->>>>>>> a037d2c8
 
             var library = new DpgOutputLibraryBuilder(new InputNamespace("Cadl.TestServer.DictionaryProperties.Models", null, new List<string>(),
                 new List<InputEnumType>(), new List<InputModelType> { model, ElementModelType }, new List<InputClient>(), new InputAuth()), default).Build(true);
@@ -60,15 +47,6 @@
 
         private static readonly IReadOnlyList<InputModelProperty> DictionaryProperties = new List<InputModelProperty>
         {
-<<<<<<< HEAD
-            new InputModelProperty("requiredStringDictionary", "requiredStringDictionary", "Required dictionary of strings, illustrating a dictionary of reference types.", new InputDictionaryType("requiredStringDictionary", InputPrimitiveType.String, InputPrimitiveType.String), null, true, false, false),
-            new InputModelProperty("requiredIntDictionary", "requiredIntDictionary", "Required dictionary of ints, illustrating a dictionary of value types.", new InputDictionaryType("requiredIntDictionary", InputPrimitiveType.String, InputPrimitiveType.Int32), null, true, false, false),
-            new InputModelProperty("requiredModelDictionary", "requiredModelDictionary", "Required dictionary of models, illustrating a dictionary of model types.", new InputDictionaryType("requiredIntDictionary", InputPrimitiveType.String, ElementModelType), null, true, false, false),
-            new InputModelProperty("requiredModelDictionaryDictionary", "requiredModelDictionaryDictionary", "Required dictionary of dictionary of models, illustrating a dictionary of dictionary types.",
-                    new InputDictionaryType("requiredModelDictionaryDictionary", InputPrimitiveType.String, new InputDictionaryType("requiredModelDictionary", InputPrimitiveType.String, ElementModelType)), null, true, false, false),
-            new InputModelProperty("requiredModelListDictionary", "requiredModelListDictionary", "Required dictionary of list of models, illustrating a dictionary of list types.",
-                    new InputDictionaryType("requiredModelListDictionary", InputPrimitiveType.String, new InputListType("requiredModelList", ElementModelType)), null, true, false, false)
-=======
             new InputModelProperty("requiredStringDictionary", "requiredStringDictionary", "Required dictionary of strings, illustrating a dictionary of reference types.", new InputDictionaryType("requiredStringDictionary", InputPrimitiveType.String, InputPrimitiveType.String, false), true, false, false),
             new InputModelProperty("requiredIntDictionary", "requiredIntDictionary", "Required dictionary of ints, illustrating a dictionary of value types.", new InputDictionaryType("requiredIntDictionary", InputPrimitiveType.String, InputPrimitiveType.Int32, false), true, false, false),
             new InputModelProperty("requiredModelDictionary", "requiredModelDictionary", "Required dictionary of models, illustrating a dictionary of model types.", new InputDictionaryType("requiredIntDictionary", InputPrimitiveType.String, ElementModelType, false), true, false, false),
@@ -76,7 +54,6 @@
                     new InputDictionaryType("requiredModelDictionaryDictionary", InputPrimitiveType.String, new InputDictionaryType("requiredModelDictionary", InputPrimitiveType.String, ElementModelType, false), false), true, false, false),
             new InputModelProperty("requiredModelListDictionary", "requiredModelListDictionary", "Required dictionary of list of models, illustrating a dictionary of list types.",
                     new InputDictionaryType("requiredModelListDictionary", InputPrimitiveType.String, new InputListType("requiredModelList", ElementModelType, false), false), true, false, false)
->>>>>>> a037d2c8
         };
 
         // below are test cases
