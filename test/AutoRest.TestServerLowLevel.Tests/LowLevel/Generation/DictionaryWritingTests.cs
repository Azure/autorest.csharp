﻿// Copyright (c) Microsoft Corporation. All rights reserved.
// Licensed under the MIT License. See License.txt in the project root for license information.

using System.Collections.Generic;
using AutoRest.CSharp.Common.Input;
using AutoRest.CSharp.Output.Models;
using NUnit.Framework;

namespace AutoRest.CSharp.Generation.Writers.Tests
{
    public class DictionaryWritingTests : ModelGenerationTestBase
    {

        [TestCaseSource(nameof(RoundTripDictionaryPropertiesCase))]
        public void RoundTripDictionaryProperties(string expectedModelCodes, string expectedSerializationCodes)
        {
            var model = new InputModelType("RoundTripModel", "Cadl.TestServer.DictionaryProperties.Models", "public", null, "Round-trip model with dictionary properties", InputModelTypeUsage.RoundTrip,
<<<<<<< HEAD
                DictionaryProperties, null, new List<InputModelType>(), null, null, null, null, false);
=======
                DictionaryProperties, null, new List<InputModelType>(), null, null, null);
>>>>>>> 25dabbd4

            var library = new DpgOutputLibraryBuilder(new InputNamespace("Cadl.TestServer.DictionaryProperties.Models", new List<string>(),
                new List<InputEnumType>(), new List<InputModelType> { model, ElementModelType }, new List<InputClient>(), new InputAuth()), default).Build(true);

            ValidateGeneratedCodes("RoundTripModel", expectedModelCodes, expectedSerializationCodes, library);
        }

        [TestCaseSource(nameof(InputDictionaryPropertiesCase))]
        public void InputDictionaryProperties(string expectedModelCodes, string expectedSerializationCodes)
        {
            var model = new InputModelType("InputModel", "Cadl.TestServer.DictionaryProperties.Models", "public", null, "Input model with dictionary properties", InputModelTypeUsage.Input,
<<<<<<< HEAD
                DictionaryProperties, null, new List<InputModelType>(), null, null, null, null, false);
=======
                DictionaryProperties, null, new List<InputModelType>(), null, null, null);
>>>>>>> 25dabbd4

            var library = new DpgOutputLibraryBuilder(new InputNamespace("Cadl.TestServer.DictionaryProperties.Models", new List<string>(),
                new List<InputEnumType>(), new List<InputModelType> { model, ElementModelType }, new List<InputClient>(), new InputAuth()), default).Build(true);

            ValidateGeneratedCodes("InputModel", expectedModelCodes, expectedSerializationCodes, library);

        }

        [TestCaseSource(nameof(OutputDictionaryPropertiesCase))]
        public void OutputDictionaryProperties(string expectedModelCodes, string expectedSerializationCodes)
        {
            var model = new InputModelType("OutputModel", "Cadl.TestServer.DictionaryProperties.Models", "public", null, "Output model with dictionary properties", InputModelTypeUsage.Output,
<<<<<<< HEAD
                DictionaryProperties, null, new List<InputModelType>(), null, null, null, null, false);
=======
                DictionaryProperties, null, new List<InputModelType>(), null, null, null);
>>>>>>> 25dabbd4

            var library = new DpgOutputLibraryBuilder(new InputNamespace("Cadl.TestServer.DictionaryProperties.Models", new List<string>(),
                new List<InputEnumType>(), new List<InputModelType> { model, ElementModelType }, new List<InputClient>(), new InputAuth()), default).Build(true);

            ValidateGeneratedCodes("OutputModel", expectedModelCodes, expectedSerializationCodes, library);
        }

        private static readonly IReadOnlyList<InputModelProperty> DictionaryProperties = new List<InputModelProperty>
        {
            new InputModelProperty("requiredStringDictionary", "requiredStringDictionary", "Required dictionary of strings, illustrating a dictionary of reference types.", new InputDictionaryType("requiredStringDictionary", InputPrimitiveType.String, InputPrimitiveType.String), null, true, false, false),
            new InputModelProperty("requiredIntDictionary", "requiredIntDictionary", "Required dictionary of ints, illustrating a dictionary of value types.", new InputDictionaryType("requiredIntDictionary", InputPrimitiveType.Int32, InputPrimitiveType.Int32), null, true, false, false),
            new InputModelProperty("requiredModelDictionary", "requiredModelDictionary", "Required dictionary of models, illustrating a dictionary of model types.", new InputDictionaryType("requiredIntDictionary", ElementModelType, ElementModelType), null, true, false, false),
            new InputModelProperty("requiredModelDictionaryDictionary", "requiredModelDictionaryDictionary", "Required dictionary of dictionary of models, illustrating a dictionary of dictionary types.",
                    new InputDictionaryType("requiredModelDictionaryDictionary", InputPrimitiveType.String, new InputDictionaryType("requiredModelDictionary", ElementModelType, ElementModelType)), null, true, false, false),
            new InputModelProperty("requiredModelListDictionary", "requiredModelListDictionary", "Required dictionary of list of models, illustrating a dictionary of list types.",
                    new InputDictionaryType("requiredModelListDictionary", InputPrimitiveType.String, new InputListType("requiredModelList", ElementModelType, false)), null, true, false, false)
        };

        // below are test cases
        private static readonly object[] RoundTripDictionaryPropertiesCase =
        {
            new[]
            {
                @"// Copyright (c) Microsoft Corporation. All rights reserved.
// Licensed under the MIT License.

// <auto-generated/>

#nullable disable

using System;
using System.Collections.Generic;
using Azure.Core;
using Cadl.TestServer.ModelCollectionProperties.Models;

namespace Cadl.TestServer.DictionaryProperties.Models
{
/// <summary> Round-trip model with dictionary properties. </summary>
public partial class RoundTripModel
{
/// <summary> Initializes a new instance of RoundTripModel. </summary>
/// <param name=""requiredStringDictionary""> Required dictionary of strings, illustrating a dictionary of reference types. </param>
/// <param name=""requiredIntDictionary""> Required dictionary of ints, illustrating a dictionary of value types. </param>
/// <param name=""requiredModelDictionary""> Required dictionary of models, illustrating a dictionary of model types. </param>
/// <param name=""requiredModelDictionaryDictionary""> Required dictionary of dictionary of models, illustrating a dictionary of dictionary types. </param>
/// <param name=""requiredModelListDictionary""> Required dictionary of list of models, illustrating a dictionary of list types. </param>
/// <exception cref=""global::System.ArgumentNullException""> <paramref name=""requiredStringDictionary""/>, <paramref name=""requiredIntDictionary""/>, <paramref name=""requiredModelDictionary""/>, <paramref name=""requiredModelDictionaryDictionary""/> or <paramref name=""requiredModelListDictionary""/> is null. </exception>
public RoundTripModel(global::System.Collections.Generic.IDictionary<string, string> requiredStringDictionary,global::System.Collections.Generic.IDictionary<string, int> requiredIntDictionary,global::System.Collections.Generic.IDictionary<string, global::Cadl.TestServer.ModelCollectionProperties.Models.SimpleModel> requiredModelDictionary,global::System.Collections.Generic.IDictionary<string, global::System.Collections.Generic.IDictionary<string, global::Cadl.TestServer.ModelCollectionProperties.Models.SimpleModel>> requiredModelDictionaryDictionary,global::System.Collections.Generic.IDictionary<string, global::System.Collections.Generic.IList<global::Cadl.TestServer.ModelCollectionProperties.Models.SimpleModel>> requiredModelListDictionary)
{
global::Azure.Core.Argument.AssertNotNull(requiredStringDictionary, nameof(requiredStringDictionary));
global::Azure.Core.Argument.AssertNotNull(requiredIntDictionary, nameof(requiredIntDictionary));
global::Azure.Core.Argument.AssertNotNull(requiredModelDictionary, nameof(requiredModelDictionary));
global::Azure.Core.Argument.AssertNotNull(requiredModelDictionaryDictionary, nameof(requiredModelDictionaryDictionary));
global::Azure.Core.Argument.AssertNotNull(requiredModelListDictionary, nameof(requiredModelListDictionary));

RequiredStringDictionary = requiredStringDictionary;
RequiredIntDictionary = requiredIntDictionary;
RequiredModelDictionary = requiredModelDictionary;
RequiredModelDictionaryDictionary = requiredModelDictionaryDictionary;
RequiredModelListDictionary = requiredModelListDictionary;
}

/// <summary> Required dictionary of strings, illustrating a dictionary of reference types. </summary>
public global::System.Collections.Generic.IDictionary<string, string> RequiredStringDictionary{ get; }

/// <summary> Required dictionary of ints, illustrating a dictionary of value types. </summary>
public global::System.Collections.Generic.IDictionary<string, int> RequiredIntDictionary{ get; }

/// <summary> Required dictionary of models, illustrating a dictionary of model types. </summary>
public global::System.Collections.Generic.IDictionary<string, global::Cadl.TestServer.ModelCollectionProperties.Models.SimpleModel> RequiredModelDictionary{ get; }

/// <summary> Required dictionary of dictionary of models, illustrating a dictionary of dictionary types. </summary>
public global::System.Collections.Generic.IDictionary<string, global::System.Collections.Generic.IDictionary<string, global::Cadl.TestServer.ModelCollectionProperties.Models.SimpleModel>> RequiredModelDictionaryDictionary{ get; }

/// <summary> Required dictionary of list of models, illustrating a dictionary of list types. </summary>
public global::System.Collections.Generic.IDictionary<string, global::System.Collections.Generic.IList<global::Cadl.TestServer.ModelCollectionProperties.Models.SimpleModel>> RequiredModelListDictionary{ get; }
}
}
",
                @"// Copyright (c) Microsoft Corporation. All rights reserved.
// Licensed under the MIT License.

// <auto-generated/>

#nullable disable

using System.Collections.Generic;
using System.Text.Json;
using Azure;
using Azure.Core;
using Cadl.TestServer.ModelCollectionProperties.Models;

namespace Cadl.TestServer.DictionaryProperties.Models
{
public partial class RoundTripModel: global::Azure.Core.IUtf8JsonSerializable
{
void global::Azure.Core.IUtf8JsonSerializable.Write(global::System.Text.Json.Utf8JsonWriter writer)
{
writer.WriteStartObject();
writer.WritePropertyName(""requiredStringDictionary"");
writer.WriteStartObject();
foreach (var item in RequiredStringDictionary)
{
writer.WritePropertyName(item.Key);
writer.WriteStringValue(item.Value);
}
writer.WriteEndObject();
writer.WritePropertyName(""requiredIntDictionary"");
writer.WriteStartObject();
foreach (var item in RequiredIntDictionary)
{
writer.WritePropertyName(item.Key);
writer.WriteNumberValue(item.Value);
}
writer.WriteEndObject();
writer.WritePropertyName(""requiredModelDictionary"");
writer.WriteStartObject();
foreach (var item in RequiredModelDictionary)
{
writer.WritePropertyName(item.Key);
writer.WriteObjectValue(item.Value);
}
writer.WriteEndObject();
writer.WritePropertyName(""requiredModelDictionaryDictionary"");
writer.WriteStartObject();
foreach (var item in RequiredModelDictionaryDictionary)
{
writer.WritePropertyName(item.Key);
writer.WriteStartObject();
foreach (var item0 in item.Value)
{
writer.WritePropertyName(item0.Key);
writer.WriteObjectValue(item0.Value);
}
writer.WriteEndObject();
}
writer.WriteEndObject();
writer.WritePropertyName(""requiredModelListDictionary"");
writer.WriteStartObject();
foreach (var item in RequiredModelListDictionary)
{
writer.WritePropertyName(item.Key);
writer.WriteStartArray();
foreach (var item0 in item.Value)
{
writer.WriteObjectValue(item0);
}
writer.WriteEndArray();
}
writer.WriteEndObject();
writer.WriteEndObject();
}

internal static global::Cadl.TestServer.DictionaryProperties.Models.RoundTripModel DeserializeRoundTripModel(global::System.Text.Json.JsonElement element)
{
global::System.Collections.Generic.IDictionary<string, string> requiredStringDictionary = default;
global::System.Collections.Generic.IDictionary<string, int> requiredIntDictionary = default;
global::System.Collections.Generic.IDictionary<string, global::Cadl.TestServer.ModelCollectionProperties.Models.SimpleModel> requiredModelDictionary = default;
global::System.Collections.Generic.IDictionary<string, global::System.Collections.Generic.IDictionary<string, global::Cadl.TestServer.ModelCollectionProperties.Models.SimpleModel>> requiredModelDictionaryDictionary = default;
global::System.Collections.Generic.IDictionary<string, global::System.Collections.Generic.IList<global::Cadl.TestServer.ModelCollectionProperties.Models.SimpleModel>> requiredModelListDictionary = default;
foreach (var property in element.EnumerateObject())
{
if(property.NameEquals(""requiredStringDictionary"")){
global::System.Collections.Generic.Dictionary<string, string> dictionary = new global::System.Collections.Generic.Dictionary<string, string>();
foreach (var property0 in property.Value.EnumerateObject())
{
dictionary.Add(property0.Name, property0.Value.GetString());}
requiredStringDictionary = dictionary;
continue;
}
if(property.NameEquals(""requiredIntDictionary"")){
global::System.Collections.Generic.Dictionary<string, int> dictionary = new global::System.Collections.Generic.Dictionary<string, int>();
foreach (var property0 in property.Value.EnumerateObject())
{
dictionary.Add(property0.Name, property0.Value.GetInt32());}
requiredIntDictionary = dictionary;
continue;
}
if(property.NameEquals(""requiredModelDictionary"")){
global::System.Collections.Generic.Dictionary<string, global::Cadl.TestServer.ModelCollectionProperties.Models.SimpleModel> dictionary = new global::System.Collections.Generic.Dictionary<string, global::Cadl.TestServer.ModelCollectionProperties.Models.SimpleModel>();
foreach (var property0 in property.Value.EnumerateObject())
{
dictionary.Add(property0.Name, global::Cadl.TestServer.ModelCollectionProperties.Models.SimpleModel.DeserializeSimpleModel(property0.Value));}
requiredModelDictionary = dictionary;
continue;
}
if(property.NameEquals(""requiredModelDictionaryDictionary"")){
global::System.Collections.Generic.Dictionary<string, global::System.Collections.Generic.IDictionary<string, global::Cadl.TestServer.ModelCollectionProperties.Models.SimpleModel>> dictionary = new global::System.Collections.Generic.Dictionary<string, global::System.Collections.Generic.IDictionary<string, global::Cadl.TestServer.ModelCollectionProperties.Models.SimpleModel>>();
foreach (var property0 in property.Value.EnumerateObject())
{
global::System.Collections.Generic.Dictionary<string, global::Cadl.TestServer.ModelCollectionProperties.Models.SimpleModel> dictionary0 = new global::System.Collections.Generic.Dictionary<string, global::Cadl.TestServer.ModelCollectionProperties.Models.SimpleModel>();
foreach (var property1 in property0.Value.EnumerateObject())
{
dictionary0.Add(property1.Name, global::Cadl.TestServer.ModelCollectionProperties.Models.SimpleModel.DeserializeSimpleModel(property1.Value));}
dictionary.Add(property0.Name, dictionary0);}
requiredModelDictionaryDictionary = dictionary;
continue;
}
if(property.NameEquals(""requiredModelListDictionary"")){
global::System.Collections.Generic.Dictionary<string, global::System.Collections.Generic.IList<global::Cadl.TestServer.ModelCollectionProperties.Models.SimpleModel>> dictionary = new global::System.Collections.Generic.Dictionary<string, global::System.Collections.Generic.IList<global::Cadl.TestServer.ModelCollectionProperties.Models.SimpleModel>>();
foreach (var property0 in property.Value.EnumerateObject())
{
global::System.Collections.Generic.List<global::Cadl.TestServer.ModelCollectionProperties.Models.SimpleModel> array = new global::System.Collections.Generic.List<global::Cadl.TestServer.ModelCollectionProperties.Models.SimpleModel>();
foreach (var item in property0.Value.EnumerateArray())
{
array.Add(global::Cadl.TestServer.ModelCollectionProperties.Models.SimpleModel.DeserializeSimpleModel(item));}
dictionary.Add(property0.Name, array);}
requiredModelListDictionary = dictionary;
continue;
}
}
return new global::Cadl.TestServer.DictionaryProperties.Models.RoundTripModel(requiredStringDictionary, requiredIntDictionary, requiredModelDictionary, requiredModelDictionaryDictionary, requiredModelListDictionary);}

internal global::Azure.Core.RequestContent ToRequestContent()
{
var content = new global::Azure.Core.Utf8JsonRequestContent();
content.JsonWriter.WriteObjectValue(this);
return content;
}

internal static global::Cadl.TestServer.DictionaryProperties.Models.RoundTripModel FromResponse(global::Azure.Response response)
{
using var document = global::System.Text.Json.JsonDocument.Parse(response.Content);
return DeserializeRoundTripModel(document.RootElement);
}
}
}
"
            }
        };

        private static readonly object[] InputDictionaryPropertiesCase =
        {
            new[]
            {
                @"// Copyright (c) Microsoft Corporation. All rights reserved.
// Licensed under the MIT License.

// <auto-generated/>

#nullable disable

using System;
using System.Collections.Generic;
using Azure.Core;
using Cadl.TestServer.ModelCollectionProperties.Models;

namespace Cadl.TestServer.DictionaryProperties.Models
{
/// <summary> Input model with dictionary properties. </summary>
public partial class InputModel
{
/// <summary> Initializes a new instance of InputModel. </summary>
/// <param name=""requiredStringDictionary""> Required dictionary of strings, illustrating a dictionary of reference types. </param>
/// <param name=""requiredIntDictionary""> Required dictionary of ints, illustrating a dictionary of value types. </param>
/// <param name=""requiredModelDictionary""> Required dictionary of models, illustrating a dictionary of model types. </param>
/// <param name=""requiredModelDictionaryDictionary""> Required dictionary of dictionary of models, illustrating a dictionary of dictionary types. </param>
/// <param name=""requiredModelListDictionary""> Required dictionary of list of models, illustrating a dictionary of list types. </param>
/// <exception cref=""global::System.ArgumentNullException""> <paramref name=""requiredStringDictionary""/>, <paramref name=""requiredIntDictionary""/>, <paramref name=""requiredModelDictionary""/>, <paramref name=""requiredModelDictionaryDictionary""/> or <paramref name=""requiredModelListDictionary""/> is null. </exception>
public InputModel(global::System.Collections.Generic.IDictionary<string, string> requiredStringDictionary,global::System.Collections.Generic.IDictionary<string, int> requiredIntDictionary,global::System.Collections.Generic.IDictionary<string, global::Cadl.TestServer.ModelCollectionProperties.Models.SimpleModel> requiredModelDictionary,global::System.Collections.Generic.IDictionary<string, global::System.Collections.Generic.IDictionary<string, global::Cadl.TestServer.ModelCollectionProperties.Models.SimpleModel>> requiredModelDictionaryDictionary,global::System.Collections.Generic.IDictionary<string, global::System.Collections.Generic.IList<global::Cadl.TestServer.ModelCollectionProperties.Models.SimpleModel>> requiredModelListDictionary)
{
global::Azure.Core.Argument.AssertNotNull(requiredStringDictionary, nameof(requiredStringDictionary));
global::Azure.Core.Argument.AssertNotNull(requiredIntDictionary, nameof(requiredIntDictionary));
global::Azure.Core.Argument.AssertNotNull(requiredModelDictionary, nameof(requiredModelDictionary));
global::Azure.Core.Argument.AssertNotNull(requiredModelDictionaryDictionary, nameof(requiredModelDictionaryDictionary));
global::Azure.Core.Argument.AssertNotNull(requiredModelListDictionary, nameof(requiredModelListDictionary));

RequiredStringDictionary = requiredStringDictionary;
RequiredIntDictionary = requiredIntDictionary;
RequiredModelDictionary = requiredModelDictionary;
RequiredModelDictionaryDictionary = requiredModelDictionaryDictionary;
RequiredModelListDictionary = requiredModelListDictionary;
}

/// <summary> Required dictionary of strings, illustrating a dictionary of reference types. </summary>
public global::System.Collections.Generic.IDictionary<string, string> RequiredStringDictionary{ get; }

/// <summary> Required dictionary of ints, illustrating a dictionary of value types. </summary>
public global::System.Collections.Generic.IDictionary<string, int> RequiredIntDictionary{ get; }

/// <summary> Required dictionary of models, illustrating a dictionary of model types. </summary>
public global::System.Collections.Generic.IDictionary<string, global::Cadl.TestServer.ModelCollectionProperties.Models.SimpleModel> RequiredModelDictionary{ get; }

/// <summary> Required dictionary of dictionary of models, illustrating a dictionary of dictionary types. </summary>
public global::System.Collections.Generic.IDictionary<string, global::System.Collections.Generic.IDictionary<string, global::Cadl.TestServer.ModelCollectionProperties.Models.SimpleModel>> RequiredModelDictionaryDictionary{ get; }

/// <summary> Required dictionary of list of models, illustrating a dictionary of list types. </summary>
public global::System.Collections.Generic.IDictionary<string, global::System.Collections.Generic.IList<global::Cadl.TestServer.ModelCollectionProperties.Models.SimpleModel>> RequiredModelListDictionary{ get; }
}
}
",
                @"// Copyright (c) Microsoft Corporation. All rights reserved.
// Licensed under the MIT License.

// <auto-generated/>

#nullable disable

using System.Text.Json;
using Azure.Core;

namespace Cadl.TestServer.DictionaryProperties.Models
{
public partial class InputModel: global::Azure.Core.IUtf8JsonSerializable
{
void global::Azure.Core.IUtf8JsonSerializable.Write(global::System.Text.Json.Utf8JsonWriter writer)
{
writer.WriteStartObject();
writer.WritePropertyName(""requiredStringDictionary"");
writer.WriteStartObject();
foreach (var item in RequiredStringDictionary)
{
writer.WritePropertyName(item.Key);
writer.WriteStringValue(item.Value);
}
writer.WriteEndObject();
writer.WritePropertyName(""requiredIntDictionary"");
writer.WriteStartObject();
foreach (var item in RequiredIntDictionary)
{
writer.WritePropertyName(item.Key);
writer.WriteNumberValue(item.Value);
}
writer.WriteEndObject();
writer.WritePropertyName(""requiredModelDictionary"");
writer.WriteStartObject();
foreach (var item in RequiredModelDictionary)
{
writer.WritePropertyName(item.Key);
writer.WriteObjectValue(item.Value);
}
writer.WriteEndObject();
writer.WritePropertyName(""requiredModelDictionaryDictionary"");
writer.WriteStartObject();
foreach (var item in RequiredModelDictionaryDictionary)
{
writer.WritePropertyName(item.Key);
writer.WriteStartObject();
foreach (var item0 in item.Value)
{
writer.WritePropertyName(item0.Key);
writer.WriteObjectValue(item0.Value);
}
writer.WriteEndObject();
}
writer.WriteEndObject();
writer.WritePropertyName(""requiredModelListDictionary"");
writer.WriteStartObject();
foreach (var item in RequiredModelListDictionary)
{
writer.WritePropertyName(item.Key);
writer.WriteStartArray();
foreach (var item0 in item.Value)
{
writer.WriteObjectValue(item0);
}
writer.WriteEndArray();
}
writer.WriteEndObject();
writer.WriteEndObject();
}

internal global::Azure.Core.RequestContent ToRequestContent()
{
var content = new global::Azure.Core.Utf8JsonRequestContent();
content.JsonWriter.WriteObjectValue(this);
return content;
}
}
}
"
            }
        };

        private static readonly object[] OutputDictionaryPropertiesCase =
        {
            new[]
            {
                @"// Copyright (c) Microsoft Corporation. All rights reserved.
// Licensed under the MIT License.

// <auto-generated/>

#nullable disable

using System;
using System.Collections.Generic;
using Azure.Core;
using Cadl.TestServer.ModelCollectionProperties.Models;

namespace Cadl.TestServer.DictionaryProperties.Models
{
/// <summary> Output model with dictionary properties. </summary>
public partial class OutputModel
{
/// <summary> Initializes a new instance of OutputModel. </summary>
/// <param name=""requiredStringDictionary""> Required dictionary of strings, illustrating a dictionary of reference types. </param>
/// <param name=""requiredIntDictionary""> Required dictionary of ints, illustrating a dictionary of value types. </param>
/// <param name=""requiredModelDictionary""> Required dictionary of models, illustrating a dictionary of model types. </param>
/// <param name=""requiredModelDictionaryDictionary""> Required dictionary of dictionary of models, illustrating a dictionary of dictionary types. </param>
/// <param name=""requiredModelListDictionary""> Required dictionary of list of models, illustrating a dictionary of list types. </param>
/// <exception cref=""global::System.ArgumentNullException""> <paramref name=""requiredStringDictionary""/>, <paramref name=""requiredIntDictionary""/>, <paramref name=""requiredModelDictionary""/>, <paramref name=""requiredModelDictionaryDictionary""/> or <paramref name=""requiredModelListDictionary""/> is null. </exception>
internal OutputModel(global::System.Collections.Generic.IReadOnlyDictionary<string, string> requiredStringDictionary,global::System.Collections.Generic.IReadOnlyDictionary<string, int> requiredIntDictionary,global::System.Collections.Generic.IReadOnlyDictionary<string, global::Cadl.TestServer.ModelCollectionProperties.Models.SimpleModel> requiredModelDictionary,global::System.Collections.Generic.IReadOnlyDictionary<string, global::System.Collections.Generic.IDictionary<string, global::Cadl.TestServer.ModelCollectionProperties.Models.SimpleModel>> requiredModelDictionaryDictionary,global::System.Collections.Generic.IReadOnlyDictionary<string, global::System.Collections.Generic.IList<global::Cadl.TestServer.ModelCollectionProperties.Models.SimpleModel>> requiredModelListDictionary)
{
global::Azure.Core.Argument.AssertNotNull(requiredStringDictionary, nameof(requiredStringDictionary));
global::Azure.Core.Argument.AssertNotNull(requiredIntDictionary, nameof(requiredIntDictionary));
global::Azure.Core.Argument.AssertNotNull(requiredModelDictionary, nameof(requiredModelDictionary));
global::Azure.Core.Argument.AssertNotNull(requiredModelDictionaryDictionary, nameof(requiredModelDictionaryDictionary));
global::Azure.Core.Argument.AssertNotNull(requiredModelListDictionary, nameof(requiredModelListDictionary));

RequiredStringDictionary = requiredStringDictionary;
RequiredIntDictionary = requiredIntDictionary;
RequiredModelDictionary = requiredModelDictionary;
RequiredModelDictionaryDictionary = requiredModelDictionaryDictionary;
RequiredModelListDictionary = requiredModelListDictionary;
}

/// <summary> Required dictionary of strings, illustrating a dictionary of reference types. </summary>
public global::System.Collections.Generic.IReadOnlyDictionary<string, string> RequiredStringDictionary{ get; }

/// <summary> Required dictionary of ints, illustrating a dictionary of value types. </summary>
public global::System.Collections.Generic.IReadOnlyDictionary<string, int> RequiredIntDictionary{ get; }

/// <summary> Required dictionary of models, illustrating a dictionary of model types. </summary>
public global::System.Collections.Generic.IReadOnlyDictionary<string, global::Cadl.TestServer.ModelCollectionProperties.Models.SimpleModel> RequiredModelDictionary{ get; }

/// <summary> Required dictionary of dictionary of models, illustrating a dictionary of dictionary types. </summary>
public global::System.Collections.Generic.IReadOnlyDictionary<string, global::System.Collections.Generic.IDictionary<string, global::Cadl.TestServer.ModelCollectionProperties.Models.SimpleModel>> RequiredModelDictionaryDictionary{ get; }

/// <summary> Required dictionary of list of models, illustrating a dictionary of list types. </summary>
public global::System.Collections.Generic.IReadOnlyDictionary<string, global::System.Collections.Generic.IList<global::Cadl.TestServer.ModelCollectionProperties.Models.SimpleModel>> RequiredModelListDictionary{ get; }
}
}
",
                @"// Copyright (c) Microsoft Corporation. All rights reserved.
// Licensed under the MIT License.

// <auto-generated/>

#nullable disable

using System.Collections.Generic;
using System.Text.Json;
using Azure;
using Azure.Core;
using Cadl.TestServer.ModelCollectionProperties.Models;

namespace Cadl.TestServer.DictionaryProperties.Models
{
public partial class OutputModel
{
internal static global::Cadl.TestServer.DictionaryProperties.Models.OutputModel DeserializeOutputModel(global::System.Text.Json.JsonElement element)
{
global::System.Collections.Generic.IReadOnlyDictionary<string, string> requiredStringDictionary = default;
global::System.Collections.Generic.IReadOnlyDictionary<string, int> requiredIntDictionary = default;
global::System.Collections.Generic.IReadOnlyDictionary<string, global::Cadl.TestServer.ModelCollectionProperties.Models.SimpleModel> requiredModelDictionary = default;
global::System.Collections.Generic.IReadOnlyDictionary<string, global::System.Collections.Generic.IDictionary<string, global::Cadl.TestServer.ModelCollectionProperties.Models.SimpleModel>> requiredModelDictionaryDictionary = default;
global::System.Collections.Generic.IReadOnlyDictionary<string, global::System.Collections.Generic.IList<global::Cadl.TestServer.ModelCollectionProperties.Models.SimpleModel>> requiredModelListDictionary = default;
foreach (var property in element.EnumerateObject())
{
if(property.NameEquals(""requiredStringDictionary"")){
global::System.Collections.Generic.Dictionary<string, string> dictionary = new global::System.Collections.Generic.Dictionary<string, string>();
foreach (var property0 in property.Value.EnumerateObject())
{
dictionary.Add(property0.Name, property0.Value.GetString());}
requiredStringDictionary = dictionary;
continue;
}
if(property.NameEquals(""requiredIntDictionary"")){
global::System.Collections.Generic.Dictionary<string, int> dictionary = new global::System.Collections.Generic.Dictionary<string, int>();
foreach (var property0 in property.Value.EnumerateObject())
{
dictionary.Add(property0.Name, property0.Value.GetInt32());}
requiredIntDictionary = dictionary;
continue;
}
if(property.NameEquals(""requiredModelDictionary"")){
global::System.Collections.Generic.Dictionary<string, global::Cadl.TestServer.ModelCollectionProperties.Models.SimpleModel> dictionary = new global::System.Collections.Generic.Dictionary<string, global::Cadl.TestServer.ModelCollectionProperties.Models.SimpleModel>();
foreach (var property0 in property.Value.EnumerateObject())
{
dictionary.Add(property0.Name, global::Cadl.TestServer.ModelCollectionProperties.Models.SimpleModel.DeserializeSimpleModel(property0.Value));}
requiredModelDictionary = dictionary;
continue;
}
if(property.NameEquals(""requiredModelDictionaryDictionary"")){
global::System.Collections.Generic.Dictionary<string, global::System.Collections.Generic.IDictionary<string, global::Cadl.TestServer.ModelCollectionProperties.Models.SimpleModel>> dictionary = new global::System.Collections.Generic.Dictionary<string, global::System.Collections.Generic.IDictionary<string, global::Cadl.TestServer.ModelCollectionProperties.Models.SimpleModel>>();
foreach (var property0 in property.Value.EnumerateObject())
{
global::System.Collections.Generic.Dictionary<string, global::Cadl.TestServer.ModelCollectionProperties.Models.SimpleModel> dictionary0 = new global::System.Collections.Generic.Dictionary<string, global::Cadl.TestServer.ModelCollectionProperties.Models.SimpleModel>();
foreach (var property1 in property0.Value.EnumerateObject())
{
dictionary0.Add(property1.Name, global::Cadl.TestServer.ModelCollectionProperties.Models.SimpleModel.DeserializeSimpleModel(property1.Value));}
dictionary.Add(property0.Name, dictionary0);}
requiredModelDictionaryDictionary = dictionary;
continue;
}
if(property.NameEquals(""requiredModelListDictionary"")){
global::System.Collections.Generic.Dictionary<string, global::System.Collections.Generic.IList<global::Cadl.TestServer.ModelCollectionProperties.Models.SimpleModel>> dictionary = new global::System.Collections.Generic.Dictionary<string, global::System.Collections.Generic.IList<global::Cadl.TestServer.ModelCollectionProperties.Models.SimpleModel>>();
foreach (var property0 in property.Value.EnumerateObject())
{
global::System.Collections.Generic.List<global::Cadl.TestServer.ModelCollectionProperties.Models.SimpleModel> array = new global::System.Collections.Generic.List<global::Cadl.TestServer.ModelCollectionProperties.Models.SimpleModel>();
foreach (var item in property0.Value.EnumerateArray())
{
array.Add(global::Cadl.TestServer.ModelCollectionProperties.Models.SimpleModel.DeserializeSimpleModel(item));}
dictionary.Add(property0.Name, array);}
requiredModelListDictionary = dictionary;
continue;
}
}
return new global::Cadl.TestServer.DictionaryProperties.Models.OutputModel(requiredStringDictionary, requiredIntDictionary, requiredModelDictionary, requiredModelDictionaryDictionary, requiredModelListDictionary);}

internal static global::Cadl.TestServer.DictionaryProperties.Models.OutputModel FromResponse(global::Azure.Response response)
{
using var document = global::System.Text.Json.JsonDocument.Parse(response.Content);
return DeserializeOutputModel(document.RootElement);
}
}
}
"
            }
        };
    }
}<|MERGE_RESOLUTION|>--- conflicted
+++ resolved
@@ -15,11 +15,7 @@
         public void RoundTripDictionaryProperties(string expectedModelCodes, string expectedSerializationCodes)
         {
             var model = new InputModelType("RoundTripModel", "Cadl.TestServer.DictionaryProperties.Models", "public", null, "Round-trip model with dictionary properties", InputModelTypeUsage.RoundTrip,
-<<<<<<< HEAD
-                DictionaryProperties, null, new List<InputModelType>(), null, null, null, null, false);
-=======
-                DictionaryProperties, null, new List<InputModelType>(), null, null, null);
->>>>>>> 25dabbd4
+                DictionaryProperties, null, new List<InputModelType>(), null, null, null, null);
 
             var library = new DpgOutputLibraryBuilder(new InputNamespace("Cadl.TestServer.DictionaryProperties.Models", new List<string>(),
                 new List<InputEnumType>(), new List<InputModelType> { model, ElementModelType }, new List<InputClient>(), new InputAuth()), default).Build(true);
@@ -31,11 +27,7 @@
         public void InputDictionaryProperties(string expectedModelCodes, string expectedSerializationCodes)
         {
             var model = new InputModelType("InputModel", "Cadl.TestServer.DictionaryProperties.Models", "public", null, "Input model with dictionary properties", InputModelTypeUsage.Input,
-<<<<<<< HEAD
-                DictionaryProperties, null, new List<InputModelType>(), null, null, null, null, false);
-=======
-                DictionaryProperties, null, new List<InputModelType>(), null, null, null);
->>>>>>> 25dabbd4
+                DictionaryProperties, null, new List<InputModelType>(), null, null, null, null);
 
             var library = new DpgOutputLibraryBuilder(new InputNamespace("Cadl.TestServer.DictionaryProperties.Models", new List<string>(),
                 new List<InputEnumType>(), new List<InputModelType> { model, ElementModelType }, new List<InputClient>(), new InputAuth()), default).Build(true);
@@ -48,11 +40,7 @@
         public void OutputDictionaryProperties(string expectedModelCodes, string expectedSerializationCodes)
         {
             var model = new InputModelType("OutputModel", "Cadl.TestServer.DictionaryProperties.Models", "public", null, "Output model with dictionary properties", InputModelTypeUsage.Output,
-<<<<<<< HEAD
-                DictionaryProperties, null, new List<InputModelType>(), null, null, null, null, false);
-=======
-                DictionaryProperties, null, new List<InputModelType>(), null, null, null);
->>>>>>> 25dabbd4
+                DictionaryProperties, null, new List<InputModelType>(), null, null, null, null);
 
             var library = new DpgOutputLibraryBuilder(new InputNamespace("Cadl.TestServer.DictionaryProperties.Models", new List<string>(),
                 new List<InputEnumType>(), new List<InputModelType> { model, ElementModelType }, new List<InputClient>(), new InputAuth()), default).Build(true);
