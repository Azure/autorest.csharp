﻿using System.Collections.Generic;
using System.Linq;
using AutoRest.CSharp.Common.Input;
using AutoRest.CSharp.Generation.Types;
using AutoRest.CSharp.Output.Models;
using AutoRest.CSharp.Output.Models.Types;
using NUnit.Framework;

namespace AutoRest.CSharp.Generation.Writers.Tests
{
    public class EnumWritingTests : ModelGenerationTestBase
    {
        [TestCaseSource(nameof(ExtensibleEnumCase))]
        public void ExtensibleEnums(EnumWrapper enumType, string expectedModelCodes)
        {
            ValidateGeneratedCodes(enumType.EnumType, expectedModelCodes, "");
        }

        [TestCaseSource(nameof(FixedEnumCase))]
        public void FixedEnums(EnumWrapper enumType, string expectedModelCodes, string expectedSerializationCodes)
        {
            ValidateGeneratedCodes(enumType.EnumType, expectedModelCodes, expectedSerializationCodes);
        }

        [TestCaseSource(nameof(RoundTripEnumPropertiesCase))]
        public void RoundTripEnumProperties(string expectedModelCodes, string expectedSerializationCodes)
        {
            // refer to the original CADL file: https://github.com/Azure/cadl-ranch/blob/c4f41f483eac812527f7b6dc837bd22d255a18ed/packages/cadl-ranch-specs/http/models/enum-properties/main.cadl#L67-L75
            var modelType = new InputModelType("RoundTripModel", "Cadl.TestServer.EnumPropertiesBasic", "public", null, "Round-trip model with enum properties", InputModelTypeUsage.RoundTrip,
                    new List<InputModelProperty>{
                        new InputModelProperty("Day", "Day", "Required standard enum value.", FixedEnumType, true, false, false),
                        new InputModelProperty("Language", "Language", "Required string enum value.", ExtensibleEnumType, true, false, false)
                    },
<<<<<<< HEAD
                    null, new List<InputModelType>(), null, null, true);
=======
                    null, new List<InputModelType>(), null, null, false);
>>>>>>> 8a2b2bfd
            var library = new DpgOutputLibraryBuilder(new InputNamespace("Cadl.TestServer.EnumPropertiesBasic", null, new List<string>(),
                new List<InputEnumType> { FixedEnumType, ExtensibleEnumType }, new List<InputModelType> { modelType }, new List<InputClient>(), new InputAuth()), default).Build(true);

            ValidateGeneratedCodes("RoundTripModel", expectedModelCodes, expectedSerializationCodes, library);
        }

        [TestCaseSource(nameof(InputEnumPropertiesCase))]
        public void InputEnumProperties(string expectedModelCodes, string expectedSerializationCodes)
        {
            // refer to the original CADL file: https://github.com/Azure/cadl-ranch/blob/c4f41f483eac812527f7b6dc837bd22d255a18ed/packages/cadl-ranch-specs/http/models/enum-properties/main.cadl#L47-L55
            var modelType = new InputModelType("InputModel", "Cadl.TestServer.EnumPropertiesBasic", "public", null, "Input model with enum properties", InputModelTypeUsage.Input,
                    new List<InputModelProperty>{
                        new InputModelProperty("Day", "Day", "Required standard enum value.", FixedEnumType, true, false, false),
                        new InputModelProperty("Language", "Language", "Required string enum value.", ExtensibleEnumType, true, false, false)
                    },
<<<<<<< HEAD
                    null, new List<InputModelType>(), null, null, true);
=======
                    null, new List<InputModelType>(), null, null, false);
>>>>>>> 8a2b2bfd
            var library = new DpgOutputLibraryBuilder(new InputNamespace("Cadl.TestServer.EnumPropertiesBasic", null, new List<string>(),
                new List<InputEnumType> { FixedEnumType, ExtensibleEnumType }, new List<InputModelType> { modelType }, new List<InputClient>(), new InputAuth()), default).Build(true);

            ValidateGeneratedCodes("InputModel", expectedModelCodes, expectedSerializationCodes, library);
        }

        [TestCaseSource(nameof(OutputEnumPropertiesCase))]
        public void OutputEnumProperties(string expectedModelCodes, string expectedSerializationCodes)
        {
            // refer to the original CADL file: https://github.com/Azure/cadl-ranch/blob/c4f41f483eac812527f7b6dc837bd22d255a18ed/packages/cadl-ranch-specs/http/models/enum-properties/main.cadl#L57-L65
            var modelType = new InputModelType("OutputModel", "Cadl.TestServer.EnumPropertiesBasic", "public", null, "Output model with enum properties", InputModelTypeUsage.Output,
                    new List<InputModelProperty>{
                        new InputModelProperty("Day", "Day", "Required standard enum value.", FixedEnumType, true, false, false),
                        new InputModelProperty("Language", "Language", "Required string enum value.", ExtensibleEnumType, true, false, false)
                    },
<<<<<<< HEAD
                    null, new List<InputModelType>(), null, null, true);
=======
                    null, new List<InputModelType>(), null, null, false);
>>>>>>> 8a2b2bfd
            var library = new DpgOutputLibraryBuilder(new InputNamespace("Cadl.TestServer.EnumPropertiesBasic", null, new List<string>(),
                new List<InputEnumType> { FixedEnumType, ExtensibleEnumType }, new List<InputModelType> { modelType }, new List<InputClient>(), new InputAuth()), default).Build(true);

            ValidateGeneratedCodes("OutputModel", expectedModelCodes, expectedSerializationCodes, library);
        }

        private void ValidateGeneratedCodes(EnumType enumType, string modelCodes, string serializationCodes)
        {
            ValidateGeneratedModelCodes(enumType, modelCodes);
            ValidateGeneratedSerializationCodes(enumType, serializationCodes);
        }

        private void ValidateGeneratedModelCodes(EnumType enumType, string expected)
        {
            var codeWriter = new CodeWriter();
            new ModelWriter().WriteModel(codeWriter, enumType);
            var codes = codeWriter.ToString();
            Assert.AreEqual(expected, codes);
        }

        private void ValidateGeneratedSerializationCodes(EnumType enumType, string expected)
        {
            var codeWriter = new CodeWriter();
            new SerializationWriter().WriteSerialization(codeWriter, enumType);
            var codes = codeWriter.ToString();
            Assert.AreEqual(expected, codes);
        }

        // Bypass the internal accessibility restriction
        public class EnumWrapper
        {
            internal EnumType EnumType;

            internal EnumWrapper(EnumType enumType) => this.EnumType = enumType;
        }

        private static readonly InputEnumType ExtensibleEnumType = new InputEnumType("TranslationLanguageValues", "Cadl.TestServer.EnumPropertiesBasic", "public", null, "The supported languages to translate input text into.", InputModelTypeUsage.RoundTrip, InputPrimitiveType.String,
                    new List<InputEnumTypeValue>() {
                        new("English", "English", "Translate to English"),
                        new("Spanish", "Spanish", "Translate to Spanish"),
                        new("Mandarin", "Mandarin", "Translate to Mandarin"),
                        new("Undocumented", "Undocumented", null)
                    }, true, true);

        private static readonly InputEnumType FixedEnumType = new InputEnumType("DayOfTheWeek", "Cadl.TestServer.EnumPropertiesBasic", "public", null, "Represents the days of the week using a standard, non-string enum.", InputModelTypeUsage.RoundTrip, InputPrimitiveType.String,
                    new List<InputEnumTypeValue>() {
                        new("Monday", "Monday", null),
                        new("Tuesday", "Tuesday", null),
                        new("Wednesday", "Wednesday", null),
                        new("Thursday", "Thursday", "Wednesday is documented to test this case."),
                        new("Friday", "Friday", null),
                        new("Saturday", "Saturday", null),
                        new("Sunday", "Sunday", null)
                    }, false, true);

        private static readonly object[] ExtensibleEnumCase =
        {

            new object[]
            {
                new EnumWrapper(new EnumType(ExtensibleEnumType,
                    "Cadl.TestServer.EnumPropertiesBasic", "public",
                    CadlTypeFactory, null
                )),
                @"// Copyright (c) Microsoft Corporation. All rights reserved.
// Licensed under the MIT License.

// <auto-generated/>

#nullable disable

using System;
using System.ComponentModel;

namespace Cadl.TestServer.EnumPropertiesBasic
{
/// <summary> The supported languages to translate input text into. </summary>
public readonly partial struct TranslationLanguageValues: global::System.IEquatable<global::Cadl.TestServer.EnumPropertiesBasic.TranslationLanguageValues>
{
private readonly string _value;

/// <summary> Initializes a new instance of <see cref=""TranslationLanguageValues""/>. </summary>
/// <exception cref=""global::System.ArgumentNullException""> <paramref name=""value""/> is null. </exception>
public TranslationLanguageValues(string value)
{
_value = value?? throw new global::System.ArgumentNullException(nameof(value));
}

private const string EnglishValue = ""English"";
private const string SpanishValue = ""Spanish"";
private const string MandarinValue = ""Mandarin"";
private const string UndocumentedValue = ""Undocumented"";

/// <summary> Translate to English. </summary>
public static global::Cadl.TestServer.EnumPropertiesBasic.TranslationLanguageValues English{ get; } = new global::Cadl.TestServer.EnumPropertiesBasic.TranslationLanguageValues(EnglishValue);
/// <summary> Translate to Spanish. </summary>
public static global::Cadl.TestServer.EnumPropertiesBasic.TranslationLanguageValues Spanish{ get; } = new global::Cadl.TestServer.EnumPropertiesBasic.TranslationLanguageValues(SpanishValue);
/// <summary> Translate to Mandarin. </summary>
public static global::Cadl.TestServer.EnumPropertiesBasic.TranslationLanguageValues Mandarin{ get; } = new global::Cadl.TestServer.EnumPropertiesBasic.TranslationLanguageValues(MandarinValue);
/// <summary> Undocumented. </summary>
public static global::Cadl.TestServer.EnumPropertiesBasic.TranslationLanguageValues Undocumented{ get; } = new global::Cadl.TestServer.EnumPropertiesBasic.TranslationLanguageValues(UndocumentedValue);
/// <summary> Determines if two <see cref=""TranslationLanguageValues""/> values are the same. </summary>
public static bool operator ==(global::Cadl.TestServer.EnumPropertiesBasic.TranslationLanguageValues left, global::Cadl.TestServer.EnumPropertiesBasic.TranslationLanguageValues right) => left.Equals(right);
/// <summary> Determines if two <see cref=""TranslationLanguageValues""/> values are not the same. </summary>
public static bool operator !=(global::Cadl.TestServer.EnumPropertiesBasic.TranslationLanguageValues left, global::Cadl.TestServer.EnumPropertiesBasic.TranslationLanguageValues right) => !left.Equals(right);
/// <summary> Converts a string to a <see cref=""TranslationLanguageValues""/>. </summary>
public static implicit operator global::Cadl.TestServer.EnumPropertiesBasic.TranslationLanguageValues(string value) => new global::Cadl.TestServer.EnumPropertiesBasic.TranslationLanguageValues(value);

/// <inheritdoc />
[global::System.ComponentModel.EditorBrowsableAttribute(global::System.ComponentModel.EditorBrowsableState.Never)]
public override bool Equals(object obj) => obj is global::Cadl.TestServer.EnumPropertiesBasic.TranslationLanguageValues other && Equals(other);
/// <inheritdoc />
public bool Equals(global::Cadl.TestServer.EnumPropertiesBasic.TranslationLanguageValues other) => string.Equals(_value, other._value, global::System.StringComparison.InvariantCultureIgnoreCase);

/// <inheritdoc />
[global::System.ComponentModel.EditorBrowsableAttribute(global::System.ComponentModel.EditorBrowsableState.Never)]
public override int GetHashCode() => _value?.GetHashCode() ?? 0;
/// <inheritdoc />
public override string ToString() => _value;
}
}
"
            }
        };

        private static readonly object[] FixedEnumCase =
        {
            new object[]
            {
                // see cadl definition: https://github.com/Azure/cadl-ranch/blob/c4f41f483eac812527f7b6dc837bd22d255a18ed/packages/cadl-ranch-specs/http/models/enum-properties/main.cadl#L35-L45
                new EnumWrapper(new EnumType(FixedEnumType,
                    "Cadl.TestServer.EnumPropertiesBasic", "public",
                    CadlTypeFactory, null
                )),
                @"// Copyright (c) Microsoft Corporation. All rights reserved.
// Licensed under the MIT License.

// <auto-generated/>

#nullable disable

namespace Cadl.TestServer.EnumPropertiesBasic
{
/// <summary> Represents the days of the week using a standard, non-string enum. </summary>
public enum DayOfTheWeek{
/// <summary> Monday. </summary>
Monday,
/// <summary> Tuesday. </summary>
Tuesday,
/// <summary> Wednesday. </summary>
Wednesday,
/// <summary> Wednesday is documented to test this case. </summary>
Thursday,
/// <summary> Friday. </summary>
Friday,
/// <summary> Saturday. </summary>
Saturday,
/// <summary> Sunday. </summary>
Sunday}
}
",
                @"// Copyright (c) Microsoft Corporation. All rights reserved.
// Licensed under the MIT License.

// <auto-generated/>

#nullable disable

using System;

namespace Cadl.TestServer.EnumPropertiesBasic
{
internal static partial class DayOfTheWeekExtensions
{
public static string ToSerialString(this DayOfTheWeek value) => value switch
{
DayOfTheWeek.Monday => ""Monday"",
DayOfTheWeek.Tuesday => ""Tuesday"",
DayOfTheWeek.Wednesday => ""Wednesday"",
DayOfTheWeek.Thursday => ""Thursday"",
DayOfTheWeek.Friday => ""Friday"",
DayOfTheWeek.Saturday => ""Saturday"",
DayOfTheWeek.Sunday => ""Sunday"",
_ => throw new global::System.ArgumentOutOfRangeException(nameof(value), value, ""Unknown DayOfTheWeek value."")
};

public static DayOfTheWeek ToDayOfTheWeek(this string value)
{
if (global::System.StringComparer.OrdinalIgnoreCase.Equals(value, ""Monday"")) return DayOfTheWeek.Monday;
if (global::System.StringComparer.OrdinalIgnoreCase.Equals(value, ""Tuesday"")) return DayOfTheWeek.Tuesday;
if (global::System.StringComparer.OrdinalIgnoreCase.Equals(value, ""Wednesday"")) return DayOfTheWeek.Wednesday;
if (global::System.StringComparer.OrdinalIgnoreCase.Equals(value, ""Thursday"")) return DayOfTheWeek.Thursday;
if (global::System.StringComparer.OrdinalIgnoreCase.Equals(value, ""Friday"")) return DayOfTheWeek.Friday;
if (global::System.StringComparer.OrdinalIgnoreCase.Equals(value, ""Saturday"")) return DayOfTheWeek.Saturday;
if (global::System.StringComparer.OrdinalIgnoreCase.Equals(value, ""Sunday"")) return DayOfTheWeek.Sunday;
throw new global::System.ArgumentOutOfRangeException(nameof(value), value, ""Unknown DayOfTheWeek value."");
}
}
}
"
            }
        };

        private static readonly object[] RoundTripEnumPropertiesCase =
        {
            new[]
            {
                @"// Copyright (c) Microsoft Corporation. All rights reserved.
// Licensed under the MIT License.

// <auto-generated/>

#nullable disable

namespace Cadl.TestServer.EnumPropertiesBasic
{
/// <summary> Round-trip model with enum properties. </summary>
public partial class RoundTripModel
{
/// <summary> Initializes a new instance of RoundTripModel. </summary>
/// <param name=""day""> Required standard enum value. </param>
/// <param name=""language""> Required string enum value. </param>
public RoundTripModel(global::Cadl.TestServer.EnumPropertiesBasic.DayOfTheWeek day,global::Cadl.TestServer.EnumPropertiesBasic.TranslationLanguageValues language)
{
Day = day;
Language = language;
}

/// <summary> Required standard enum value. </summary>
public global::Cadl.TestServer.EnumPropertiesBasic.DayOfTheWeek Day{ get; set; }

/// <summary> Required string enum value. </summary>
public global::Cadl.TestServer.EnumPropertiesBasic.TranslationLanguageValues Language{ get; set; }
}
}
",
                @"// Copyright (c) Microsoft Corporation. All rights reserved.
// Licensed under the MIT License.

// <auto-generated/>

#nullable disable

using System.Text.Json;
using Azure;
using Azure.Core;

namespace Cadl.TestServer.EnumPropertiesBasic
{
public partial class RoundTripModel: global::Azure.Core.IUtf8JsonSerializable
{
void global::Azure.Core.IUtf8JsonSerializable.Write(global::System.Text.Json.Utf8JsonWriter writer)
{
writer.WriteStartObject();
writer.WritePropertyName(""Day"");
writer.WriteStringValue(Day.ToSerialString());
writer.WritePropertyName(""Language"");
writer.WriteStringValue(Language.ToString());
writer.WriteEndObject();
}

internal static global::Cadl.TestServer.EnumPropertiesBasic.RoundTripModel DeserializeRoundTripModel(global::System.Text.Json.JsonElement element)
{
global::Cadl.TestServer.EnumPropertiesBasic.DayOfTheWeek day = default;
global::Cadl.TestServer.EnumPropertiesBasic.TranslationLanguageValues language = default;
foreach (var property in element.EnumerateObject())
{
if(property.NameEquals(""Day"")){
day = property.Value.GetString().ToDayOfTheWeek();
continue;
}
if(property.NameEquals(""Language"")){
language = new global::Cadl.TestServer.EnumPropertiesBasic.TranslationLanguageValues(property.Value.GetString());
continue;
}
}
return new global::Cadl.TestServer.EnumPropertiesBasic.RoundTripModel(day, language);}

internal global::Azure.Core.RequestContent ToRequestContent()
{
var content = new global::Azure.Core.Utf8JsonRequestContent();
content.JsonWriter.WriteObjectValue(this);
return content;
}

internal static global::Cadl.TestServer.EnumPropertiesBasic.RoundTripModel FromResponse(global::Azure.Response response)
{
using var document = global::System.Text.Json.JsonDocument.Parse(response.Content);
return DeserializeRoundTripModel(document.RootElement);
}
}
}
"
            }
        };

        private static readonly object[] InputEnumPropertiesCase =
        {
            new[]
            {
                @"// Copyright (c) Microsoft Corporation. All rights reserved.
// Licensed under the MIT License.

// <auto-generated/>

#nullable disable

namespace Cadl.TestServer.EnumPropertiesBasic
{
/// <summary> Input model with enum properties. </summary>
public partial class InputModel
{
/// <summary> Initializes a new instance of InputModel. </summary>
/// <param name=""day""> Required standard enum value. </param>
/// <param name=""language""> Required string enum value. </param>
public InputModel(global::Cadl.TestServer.EnumPropertiesBasic.DayOfTheWeek day,global::Cadl.TestServer.EnumPropertiesBasic.TranslationLanguageValues language)
{
Day = day;
Language = language;
}

/// <summary> Required standard enum value. </summary>
public global::Cadl.TestServer.EnumPropertiesBasic.DayOfTheWeek Day{ get; }

/// <summary> Required string enum value. </summary>
public global::Cadl.TestServer.EnumPropertiesBasic.TranslationLanguageValues Language{ get; }
}
}
",
                @"// Copyright (c) Microsoft Corporation. All rights reserved.
// Licensed under the MIT License.

// <auto-generated/>

#nullable disable

using System.Text.Json;
using Azure.Core;

namespace Cadl.TestServer.EnumPropertiesBasic
{
public partial class InputModel: global::Azure.Core.IUtf8JsonSerializable
{
void global::Azure.Core.IUtf8JsonSerializable.Write(global::System.Text.Json.Utf8JsonWriter writer)
{
writer.WriteStartObject();
writer.WritePropertyName(""Day"");
writer.WriteStringValue(Day.ToSerialString());
writer.WritePropertyName(""Language"");
writer.WriteStringValue(Language.ToString());
writer.WriteEndObject();
}

internal global::Azure.Core.RequestContent ToRequestContent()
{
var content = new global::Azure.Core.Utf8JsonRequestContent();
content.JsonWriter.WriteObjectValue(this);
return content;
}
}
}
"
            }
        };

        private static readonly object[] OutputEnumPropertiesCase =
        {
            new[]
            {
                @"// Copyright (c) Microsoft Corporation. All rights reserved.
// Licensed under the MIT License.

// <auto-generated/>

#nullable disable

namespace Cadl.TestServer.EnumPropertiesBasic
{
/// <summary> Output model with enum properties. </summary>
public partial class OutputModel
{
/// <summary> Initializes a new instance of OutputModel. </summary>
/// <param name=""day""> Required standard enum value. </param>
/// <param name=""language""> Required string enum value. </param>
internal OutputModel(global::Cadl.TestServer.EnumPropertiesBasic.DayOfTheWeek day,global::Cadl.TestServer.EnumPropertiesBasic.TranslationLanguageValues language)
{
Day = day;
Language = language;
}

/// <summary> Required standard enum value. </summary>
public global::Cadl.TestServer.EnumPropertiesBasic.DayOfTheWeek Day{ get; }

/// <summary> Required string enum value. </summary>
public global::Cadl.TestServer.EnumPropertiesBasic.TranslationLanguageValues Language{ get; }
}
}
",
                @"// Copyright (c) Microsoft Corporation. All rights reserved.
// Licensed under the MIT License.

// <auto-generated/>

#nullable disable

using System.Text.Json;
using Azure;
using Azure.Core;

namespace Cadl.TestServer.EnumPropertiesBasic
{
public partial class OutputModel
{
internal static global::Cadl.TestServer.EnumPropertiesBasic.OutputModel DeserializeOutputModel(global::System.Text.Json.JsonElement element)
{
global::Cadl.TestServer.EnumPropertiesBasic.DayOfTheWeek day = default;
global::Cadl.TestServer.EnumPropertiesBasic.TranslationLanguageValues language = default;
foreach (var property in element.EnumerateObject())
{
if(property.NameEquals(""Day"")){
day = property.Value.GetString().ToDayOfTheWeek();
continue;
}
if(property.NameEquals(""Language"")){
language = new global::Cadl.TestServer.EnumPropertiesBasic.TranslationLanguageValues(property.Value.GetString());
continue;
}
}
return new global::Cadl.TestServer.EnumPropertiesBasic.OutputModel(day, language);}

internal static global::Cadl.TestServer.EnumPropertiesBasic.OutputModel FromResponse(global::Azure.Response response)
{
using var document = global::System.Text.Json.JsonDocument.Parse(response.Content);
return DeserializeOutputModel(document.RootElement);
}
}
}
"
            }
        };
    }
}<|MERGE_RESOLUTION|>--- conflicted
+++ resolved
@@ -31,11 +31,7 @@
                         new InputModelProperty("Day", "Day", "Required standard enum value.", FixedEnumType, true, false, false),
                         new InputModelProperty("Language", "Language", "Required string enum value.", ExtensibleEnumType, true, false, false)
                     },
-<<<<<<< HEAD
-                    null, new List<InputModelType>(), null, null, true);
-=======
-                    null, new List<InputModelType>(), null, null, false);
->>>>>>> 8a2b2bfd
+                    null, new List<InputModelType>(), null, null, true, false);
             var library = new DpgOutputLibraryBuilder(new InputNamespace("Cadl.TestServer.EnumPropertiesBasic", null, new List<string>(),
                 new List<InputEnumType> { FixedEnumType, ExtensibleEnumType }, new List<InputModelType> { modelType }, new List<InputClient>(), new InputAuth()), default).Build(true);
 
@@ -51,11 +47,7 @@
                         new InputModelProperty("Day", "Day", "Required standard enum value.", FixedEnumType, true, false, false),
                         new InputModelProperty("Language", "Language", "Required string enum value.", ExtensibleEnumType, true, false, false)
                     },
-<<<<<<< HEAD
-                    null, new List<InputModelType>(), null, null, true);
-=======
-                    null, new List<InputModelType>(), null, null, false);
->>>>>>> 8a2b2bfd
+                    null, new List<InputModelType>(), null, null, true, false);
             var library = new DpgOutputLibraryBuilder(new InputNamespace("Cadl.TestServer.EnumPropertiesBasic", null, new List<string>(),
                 new List<InputEnumType> { FixedEnumType, ExtensibleEnumType }, new List<InputModelType> { modelType }, new List<InputClient>(), new InputAuth()), default).Build(true);
 
@@ -71,11 +63,7 @@
                         new InputModelProperty("Day", "Day", "Required standard enum value.", FixedEnumType, true, false, false),
                         new InputModelProperty("Language", "Language", "Required string enum value.", ExtensibleEnumType, true, false, false)
                     },
-<<<<<<< HEAD
-                    null, new List<InputModelType>(), null, null, true);
-=======
-                    null, new List<InputModelType>(), null, null, false);
->>>>>>> 8a2b2bfd
+                    null, new List<InputModelType>(), null, null, true, false);
             var library = new DpgOutputLibraryBuilder(new InputNamespace("Cadl.TestServer.EnumPropertiesBasic", null, new List<string>(),
                 new List<InputEnumType> { FixedEnumType, ExtensibleEnumType }, new List<InputModelType> { modelType }, new List<InputClient>(), new InputAuth()), default).Build(true);
 
