--- conflicted
+++ resolved
@@ -28,14 +28,10 @@
             // refer to the original CADL file: https://github.com/Azure/cadl-ranch/blob/c4f41f483eac812527f7b6dc837bd22d255a18ed/packages/cadl-ranch-specs/http/models/enum-properties/main.cadl#L67-L75
             var modelType = new InputModelType("RoundTripModel", "Cadl.TestServer.EnumPropertiesBasic", "public", null, "Round-trip model with enum properties", InputModelTypeUsage.RoundTrip,
                     new List<InputModelProperty>{
-                        new InputModelProperty("Day", "Day", "Required standard enum value.", FixedEnumType, null, true, false, false),
-                        new InputModelProperty("Language", "Language", "Required string enum value.", ExtensibleEnumType, null, true, false, false)
+                        new InputModelProperty("Day", "Day", "Required standard enum value.", FixedEnumType, true, false, false),
+                        new InputModelProperty("Language", "Language", "Required string enum value.", ExtensibleEnumType, true, false, false)
                     },
-<<<<<<< HEAD
-                    null, null, null, null);
-=======
                     null, new List<InputModelType>(), null, null, false);
->>>>>>> a037d2c8
             var library = new DpgOutputLibraryBuilder(new InputNamespace("Cadl.TestServer.EnumPropertiesBasic", null, new List<string>(),
                 new List<InputEnumType> { FixedEnumType, ExtensibleEnumType }, new List<InputModelType> { modelType }, new List<InputClient>(), new InputAuth()), default).Build(true);
 
@@ -48,14 +44,10 @@
             // refer to the original CADL file: https://github.com/Azure/cadl-ranch/blob/c4f41f483eac812527f7b6dc837bd22d255a18ed/packages/cadl-ranch-specs/http/models/enum-properties/main.cadl#L47-L55
             var modelType = new InputModelType("InputModel", "Cadl.TestServer.EnumPropertiesBasic", "public", null, "Input model with enum properties", InputModelTypeUsage.Input,
                     new List<InputModelProperty>{
-                        new InputModelProperty("Day", "Day", "Required standard enum value.", FixedEnumType, null, true, false, false),
-                        new InputModelProperty("Language", "Language", "Required string enum value.", ExtensibleEnumType, null, true, false, false)
+                        new InputModelProperty("Day", "Day", "Required standard enum value.", FixedEnumType, true, false, false),
+                        new InputModelProperty("Language", "Language", "Required string enum value.", ExtensibleEnumType, true, false, false)
                     },
-<<<<<<< HEAD
-                    null, null, null, null);
-=======
                     null, new List<InputModelType>(), null, null, false);
->>>>>>> a037d2c8
             var library = new DpgOutputLibraryBuilder(new InputNamespace("Cadl.TestServer.EnumPropertiesBasic", null, new List<string>(),
                 new List<InputEnumType> { FixedEnumType, ExtensibleEnumType }, new List<InputModelType> { modelType }, new List<InputClient>(), new InputAuth()), default).Build(true);
 
@@ -68,14 +60,10 @@
             // refer to the original CADL file: https://github.com/Azure/cadl-ranch/blob/c4f41f483eac812527f7b6dc837bd22d255a18ed/packages/cadl-ranch-specs/http/models/enum-properties/main.cadl#L57-L65
             var modelType = new InputModelType("OutputModel", "Cadl.TestServer.EnumPropertiesBasic", "public", null, "Output model with enum properties", InputModelTypeUsage.Output,
                     new List<InputModelProperty>{
-                        new InputModelProperty("Day", "Day", "Required standard enum value.", FixedEnumType, null, true, false, false),
-                        new InputModelProperty("Language", "Language", "Required string enum value.", ExtensibleEnumType, null, true, false, false)
+                        new InputModelProperty("Day", "Day", "Required standard enum value.", FixedEnumType, true, false, false),
+                        new InputModelProperty("Language", "Language", "Required string enum value.", ExtensibleEnumType, true, false, false)
                     },
-<<<<<<< HEAD
-                    null, null, null, null);
-=======
                     null, new List<InputModelType>(), null, null, false);
->>>>>>> a037d2c8
             var library = new DpgOutputLibraryBuilder(new InputNamespace("Cadl.TestServer.EnumPropertiesBasic", null, new List<string>(),
                 new List<InputEnumType> { FixedEnumType, ExtensibleEnumType }, new List<InputModelType> { modelType }, new List<InputClient>(), new InputAuth()), default).Build(true);
 
@@ -112,7 +100,7 @@
             internal EnumWrapper(EnumType enumType) => this.EnumType = enumType;
         }
 
-        private static readonly InputEnumType ExtensibleEnumType = new InputEnumType("TranslationLanguageValues", "Cadl.TestServer.EnumPropertiesBasic", "public", null, "The supported languages to translate input text into.", InputPrimitiveType.String,
+        private static readonly InputEnumType ExtensibleEnumType = new InputEnumType("TranslationLanguageValues", "Cadl.TestServer.EnumPropertiesBasic", "public", null, "The supported languages to translate input text into.", InputModelTypeUsage.RoundTrip, InputPrimitiveType.String,
                     new List<InputEnumTypeValue>() {
                         new("English", "English", "Translate to English"),
                         new("Spanish", "Spanish", "Translate to Spanish"),
@@ -120,7 +108,7 @@
                         new("Undocumented", "Undocumented", null)
                     }, true, false);
 
-        private static readonly InputEnumType FixedEnumType = new InputEnumType("DayOfTheWeek", "Cadl.TestServer.EnumPropertiesBasic", "public", null, "Represents the days of the week using a standard, non-string enum.", InputPrimitiveType.String,
+        private static readonly InputEnumType FixedEnumType = new InputEnumType("DayOfTheWeek", "Cadl.TestServer.EnumPropertiesBasic", "public", null, "Represents the days of the week using a standard, non-string enum.", InputModelTypeUsage.RoundTrip, InputPrimitiveType.String,
                     new List<InputEnumTypeValue>() {
                         new("Monday", "Monday", null),
                         new("Tuesday", "Tuesday", null),
@@ -250,27 +238,27 @@
 {
 internal static partial class DayOfTheWeekExtensions
 {
-public static string ToSerialString(this global::Cadl.TestServer.EnumPropertiesBasic.DayOfTheWeek value) => value switch
-{
-global::Cadl.TestServer.EnumPropertiesBasic.DayOfTheWeek.Monday => ""Monday"",
-global::Cadl.TestServer.EnumPropertiesBasic.DayOfTheWeek.Tuesday => ""Tuesday"",
-global::Cadl.TestServer.EnumPropertiesBasic.DayOfTheWeek.Wednesday => ""Wednesday"",
-global::Cadl.TestServer.EnumPropertiesBasic.DayOfTheWeek.Thursday => ""Thursday"",
-global::Cadl.TestServer.EnumPropertiesBasic.DayOfTheWeek.Friday => ""Friday"",
-global::Cadl.TestServer.EnumPropertiesBasic.DayOfTheWeek.Saturday => ""Saturday"",
-global::Cadl.TestServer.EnumPropertiesBasic.DayOfTheWeek.Sunday => ""Sunday"",
+public static string ToSerialString(this DayOfTheWeek value) => value switch
+{
+DayOfTheWeek.Monday => ""Monday"",
+DayOfTheWeek.Tuesday => ""Tuesday"",
+DayOfTheWeek.Wednesday => ""Wednesday"",
+DayOfTheWeek.Thursday => ""Thursday"",
+DayOfTheWeek.Friday => ""Friday"",
+DayOfTheWeek.Saturday => ""Saturday"",
+DayOfTheWeek.Sunday => ""Sunday"",
 _ => throw new global::System.ArgumentOutOfRangeException(nameof(value), value, ""Unknown DayOfTheWeek value."")
 };
 
-public static global::Cadl.TestServer.EnumPropertiesBasic.DayOfTheWeek ToDayOfTheWeek(this string value)
-{
-if (global::System.StringComparer.OrdinalIgnoreCase.Equals(value, ""Monday"")) return global::Cadl.TestServer.EnumPropertiesBasic.DayOfTheWeek.Monday;
-if (global::System.StringComparer.OrdinalIgnoreCase.Equals(value, ""Tuesday"")) return global::Cadl.TestServer.EnumPropertiesBasic.DayOfTheWeek.Tuesday;
-if (global::System.StringComparer.OrdinalIgnoreCase.Equals(value, ""Wednesday"")) return global::Cadl.TestServer.EnumPropertiesBasic.DayOfTheWeek.Wednesday;
-if (global::System.StringComparer.OrdinalIgnoreCase.Equals(value, ""Thursday"")) return global::Cadl.TestServer.EnumPropertiesBasic.DayOfTheWeek.Thursday;
-if (global::System.StringComparer.OrdinalIgnoreCase.Equals(value, ""Friday"")) return global::Cadl.TestServer.EnumPropertiesBasic.DayOfTheWeek.Friday;
-if (global::System.StringComparer.OrdinalIgnoreCase.Equals(value, ""Saturday"")) return global::Cadl.TestServer.EnumPropertiesBasic.DayOfTheWeek.Saturday;
-if (global::System.StringComparer.OrdinalIgnoreCase.Equals(value, ""Sunday"")) return global::Cadl.TestServer.EnumPropertiesBasic.DayOfTheWeek.Sunday;
+public static DayOfTheWeek ToDayOfTheWeek(this string value)
+{
+if (global::System.StringComparer.OrdinalIgnoreCase.Equals(value, ""Monday"")) return DayOfTheWeek.Monday;
+if (global::System.StringComparer.OrdinalIgnoreCase.Equals(value, ""Tuesday"")) return DayOfTheWeek.Tuesday;
+if (global::System.StringComparer.OrdinalIgnoreCase.Equals(value, ""Wednesday"")) return DayOfTheWeek.Wednesday;
+if (global::System.StringComparer.OrdinalIgnoreCase.Equals(value, ""Thursday"")) return DayOfTheWeek.Thursday;
+if (global::System.StringComparer.OrdinalIgnoreCase.Equals(value, ""Friday"")) return DayOfTheWeek.Friday;
+if (global::System.StringComparer.OrdinalIgnoreCase.Equals(value, ""Saturday"")) return DayOfTheWeek.Saturday;
+if (global::System.StringComparer.OrdinalIgnoreCase.Equals(value, ""Sunday"")) return DayOfTheWeek.Sunday;
 throw new global::System.ArgumentOutOfRangeException(nameof(value), value, ""Unknown DayOfTheWeek value."");
 }
 }
