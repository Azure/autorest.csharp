﻿// Copyright (c) Microsoft Corporation. All rights reserved.
// Licensed under the MIT License. See License.txt in the project root for license information.

using System;
using System.Collections.Generic;
using System.Linq;
using AutoRest.CSharp.Common.Input;
using AutoRest.CSharp.Generation.Types;
using AutoRest.CSharp.Output.Models.Types;
using NUnit.Framework;

namespace AutoRest.CSharp.Generation.Writers.Tests
{
    public class ModelGenerationTestBase
    {
        // common usages definitions
        internal static readonly InputModelProperty RequiredStringProperty = new InputModelProperty("requiredString", "requiredString", "Required string, illustrating a reference type property.", InputPrimitiveType.String, null, true, false, false);

        internal static readonly InputModelProperty RequiredIntProperty = new InputModelProperty("requiredInt", "requiredInt", "Required int, illustrating a value type property.", InputPrimitiveType.Int32, null, true, false, false);

        internal static readonly InputModelProperty RequiredStringListProperty = new InputModelProperty("requiredStringList", "requiredStringList", "Required collection of strings, illustrating a collection of reference types.", new InputListType("requiredStringList", InputPrimitiveType.String, false), null, true, false, false);

        internal static readonly InputModelProperty RequiredIntListProperty = new InputModelProperty("requiredIntList", "requiredIntList", "Required collection of ints, illustrating a collection of value types.", new InputListType("requiredIntList", InputPrimitiveType.Int32, false), null, true, false, false);

        internal static TypeFactory CadlTypeFactory => new TypeFactory(null, typeof(BinaryData));

        internal static readonly InputModelType ElementModelType = new InputModelType("SimpleModel", "Cadl.TestServer.ModelCollectionProperties.Models", null, "public",
            "Simple model that will appear in a collection.", InputModelTypeUsage.RoundTrip,
            new List<InputModelProperty> { RequiredStringProperty, RequiredIntProperty },
<<<<<<< HEAD
            null, new List<InputModelType>(), null, null, null, null, false);
=======
            null, new List<InputModelType>(), null, null, null);
>>>>>>> 25dabbd4

        [OneTimeSetUp]
        public void Initialize()
        {
            Configuration.Initialize(
                outputFolder: "Generated",
                ns: "",
                libraryName: "",
                sharedSourceFolders: Array.Empty<string>(),
                saveInputs: false,
                azureArm: false,
                publicClients: true,
                modelNamespace: false,
                headAsBoolean: false,
                skipCSProj: false,
                skipCSProjPackageReference: false,
                generation1ConvenienceClient: false,
                singleTopLevelClient: false,
                skipSerializationFormatXml: false,
                disablePaginationTopRenaming: false,
                generateModelFactory: true,
                publicDiscriminatorProperty: false,
                deserializeNullCollectionAsNullValue: false,
                useCoreDataFactoryReplacements: true,
                useModelReaderWriter: true,
                enableBicepSerialization: true,
                modelFactoryForHlc: Array.Empty<string>(),
                unreferencedTypesHandling: Configuration.UnreferencedTypesHandlingOption.RemoveOrInternalize,
                keepNonOverloadableProtocolSignature: false,
                projectFolder: ".",
                existingProjectFolder: null,
                protocolMethodList: Array.Empty<string>(),
                suppressAbstractBaseClasses: Array.Empty<string>(),
                modelsToTreatEmptyStringAsNull: Array.Empty<string>(),
                additionalIntrinsicTypesToTreatEmptyStringAsNull: Array.Empty<string>(),
                shouldTreatBase64AsBinaryData: true,
                methodsToKeepClientDefaultValue: Array.Empty<string>(),
                mgmtConfiguration: null,
                mgmtTestConfiguration: null,
                flavor: "azure",
                disableXmlDocs: false,
                generateSampleProject: true,
                generateTestProject: true,
                helperNamespace: "");
        }


        internal void ValidateGeneratedCodes(string modelName, string expectedModelCodes, string expectedSerializationCodes, DpgOutputLibrary library)
        {
            Assert.True(library.Models.Any(m => m.Declaration.Name == modelName));
            foreach (var m in library.Models)
            {
                if (m.Declaration.Name == modelName)
                {
                    ValidateGeneratedCodes(m, expectedModelCodes, expectedSerializationCodes);
                }
            }
        }

        internal void ValidateGeneratedCodes(ModelTypeProvider model, string expectedModelCodes, string expectedSerializationCodes)
        {
            ValidateGeneratedModelCodes(model, expectedModelCodes);
            ValidateGeneratedSerializationCodes(model, expectedSerializationCodes);
        }

        internal void ValidateGeneratedModelCodes(ModelTypeProvider model, string expected)
        {
            //TODO this is an inefficient way to manage expected results since any tiny change in formatting results in hundreds (thousands in the future) of places
            //that now need to be updated.  We should convert this into asserts about shape using reflection and leave the formatting to reviews / roslyn

            //var codeWriter = new CodeWriter();
            //var modelWriter = new ModelWriter();
            //modelWriter.WriteModel(codeWriter, model);
            //var codes = codeWriter.ToString();
            //Assert.AreEqual(expected, codes);
        }

        internal void ValidateGeneratedSerializationCodes(ModelTypeProvider model, string expected)
        {
            //TODO this is an inefficient way to manage expected results since any tiny change in formatting results in hundreds (thousands in the future) of places
            //that now need to be updated.  We should convert this into asserts about shape using reflection and leave the formatting to reviews / roslyn

            //var codeWriter = new CodeWriter();
            //SerializationWriter serializationWriter = new SerializationWriter();
            //serializationWriter.WriteSerialization(codeWriter, model);
            //var codes = codeWriter.ToString();
            //Assert.AreEqual(expected, codes);
        }
    }
}<|MERGE_RESOLUTION|>--- conflicted
+++ resolved
@@ -27,11 +27,7 @@
         internal static readonly InputModelType ElementModelType = new InputModelType("SimpleModel", "Cadl.TestServer.ModelCollectionProperties.Models", null, "public",
             "Simple model that will appear in a collection.", InputModelTypeUsage.RoundTrip,
             new List<InputModelProperty> { RequiredStringProperty, RequiredIntProperty },
-<<<<<<< HEAD
-            null, new List<InputModelType>(), null, null, null, null, false);
-=======
-            null, new List<InputModelType>(), null, null, null);
->>>>>>> 25dabbd4
+            null, new List<InputModelType>(), null, null, null, null);
 
         [OneTimeSetUp]
         public void Initialize()
