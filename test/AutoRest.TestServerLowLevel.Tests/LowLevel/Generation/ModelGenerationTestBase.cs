﻿// Copyright (c) Microsoft Corporation. All rights reserved.
// Licensed under the MIT License. See License.txt in the project root for license information.

using System;
using System.Collections.Generic;
using System.Linq;
using System.Text.RegularExpressions;
using AutoRest.CSharp.Common.Input;
using AutoRest.CSharp.Generation.Types;
using AutoRest.CSharp.Input;
using AutoRest.CSharp.Output.Models.Types;
using NUnit.Framework;

namespace AutoRest.CSharp.Generation.Writers.Tests
{
    public class ModelGenerationTestBase
    {
        // common usages definitions
        internal static readonly InputModelProperty RequiredStringProperty = new InputModelProperty("requiredString", "requiredString", "Required string, illustrating a reference type property.", InputPrimitiveType.String, true, false, false);

        internal static readonly InputModelProperty RequiredIntProperty = new InputModelProperty("requiredInt", "requiredInt", "Required int, illustrating a value type property.", InputPrimitiveType.Int32, true, false, false);

        internal static readonly InputModelProperty RequiredStringListProperty = new InputModelProperty("requiredStringList", "requiredStringList", "Required collection of strings, illustrating a collection of reference types.", new InputListType("requiredStringList", InputPrimitiveType.String, false), true, false, false);

        internal static readonly InputModelProperty RequiredIntListProperty = new InputModelProperty("requiredIntList", "requiredIntList", "Required collection of ints, illustrating a collection of value types.", new InputListType("requiredIntList", InputPrimitiveType.Int32, false), true, false, false);

        internal static TypeFactory CadlTypeFactory => new TypeFactory(null);

        internal static readonly InputModelType ElementModelType = new InputModelType("SimpleModel", "Cadl.TestServer.ModelCollectionProperties.Models", null, "public",
            "Simple model that will appear in a collection.", InputModelTypeUsage.RoundTrip,
            new List<InputModelProperty> { RequiredStringProperty, RequiredIntProperty },
<<<<<<< HEAD
            null, new List<InputModelType>(), null, null, true);
=======
            null, new List<InputModelType>(), null, null, false);
>>>>>>> 8a2b2bfd

        [OneTimeSetUp]
        public void Initialize()
        {
            Configuration.Initialize(
                outputFolder: "Generated",
                ns: "",
                libraryName: "",
                sharedSourceFolders: Array.Empty<string>(),
                saveInputs: false,
                azureArm: false,
                publicClients: true,
                modelNamespace: false,
                headAsBoolean: false,
                skipCSProjPackageReference: false,
                generation1ConvenienceClient: false,
                singleTopLevelClient: false,
                skipSerializationFormatXml: false,
                disablePaginationTopRenaming: false,
                generateModelFactory: true,
                publicDiscriminatorProperty: false,
                deserializeNullCollectionAsNullValue: false,
                useCoreDataFactoryReplacements: true,
                modelFactoryForHlc: Array.Empty<string>(),
                unreferencedTypesHandling: Configuration.UnreferencedTypesHandlingOption.RemoveOrInternalize,
                useOverloadsBetweenProtocolAndConvenience: true,
                keepNonOverloadableProtocolSignature: false,
                projectFolder: ".",
                existingProjectFolder: null,
                protocolMethodList: Array.Empty<string>(),
                suppressAbstractBaseClasses: Array.Empty<string>(),
                modelsToTreatEmptyStringAsNull: Array.Empty<string>(),
                additionalIntrinsicTypesToTreatEmptyStringAsNull: Array.Empty<string>(),
                shouldTreatBase64AsBinaryData: true,
                methodsToKeepClientDefaultValue: Array.Empty<string>(),
                mgmtConfiguration: null,
                mgmtTestConfiguration: null);
        }


        internal void ValidateGeneratedCodes(string modelName, string expectedModelCodes, string expectedSerializationCodes, DpgOutputLibrary library)
        {
            Assert.True(library.Models.Any(m => m.Declaration.Name == modelName));
            foreach (var m in library.Models)
            {
                if (m.Declaration.Name == modelName)
                {
                    ValidateGeneratedCodes(m, expectedModelCodes, expectedSerializationCodes);
                }
            }
        }

        internal void ValidateGeneratedCodes(ModelTypeProvider model, string expectedModelCodes, string expectedSerializationCodes)
        {
            ValidateGeneratedModelCodes(model, expectedModelCodes);
            ValidateGeneratedSerializationCodes(model, expectedSerializationCodes);
        }

        internal void ValidateGeneratedModelCodes(ModelTypeProvider model, string expected)
        {
            //TODO this is an inefficient way to manage expected results since any tiny change in formatting results in hundreds (thousands in the future) of places
            //that now need to be updated.  We should convert this into asserts about shape using reflection and leave the formatting to reviews / roslyn

            //var codeWriter = new CodeWriter();
            //var modelWriter = new ModelWriter();
            //modelWriter.WriteModel(codeWriter, model);
            //var codes = codeWriter.ToString();
            //Assert.AreEqual(expected, codes);
        }

        internal void ValidateGeneratedSerializationCodes(ModelTypeProvider model, string expected)
        {
            //TODO this is an inefficient way to manage expected results since any tiny change in formatting results in hundreds (thousands in the future) of places
            //that now need to be updated.  We should convert this into asserts about shape using reflection and leave the formatting to reviews / roslyn

            //var codeWriter = new CodeWriter();
            //SerializationWriter serializationWriter = new SerializationWriter();
            //serializationWriter.WriteSerialization(codeWriter, model);
            //var codes = codeWriter.ToString();
            //Assert.AreEqual(expected, codes);
        }
    }
}<|MERGE_RESOLUTION|>--- conflicted
+++ resolved
@@ -29,11 +29,7 @@
         internal static readonly InputModelType ElementModelType = new InputModelType("SimpleModel", "Cadl.TestServer.ModelCollectionProperties.Models", null, "public",
             "Simple model that will appear in a collection.", InputModelTypeUsage.RoundTrip,
             new List<InputModelProperty> { RequiredStringProperty, RequiredIntProperty },
-<<<<<<< HEAD
-            null, new List<InputModelType>(), null, null, true);
-=======
-            null, new List<InputModelType>(), null, null, false);
->>>>>>> 8a2b2bfd
+            null, new List<InputModelType>(), null, null, true, false);
 
         [OneTimeSetUp]
         public void Initialize()
