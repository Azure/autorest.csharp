--- conflicted
+++ resolved
@@ -51,11 +51,8 @@
                 disablePaginationTopRenaming: false,
                 generateModelFactory: true,
                 publicDiscriminatorProperty: false,
-<<<<<<< HEAD
                 deserializeNullCollectionAsNullValue: false,
-=======
                 useCoreDataFactoryReplacements: true,
->>>>>>> 22cef409
                 modelFactoryForHlc: Array.Empty<string>(),
                 unreferencedTypesHandling: Configuration.UnreferencedTypesHandlingOption.RemoveOrInternalize,
                 useOverloadsBetweenProtocolAndConvenience: true,
