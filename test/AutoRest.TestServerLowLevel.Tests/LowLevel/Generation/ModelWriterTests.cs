﻿using System.Collections.Generic;
using AutoRest.CSharp.Common.Input;
using AutoRest.CSharp.Generation.Types;
using AutoRest.CSharp.Output.Models.Types;
using NUnit.Framework;

namespace AutoRest.CSharp.Generation.Writers.Tests
{
    public class LowLevelModelWriterTests
    {
        [TestCaseSource(nameof(InputBasicCase))]
        public void InputBasic(string expectedModelCodes)
        {
            // refer to the original CADL file: https://github.com/annelo-msft/azure-sdk-for-net/blob/cadl-models-roundtrip-basic/sdk/template/Azure.Template/src/Generated/Models/RoundTripModel.cs
            var model = new ModelTypeProvider(
                new InputModelType("InputModel", "Cadl.TestServer.InputBasic", "public", InputModelTypeUsage.RoundTrip,
                    new List<InputModelProperty>{
                        new InputModelProperty("requiredString", "requiredString", "Required string, illustrating a reference type property.", InputPrimitiveType.String, true, true, false),
                        new InputModelProperty("requiredInt", "requiredInt", "Required int, illustrating a value type property.", InputPrimitiveType.Int32, true, true, false)
                    },
                    null, null, null),
                new TypeFactory(null),
                "test",
                null);

            ValidateGeneratedModelCodes(model, expectedModelCodes);
        }

        [TestCaseSource(nameof(PrimitivePropertiesCase))]
        public void PrimitiveProperties(string expectedModelCodes, string expectedSerializationCodes)
        {
            // refer to the original CADL file: https://github.com/Azure/cadl-ranch/blob/main/packages/cadl-ranch-specs/http/models/primitive-properties/main.cadl
            var model = new ModelTypeProvider(
                new InputModelType("PrimitivePropertyModel", "Cadl.TestServer.PrimitiveProperties", "public", InputModelTypeUsage.RoundTrip,
                    new List<InputModelProperty>{
                        new InputModelProperty("requiredString", "requiredString", "", InputPrimitiveType.String, true, false, false),
                        new InputModelProperty("requiredInt", "requiredInt", "", InputPrimitiveType.Int32, true, false, false),
                        new InputModelProperty("requiredLong", "requiredLong", "", InputPrimitiveType.Int64, true, false, false),
                        new InputModelProperty("requiredSafeInt", "requiredSafeInt", "", InputPrimitiveType.Int64, true, false, false),
                        new InputModelProperty("requiredFloat", "requiredFloat", "", InputPrimitiveType.Float32, true, false, false),
                        new InputModelProperty("requiredDouble", "requiredDouble", "", InputPrimitiveType.Float64, true, false, false),
                        new InputModelProperty("requiredBodyDateTime", "requiredBodyDateTime", "Illustrate a zonedDateTime body parameter, serialized as (https://datatracker.ietf.org/doc/html/rfc3339)", InputPrimitiveType.DateTimeISO8601, true, false, false),
                        new InputModelProperty("requiredDuration", "requiredDuration", "", InputPrimitiveType.DurationISO8601, true, false, false),
                        new InputModelProperty("requiredBoolean", "requiredBoolean", "", InputPrimitiveType.Boolean, true, false, false)
                    },
                    null, null, null),
                new TypeFactory(null),
                "test",
                null);

            ValidateGeneratedCodes(model, expectedModelCodes, expectedSerializationCodes);
        }

<<<<<<< HEAD
        [TestCaseSource(nameof(PrimitiveCollectionPropertiesCase))]
        public void PrimitiveCollectionProperties(string expectedModelCodes, string expectedSerializationCodes)
        {

            // refer to the original CADL file: https://github.com/Azure/cadl-ranch/blob/main/packages/cadl-ranch-specs/http/models/primitive-properties/main.cadl
            var model = new ModelTypeProvider(
                new InputModelType("RoundTripModel", "Cadl.TestServer.CollectionPropertiesBasic", "public", InputModelTypeUsage.RoundTrip,
                    new List<InputModelProperty>{
                        new InputModelProperty("requiredStringList", "requiredStringList", "Required collection of strings, illustrating a collection of reference types.", new InputListType("requiredStringList", InputPrimitiveType.String), true, false, false),
                        new InputModelProperty("requiredIntList", "requiredIntList", "Required collection of ints, illustrating a collection of value types.", new InputListType("requiredIntList", InputPrimitiveType.Int32), true, false, false),
                    },
                    null, null, null),
                new TypeFactory(null),
                "test",
                null);

            ValidateGeneratedCodes(model, expectedModelCodes, expectedSerializationCodes);
        }

=======
>>>>>>> e34269b5

        private void ValidateGeneratedCodes(ModelTypeProvider model, string modelCodes, string serializationCodes)
        {
            ValidateGeneratedModelCodes(model, modelCodes);
            ValidateGeneratedSerializationCodes(model, serializationCodes);
        }

        private void ValidateGeneratedModelCodes(ModelTypeProvider model, string modelCodes)
        {
            var codeWriter = new CodeWriter();
            LowLevelModelWriter.WriteType(codeWriter, model);
            var codes = codeWriter.ToString();
            Assert.AreEqual(modelCodes, codes);
        }

        private void ValidateGeneratedSerializationCodes(ModelTypeProvider model, string serializationCodes)
        {
            var codeWriter = new CodeWriter();
            SerializationWriter.WriteModelSerialization(codeWriter, model);
            var codes = codeWriter.ToString();
            Assert.AreEqual(serializationCodes, codes);
        }

        // Below are test cases
        private static readonly string[] InputBasicCase =
        {
            @"// Copyright (c) Microsoft Corporation. All rights reserved.
// Licensed under the MIT License.

// <auto-generated/>

#nullable disable

using System;
using Azure.Core;

namespace Cadl.TestServer.InputBasic
{
public partial class InputModel
{
/// <summary> Initializes a new instance of InputModel. </summary>
/// <param name=""requiredString""> Required string, illustrating a reference type property. </param>
/// <param name=""requiredInt""> Required int, illustrating a value type property. </param>
/// <exception cref=""global::System.ArgumentNullException""> <paramref name=""requiredString""/> is null. </exception>
public InputModel(string requiredString,int requiredInt)
{
global::Azure.Core.Argument.AssertNotNull(requiredString, nameof(requiredString));

RequiredString = requiredString;
RequiredInt = requiredInt;
}

/// <summary> Required string, illustrating a reference type property. </summary>
public string RequiredString{ get; }

/// <summary> Required int, illustrating a value type property. </summary>
public int RequiredInt{ get; }
}
}
"
        };

        private static readonly object[] PrimitivePropertiesCase =
        {
            new string[] { @"// Copyright (c) Microsoft Corporation. All rights reserved.
// Licensed under the MIT License.

// <auto-generated/>

#nullable disable

using System;
using Azure.Core;

namespace Cadl.TestServer.PrimitiveProperties
{
public partial class PrimitivePropertyModel
{
/// <summary> Initializes a new instance of PrimitivePropertyModel. </summary>
/// <param name=""requiredString""></param>
/// <param name=""requiredInt""></param>
/// <param name=""requiredLong""></param>
/// <param name=""requiredSafeInt""></param>
/// <param name=""requiredFloat""></param>
/// <param name=""requiredDouble""></param>
/// <param name=""requiredBodyDateTime""> Illustrate a zonedDateTime body parameter, serialized as (https://datatracker.ietf.org/doc/html/rfc3339). </param>
/// <param name=""requiredDuration""></param>
/// <param name=""requiredBoolean""></param>
/// <exception cref=""global::System.ArgumentNullException""> <paramref name=""requiredString""/> is null. </exception>
public PrimitivePropertyModel(string requiredString,int requiredInt,long requiredLong,long requiredSafeInt,float requiredFloat,double requiredDouble,global::System.DateTimeOffset requiredBodyDateTime,global::System.TimeSpan requiredDuration,bool requiredBoolean)
{
global::Azure.Core.Argument.AssertNotNull(requiredString, nameof(requiredString));

RequiredString = requiredString;
RequiredInt = requiredInt;
RequiredLong = requiredLong;
RequiredSafeInt = requiredSafeInt;
RequiredFloat = requiredFloat;
RequiredDouble = requiredDouble;
RequiredBodyDateTime = requiredBodyDateTime;
RequiredDuration = requiredDuration;
RequiredBoolean = requiredBoolean;
}

public string RequiredString{ get; set; }

public int RequiredInt{ get; set; }

public long RequiredLong{ get; set; }

public long RequiredSafeInt{ get; set; }

public float RequiredFloat{ get; set; }

public double RequiredDouble{ get; set; }

/// <summary> Illustrate a zonedDateTime body parameter, serialized as (https://datatracker.ietf.org/doc/html/rfc3339). </summary>
public global::System.DateTimeOffset RequiredBodyDateTime{ get; set; }

public global::System.TimeSpan RequiredDuration{ get; set; }

public bool RequiredBoolean{ get; set; }
}
}
",
            @"// Copyright (c) Microsoft Corporation. All rights reserved.
// Licensed under the MIT License.

// <auto-generated/>

#nullable disable

using System;
using System.Text.Json;
using Azure;
using Azure.Core;

namespace Cadl.TestServer.PrimitiveProperties
{
public partial class PrimitivePropertyModel: global::Azure.Core.IUtf8JsonSerializable
{
void global::Azure.Core.IUtf8JsonSerializable.Write(global::System.Text.Json.Utf8JsonWriter writer)
{
writer.WriteStartObject();
writer.WritePropertyName(""requiredString"");
writer.WriteStringValue(RequiredString);
writer.WritePropertyName(""requiredInt"");
writer.WriteNumberValue(RequiredInt);
writer.WritePropertyName(""requiredLong"");
writer.WriteNumberValue(RequiredLong);
writer.WritePropertyName(""requiredSafeInt"");
writer.WriteNumberValue(RequiredSafeInt);
writer.WritePropertyName(""requiredFloat"");
writer.WriteNumberValue(RequiredFloat);
writer.WritePropertyName(""requiredDouble"");
writer.WriteNumberValue(RequiredDouble);
writer.WritePropertyName(""requiredBodyDateTime"");
writer.WriteStringValue(RequiredBodyDateTime, ""O"");
writer.WritePropertyName(""requiredDuration"");
writer.WriteStringValue(RequiredDuration, ""P"");
writer.WritePropertyName(""requiredBoolean"");
writer.WriteBooleanValue(RequiredBoolean);
writer.WriteEndObject();
}

internal static global::Cadl.TestServer.PrimitiveProperties.PrimitivePropertyModel DeserializePrimitivePropertyModel(global::System.Text.Json.JsonElement element)
{
string requiredString = default;
int requiredInt = default;
long requiredLong = default;
long requiredSafeInt = default;
float requiredFloat = default;
double requiredDouble = default;
global::System.DateTimeOffset requiredBodyDateTime = default;
global::System.TimeSpan requiredDuration = default;
bool requiredBoolean = default;
foreach (var property in element.EnumerateObject())
{
if(property.NameEquals(""requiredString"")){
requiredString = property.Value.GetString();
continue;
}
if(property.NameEquals(""requiredInt"")){
requiredInt = property.Value.GetInt32();
continue;
}
if(property.NameEquals(""requiredLong"")){
requiredLong = property.Value.GetInt64();
continue;
}
if(property.NameEquals(""requiredSafeInt"")){
requiredSafeInt = property.Value.GetInt64();
continue;
}
if(property.NameEquals(""requiredFloat"")){
requiredFloat = property.Value.GetSingle();
continue;
}
if(property.NameEquals(""requiredDouble"")){
requiredDouble = property.Value.GetDouble();
continue;
}
if(property.NameEquals(""requiredBodyDateTime"")){
requiredBodyDateTime = property.Value.GetDateTimeOffset(""O"");
continue;
}
if(property.NameEquals(""requiredDuration"")){
requiredDuration = property.Value.GetTimeSpan(""P"");
continue;
}
if(property.NameEquals(""requiredBoolean"")){
requiredBoolean = property.Value.GetBoolean();
continue;
}
}
return new global::Cadl.TestServer.PrimitiveProperties.PrimitivePropertyModel(requiredString, requiredInt, requiredLong, requiredSafeInt, requiredFloat, requiredDouble, requiredBodyDateTime, requiredDuration, requiredBoolean);}

internal global::Azure.Core.RequestContent ToRequestContent()
{
var content = new global::Azure.Core.Utf8JsonRequestContent();
content.JsonWriter.WriteObjectValue(this);
return content;
}

internal static global::Cadl.TestServer.PrimitiveProperties.PrimitivePropertyModel FromResponse(global::Azure.Response response)
{
using var document = global::System.Text.Json.JsonDocument.Parse(response.Content);
return DeserializePrimitivePropertyModel(document.RootElement);
}
}
}
" }
        };
    }
}<|MERGE_RESOLUTION|>--- conflicted
+++ resolved
@@ -51,28 +51,6 @@
             ValidateGeneratedCodes(model, expectedModelCodes, expectedSerializationCodes);
         }
 
-<<<<<<< HEAD
-        [TestCaseSource(nameof(PrimitiveCollectionPropertiesCase))]
-        public void PrimitiveCollectionProperties(string expectedModelCodes, string expectedSerializationCodes)
-        {
-
-            // refer to the original CADL file: https://github.com/Azure/cadl-ranch/blob/main/packages/cadl-ranch-specs/http/models/primitive-properties/main.cadl
-            var model = new ModelTypeProvider(
-                new InputModelType("RoundTripModel", "Cadl.TestServer.CollectionPropertiesBasic", "public", InputModelTypeUsage.RoundTrip,
-                    new List<InputModelProperty>{
-                        new InputModelProperty("requiredStringList", "requiredStringList", "Required collection of strings, illustrating a collection of reference types.", new InputListType("requiredStringList", InputPrimitiveType.String), true, false, false),
-                        new InputModelProperty("requiredIntList", "requiredIntList", "Required collection of ints, illustrating a collection of value types.", new InputListType("requiredIntList", InputPrimitiveType.Int32), true, false, false),
-                    },
-                    null, null, null),
-                new TypeFactory(null),
-                "test",
-                null);
-
-            ValidateGeneratedCodes(model, expectedModelCodes, expectedSerializationCodes);
-        }
-
-=======
->>>>>>> e34269b5
 
         private void ValidateGeneratedCodes(ModelTypeProvider model, string modelCodes, string serializationCodes)
         {
