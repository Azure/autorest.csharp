--- conflicted
+++ resolved
@@ -17,11 +17,7 @@
             // refer to the original CADL file: https://github.com/Azure/cadl-ranch/blob/c4f41f483eac812527f7b6dc837bd22d255a18ed/packages/cadl-ranch-specs/http/models/roundtrip-basic/main.cadl#L15-L23
             var input = new InputModelType("InputModel", "Cadl.TestServer.InputBasic", null, "public", "Round-trip Model", InputModelTypeUsage.RoundTrip,
                 new List<InputModelProperty> { RequiredStringProperty, RequiredIntProperty },
-<<<<<<< HEAD
-                null, new List<InputModelType>(), null, null, null, null, false);
-=======
-                null, new List<InputModelType>(), null, null, null);
->>>>>>> 25dabbd4
+                null, new List<InputModelType>(), null, null, null, null);
 
             var model = new ModelTypeProvider(input, "test", null, null);
             ValidateGeneratedModelCodes(model, expectedModelCodes);
@@ -33,11 +29,7 @@
             // refer to the original CADL file: https://github.com/Azure/cadl-ranch/blob/main/packages/cadl-ranch-specs/http/models/input-basic/main.cadl
             var input = new InputModelType("InputModel", "Cadl.TestServer.InputBasic", null, "public", "Input Model", InputModelTypeUsage.Input,
                 new List<InputModelProperty> { RequiredStringProperty, RequiredIntProperty },
-<<<<<<< HEAD
-                null, new List<InputModelType>(), null, null, null, null, false);
-=======
-                null, new List<InputModelType>(), null, null, null);
->>>>>>> 25dabbd4
+                null, new List<InputModelType>(), null, null, null, null);
 
             var model = new ModelTypeProvider(input, "test", null, null);
             ValidateGeneratedCodes(model, expectedModelCodes, expectedSerializationCodes);
@@ -49,11 +41,7 @@
             // refer to the original CADL file: https://github.com/Azure/cadl-ranch/blob/c4f41f483eac812527f7b6dc837bd22d255a18ed/packages/cadl-ranch-specs/http/models/output-basic/main.cadl#L15-L23
             var input = new InputModelType("OutputModel", "Cadl.TestServer.OutputBasic", null, "public", "Output Model", InputModelTypeUsage.Output,
                 new List<InputModelProperty> { RequiredStringProperty, RequiredIntProperty },
-<<<<<<< HEAD
-                null, new List<InputModelType>(), null, null, null, null, false);
-=======
-                null, new List<InputModelType>(), null, null, null);
->>>>>>> 25dabbd4
+                null, new List<InputModelType>(), null, null, null, null);
 
             var model = new ModelTypeProvider(input, "test", null, null);
             ValidateGeneratedCodes(model, expectedModelCodes, expectedSerializationCodes);
@@ -77,11 +65,7 @@
                     new InputModelProperty("requiredBoolean", "requiredBoolean", "", InputPrimitiveType.Boolean, null, true, false, false),
                     new InputModelProperty("requiredBytes", "requiredBytes", "", InputPrimitiveType.Base64, null, true, false, false)
                 },
-<<<<<<< HEAD
-                null, Array.Empty<InputModelType>(), null, null, null, null, false);
-=======
-                null, Array.Empty<InputModelType>(), null, null, null);
->>>>>>> 25dabbd4
+                null, Array.Empty<InputModelType>(), null, null, null, null);
 
             var model = new ModelTypeProvider(input, "test", null, null);
             ValidateGeneratedCodes(model, expectedModelCodes, expectedSerializationCodes);
