--- conflicted
+++ resolved
@@ -20,11 +20,7 @@
                     new InputModelProperty("NestedRoundTripModel", "NestedRoundTripModel", "Required nested round-trip model.", NestedRoundTripOnlyModelType, true, false, false),
                     NestedRoundTripSharedModelProperty
                 },
-<<<<<<< HEAD
-                null, new List<InputModelType>(), null, null, true);
-=======
-                null, new List<InputModelType>(), null, null, false);
->>>>>>> 8a2b2bfd
+                null, new List<InputModelType>(), null, null, true, false);
 
             var library = new DpgOutputLibraryBuilder(new InputNamespace("NestedModelsBasic.Models", null, new List<string>(),
                 new List<InputEnumType>(), new List<InputModelType> { model, NestedRoundTripOnlyModelType, NestedRoundTripSharedModelType }, new List<InputClient>(), new InputAuth()), default).Build(true);
@@ -42,11 +38,7 @@
                     new InputModelProperty("NestedInputModel", "NestedInputModel", "Required nested input model.", NestedInputOnlyModelType, true, false, false),
                     NestedRoundTripSharedModelProperty
                 },
-<<<<<<< HEAD
-                null, new List<InputModelType>(), null, null, true);
-=======
-                null, new List<InputModelType>(), null, null, false);
->>>>>>> 8a2b2bfd
+                null, new List<InputModelType>(), null, null, true, false);
 
             var library = new DpgOutputLibraryBuilder(new InputNamespace("NestedModelsBasic.Models", null, new List<string>(),
                 new List<InputEnumType>(), new List<InputModelType> { model, NestedInputOnlyModelType, NestedRoundTripSharedModelType }, new List<InputClient>(), new InputAuth()), default).Build(true);
@@ -64,11 +56,7 @@
                     new InputModelProperty("NestedOutputModel", "NestedOutputModel", "Required nested output model.", NestedOutputOnlyModelType, true, false, false),
                     NestedRoundTripSharedModelProperty
                 },
-<<<<<<< HEAD
-                null, new List<InputModelType>(), null, null, true);
-=======
-                null, new List<InputModelType>(), null, null, false);
->>>>>>> 8a2b2bfd
+                null, new List<InputModelType>(), null, null, true, false);
 
             var library = new DpgOutputLibraryBuilder(new InputNamespace("NestedModelsBasic.Models", null, new List<string>(),
                 new List<InputEnumType>(), new List<InputModelType> { model, NestedOutputOnlyModelType, NestedRoundTripSharedModelType }, new List<InputClient>(), new InputAuth()), default).Build(true);
@@ -78,35 +66,19 @@
 
         private static readonly InputModelType NestedInputOnlyModelType = new InputModelType("NestedInputOnlyModel", "NestedInputOnlyModel", "public", null, "Model to illustrate a nested model that only appears on an input model.", InputModelTypeUsage.Input,
             new List<InputModelProperty> { RequiredStringProperty, RequiredIntProperty, RequiredStringListProperty, RequiredIntListProperty },
-<<<<<<< HEAD
-            null, new List<InputModelType>(), null, null, true);
+            null, new List<InputModelType>(), null, null, true, false);
 
         private static readonly InputModelType NestedOutputOnlyModelType = new InputModelType("NestedOutputOnlyModel", "NestedOutputOnlyModel", "public", null, "Model to illustrate a nested model that only appears on an ouput model.", InputModelTypeUsage.Output,
             new List<InputModelProperty> { RequiredStringProperty, RequiredIntProperty, RequiredStringListProperty, RequiredIntListProperty },
-            null, new List<InputModelType>(), null, null, true);
+            null, new List<InputModelType>(), null, null, true, false);
 
         private static readonly InputModelType NestedRoundTripOnlyModelType = new InputModelType("NestedRoundTripOnlyModel", "NestedRoundTripOnlyModel", "public", null, "Model to illustrate a nested model that only appears on a nested model.", InputModelTypeUsage.RoundTrip,
             new List<InputModelProperty> { RequiredStringProperty, RequiredIntProperty, RequiredStringListProperty, RequiredIntListProperty },
-            null, new List<InputModelType>(), null, null, true);
+            null, new List<InputModelType>(), null, null, true, false);
 
         private static readonly InputModelType NestedRoundTripSharedModelType = new InputModelType("NestedRoundTripSharedModel", "NestedRoundTripSharedModel", "public", null, "Model to illustrate a nested model that appears as a nested model on input, output, and round-trip models.", InputModelTypeUsage.RoundTrip,
             new List<InputModelProperty> { RequiredStringProperty, RequiredIntProperty, RequiredStringListProperty, RequiredIntListProperty },
-            null, new List<InputModelType>(), null, null, true);
-=======
-            null, new List<InputModelType>(), null, null, false);
-
-        private static readonly InputModelType NestedOutputOnlyModelType = new InputModelType("NestedOutputOnlyModel", "NestedOutputOnlyModel", "public", null, "Model to illustrate a nested model that only appears on an ouput model.", InputModelTypeUsage.Output,
-            new List<InputModelProperty> { RequiredStringProperty, RequiredIntProperty, RequiredStringListProperty, RequiredIntListProperty },
-            null, new List<InputModelType>(), null, null, false);
-
-        private static readonly InputModelType NestedRoundTripOnlyModelType = new InputModelType("NestedRoundTripOnlyModel", "NestedRoundTripOnlyModel", "public", null, "Model to illustrate a nested model that only appears on a nested model.", InputModelTypeUsage.RoundTrip,
-            new List<InputModelProperty> { RequiredStringProperty, RequiredIntProperty, RequiredStringListProperty, RequiredIntListProperty },
-            null, new List<InputModelType>(), null, null, false);
-
-        private static readonly InputModelType NestedRoundTripSharedModelType = new InputModelType("NestedRoundTripSharedModel", "NestedRoundTripSharedModel", "public", null, "Model to illustrate a nested model that appears as a nested model on input, output, and round-trip models.", InputModelTypeUsage.RoundTrip,
-            new List<InputModelProperty> { RequiredStringProperty, RequiredIntProperty, RequiredStringListProperty, RequiredIntListProperty },
-            null, new List<InputModelType>(), null, null, false);
->>>>>>> 8a2b2bfd
+            null, new List<InputModelType>(), null, null, true, false);
 
         private static readonly InputModelProperty NestedRoundTripSharedModelProperty = new InputModelProperty("NestedSharedModel", "NestedSharedModel", "Required nested shared model.", NestedRoundTripSharedModelType, true, false, false);
 
