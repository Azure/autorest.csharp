--- conflicted
+++ resolved
@@ -12,13 +12,8 @@
         public void RoundTripModel(string expectedModelCodes, string expectedSerializationCodes)
         {
             // refer to the original CADL file: https://github.com/Azure/cadl-ranch/blob/bed837a2e29e55569360206afa3393e044dfb070/packages/cadl-ranch-specs/http/models/optional-properties/main.cadl#L35-L38
-<<<<<<< HEAD
             var model = new InputModelType("RoundTripModel", "Cadl.TestServer.OptionalProperties.Models", "public", null, "Round-trip model with optional properties.", InputModelTypeUsage.Input | InputModelTypeUsage.Output,
                     OptionalProperties, null, Array.Empty<InputModelType>(), null, null, null);
-=======
-            var model = new InputModelType("RoundTripModel", "Cadl.TestServer.OptionalProperties.Models", "public", null, "Round-trip model with optional properties.", InputModelTypeUsage.RoundTrip,
-                    OptionalProperties, null, Array.Empty<InputModelType>(), null, null, null, null);
->>>>>>> 5c4fa027
 
             var library = new DpgOutputLibraryBuilder(new InputNamespace("Cadl.TestServer.OptionalProperties.Models", new List<string>(),
                 new List<InputEnumType>(), new List<InputModelType> { ElementModelType, model }, new List<InputClient>(), new InputAuth()), default).Build(true);
