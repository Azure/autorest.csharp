﻿using System.Collections.Generic;
using AutoRest.CSharp.Common.Input;
using AutoRest.CSharp.Output.Models;
using NUnit.Framework;

namespace AutoRest.CSharp.Generation.Writers.Tests
{
    public class ReadonlyPropertyWritingTests : ModelGenerationTestBase
    {
        [TestCaseSource(nameof(RoundTripModelCase))]
        public void RoundTripModel(string expectedModelCodes, string expectedSerializationCodes)
        {
            // refer to the original CADL file: https://github.com/Azure/cadl-ranch/blob/main/packages/cadl-ranch-specs/http/models/readonly-properties/main.cadl
            var model = new InputModelType("RoundTripModel", "Cadl.TestServer.ReadonlyProperties.Models", "public", null, "Readonly model", InputModelTypeUsage.RoundTrip,
<<<<<<< HEAD
                    ReadOnlyProperties, null, null, null, null, true);
=======
                    ReadOnlyProperties, null, null, null, null, false);
>>>>>>> 8a2b2bfd

            var library = new DpgOutputLibraryBuilder(new InputNamespace("Cadl.TestServer.ReadonlyProperties.Models", null, new List<string>(),
                new List<InputEnumType>(), new List<InputModelType> { ReadonlyModel, model }, new List<InputClient>(), new InputAuth()), default).Build(true);

            ValidateGeneratedCodes("RoundTripModel", expectedModelCodes, expectedSerializationCodes, library);
        }

        [TestCaseSource(nameof(OutputModelCase))]
        public void OutputModel(string expectedModelCodes, string expectedSerializationCodes)
        {
            // refer to the original CADL file: https://github.com/Azure/cadl-ranch/blob/dc6d00c98983f34b2f723c90fe840678a863438c/packages/cadl-ranch-specs/http/models/readonly-properties/main.cadl#L24-L65
            var model = new InputModelType("OutputModel", "Cadl.TestServer.ReadonlyProperties.Models", "public", null, "Readonly model", InputModelTypeUsage.Output,
<<<<<<< HEAD
                    ReadOnlyProperties, null, null, null, null, true);
=======
                    ReadOnlyProperties, null, null, null, null, false);
>>>>>>> 8a2b2bfd

            var library = new DpgOutputLibraryBuilder(new InputNamespace("Cadl.TestServer.ReadonlyProperties.Models", null, new List<string>(),
                new List<InputEnumType>(), new List<InputModelType> { ReadonlyModel, model }, new List<InputClient>(), new InputAuth()), default).Build(true);

            ValidateGeneratedCodes("OutputModel", expectedModelCodes, expectedSerializationCodes, library);
        }

        // below are test cases
        private static readonly InputModelType ReadonlyModel = new InputModelType("ReadonlyModel", "Cadl.TestServer.ReadonlyProperties.Models", "public", null, "Readonly model", InputModelTypeUsage.Output,
<<<<<<< HEAD
                    new List<InputModelProperty> { RequiredStringProperty }, null, null, null, null, true);
=======
                    new List<InputModelProperty> { RequiredStringProperty }, null, null, null, null, false);
>>>>>>> 8a2b2bfd

        private static readonly IReadOnlyList<InputModelProperty> ReadOnlyProperties = new List<InputModelProperty>{
            new InputModelProperty("requiredReadonlyString", "requiredReadonlyString", "Required string, illustrating a readonly reference type property.", InputPrimitiveType.String, true, true, false),
            new InputModelProperty("requiredReadonlyInt", "requiredReadonlyInt", "Required int, illustrating a readonly reference type property.", InputPrimitiveType.Int32, true, true, false),
            new InputModelProperty("optionalReadonlyString", "optionalReadonlyString", "Optional string, illustrating a readonly reference type property.", InputPrimitiveType.String, false, true, false),
            new InputModelProperty("optionalReadonlyInt", "optionalReadonlyInt", "Optional int, illustrating a readonly reference type property.", InputPrimitiveType.Int32, false, true, false),
            new InputModelProperty("requiredReadonlyModel", "requiredReadonlyModel", "Required readonly model.", ReadonlyModel, true, true, false),
            new InputModelProperty("optionalReadonlyModel", "optionalReadonlyModel", "Optional readonly model", ReadonlyModel, false, true, false),
            new InputModelProperty("requiredReadonlyStringList", "requiredReadonlyStringList", "Required readonly string collection.", new InputListType("requiredReadonlyStringList", InputPrimitiveType.String, false), true, true, false),
            new InputModelProperty("requiredReadonlyIntList", "requiredReadonlyIntList", "Required readonly int collection.", new InputListType("requiredReadonlyIntList", InputPrimitiveType.Int32, false), true, true, false),
            new InputModelProperty("optionalReadonlyStringList", "optionalReadonlyStringList", "Optional readonly string collection.", new InputListType("optionalReadonlyStringList", InputPrimitiveType.String, false), false, true, false),
            new InputModelProperty("optionalReadonlyIntList", "optionalReadonlyIntList", "Optional readonly int collection.", new InputListType("optionalReadonlyIntList", InputPrimitiveType.Int32, false), false, true, false),
            new InputModelProperty("requiredReadonlyStringDictionary", "requiredReadonlyStringDictionary", "Required readonly string collection.", new InputDictionaryType("requiredReadonlyStringDictionary", InputPrimitiveType.String, InputPrimitiveType.String, false), true, true, false),
            new InputModelProperty("requiredReadonlyIntDictionary", "requiredReadonlyIntDictionary", "Required readonly int collection.", new InputDictionaryType("requiredReadonlyIntDictionary", InputPrimitiveType.String, InputPrimitiveType.Int32, false), true, true, false),
            new InputModelProperty("optionalReadonlyStringDictionary", "optionalReadonlyStringDictionary", "Optional readonly string collection.", new InputDictionaryType("optionalReadonlyStringDictionary", InputPrimitiveType.String, InputPrimitiveType.String, false), false, true, false),
            new InputModelProperty("optionalReadonlyIntDictionary", "optionalReadonlyIntDictionary", "Optional readonly int collection.", new InputDictionaryType("optionalReadonlyIntDictionary", InputPrimitiveType.String, InputPrimitiveType.Int32, false), false, true, false),
        };

        private static readonly object[] RoundTripModelCase =
        {
            new[]
            {
                @"// Copyright (c) Microsoft Corporation. All rights reserved.
// Licensed under the MIT License.

// <auto-generated/>

#nullable disable

using System;
using System.Collections.Generic;
using System.Collections.ObjectModel;

namespace Cadl.TestServer.ReadonlyProperties.Models
{
/// <summary> Readonly model. </summary>
public partial class RoundTripModel
{
/// <summary> Initializes a new instance of RoundTripModel. </summary>
public RoundTripModel()
{
RequiredReadonlyStringList = global::System.Array.Empty<string>();
RequiredReadonlyIntList = global::System.Array.Empty<int>();
OptionalReadonlyStringList = global::System.Array.Empty<string>();
OptionalReadonlyIntList = global::System.Array.Empty<int>();
RequiredReadonlyStringDictionary = new global::System.Collections.ObjectModel.ReadOnlyDictionary<string, string>(new global::System.Collections.Generic.Dictionary<string, string>(0));
RequiredReadonlyIntDictionary = new global::System.Collections.ObjectModel.ReadOnlyDictionary<string, int>(new global::System.Collections.Generic.Dictionary<string, int>(0));
OptionalReadonlyStringDictionary = new global::System.Collections.ObjectModel.ReadOnlyDictionary<string, string>(new global::System.Collections.Generic.Dictionary<string, string>(0));
OptionalReadonlyIntDictionary = new global::System.Collections.ObjectModel.ReadOnlyDictionary<string, int>(new global::System.Collections.Generic.Dictionary<string, int>(0));
}
/// <summary> Initializes a new instance of RoundTripModel. </summary>
/// <param name=""requiredReadonlyString""> Required string, illustrating a readonly reference type property. </param>
/// <param name=""requiredReadonlyInt""> Required int, illustrating a readonly reference type property. </param>
/// <param name=""optionalReadonlyString""> Optional string, illustrating a readonly reference type property. </param>
/// <param name=""optionalReadonlyInt""> Optional int, illustrating a readonly reference type property. </param>
/// <param name=""requiredReadonlyModel""> Required readonly model. </param>
/// <param name=""optionalReadonlyModel""> Optional readonly model. </param>
/// <param name=""requiredReadonlyStringList""> Required readonly string collection. </param>
/// <param name=""requiredReadonlyIntList""> Required readonly int collection. </param>
/// <param name=""optionalReadonlyStringList""> Optional readonly string collection. </param>
/// <param name=""optionalReadonlyIntList""> Optional readonly int collection. </param>
/// <param name=""requiredReadonlyStringDictionary""> Required readonly string collection. </param>
/// <param name=""requiredReadonlyIntDictionary""> Required readonly int collection. </param>
/// <param name=""optionalReadonlyStringDictionary""> Optional readonly string collection. </param>
/// <param name=""optionalReadonlyIntDictionary""> Optional readonly int collection. </param>
internal RoundTripModel(string requiredReadonlyString,int requiredReadonlyInt,string optionalReadonlyString,int? optionalReadonlyInt,global::Cadl.TestServer.ReadonlyProperties.Models.ReadonlyModel requiredReadonlyModel,global::Cadl.TestServer.ReadonlyProperties.Models.ReadonlyModel optionalReadonlyModel,global::System.Collections.Generic.IReadOnlyList<string> requiredReadonlyStringList,global::System.Collections.Generic.IReadOnlyList<int> requiredReadonlyIntList,global::System.Collections.Generic.IReadOnlyList<string> optionalReadonlyStringList,global::System.Collections.Generic.IReadOnlyList<int> optionalReadonlyIntList,global::System.Collections.Generic.IReadOnlyDictionary<string, string> requiredReadonlyStringDictionary,global::System.Collections.Generic.IReadOnlyDictionary<string, int> requiredReadonlyIntDictionary,global::System.Collections.Generic.IReadOnlyDictionary<string, string> optionalReadonlyStringDictionary,global::System.Collections.Generic.IReadOnlyDictionary<string, int> optionalReadonlyIntDictionary)
{
RequiredReadonlyString = requiredReadonlyString;
RequiredReadonlyInt = requiredReadonlyInt;
OptionalReadonlyString = optionalReadonlyString;
OptionalReadonlyInt = optionalReadonlyInt;
RequiredReadonlyModel = requiredReadonlyModel;
OptionalReadonlyModel = optionalReadonlyModel;
RequiredReadonlyStringList = requiredReadonlyStringList;
RequiredReadonlyIntList = requiredReadonlyIntList;
OptionalReadonlyStringList = optionalReadonlyStringList;
OptionalReadonlyIntList = optionalReadonlyIntList;
RequiredReadonlyStringDictionary = requiredReadonlyStringDictionary;
RequiredReadonlyIntDictionary = requiredReadonlyIntDictionary;
OptionalReadonlyStringDictionary = optionalReadonlyStringDictionary;
OptionalReadonlyIntDictionary = optionalReadonlyIntDictionary;
}

/// <summary> Required string, illustrating a readonly reference type property. </summary>
public string RequiredReadonlyString{ get; }

/// <summary> Required int, illustrating a readonly reference type property. </summary>
public int RequiredReadonlyInt{ get; }

/// <summary> Optional string, illustrating a readonly reference type property. </summary>
public string OptionalReadonlyString{ get; }

/// <summary> Optional int, illustrating a readonly reference type property. </summary>
public int? OptionalReadonlyInt{ get; }

/// <summary> Required readonly model. </summary>
public global::Cadl.TestServer.ReadonlyProperties.Models.ReadonlyModel RequiredReadonlyModel{ get; }

/// <summary> Optional readonly model. </summary>
public global::Cadl.TestServer.ReadonlyProperties.Models.ReadonlyModel OptionalReadonlyModel{ get; }

/// <summary> Required readonly string collection. </summary>
public global::System.Collections.Generic.IReadOnlyList<string> RequiredReadonlyStringList{ get; }

/// <summary> Required readonly int collection. </summary>
public global::System.Collections.Generic.IReadOnlyList<int> RequiredReadonlyIntList{ get; }

/// <summary> Optional readonly string collection. </summary>
public global::System.Collections.Generic.IReadOnlyList<string> OptionalReadonlyStringList{ get; }

/// <summary> Optional readonly int collection. </summary>
public global::System.Collections.Generic.IReadOnlyList<int> OptionalReadonlyIntList{ get; }

/// <summary> Required readonly string collection. </summary>
public global::System.Collections.Generic.IReadOnlyDictionary<string, string> RequiredReadonlyStringDictionary{ get; }

/// <summary> Required readonly int collection. </summary>
public global::System.Collections.Generic.IReadOnlyDictionary<string, int> RequiredReadonlyIntDictionary{ get; }

/// <summary> Optional readonly string collection. </summary>
public global::System.Collections.Generic.IReadOnlyDictionary<string, string> OptionalReadonlyStringDictionary{ get; }

/// <summary> Optional readonly int collection. </summary>
public global::System.Collections.Generic.IReadOnlyDictionary<string, int> OptionalReadonlyIntDictionary{ get; }
}
}
",
                @"// Copyright (c) Microsoft Corporation. All rights reserved.
// Licensed under the MIT License.

// <auto-generated/>

#nullable disable

using System.Collections.Generic;
using System.Text.Json;
using Azure;
using Azure.Core;

namespace Cadl.TestServer.ReadonlyProperties.Models
{
public partial class RoundTripModel: global::Azure.Core.IUtf8JsonSerializable
{
void global::Azure.Core.IUtf8JsonSerializable.Write(global::System.Text.Json.Utf8JsonWriter writer)
{
writer.WriteStartObject();
writer.WriteEndObject();
}

internal static global::Cadl.TestServer.ReadonlyProperties.Models.RoundTripModel DeserializeRoundTripModel(global::System.Text.Json.JsonElement element)
{
string requiredReadonlyString = default;
int requiredReadonlyInt = default;
global::Azure.Core.Optional<string> optionalReadonlyString = default;
global::Azure.Core.Optional<int?> optionalReadonlyInt = default;
global::Cadl.TestServer.ReadonlyProperties.Models.ReadonlyModel requiredReadonlyModel = default;
global::Azure.Core.Optional<global::Cadl.TestServer.ReadonlyProperties.Models.ReadonlyModel> optionalReadonlyModel = default;
global::System.Collections.Generic.IReadOnlyList<string> requiredReadonlyStringList = default;
global::System.Collections.Generic.IReadOnlyList<int> requiredReadonlyIntList = default;
global::Azure.Core.Optional<global::System.Collections.Generic.IReadOnlyList<string>> optionalReadonlyStringList = default;
global::Azure.Core.Optional<global::System.Collections.Generic.IReadOnlyList<int>> optionalReadonlyIntList = default;
global::System.Collections.Generic.IReadOnlyDictionary<string, string> requiredReadonlyStringDictionary = default;
global::System.Collections.Generic.IReadOnlyDictionary<string, int> requiredReadonlyIntDictionary = default;
global::Azure.Core.Optional<global::System.Collections.Generic.IReadOnlyDictionary<string, string>> optionalReadonlyStringDictionary = default;
global::Azure.Core.Optional<global::System.Collections.Generic.IReadOnlyDictionary<string, int>> optionalReadonlyIntDictionary = default;
foreach (var property in element.EnumerateObject())
{
if(property.NameEquals(""requiredReadonlyString"")){
requiredReadonlyString = property.Value.GetString();
continue;
}
if(property.NameEquals(""requiredReadonlyInt"")){
requiredReadonlyInt = property.Value.GetInt32();
continue;
}
if(property.NameEquals(""optionalReadonlyString"")){
optionalReadonlyString = property.Value.GetString();
continue;
}
if(property.NameEquals(""optionalReadonlyInt"")){
if (property.Value.ValueKind == global::System.Text.Json.JsonValueKind.Null)
{
optionalReadonlyInt = null;
continue;}
optionalReadonlyInt = property.Value.GetInt32();
continue;
}
if(property.NameEquals(""requiredReadonlyModel"")){
requiredReadonlyModel = global::Cadl.TestServer.ReadonlyProperties.Models.ReadonlyModel.DeserializeReadonlyModel(property.Value);
continue;
}
if(property.NameEquals(""optionalReadonlyModel"")){
if (property.Value.ValueKind == global::System.Text.Json.JsonValueKind.Null)
{
property.ThrowNonNullablePropertyIsNull();
continue;}
optionalReadonlyModel = global::Cadl.TestServer.ReadonlyProperties.Models.ReadonlyModel.DeserializeReadonlyModel(property.Value);
continue;
}
if(property.NameEquals(""requiredReadonlyStringList"")){
global::System.Collections.Generic.List<string> array = new global::System.Collections.Generic.List<string>();
foreach (var item in property.Value.EnumerateArray())
{
array.Add(item.GetString());}
requiredReadonlyStringList = array;
continue;
}
if(property.NameEquals(""requiredReadonlyIntList"")){
global::System.Collections.Generic.List<int> array = new global::System.Collections.Generic.List<int>();
foreach (var item in property.Value.EnumerateArray())
{
array.Add(item.GetInt32());}
requiredReadonlyIntList = array;
continue;
}
if(property.NameEquals(""optionalReadonlyStringList"")){
if (property.Value.ValueKind == global::System.Text.Json.JsonValueKind.Null)
{
property.ThrowNonNullablePropertyIsNull();
continue;}
global::System.Collections.Generic.List<string> array = new global::System.Collections.Generic.List<string>();
foreach (var item in property.Value.EnumerateArray())
{
array.Add(item.GetString());}
optionalReadonlyStringList = array;
continue;
}
if(property.NameEquals(""optionalReadonlyIntList"")){
if (property.Value.ValueKind == global::System.Text.Json.JsonValueKind.Null)
{
property.ThrowNonNullablePropertyIsNull();
continue;}
global::System.Collections.Generic.List<int> array = new global::System.Collections.Generic.List<int>();
foreach (var item in property.Value.EnumerateArray())
{
array.Add(item.GetInt32());}
optionalReadonlyIntList = array;
continue;
}
if(property.NameEquals(""requiredReadonlyStringDictionary"")){
global::System.Collections.Generic.Dictionary<string, string> dictionary = new global::System.Collections.Generic.Dictionary<string, string>();
foreach (var property0 in property.Value.EnumerateObject())
{
dictionary.Add(property0.Name, property0.Value.GetString());}
requiredReadonlyStringDictionary = dictionary;
continue;
}
if(property.NameEquals(""requiredReadonlyIntDictionary"")){
global::System.Collections.Generic.Dictionary<string, int> dictionary = new global::System.Collections.Generic.Dictionary<string, int>();
foreach (var property0 in property.Value.EnumerateObject())
{
dictionary.Add(property0.Name, property0.Value.GetInt32());}
requiredReadonlyIntDictionary = dictionary;
continue;
}
if(property.NameEquals(""optionalReadonlyStringDictionary"")){
if (property.Value.ValueKind == global::System.Text.Json.JsonValueKind.Null)
{
property.ThrowNonNullablePropertyIsNull();
continue;}
global::System.Collections.Generic.Dictionary<string, string> dictionary = new global::System.Collections.Generic.Dictionary<string, string>();
foreach (var property0 in property.Value.EnumerateObject())
{
dictionary.Add(property0.Name, property0.Value.GetString());}
optionalReadonlyStringDictionary = dictionary;
continue;
}
if(property.NameEquals(""optionalReadonlyIntDictionary"")){
if (property.Value.ValueKind == global::System.Text.Json.JsonValueKind.Null)
{
property.ThrowNonNullablePropertyIsNull();
continue;}
global::System.Collections.Generic.Dictionary<string, int> dictionary = new global::System.Collections.Generic.Dictionary<string, int>();
foreach (var property0 in property.Value.EnumerateObject())
{
dictionary.Add(property0.Name, property0.Value.GetInt32());}
optionalReadonlyIntDictionary = dictionary;
continue;
}
}
return new global::Cadl.TestServer.ReadonlyProperties.Models.RoundTripModel(requiredReadonlyString, requiredReadonlyInt, optionalReadonlyString, global::Azure.Core.Optional.ToNullable(optionalReadonlyInt), requiredReadonlyModel, optionalReadonlyModel, requiredReadonlyStringList, requiredReadonlyIntList, global::Azure.Core.Optional.ToList(optionalReadonlyStringList), global::Azure.Core.Optional.ToList(optionalReadonlyIntList), requiredReadonlyStringDictionary, requiredReadonlyIntDictionary, global::Azure.Core.Optional.ToDictionary(optionalReadonlyStringDictionary), global::Azure.Core.Optional.ToDictionary(optionalReadonlyIntDictionary));}

internal global::Azure.Core.RequestContent ToRequestContent()
{
var content = new global::Azure.Core.Utf8JsonRequestContent();
content.JsonWriter.WriteObjectValue(this);
return content;
}

internal static global::Cadl.TestServer.ReadonlyProperties.Models.RoundTripModel FromResponse(global::Azure.Response response)
{
using var document = global::System.Text.Json.JsonDocument.Parse(response.Content);
return DeserializeRoundTripModel(document.RootElement);
}
}
}
"
            }
        };

        private static readonly object[] OutputModelCase =
        {
            new[]
            {
                @"// Copyright (c) Microsoft Corporation. All rights reserved.
// Licensed under the MIT License.

// <auto-generated/>

#nullable disable

using System;
using System.Collections.Generic;
using System.Collections.ObjectModel;

namespace Cadl.TestServer.ReadonlyProperties.Models
{
/// <summary> Readonly model. </summary>
public partial class OutputModel
{
/// <summary> Initializes a new instance of OutputModel. </summary>
internal OutputModel()
{
RequiredReadonlyStringList = global::System.Array.Empty<string>();
RequiredReadonlyIntList = global::System.Array.Empty<int>();
OptionalReadonlyStringList = global::System.Array.Empty<string>();
OptionalReadonlyIntList = global::System.Array.Empty<int>();
RequiredReadonlyStringDictionary = new global::System.Collections.ObjectModel.ReadOnlyDictionary<string, string>(new global::System.Collections.Generic.Dictionary<string, string>(0));
RequiredReadonlyIntDictionary = new global::System.Collections.ObjectModel.ReadOnlyDictionary<string, int>(new global::System.Collections.Generic.Dictionary<string, int>(0));
OptionalReadonlyStringDictionary = new global::System.Collections.ObjectModel.ReadOnlyDictionary<string, string>(new global::System.Collections.Generic.Dictionary<string, string>(0));
OptionalReadonlyIntDictionary = new global::System.Collections.ObjectModel.ReadOnlyDictionary<string, int>(new global::System.Collections.Generic.Dictionary<string, int>(0));
}
/// <summary> Initializes a new instance of OutputModel. </summary>
/// <param name=""requiredReadonlyString""> Required string, illustrating a readonly reference type property. </param>
/// <param name=""requiredReadonlyInt""> Required int, illustrating a readonly reference type property. </param>
/// <param name=""optionalReadonlyString""> Optional string, illustrating a readonly reference type property. </param>
/// <param name=""optionalReadonlyInt""> Optional int, illustrating a readonly reference type property. </param>
/// <param name=""requiredReadonlyModel""> Required readonly model. </param>
/// <param name=""optionalReadonlyModel""> Optional readonly model. </param>
/// <param name=""requiredReadonlyStringList""> Required readonly string collection. </param>
/// <param name=""requiredReadonlyIntList""> Required readonly int collection. </param>
/// <param name=""optionalReadonlyStringList""> Optional readonly string collection. </param>
/// <param name=""optionalReadonlyIntList""> Optional readonly int collection. </param>
/// <param name=""requiredReadonlyStringDictionary""> Required readonly string collection. </param>
/// <param name=""requiredReadonlyIntDictionary""> Required readonly int collection. </param>
/// <param name=""optionalReadonlyStringDictionary""> Optional readonly string collection. </param>
/// <param name=""optionalReadonlyIntDictionary""> Optional readonly int collection. </param>
internal OutputModel(string requiredReadonlyString,int requiredReadonlyInt,string optionalReadonlyString,int? optionalReadonlyInt,global::Cadl.TestServer.ReadonlyProperties.Models.ReadonlyModel requiredReadonlyModel,global::Cadl.TestServer.ReadonlyProperties.Models.ReadonlyModel optionalReadonlyModel,global::System.Collections.Generic.IReadOnlyList<string> requiredReadonlyStringList,global::System.Collections.Generic.IReadOnlyList<int> requiredReadonlyIntList,global::System.Collections.Generic.IReadOnlyList<string> optionalReadonlyStringList,global::System.Collections.Generic.IReadOnlyList<int> optionalReadonlyIntList,global::System.Collections.Generic.IReadOnlyDictionary<string, string> requiredReadonlyStringDictionary,global::System.Collections.Generic.IReadOnlyDictionary<string, int> requiredReadonlyIntDictionary,global::System.Collections.Generic.IReadOnlyDictionary<string, string> optionalReadonlyStringDictionary,global::System.Collections.Generic.IReadOnlyDictionary<string, int> optionalReadonlyIntDictionary)
{
RequiredReadonlyString = requiredReadonlyString;
RequiredReadonlyInt = requiredReadonlyInt;
OptionalReadonlyString = optionalReadonlyString;
OptionalReadonlyInt = optionalReadonlyInt;
RequiredReadonlyModel = requiredReadonlyModel;
OptionalReadonlyModel = optionalReadonlyModel;
RequiredReadonlyStringList = requiredReadonlyStringList;
RequiredReadonlyIntList = requiredReadonlyIntList;
OptionalReadonlyStringList = optionalReadonlyStringList;
OptionalReadonlyIntList = optionalReadonlyIntList;
RequiredReadonlyStringDictionary = requiredReadonlyStringDictionary;
RequiredReadonlyIntDictionary = requiredReadonlyIntDictionary;
OptionalReadonlyStringDictionary = optionalReadonlyStringDictionary;
OptionalReadonlyIntDictionary = optionalReadonlyIntDictionary;
}

/// <summary> Required string, illustrating a readonly reference type property. </summary>
public string RequiredReadonlyString{ get; }

/// <summary> Required int, illustrating a readonly reference type property. </summary>
public int RequiredReadonlyInt{ get; }

/// <summary> Optional string, illustrating a readonly reference type property. </summary>
public string OptionalReadonlyString{ get; }

/// <summary> Optional int, illustrating a readonly reference type property. </summary>
public int? OptionalReadonlyInt{ get; }

/// <summary> Required readonly model. </summary>
public global::Cadl.TestServer.ReadonlyProperties.Models.ReadonlyModel RequiredReadonlyModel{ get; }

/// <summary> Optional readonly model. </summary>
public global::Cadl.TestServer.ReadonlyProperties.Models.ReadonlyModel OptionalReadonlyModel{ get; }

/// <summary> Required readonly string collection. </summary>
public global::System.Collections.Generic.IReadOnlyList<string> RequiredReadonlyStringList{ get; }

/// <summary> Required readonly int collection. </summary>
public global::System.Collections.Generic.IReadOnlyList<int> RequiredReadonlyIntList{ get; }

/// <summary> Optional readonly string collection. </summary>
public global::System.Collections.Generic.IReadOnlyList<string> OptionalReadonlyStringList{ get; }

/// <summary> Optional readonly int collection. </summary>
public global::System.Collections.Generic.IReadOnlyList<int> OptionalReadonlyIntList{ get; }

/// <summary> Required readonly string collection. </summary>
public global::System.Collections.Generic.IReadOnlyDictionary<string, string> RequiredReadonlyStringDictionary{ get; }

/// <summary> Required readonly int collection. </summary>
public global::System.Collections.Generic.IReadOnlyDictionary<string, int> RequiredReadonlyIntDictionary{ get; }

/// <summary> Optional readonly string collection. </summary>
public global::System.Collections.Generic.IReadOnlyDictionary<string, string> OptionalReadonlyStringDictionary{ get; }

/// <summary> Optional readonly int collection. </summary>
public global::System.Collections.Generic.IReadOnlyDictionary<string, int> OptionalReadonlyIntDictionary{ get; }
}
}
",
                @"// Copyright (c) Microsoft Corporation. All rights reserved.
// Licensed under the MIT License.

// <auto-generated/>

#nullable disable

using System.Collections.Generic;
using System.Text.Json;
using Azure;
using Azure.Core;

namespace Cadl.TestServer.ReadonlyProperties.Models
{
public partial class OutputModel
{
internal static global::Cadl.TestServer.ReadonlyProperties.Models.OutputModel DeserializeOutputModel(global::System.Text.Json.JsonElement element)
{
string requiredReadonlyString = default;
int requiredReadonlyInt = default;
global::Azure.Core.Optional<string> optionalReadonlyString = default;
global::Azure.Core.Optional<int?> optionalReadonlyInt = default;
global::Cadl.TestServer.ReadonlyProperties.Models.ReadonlyModel requiredReadonlyModel = default;
global::Azure.Core.Optional<global::Cadl.TestServer.ReadonlyProperties.Models.ReadonlyModel> optionalReadonlyModel = default;
global::System.Collections.Generic.IReadOnlyList<string> requiredReadonlyStringList = default;
global::System.Collections.Generic.IReadOnlyList<int> requiredReadonlyIntList = default;
global::Azure.Core.Optional<global::System.Collections.Generic.IReadOnlyList<string>> optionalReadonlyStringList = default;
global::Azure.Core.Optional<global::System.Collections.Generic.IReadOnlyList<int>> optionalReadonlyIntList = default;
global::System.Collections.Generic.IReadOnlyDictionary<string, string> requiredReadonlyStringDictionary = default;
global::System.Collections.Generic.IReadOnlyDictionary<string, int> requiredReadonlyIntDictionary = default;
global::Azure.Core.Optional<global::System.Collections.Generic.IReadOnlyDictionary<string, string>> optionalReadonlyStringDictionary = default;
global::Azure.Core.Optional<global::System.Collections.Generic.IReadOnlyDictionary<string, int>> optionalReadonlyIntDictionary = default;
foreach (var property in element.EnumerateObject())
{
if(property.NameEquals(""requiredReadonlyString"")){
requiredReadonlyString = property.Value.GetString();
continue;
}
if(property.NameEquals(""requiredReadonlyInt"")){
requiredReadonlyInt = property.Value.GetInt32();
continue;
}
if(property.NameEquals(""optionalReadonlyString"")){
optionalReadonlyString = property.Value.GetString();
continue;
}
if(property.NameEquals(""optionalReadonlyInt"")){
if (property.Value.ValueKind == global::System.Text.Json.JsonValueKind.Null)
{
optionalReadonlyInt = null;
continue;}
optionalReadonlyInt = property.Value.GetInt32();
continue;
}
if(property.NameEquals(""requiredReadonlyModel"")){
requiredReadonlyModel = global::Cadl.TestServer.ReadonlyProperties.Models.ReadonlyModel.DeserializeReadonlyModel(property.Value);
continue;
}
if(property.NameEquals(""optionalReadonlyModel"")){
if (property.Value.ValueKind == global::System.Text.Json.JsonValueKind.Null)
{
property.ThrowNonNullablePropertyIsNull();
continue;}
optionalReadonlyModel = global::Cadl.TestServer.ReadonlyProperties.Models.ReadonlyModel.DeserializeReadonlyModel(property.Value);
continue;
}
if(property.NameEquals(""requiredReadonlyStringList"")){
global::System.Collections.Generic.List<string> array = new global::System.Collections.Generic.List<string>();
foreach (var item in property.Value.EnumerateArray())
{
array.Add(item.GetString());}
requiredReadonlyStringList = array;
continue;
}
if(property.NameEquals(""requiredReadonlyIntList"")){
global::System.Collections.Generic.List<int> array = new global::System.Collections.Generic.List<int>();
foreach (var item in property.Value.EnumerateArray())
{
array.Add(item.GetInt32());}
requiredReadonlyIntList = array;
continue;
}
if(property.NameEquals(""optionalReadonlyStringList"")){
if (property.Value.ValueKind == global::System.Text.Json.JsonValueKind.Null)
{
property.ThrowNonNullablePropertyIsNull();
continue;}
global::System.Collections.Generic.List<string> array = new global::System.Collections.Generic.List<string>();
foreach (var item in property.Value.EnumerateArray())
{
array.Add(item.GetString());}
optionalReadonlyStringList = array;
continue;
}
if(property.NameEquals(""optionalReadonlyIntList"")){
if (property.Value.ValueKind == global::System.Text.Json.JsonValueKind.Null)
{
property.ThrowNonNullablePropertyIsNull();
continue;}
global::System.Collections.Generic.List<int> array = new global::System.Collections.Generic.List<int>();
foreach (var item in property.Value.EnumerateArray())
{
array.Add(item.GetInt32());}
optionalReadonlyIntList = array;
continue;
}
if(property.NameEquals(""requiredReadonlyStringDictionary"")){
global::System.Collections.Generic.Dictionary<string, string> dictionary = new global::System.Collections.Generic.Dictionary<string, string>();
foreach (var property0 in property.Value.EnumerateObject())
{
dictionary.Add(property0.Name, property0.Value.GetString());}
requiredReadonlyStringDictionary = dictionary;
continue;
}
if(property.NameEquals(""requiredReadonlyIntDictionary"")){
global::System.Collections.Generic.Dictionary<string, int> dictionary = new global::System.Collections.Generic.Dictionary<string, int>();
foreach (var property0 in property.Value.EnumerateObject())
{
dictionary.Add(property0.Name, property0.Value.GetInt32());}
requiredReadonlyIntDictionary = dictionary;
continue;
}
if(property.NameEquals(""optionalReadonlyStringDictionary"")){
if (property.Value.ValueKind == global::System.Text.Json.JsonValueKind.Null)
{
property.ThrowNonNullablePropertyIsNull();
continue;}
global::System.Collections.Generic.Dictionary<string, string> dictionary = new global::System.Collections.Generic.Dictionary<string, string>();
foreach (var property0 in property.Value.EnumerateObject())
{
dictionary.Add(property0.Name, property0.Value.GetString());}
optionalReadonlyStringDictionary = dictionary;
continue;
}
if(property.NameEquals(""optionalReadonlyIntDictionary"")){
if (property.Value.ValueKind == global::System.Text.Json.JsonValueKind.Null)
{
property.ThrowNonNullablePropertyIsNull();
continue;}
global::System.Collections.Generic.Dictionary<string, int> dictionary = new global::System.Collections.Generic.Dictionary<string, int>();
foreach (var property0 in property.Value.EnumerateObject())
{
dictionary.Add(property0.Name, property0.Value.GetInt32());}
optionalReadonlyIntDictionary = dictionary;
continue;
}
}
return new global::Cadl.TestServer.ReadonlyProperties.Models.OutputModel(requiredReadonlyString, requiredReadonlyInt, optionalReadonlyString, global::Azure.Core.Optional.ToNullable(optionalReadonlyInt), requiredReadonlyModel, optionalReadonlyModel, requiredReadonlyStringList, requiredReadonlyIntList, global::Azure.Core.Optional.ToList(optionalReadonlyStringList), global::Azure.Core.Optional.ToList(optionalReadonlyIntList), requiredReadonlyStringDictionary, requiredReadonlyIntDictionary, global::Azure.Core.Optional.ToDictionary(optionalReadonlyStringDictionary), global::Azure.Core.Optional.ToDictionary(optionalReadonlyIntDictionary));}

internal static global::Cadl.TestServer.ReadonlyProperties.Models.OutputModel FromResponse(global::Azure.Response response)
{
using var document = global::System.Text.Json.JsonDocument.Parse(response.Content);
return DeserializeOutputModel(document.RootElement);
}
}
}
"
            }
        };
    }
}<|MERGE_RESOLUTION|>--- conflicted
+++ resolved
@@ -12,11 +12,7 @@
         {
             // refer to the original CADL file: https://github.com/Azure/cadl-ranch/blob/main/packages/cadl-ranch-specs/http/models/readonly-properties/main.cadl
             var model = new InputModelType("RoundTripModel", "Cadl.TestServer.ReadonlyProperties.Models", "public", null, "Readonly model", InputModelTypeUsage.RoundTrip,
-<<<<<<< HEAD
-                    ReadOnlyProperties, null, null, null, null, true);
-=======
-                    ReadOnlyProperties, null, null, null, null, false);
->>>>>>> 8a2b2bfd
+                    ReadOnlyProperties, null, null, null, null, true, false);
 
             var library = new DpgOutputLibraryBuilder(new InputNamespace("Cadl.TestServer.ReadonlyProperties.Models", null, new List<string>(),
                 new List<InputEnumType>(), new List<InputModelType> { ReadonlyModel, model }, new List<InputClient>(), new InputAuth()), default).Build(true);
@@ -29,11 +25,7 @@
         {
             // refer to the original CADL file: https://github.com/Azure/cadl-ranch/blob/dc6d00c98983f34b2f723c90fe840678a863438c/packages/cadl-ranch-specs/http/models/readonly-properties/main.cadl#L24-L65
             var model = new InputModelType("OutputModel", "Cadl.TestServer.ReadonlyProperties.Models", "public", null, "Readonly model", InputModelTypeUsage.Output,
-<<<<<<< HEAD
-                    ReadOnlyProperties, null, null, null, null, true);
-=======
-                    ReadOnlyProperties, null, null, null, null, false);
->>>>>>> 8a2b2bfd
+                    ReadOnlyProperties, null, null, null, null, true, false);
 
             var library = new DpgOutputLibraryBuilder(new InputNamespace("Cadl.TestServer.ReadonlyProperties.Models", null, new List<string>(),
                 new List<InputEnumType>(), new List<InputModelType> { ReadonlyModel, model }, new List<InputClient>(), new InputAuth()), default).Build(true);
@@ -43,11 +35,7 @@
 
         // below are test cases
         private static readonly InputModelType ReadonlyModel = new InputModelType("ReadonlyModel", "Cadl.TestServer.ReadonlyProperties.Models", "public", null, "Readonly model", InputModelTypeUsage.Output,
-<<<<<<< HEAD
-                    new List<InputModelProperty> { RequiredStringProperty }, null, null, null, null, true);
-=======
-                    new List<InputModelProperty> { RequiredStringProperty }, null, null, null, null, false);
->>>>>>> 8a2b2bfd
+                    new List<InputModelProperty> { RequiredStringProperty }, null, null, null, null, true, false);
 
         private static readonly IReadOnlyList<InputModelProperty> ReadOnlyProperties = new List<InputModelProperty>{
             new InputModelProperty("requiredReadonlyString", "requiredReadonlyString", "Required string, illustrating a readonly reference type property.", InputPrimitiveType.String, true, true, false),
