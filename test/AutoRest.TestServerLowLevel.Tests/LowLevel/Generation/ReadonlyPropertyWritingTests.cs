﻿using System;
using System.Collections.Generic;
using AutoRest.CSharp.Common.Input;
using AutoRest.CSharp.Output.Models;
using NUnit.Framework;

namespace AutoRest.CSharp.Generation.Writers.Tests
{
    public class ReadonlyPropertyWritingTests : ModelGenerationTestBase
    {
        [TestCaseSource(nameof(RoundTripModelCase))]
        public void RoundTripModel(string expectedModelCodes, string expectedSerializationCodes)
        {
            // refer to the original CADL file: https://github.com/Azure/cadl-ranch/blob/main/packages/cadl-ranch-specs/http/models/readonly-properties/main.cadl
            var model = new InputModelType("RoundTripModel", "Cadl.TestServer.ReadonlyProperties.Models", "public", null, "Readonly model", InputModelTypeUsage.RoundTrip,
<<<<<<< HEAD
                    ReadOnlyProperties, null, Array.Empty<InputModelType>(), null, null, null, null, false);
=======
                    ReadOnlyProperties, null, Array.Empty<InputModelType>(), null, null, null);
>>>>>>> 25dabbd4

            var library = new DpgOutputLibraryBuilder(new InputNamespace("Cadl.TestServer.ReadonlyProperties.Models", new List<string>(),
                new List<InputEnumType>(), new List<InputModelType> { ReadonlyModel, model }, new List<InputClient>(), new InputAuth()), default).Build(true);

            ValidateGeneratedCodes("RoundTripModel", expectedModelCodes, expectedSerializationCodes, library);
        }

        [TestCaseSource(nameof(OutputModelCase))]
        public void OutputModel(string expectedModelCodes, string expectedSerializationCodes)
        {
            // refer to the original CADL file: https://github.com/Azure/cadl-ranch/blob/dc6d00c98983f34b2f723c90fe840678a863438c/packages/cadl-ranch-specs/http/models/readonly-properties/main.cadl#L24-L65
            var model = new InputModelType("OutputModel", "Cadl.TestServer.ReadonlyProperties.Models", "public", null, "Readonly model", InputModelTypeUsage.Output,
<<<<<<< HEAD
                    ReadOnlyProperties, null, Array.Empty<InputModelType>(), null, null, null, null, false);
=======
                    ReadOnlyProperties, null, Array.Empty<InputModelType>(), null, null, null);
>>>>>>> 25dabbd4

            var library = new DpgOutputLibraryBuilder(new InputNamespace("Cadl.TestServer.ReadonlyProperties.Models", new List<string>(),
                new List<InputEnumType>(), new List<InputModelType> { ReadonlyModel, model }, new List<InputClient>(), new InputAuth()), default).Build(true);

            ValidateGeneratedCodes("OutputModel", expectedModelCodes, expectedSerializationCodes, library);
        }

        // below are test cases
        private static readonly InputModelType ReadonlyModel = new InputModelType("ReadonlyModel", "Cadl.TestServer.ReadonlyProperties.Models", "public", null, "Readonly model", InputModelTypeUsage.Output,
<<<<<<< HEAD
                    new List<InputModelProperty> { RequiredStringProperty }, null, Array.Empty<InputModelType>(), null, null, null, null, false);
=======
                    new List<InputModelProperty> { RequiredStringProperty }, null, Array.Empty<InputModelType>(), null, null, null);
>>>>>>> 25dabbd4

        private static readonly IReadOnlyList<InputModelProperty> ReadOnlyProperties = new List<InputModelProperty>{
            new InputModelProperty("requiredReadonlyString", "requiredReadonlyString", "Required string, illustrating a readonly reference type property.", InputPrimitiveType.String, null, true, true, false),
            new InputModelProperty("requiredReadonlyInt", "requiredReadonlyInt", "Required int, illustrating a readonly reference type property.", InputPrimitiveType.Int32, null, true, true, false),
            new InputModelProperty("optionalReadonlyString", "optionalReadonlyString", "Optional string, illustrating a readonly reference type property.", InputPrimitiveType.String, null, false, true, false),
            new InputModelProperty("optionalReadonlyInt", "optionalReadonlyInt", "Optional int, illustrating a readonly reference type property.", InputPrimitiveType.Int32, null, false, true, false),
            new InputModelProperty("requiredReadonlyModel", "requiredReadonlyModel", "Required readonly model.", ReadonlyModel, null, true, true, false),
            new InputModelProperty("optionalReadonlyModel", "optionalReadonlyModel", "Optional readonly model", ReadonlyModel, null, false, true, false),
            new InputModelProperty("requiredReadonlyStringList", "requiredReadonlyStringList", "Required readonly string collection.", new InputListType("requiredReadonlyStringList", InputPrimitiveType.String, false), null, true, true, false),
            new InputModelProperty("requiredReadonlyIntList", "requiredReadonlyIntList", "Required readonly int collection.", new InputListType("requiredReadonlyIntList", InputPrimitiveType.Int32, false), null, true, true, false),
            new InputModelProperty("optionalReadonlyStringList", "optionalReadonlyStringList", "Optional readonly string collection.", new InputListType("optionalReadonlyStringList", InputPrimitiveType.String, false), null, false, true, false),
            new InputModelProperty("optionalReadonlyIntList", "optionalReadonlyIntList", "Optional readonly int collection.", new InputListType("optionalReadonlyIntList", InputPrimitiveType.Int32, false), null, false, true, false),
            new InputModelProperty("requiredReadonlyStringDictionary", "requiredReadonlyStringDictionary", "Required readonly string collection.", new InputDictionaryType("requiredReadonlyStringDictionary", InputPrimitiveType.String, InputPrimitiveType.String), null, true, true, false),
            new InputModelProperty("requiredReadonlyIntDictionary", "requiredReadonlyIntDictionary", "Required readonly int collection.", new InputDictionaryType("requiredReadonlyIntDictionary", InputPrimitiveType.Int32, InputPrimitiveType.Int32), null, true, true, false),
            new InputModelProperty("optionalReadonlyStringDictionary", "optionalReadonlyStringDictionary", "Optional readonly string collection.", new InputDictionaryType("optionalReadonlyStringDictionary", InputPrimitiveType.String, InputPrimitiveType.String), null, false, true, false),
            new InputModelProperty("optionalReadonlyIntDictionary", "optionalReadonlyIntDictionary", "Optional readonly int collection.", new InputDictionaryType("optionalReadonlyIntDictionary", InputPrimitiveType.Int32, InputPrimitiveType.Int32), null, false, true, false),
        };

        private static readonly object[] RoundTripModelCase =
        {
            new[]
            {
                @"// Copyright (c) Microsoft Corporation. All rights reserved.
// Licensed under the MIT License.

// <auto-generated/>

#nullable disable

using System;
using System.Collections.Generic;
using System.Collections.ObjectModel;

namespace Cadl.TestServer.ReadonlyProperties.Models
{
/// <summary> Readonly model. </summary>
public partial class RoundTripModel
{
/// <summary> Initializes a new instance of RoundTripModel. </summary>
public RoundTripModel()
{
RequiredReadonlyStringList = global::System.Array.Empty<string>();
RequiredReadonlyIntList = global::System.Array.Empty<int>();
OptionalReadonlyStringList = global::System.Array.Empty<string>();
OptionalReadonlyIntList = global::System.Array.Empty<int>();
RequiredReadonlyStringDictionary = new global::System.Collections.ObjectModel.ReadOnlyDictionary<string, string>(new global::System.Collections.Generic.Dictionary<string, string>(0));
RequiredReadonlyIntDictionary = new global::System.Collections.ObjectModel.ReadOnlyDictionary<string, int>(new global::System.Collections.Generic.Dictionary<string, int>(0));
OptionalReadonlyStringDictionary = new global::System.Collections.ObjectModel.ReadOnlyDictionary<string, string>(new global::System.Collections.Generic.Dictionary<string, string>(0));
OptionalReadonlyIntDictionary = new global::System.Collections.ObjectModel.ReadOnlyDictionary<string, int>(new global::System.Collections.Generic.Dictionary<string, int>(0));
}
/// <summary> Initializes a new instance of RoundTripModel. </summary>
/// <param name=""requiredReadonlyString""> Required string, illustrating a readonly reference type property. </param>
/// <param name=""requiredReadonlyInt""> Required int, illustrating a readonly reference type property. </param>
/// <param name=""optionalReadonlyString""> Optional string, illustrating a readonly reference type property. </param>
/// <param name=""optionalReadonlyInt""> Optional int, illustrating a readonly reference type property. </param>
/// <param name=""requiredReadonlyModel""> Required readonly model. </param>
/// <param name=""optionalReadonlyModel""> Optional readonly model. </param>
/// <param name=""requiredReadonlyStringList""> Required readonly string collection. </param>
/// <param name=""requiredReadonlyIntList""> Required readonly int collection. </param>
/// <param name=""optionalReadonlyStringList""> Optional readonly string collection. </param>
/// <param name=""optionalReadonlyIntList""> Optional readonly int collection. </param>
/// <param name=""requiredReadonlyStringDictionary""> Required readonly string collection. </param>
/// <param name=""requiredReadonlyIntDictionary""> Required readonly int collection. </param>
/// <param name=""optionalReadonlyStringDictionary""> Optional readonly string collection. </param>
/// <param name=""optionalReadonlyIntDictionary""> Optional readonly int collection. </param>
internal RoundTripModel(string requiredReadonlyString,int requiredReadonlyInt,string optionalReadonlyString,int? optionalReadonlyInt,global::Cadl.TestServer.ReadonlyProperties.Models.ReadonlyModel requiredReadonlyModel,global::Cadl.TestServer.ReadonlyProperties.Models.ReadonlyModel optionalReadonlyModel,global::System.Collections.Generic.IReadOnlyList<string> requiredReadonlyStringList,global::System.Collections.Generic.IReadOnlyList<int> requiredReadonlyIntList,global::System.Collections.Generic.IReadOnlyList<string> optionalReadonlyStringList,global::System.Collections.Generic.IReadOnlyList<int> optionalReadonlyIntList,global::System.Collections.Generic.IReadOnlyDictionary<string, string> requiredReadonlyStringDictionary,global::System.Collections.Generic.IReadOnlyDictionary<string, int> requiredReadonlyIntDictionary,global::System.Collections.Generic.IReadOnlyDictionary<string, string> optionalReadonlyStringDictionary,global::System.Collections.Generic.IReadOnlyDictionary<string, int> optionalReadonlyIntDictionary)
{
RequiredReadonlyString = requiredReadonlyString;
RequiredReadonlyInt = requiredReadonlyInt;
OptionalReadonlyString = optionalReadonlyString;
OptionalReadonlyInt = optionalReadonlyInt;
RequiredReadonlyModel = requiredReadonlyModel;
OptionalReadonlyModel = optionalReadonlyModel;
RequiredReadonlyStringList = requiredReadonlyStringList;
RequiredReadonlyIntList = requiredReadonlyIntList;
OptionalReadonlyStringList = optionalReadonlyStringList;
OptionalReadonlyIntList = optionalReadonlyIntList;
RequiredReadonlyStringDictionary = requiredReadonlyStringDictionary;
RequiredReadonlyIntDictionary = requiredReadonlyIntDictionary;
OptionalReadonlyStringDictionary = optionalReadonlyStringDictionary;
OptionalReadonlyIntDictionary = optionalReadonlyIntDictionary;
}

/// <summary> Required string, illustrating a readonly reference type property. </summary>
public string RequiredReadonlyString{ get; }

/// <summary> Required int, illustrating a readonly reference type property. </summary>
public int RequiredReadonlyInt{ get; }

/// <summary> Optional string, illustrating a readonly reference type property. </summary>
public string OptionalReadonlyString{ get; }

/// <summary> Optional int, illustrating a readonly reference type property. </summary>
public int? OptionalReadonlyInt{ get; }

/// <summary> Required readonly model. </summary>
public global::Cadl.TestServer.ReadonlyProperties.Models.ReadonlyModel RequiredReadonlyModel{ get; }

/// <summary> Optional readonly model. </summary>
public global::Cadl.TestServer.ReadonlyProperties.Models.ReadonlyModel OptionalReadonlyModel{ get; }

/// <summary> Required readonly string collection. </summary>
public global::System.Collections.Generic.IReadOnlyList<string> RequiredReadonlyStringList{ get; }

/// <summary> Required readonly int collection. </summary>
public global::System.Collections.Generic.IReadOnlyList<int> RequiredReadonlyIntList{ get; }

/// <summary> Optional readonly string collection. </summary>
public global::System.Collections.Generic.IReadOnlyList<string> OptionalReadonlyStringList{ get; }

/// <summary> Optional readonly int collection. </summary>
public global::System.Collections.Generic.IReadOnlyList<int> OptionalReadonlyIntList{ get; }

/// <summary> Required readonly string collection. </summary>
public global::System.Collections.Generic.IReadOnlyDictionary<string, string> RequiredReadonlyStringDictionary{ get; }

/// <summary> Required readonly int collection. </summary>
public global::System.Collections.Generic.IReadOnlyDictionary<string, int> RequiredReadonlyIntDictionary{ get; }

/// <summary> Optional readonly string collection. </summary>
public global::System.Collections.Generic.IReadOnlyDictionary<string, string> OptionalReadonlyStringDictionary{ get; }

/// <summary> Optional readonly int collection. </summary>
public global::System.Collections.Generic.IReadOnlyDictionary<string, int> OptionalReadonlyIntDictionary{ get; }
}
}
",
                @"// Copyright (c) Microsoft Corporation. All rights reserved.
// Licensed under the MIT License.

// <auto-generated/>

#nullable disable

using System.Collections.Generic;
using System.Text.Json;
using Azure;
using Azure.Core;

namespace Cadl.TestServer.ReadonlyProperties.Models
{
public partial class RoundTripModel: global::Azure.Core.IUtf8JsonSerializable
{
void global::Azure.Core.IUtf8JsonSerializable.Write(global::System.Text.Json.Utf8JsonWriter writer)
{
writer.WriteStartObject();
writer.WriteEndObject();
}

internal static global::Cadl.TestServer.ReadonlyProperties.Models.RoundTripModel DeserializeRoundTripModel(global::System.Text.Json.JsonElement element)
{
string requiredReadonlyString = default;
int requiredReadonlyInt = default;
global::Azure.Core.Optional<string> optionalReadonlyString = default;
global::Azure.Core.Optional<int?> optionalReadonlyInt = default;
global::Cadl.TestServer.ReadonlyProperties.Models.ReadonlyModel requiredReadonlyModel = default;
global::Azure.Core.Optional<global::Cadl.TestServer.ReadonlyProperties.Models.ReadonlyModel> optionalReadonlyModel = default;
global::System.Collections.Generic.IReadOnlyList<string> requiredReadonlyStringList = default;
global::System.Collections.Generic.IReadOnlyList<int> requiredReadonlyIntList = default;
global::Azure.Core.Optional<global::System.Collections.Generic.IReadOnlyList<string>> optionalReadonlyStringList = default;
global::Azure.Core.Optional<global::System.Collections.Generic.IReadOnlyList<int>> optionalReadonlyIntList = default;
global::System.Collections.Generic.IReadOnlyDictionary<string, string> requiredReadonlyStringDictionary = default;
global::System.Collections.Generic.IReadOnlyDictionary<string, int> requiredReadonlyIntDictionary = default;
global::Azure.Core.Optional<global::System.Collections.Generic.IReadOnlyDictionary<string, string>> optionalReadonlyStringDictionary = default;
global::Azure.Core.Optional<global::System.Collections.Generic.IReadOnlyDictionary<string, int>> optionalReadonlyIntDictionary = default;
foreach (var property in element.EnumerateObject())
{
if(property.NameEquals(""requiredReadonlyString"")){
requiredReadonlyString = property.Value.GetString();
continue;
}
if(property.NameEquals(""requiredReadonlyInt"")){
requiredReadonlyInt = property.Value.GetInt32();
continue;
}
if(property.NameEquals(""optionalReadonlyString"")){
optionalReadonlyString = property.Value.GetString();
continue;
}
if(property.NameEquals(""optionalReadonlyInt"")){
if (property.Value.ValueKind == global::System.Text.Json.JsonValueKind.Null)
{
optionalReadonlyInt = null;
continue;}
optionalReadonlyInt = property.Value.GetInt32();
continue;
}
if(property.NameEquals(""requiredReadonlyModel"")){
requiredReadonlyModel = global::Cadl.TestServer.ReadonlyProperties.Models.ReadonlyModel.DeserializeReadonlyModel(property.Value);
continue;
}
if(property.NameEquals(""optionalReadonlyModel"")){
if (property.Value.ValueKind == global::System.Text.Json.JsonValueKind.Null)
{
property.ThrowNonNullablePropertyIsNull();
continue;}
optionalReadonlyModel = global::Cadl.TestServer.ReadonlyProperties.Models.ReadonlyModel.DeserializeReadonlyModel(property.Value);
continue;
}
if(property.NameEquals(""requiredReadonlyStringList"")){
global::System.Collections.Generic.List<string> array = new global::System.Collections.Generic.List<string>();
foreach (var item in property.Value.EnumerateArray())
{
array.Add(item.GetString());}
requiredReadonlyStringList = array;
continue;
}
if(property.NameEquals(""requiredReadonlyIntList"")){
global::System.Collections.Generic.List<int> array = new global::System.Collections.Generic.List<int>();
foreach (var item in property.Value.EnumerateArray())
{
array.Add(item.GetInt32());}
requiredReadonlyIntList = array;
continue;
}
if(property.NameEquals(""optionalReadonlyStringList"")){
if (property.Value.ValueKind == global::System.Text.Json.JsonValueKind.Null)
{
property.ThrowNonNullablePropertyIsNull();
continue;}
global::System.Collections.Generic.List<string> array = new global::System.Collections.Generic.List<string>();
foreach (var item in property.Value.EnumerateArray())
{
array.Add(item.GetString());}
optionalReadonlyStringList = array;
continue;
}
if(property.NameEquals(""optionalReadonlyIntList"")){
if (property.Value.ValueKind == global::System.Text.Json.JsonValueKind.Null)
{
property.ThrowNonNullablePropertyIsNull();
continue;}
global::System.Collections.Generic.List<int> array = new global::System.Collections.Generic.List<int>();
foreach (var item in property.Value.EnumerateArray())
{
array.Add(item.GetInt32());}
optionalReadonlyIntList = array;
continue;
}
if(property.NameEquals(""requiredReadonlyStringDictionary"")){
global::System.Collections.Generic.Dictionary<string, string> dictionary = new global::System.Collections.Generic.Dictionary<string, string>();
foreach (var property0 in property.Value.EnumerateObject())
{
dictionary.Add(property0.Name, property0.Value.GetString());}
requiredReadonlyStringDictionary = dictionary;
continue;
}
if(property.NameEquals(""requiredReadonlyIntDictionary"")){
global::System.Collections.Generic.Dictionary<string, int> dictionary = new global::System.Collections.Generic.Dictionary<string, int>();
foreach (var property0 in property.Value.EnumerateObject())
{
dictionary.Add(property0.Name, property0.Value.GetInt32());}
requiredReadonlyIntDictionary = dictionary;
continue;
}
if(property.NameEquals(""optionalReadonlyStringDictionary"")){
if (property.Value.ValueKind == global::System.Text.Json.JsonValueKind.Null)
{
property.ThrowNonNullablePropertyIsNull();
continue;}
global::System.Collections.Generic.Dictionary<string, string> dictionary = new global::System.Collections.Generic.Dictionary<string, string>();
foreach (var property0 in property.Value.EnumerateObject())
{
dictionary.Add(property0.Name, property0.Value.GetString());}
optionalReadonlyStringDictionary = dictionary;
continue;
}
if(property.NameEquals(""optionalReadonlyIntDictionary"")){
if (property.Value.ValueKind == global::System.Text.Json.JsonValueKind.Null)
{
property.ThrowNonNullablePropertyIsNull();
continue;}
global::System.Collections.Generic.Dictionary<string, int> dictionary = new global::System.Collections.Generic.Dictionary<string, int>();
foreach (var property0 in property.Value.EnumerateObject())
{
dictionary.Add(property0.Name, property0.Value.GetInt32());}
optionalReadonlyIntDictionary = dictionary;
continue;
}
}
return new global::Cadl.TestServer.ReadonlyProperties.Models.RoundTripModel(requiredReadonlyString, requiredReadonlyInt, optionalReadonlyString, global::Azure.Core.Optional.ToNullable(optionalReadonlyInt), requiredReadonlyModel, optionalReadonlyModel, requiredReadonlyStringList, requiredReadonlyIntList, global::Azure.Core.Optional.ToList(optionalReadonlyStringList), global::Azure.Core.Optional.ToList(optionalReadonlyIntList), requiredReadonlyStringDictionary, requiredReadonlyIntDictionary, global::Azure.Core.Optional.ToDictionary(optionalReadonlyStringDictionary), global::Azure.Core.Optional.ToDictionary(optionalReadonlyIntDictionary));}

internal global::Azure.Core.RequestContent ToRequestContent()
{
var content = new global::Azure.Core.Utf8JsonRequestContent();
content.JsonWriter.WriteObjectValue(this);
return content;
}

internal static global::Cadl.TestServer.ReadonlyProperties.Models.RoundTripModel FromResponse(global::Azure.Response response)
{
using var document = global::System.Text.Json.JsonDocument.Parse(response.Content);
return DeserializeRoundTripModel(document.RootElement);
}
}
}
"
            }
        };

        private static readonly object[] OutputModelCase =
        {
            new[]
            {
                @"// Copyright (c) Microsoft Corporation. All rights reserved.
// Licensed under the MIT License.

// <auto-generated/>

#nullable disable

using System;
using System.Collections.Generic;
using System.Collections.ObjectModel;

namespace Cadl.TestServer.ReadonlyProperties.Models
{
/// <summary> Readonly model. </summary>
public partial class OutputModel
{
/// <summary> Initializes a new instance of OutputModel. </summary>
internal OutputModel()
{
RequiredReadonlyStringList = global::System.Array.Empty<string>();
RequiredReadonlyIntList = global::System.Array.Empty<int>();
OptionalReadonlyStringList = global::System.Array.Empty<string>();
OptionalReadonlyIntList = global::System.Array.Empty<int>();
RequiredReadonlyStringDictionary = new global::System.Collections.ObjectModel.ReadOnlyDictionary<string, string>(new global::System.Collections.Generic.Dictionary<string, string>(0));
RequiredReadonlyIntDictionary = new global::System.Collections.ObjectModel.ReadOnlyDictionary<string, int>(new global::System.Collections.Generic.Dictionary<string, int>(0));
OptionalReadonlyStringDictionary = new global::System.Collections.ObjectModel.ReadOnlyDictionary<string, string>(new global::System.Collections.Generic.Dictionary<string, string>(0));
OptionalReadonlyIntDictionary = new global::System.Collections.ObjectModel.ReadOnlyDictionary<string, int>(new global::System.Collections.Generic.Dictionary<string, int>(0));
}
/// <summary> Initializes a new instance of OutputModel. </summary>
/// <param name=""requiredReadonlyString""> Required string, illustrating a readonly reference type property. </param>
/// <param name=""requiredReadonlyInt""> Required int, illustrating a readonly reference type property. </param>
/// <param name=""optionalReadonlyString""> Optional string, illustrating a readonly reference type property. </param>
/// <param name=""optionalReadonlyInt""> Optional int, illustrating a readonly reference type property. </param>
/// <param name=""requiredReadonlyModel""> Required readonly model. </param>
/// <param name=""optionalReadonlyModel""> Optional readonly model. </param>
/// <param name=""requiredReadonlyStringList""> Required readonly string collection. </param>
/// <param name=""requiredReadonlyIntList""> Required readonly int collection. </param>
/// <param name=""optionalReadonlyStringList""> Optional readonly string collection. </param>
/// <param name=""optionalReadonlyIntList""> Optional readonly int collection. </param>
/// <param name=""requiredReadonlyStringDictionary""> Required readonly string collection. </param>
/// <param name=""requiredReadonlyIntDictionary""> Required readonly int collection. </param>
/// <param name=""optionalReadonlyStringDictionary""> Optional readonly string collection. </param>
/// <param name=""optionalReadonlyIntDictionary""> Optional readonly int collection. </param>
internal OutputModel(string requiredReadonlyString,int requiredReadonlyInt,string optionalReadonlyString,int? optionalReadonlyInt,global::Cadl.TestServer.ReadonlyProperties.Models.ReadonlyModel requiredReadonlyModel,global::Cadl.TestServer.ReadonlyProperties.Models.ReadonlyModel optionalReadonlyModel,global::System.Collections.Generic.IReadOnlyList<string> requiredReadonlyStringList,global::System.Collections.Generic.IReadOnlyList<int> requiredReadonlyIntList,global::System.Collections.Generic.IReadOnlyList<string> optionalReadonlyStringList,global::System.Collections.Generic.IReadOnlyList<int> optionalReadonlyIntList,global::System.Collections.Generic.IReadOnlyDictionary<string, string> requiredReadonlyStringDictionary,global::System.Collections.Generic.IReadOnlyDictionary<string, int> requiredReadonlyIntDictionary,global::System.Collections.Generic.IReadOnlyDictionary<string, string> optionalReadonlyStringDictionary,global::System.Collections.Generic.IReadOnlyDictionary<string, int> optionalReadonlyIntDictionary)
{
RequiredReadonlyString = requiredReadonlyString;
RequiredReadonlyInt = requiredReadonlyInt;
OptionalReadonlyString = optionalReadonlyString;
OptionalReadonlyInt = optionalReadonlyInt;
RequiredReadonlyModel = requiredReadonlyModel;
OptionalReadonlyModel = optionalReadonlyModel;
RequiredReadonlyStringList = requiredReadonlyStringList;
RequiredReadonlyIntList = requiredReadonlyIntList;
OptionalReadonlyStringList = optionalReadonlyStringList;
OptionalReadonlyIntList = optionalReadonlyIntList;
RequiredReadonlyStringDictionary = requiredReadonlyStringDictionary;
RequiredReadonlyIntDictionary = requiredReadonlyIntDictionary;
OptionalReadonlyStringDictionary = optionalReadonlyStringDictionary;
OptionalReadonlyIntDictionary = optionalReadonlyIntDictionary;
}

/// <summary> Required string, illustrating a readonly reference type property. </summary>
public string RequiredReadonlyString{ get; }

/// <summary> Required int, illustrating a readonly reference type property. </summary>
public int RequiredReadonlyInt{ get; }

/// <summary> Optional string, illustrating a readonly reference type property. </summary>
public string OptionalReadonlyString{ get; }

/// <summary> Optional int, illustrating a readonly reference type property. </summary>
public int? OptionalReadonlyInt{ get; }

/// <summary> Required readonly model. </summary>
public global::Cadl.TestServer.ReadonlyProperties.Models.ReadonlyModel RequiredReadonlyModel{ get; }

/// <summary> Optional readonly model. </summary>
public global::Cadl.TestServer.ReadonlyProperties.Models.ReadonlyModel OptionalReadonlyModel{ get; }

/// <summary> Required readonly string collection. </summary>
public global::System.Collections.Generic.IReadOnlyList<string> RequiredReadonlyStringList{ get; }

/// <summary> Required readonly int collection. </summary>
public global::System.Collections.Generic.IReadOnlyList<int> RequiredReadonlyIntList{ get; }

/// <summary> Optional readonly string collection. </summary>
public global::System.Collections.Generic.IReadOnlyList<string> OptionalReadonlyStringList{ get; }

/// <summary> Optional readonly int collection. </summary>
public global::System.Collections.Generic.IReadOnlyList<int> OptionalReadonlyIntList{ get; }

/// <summary> Required readonly string collection. </summary>
public global::System.Collections.Generic.IReadOnlyDictionary<string, string> RequiredReadonlyStringDictionary{ get; }

/// <summary> Required readonly int collection. </summary>
public global::System.Collections.Generic.IReadOnlyDictionary<string, int> RequiredReadonlyIntDictionary{ get; }

/// <summary> Optional readonly string collection. </summary>
public global::System.Collections.Generic.IReadOnlyDictionary<string, string> OptionalReadonlyStringDictionary{ get; }

/// <summary> Optional readonly int collection. </summary>
public global::System.Collections.Generic.IReadOnlyDictionary<string, int> OptionalReadonlyIntDictionary{ get; }
}
}
",
                @"// Copyright (c) Microsoft Corporation. All rights reserved.
// Licensed under the MIT License.

// <auto-generated/>

#nullable disable

using System.Collections.Generic;
using System.Text.Json;
using Azure;
using Azure.Core;

namespace Cadl.TestServer.ReadonlyProperties.Models
{
public partial class OutputModel
{
internal static global::Cadl.TestServer.ReadonlyProperties.Models.OutputModel DeserializeOutputModel(global::System.Text.Json.JsonElement element)
{
string requiredReadonlyString = default;
int requiredReadonlyInt = default;
global::Azure.Core.Optional<string> optionalReadonlyString = default;
global::Azure.Core.Optional<int?> optionalReadonlyInt = default;
global::Cadl.TestServer.ReadonlyProperties.Models.ReadonlyModel requiredReadonlyModel = default;
global::Azure.Core.Optional<global::Cadl.TestServer.ReadonlyProperties.Models.ReadonlyModel> optionalReadonlyModel = default;
global::System.Collections.Generic.IReadOnlyList<string> requiredReadonlyStringList = default;
global::System.Collections.Generic.IReadOnlyList<int> requiredReadonlyIntList = default;
global::Azure.Core.Optional<global::System.Collections.Generic.IReadOnlyList<string>> optionalReadonlyStringList = default;
global::Azure.Core.Optional<global::System.Collections.Generic.IReadOnlyList<int>> optionalReadonlyIntList = default;
global::System.Collections.Generic.IReadOnlyDictionary<string, string> requiredReadonlyStringDictionary = default;
global::System.Collections.Generic.IReadOnlyDictionary<string, int> requiredReadonlyIntDictionary = default;
global::Azure.Core.Optional<global::System.Collections.Generic.IReadOnlyDictionary<string, string>> optionalReadonlyStringDictionary = default;
global::Azure.Core.Optional<global::System.Collections.Generic.IReadOnlyDictionary<string, int>> optionalReadonlyIntDictionary = default;
foreach (var property in element.EnumerateObject())
{
if(property.NameEquals(""requiredReadonlyString"")){
requiredReadonlyString = property.Value.GetString();
continue;
}
if(property.NameEquals(""requiredReadonlyInt"")){
requiredReadonlyInt = property.Value.GetInt32();
continue;
}
if(property.NameEquals(""optionalReadonlyString"")){
optionalReadonlyString = property.Value.GetString();
continue;
}
if(property.NameEquals(""optionalReadonlyInt"")){
if (property.Value.ValueKind == global::System.Text.Json.JsonValueKind.Null)
{
optionalReadonlyInt = null;
continue;}
optionalReadonlyInt = property.Value.GetInt32();
continue;
}
if(property.NameEquals(""requiredReadonlyModel"")){
requiredReadonlyModel = global::Cadl.TestServer.ReadonlyProperties.Models.ReadonlyModel.DeserializeReadonlyModel(property.Value);
continue;
}
if(property.NameEquals(""optionalReadonlyModel"")){
if (property.Value.ValueKind == global::System.Text.Json.JsonValueKind.Null)
{
property.ThrowNonNullablePropertyIsNull();
continue;}
optionalReadonlyModel = global::Cadl.TestServer.ReadonlyProperties.Models.ReadonlyModel.DeserializeReadonlyModel(property.Value);
continue;
}
if(property.NameEquals(""requiredReadonlyStringList"")){
global::System.Collections.Generic.List<string> array = new global::System.Collections.Generic.List<string>();
foreach (var item in property.Value.EnumerateArray())
{
array.Add(item.GetString());}
requiredReadonlyStringList = array;
continue;
}
if(property.NameEquals(""requiredReadonlyIntList"")){
global::System.Collections.Generic.List<int> array = new global::System.Collections.Generic.List<int>();
foreach (var item in property.Value.EnumerateArray())
{
array.Add(item.GetInt32());}
requiredReadonlyIntList = array;
continue;
}
if(property.NameEquals(""optionalReadonlyStringList"")){
if (property.Value.ValueKind == global::System.Text.Json.JsonValueKind.Null)
{
property.ThrowNonNullablePropertyIsNull();
continue;}
global::System.Collections.Generic.List<string> array = new global::System.Collections.Generic.List<string>();
foreach (var item in property.Value.EnumerateArray())
{
array.Add(item.GetString());}
optionalReadonlyStringList = array;
continue;
}
if(property.NameEquals(""optionalReadonlyIntList"")){
if (property.Value.ValueKind == global::System.Text.Json.JsonValueKind.Null)
{
property.ThrowNonNullablePropertyIsNull();
continue;}
global::System.Collections.Generic.List<int> array = new global::System.Collections.Generic.List<int>();
foreach (var item in property.Value.EnumerateArray())
{
array.Add(item.GetInt32());}
optionalReadonlyIntList = array;
continue;
}
if(property.NameEquals(""requiredReadonlyStringDictionary"")){
global::System.Collections.Generic.Dictionary<string, string> dictionary = new global::System.Collections.Generic.Dictionary<string, string>();
foreach (var property0 in property.Value.EnumerateObject())
{
dictionary.Add(property0.Name, property0.Value.GetString());}
requiredReadonlyStringDictionary = dictionary;
continue;
}
if(property.NameEquals(""requiredReadonlyIntDictionary"")){
global::System.Collections.Generic.Dictionary<string, int> dictionary = new global::System.Collections.Generic.Dictionary<string, int>();
foreach (var property0 in property.Value.EnumerateObject())
{
dictionary.Add(property0.Name, property0.Value.GetInt32());}
requiredReadonlyIntDictionary = dictionary;
continue;
}
if(property.NameEquals(""optionalReadonlyStringDictionary"")){
if (property.Value.ValueKind == global::System.Text.Json.JsonValueKind.Null)
{
property.ThrowNonNullablePropertyIsNull();
continue;}
global::System.Collections.Generic.Dictionary<string, string> dictionary = new global::System.Collections.Generic.Dictionary<string, string>();
foreach (var property0 in property.Value.EnumerateObject())
{
dictionary.Add(property0.Name, property0.Value.GetString());}
optionalReadonlyStringDictionary = dictionary;
continue;
}
if(property.NameEquals(""optionalReadonlyIntDictionary"")){
if (property.Value.ValueKind == global::System.Text.Json.JsonValueKind.Null)
{
property.ThrowNonNullablePropertyIsNull();
continue;}
global::System.Collections.Generic.Dictionary<string, int> dictionary = new global::System.Collections.Generic.Dictionary<string, int>();
foreach (var property0 in property.Value.EnumerateObject())
{
dictionary.Add(property0.Name, property0.Value.GetInt32());}
optionalReadonlyIntDictionary = dictionary;
continue;
}
}
return new global::Cadl.TestServer.ReadonlyProperties.Models.OutputModel(requiredReadonlyString, requiredReadonlyInt, optionalReadonlyString, global::Azure.Core.Optional.ToNullable(optionalReadonlyInt), requiredReadonlyModel, optionalReadonlyModel, requiredReadonlyStringList, requiredReadonlyIntList, global::Azure.Core.Optional.ToList(optionalReadonlyStringList), global::Azure.Core.Optional.ToList(optionalReadonlyIntList), requiredReadonlyStringDictionary, requiredReadonlyIntDictionary, global::Azure.Core.Optional.ToDictionary(optionalReadonlyStringDictionary), global::Azure.Core.Optional.ToDictionary(optionalReadonlyIntDictionary));}

internal static global::Cadl.TestServer.ReadonlyProperties.Models.OutputModel FromResponse(global::Azure.Response response)
{
using var document = global::System.Text.Json.JsonDocument.Parse(response.Content);
return DeserializeOutputModel(document.RootElement);
}
}
}
"
            }
        };
    }
}<|MERGE_RESOLUTION|>--- conflicted
+++ resolved
@@ -13,11 +13,7 @@
         {
             // refer to the original CADL file: https://github.com/Azure/cadl-ranch/blob/main/packages/cadl-ranch-specs/http/models/readonly-properties/main.cadl
             var model = new InputModelType("RoundTripModel", "Cadl.TestServer.ReadonlyProperties.Models", "public", null, "Readonly model", InputModelTypeUsage.RoundTrip,
-<<<<<<< HEAD
-                    ReadOnlyProperties, null, Array.Empty<InputModelType>(), null, null, null, null, false);
-=======
-                    ReadOnlyProperties, null, Array.Empty<InputModelType>(), null, null, null);
->>>>>>> 25dabbd4
+                    ReadOnlyProperties, null, Array.Empty<InputModelType>(), null, null, null, null);
 
             var library = new DpgOutputLibraryBuilder(new InputNamespace("Cadl.TestServer.ReadonlyProperties.Models", new List<string>(),
                 new List<InputEnumType>(), new List<InputModelType> { ReadonlyModel, model }, new List<InputClient>(), new InputAuth()), default).Build(true);
@@ -30,11 +26,7 @@
         {
             // refer to the original CADL file: https://github.com/Azure/cadl-ranch/blob/dc6d00c98983f34b2f723c90fe840678a863438c/packages/cadl-ranch-specs/http/models/readonly-properties/main.cadl#L24-L65
             var model = new InputModelType("OutputModel", "Cadl.TestServer.ReadonlyProperties.Models", "public", null, "Readonly model", InputModelTypeUsage.Output,
-<<<<<<< HEAD
-                    ReadOnlyProperties, null, Array.Empty<InputModelType>(), null, null, null, null, false);
-=======
-                    ReadOnlyProperties, null, Array.Empty<InputModelType>(), null, null, null);
->>>>>>> 25dabbd4
+                    ReadOnlyProperties, null, Array.Empty<InputModelType>(), null, null, null, null);
 
             var library = new DpgOutputLibraryBuilder(new InputNamespace("Cadl.TestServer.ReadonlyProperties.Models", new List<string>(),
                 new List<InputEnumType>(), new List<InputModelType> { ReadonlyModel, model }, new List<InputClient>(), new InputAuth()), default).Build(true);
@@ -44,11 +36,7 @@
 
         // below are test cases
         private static readonly InputModelType ReadonlyModel = new InputModelType("ReadonlyModel", "Cadl.TestServer.ReadonlyProperties.Models", "public", null, "Readonly model", InputModelTypeUsage.Output,
-<<<<<<< HEAD
-                    new List<InputModelProperty> { RequiredStringProperty }, null, Array.Empty<InputModelType>(), null, null, null, null, false);
-=======
-                    new List<InputModelProperty> { RequiredStringProperty }, null, Array.Empty<InputModelType>(), null, null, null);
->>>>>>> 25dabbd4
+                    new List<InputModelProperty> { RequiredStringProperty }, null, Array.Empty<InputModelType>(), null, null, null, null);
 
         private static readonly IReadOnlyList<InputModelProperty> ReadOnlyProperties = new List<InputModelProperty>{
             new InputModelProperty("requiredReadonlyString", "requiredReadonlyString", "Required string, illustrating a readonly reference type property.", InputPrimitiveType.String, null, true, true, false),
