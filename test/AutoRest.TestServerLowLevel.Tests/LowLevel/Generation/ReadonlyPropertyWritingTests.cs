--- conflicted
+++ resolved
@@ -12,13 +12,8 @@
         public void RoundTripModel(string expectedModelCodes, string expectedSerializationCodes)
         {
             // refer to the original CADL file: https://github.com/Azure/cadl-ranch/blob/main/packages/cadl-ranch-specs/http/models/readonly-properties/main.cadl
-<<<<<<< HEAD
             var model = new InputModelType("RoundTripModel", "Cadl.TestServer.ReadonlyProperties.Models", "public", null, "Readonly model", InputModelTypeUsage.Input | InputModelTypeUsage.Output,
-                    ReadOnlyProperties, null, Array.Empty<InputModelType>(), null, null, null, false);
-=======
-            var model = new InputModelType("RoundTripModel", "Cadl.TestServer.ReadonlyProperties.Models", "public", null, "Readonly model", InputModelTypeUsage.RoundTrip,
                     ReadOnlyProperties, null, Array.Empty<InputModelType>(), null, null, null);
->>>>>>> 64632414
 
             var library = new DpgOutputLibraryBuilder(new InputNamespace("Cadl.TestServer.ReadonlyProperties.Models", new List<string>(),
                 new List<InputEnumType>(), new List<InputModelType> { ReadonlyModel, model }, new List<InputClient>(), new InputAuth()), default).Build(true);
