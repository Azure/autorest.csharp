--- conflicted
+++ resolved
@@ -57,18 +57,11 @@
                     new List<InputModelProperty> { RequiredStringProperty, RequiredIntProperty },
                 null, new List<InputModelType>(), null, null, null, null);
             var collectionModelType = new InputModelType("ModelCollectionModel", "Cadl.TestServer.ModelCollectionProperties.Models", "public", null,
-<<<<<<< HEAD
                     "Simple model with model collection properties", InputModelTypeUsage.Input | InputModelTypeUsage.Output,
-                new List<InputModelProperty>{
-                        new InputModelProperty("requiredModelCollection", "requiredModelCollection", "Required collection of models.", new InputListType("requiredModelCollection", elementModelType, false), null, true, false, false),
-                        new InputModelProperty("optionalModelCollection", "optionalModelCollection", "Optional collection of models.", new InputListType("optionalModelCollection", elementModelType, false), null, false, false, false),
-=======
-                    "Simple model with model collection properties", InputModelTypeUsage.RoundTrip,
                 new List<InputModelProperty>
                 {
                     new InputModelProperty("requiredModelCollection", "requiredModelCollection", "Required collection of models.", new InputListType("requiredModelCollection", "TypeSpec.Array", elementModelType), null, true, false, false),
                     new InputModelProperty("optionalModelCollection", "optionalModelCollection", "Optional collection of models.", new InputListType("optionalModelCollection", "TypeSpec.Array",elementModelType), null, false, false, false),
->>>>>>> f09b0deb
                 },
                 null, new List<InputModelType>(), null, null, null, null);
 
@@ -87,18 +80,11 @@
                     new List<InputModelProperty> { RequiredStringProperty, RequiredIntProperty },
                 null, new List<InputModelType>(), null, null, null, null);
             var collectionModelType = new InputModelType("ModelCollectionModel", "Cadl.TestServer.ModelCollectionProperties.Models", "public", null,
-<<<<<<< HEAD
                     "Simple model with model collection properties", InputModelTypeUsage.Input | InputModelTypeUsage.Output,
-                new List<InputModelProperty>{
-                        new InputModelProperty("required2DCollection", "required2DCollection", "Required collection of models.", new InputListType("required2DCollection", new InputListType("requiredModelCollection", elementModelType, false), false), null, true, false, false),
-                        new InputModelProperty("optional2DCollection", "optional2DCollection", "Optional collection of models.", new InputListType("optional2DCollection", new InputListType("optionalModelCollection", elementModelType, false), false), null, false, false, false),
-=======
-                    "Simple model with model collection properties", InputModelTypeUsage.RoundTrip,
                 new List<InputModelProperty>
                 {
                     new InputModelProperty("required2DCollection", "required2DCollection", "Required collection of models.", new InputListType("required2DCollection","TypeSpec.Array", new InputListType("requiredModelCollection","TypeSpec.Array", elementModelType)), null, true, false, false),
                     new InputModelProperty("optional2DCollection", "optional2DCollection", "Optional collection of models.", new InputListType("optional2DCollection", "TypeSpec.Array", new InputListType("optionalModelCollection","TypeSpec.Array", elementModelType)), null, false, false, false),
->>>>>>> f09b0deb
                 },
                 null, new List<InputModelType>(), null, null, null, null);
 
