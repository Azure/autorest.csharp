--- conflicted
+++ resolved
@@ -14,15 +14,9 @@
 {
     public class ParameterSequenceTests
     {
-<<<<<<< HEAD
-        [TestCase(typeof(ParametersLowlevelClient), "OptionalPathParameters", new Type[] { typeof(int), typeof(int), typeof(string), typeof(RequestContext) }, new string[] { "id", "skip", "name", "context" }, new bool[] { false, false, true, true })]
-        [TestCase(typeof(ParametersLowlevelClient), "OptionalPathParametersWithMixedSequence", new Type[] { typeof(int), typeof(string), typeof(int), typeof(RequestContext) }, new string[] { "id", "name", "skip", "context" }, new bool[] { false, true, true, true })]
-        [TestCase(typeof(ParametersLowlevelClient), "OptionalPathBodyParametersWithMixedSequence", new Type[] { typeof(string), typeof(int), typeof(RequestContent), typeof(int), typeof(int), typeof(int), typeof(RequestContext) }, new string[] { "name", "skip", "content", "id", "top", "max", "context" }, new bool[] { false, false, false, false, false, false, false })]
-=======
         [TestCase(typeof(ParametersLowlevelClient), "OptionalPathParameters", new Type[] { typeof(int), typeof(string), typeof(int), typeof(RequestContext) }, new string[] { "id", "name", "skip", "context" }, new bool[] { false, false, false, true })]
         [TestCase(typeof(ParametersLowlevelClient), "OptionalPathParametersWithMixedSequence", new Type[] { typeof(int), typeof(string), typeof(int), typeof(RequestContext) }, new string[] { "id", "name", "skip", "context" }, new bool[] { false, false, false, true })]
         [TestCase(typeof(ParametersLowlevelClient), "OptionalPathBodyParametersWithMixedSequence", new Type[] { typeof(int), typeof(string), typeof(int), typeof(int), typeof(RequestContent), typeof(int), typeof(RequestContext) }, new string[] { "id", "name", "skip", "max", "content", "top", "context" }, new bool[] { false, false, false, false, false, true, true })]
->>>>>>> 380d8ca1
         [TestCase(typeof(ParametersCadlClient), "Operation", new Type[] { typeof(int), typeof(int), typeof(CancellationToken) }, new string[] { "start", "end", "cancellationToken" }, new bool[] { false, true, true })]
         [TestCase(typeof(ParametersCadlClient), "Operation", new Type[] { typeof(int), typeof(int), typeof(RequestContext) }, new string[] { "start", "end", "context" }, new bool[] { false, false, false })]
         [TestCase(typeof(ParametersCadlClient), "Operation2", new Type[] { typeof(int), typeof(int), typeof(CancellationToken) }, new string[] { "end", "start", "cancellationToken" }, new bool[] { false, true, true })]
