{
 "$id": "1",
 "Name": "Encode.Datetime",
 "ApiVersions": [],
 "Enums": [],
 "Models": [
  {
   "$id": "2",
   "Kind": "model",
   "Name": "DefaultDatetimeProperty",
   "CrossLanguageDefinitionId": "Encode.Datetime.DefaultDatetimeProperty",
   "Usage": "RoundTrip",
   "Properties": [
    {
     "$id": "3",
     "Name": "value",
     "SerializedName": "value",
     "Description": "",
     "Type": {
      "$id": "4",
      "Kind": "utcDateTime",
      "Name": "utcDateTime",
      "Encode": "rfc3339",
      "WireType": {
       "$id": "5",
       "Kind": "string",
       "Name": "string",
       "CrossLanguageDefinitionId": "TypeSpec.string"
      },
      "CrossLanguageDefinitionId": "TypeSpec.utcDateTime"
     },
     "IsRequired": true,
     "IsReadOnly": false
    }
   ]
  },
  {
   "$id": "6",
   "Kind": "model",
   "Name": "Rfc3339DatetimeProperty",
   "CrossLanguageDefinitionId": "Encode.Datetime.Rfc3339DatetimeProperty",
   "Usage": "RoundTrip",
   "Properties": [
    {
     "$id": "7",
     "Name": "value",
     "SerializedName": "value",
     "Description": "",
     "Type": {
      "$id": "8",
      "Kind": "utcDateTime",
      "Name": "utcDateTime",
      "Encode": "rfc3339",
      "WireType": {
       "$id": "9",
       "Kind": "string",
       "Name": "string",
       "CrossLanguageDefinitionId": "TypeSpec.string"
      },
      "CrossLanguageDefinitionId": "TypeSpec.utcDateTime"
     },
     "IsRequired": true,
     "IsReadOnly": false
    }
   ]
  },
  {
   "$id": "10",
   "Kind": "model",
   "Name": "Rfc7231DatetimeProperty",
   "CrossLanguageDefinitionId": "Encode.Datetime.Rfc7231DatetimeProperty",
   "Usage": "RoundTrip",
   "Properties": [
    {
     "$id": "11",
     "Name": "value",
     "SerializedName": "value",
     "Description": "",
     "Type": {
      "$id": "12",
      "Kind": "utcDateTime",
      "Name": "utcDateTime",
      "Encode": "rfc7231",
      "WireType": {
       "$id": "13",
       "Kind": "string",
       "Name": "string",
       "CrossLanguageDefinitionId": "TypeSpec.string"
      },
      "CrossLanguageDefinitionId": "TypeSpec.utcDateTime"
     },
     "IsRequired": true,
     "IsReadOnly": false
    }
   ]
  },
  {
   "$id": "14",
   "Kind": "model",
   "Name": "UnixTimestampDatetimeProperty",
   "CrossLanguageDefinitionId": "Encode.Datetime.UnixTimestampDatetimeProperty",
   "Usage": "RoundTrip",
   "Properties": [
    {
     "$id": "15",
     "Name": "value",
     "SerializedName": "value",
     "Description": "",
     "Type": {
      "$id": "16",
      "Kind": "utcDateTime",
      "Name": "utcDateTime",
      "Encode": "unixTimestamp",
      "WireType": {
       "$id": "17",
       "Kind": "int64",
       "Name": "int64",
       "CrossLanguageDefinitionId": "TypeSpec.int64"
      },
      "CrossLanguageDefinitionId": "TypeSpec.utcDateTime"
     },
     "IsRequired": true,
     "IsReadOnly": false
    }
   ]
  },
  {
   "$id": "18",
   "Kind": "model",
   "Name": "UnixTimestampArrayDatetimeProperty",
   "CrossLanguageDefinitionId": "Encode.Datetime.UnixTimestampArrayDatetimeProperty",
   "Usage": "RoundTrip",
   "Properties": [
    {
     "$id": "19",
     "Name": "value",
     "SerializedName": "value",
     "Description": "",
     "Type": {
      "$id": "20",
      "Kind": "array",
      "Name": "Array",
      "ValueType": {
       "$id": "21",
       "Kind": "utcDateTime",
       "Name": "unixTimestampDatetime",
       "Encode": "unixTimestamp",
       "WireType": {
        "$id": "22",
<<<<<<< HEAD
        "Kind": "int64",
        "Name": "int64",
        "CrossLanguageDefinitionId": "TypeSpec.int64"
       },
       "BaseType": {
        "$id": "23",
        "Kind": "utcDateTime",
        "Name": "utcDateTime",
        "Encode": "rfc3339",
        "WireType": {
         "$id": "24",
         "Kind": "string",
         "Name": "string",
         "CrossLanguageDefinitionId": "TypeSpec.string"
        },
        "CrossLanguageDefinitionId": "TypeSpec.utcDateTime"
       },
       "CrossLanguageDefinitionId": "Encode.Datetime.unixTimestampDatetime"
      }
=======
        "Kind": "int64"
       }
      },
      "CrossLanguageDefinitionId": "TypeSpec.Array"
>>>>>>> d4a5bea0
     },
     "IsRequired": true,
     "IsReadOnly": false
    }
   ]
  }
 ],
 "Clients": [
  {
   "$id": "25",
   "Name": "DatetimeClient",
   "Description": "",
   "Operations": [],
   "Protocol": {
    "$id": "26"
   },
   "Parameters": [
    {
     "$id": "27",
     "Name": "host",
     "NameInRequest": "host",
     "Description": "TestServer endpoint",
     "Type": {
<<<<<<< HEAD
      "$id": "28",
      "Kind": "string",
      "Name": "string",
      "CrossLanguageDefinitionId": ""
=======
      "$id": "26",
      "Kind": "string"
>>>>>>> d4a5bea0
     },
     "Location": "Uri",
     "IsApiVersion": false,
     "IsResourceParameter": false,
     "IsContentType": false,
     "IsRequired": true,
     "IsEndpoint": true,
     "SkipUrlEncoding": false,
     "Explode": false,
     "Kind": "Client",
     "DefaultValue": {
      "$id": "29",
      "Type": {
<<<<<<< HEAD
       "$id": "30",
       "Kind": "string",
       "Name": "string",
       "CrossLanguageDefinitionId": ""
=======
       "$id": "28",
       "Kind": "string"
>>>>>>> d4a5bea0
      },
      "Value": "http://localhost:3000"
     }
    }
   ]
  },
  {
   "$id": "31",
   "Name": "Query",
   "Description": "",
   "Operations": [
    {
     "$id": "32",
     "Name": "default",
     "ResourceName": "Query",
     "Accessibility": "public",
     "Parameters": [
      {
       "$ref": "27"
      },
      {
       "$id": "33",
       "Name": "value",
       "NameInRequest": "value",
       "Type": {
        "$id": "34",
        "Kind": "utcDateTime",
        "Name": "utcDateTime",
        "Encode": "rfc3339",
        "WireType": {
         "$id": "35",
         "Kind": "string",
         "Name": "string",
         "CrossLanguageDefinitionId": "TypeSpec.string"
        },
        "CrossLanguageDefinitionId": "TypeSpec.utcDateTime"
       },
       "Location": "Query",
       "IsRequired": true,
       "IsApiVersion": false,
       "IsResourceParameter": false,
       "IsContentType": false,
       "IsEndpoint": false,
       "SkipUrlEncoding": false,
       "Explode": false,
       "Kind": "Method"
      },
      {
       "$id": "36",
       "Name": "accept",
       "NameInRequest": "Accept",
       "Type": {
        "$id": "37",
        "Kind": "string",
        "Name": "string",
        "CrossLanguageDefinitionId": ""
       },
       "Location": "Header",
       "IsApiVersion": false,
       "IsResourceParameter": false,
       "IsContentType": false,
       "IsRequired": true,
       "IsEndpoint": false,
       "SkipUrlEncoding": false,
       "Explode": false,
       "Kind": "Constant",
       "DefaultValue": {
        "$id": "38",
        "Type": {
         "$ref": "37"
        },
        "Value": "application/json"
       }
      }
     ],
     "Responses": [
      {
       "$id": "39",
       "StatusCodes": [
        204
       ],
       "BodyMediaType": "Json",
       "Headers": [],
       "IsErrorResponse": false
      }
     ],
     "HttpMethod": "GET",
     "RequestBodyMediaType": "None",
     "Uri": "{host}",
     "Path": "/encode/datetime/query/default",
     "BufferResponse": true,
     "GenerateProtocolMethod": true,
     "GenerateConvenienceMethod": true
    },
    {
     "$id": "40",
     "Name": "rfc3339",
     "ResourceName": "Query",
     "Accessibility": "public",
     "Parameters": [
      {
       "$ref": "27"
      },
      {
       "$id": "41",
       "Name": "value",
       "NameInRequest": "value",
       "Type": {
        "$id": "42",
        "Kind": "utcDateTime",
        "Name": "utcDateTime",
        "Encode": "rfc3339",
        "WireType": {
         "$id": "43",
         "Kind": "string",
         "Name": "string",
         "CrossLanguageDefinitionId": "TypeSpec.string"
        },
        "CrossLanguageDefinitionId": "TypeSpec.utcDateTime"
       },
       "Location": "Query",
       "IsRequired": true,
       "IsApiVersion": false,
       "IsResourceParameter": false,
       "IsContentType": false,
       "IsEndpoint": false,
       "SkipUrlEncoding": false,
       "Explode": false,
       "Kind": "Method"
      },
      {
       "$id": "44",
       "Name": "accept",
       "NameInRequest": "Accept",
       "Type": {
        "$id": "45",
        "Kind": "string",
        "Name": "string",
        "CrossLanguageDefinitionId": ""
       },
       "Location": "Header",
       "IsApiVersion": false,
       "IsResourceParameter": false,
       "IsContentType": false,
       "IsRequired": true,
       "IsEndpoint": false,
       "SkipUrlEncoding": false,
       "Explode": false,
       "Kind": "Constant",
       "DefaultValue": {
        "$id": "46",
        "Type": {
         "$ref": "45"
        },
        "Value": "application/json"
       }
      }
     ],
     "Responses": [
      {
       "$id": "47",
       "StatusCodes": [
        204
       ],
       "BodyMediaType": "Json",
       "Headers": [],
       "IsErrorResponse": false
      }
     ],
     "HttpMethod": "GET",
     "RequestBodyMediaType": "None",
     "Uri": "{host}",
     "Path": "/encode/datetime/query/rfc3339",
     "BufferResponse": true,
     "GenerateProtocolMethod": true,
     "GenerateConvenienceMethod": true
    },
    {
     "$id": "48",
     "Name": "rfc7231",
     "ResourceName": "Query",
     "Accessibility": "public",
     "Parameters": [
      {
       "$ref": "27"
      },
      {
       "$id": "49",
       "Name": "value",
       "NameInRequest": "value",
       "Type": {
        "$id": "50",
        "Kind": "utcDateTime",
        "Name": "utcDateTime",
        "Encode": "rfc7231",
        "WireType": {
         "$id": "51",
         "Kind": "string",
         "Name": "string",
         "CrossLanguageDefinitionId": "TypeSpec.string"
        },
        "CrossLanguageDefinitionId": "TypeSpec.utcDateTime"
       },
       "Location": "Query",
       "IsRequired": true,
       "IsApiVersion": false,
       "IsResourceParameter": false,
       "IsContentType": false,
       "IsEndpoint": false,
       "SkipUrlEncoding": false,
       "Explode": false,
       "Kind": "Method"
      },
      {
       "$id": "52",
       "Name": "accept",
       "NameInRequest": "Accept",
       "Type": {
        "$id": "53",
        "Kind": "string",
        "Name": "string",
        "CrossLanguageDefinitionId": ""
       },
       "Location": "Header",
       "IsApiVersion": false,
       "IsResourceParameter": false,
       "IsContentType": false,
       "IsRequired": true,
       "IsEndpoint": false,
       "SkipUrlEncoding": false,
       "Explode": false,
       "Kind": "Constant",
       "DefaultValue": {
        "$id": "54",
        "Type": {
         "$ref": "53"
        },
        "Value": "application/json"
       }
      }
     ],
     "Responses": [
      {
       "$id": "55",
       "StatusCodes": [
        204
       ],
       "BodyMediaType": "Json",
       "Headers": [],
       "IsErrorResponse": false
      }
     ],
     "HttpMethod": "GET",
     "RequestBodyMediaType": "None",
     "Uri": "{host}",
     "Path": "/encode/datetime/query/rfc7231",
     "BufferResponse": true,
     "GenerateProtocolMethod": true,
     "GenerateConvenienceMethod": true
    },
    {
     "$id": "56",
     "Name": "unixTimestamp",
     "ResourceName": "Query",
     "Accessibility": "public",
     "Parameters": [
      {
       "$ref": "27"
      },
      {
       "$id": "57",
       "Name": "value",
       "NameInRequest": "value",
       "Type": {
        "$id": "58",
        "Kind": "utcDateTime",
        "Name": "utcDateTime",
        "Encode": "unixTimestamp",
        "WireType": {
         "$id": "59",
         "Kind": "int64",
         "Name": "int64",
         "CrossLanguageDefinitionId": "TypeSpec.int64"
        },
        "CrossLanguageDefinitionId": "TypeSpec.utcDateTime"
       },
       "Location": "Query",
       "IsRequired": true,
       "IsApiVersion": false,
       "IsResourceParameter": false,
       "IsContentType": false,
       "IsEndpoint": false,
       "SkipUrlEncoding": false,
       "Explode": false,
       "Kind": "Method"
      },
      {
       "$id": "60",
       "Name": "accept",
       "NameInRequest": "Accept",
       "Type": {
        "$id": "61",
        "Kind": "string",
        "Name": "string",
        "CrossLanguageDefinitionId": ""
       },
       "Location": "Header",
       "IsApiVersion": false,
       "IsResourceParameter": false,
       "IsContentType": false,
       "IsRequired": true,
       "IsEndpoint": false,
       "SkipUrlEncoding": false,
       "Explode": false,
       "Kind": "Constant",
       "DefaultValue": {
        "$id": "62",
        "Type": {
         "$ref": "61"
        },
        "Value": "application/json"
       }
      }
     ],
     "Responses": [
      {
       "$id": "63",
       "StatusCodes": [
        204
       ],
       "BodyMediaType": "Json",
       "Headers": [],
       "IsErrorResponse": false
      }
     ],
     "HttpMethod": "GET",
     "RequestBodyMediaType": "None",
     "Uri": "{host}",
     "Path": "/encode/datetime/query/unix-timestamp",
     "BufferResponse": true,
     "GenerateProtocolMethod": true,
     "GenerateConvenienceMethod": true
    },
    {
     "$id": "64",
     "Name": "unixTimestampArray",
     "ResourceName": "Query",
     "Accessibility": "public",
     "Parameters": [
      {
       "$ref": "27"
      },
      {
       "$id": "65",
       "Name": "value",
       "NameInRequest": "value",
       "Type": {
        "$id": "66",
        "Kind": "array",
        "Name": "Array",
        "ValueType": {
         "$id": "67",
         "Kind": "utcDateTime",
         "Name": "unixTimestampDatetime",
         "Encode": "unixTimestamp",
         "WireType": {
<<<<<<< HEAD
          "$id": "68",
          "Kind": "int64",
          "Name": "int64",
          "CrossLanguageDefinitionId": "TypeSpec.int64"
         },
         "BaseType": {
          "$id": "69",
          "Kind": "utcDateTime",
          "Name": "utcDateTime",
          "Encode": "rfc3339",
          "WireType": {
           "$id": "70",
           "Kind": "string",
           "Name": "string",
           "CrossLanguageDefinitionId": "TypeSpec.string"
          },
          "CrossLanguageDefinitionId": "TypeSpec.utcDateTime"
         },
         "CrossLanguageDefinitionId": "Encode.Datetime.unixTimestampDatetime"
        }
=======
          "$id": "66",
          "Kind": "int64"
         }
        },
        "CrossLanguageDefinitionId": "TypeSpec.Array"
>>>>>>> d4a5bea0
       },
       "Location": "Query",
       "IsRequired": true,
       "IsApiVersion": false,
       "IsResourceParameter": false,
       "IsContentType": false,
       "IsEndpoint": false,
       "SkipUrlEncoding": false,
       "Explode": false,
       "Kind": "Method",
       "ArraySerializationDelimiter": ","
      },
      {
       "$id": "71",
       "Name": "accept",
       "NameInRequest": "Accept",
       "Type": {
        "$id": "72",
        "Kind": "string",
        "Name": "string",
        "CrossLanguageDefinitionId": ""
       },
       "Location": "Header",
       "IsApiVersion": false,
       "IsResourceParameter": false,
       "IsContentType": false,
       "IsRequired": true,
       "IsEndpoint": false,
       "SkipUrlEncoding": false,
       "Explode": false,
       "Kind": "Constant",
       "DefaultValue": {
        "$id": "73",
        "Type": {
         "$ref": "72"
        },
        "Value": "application/json"
       }
      }
     ],
     "Responses": [
      {
       "$id": "74",
       "StatusCodes": [
        204
       ],
       "BodyMediaType": "Json",
       "Headers": [],
       "IsErrorResponse": false
      }
     ],
     "HttpMethod": "GET",
     "RequestBodyMediaType": "None",
     "Uri": "{host}",
     "Path": "/encode/datetime/query/unix-timestamp-array",
     "BufferResponse": true,
     "GenerateProtocolMethod": true,
     "GenerateConvenienceMethod": true
    }
   ],
   "Protocol": {
    "$id": "75"
   },
   "Parent": "DatetimeClient",
   "Parameters": [
    {
     "$ref": "27"
    }
   ]
  },
  {
   "$id": "76",
   "Name": "Property",
   "Description": "",
   "Operations": [
    {
     "$id": "77",
     "Name": "default",
     "ResourceName": "Property",
     "Accessibility": "public",
     "Parameters": [
      {
       "$ref": "27"
      },
      {
       "$id": "78",
       "Name": "body",
       "NameInRequest": "body",
       "Type": {
        "$ref": "2"
       },
       "Location": "Body",
       "IsRequired": true,
       "IsApiVersion": false,
       "IsResourceParameter": false,
       "IsContentType": false,
       "IsEndpoint": false,
       "SkipUrlEncoding": false,
       "Explode": false,
       "Kind": "Method"
      },
      {
       "$id": "79",
       "Name": "accept",
       "NameInRequest": "Accept",
       "Type": {
        "$id": "80",
        "Kind": "string",
        "Name": "string",
        "CrossLanguageDefinitionId": ""
       },
       "Location": "Header",
       "IsApiVersion": false,
       "IsResourceParameter": false,
       "IsContentType": false,
       "IsRequired": true,
       "IsEndpoint": false,
       "SkipUrlEncoding": false,
       "Explode": false,
       "Kind": "Constant",
       "DefaultValue": {
        "$id": "81",
        "Type": {
         "$ref": "80"
        },
        "Value": "application/json"
       }
      },
      {
       "$id": "82",
       "Name": "contentType",
       "NameInRequest": "Content-Type",
       "Type": {
        "$id": "83",
        "Kind": "string",
        "Name": "string",
        "CrossLanguageDefinitionId": ""
       },
       "Location": "Header",
       "IsApiVersion": false,
       "IsResourceParameter": false,
       "IsContentType": true,
       "IsRequired": true,
       "IsEndpoint": false,
       "SkipUrlEncoding": false,
       "Explode": false,
       "Kind": "Constant",
       "DefaultValue": {
        "$id": "84",
        "Type": {
         "$ref": "83"
        },
        "Value": "application/json"
       }
      }
     ],
     "Responses": [
      {
       "$id": "85",
       "StatusCodes": [
        200
       ],
       "BodyType": {
        "$ref": "2"
       },
       "BodyMediaType": "Json",
       "Headers": [],
       "IsErrorResponse": false,
       "ContentTypes": [
        "application/json"
       ]
      }
     ],
     "HttpMethod": "POST",
     "RequestBodyMediaType": "Json",
     "Uri": "{host}",
     "Path": "/encode/datetime/property/default",
     "RequestMediaTypes": [
      "application/json"
     ],
     "BufferResponse": true,
     "GenerateProtocolMethod": true,
     "GenerateConvenienceMethod": true
    },
    {
     "$id": "86",
     "Name": "rfc3339",
     "ResourceName": "Property",
     "Accessibility": "public",
     "Parameters": [
      {
       "$ref": "27"
      },
      {
       "$id": "87",
       "Name": "body",
       "NameInRequest": "body",
       "Type": {
        "$ref": "6"
       },
       "Location": "Body",
       "IsRequired": true,
       "IsApiVersion": false,
       "IsResourceParameter": false,
       "IsContentType": false,
       "IsEndpoint": false,
       "SkipUrlEncoding": false,
       "Explode": false,
       "Kind": "Method"
      },
      {
       "$id": "88",
       "Name": "accept",
       "NameInRequest": "Accept",
       "Type": {
        "$id": "89",
        "Kind": "string",
        "Name": "string",
        "CrossLanguageDefinitionId": ""
       },
       "Location": "Header",
       "IsApiVersion": false,
       "IsResourceParameter": false,
       "IsContentType": false,
       "IsRequired": true,
       "IsEndpoint": false,
       "SkipUrlEncoding": false,
       "Explode": false,
       "Kind": "Constant",
       "DefaultValue": {
        "$id": "90",
        "Type": {
         "$ref": "89"
        },
        "Value": "application/json"
       }
      },
      {
       "$id": "91",
       "Name": "contentType",
       "NameInRequest": "Content-Type",
       "Type": {
        "$id": "92",
        "Kind": "string",
        "Name": "string",
        "CrossLanguageDefinitionId": ""
       },
       "Location": "Header",
       "IsApiVersion": false,
       "IsResourceParameter": false,
       "IsContentType": true,
       "IsRequired": true,
       "IsEndpoint": false,
       "SkipUrlEncoding": false,
       "Explode": false,
       "Kind": "Constant",
       "DefaultValue": {
        "$id": "93",
        "Type": {
         "$ref": "92"
        },
        "Value": "application/json"
       }
      }
     ],
     "Responses": [
      {
       "$id": "94",
       "StatusCodes": [
        200
       ],
       "BodyType": {
        "$ref": "6"
       },
       "BodyMediaType": "Json",
       "Headers": [],
       "IsErrorResponse": false,
       "ContentTypes": [
        "application/json"
       ]
      }
     ],
     "HttpMethod": "POST",
     "RequestBodyMediaType": "Json",
     "Uri": "{host}",
     "Path": "/encode/datetime/property/rfc3339",
     "RequestMediaTypes": [
      "application/json"
     ],
     "BufferResponse": true,
     "GenerateProtocolMethod": true,
     "GenerateConvenienceMethod": true
    },
    {
     "$id": "95",
     "Name": "rfc7231",
     "ResourceName": "Property",
     "Accessibility": "public",
     "Parameters": [
      {
       "$ref": "27"
      },
      {
       "$id": "96",
       "Name": "body",
       "NameInRequest": "body",
       "Type": {
        "$ref": "10"
       },
       "Location": "Body",
       "IsRequired": true,
       "IsApiVersion": false,
       "IsResourceParameter": false,
       "IsContentType": false,
       "IsEndpoint": false,
       "SkipUrlEncoding": false,
       "Explode": false,
       "Kind": "Method"
      },
      {
       "$id": "97",
       "Name": "accept",
       "NameInRequest": "Accept",
       "Type": {
        "$id": "98",
        "Kind": "string",
        "Name": "string",
        "CrossLanguageDefinitionId": ""
       },
       "Location": "Header",
       "IsApiVersion": false,
       "IsResourceParameter": false,
       "IsContentType": false,
       "IsRequired": true,
       "IsEndpoint": false,
       "SkipUrlEncoding": false,
       "Explode": false,
       "Kind": "Constant",
       "DefaultValue": {
        "$id": "99",
        "Type": {
         "$ref": "98"
        },
        "Value": "application/json"
       }
      },
      {
       "$id": "100",
       "Name": "contentType",
       "NameInRequest": "Content-Type",
       "Type": {
        "$id": "101",
        "Kind": "string",
        "Name": "string",
        "CrossLanguageDefinitionId": ""
       },
       "Location": "Header",
       "IsApiVersion": false,
       "IsResourceParameter": false,
       "IsContentType": true,
       "IsRequired": true,
       "IsEndpoint": false,
       "SkipUrlEncoding": false,
       "Explode": false,
       "Kind": "Constant",
       "DefaultValue": {
        "$id": "102",
        "Type": {
         "$ref": "101"
        },
        "Value": "application/json"
       }
      }
     ],
     "Responses": [
      {
       "$id": "103",
       "StatusCodes": [
        200
       ],
       "BodyType": {
        "$ref": "10"
       },
       "BodyMediaType": "Json",
       "Headers": [],
       "IsErrorResponse": false,
       "ContentTypes": [
        "application/json"
       ]
      }
     ],
     "HttpMethod": "POST",
     "RequestBodyMediaType": "Json",
     "Uri": "{host}",
     "Path": "/encode/datetime/property/rfc7231",
     "RequestMediaTypes": [
      "application/json"
     ],
     "BufferResponse": true,
     "GenerateProtocolMethod": true,
     "GenerateConvenienceMethod": true
    },
    {
     "$id": "104",
     "Name": "unixTimestamp",
     "ResourceName": "Property",
     "Accessibility": "public",
     "Parameters": [
      {
       "$ref": "27"
      },
      {
       "$id": "105",
       "Name": "body",
       "NameInRequest": "body",
       "Type": {
        "$ref": "14"
       },
       "Location": "Body",
       "IsRequired": true,
       "IsApiVersion": false,
       "IsResourceParameter": false,
       "IsContentType": false,
       "IsEndpoint": false,
       "SkipUrlEncoding": false,
       "Explode": false,
       "Kind": "Method"
      },
      {
       "$id": "106",
       "Name": "accept",
       "NameInRequest": "Accept",
       "Type": {
        "$id": "107",
        "Kind": "string",
        "Name": "string",
        "CrossLanguageDefinitionId": ""
       },
       "Location": "Header",
       "IsApiVersion": false,
       "IsResourceParameter": false,
       "IsContentType": false,
       "IsRequired": true,
       "IsEndpoint": false,
       "SkipUrlEncoding": false,
       "Explode": false,
       "Kind": "Constant",
       "DefaultValue": {
        "$id": "108",
        "Type": {
         "$ref": "107"
        },
        "Value": "application/json"
       }
      },
      {
       "$id": "109",
       "Name": "contentType",
       "NameInRequest": "Content-Type",
       "Type": {
        "$id": "110",
        "Kind": "string",
        "Name": "string",
        "CrossLanguageDefinitionId": ""
       },
       "Location": "Header",
       "IsApiVersion": false,
       "IsResourceParameter": false,
       "IsContentType": true,
       "IsRequired": true,
       "IsEndpoint": false,
       "SkipUrlEncoding": false,
       "Explode": false,
       "Kind": "Constant",
       "DefaultValue": {
        "$id": "111",
        "Type": {
         "$ref": "110"
        },
        "Value": "application/json"
       }
      }
     ],
     "Responses": [
      {
       "$id": "112",
       "StatusCodes": [
        200
       ],
       "BodyType": {
        "$ref": "14"
       },
       "BodyMediaType": "Json",
       "Headers": [],
       "IsErrorResponse": false,
       "ContentTypes": [
        "application/json"
       ]
      }
     ],
     "HttpMethod": "POST",
     "RequestBodyMediaType": "Json",
     "Uri": "{host}",
     "Path": "/encode/datetime/property/unix-timestamp",
     "RequestMediaTypes": [
      "application/json"
     ],
     "BufferResponse": true,
     "GenerateProtocolMethod": true,
     "GenerateConvenienceMethod": true
    },
    {
     "$id": "113",
     "Name": "unixTimestampArray",
     "ResourceName": "Property",
     "Accessibility": "public",
     "Parameters": [
      {
       "$ref": "27"
      },
      {
       "$id": "114",
       "Name": "body",
       "NameInRequest": "body",
       "Type": {
        "$ref": "18"
       },
       "Location": "Body",
       "IsRequired": true,
       "IsApiVersion": false,
       "IsResourceParameter": false,
       "IsContentType": false,
       "IsEndpoint": false,
       "SkipUrlEncoding": false,
       "Explode": false,
       "Kind": "Method"
      },
      {
       "$id": "115",
       "Name": "accept",
       "NameInRequest": "Accept",
       "Type": {
        "$id": "116",
        "Kind": "string",
        "Name": "string",
        "CrossLanguageDefinitionId": ""
       },
       "Location": "Header",
       "IsApiVersion": false,
       "IsResourceParameter": false,
       "IsContentType": false,
       "IsRequired": true,
       "IsEndpoint": false,
       "SkipUrlEncoding": false,
       "Explode": false,
       "Kind": "Constant",
       "DefaultValue": {
        "$id": "117",
        "Type": {
         "$ref": "116"
        },
        "Value": "application/json"
       }
      },
      {
       "$id": "118",
       "Name": "contentType",
       "NameInRequest": "Content-Type",
       "Type": {
        "$id": "119",
        "Kind": "string",
        "Name": "string",
        "CrossLanguageDefinitionId": ""
       },
       "Location": "Header",
       "IsApiVersion": false,
       "IsResourceParameter": false,
       "IsContentType": true,
       "IsRequired": true,
       "IsEndpoint": false,
       "SkipUrlEncoding": false,
       "Explode": false,
       "Kind": "Constant",
       "DefaultValue": {
        "$id": "120",
        "Type": {
         "$ref": "119"
        },
        "Value": "application/json"
       }
      }
     ],
     "Responses": [
      {
       "$id": "121",
       "StatusCodes": [
        200
       ],
       "BodyType": {
        "$ref": "18"
       },
       "BodyMediaType": "Json",
       "Headers": [],
       "IsErrorResponse": false,
       "ContentTypes": [
        "application/json"
       ]
      }
     ],
     "HttpMethod": "POST",
     "RequestBodyMediaType": "Json",
     "Uri": "{host}",
     "Path": "/encode/datetime/property/unix-timestamp-array",
     "RequestMediaTypes": [
      "application/json"
     ],
     "BufferResponse": true,
     "GenerateProtocolMethod": true,
     "GenerateConvenienceMethod": true
    }
   ],
   "Protocol": {
    "$id": "122"
   },
   "Parent": "DatetimeClient",
   "Parameters": [
    {
     "$ref": "27"
    }
   ]
  },
  {
   "$id": "123",
   "Name": "Header",
   "Description": "",
   "Operations": [
    {
     "$id": "124",
     "Name": "default",
     "ResourceName": "Header",
     "Accessibility": "public",
     "Parameters": [
      {
       "$ref": "27"
      },
      {
       "$id": "125",
       "Name": "value",
       "NameInRequest": "value",
       "Type": {
        "$id": "126",
        "Kind": "utcDateTime",
        "Name": "utcDateTime",
        "Encode": "rfc7231",
        "WireType": {
         "$id": "127",
         "Kind": "string",
         "Name": "string",
         "CrossLanguageDefinitionId": "TypeSpec.string"
        },
        "CrossLanguageDefinitionId": "TypeSpec.utcDateTime"
       },
       "Location": "Header",
       "IsRequired": true,
       "IsApiVersion": false,
       "IsResourceParameter": false,
       "IsContentType": false,
       "IsEndpoint": false,
       "SkipUrlEncoding": false,
       "Explode": false,
       "Kind": "Method"
      },
      {
       "$id": "128",
       "Name": "accept",
       "NameInRequest": "Accept",
       "Type": {
        "$id": "129",
        "Kind": "string",
        "Name": "string",
        "CrossLanguageDefinitionId": ""
       },
       "Location": "Header",
       "IsApiVersion": false,
       "IsResourceParameter": false,
       "IsContentType": false,
       "IsRequired": true,
       "IsEndpoint": false,
       "SkipUrlEncoding": false,
       "Explode": false,
       "Kind": "Constant",
       "DefaultValue": {
        "$id": "130",
        "Type": {
         "$ref": "129"
        },
        "Value": "application/json"
       }
      }
     ],
     "Responses": [
      {
       "$id": "131",
       "StatusCodes": [
        204
       ],
       "BodyMediaType": "Json",
       "Headers": [],
       "IsErrorResponse": false
      }
     ],
     "HttpMethod": "GET",
     "RequestBodyMediaType": "None",
     "Uri": "{host}",
     "Path": "/encode/datetime/header/default",
     "BufferResponse": true,
     "GenerateProtocolMethod": true,
     "GenerateConvenienceMethod": true
    },
    {
     "$id": "132",
     "Name": "rfc3339",
     "ResourceName": "Header",
     "Accessibility": "public",
     "Parameters": [
      {
       "$ref": "27"
      },
      {
       "$id": "133",
       "Name": "value",
       "NameInRequest": "value",
       "Type": {
        "$id": "134",
        "Kind": "utcDateTime",
        "Name": "utcDateTime",
        "Encode": "rfc3339",
        "WireType": {
         "$id": "135",
         "Kind": "string",
         "Name": "string",
         "CrossLanguageDefinitionId": "TypeSpec.string"
        },
        "CrossLanguageDefinitionId": "TypeSpec.utcDateTime"
       },
       "Location": "Header",
       "IsRequired": true,
       "IsApiVersion": false,
       "IsResourceParameter": false,
       "IsContentType": false,
       "IsEndpoint": false,
       "SkipUrlEncoding": false,
       "Explode": false,
       "Kind": "Method"
      },
      {
       "$id": "136",
       "Name": "accept",
       "NameInRequest": "Accept",
       "Type": {
        "$id": "137",
        "Kind": "string",
        "Name": "string",
        "CrossLanguageDefinitionId": ""
       },
       "Location": "Header",
       "IsApiVersion": false,
       "IsResourceParameter": false,
       "IsContentType": false,
       "IsRequired": true,
       "IsEndpoint": false,
       "SkipUrlEncoding": false,
       "Explode": false,
       "Kind": "Constant",
       "DefaultValue": {
        "$id": "138",
        "Type": {
         "$ref": "137"
        },
        "Value": "application/json"
       }
      }
     ],
     "Responses": [
      {
       "$id": "139",
       "StatusCodes": [
        204
       ],
       "BodyMediaType": "Json",
       "Headers": [],
       "IsErrorResponse": false
      }
     ],
     "HttpMethod": "GET",
     "RequestBodyMediaType": "None",
     "Uri": "{host}",
     "Path": "/encode/datetime/header/rfc3339",
     "BufferResponse": true,
     "GenerateProtocolMethod": true,
     "GenerateConvenienceMethod": true
    },
    {
     "$id": "140",
     "Name": "rfc7231",
     "ResourceName": "Header",
     "Accessibility": "public",
     "Parameters": [
      {
       "$ref": "27"
      },
      {
       "$id": "141",
       "Name": "value",
       "NameInRequest": "value",
       "Type": {
        "$id": "142",
        "Kind": "utcDateTime",
        "Name": "utcDateTime",
        "Encode": "rfc7231",
        "WireType": {
         "$id": "143",
         "Kind": "string",
         "Name": "string",
         "CrossLanguageDefinitionId": "TypeSpec.string"
        },
        "CrossLanguageDefinitionId": "TypeSpec.utcDateTime"
       },
       "Location": "Header",
       "IsRequired": true,
       "IsApiVersion": false,
       "IsResourceParameter": false,
       "IsContentType": false,
       "IsEndpoint": false,
       "SkipUrlEncoding": false,
       "Explode": false,
       "Kind": "Method"
      },
      {
       "$id": "144",
       "Name": "accept",
       "NameInRequest": "Accept",
       "Type": {
        "$id": "145",
        "Kind": "string",
        "Name": "string",
        "CrossLanguageDefinitionId": ""
       },
       "Location": "Header",
       "IsApiVersion": false,
       "IsResourceParameter": false,
       "IsContentType": false,
       "IsRequired": true,
       "IsEndpoint": false,
       "SkipUrlEncoding": false,
       "Explode": false,
       "Kind": "Constant",
       "DefaultValue": {
        "$id": "146",
        "Type": {
         "$ref": "145"
        },
        "Value": "application/json"
       }
      }
     ],
     "Responses": [
      {
       "$id": "147",
       "StatusCodes": [
        204
       ],
       "BodyMediaType": "Json",
       "Headers": [],
       "IsErrorResponse": false
      }
     ],
     "HttpMethod": "GET",
     "RequestBodyMediaType": "None",
     "Uri": "{host}",
     "Path": "/encode/datetime/header/rfc7231",
     "BufferResponse": true,
     "GenerateProtocolMethod": true,
     "GenerateConvenienceMethod": true
    },
    {
     "$id": "148",
     "Name": "unixTimestamp",
     "ResourceName": "Header",
     "Accessibility": "public",
     "Parameters": [
      {
       "$ref": "27"
      },
      {
       "$id": "149",
       "Name": "value",
       "NameInRequest": "value",
       "Type": {
        "$id": "150",
        "Kind": "utcDateTime",
        "Name": "utcDateTime",
        "Encode": "unixTimestamp",
        "WireType": {
         "$id": "151",
         "Kind": "int64",
         "Name": "int64",
         "CrossLanguageDefinitionId": "TypeSpec.int64"
        },
        "CrossLanguageDefinitionId": "TypeSpec.utcDateTime"
       },
       "Location": "Header",
       "IsRequired": true,
       "IsApiVersion": false,
       "IsResourceParameter": false,
       "IsContentType": false,
       "IsEndpoint": false,
       "SkipUrlEncoding": false,
       "Explode": false,
       "Kind": "Method"
      },
      {
       "$id": "152",
       "Name": "accept",
       "NameInRequest": "Accept",
       "Type": {
        "$id": "153",
        "Kind": "string",
        "Name": "string",
        "CrossLanguageDefinitionId": ""
       },
       "Location": "Header",
       "IsApiVersion": false,
       "IsResourceParameter": false,
       "IsContentType": false,
       "IsRequired": true,
       "IsEndpoint": false,
       "SkipUrlEncoding": false,
       "Explode": false,
       "Kind": "Constant",
       "DefaultValue": {
        "$id": "154",
        "Type": {
         "$ref": "153"
        },
        "Value": "application/json"
       }
      }
     ],
     "Responses": [
      {
       "$id": "155",
       "StatusCodes": [
        204
       ],
       "BodyMediaType": "Json",
       "Headers": [],
       "IsErrorResponse": false
      }
     ],
     "HttpMethod": "GET",
     "RequestBodyMediaType": "None",
     "Uri": "{host}",
     "Path": "/encode/datetime/header/unix-timestamp",
     "BufferResponse": true,
     "GenerateProtocolMethod": true,
     "GenerateConvenienceMethod": true
    },
    {
     "$id": "156",
     "Name": "unixTimestampArray",
     "ResourceName": "Header",
     "Accessibility": "public",
     "Parameters": [
      {
       "$ref": "27"
      },
      {
       "$id": "157",
       "Name": "value",
       "NameInRequest": "value",
       "Type": {
        "$id": "158",
        "Kind": "array",
        "Name": "Array",
        "ValueType": {
         "$id": "159",
         "Kind": "utcDateTime",
         "Name": "unixTimestampDatetime",
         "Encode": "unixTimestamp",
         "WireType": {
<<<<<<< HEAD
          "$id": "160",
          "Kind": "int64",
          "Name": "int64",
          "CrossLanguageDefinitionId": "TypeSpec.int64"
         },
         "BaseType": {
          "$id": "161",
          "Kind": "utcDateTime",
          "Name": "utcDateTime",
          "Encode": "rfc3339",
          "WireType": {
           "$id": "162",
           "Kind": "string",
           "Name": "string",
           "CrossLanguageDefinitionId": "TypeSpec.string"
          },
          "CrossLanguageDefinitionId": "TypeSpec.utcDateTime"
         },
         "CrossLanguageDefinitionId": "Encode.Datetime.unixTimestampDatetime"
        }
=======
          "$id": "156",
          "Kind": "int64"
         }
        },
        "CrossLanguageDefinitionId": "TypeSpec.Array"
>>>>>>> d4a5bea0
       },
       "Location": "Header",
       "IsRequired": true,
       "IsApiVersion": false,
       "IsResourceParameter": false,
       "IsContentType": false,
       "IsEndpoint": false,
       "SkipUrlEncoding": false,
       "Explode": false,
       "Kind": "Method",
       "ArraySerializationDelimiter": ","
      },
      {
       "$id": "163",
       "Name": "accept",
       "NameInRequest": "Accept",
       "Type": {
        "$id": "164",
        "Kind": "string",
        "Name": "string",
        "CrossLanguageDefinitionId": ""
       },
       "Location": "Header",
       "IsApiVersion": false,
       "IsResourceParameter": false,
       "IsContentType": false,
       "IsRequired": true,
       "IsEndpoint": false,
       "SkipUrlEncoding": false,
       "Explode": false,
       "Kind": "Constant",
       "DefaultValue": {
        "$id": "165",
        "Type": {
         "$ref": "164"
        },
        "Value": "application/json"
       }
      }
     ],
     "Responses": [
      {
       "$id": "166",
       "StatusCodes": [
        204
       ],
       "BodyMediaType": "Json",
       "Headers": [],
       "IsErrorResponse": false
      }
     ],
     "HttpMethod": "GET",
     "RequestBodyMediaType": "None",
     "Uri": "{host}",
     "Path": "/encode/datetime/header/unix-timestamp-array",
     "BufferResponse": true,
     "GenerateProtocolMethod": true,
     "GenerateConvenienceMethod": true
    }
   ],
   "Protocol": {
    "$id": "167"
   },
   "Parent": "DatetimeClient",
   "Parameters": [
    {
     "$ref": "27"
    }
   ]
  },
  {
   "$id": "168",
   "Name": "ResponseHeader",
   "Description": "",
   "Operations": [
    {
     "$id": "169",
     "Name": "default",
     "ResourceName": "ResponseHeader",
     "Accessibility": "public",
     "Parameters": [
      {
       "$ref": "27"
      },
      {
       "$id": "170",
       "Name": "accept",
       "NameInRequest": "Accept",
       "Type": {
        "$id": "171",
        "Kind": "string",
        "Name": "string",
        "CrossLanguageDefinitionId": ""
       },
       "Location": "Header",
       "IsApiVersion": false,
       "IsResourceParameter": false,
       "IsContentType": false,
       "IsRequired": true,
       "IsEndpoint": false,
       "SkipUrlEncoding": false,
       "Explode": false,
       "Kind": "Constant",
       "DefaultValue": {
        "$id": "172",
        "Type": {
         "$ref": "171"
        },
        "Value": "application/json"
       }
      }
     ],
     "Responses": [
      {
       "$id": "173",
       "StatusCodes": [
        204
       ],
       "BodyMediaType": "Json",
       "Headers": [
        {
         "$id": "174",
         "Name": "value",
         "NameInResponse": "value",
         "Description": "",
         "Type": {
          "$id": "175",
          "Kind": "utcDateTime",
          "Name": "utcDateTime",
          "Encode": "rfc3339",
          "WireType": {
           "$id": "176",
           "Kind": "string",
           "Name": "string",
           "CrossLanguageDefinitionId": "TypeSpec.string"
          },
          "CrossLanguageDefinitionId": "TypeSpec.utcDateTime"
         }
        }
       ],
       "IsErrorResponse": false
      }
     ],
     "HttpMethod": "GET",
     "RequestBodyMediaType": "None",
     "Uri": "{host}",
     "Path": "/encode/datetime/responseheader/default",
     "BufferResponse": true,
     "GenerateProtocolMethod": true,
     "GenerateConvenienceMethod": true
    },
    {
     "$id": "177",
     "Name": "rfc3339",
     "ResourceName": "ResponseHeader",
     "Accessibility": "public",
     "Parameters": [
      {
       "$ref": "27"
      },
      {
       "$id": "178",
       "Name": "accept",
       "NameInRequest": "Accept",
       "Type": {
        "$id": "179",
        "Kind": "string",
        "Name": "string",
        "CrossLanguageDefinitionId": ""
       },
       "Location": "Header",
       "IsApiVersion": false,
       "IsResourceParameter": false,
       "IsContentType": false,
       "IsRequired": true,
       "IsEndpoint": false,
       "SkipUrlEncoding": false,
       "Explode": false,
       "Kind": "Constant",
       "DefaultValue": {
        "$id": "180",
        "Type": {
         "$ref": "179"
        },
        "Value": "application/json"
       }
      }
     ],
     "Responses": [
      {
       "$id": "181",
       "StatusCodes": [
        204
       ],
       "BodyMediaType": "Json",
       "Headers": [
        {
         "$id": "182",
         "Name": "value",
         "NameInResponse": "value",
         "Description": "",
         "Type": {
          "$id": "183",
          "Kind": "utcDateTime",
          "Name": "utcDateTime",
          "Encode": "rfc3339",
          "WireType": {
           "$id": "184",
           "Kind": "string",
           "Name": "string",
           "CrossLanguageDefinitionId": "TypeSpec.string"
          },
          "CrossLanguageDefinitionId": "TypeSpec.utcDateTime"
         }
        }
       ],
       "IsErrorResponse": false
      }
     ],
     "HttpMethod": "GET",
     "RequestBodyMediaType": "None",
     "Uri": "{host}",
     "Path": "/encode/datetime/responseheader/rfc3339",
     "BufferResponse": true,
     "GenerateProtocolMethod": true,
     "GenerateConvenienceMethod": true
    },
    {
     "$id": "185",
     "Name": "rfc7231",
     "ResourceName": "ResponseHeader",
     "Accessibility": "public",
     "Parameters": [
      {
       "$ref": "27"
      },
      {
       "$id": "186",
       "Name": "accept",
       "NameInRequest": "Accept",
       "Type": {
        "$id": "187",
        "Kind": "string",
        "Name": "string",
        "CrossLanguageDefinitionId": ""
       },
       "Location": "Header",
       "IsApiVersion": false,
       "IsResourceParameter": false,
       "IsContentType": false,
       "IsRequired": true,
       "IsEndpoint": false,
       "SkipUrlEncoding": false,
       "Explode": false,
       "Kind": "Constant",
       "DefaultValue": {
        "$id": "188",
        "Type": {
         "$ref": "187"
        },
        "Value": "application/json"
       }
      }
     ],
     "Responses": [
      {
       "$id": "189",
       "StatusCodes": [
        204
       ],
       "BodyMediaType": "Json",
       "Headers": [
        {
         "$id": "190",
         "Name": "value",
         "NameInResponse": "value",
         "Description": "",
         "Type": {
          "$id": "191",
          "Kind": "utcDateTime",
          "Name": "utcDateTime",
          "Encode": "rfc3339",
          "WireType": {
           "$id": "192",
           "Kind": "string",
           "Name": "string",
           "CrossLanguageDefinitionId": "TypeSpec.string"
          },
          "CrossLanguageDefinitionId": "TypeSpec.utcDateTime"
         }
        }
       ],
       "IsErrorResponse": false
      }
     ],
     "HttpMethod": "GET",
     "RequestBodyMediaType": "None",
     "Uri": "{host}",
     "Path": "/encode/datetime/responseheader/rfc7231",
     "BufferResponse": true,
     "GenerateProtocolMethod": true,
     "GenerateConvenienceMethod": true
    },
    {
     "$id": "193",
     "Name": "unixTimestamp",
     "ResourceName": "ResponseHeader",
     "Accessibility": "public",
     "Parameters": [
      {
       "$ref": "27"
      },
      {
       "$id": "194",
       "Name": "accept",
       "NameInRequest": "Accept",
       "Type": {
        "$id": "195",
        "Kind": "string",
        "Name": "string",
        "CrossLanguageDefinitionId": ""
       },
       "Location": "Header",
       "IsApiVersion": false,
       "IsResourceParameter": false,
       "IsContentType": false,
       "IsRequired": true,
       "IsEndpoint": false,
       "SkipUrlEncoding": false,
       "Explode": false,
       "Kind": "Constant",
       "DefaultValue": {
        "$id": "196",
        "Type": {
         "$ref": "195"
        },
        "Value": "application/json"
       }
      }
     ],
     "Responses": [
      {
       "$id": "197",
       "StatusCodes": [
        204
       ],
       "BodyMediaType": "Json",
       "Headers": [
        {
         "$id": "198",
         "Name": "value",
         "NameInResponse": "value",
         "Description": "",
         "Type": {
          "$id": "199",
          "Kind": "utcDateTime",
          "Name": "utcDateTime",
          "Encode": "rfc3339",
          "WireType": {
           "$id": "200",
           "Kind": "string",
           "Name": "string",
           "CrossLanguageDefinitionId": "TypeSpec.string"
          },
          "CrossLanguageDefinitionId": "TypeSpec.utcDateTime"
         }
        }
       ],
       "IsErrorResponse": false
      }
     ],
     "HttpMethod": "GET",
     "RequestBodyMediaType": "None",
     "Uri": "{host}",
     "Path": "/encode/datetime/responseheader/unix-timestamp",
     "BufferResponse": true,
     "GenerateProtocolMethod": true,
     "GenerateConvenienceMethod": true
    }
   ],
   "Protocol": {
    "$id": "201"
   },
   "Parent": "DatetimeClient",
   "Parameters": [
    {
     "$ref": "27"
    }
   ]
  }
 ]
}<|MERGE_RESOLUTION|>--- conflicted
+++ resolved
@@ -147,7 +147,6 @@
        "Encode": "unixTimestamp",
        "WireType": {
         "$id": "22",
-<<<<<<< HEAD
         "Kind": "int64",
         "Name": "int64",
         "CrossLanguageDefinitionId": "TypeSpec.int64"
@@ -166,13 +165,8 @@
         "CrossLanguageDefinitionId": "TypeSpec.utcDateTime"
        },
        "CrossLanguageDefinitionId": "Encode.Datetime.unixTimestampDatetime"
-      }
-=======
-        "Kind": "int64"
-       }
       },
       "CrossLanguageDefinitionId": "TypeSpec.Array"
->>>>>>> d4a5bea0
      },
      "IsRequired": true,
      "IsReadOnly": false
@@ -196,15 +190,10 @@
      "NameInRequest": "host",
      "Description": "TestServer endpoint",
      "Type": {
-<<<<<<< HEAD
       "$id": "28",
       "Kind": "string",
       "Name": "string",
-      "CrossLanguageDefinitionId": ""
-=======
-      "$id": "26",
-      "Kind": "string"
->>>>>>> d4a5bea0
+      "CrossLanguageDefinitionId": "TypeSpec.string"
      },
      "Location": "Uri",
      "IsApiVersion": false,
@@ -218,15 +207,10 @@
      "DefaultValue": {
       "$id": "29",
       "Type": {
-<<<<<<< HEAD
        "$id": "30",
        "Kind": "string",
        "Name": "string",
-       "CrossLanguageDefinitionId": ""
-=======
-       "$id": "28",
-       "Kind": "string"
->>>>>>> d4a5bea0
+       "CrossLanguageDefinitionId": "TypeSpec.string"
       },
       "Value": "http://localhost:3000"
      }
@@ -593,7 +577,6 @@
          "Name": "unixTimestampDatetime",
          "Encode": "unixTimestamp",
          "WireType": {
-<<<<<<< HEAD
           "$id": "68",
           "Kind": "int64",
           "Name": "int64",
@@ -613,14 +596,8 @@
           "CrossLanguageDefinitionId": "TypeSpec.utcDateTime"
          },
          "CrossLanguageDefinitionId": "Encode.Datetime.unixTimestampDatetime"
-        }
-=======
-          "$id": "66",
-          "Kind": "int64"
-         }
         },
         "CrossLanguageDefinitionId": "TypeSpec.Array"
->>>>>>> d4a5bea0
        },
        "Location": "Query",
        "IsRequired": true,
@@ -1612,7 +1589,6 @@
          "Name": "unixTimestampDatetime",
          "Encode": "unixTimestamp",
          "WireType": {
-<<<<<<< HEAD
           "$id": "160",
           "Kind": "int64",
           "Name": "int64",
@@ -1632,14 +1608,8 @@
           "CrossLanguageDefinitionId": "TypeSpec.utcDateTime"
          },
          "CrossLanguageDefinitionId": "Encode.Datetime.unixTimestampDatetime"
-        }
-=======
-          "$id": "156",
-          "Kind": "int64"
-         }
         },
         "CrossLanguageDefinitionId": "TypeSpec.Array"
->>>>>>> d4a5bea0
        },
        "Location": "Header",
        "IsRequired": true,
