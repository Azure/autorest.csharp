--- conflicted
+++ resolved
@@ -8,13 +8,8 @@
    "$id": "2",
    "Kind": "model",
    "Name": "DefaultDatetimeProperty",
-<<<<<<< HEAD
-   "Namespace": "Encode.Datetime",
+   "CrossLanguageDefinitionId": "Encode.Datetime.DefaultDatetimeProperty",
    "Usage": "Input,Output",
-=======
-   "CrossLanguageDefinitionId": "Encode.Datetime.DefaultDatetimeProperty",
-   "Usage": "RoundTrip",
->>>>>>> 5f9dfa7e
    "Properties": [
     {
      "$id": "3",
@@ -39,13 +34,8 @@
    "$id": "6",
    "Kind": "model",
    "Name": "Rfc3339DatetimeProperty",
-<<<<<<< HEAD
-   "Namespace": "Encode.Datetime",
+   "CrossLanguageDefinitionId": "Encode.Datetime.Rfc3339DatetimeProperty",
    "Usage": "Input,Output",
-=======
-   "CrossLanguageDefinitionId": "Encode.Datetime.Rfc3339DatetimeProperty",
-   "Usage": "RoundTrip",
->>>>>>> 5f9dfa7e
    "Properties": [
     {
      "$id": "7",
@@ -70,13 +60,8 @@
    "$id": "10",
    "Kind": "model",
    "Name": "Rfc7231DatetimeProperty",
-<<<<<<< HEAD
-   "Namespace": "Encode.Datetime",
+   "CrossLanguageDefinitionId": "Encode.Datetime.Rfc7231DatetimeProperty",
    "Usage": "Input,Output",
-=======
-   "CrossLanguageDefinitionId": "Encode.Datetime.Rfc7231DatetimeProperty",
-   "Usage": "RoundTrip",
->>>>>>> 5f9dfa7e
    "Properties": [
     {
      "$id": "11",
@@ -101,13 +86,8 @@
    "$id": "14",
    "Kind": "model",
    "Name": "UnixTimestampDatetimeProperty",
-<<<<<<< HEAD
-   "Namespace": "Encode.Datetime",
+   "CrossLanguageDefinitionId": "Encode.Datetime.UnixTimestampDatetimeProperty",
    "Usage": "Input,Output",
-=======
-   "CrossLanguageDefinitionId": "Encode.Datetime.UnixTimestampDatetimeProperty",
-   "Usage": "RoundTrip",
->>>>>>> 5f9dfa7e
    "Properties": [
     {
      "$id": "15",
@@ -132,13 +112,8 @@
    "$id": "18",
    "Kind": "model",
    "Name": "UnixTimestampArrayDatetimeProperty",
-<<<<<<< HEAD
-   "Namespace": "Encode.Datetime",
+   "CrossLanguageDefinitionId": "Encode.Datetime.UnixTimestampArrayDatetimeProperty",
    "Usage": "Input,Output",
-=======
-   "CrossLanguageDefinitionId": "Encode.Datetime.UnixTimestampArrayDatetimeProperty",
-   "Usage": "RoundTrip",
->>>>>>> 5f9dfa7e
    "Properties": [
     {
      "$id": "19",
