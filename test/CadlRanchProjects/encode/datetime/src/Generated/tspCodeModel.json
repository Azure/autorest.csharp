{
 "$id": "1",
 "Name": "Encode.Datetime",
 "ApiVersions": [],
 "Enums": [],
 "Models": [
  {
   "$id": "2",
   "Kind": "Model",
   "Name": "DefaultDatetimeProperty",
   "Namespace": "Encode.Datetime",
   "Usage": "RoundTrip",
   "Properties": [
    {
     "$id": "3",
     "Name": "value",
     "SerializedName": "value",
     "Description": "",
     "Type": {
      "$id": "4",
      "Kind": "utcDateTime",
      "IsNullable": false,
      "Encode": "rfc3339",
      "WireType": {
       "$id": "5",
       "Kind": "string",
       "IsNullable": false
      }
     },
     "IsRequired": true,
     "IsReadOnly": false
    }
   ]
  },
  {
   "$id": "6",
   "Kind": "Model",
   "Name": "Rfc3339DatetimeProperty",
   "Namespace": "Encode.Datetime",
   "Usage": "RoundTrip",
   "Properties": [
    {
     "$id": "7",
     "Name": "value",
     "SerializedName": "value",
     "Description": "",
     "Type": {
      "$id": "8",
      "Kind": "utcDateTime",
      "IsNullable": false,
      "Encode": "rfc3339",
      "WireType": {
       "$id": "9",
       "Kind": "string",
       "IsNullable": false
      }
     },
     "IsRequired": true,
     "IsReadOnly": false
    }
   ]
  },
  {
   "$id": "10",
   "Kind": "Model",
   "Name": "Rfc7231DatetimeProperty",
   "Namespace": "Encode.Datetime",
   "Usage": "RoundTrip",
   "Properties": [
    {
     "$id": "11",
     "Name": "value",
     "SerializedName": "value",
     "Description": "",
     "Type": {
      "$id": "12",
      "Kind": "utcDateTime",
      "IsNullable": false,
      "Encode": "rfc7231",
      "WireType": {
       "$id": "13",
       "Kind": "string",
       "IsNullable": false
      }
     },
     "IsRequired": true,
     "IsReadOnly": false
    }
   ]
  },
  {
   "$id": "14",
   "Kind": "Model",
   "Name": "UnixTimestampDatetimeProperty",
   "Namespace": "Encode.Datetime",
   "Usage": "RoundTrip",
   "Properties": [
    {
     "$id": "15",
     "Name": "value",
     "SerializedName": "value",
     "Description": "",
     "Type": {
      "$id": "16",
      "Kind": "utcDateTime",
      "IsNullable": false,
      "Encode": "unixTimestamp",
      "WireType": {
       "$id": "17",
       "Kind": "int64",
       "IsNullable": false
      }
     },
     "IsRequired": true,
     "IsReadOnly": false
    }
   ]
  },
  {
   "$id": "18",
   "Kind": "Model",
   "Name": "UnixTimestampArrayDatetimeProperty",
   "Namespace": "Encode.Datetime",
   "Usage": "RoundTrip",
   "Properties": [
    {
     "$id": "19",
     "Name": "value",
     "SerializedName": "value",
     "Description": "",
     "Type": {
      "$id": "20",
      "Kind": "Array",
      "Name": "Array",
      "ElementType": {
<<<<<<< HEAD
       "$id": "17",
       "Kind": "Primitive",
       "Name": "DateTimeUnix",
       "IsNullable": false
      }
=======
       "$id": "21",
       "Kind": "utcDateTime",
       "IsNullable": false,
       "Encode": "unixTimestamp",
       "WireType": {
        "$id": "22",
        "Kind": "int64",
        "IsNullable": false
       }
      },
      "IsNullable": false
>>>>>>> 9b8a321f
     },
     "IsRequired": true,
     "IsReadOnly": false
    }
   ]
  }
 ],
 "Clients": [
  {
   "$id": "23",
   "Name": "DatetimeClient",
   "Description": "",
   "Operations": [],
   "Protocol": {
    "$id": "24"
   },
   "Creatable": true,
   "Parameters": [
    {
     "$id": "25",
     "Name": "host",
     "NameInRequest": "host",
     "Description": "TestServer endpoint",
     "Type": {
      "$id": "26",
      "Kind": "string",
      "IsNullable": false
     },
     "Location": "Uri",
     "IsApiVersion": false,
     "IsResourceParameter": false,
     "IsContentType": false,
     "IsRequired": true,
     "IsEndpoint": true,
     "SkipUrlEncoding": false,
     "Explode": false,
     "Kind": "Client",
     "DefaultValue": {
      "$id": "27",
      "Type": {
       "$id": "28",
       "Kind": "string",
       "IsNullable": false
      },
      "Value": "http://localhost:3000"
     }
    }
   ]
  },
  {
   "$id": "29",
   "Name": "Query",
   "Description": "",
   "Operations": [
    {
     "$id": "30",
     "Name": "default",
     "ResourceName": "Query",
     "Accessibility": "public",
     "Parameters": [
      {
       "$ref": "25"
      },
      {
       "$id": "31",
       "Name": "value",
       "NameInRequest": "value",
       "Type": {
        "$id": "32",
        "Kind": "utcDateTime",
        "IsNullable": false,
        "Encode": "rfc3339",
        "WireType": {
         "$id": "33",
         "Kind": "string",
         "IsNullable": false
        }
       },
       "Location": "Query",
       "IsRequired": true,
       "IsApiVersion": false,
       "IsResourceParameter": false,
       "IsContentType": false,
       "IsEndpoint": false,
       "SkipUrlEncoding": false,
       "Explode": false,
       "Kind": "Method"
      },
      {
       "$id": "34",
       "Name": "accept",
       "NameInRequest": "Accept",
       "Type": {
        "$id": "35",
        "Kind": "string",
        "IsNullable": false
       },
       "Location": "Header",
       "IsApiVersion": false,
       "IsResourceParameter": false,
       "IsContentType": false,
       "IsRequired": true,
       "IsEndpoint": false,
       "SkipUrlEncoding": false,
       "Explode": false,
       "Kind": "Constant",
       "DefaultValue": {
        "$id": "36",
        "Type": {
         "$ref": "35"
        },
        "Value": "application/json"
       }
      }
     ],
     "Responses": [
      {
       "$id": "37",
       "StatusCodes": [
        204
       ],
       "BodyMediaType": "Json",
       "Headers": [],
       "IsErrorResponse": false
      }
     ],
     "HttpMethod": "GET",
     "RequestBodyMediaType": "None",
     "Uri": "{host}",
     "Path": "/encode/datetime/query/default",
     "BufferResponse": true,
     "GenerateProtocolMethod": true,
     "GenerateConvenienceMethod": true
    },
    {
     "$id": "38",
     "Name": "rfc3339",
     "ResourceName": "Query",
     "Accessibility": "public",
     "Parameters": [
      {
       "$ref": "25"
      },
      {
       "$id": "39",
       "Name": "value",
       "NameInRequest": "value",
       "Type": {
        "$id": "40",
        "Kind": "utcDateTime",
        "IsNullable": false,
        "Encode": "rfc3339",
        "WireType": {
         "$id": "41",
         "Kind": "string",
         "IsNullable": false
        }
       },
       "Location": "Query",
       "IsRequired": true,
       "IsApiVersion": false,
       "IsResourceParameter": false,
       "IsContentType": false,
       "IsEndpoint": false,
       "SkipUrlEncoding": false,
       "Explode": false,
       "Kind": "Method"
      },
      {
       "$id": "42",
       "Name": "accept",
       "NameInRequest": "Accept",
       "Type": {
        "$id": "43",
        "Kind": "string",
        "IsNullable": false
       },
       "Location": "Header",
       "IsApiVersion": false,
       "IsResourceParameter": false,
       "IsContentType": false,
       "IsRequired": true,
       "IsEndpoint": false,
       "SkipUrlEncoding": false,
       "Explode": false,
       "Kind": "Constant",
       "DefaultValue": {
        "$id": "44",
        "Type": {
         "$ref": "43"
        },
        "Value": "application/json"
       }
      }
     ],
     "Responses": [
      {
       "$id": "45",
       "StatusCodes": [
        204
       ],
       "BodyMediaType": "Json",
       "Headers": [],
       "IsErrorResponse": false
      }
     ],
     "HttpMethod": "GET",
     "RequestBodyMediaType": "None",
     "Uri": "{host}",
     "Path": "/encode/datetime/query/rfc3339",
     "BufferResponse": true,
     "GenerateProtocolMethod": true,
     "GenerateConvenienceMethod": true
    },
    {
     "$id": "46",
     "Name": "rfc7231",
     "ResourceName": "Query",
     "Accessibility": "public",
     "Parameters": [
      {
       "$ref": "25"
      },
      {
       "$id": "47",
       "Name": "value",
       "NameInRequest": "value",
       "Type": {
        "$id": "48",
        "Kind": "utcDateTime",
        "IsNullable": false,
        "Encode": "rfc7231",
        "WireType": {
         "$id": "49",
         "Kind": "string",
         "IsNullable": false
        }
       },
       "Location": "Query",
       "IsRequired": true,
       "IsApiVersion": false,
       "IsResourceParameter": false,
       "IsContentType": false,
       "IsEndpoint": false,
       "SkipUrlEncoding": false,
       "Explode": false,
       "Kind": "Method"
      },
      {
       "$id": "50",
       "Name": "accept",
       "NameInRequest": "Accept",
       "Type": {
        "$id": "51",
        "Kind": "string",
        "IsNullable": false
       },
       "Location": "Header",
       "IsApiVersion": false,
       "IsResourceParameter": false,
       "IsContentType": false,
       "IsRequired": true,
       "IsEndpoint": false,
       "SkipUrlEncoding": false,
       "Explode": false,
       "Kind": "Constant",
       "DefaultValue": {
        "$id": "52",
        "Type": {
         "$ref": "51"
        },
        "Value": "application/json"
       }
      }
     ],
     "Responses": [
      {
       "$id": "53",
       "StatusCodes": [
        204
       ],
       "BodyMediaType": "Json",
       "Headers": [],
       "IsErrorResponse": false
      }
     ],
     "HttpMethod": "GET",
     "RequestBodyMediaType": "None",
     "Uri": "{host}",
     "Path": "/encode/datetime/query/rfc7231",
     "BufferResponse": true,
     "GenerateProtocolMethod": true,
     "GenerateConvenienceMethod": true
    },
    {
     "$id": "54",
     "Name": "unixTimestamp",
     "ResourceName": "Query",
     "Accessibility": "public",
     "Parameters": [
      {
       "$ref": "25"
      },
      {
       "$id": "55",
       "Name": "value",
       "NameInRequest": "value",
       "Type": {
        "$id": "56",
        "Kind": "utcDateTime",
        "IsNullable": false,
        "Encode": "unixTimestamp",
        "WireType": {
         "$id": "57",
         "Kind": "int64",
         "IsNullable": false
        }
       },
       "Location": "Query",
       "IsRequired": true,
       "IsApiVersion": false,
       "IsResourceParameter": false,
       "IsContentType": false,
       "IsEndpoint": false,
       "SkipUrlEncoding": false,
       "Explode": false,
       "Kind": "Method"
      },
      {
       "$id": "58",
       "Name": "accept",
       "NameInRequest": "Accept",
       "Type": {
        "$id": "59",
        "Kind": "string",
        "IsNullable": false
       },
       "Location": "Header",
       "IsApiVersion": false,
       "IsResourceParameter": false,
       "IsContentType": false,
       "IsRequired": true,
       "IsEndpoint": false,
       "SkipUrlEncoding": false,
       "Explode": false,
       "Kind": "Constant",
       "DefaultValue": {
        "$id": "60",
        "Type": {
         "$ref": "59"
        },
        "Value": "application/json"
       }
      }
     ],
     "Responses": [
      {
       "$id": "61",
       "StatusCodes": [
        204
       ],
       "BodyMediaType": "Json",
       "Headers": [],
       "IsErrorResponse": false
      }
     ],
     "HttpMethod": "GET",
     "RequestBodyMediaType": "None",
     "Uri": "{host}",
     "Path": "/encode/datetime/query/unix-timestamp",
     "BufferResponse": true,
     "GenerateProtocolMethod": true,
     "GenerateConvenienceMethod": true
    },
    {
     "$id": "62",
     "Name": "unixTimestampArray",
     "ResourceName": "Query",
     "Accessibility": "public",
     "Parameters": [
      {
       "$ref": "25"
      },
      {
       "$id": "63",
       "Name": "value",
       "NameInRequest": "value",
       "Type": {
        "$id": "64",
        "Kind": "Array",
        "Name": "Array",
        "ElementType": {
<<<<<<< HEAD
         "$id": "56",
         "Kind": "Primitive",
         "Name": "DateTimeUnix",
         "IsNullable": false
        }
=======
         "$id": "65",
         "Kind": "utcDateTime",
         "IsNullable": false,
         "Encode": "unixTimestamp",
         "WireType": {
          "$id": "66",
          "Kind": "int64",
          "IsNullable": false
         }
        },
        "IsNullable": false
>>>>>>> 9b8a321f
       },
       "Location": "Query",
       "IsRequired": true,
       "IsApiVersion": false,
       "IsResourceParameter": false,
       "IsContentType": false,
       "IsEndpoint": false,
       "SkipUrlEncoding": false,
       "Explode": false,
       "Kind": "Method",
       "ArraySerializationDelimiter": ","
      },
      {
       "$id": "67",
       "Name": "accept",
       "NameInRequest": "Accept",
       "Type": {
        "$id": "68",
        "Kind": "string",
        "IsNullable": false
       },
       "Location": "Header",
       "IsApiVersion": false,
       "IsResourceParameter": false,
       "IsContentType": false,
       "IsRequired": true,
       "IsEndpoint": false,
       "SkipUrlEncoding": false,
       "Explode": false,
       "Kind": "Constant",
       "DefaultValue": {
        "$id": "69",
        "Type": {
         "$ref": "68"
        },
        "Value": "application/json"
       }
      }
     ],
     "Responses": [
      {
       "$id": "70",
       "StatusCodes": [
        204
       ],
       "BodyMediaType": "Json",
       "Headers": [],
       "IsErrorResponse": false
      }
     ],
     "HttpMethod": "GET",
     "RequestBodyMediaType": "None",
     "Uri": "{host}",
     "Path": "/encode/datetime/query/unix-timestamp-array",
     "BufferResponse": true,
     "GenerateProtocolMethod": true,
     "GenerateConvenienceMethod": true
    }
   ],
   "Protocol": {
    "$id": "71"
   },
   "Creatable": false,
   "Parent": "DatetimeClient",
   "Parameters": [
    {
     "$ref": "25"
    }
   ]
  },
  {
   "$id": "72",
   "Name": "Property",
   "Description": "",
   "Operations": [
    {
     "$id": "73",
     "Name": "default",
     "ResourceName": "Property",
     "Accessibility": "public",
     "Parameters": [
      {
       "$ref": "25"
      },
      {
       "$id": "74",
       "Name": "body",
       "NameInRequest": "body",
       "Type": {
        "$ref": "2"
       },
       "Location": "Body",
       "IsRequired": true,
       "IsApiVersion": false,
       "IsResourceParameter": false,
       "IsContentType": false,
       "IsEndpoint": false,
       "SkipUrlEncoding": false,
       "Explode": false,
       "Kind": "Method"
      },
      {
       "$id": "75",
       "Name": "accept",
       "NameInRequest": "Accept",
       "Type": {
        "$id": "76",
        "Kind": "string",
        "IsNullable": false
       },
       "Location": "Header",
       "IsApiVersion": false,
       "IsResourceParameter": false,
       "IsContentType": false,
       "IsRequired": true,
       "IsEndpoint": false,
       "SkipUrlEncoding": false,
       "Explode": false,
       "Kind": "Constant",
       "DefaultValue": {
        "$id": "77",
        "Type": {
         "$ref": "76"
        },
        "Value": "application/json"
       }
      },
      {
       "$id": "78",
       "Name": "contentType",
       "NameInRequest": "Content-Type",
       "Type": {
        "$id": "79",
        "Kind": "string",
        "IsNullable": false
       },
       "Location": "Header",
       "IsApiVersion": false,
       "IsResourceParameter": false,
       "IsContentType": true,
       "IsRequired": true,
       "IsEndpoint": false,
       "SkipUrlEncoding": false,
       "Explode": false,
       "Kind": "Constant",
       "DefaultValue": {
        "$id": "80",
        "Type": {
         "$ref": "79"
        },
        "Value": "application/json"
       }
      }
     ],
     "Responses": [
      {
       "$id": "81",
       "StatusCodes": [
        200
       ],
       "BodyType": {
        "$ref": "2"
       },
       "BodyMediaType": "Json",
       "Headers": [],
       "IsErrorResponse": false,
       "ContentTypes": [
        "application/json"
       ]
      }
     ],
     "HttpMethod": "POST",
     "RequestBodyMediaType": "Json",
     "Uri": "{host}",
     "Path": "/encode/datetime/property/default",
     "RequestMediaTypes": [
      "application/json"
     ],
     "BufferResponse": true,
     "GenerateProtocolMethod": true,
     "GenerateConvenienceMethod": true
    },
    {
     "$id": "82",
     "Name": "rfc3339",
     "ResourceName": "Property",
     "Accessibility": "public",
     "Parameters": [
      {
       "$ref": "25"
      },
      {
       "$id": "83",
       "Name": "body",
       "NameInRequest": "body",
       "Type": {
        "$ref": "6"
       },
       "Location": "Body",
       "IsRequired": true,
       "IsApiVersion": false,
       "IsResourceParameter": false,
       "IsContentType": false,
       "IsEndpoint": false,
       "SkipUrlEncoding": false,
       "Explode": false,
       "Kind": "Method"
      },
      {
       "$id": "84",
       "Name": "accept",
       "NameInRequest": "Accept",
       "Type": {
        "$id": "85",
        "Kind": "string",
        "IsNullable": false
       },
       "Location": "Header",
       "IsApiVersion": false,
       "IsResourceParameter": false,
       "IsContentType": false,
       "IsRequired": true,
       "IsEndpoint": false,
       "SkipUrlEncoding": false,
       "Explode": false,
       "Kind": "Constant",
       "DefaultValue": {
        "$id": "86",
        "Type": {
         "$ref": "85"
        },
        "Value": "application/json"
       }
      },
      {
       "$id": "87",
       "Name": "contentType",
       "NameInRequest": "Content-Type",
       "Type": {
        "$id": "88",
        "Kind": "string",
        "IsNullable": false
       },
       "Location": "Header",
       "IsApiVersion": false,
       "IsResourceParameter": false,
       "IsContentType": true,
       "IsRequired": true,
       "IsEndpoint": false,
       "SkipUrlEncoding": false,
       "Explode": false,
       "Kind": "Constant",
       "DefaultValue": {
        "$id": "89",
        "Type": {
         "$ref": "88"
        },
        "Value": "application/json"
       }
      }
     ],
     "Responses": [
      {
       "$id": "90",
       "StatusCodes": [
        200
       ],
       "BodyType": {
        "$ref": "6"
       },
       "BodyMediaType": "Json",
       "Headers": [],
       "IsErrorResponse": false,
       "ContentTypes": [
        "application/json"
       ]
      }
     ],
     "HttpMethod": "POST",
     "RequestBodyMediaType": "Json",
     "Uri": "{host}",
     "Path": "/encode/datetime/property/rfc3339",
     "RequestMediaTypes": [
      "application/json"
     ],
     "BufferResponse": true,
     "GenerateProtocolMethod": true,
     "GenerateConvenienceMethod": true
    },
    {
     "$id": "91",
     "Name": "rfc7231",
     "ResourceName": "Property",
     "Accessibility": "public",
     "Parameters": [
      {
       "$ref": "25"
      },
      {
       "$id": "92",
       "Name": "body",
       "NameInRequest": "body",
       "Type": {
        "$ref": "10"
       },
       "Location": "Body",
       "IsRequired": true,
       "IsApiVersion": false,
       "IsResourceParameter": false,
       "IsContentType": false,
       "IsEndpoint": false,
       "SkipUrlEncoding": false,
       "Explode": false,
       "Kind": "Method"
      },
      {
       "$id": "93",
       "Name": "accept",
       "NameInRequest": "Accept",
       "Type": {
        "$id": "94",
        "Kind": "string",
        "IsNullable": false
       },
       "Location": "Header",
       "IsApiVersion": false,
       "IsResourceParameter": false,
       "IsContentType": false,
       "IsRequired": true,
       "IsEndpoint": false,
       "SkipUrlEncoding": false,
       "Explode": false,
       "Kind": "Constant",
       "DefaultValue": {
        "$id": "95",
        "Type": {
         "$ref": "94"
        },
        "Value": "application/json"
       }
      },
      {
       "$id": "96",
       "Name": "contentType",
       "NameInRequest": "Content-Type",
       "Type": {
        "$id": "97",
        "Kind": "string",
        "IsNullable": false
       },
       "Location": "Header",
       "IsApiVersion": false,
       "IsResourceParameter": false,
       "IsContentType": true,
       "IsRequired": true,
       "IsEndpoint": false,
       "SkipUrlEncoding": false,
       "Explode": false,
       "Kind": "Constant",
       "DefaultValue": {
        "$id": "98",
        "Type": {
         "$ref": "97"
        },
        "Value": "application/json"
       }
      }
     ],
     "Responses": [
      {
       "$id": "99",
       "StatusCodes": [
        200
       ],
       "BodyType": {
        "$ref": "10"
       },
       "BodyMediaType": "Json",
       "Headers": [],
       "IsErrorResponse": false,
       "ContentTypes": [
        "application/json"
       ]
      }
     ],
     "HttpMethod": "POST",
     "RequestBodyMediaType": "Json",
     "Uri": "{host}",
     "Path": "/encode/datetime/property/rfc7231",
     "RequestMediaTypes": [
      "application/json"
     ],
     "BufferResponse": true,
     "GenerateProtocolMethod": true,
     "GenerateConvenienceMethod": true
    },
    {
     "$id": "100",
     "Name": "unixTimestamp",
     "ResourceName": "Property",
     "Accessibility": "public",
     "Parameters": [
      {
       "$ref": "25"
      },
      {
       "$id": "101",
       "Name": "body",
       "NameInRequest": "body",
       "Type": {
        "$ref": "14"
       },
       "Location": "Body",
       "IsRequired": true,
       "IsApiVersion": false,
       "IsResourceParameter": false,
       "IsContentType": false,
       "IsEndpoint": false,
       "SkipUrlEncoding": false,
       "Explode": false,
       "Kind": "Method"
      },
      {
       "$id": "102",
       "Name": "accept",
       "NameInRequest": "Accept",
       "Type": {
        "$id": "103",
        "Kind": "string",
        "IsNullable": false
       },
       "Location": "Header",
       "IsApiVersion": false,
       "IsResourceParameter": false,
       "IsContentType": false,
       "IsRequired": true,
       "IsEndpoint": false,
       "SkipUrlEncoding": false,
       "Explode": false,
       "Kind": "Constant",
       "DefaultValue": {
        "$id": "104",
        "Type": {
         "$ref": "103"
        },
        "Value": "application/json"
       }
      },
      {
       "$id": "105",
       "Name": "contentType",
       "NameInRequest": "Content-Type",
       "Type": {
        "$id": "106",
        "Kind": "string",
        "IsNullable": false
       },
       "Location": "Header",
       "IsApiVersion": false,
       "IsResourceParameter": false,
       "IsContentType": true,
       "IsRequired": true,
       "IsEndpoint": false,
       "SkipUrlEncoding": false,
       "Explode": false,
       "Kind": "Constant",
       "DefaultValue": {
        "$id": "107",
        "Type": {
         "$ref": "106"
        },
        "Value": "application/json"
       }
      }
     ],
     "Responses": [
      {
       "$id": "108",
       "StatusCodes": [
        200
       ],
       "BodyType": {
        "$ref": "14"
       },
       "BodyMediaType": "Json",
       "Headers": [],
       "IsErrorResponse": false,
       "ContentTypes": [
        "application/json"
       ]
      }
     ],
     "HttpMethod": "POST",
     "RequestBodyMediaType": "Json",
     "Uri": "{host}",
     "Path": "/encode/datetime/property/unix-timestamp",
     "RequestMediaTypes": [
      "application/json"
     ],
     "BufferResponse": true,
     "GenerateProtocolMethod": true,
     "GenerateConvenienceMethod": true
    },
    {
     "$id": "109",
     "Name": "unixTimestampArray",
     "ResourceName": "Property",
     "Accessibility": "public",
     "Parameters": [
      {
       "$ref": "25"
      },
      {
       "$id": "110",
       "Name": "body",
       "NameInRequest": "body",
       "Type": {
        "$ref": "18"
       },
       "Location": "Body",
       "IsRequired": true,
       "IsApiVersion": false,
       "IsResourceParameter": false,
       "IsContentType": false,
       "IsEndpoint": false,
       "SkipUrlEncoding": false,
       "Explode": false,
       "Kind": "Method"
      },
      {
       "$id": "111",
       "Name": "accept",
       "NameInRequest": "Accept",
       "Type": {
        "$id": "112",
        "Kind": "string",
        "IsNullable": false
       },
       "Location": "Header",
       "IsApiVersion": false,
       "IsResourceParameter": false,
       "IsContentType": false,
       "IsRequired": true,
       "IsEndpoint": false,
       "SkipUrlEncoding": false,
       "Explode": false,
       "Kind": "Constant",
       "DefaultValue": {
        "$id": "113",
        "Type": {
         "$ref": "112"
        },
        "Value": "application/json"
       }
      },
      {
       "$id": "114",
       "Name": "contentType",
       "NameInRequest": "Content-Type",
       "Type": {
        "$id": "115",
        "Kind": "string",
        "IsNullable": false
       },
       "Location": "Header",
       "IsApiVersion": false,
       "IsResourceParameter": false,
       "IsContentType": true,
       "IsRequired": true,
       "IsEndpoint": false,
       "SkipUrlEncoding": false,
       "Explode": false,
       "Kind": "Constant",
       "DefaultValue": {
        "$id": "116",
        "Type": {
         "$ref": "115"
        },
        "Value": "application/json"
       }
      }
     ],
     "Responses": [
      {
       "$id": "117",
       "StatusCodes": [
        200
       ],
       "BodyType": {
        "$ref": "18"
       },
       "BodyMediaType": "Json",
       "Headers": [],
       "IsErrorResponse": false,
       "ContentTypes": [
        "application/json"
       ]
      }
     ],
     "HttpMethod": "POST",
     "RequestBodyMediaType": "Json",
     "Uri": "{host}",
     "Path": "/encode/datetime/property/unix-timestamp-array",
     "RequestMediaTypes": [
      "application/json"
     ],
     "BufferResponse": true,
     "GenerateProtocolMethod": true,
     "GenerateConvenienceMethod": true
    }
   ],
   "Protocol": {
    "$id": "118"
   },
   "Creatable": false,
   "Parent": "DatetimeClient",
   "Parameters": [
    {
     "$ref": "25"
    }
   ]
  },
  {
   "$id": "119",
   "Name": "Header",
   "Description": "",
   "Operations": [
    {
     "$id": "120",
     "Name": "default",
     "ResourceName": "Header",
     "Accessibility": "public",
     "Parameters": [
      {
       "$ref": "25"
      },
      {
       "$id": "121",
       "Name": "value",
       "NameInRequest": "value",
       "Type": {
        "$id": "122",
        "Kind": "utcDateTime",
        "IsNullable": false,
        "Encode": "rfc7231",
        "WireType": {
         "$id": "123",
         "Kind": "string",
         "IsNullable": false
        }
       },
       "Location": "Header",
       "IsRequired": true,
       "IsApiVersion": false,
       "IsResourceParameter": false,
       "IsContentType": false,
       "IsEndpoint": false,
       "SkipUrlEncoding": false,
       "Explode": false,
       "Kind": "Method"
      },
      {
       "$id": "124",
       "Name": "accept",
       "NameInRequest": "Accept",
       "Type": {
        "$id": "125",
        "Kind": "string",
        "IsNullable": false
       },
       "Location": "Header",
       "IsApiVersion": false,
       "IsResourceParameter": false,
       "IsContentType": false,
       "IsRequired": true,
       "IsEndpoint": false,
       "SkipUrlEncoding": false,
       "Explode": false,
       "Kind": "Constant",
       "DefaultValue": {
        "$id": "126",
        "Type": {
         "$ref": "125"
        },
        "Value": "application/json"
       }
      }
     ],
     "Responses": [
      {
       "$id": "127",
       "StatusCodes": [
        204
       ],
       "BodyMediaType": "Json",
       "Headers": [],
       "IsErrorResponse": false
      }
     ],
     "HttpMethod": "GET",
     "RequestBodyMediaType": "None",
     "Uri": "{host}",
     "Path": "/encode/datetime/header/default",
     "BufferResponse": true,
     "GenerateProtocolMethod": true,
     "GenerateConvenienceMethod": true
    },
    {
     "$id": "128",
     "Name": "rfc3339",
     "ResourceName": "Header",
     "Accessibility": "public",
     "Parameters": [
      {
       "$ref": "25"
      },
      {
       "$id": "129",
       "Name": "value",
       "NameInRequest": "value",
       "Type": {
        "$id": "130",
        "Kind": "utcDateTime",
        "IsNullable": false,
        "Encode": "rfc3339",
        "WireType": {
         "$id": "131",
         "Kind": "string",
         "IsNullable": false
        }
       },
       "Location": "Header",
       "IsRequired": true,
       "IsApiVersion": false,
       "IsResourceParameter": false,
       "IsContentType": false,
       "IsEndpoint": false,
       "SkipUrlEncoding": false,
       "Explode": false,
       "Kind": "Method"
      },
      {
       "$id": "132",
       "Name": "accept",
       "NameInRequest": "Accept",
       "Type": {
        "$id": "133",
        "Kind": "string",
        "IsNullable": false
       },
       "Location": "Header",
       "IsApiVersion": false,
       "IsResourceParameter": false,
       "IsContentType": false,
       "IsRequired": true,
       "IsEndpoint": false,
       "SkipUrlEncoding": false,
       "Explode": false,
       "Kind": "Constant",
       "DefaultValue": {
        "$id": "134",
        "Type": {
         "$ref": "133"
        },
        "Value": "application/json"
       }
      }
     ],
     "Responses": [
      {
       "$id": "135",
       "StatusCodes": [
        204
       ],
       "BodyMediaType": "Json",
       "Headers": [],
       "IsErrorResponse": false
      }
     ],
     "HttpMethod": "GET",
     "RequestBodyMediaType": "None",
     "Uri": "{host}",
     "Path": "/encode/datetime/header/rfc3339",
     "BufferResponse": true,
     "GenerateProtocolMethod": true,
     "GenerateConvenienceMethod": true
    },
    {
     "$id": "136",
     "Name": "rfc7231",
     "ResourceName": "Header",
     "Accessibility": "public",
     "Parameters": [
      {
       "$ref": "25"
      },
      {
       "$id": "137",
       "Name": "value",
       "NameInRequest": "value",
       "Type": {
        "$id": "138",
        "Kind": "utcDateTime",
        "IsNullable": false,
        "Encode": "rfc7231",
        "WireType": {
         "$id": "139",
         "Kind": "string",
         "IsNullable": false
        }
       },
       "Location": "Header",
       "IsRequired": true,
       "IsApiVersion": false,
       "IsResourceParameter": false,
       "IsContentType": false,
       "IsEndpoint": false,
       "SkipUrlEncoding": false,
       "Explode": false,
       "Kind": "Method"
      },
      {
       "$id": "140",
       "Name": "accept",
       "NameInRequest": "Accept",
       "Type": {
        "$id": "141",
        "Kind": "string",
        "IsNullable": false
       },
       "Location": "Header",
       "IsApiVersion": false,
       "IsResourceParameter": false,
       "IsContentType": false,
       "IsRequired": true,
       "IsEndpoint": false,
       "SkipUrlEncoding": false,
       "Explode": false,
       "Kind": "Constant",
       "DefaultValue": {
        "$id": "142",
        "Type": {
         "$ref": "141"
        },
        "Value": "application/json"
       }
      }
     ],
     "Responses": [
      {
       "$id": "143",
       "StatusCodes": [
        204
       ],
       "BodyMediaType": "Json",
       "Headers": [],
       "IsErrorResponse": false
      }
     ],
     "HttpMethod": "GET",
     "RequestBodyMediaType": "None",
     "Uri": "{host}",
     "Path": "/encode/datetime/header/rfc7231",
     "BufferResponse": true,
     "GenerateProtocolMethod": true,
     "GenerateConvenienceMethod": true
    },
    {
     "$id": "144",
     "Name": "unixTimestamp",
     "ResourceName": "Header",
     "Accessibility": "public",
     "Parameters": [
      {
       "$ref": "25"
      },
      {
       "$id": "145",
       "Name": "value",
       "NameInRequest": "value",
       "Type": {
        "$id": "146",
        "Kind": "utcDateTime",
        "IsNullable": false,
        "Encode": "unixTimestamp",
        "WireType": {
         "$id": "147",
         "Kind": "int64",
         "IsNullable": false
        }
       },
       "Location": "Header",
       "IsRequired": true,
       "IsApiVersion": false,
       "IsResourceParameter": false,
       "IsContentType": false,
       "IsEndpoint": false,
       "SkipUrlEncoding": false,
       "Explode": false,
       "Kind": "Method"
      },
      {
       "$id": "148",
       "Name": "accept",
       "NameInRequest": "Accept",
       "Type": {
        "$id": "149",
        "Kind": "string",
        "IsNullable": false
       },
       "Location": "Header",
       "IsApiVersion": false,
       "IsResourceParameter": false,
       "IsContentType": false,
       "IsRequired": true,
       "IsEndpoint": false,
       "SkipUrlEncoding": false,
       "Explode": false,
       "Kind": "Constant",
       "DefaultValue": {
        "$id": "150",
        "Type": {
         "$ref": "149"
        },
        "Value": "application/json"
       }
      }
     ],
     "Responses": [
      {
       "$id": "151",
       "StatusCodes": [
        204
       ],
       "BodyMediaType": "Json",
       "Headers": [],
       "IsErrorResponse": false
      }
     ],
     "HttpMethod": "GET",
     "RequestBodyMediaType": "None",
     "Uri": "{host}",
     "Path": "/encode/datetime/header/unix-timestamp",
     "BufferResponse": true,
     "GenerateProtocolMethod": true,
     "GenerateConvenienceMethod": true
    },
    {
     "$id": "152",
     "Name": "unixTimestampArray",
     "ResourceName": "Header",
     "Accessibility": "public",
     "Parameters": [
      {
       "$ref": "25"
      },
      {
       "$id": "153",
       "Name": "value",
       "NameInRequest": "value",
       "Type": {
        "$id": "154",
        "Kind": "Array",
        "Name": "Array",
        "ElementType": {
<<<<<<< HEAD
         "$id": "141",
         "Kind": "Primitive",
         "Name": "DateTimeUnix",
         "IsNullable": false
        }
=======
         "$id": "155",
         "Kind": "utcDateTime",
         "IsNullable": false,
         "Encode": "unixTimestamp",
         "WireType": {
          "$id": "156",
          "Kind": "int64",
          "IsNullable": false
         }
        },
        "IsNullable": false
>>>>>>> 9b8a321f
       },
       "Location": "Header",
       "IsRequired": true,
       "IsApiVersion": false,
       "IsResourceParameter": false,
       "IsContentType": false,
       "IsEndpoint": false,
       "SkipUrlEncoding": false,
       "Explode": false,
       "Kind": "Method",
       "ArraySerializationDelimiter": ","
      },
      {
       "$id": "157",
       "Name": "accept",
       "NameInRequest": "Accept",
       "Type": {
        "$id": "158",
        "Kind": "string",
        "IsNullable": false
       },
       "Location": "Header",
       "IsApiVersion": false,
       "IsResourceParameter": false,
       "IsContentType": false,
       "IsRequired": true,
       "IsEndpoint": false,
       "SkipUrlEncoding": false,
       "Explode": false,
       "Kind": "Constant",
       "DefaultValue": {
        "$id": "159",
        "Type": {
         "$ref": "158"
        },
        "Value": "application/json"
       }
      }
     ],
     "Responses": [
      {
       "$id": "160",
       "StatusCodes": [
        204
       ],
       "BodyMediaType": "Json",
       "Headers": [],
       "IsErrorResponse": false
      }
     ],
     "HttpMethod": "GET",
     "RequestBodyMediaType": "None",
     "Uri": "{host}",
     "Path": "/encode/datetime/header/unix-timestamp-array",
     "BufferResponse": true,
     "GenerateProtocolMethod": true,
     "GenerateConvenienceMethod": true
    }
   ],
   "Protocol": {
    "$id": "161"
   },
   "Creatable": false,
   "Parent": "DatetimeClient",
   "Parameters": [
    {
     "$ref": "25"
    }
   ]
  },
  {
   "$id": "162",
   "Name": "ResponseHeader",
   "Description": "",
   "Operations": [
    {
     "$id": "163",
     "Name": "default",
     "ResourceName": "ResponseHeader",
     "Accessibility": "public",
     "Parameters": [
      {
       "$ref": "25"
      },
      {
       "$id": "164",
       "Name": "accept",
       "NameInRequest": "Accept",
       "Type": {
        "$id": "165",
        "Kind": "string",
        "IsNullable": false
       },
       "Location": "Header",
       "IsApiVersion": false,
       "IsResourceParameter": false,
       "IsContentType": false,
       "IsRequired": true,
       "IsEndpoint": false,
       "SkipUrlEncoding": false,
       "Explode": false,
       "Kind": "Constant",
       "DefaultValue": {
        "$id": "166",
        "Type": {
         "$ref": "165"
        },
        "Value": "application/json"
       }
      }
     ],
     "Responses": [
      {
       "$id": "167",
       "StatusCodes": [
        204
       ],
       "BodyMediaType": "Json",
       "Headers": [
        {
         "$id": "168",
         "Name": "value",
         "NameInResponse": "value",
         "Description": "",
         "Type": {
          "$id": "169",
          "Kind": "utcDateTime",
          "IsNullable": false,
          "Encode": "rfc3339",
          "WireType": {
           "$id": "170",
           "Kind": "string",
           "IsNullable": false
          }
         }
        }
       ],
       "IsErrorResponse": false
      }
     ],
     "HttpMethod": "GET",
     "RequestBodyMediaType": "None",
     "Uri": "{host}",
     "Path": "/encode/datetime/responseheader/default",
     "BufferResponse": true,
     "GenerateProtocolMethod": true,
     "GenerateConvenienceMethod": true
    },
    {
     "$id": "171",
     "Name": "rfc3339",
     "ResourceName": "ResponseHeader",
     "Accessibility": "public",
     "Parameters": [
      {
       "$ref": "25"
      },
      {
       "$id": "172",
       "Name": "accept",
       "NameInRequest": "Accept",
       "Type": {
        "$id": "173",
        "Kind": "string",
        "IsNullable": false
       },
       "Location": "Header",
       "IsApiVersion": false,
       "IsResourceParameter": false,
       "IsContentType": false,
       "IsRequired": true,
       "IsEndpoint": false,
       "SkipUrlEncoding": false,
       "Explode": false,
       "Kind": "Constant",
       "DefaultValue": {
        "$id": "174",
        "Type": {
         "$ref": "173"
        },
        "Value": "application/json"
       }
      }
     ],
     "Responses": [
      {
       "$id": "175",
       "StatusCodes": [
        204
       ],
       "BodyMediaType": "Json",
       "Headers": [
        {
         "$id": "176",
         "Name": "value",
         "NameInResponse": "value",
         "Description": "",
         "Type": {
          "$id": "177",
          "Kind": "utcDateTime",
          "IsNullable": false,
          "Encode": "rfc3339",
          "WireType": {
           "$id": "178",
           "Kind": "string",
           "IsNullable": false
          }
         }
        }
       ],
       "IsErrorResponse": false
      }
     ],
     "HttpMethod": "GET",
     "RequestBodyMediaType": "None",
     "Uri": "{host}",
     "Path": "/encode/datetime/responseheader/rfc3339",
     "BufferResponse": true,
     "GenerateProtocolMethod": true,
     "GenerateConvenienceMethod": true
    },
    {
     "$id": "179",
     "Name": "rfc7231",
     "ResourceName": "ResponseHeader",
     "Accessibility": "public",
     "Parameters": [
      {
       "$ref": "25"
      },
      {
       "$id": "180",
       "Name": "accept",
       "NameInRequest": "Accept",
       "Type": {
        "$id": "181",
        "Kind": "string",
        "IsNullable": false
       },
       "Location": "Header",
       "IsApiVersion": false,
       "IsResourceParameter": false,
       "IsContentType": false,
       "IsRequired": true,
       "IsEndpoint": false,
       "SkipUrlEncoding": false,
       "Explode": false,
       "Kind": "Constant",
       "DefaultValue": {
        "$id": "182",
        "Type": {
         "$ref": "181"
        },
        "Value": "application/json"
       }
      }
     ],
     "Responses": [
      {
       "$id": "183",
       "StatusCodes": [
        204
       ],
       "BodyMediaType": "Json",
       "Headers": [
        {
         "$id": "184",
         "Name": "value",
         "NameInResponse": "value",
         "Description": "",
         "Type": {
          "$id": "185",
          "Kind": "utcDateTime",
          "IsNullable": false,
          "Encode": "rfc3339",
          "WireType": {
           "$id": "186",
           "Kind": "string",
           "IsNullable": false
          }
         }
        }
       ],
       "IsErrorResponse": false
      }
     ],
     "HttpMethod": "GET",
     "RequestBodyMediaType": "None",
     "Uri": "{host}",
     "Path": "/encode/datetime/responseheader/rfc7231",
     "BufferResponse": true,
     "GenerateProtocolMethod": true,
     "GenerateConvenienceMethod": true
    },
    {
     "$id": "187",
     "Name": "unixTimestamp",
     "ResourceName": "ResponseHeader",
     "Accessibility": "public",
     "Parameters": [
      {
       "$ref": "25"
      },
      {
       "$id": "188",
       "Name": "accept",
       "NameInRequest": "Accept",
       "Type": {
        "$id": "189",
        "Kind": "string",
        "IsNullable": false
       },
       "Location": "Header",
       "IsApiVersion": false,
       "IsResourceParameter": false,
       "IsContentType": false,
       "IsRequired": true,
       "IsEndpoint": false,
       "SkipUrlEncoding": false,
       "Explode": false,
       "Kind": "Constant",
       "DefaultValue": {
        "$id": "190",
        "Type": {
         "$ref": "189"
        },
        "Value": "application/json"
       }
      }
     ],
     "Responses": [
      {
       "$id": "191",
       "StatusCodes": [
        204
       ],
       "BodyMediaType": "Json",
       "Headers": [
        {
         "$id": "192",
         "Name": "value",
         "NameInResponse": "value",
         "Description": "",
         "Type": {
          "$id": "193",
          "Kind": "utcDateTime",
          "IsNullable": false,
          "Encode": "rfc3339",
          "WireType": {
           "$id": "194",
           "Kind": "string",
           "IsNullable": false
          }
         }
        }
       ],
       "IsErrorResponse": false
      }
     ],
     "HttpMethod": "GET",
     "RequestBodyMediaType": "None",
     "Uri": "{host}",
     "Path": "/encode/datetime/responseheader/unix-timestamp",
     "BufferResponse": true,
     "GenerateProtocolMethod": true,
     "GenerateConvenienceMethod": true
    }
   ],
   "Protocol": {
    "$id": "195"
   },
   "Creatable": false,
   "Parent": "DatetimeClient",
   "Parameters": [
    {
     "$ref": "25"
    }
   ]
  }
 ]
}<|MERGE_RESOLUTION|>--- conflicted
+++ resolved
@@ -19,12 +19,10 @@
      "Type": {
       "$id": "4",
       "Kind": "utcDateTime",
-      "IsNullable": false,
       "Encode": "rfc3339",
       "WireType": {
        "$id": "5",
-       "Kind": "string",
-       "IsNullable": false
+       "Kind": "string"
       }
      },
      "IsRequired": true,
@@ -47,12 +45,10 @@
      "Type": {
       "$id": "8",
       "Kind": "utcDateTime",
-      "IsNullable": false,
       "Encode": "rfc3339",
       "WireType": {
        "$id": "9",
-       "Kind": "string",
-       "IsNullable": false
+       "Kind": "string"
       }
      },
      "IsRequired": true,
@@ -75,12 +71,10 @@
      "Type": {
       "$id": "12",
       "Kind": "utcDateTime",
-      "IsNullable": false,
       "Encode": "rfc7231",
       "WireType": {
        "$id": "13",
-       "Kind": "string",
-       "IsNullable": false
+       "Kind": "string"
       }
      },
      "IsRequired": true,
@@ -103,12 +97,10 @@
      "Type": {
       "$id": "16",
       "Kind": "utcDateTime",
-      "IsNullable": false,
       "Encode": "unixTimestamp",
       "WireType": {
        "$id": "17",
-       "Kind": "int64",
-       "IsNullable": false
+       "Kind": "int64"
       }
      },
      "IsRequired": true,
@@ -133,25 +125,14 @@
       "Kind": "Array",
       "Name": "Array",
       "ElementType": {
-<<<<<<< HEAD
-       "$id": "17",
-       "Kind": "Primitive",
-       "Name": "DateTimeUnix",
-       "IsNullable": false
-      }
-=======
        "$id": "21",
        "Kind": "utcDateTime",
-       "IsNullable": false,
        "Encode": "unixTimestamp",
        "WireType": {
         "$id": "22",
-        "Kind": "int64",
-        "IsNullable": false
-       }
-      },
-      "IsNullable": false
->>>>>>> 9b8a321f
+        "Kind": "int64"
+       }
+      }
      },
      "IsRequired": true,
      "IsReadOnly": false
@@ -222,12 +203,10 @@
        "Type": {
         "$id": "32",
         "Kind": "utcDateTime",
-        "IsNullable": false,
         "Encode": "rfc3339",
         "WireType": {
          "$id": "33",
-         "Kind": "string",
-         "IsNullable": false
+         "Kind": "string"
         }
        },
        "Location": "Query",
@@ -302,12 +281,10 @@
        "Type": {
         "$id": "40",
         "Kind": "utcDateTime",
-        "IsNullable": false,
         "Encode": "rfc3339",
         "WireType": {
          "$id": "41",
-         "Kind": "string",
-         "IsNullable": false
+         "Kind": "string"
         }
        },
        "Location": "Query",
@@ -382,12 +359,10 @@
        "Type": {
         "$id": "48",
         "Kind": "utcDateTime",
-        "IsNullable": false,
         "Encode": "rfc7231",
         "WireType": {
          "$id": "49",
-         "Kind": "string",
-         "IsNullable": false
+         "Kind": "string"
         }
        },
        "Location": "Query",
@@ -462,12 +437,10 @@
        "Type": {
         "$id": "56",
         "Kind": "utcDateTime",
-        "IsNullable": false,
         "Encode": "unixTimestamp",
         "WireType": {
          "$id": "57",
-         "Kind": "int64",
-         "IsNullable": false
+         "Kind": "int64"
         }
        },
        "Location": "Query",
@@ -544,25 +517,14 @@
         "Kind": "Array",
         "Name": "Array",
         "ElementType": {
-<<<<<<< HEAD
-         "$id": "56",
-         "Kind": "Primitive",
-         "Name": "DateTimeUnix",
-         "IsNullable": false
-        }
-=======
          "$id": "65",
          "Kind": "utcDateTime",
-         "IsNullable": false,
          "Encode": "unixTimestamp",
          "WireType": {
           "$id": "66",
-          "Kind": "int64",
-          "IsNullable": false
+          "Kind": "int64"
          }
-        },
-        "IsNullable": false
->>>>>>> 9b8a321f
+        }
        },
        "Location": "Query",
        "IsRequired": true,
@@ -1206,12 +1168,10 @@
        "Type": {
         "$id": "122",
         "Kind": "utcDateTime",
-        "IsNullable": false,
         "Encode": "rfc7231",
         "WireType": {
          "$id": "123",
-         "Kind": "string",
-         "IsNullable": false
+         "Kind": "string"
         }
        },
        "Location": "Header",
@@ -1286,12 +1246,10 @@
        "Type": {
         "$id": "130",
         "Kind": "utcDateTime",
-        "IsNullable": false,
         "Encode": "rfc3339",
         "WireType": {
          "$id": "131",
-         "Kind": "string",
-         "IsNullable": false
+         "Kind": "string"
         }
        },
        "Location": "Header",
@@ -1366,12 +1324,10 @@
        "Type": {
         "$id": "138",
         "Kind": "utcDateTime",
-        "IsNullable": false,
         "Encode": "rfc7231",
         "WireType": {
          "$id": "139",
-         "Kind": "string",
-         "IsNullable": false
+         "Kind": "string"
         }
        },
        "Location": "Header",
@@ -1446,12 +1402,10 @@
        "Type": {
         "$id": "146",
         "Kind": "utcDateTime",
-        "IsNullable": false,
         "Encode": "unixTimestamp",
         "WireType": {
          "$id": "147",
-         "Kind": "int64",
-         "IsNullable": false
+         "Kind": "int64"
         }
        },
        "Location": "Header",
@@ -1528,25 +1482,14 @@
         "Kind": "Array",
         "Name": "Array",
         "ElementType": {
-<<<<<<< HEAD
-         "$id": "141",
-         "Kind": "Primitive",
-         "Name": "DateTimeUnix",
-         "IsNullable": false
-        }
-=======
          "$id": "155",
          "Kind": "utcDateTime",
-         "IsNullable": false,
          "Encode": "unixTimestamp",
          "WireType": {
           "$id": "156",
-          "Kind": "int64",
-          "IsNullable": false
+          "Kind": "int64"
          }
-        },
-        "IsNullable": false
->>>>>>> 9b8a321f
+        }
        },
        "Location": "Header",
        "IsRequired": true,
@@ -1674,12 +1617,10 @@
          "Type": {
           "$id": "169",
           "Kind": "utcDateTime",
-          "IsNullable": false,
           "Encode": "rfc3339",
           "WireType": {
            "$id": "170",
-           "Kind": "string",
-           "IsNullable": false
+           "Kind": "string"
           }
          }
         }
@@ -1747,12 +1688,10 @@
          "Type": {
           "$id": "177",
           "Kind": "utcDateTime",
-          "IsNullable": false,
           "Encode": "rfc3339",
           "WireType": {
            "$id": "178",
-           "Kind": "string",
-           "IsNullable": false
+           "Kind": "string"
           }
          }
         }
@@ -1820,12 +1759,10 @@
          "Type": {
           "$id": "185",
           "Kind": "utcDateTime",
-          "IsNullable": false,
           "Encode": "rfc3339",
           "WireType": {
            "$id": "186",
-           "Kind": "string",
-           "IsNullable": false
+           "Kind": "string"
           }
          }
         }
@@ -1893,12 +1830,10 @@
          "Type": {
           "$id": "193",
           "Kind": "utcDateTime",
-          "IsNullable": false,
           "Encode": "rfc3339",
           "WireType": {
            "$id": "194",
-           "Kind": "string",
-           "IsNullable": false
+           "Kind": "string"
           }
          }
         }
