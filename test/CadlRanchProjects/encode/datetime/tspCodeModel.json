{
 "$id": "1",
 "Name": "Encode.Datetime",
 "ApiVersions": [],
 "Enums": [],
 "Models": [
  {
   "$id": "2",
   "kind": "model",
   "name": "DefaultDatetimeProperty",
   "crossLanguageDefinitionId": "Encode.Datetime.DefaultDatetimeProperty",
   "usage": "Input,Output,Json",
   "decorators": [],
   "properties": [
    {
     "$id": "3",
     "kind": "property",
     "name": "value",
     "serializedName": "value",
     "type": {
      "$id": "4",
      "kind": "utcDateTime",
      "name": "utcDateTime",
      "encode": "rfc3339",
      "wireType": {
       "$id": "5",
       "kind": "string",
       "name": "string",
       "crossLanguageDefinitionId": "TypeSpec.string",
       "decorators": []
      },
      "crossLanguageDefinitionId": "TypeSpec.utcDateTime",
      "decorators": []
     },
     "optional": false,
     "readOnly": false,
     "discriminator": false,
     "flatten": false,
     "decorators": [],
     "crossLanguageDefinitionId": "Encode.Datetime.DefaultDatetimeProperty.value"
    }
   ]
  },
  {
   "$id": "6",
   "kind": "model",
   "name": "Rfc3339DatetimeProperty",
   "crossLanguageDefinitionId": "Encode.Datetime.Rfc3339DatetimeProperty",
   "usage": "Input,Output,Json",
   "decorators": [],
   "properties": [
    {
     "$id": "7",
     "kind": "property",
     "name": "value",
     "serializedName": "value",
     "type": {
      "$id": "8",
      "kind": "utcDateTime",
      "name": "utcDateTime",
      "encode": "rfc3339",
      "wireType": {
       "$id": "9",
       "kind": "string",
       "name": "string",
       "crossLanguageDefinitionId": "TypeSpec.string",
       "decorators": []
      },
      "crossLanguageDefinitionId": "TypeSpec.utcDateTime",
      "decorators": []
     },
     "optional": false,
     "readOnly": false,
     "discriminator": false,
     "flatten": false,
     "decorators": [],
     "crossLanguageDefinitionId": "Encode.Datetime.Rfc3339DatetimeProperty.value"
    }
   ]
  },
  {
   "$id": "10",
   "kind": "model",
   "name": "Rfc7231DatetimeProperty",
   "crossLanguageDefinitionId": "Encode.Datetime.Rfc7231DatetimeProperty",
   "usage": "Input,Output,Json",
   "decorators": [],
   "properties": [
    {
     "$id": "11",
     "kind": "property",
     "name": "value",
     "serializedName": "value",
     "type": {
      "$id": "12",
      "kind": "utcDateTime",
      "name": "utcDateTime",
      "encode": "rfc7231",
      "wireType": {
       "$id": "13",
       "kind": "string",
       "name": "string",
       "crossLanguageDefinitionId": "TypeSpec.string",
       "decorators": []
      },
      "crossLanguageDefinitionId": "TypeSpec.utcDateTime",
      "decorators": []
     },
     "optional": false,
     "readOnly": false,
     "discriminator": false,
     "flatten": false,
     "decorators": [],
     "crossLanguageDefinitionId": "Encode.Datetime.Rfc7231DatetimeProperty.value"
    }
   ]
  },
  {
   "$id": "14",
   "kind": "model",
   "name": "UnixTimestampDatetimeProperty",
   "crossLanguageDefinitionId": "Encode.Datetime.UnixTimestampDatetimeProperty",
   "usage": "Input,Output,Json",
   "decorators": [],
   "properties": [
    {
     "$id": "15",
     "kind": "property",
     "name": "value",
     "serializedName": "value",
     "type": {
      "$id": "16",
      "kind": "utcDateTime",
      "name": "utcDateTime",
      "encode": "unixTimestamp",
      "wireType": {
       "$id": "17",
       "kind": "int64",
       "name": "int64",
       "crossLanguageDefinitionId": "TypeSpec.int64",
       "decorators": []
      },
      "crossLanguageDefinitionId": "TypeSpec.utcDateTime",
      "decorators": []
     },
     "optional": false,
     "readOnly": false,
     "discriminator": false,
     "flatten": false,
     "decorators": [],
     "crossLanguageDefinitionId": "Encode.Datetime.UnixTimestampDatetimeProperty.value"
    }
   ]
  },
  {
   "$id": "18",
   "kind": "model",
   "name": "UnixTimestampArrayDatetimeProperty",
   "crossLanguageDefinitionId": "Encode.Datetime.UnixTimestampArrayDatetimeProperty",
   "usage": "Input,Output,Json",
   "decorators": [],
   "properties": [
    {
     "$id": "19",
     "kind": "property",
     "name": "value",
     "serializedName": "value",
     "type": {
      "$id": "20",
      "kind": "array",
      "name": "Array",
      "valueType": {
       "$id": "21",
       "kind": "utcDateTime",
       "name": "unixTimestampDatetime",
       "encode": "unixTimestamp",
       "wireType": {
        "$id": "22",
        "kind": "int64",
        "name": "int64",
        "crossLanguageDefinitionId": "TypeSpec.int64",
        "decorators": []
       },
       "crossLanguageDefinitionId": "Encode.Datetime.unixTimestampDatetime",
       "baseType": {
        "$id": "23",
        "kind": "utcDateTime",
        "name": "utcDateTime",
        "encode": "rfc3339",
        "wireType": {
         "$id": "24",
         "kind": "string",
         "name": "string",
         "crossLanguageDefinitionId": "TypeSpec.string",
         "decorators": []
        },
        "crossLanguageDefinitionId": "TypeSpec.utcDateTime",
        "decorators": []
       },
       "decorators": []
      },
      "crossLanguageDefinitionId": "TypeSpec.Array",
      "decorators": []
     },
     "optional": false,
     "readOnly": false,
     "discriminator": false,
     "flatten": false,
     "decorators": [],
     "crossLanguageDefinitionId": "Encode.Datetime.UnixTimestampArrayDatetimeProperty.value"
    }
   ]
  }
 ],
 "Clients": [
  {
   "$id": "25",
   "Name": "DatetimeClient",
   "Description": "Test for encode decorator on datetime.",
   "Operations": [],
   "Protocol": {
    "$id": "26"
   },
   "Parameters": [
    {
     "$id": "27",
     "Name": "endpoint",
     "NameInRequest": "endpoint",
     "Description": "Service host",
     "Type": {
      "$id": "28",
      "kind": "url",
      "name": "url",
      "crossLanguageDefinitionId": "TypeSpec.url"
     },
     "Location": "Uri",
     "IsApiVersion": false,
     "IsResourceParameter": false,
     "IsContentType": false,
     "IsRequired": true,
     "IsEndpoint": true,
     "SkipUrlEncoding": false,
     "Explode": false,
     "Kind": "Client",
     "DefaultValue": {
      "$id": "29",
      "Type": {
       "$id": "30",
       "kind": "string",
       "name": "string",
       "crossLanguageDefinitionId": "TypeSpec.string"
      },
      "Value": "http://localhost:3000"
     }
    }
   ],
   "Decorators": []
  },
  {
   "$id": "31",
   "Name": "Query",
   "Operations": [
    {
     "$id": "32",
     "Name": "default",
     "ResourceName": "Query",
     "Accessibility": "public",
     "Parameters": [
      {
       "$id": "33",
<<<<<<< HEAD
=======
       "Name": "endpoint",
       "NameInRequest": "endpoint",
       "Description": "Service host",
       "Type": {
        "$id": "34",
        "kind": "url",
        "name": "url",
        "crossLanguageDefinitionId": "TypeSpec.url"
       },
       "Location": "Uri",
       "IsApiVersion": false,
       "IsResourceParameter": false,
       "IsContentType": false,
       "IsRequired": true,
       "IsEndpoint": true,
       "SkipUrlEncoding": false,
       "Explode": false,
       "Kind": "Client",
       "DefaultValue": {
        "$id": "35",
        "Type": {
         "$id": "36",
         "kind": "string",
         "name": "string",
         "crossLanguageDefinitionId": "TypeSpec.string"
        },
        "Value": "http://localhost:3000"
       }
      },
      {
       "$id": "37",
>>>>>>> fb93e005
       "Name": "value",
       "NameInRequest": "value",
       "Type": {
        "$id": "34",
        "kind": "utcDateTime",
        "name": "utcDateTime",
        "encode": "rfc3339",
        "wireType": {
         "$id": "35",
         "kind": "string",
         "name": "string",
         "crossLanguageDefinitionId": "TypeSpec.string",
         "decorators": []
        },
        "crossLanguageDefinitionId": "TypeSpec.utcDateTime",
        "decorators": []
       },
       "Location": "Query",
       "IsApiVersion": false,
       "IsContentType": false,
       "IsEndpoint": false,
       "Explode": false,
       "IsRequired": true,
       "Kind": "Method",
       "Decorators": [],
       "SkipUrlEncoding": false
      }
     ],
     "Responses": [
      {
       "$id": "36",
       "StatusCodes": [
        204
       ],
       "BodyMediaType": "Json",
       "Headers": [],
       "IsErrorResponse": false
      }
     ],
     "HttpMethod": "GET",
     "RequestBodyMediaType": "None",
     "Uri": "{endpoint}",
     "Path": "/encode/datetime/query/default",
     "BufferResponse": true,
     "GenerateProtocolMethod": true,
     "GenerateConvenienceMethod": true,
     "CrossLanguageDefinitionId": "Encode.Datetime.Query.default",
     "Decorators": []
    },
    {
     "$id": "37",
     "Name": "rfc3339",
     "ResourceName": "Query",
     "Accessibility": "public",
     "Parameters": [
      {
       "$id": "38",
       "Name": "value",
       "NameInRequest": "value",
       "Type": {
        "$id": "39",
        "kind": "utcDateTime",
        "name": "utcDateTime",
        "encode": "rfc3339",
        "wireType": {
         "$id": "40",
         "kind": "string",
         "name": "string",
         "crossLanguageDefinitionId": "TypeSpec.string",
         "decorators": []
        },
        "crossLanguageDefinitionId": "TypeSpec.utcDateTime",
        "decorators": []
       },
       "Location": "Query",
       "IsApiVersion": false,
       "IsContentType": false,
       "IsEndpoint": false,
       "Explode": false,
       "IsRequired": true,
       "Kind": "Method",
       "Decorators": [],
       "SkipUrlEncoding": false
      }
     ],
     "Responses": [
      {
       "$id": "41",
       "StatusCodes": [
        204
       ],
       "BodyMediaType": "Json",
       "Headers": [],
       "IsErrorResponse": false
      }
     ],
     "HttpMethod": "GET",
     "RequestBodyMediaType": "None",
     "Uri": "{endpoint}",
     "Path": "/encode/datetime/query/rfc3339",
     "BufferResponse": true,
     "GenerateProtocolMethod": true,
     "GenerateConvenienceMethod": true,
     "CrossLanguageDefinitionId": "Encode.Datetime.Query.rfc3339",
     "Decorators": []
    },
    {
     "$id": "42",
     "Name": "rfc7231",
     "ResourceName": "Query",
     "Accessibility": "public",
     "Parameters": [
      {
       "$id": "43",
       "Name": "value",
       "NameInRequest": "value",
       "Type": {
        "$id": "44",
        "kind": "utcDateTime",
        "name": "utcDateTime",
        "encode": "rfc7231",
        "wireType": {
         "$id": "45",
         "kind": "string",
         "name": "string",
         "crossLanguageDefinitionId": "TypeSpec.string",
         "decorators": []
        },
        "crossLanguageDefinitionId": "TypeSpec.utcDateTime",
        "decorators": []
       },
       "Location": "Query",
       "IsApiVersion": false,
       "IsContentType": false,
       "IsEndpoint": false,
       "Explode": false,
       "IsRequired": true,
       "Kind": "Method",
       "Decorators": [],
       "SkipUrlEncoding": false
      }
     ],
     "Responses": [
      {
       "$id": "46",
       "StatusCodes": [
        204
       ],
       "BodyMediaType": "Json",
       "Headers": [],
       "IsErrorResponse": false
      }
     ],
     "HttpMethod": "GET",
     "RequestBodyMediaType": "None",
     "Uri": "{endpoint}",
     "Path": "/encode/datetime/query/rfc7231",
     "BufferResponse": true,
     "GenerateProtocolMethod": true,
     "GenerateConvenienceMethod": true,
     "CrossLanguageDefinitionId": "Encode.Datetime.Query.rfc7231",
     "Decorators": []
    },
    {
     "$id": "47",
     "Name": "unixTimestamp",
     "ResourceName": "Query",
     "Accessibility": "public",
     "Parameters": [
      {
       "$id": "48",
       "Name": "value",
       "NameInRequest": "value",
       "Type": {
        "$id": "49",
        "kind": "utcDateTime",
        "name": "utcDateTime",
        "encode": "unixTimestamp",
        "wireType": {
         "$id": "50",
         "kind": "int64",
         "name": "int64",
         "crossLanguageDefinitionId": "TypeSpec.int64",
         "decorators": []
        },
        "crossLanguageDefinitionId": "TypeSpec.utcDateTime",
        "decorators": []
       },
       "Location": "Query",
       "IsApiVersion": false,
       "IsContentType": false,
       "IsEndpoint": false,
       "Explode": false,
       "IsRequired": true,
       "Kind": "Method",
       "Decorators": [],
       "SkipUrlEncoding": false
      }
     ],
     "Responses": [
      {
       "$id": "51",
       "StatusCodes": [
        204
       ],
       "BodyMediaType": "Json",
       "Headers": [],
       "IsErrorResponse": false
      }
     ],
     "HttpMethod": "GET",
     "RequestBodyMediaType": "None",
     "Uri": "{endpoint}",
     "Path": "/encode/datetime/query/unix-timestamp",
     "BufferResponse": true,
     "GenerateProtocolMethod": true,
     "GenerateConvenienceMethod": true,
     "CrossLanguageDefinitionId": "Encode.Datetime.Query.unixTimestamp",
     "Decorators": []
    },
    {
     "$id": "52",
     "Name": "unixTimestampArray",
     "ResourceName": "Query",
     "Accessibility": "public",
     "Parameters": [
      {
       "$id": "53",
       "Name": "value",
       "NameInRequest": "value",
       "Type": {
        "$id": "54",
        "kind": "array",
        "name": "Array",
        "valueType": {
         "$id": "55",
         "kind": "utcDateTime",
         "name": "unixTimestampDatetime",
         "encode": "unixTimestamp",
         "wireType": {
          "$id": "56",
          "kind": "int64",
          "name": "int64",
          "crossLanguageDefinitionId": "TypeSpec.int64",
          "decorators": []
         },
         "crossLanguageDefinitionId": "Encode.Datetime.unixTimestampDatetime",
         "baseType": {
          "$id": "57",
          "kind": "utcDateTime",
          "name": "utcDateTime",
          "encode": "rfc3339",
          "wireType": {
           "$id": "58",
           "kind": "string",
           "name": "string",
           "crossLanguageDefinitionId": "TypeSpec.string",
           "decorators": []
          },
          "crossLanguageDefinitionId": "TypeSpec.utcDateTime",
          "decorators": []
         },
         "decorators": []
        },
        "crossLanguageDefinitionId": "TypeSpec.Array",
        "decorators": []
       },
       "Location": "Query",
       "IsApiVersion": false,
       "IsContentType": false,
       "IsEndpoint": false,
       "Explode": false,
       "ArraySerializationDelimiter": ",",
       "IsRequired": true,
       "Kind": "Method",
       "Decorators": [],
       "SkipUrlEncoding": false
      }
     ],
     "Responses": [
      {
       "$id": "59",
       "StatusCodes": [
        204
       ],
       "BodyMediaType": "Json",
       "Headers": [],
       "IsErrorResponse": false
      }
     ],
     "HttpMethod": "GET",
     "RequestBodyMediaType": "None",
     "Uri": "{endpoint}",
     "Path": "/encode/datetime/query/unix-timestamp-array",
     "BufferResponse": true,
     "GenerateProtocolMethod": true,
     "GenerateConvenienceMethod": true,
     "CrossLanguageDefinitionId": "Encode.Datetime.Query.unixTimestampArray",
     "Decorators": []
    }
   ],
   "Protocol": {
    "$id": "60"
   },
   "Parent": "DatetimeClient",
   "Parameters": [
    {
     "$id": "61",
     "Name": "endpoint",
     "NameInRequest": "endpoint",
     "Type": {
      "$id": "62",
      "kind": "url",
      "name": "url",
      "crossLanguageDefinitionId": "TypeSpec.url"
     },
     "Location": "Uri",
     "IsApiVersion": false,
     "IsResourceParameter": false,
     "IsContentType": false,
     "IsRequired": true,
     "IsEndpoint": true,
     "SkipUrlEncoding": false,
     "Explode": false,
     "Kind": "Client",
     "DefaultValue": {
      "$id": "63",
      "Type": {
       "$id": "64",
       "kind": "string",
       "name": "string",
       "crossLanguageDefinitionId": "TypeSpec.string"
      },
      "Value": "http://localhost:3000"
     }
    }
   ],
   "Decorators": []
  },
  {
   "$id": "65",
   "Name": "Property",
   "Operations": [
    {
     "$id": "66",
     "Name": "default",
     "ResourceName": "Property",
     "Accessibility": "public",
     "Parameters": [
      {
       "$id": "67",
<<<<<<< HEAD
=======
       "Name": "endpoint",
       "NameInRequest": "endpoint",
       "Description": "Service host",
       "Type": {
        "$id": "68",
        "kind": "url",
        "name": "url",
        "crossLanguageDefinitionId": "TypeSpec.url"
       },
       "Location": "Uri",
       "IsApiVersion": false,
       "IsResourceParameter": false,
       "IsContentType": false,
       "IsRequired": true,
       "IsEndpoint": true,
       "SkipUrlEncoding": false,
       "Explode": false,
       "Kind": "Client",
       "DefaultValue": {
        "$id": "69",
        "Type": {
         "$id": "70",
         "kind": "string",
         "name": "string",
         "crossLanguageDefinitionId": "TypeSpec.string"
        },
        "Value": "http://localhost:3000"
       }
      },
      {
       "$id": "71",
>>>>>>> fb93e005
       "Name": "contentType",
       "NameInRequest": "Content-Type",
       "Description": "Body parameter's content type. Known values are application/json",
       "Type": {
        "$id": "68",
        "kind": "constant",
        "valueType": {
         "$id": "69",
         "kind": "string",
         "name": "string",
         "crossLanguageDefinitionId": "TypeSpec.string",
         "decorators": []
        },
        "value": "application/json",
        "decorators": []
       },
       "Location": "Header",
       "IsApiVersion": false,
       "IsContentType": true,
       "IsEndpoint": false,
       "Explode": false,
       "IsRequired": true,
       "Kind": "Constant",
       "Decorators": [],
       "SkipUrlEncoding": false
      },
      {
       "$id": "70",
       "Name": "accept",
       "NameInRequest": "Accept",
       "Type": {
        "$id": "71",
        "kind": "constant",
        "valueType": {
         "$id": "72",
         "kind": "string",
         "name": "string",
         "crossLanguageDefinitionId": "TypeSpec.string",
         "decorators": []
        },
        "value": "application/json",
        "decorators": []
       },
       "Location": "Header",
       "IsApiVersion": false,
       "IsContentType": false,
       "IsEndpoint": false,
       "Explode": false,
       "IsRequired": true,
       "Kind": "Constant",
       "Decorators": [],
       "SkipUrlEncoding": false
      },
      {
       "$id": "73",
       "Name": "body",
       "NameInRequest": "body",
       "Type": {
        "$ref": "2"
       },
       "Location": "Body",
       "IsApiVersion": false,
       "IsContentType": false,
       "IsEndpoint": false,
       "Explode": false,
       "IsRequired": true,
       "Kind": "Method",
       "Decorators": [],
       "SkipUrlEncoding": false
      }
     ],
     "Responses": [
      {
       "$id": "74",
       "StatusCodes": [
        200
       ],
       "BodyType": {
        "$ref": "2"
       },
       "BodyMediaType": "Json",
       "Headers": [],
       "IsErrorResponse": false,
       "ContentTypes": [
        "application/json"
       ]
      }
     ],
     "HttpMethod": "POST",
     "RequestBodyMediaType": "Json",
     "Uri": "{endpoint}",
     "Path": "/encode/datetime/property/default",
     "RequestMediaTypes": [
      "application/json"
     ],
     "BufferResponse": true,
     "GenerateProtocolMethod": true,
     "GenerateConvenienceMethod": true,
     "CrossLanguageDefinitionId": "Encode.Datetime.Property.default",
     "Decorators": []
    },
    {
     "$id": "75",
     "Name": "rfc3339",
     "ResourceName": "Property",
     "Accessibility": "public",
     "Parameters": [
      {
       "$id": "76",
       "Name": "contentType",
       "NameInRequest": "Content-Type",
       "Description": "Body parameter's content type. Known values are application/json",
       "Type": {
        "$id": "77",
        "kind": "constant",
        "valueType": {
         "$id": "78",
         "kind": "string",
         "name": "string",
         "crossLanguageDefinitionId": "TypeSpec.string",
         "decorators": []
        },
        "value": "application/json",
        "decorators": []
       },
       "Location": "Header",
       "IsApiVersion": false,
       "IsContentType": true,
       "IsEndpoint": false,
       "Explode": false,
       "IsRequired": true,
       "Kind": "Constant",
       "Decorators": [],
       "SkipUrlEncoding": false
      },
      {
       "$id": "79",
       "Name": "accept",
       "NameInRequest": "Accept",
       "Type": {
        "$id": "80",
        "kind": "constant",
        "valueType": {
         "$id": "81",
         "kind": "string",
         "name": "string",
         "crossLanguageDefinitionId": "TypeSpec.string",
         "decorators": []
        },
        "value": "application/json",
        "decorators": []
       },
       "Location": "Header",
       "IsApiVersion": false,
       "IsContentType": false,
       "IsEndpoint": false,
       "Explode": false,
       "IsRequired": true,
       "Kind": "Constant",
       "Decorators": [],
       "SkipUrlEncoding": false
      },
      {
       "$id": "82",
       "Name": "body",
       "NameInRequest": "body",
       "Type": {
        "$ref": "6"
       },
       "Location": "Body",
       "IsApiVersion": false,
       "IsContentType": false,
       "IsEndpoint": false,
       "Explode": false,
       "IsRequired": true,
       "Kind": "Method",
       "Decorators": [],
       "SkipUrlEncoding": false
      }
     ],
     "Responses": [
      {
       "$id": "83",
       "StatusCodes": [
        200
       ],
       "BodyType": {
        "$ref": "6"
       },
       "BodyMediaType": "Json",
       "Headers": [],
       "IsErrorResponse": false,
       "ContentTypes": [
        "application/json"
       ]
      }
     ],
     "HttpMethod": "POST",
     "RequestBodyMediaType": "Json",
     "Uri": "{endpoint}",
     "Path": "/encode/datetime/property/rfc3339",
     "RequestMediaTypes": [
      "application/json"
     ],
     "BufferResponse": true,
     "GenerateProtocolMethod": true,
     "GenerateConvenienceMethod": true,
     "CrossLanguageDefinitionId": "Encode.Datetime.Property.rfc3339",
     "Decorators": []
    },
    {
     "$id": "84",
     "Name": "rfc7231",
     "ResourceName": "Property",
     "Accessibility": "public",
     "Parameters": [
      {
       "$id": "85",
       "Name": "contentType",
       "NameInRequest": "Content-Type",
       "Description": "Body parameter's content type. Known values are application/json",
       "Type": {
        "$id": "86",
        "kind": "constant",
        "valueType": {
         "$id": "87",
         "kind": "string",
         "name": "string",
         "crossLanguageDefinitionId": "TypeSpec.string",
         "decorators": []
        },
        "value": "application/json",
        "decorators": []
       },
       "Location": "Header",
       "IsApiVersion": false,
       "IsContentType": true,
       "IsEndpoint": false,
       "Explode": false,
       "IsRequired": true,
       "Kind": "Constant",
       "Decorators": [],
       "SkipUrlEncoding": false
      },
      {
       "$id": "88",
       "Name": "accept",
       "NameInRequest": "Accept",
       "Type": {
        "$id": "89",
        "kind": "constant",
        "valueType": {
         "$id": "90",
         "kind": "string",
         "name": "string",
         "crossLanguageDefinitionId": "TypeSpec.string",
         "decorators": []
        },
        "value": "application/json",
        "decorators": []
       },
       "Location": "Header",
       "IsApiVersion": false,
       "IsContentType": false,
       "IsEndpoint": false,
       "Explode": false,
       "IsRequired": true,
       "Kind": "Constant",
       "Decorators": [],
       "SkipUrlEncoding": false
      },
      {
       "$id": "91",
       "Name": "body",
       "NameInRequest": "body",
       "Type": {
        "$ref": "10"
       },
       "Location": "Body",
       "IsApiVersion": false,
       "IsContentType": false,
       "IsEndpoint": false,
       "Explode": false,
       "IsRequired": true,
       "Kind": "Method",
       "Decorators": [],
       "SkipUrlEncoding": false
      }
     ],
     "Responses": [
      {
       "$id": "92",
       "StatusCodes": [
        200
       ],
       "BodyType": {
        "$ref": "10"
       },
       "BodyMediaType": "Json",
       "Headers": [],
       "IsErrorResponse": false,
       "ContentTypes": [
        "application/json"
       ]
      }
     ],
     "HttpMethod": "POST",
     "RequestBodyMediaType": "Json",
     "Uri": "{endpoint}",
     "Path": "/encode/datetime/property/rfc7231",
     "RequestMediaTypes": [
      "application/json"
     ],
     "BufferResponse": true,
     "GenerateProtocolMethod": true,
     "GenerateConvenienceMethod": true,
     "CrossLanguageDefinitionId": "Encode.Datetime.Property.rfc7231",
     "Decorators": []
    },
    {
     "$id": "93",
     "Name": "unixTimestamp",
     "ResourceName": "Property",
     "Accessibility": "public",
     "Parameters": [
      {
       "$id": "94",
       "Name": "contentType",
       "NameInRequest": "Content-Type",
       "Description": "Body parameter's content type. Known values are application/json",
       "Type": {
        "$id": "95",
        "kind": "constant",
        "valueType": {
         "$id": "96",
         "kind": "string",
         "name": "string",
         "crossLanguageDefinitionId": "TypeSpec.string",
         "decorators": []
        },
        "value": "application/json",
        "decorators": []
       },
       "Location": "Header",
       "IsApiVersion": false,
       "IsContentType": true,
       "IsEndpoint": false,
       "Explode": false,
       "IsRequired": true,
       "Kind": "Constant",
       "Decorators": [],
       "SkipUrlEncoding": false
      },
      {
       "$id": "97",
       "Name": "accept",
       "NameInRequest": "Accept",
       "Type": {
        "$id": "98",
        "kind": "constant",
        "valueType": {
         "$id": "99",
         "kind": "string",
         "name": "string",
         "crossLanguageDefinitionId": "TypeSpec.string",
         "decorators": []
        },
        "value": "application/json",
        "decorators": []
       },
       "Location": "Header",
       "IsApiVersion": false,
       "IsContentType": false,
       "IsEndpoint": false,
       "Explode": false,
       "IsRequired": true,
       "Kind": "Constant",
       "Decorators": [],
       "SkipUrlEncoding": false
      },
      {
       "$id": "100",
       "Name": "body",
       "NameInRequest": "body",
       "Type": {
        "$ref": "14"
       },
       "Location": "Body",
       "IsApiVersion": false,
       "IsContentType": false,
       "IsEndpoint": false,
       "Explode": false,
       "IsRequired": true,
       "Kind": "Method",
       "Decorators": [],
       "SkipUrlEncoding": false
      }
     ],
     "Responses": [
      {
       "$id": "101",
       "StatusCodes": [
        200
       ],
       "BodyType": {
        "$ref": "14"
       },
       "BodyMediaType": "Json",
       "Headers": [],
       "IsErrorResponse": false,
       "ContentTypes": [
        "application/json"
       ]
      }
     ],
     "HttpMethod": "POST",
     "RequestBodyMediaType": "Json",
     "Uri": "{endpoint}",
     "Path": "/encode/datetime/property/unix-timestamp",
     "RequestMediaTypes": [
      "application/json"
     ],
     "BufferResponse": true,
     "GenerateProtocolMethod": true,
     "GenerateConvenienceMethod": true,
     "CrossLanguageDefinitionId": "Encode.Datetime.Property.unixTimestamp",
     "Decorators": []
    },
    {
     "$id": "102",
     "Name": "unixTimestampArray",
     "ResourceName": "Property",
     "Accessibility": "public",
     "Parameters": [
      {
       "$id": "103",
       "Name": "contentType",
       "NameInRequest": "Content-Type",
       "Description": "Body parameter's content type. Known values are application/json",
       "Type": {
        "$id": "104",
        "kind": "constant",
        "valueType": {
         "$id": "105",
         "kind": "string",
         "name": "string",
         "crossLanguageDefinitionId": "TypeSpec.string",
         "decorators": []
        },
        "value": "application/json",
        "decorators": []
       },
       "Location": "Header",
       "IsApiVersion": false,
       "IsContentType": true,
       "IsEndpoint": false,
       "Explode": false,
       "IsRequired": true,
       "Kind": "Constant",
       "Decorators": [],
       "SkipUrlEncoding": false
      },
      {
       "$id": "106",
       "Name": "accept",
       "NameInRequest": "Accept",
       "Type": {
        "$id": "107",
        "kind": "constant",
        "valueType": {
         "$id": "108",
         "kind": "string",
         "name": "string",
         "crossLanguageDefinitionId": "TypeSpec.string",
         "decorators": []
        },
        "value": "application/json",
        "decorators": []
       },
       "Location": "Header",
       "IsApiVersion": false,
       "IsContentType": false,
       "IsEndpoint": false,
       "Explode": false,
       "IsRequired": true,
       "Kind": "Constant",
       "Decorators": [],
       "SkipUrlEncoding": false
      },
      {
       "$id": "109",
       "Name": "body",
       "NameInRequest": "body",
       "Type": {
        "$ref": "18"
       },
       "Location": "Body",
       "IsApiVersion": false,
       "IsContentType": false,
       "IsEndpoint": false,
       "Explode": false,
       "IsRequired": true,
       "Kind": "Method",
       "Decorators": [],
       "SkipUrlEncoding": false
      }
     ],
     "Responses": [
      {
       "$id": "110",
       "StatusCodes": [
        200
       ],
       "BodyType": {
        "$ref": "18"
       },
       "BodyMediaType": "Json",
       "Headers": [],
       "IsErrorResponse": false,
       "ContentTypes": [
        "application/json"
       ]
      }
     ],
     "HttpMethod": "POST",
     "RequestBodyMediaType": "Json",
     "Uri": "{endpoint}",
     "Path": "/encode/datetime/property/unix-timestamp-array",
     "RequestMediaTypes": [
      "application/json"
     ],
     "BufferResponse": true,
     "GenerateProtocolMethod": true,
     "GenerateConvenienceMethod": true,
     "CrossLanguageDefinitionId": "Encode.Datetime.Property.unixTimestampArray",
     "Decorators": []
    }
   ],
   "Protocol": {
    "$id": "111"
   },
   "Parent": "DatetimeClient",
   "Parameters": [
    {
     "$id": "112",
     "Name": "endpoint",
     "NameInRequest": "endpoint",
     "Type": {
      "$id": "113",
      "kind": "url",
      "name": "url",
      "crossLanguageDefinitionId": "TypeSpec.url"
     },
     "Location": "Uri",
     "IsApiVersion": false,
     "IsResourceParameter": false,
     "IsContentType": false,
     "IsRequired": true,
     "IsEndpoint": true,
     "SkipUrlEncoding": false,
     "Explode": false,
     "Kind": "Client",
     "DefaultValue": {
      "$id": "114",
      "Type": {
       "$id": "115",
       "kind": "string",
       "name": "string",
       "crossLanguageDefinitionId": "TypeSpec.string"
      },
      "Value": "http://localhost:3000"
     }
    }
   ],
   "Decorators": []
  },
  {
   "$id": "116",
   "Name": "Header",
   "Operations": [
    {
     "$id": "117",
     "Name": "default",
     "ResourceName": "Header",
     "Accessibility": "public",
     "Parameters": [
      {
       "$id": "118",
<<<<<<< HEAD
=======
       "Name": "endpoint",
       "NameInRequest": "endpoint",
       "Description": "Service host",
       "Type": {
        "$id": "119",
        "kind": "url",
        "name": "url",
        "crossLanguageDefinitionId": "TypeSpec.url"
       },
       "Location": "Uri",
       "IsApiVersion": false,
       "IsResourceParameter": false,
       "IsContentType": false,
       "IsRequired": true,
       "IsEndpoint": true,
       "SkipUrlEncoding": false,
       "Explode": false,
       "Kind": "Client",
       "DefaultValue": {
        "$id": "120",
        "Type": {
         "$id": "121",
         "kind": "string",
         "name": "string",
         "crossLanguageDefinitionId": "TypeSpec.string"
        },
        "Value": "http://localhost:3000"
       }
      },
      {
       "$id": "122",
>>>>>>> fb93e005
       "Name": "value",
       "NameInRequest": "value",
       "Type": {
        "$id": "119",
        "kind": "utcDateTime",
        "name": "utcDateTime",
        "encode": "rfc7231",
        "wireType": {
         "$id": "120",
         "kind": "string",
         "name": "string",
         "crossLanguageDefinitionId": "TypeSpec.string",
         "decorators": []
        },
        "crossLanguageDefinitionId": "TypeSpec.utcDateTime",
        "decorators": []
       },
       "Location": "Header",
       "IsApiVersion": false,
       "IsContentType": false,
       "IsEndpoint": false,
       "Explode": false,
       "IsRequired": true,
       "Kind": "Method",
       "Decorators": [],
       "SkipUrlEncoding": false
      }
     ],
     "Responses": [
      {
       "$id": "121",
       "StatusCodes": [
        204
       ],
       "BodyMediaType": "Json",
       "Headers": [],
       "IsErrorResponse": false
      }
     ],
     "HttpMethod": "GET",
     "RequestBodyMediaType": "None",
     "Uri": "{endpoint}",
     "Path": "/encode/datetime/header/default",
     "BufferResponse": true,
     "GenerateProtocolMethod": true,
     "GenerateConvenienceMethod": true,
     "CrossLanguageDefinitionId": "Encode.Datetime.Header.default",
     "Decorators": []
    },
    {
     "$id": "122",
     "Name": "rfc3339",
     "ResourceName": "Header",
     "Accessibility": "public",
     "Parameters": [
      {
       "$id": "123",
       "Name": "value",
       "NameInRequest": "value",
       "Type": {
        "$id": "124",
        "kind": "utcDateTime",
        "name": "utcDateTime",
        "encode": "rfc3339",
        "wireType": {
         "$id": "125",
         "kind": "string",
         "name": "string",
         "crossLanguageDefinitionId": "TypeSpec.string",
         "decorators": []
        },
        "crossLanguageDefinitionId": "TypeSpec.utcDateTime",
        "decorators": []
       },
       "Location": "Header",
       "IsApiVersion": false,
       "IsContentType": false,
       "IsEndpoint": false,
       "Explode": false,
       "IsRequired": true,
       "Kind": "Method",
       "Decorators": [],
       "SkipUrlEncoding": false
      }
     ],
     "Responses": [
      {
       "$id": "126",
       "StatusCodes": [
        204
       ],
       "BodyMediaType": "Json",
       "Headers": [],
       "IsErrorResponse": false
      }
     ],
     "HttpMethod": "GET",
     "RequestBodyMediaType": "None",
     "Uri": "{endpoint}",
     "Path": "/encode/datetime/header/rfc3339",
     "BufferResponse": true,
     "GenerateProtocolMethod": true,
     "GenerateConvenienceMethod": true,
     "CrossLanguageDefinitionId": "Encode.Datetime.Header.rfc3339",
     "Decorators": []
    },
    {
     "$id": "127",
     "Name": "rfc7231",
     "ResourceName": "Header",
     "Accessibility": "public",
     "Parameters": [
      {
       "$id": "128",
       "Name": "value",
       "NameInRequest": "value",
       "Type": {
        "$id": "129",
        "kind": "utcDateTime",
        "name": "utcDateTime",
        "encode": "rfc7231",
        "wireType": {
         "$id": "130",
         "kind": "string",
         "name": "string",
         "crossLanguageDefinitionId": "TypeSpec.string",
         "decorators": []
        },
        "crossLanguageDefinitionId": "TypeSpec.utcDateTime",
        "decorators": []
       },
       "Location": "Header",
       "IsApiVersion": false,
       "IsContentType": false,
       "IsEndpoint": false,
       "Explode": false,
       "IsRequired": true,
       "Kind": "Method",
       "Decorators": [],
       "SkipUrlEncoding": false
      }
     ],
     "Responses": [
      {
       "$id": "131",
       "StatusCodes": [
        204
       ],
       "BodyMediaType": "Json",
       "Headers": [],
       "IsErrorResponse": false
      }
     ],
     "HttpMethod": "GET",
     "RequestBodyMediaType": "None",
     "Uri": "{endpoint}",
     "Path": "/encode/datetime/header/rfc7231",
     "BufferResponse": true,
     "GenerateProtocolMethod": true,
     "GenerateConvenienceMethod": true,
     "CrossLanguageDefinitionId": "Encode.Datetime.Header.rfc7231",
     "Decorators": []
    },
    {
     "$id": "132",
     "Name": "unixTimestamp",
     "ResourceName": "Header",
     "Accessibility": "public",
     "Parameters": [
      {
       "$id": "133",
       "Name": "value",
       "NameInRequest": "value",
       "Type": {
        "$id": "134",
        "kind": "utcDateTime",
        "name": "utcDateTime",
        "encode": "unixTimestamp",
        "wireType": {
         "$id": "135",
         "kind": "int64",
         "name": "int64",
         "crossLanguageDefinitionId": "TypeSpec.int64",
         "decorators": []
        },
        "crossLanguageDefinitionId": "TypeSpec.utcDateTime",
        "decorators": []
       },
       "Location": "Header",
       "IsApiVersion": false,
       "IsContentType": false,
       "IsEndpoint": false,
       "Explode": false,
       "IsRequired": true,
       "Kind": "Method",
       "Decorators": [],
       "SkipUrlEncoding": false
      }
     ],
     "Responses": [
      {
       "$id": "136",
       "StatusCodes": [
        204
       ],
       "BodyMediaType": "Json",
       "Headers": [],
       "IsErrorResponse": false
      }
     ],
     "HttpMethod": "GET",
     "RequestBodyMediaType": "None",
     "Uri": "{endpoint}",
     "Path": "/encode/datetime/header/unix-timestamp",
     "BufferResponse": true,
     "GenerateProtocolMethod": true,
     "GenerateConvenienceMethod": true,
     "CrossLanguageDefinitionId": "Encode.Datetime.Header.unixTimestamp",
     "Decorators": []
    },
    {
     "$id": "137",
     "Name": "unixTimestampArray",
     "ResourceName": "Header",
     "Accessibility": "public",
     "Parameters": [
      {
       "$id": "138",
       "Name": "value",
       "NameInRequest": "value",
       "Type": {
        "$id": "139",
        "kind": "array",
        "name": "Array",
        "valueType": {
         "$id": "140",
         "kind": "utcDateTime",
         "name": "unixTimestampDatetime",
         "encode": "unixTimestamp",
         "wireType": {
          "$id": "141",
          "kind": "int64",
          "name": "int64",
          "crossLanguageDefinitionId": "TypeSpec.int64",
          "decorators": []
         },
         "crossLanguageDefinitionId": "Encode.Datetime.unixTimestampDatetime",
         "baseType": {
          "$id": "142",
          "kind": "utcDateTime",
          "name": "utcDateTime",
          "encode": "rfc3339",
          "wireType": {
           "$id": "143",
           "kind": "string",
           "name": "string",
           "crossLanguageDefinitionId": "TypeSpec.string",
           "decorators": []
          },
          "crossLanguageDefinitionId": "TypeSpec.utcDateTime",
          "decorators": []
         },
         "decorators": []
        },
        "crossLanguageDefinitionId": "TypeSpec.Array",
        "decorators": []
       },
       "Location": "Header",
       "IsApiVersion": false,
       "IsContentType": false,
       "IsEndpoint": false,
       "Explode": false,
       "ArraySerializationDelimiter": ",",
       "IsRequired": true,
       "Kind": "Method",
       "Decorators": [],
       "SkipUrlEncoding": false
      }
     ],
     "Responses": [
      {
       "$id": "144",
       "StatusCodes": [
        204
       ],
       "BodyMediaType": "Json",
       "Headers": [],
       "IsErrorResponse": false
      }
     ],
     "HttpMethod": "GET",
     "RequestBodyMediaType": "None",
     "Uri": "{endpoint}",
     "Path": "/encode/datetime/header/unix-timestamp-array",
     "BufferResponse": true,
     "GenerateProtocolMethod": true,
     "GenerateConvenienceMethod": true,
     "CrossLanguageDefinitionId": "Encode.Datetime.Header.unixTimestampArray",
     "Decorators": []
    }
   ],
   "Protocol": {
    "$id": "145"
   },
   "Parent": "DatetimeClient",
   "Parameters": [
    {
     "$id": "146",
     "Name": "endpoint",
     "NameInRequest": "endpoint",
     "Type": {
      "$id": "147",
      "kind": "url",
      "name": "url",
      "crossLanguageDefinitionId": "TypeSpec.url"
     },
     "Location": "Uri",
     "IsApiVersion": false,
     "IsResourceParameter": false,
     "IsContentType": false,
     "IsRequired": true,
     "IsEndpoint": true,
     "SkipUrlEncoding": false,
     "Explode": false,
     "Kind": "Client",
     "DefaultValue": {
      "$id": "148",
      "Type": {
       "$id": "149",
       "kind": "string",
       "name": "string",
       "crossLanguageDefinitionId": "TypeSpec.string"
      },
      "Value": "http://localhost:3000"
     }
    }
   ],
   "Decorators": []
  },
  {
   "$id": "150",
   "Name": "ResponseHeader",
   "Operations": [
    {
     "$id": "151",
     "Name": "default",
     "ResourceName": "ResponseHeader",
     "Accessibility": "public",
<<<<<<< HEAD
     "Parameters": [],
=======
     "Parameters": [
      {
       "$id": "152",
       "Name": "endpoint",
       "NameInRequest": "endpoint",
       "Description": "Service host",
       "Type": {
        "$id": "153",
        "kind": "url",
        "name": "url",
        "crossLanguageDefinitionId": "TypeSpec.url"
       },
       "Location": "Uri",
       "IsApiVersion": false,
       "IsResourceParameter": false,
       "IsContentType": false,
       "IsRequired": true,
       "IsEndpoint": true,
       "SkipUrlEncoding": false,
       "Explode": false,
       "Kind": "Client",
       "DefaultValue": {
        "$id": "154",
        "Type": {
         "$id": "155",
         "kind": "string",
         "name": "string",
         "crossLanguageDefinitionId": "TypeSpec.string"
        },
        "Value": "http://localhost:3000"
       }
      }
     ],
>>>>>>> fb93e005
     "Responses": [
      {
       "$id": "152",
       "StatusCodes": [
        204
       ],
       "BodyMediaType": "Json",
       "Headers": [
        {
         "$id": "153",
         "Name": "value",
         "NameInResponse": "value",
         "Type": {
          "$id": "154",
          "kind": "utcDateTime",
          "name": "utcDateTime",
          "encode": "rfc7231",
          "wireType": {
           "$id": "155",
           "kind": "string",
           "name": "string",
           "crossLanguageDefinitionId": "TypeSpec.string",
           "decorators": []
          },
          "crossLanguageDefinitionId": "TypeSpec.utcDateTime",
          "decorators": []
         }
        }
       ],
       "IsErrorResponse": false
      }
     ],
     "HttpMethod": "GET",
     "RequestBodyMediaType": "None",
     "Uri": "{endpoint}",
     "Path": "/encode/datetime/responseheader/default",
     "BufferResponse": true,
     "GenerateProtocolMethod": true,
     "GenerateConvenienceMethod": true,
     "CrossLanguageDefinitionId": "Encode.Datetime.ResponseHeader.default",
     "Decorators": []
    },
    {
     "$id": "156",
     "Name": "rfc3339",
     "ResourceName": "ResponseHeader",
     "Accessibility": "public",
     "Parameters": [],
     "Responses": [
      {
       "$id": "157",
       "StatusCodes": [
        204
       ],
       "BodyMediaType": "Json",
       "Headers": [
        {
         "$id": "158",
         "Name": "value",
         "NameInResponse": "value",
         "Type": {
          "$id": "159",
          "kind": "utcDateTime",
          "name": "utcDateTime",
          "encode": "rfc3339",
          "wireType": {
           "$id": "160",
           "kind": "string",
           "name": "string",
           "crossLanguageDefinitionId": "TypeSpec.string",
           "decorators": []
          },
          "crossLanguageDefinitionId": "TypeSpec.utcDateTime",
          "decorators": []
         }
        }
       ],
       "IsErrorResponse": false
      }
     ],
     "HttpMethod": "GET",
     "RequestBodyMediaType": "None",
     "Uri": "{endpoint}",
     "Path": "/encode/datetime/responseheader/rfc3339",
     "BufferResponse": true,
     "GenerateProtocolMethod": true,
     "GenerateConvenienceMethod": true,
     "CrossLanguageDefinitionId": "Encode.Datetime.ResponseHeader.rfc3339",
     "Decorators": []
    },
    {
     "$id": "161",
     "Name": "rfc7231",
     "ResourceName": "ResponseHeader",
     "Accessibility": "public",
     "Parameters": [],
     "Responses": [
      {
       "$id": "162",
       "StatusCodes": [
        204
       ],
       "BodyMediaType": "Json",
       "Headers": [
        {
         "$id": "163",
         "Name": "value",
         "NameInResponse": "value",
         "Type": {
          "$id": "164",
          "kind": "utcDateTime",
          "name": "utcDateTime",
          "encode": "rfc7231",
          "wireType": {
           "$id": "165",
           "kind": "string",
           "name": "string",
           "crossLanguageDefinitionId": "TypeSpec.string",
           "decorators": []
          },
          "crossLanguageDefinitionId": "TypeSpec.utcDateTime",
          "decorators": []
         }
        }
       ],
       "IsErrorResponse": false
      }
     ],
     "HttpMethod": "GET",
     "RequestBodyMediaType": "None",
     "Uri": "{endpoint}",
     "Path": "/encode/datetime/responseheader/rfc7231",
     "BufferResponse": true,
     "GenerateProtocolMethod": true,
     "GenerateConvenienceMethod": true,
     "CrossLanguageDefinitionId": "Encode.Datetime.ResponseHeader.rfc7231",
     "Decorators": []
    },
    {
     "$id": "166",
     "Name": "unixTimestamp",
     "ResourceName": "ResponseHeader",
     "Accessibility": "public",
     "Parameters": [],
     "Responses": [
      {
       "$id": "167",
       "StatusCodes": [
        204
       ],
       "BodyMediaType": "Json",
       "Headers": [
        {
         "$id": "168",
         "Name": "value",
         "NameInResponse": "value",
         "Type": {
          "$id": "169",
          "kind": "utcDateTime",
          "name": "utcDateTime",
          "encode": "unixTimestamp",
          "wireType": {
           "$id": "170",
           "kind": "int64",
           "name": "int64",
           "crossLanguageDefinitionId": "TypeSpec.int64",
           "decorators": []
          },
          "crossLanguageDefinitionId": "TypeSpec.utcDateTime",
          "decorators": []
         }
        }
       ],
       "IsErrorResponse": false
      }
     ],
     "HttpMethod": "GET",
     "RequestBodyMediaType": "None",
     "Uri": "{endpoint}",
     "Path": "/encode/datetime/responseheader/unix-timestamp",
     "BufferResponse": true,
     "GenerateProtocolMethod": true,
     "GenerateConvenienceMethod": true,
     "CrossLanguageDefinitionId": "Encode.Datetime.ResponseHeader.unixTimestamp",
     "Decorators": []
    }
   ],
   "Protocol": {
    "$id": "171"
   },
   "Parent": "DatetimeClient",
   "Parameters": [
    {
     "$id": "172",
     "Name": "endpoint",
     "NameInRequest": "endpoint",
     "Type": {
      "$id": "173",
      "kind": "url",
      "name": "url",
      "crossLanguageDefinitionId": "TypeSpec.url"
     },
     "Location": "Uri",
     "IsApiVersion": false,
     "IsResourceParameter": false,
     "IsContentType": false,
     "IsRequired": true,
     "IsEndpoint": true,
     "SkipUrlEncoding": false,
     "Explode": false,
     "Kind": "Client",
     "DefaultValue": {
      "$id": "174",
      "Type": {
       "$id": "175",
       "kind": "string",
       "name": "string",
       "crossLanguageDefinitionId": "TypeSpec.string"
      },
      "Value": "http://localhost:3000"
     }
    }
   ],
   "Decorators": []
  }
 ]
}<|MERGE_RESOLUTION|>--- conflicted
+++ resolved
@@ -268,40 +268,6 @@
      "Parameters": [
       {
        "$id": "33",
-<<<<<<< HEAD
-=======
-       "Name": "endpoint",
-       "NameInRequest": "endpoint",
-       "Description": "Service host",
-       "Type": {
-        "$id": "34",
-        "kind": "url",
-        "name": "url",
-        "crossLanguageDefinitionId": "TypeSpec.url"
-       },
-       "Location": "Uri",
-       "IsApiVersion": false,
-       "IsResourceParameter": false,
-       "IsContentType": false,
-       "IsRequired": true,
-       "IsEndpoint": true,
-       "SkipUrlEncoding": false,
-       "Explode": false,
-       "Kind": "Client",
-       "DefaultValue": {
-        "$id": "35",
-        "Type": {
-         "$id": "36",
-         "kind": "string",
-         "name": "string",
-         "crossLanguageDefinitionId": "TypeSpec.string"
-        },
-        "Value": "http://localhost:3000"
-       }
-      },
-      {
-       "$id": "37",
->>>>>>> fb93e005
        "Name": "value",
        "NameInRequest": "value",
        "Type": {
@@ -612,6 +578,7 @@
      "$id": "61",
      "Name": "endpoint",
      "NameInRequest": "endpoint",
+     "Description": "Service host",
      "Type": {
       "$id": "62",
       "kind": "url",
@@ -653,40 +620,6 @@
      "Parameters": [
       {
        "$id": "67",
-<<<<<<< HEAD
-=======
-       "Name": "endpoint",
-       "NameInRequest": "endpoint",
-       "Description": "Service host",
-       "Type": {
-        "$id": "68",
-        "kind": "url",
-        "name": "url",
-        "crossLanguageDefinitionId": "TypeSpec.url"
-       },
-       "Location": "Uri",
-       "IsApiVersion": false,
-       "IsResourceParameter": false,
-       "IsContentType": false,
-       "IsRequired": true,
-       "IsEndpoint": true,
-       "SkipUrlEncoding": false,
-       "Explode": false,
-       "Kind": "Client",
-       "DefaultValue": {
-        "$id": "69",
-        "Type": {
-         "$id": "70",
-         "kind": "string",
-         "name": "string",
-         "crossLanguageDefinitionId": "TypeSpec.string"
-        },
-        "Value": "http://localhost:3000"
-       }
-      },
-      {
-       "$id": "71",
->>>>>>> fb93e005
        "Name": "contentType",
        "NameInRequest": "Content-Type",
        "Description": "Body parameter's content type. Known values are application/json",
@@ -1234,6 +1167,7 @@
      "$id": "112",
      "Name": "endpoint",
      "NameInRequest": "endpoint",
+     "Description": "Service host",
      "Type": {
       "$id": "113",
       "kind": "url",
@@ -1275,40 +1209,6 @@
      "Parameters": [
       {
        "$id": "118",
-<<<<<<< HEAD
-=======
-       "Name": "endpoint",
-       "NameInRequest": "endpoint",
-       "Description": "Service host",
-       "Type": {
-        "$id": "119",
-        "kind": "url",
-        "name": "url",
-        "crossLanguageDefinitionId": "TypeSpec.url"
-       },
-       "Location": "Uri",
-       "IsApiVersion": false,
-       "IsResourceParameter": false,
-       "IsContentType": false,
-       "IsRequired": true,
-       "IsEndpoint": true,
-       "SkipUrlEncoding": false,
-       "Explode": false,
-       "Kind": "Client",
-       "DefaultValue": {
-        "$id": "120",
-        "Type": {
-         "$id": "121",
-         "kind": "string",
-         "name": "string",
-         "crossLanguageDefinitionId": "TypeSpec.string"
-        },
-        "Value": "http://localhost:3000"
-       }
-      },
-      {
-       "$id": "122",
->>>>>>> fb93e005
        "Name": "value",
        "NameInRequest": "value",
        "Type": {
@@ -1619,6 +1519,7 @@
      "$id": "146",
      "Name": "endpoint",
      "NameInRequest": "endpoint",
+     "Description": "Service host",
      "Type": {
       "$id": "147",
       "kind": "url",
@@ -1657,43 +1558,7 @@
      "Name": "default",
      "ResourceName": "ResponseHeader",
      "Accessibility": "public",
-<<<<<<< HEAD
      "Parameters": [],
-=======
-     "Parameters": [
-      {
-       "$id": "152",
-       "Name": "endpoint",
-       "NameInRequest": "endpoint",
-       "Description": "Service host",
-       "Type": {
-        "$id": "153",
-        "kind": "url",
-        "name": "url",
-        "crossLanguageDefinitionId": "TypeSpec.url"
-       },
-       "Location": "Uri",
-       "IsApiVersion": false,
-       "IsResourceParameter": false,
-       "IsContentType": false,
-       "IsRequired": true,
-       "IsEndpoint": true,
-       "SkipUrlEncoding": false,
-       "Explode": false,
-       "Kind": "Client",
-       "DefaultValue": {
-        "$id": "154",
-        "Type": {
-         "$id": "155",
-         "kind": "string",
-         "name": "string",
-         "crossLanguageDefinitionId": "TypeSpec.string"
-        },
-        "Value": "http://localhost:3000"
-       }
-      }
-     ],
->>>>>>> fb93e005
      "Responses": [
       {
        "$id": "152",
@@ -1890,6 +1755,7 @@
      "$id": "172",
      "Name": "endpoint",
      "NameInRequest": "endpoint",
+     "Description": "Service host",
      "Type": {
       "$id": "173",
       "kind": "url",
