--- conflicted
+++ resolved
@@ -189,11 +189,7 @@
      "Name": "endpoint",
      "NameInRequest": "endpoint",
      "Type": {
-<<<<<<< HEAD
-      "$id": "26",
-=======
       "$id": "28",
->>>>>>> 8ee18d2d
       "Kind": "string",
       "Name": "string",
       "CrossLanguageDefinitionId": "TypeSpec.string"
@@ -210,11 +206,7 @@
      "DefaultValue": {
       "$id": "29",
       "Type": {
-<<<<<<< HEAD
-       "$id": "28",
-=======
        "$id": "30",
->>>>>>> 8ee18d2d
        "Kind": "string",
        "Name": "string",
        "CrossLanguageDefinitionId": "TypeSpec.string"
@@ -239,11 +231,7 @@
        "Name": "endpoint",
        "NameInRequest": "endpoint",
        "Type": {
-<<<<<<< HEAD
-        "$id": "32",
-=======
         "$id": "34",
->>>>>>> 8ee18d2d
         "Kind": "string",
         "Name": "string",
         "CrossLanguageDefinitionId": "TypeSpec.string"
@@ -260,11 +248,7 @@
        "DefaultValue": {
         "$id": "35",
         "Type": {
-<<<<<<< HEAD
-         "$id": "34",
-=======
          "$id": "36",
->>>>>>> 8ee18d2d
          "Kind": "string",
          "Name": "string",
          "CrossLanguageDefinitionId": "TypeSpec.string"
@@ -579,11 +563,7 @@
        "Name": "endpoint",
        "NameInRequest": "endpoint",
        "Type": {
-<<<<<<< HEAD
-        "$id": "64",
-=======
         "$id": "68",
->>>>>>> 8ee18d2d
         "Kind": "string",
         "Name": "string",
         "CrossLanguageDefinitionId": "TypeSpec.string"
@@ -600,11 +580,7 @@
        "DefaultValue": {
         "$id": "69",
         "Type": {
-<<<<<<< HEAD
-         "$id": "66",
-=======
          "$id": "70",
->>>>>>> 8ee18d2d
          "Kind": "string",
          "Name": "string",
          "CrossLanguageDefinitionId": "TypeSpec.string"
@@ -1129,11 +1105,7 @@
        "Name": "endpoint",
        "NameInRequest": "endpoint",
        "Type": {
-<<<<<<< HEAD
-        "$id": "115",
-=======
         "$id": "119",
->>>>>>> 8ee18d2d
         "Kind": "string",
         "Name": "string",
         "CrossLanguageDefinitionId": "TypeSpec.string"
@@ -1150,11 +1122,7 @@
        "DefaultValue": {
         "$id": "120",
         "Type": {
-<<<<<<< HEAD
-         "$id": "117",
-=======
          "$id": "121",
->>>>>>> 8ee18d2d
          "Kind": "string",
          "Name": "string",
          "CrossLanguageDefinitionId": "TypeSpec.string"
@@ -1469,11 +1437,7 @@
        "Name": "endpoint",
        "NameInRequest": "endpoint",
        "Type": {
-<<<<<<< HEAD
-        "$id": "147",
-=======
         "$id": "153",
->>>>>>> 8ee18d2d
         "Kind": "string",
         "Name": "string",
         "CrossLanguageDefinitionId": "TypeSpec.string"
@@ -1490,11 +1454,7 @@
        "DefaultValue": {
         "$id": "154",
         "Type": {
-<<<<<<< HEAD
-         "$id": "149",
-=======
          "$id": "155",
->>>>>>> 8ee18d2d
          "Kind": "string",
          "Name": "string",
          "CrossLanguageDefinitionId": "TypeSpec.string"
