--- conflicted
+++ resolved
@@ -185,16 +185,9 @@
    },
    "Parameters": [
     {
-<<<<<<< HEAD
      "$id": "27",
-     "Name": "host",
-     "NameInRequest": "host",
-     "Description": "TestServer endpoint",
-=======
-     "$id": "25",
      "Name": "endpoint",
      "NameInRequest": "endpoint",
->>>>>>> cc743cb2
      "Type": {
       "$id": "28",
       "Kind": "string",
@@ -234,213 +227,118 @@
      "Accessibility": "public",
      "Parameters": [
       {
-<<<<<<< HEAD
-       "$ref": "27"
-      },
-      {
        "$id": "33",
+       "Name": "endpoint",
+       "NameInRequest": "endpoint",
+       "Type": {
+        "$id": "34",
+        "Kind": "string",
+        "Name": "string",
+        "CrossLanguageDefinitionId": "TypeSpec.string"
+       },
+       "Location": "Uri",
+       "IsApiVersion": false,
+       "IsResourceParameter": false,
+       "IsContentType": false,
+       "IsRequired": true,
+       "IsEndpoint": true,
+       "SkipUrlEncoding": false,
+       "Explode": false,
+       "Kind": "Client",
+       "DefaultValue": {
+        "$id": "35",
+        "Type": {
+         "$id": "36",
+         "Kind": "string",
+         "Name": "string",
+         "CrossLanguageDefinitionId": "TypeSpec.string"
+        },
+        "Value": "http://localhost:3000"
+       }
+      },
+      {
+       "$id": "37",
        "Name": "value",
        "NameInRequest": "value",
        "Type": {
-        "$id": "34",
+        "$id": "38",
         "Kind": "utcDateTime",
         "Name": "utcDateTime",
         "Encode": "rfc3339",
         "WireType": {
-         "$id": "35",
+         "$id": "39",
          "Kind": "string",
          "Name": "string",
          "CrossLanguageDefinitionId": "TypeSpec.string"
         },
         "CrossLanguageDefinitionId": "TypeSpec.utcDateTime"
-=======
-       "$id": "31",
-       "Name": "endpoint",
-       "NameInRequest": "endpoint",
-       "Type": {
-        "$id": "32",
-        "Kind": "string"
->>>>>>> cc743cb2
-       },
-       "Location": "Uri",
-       "IsApiVersion": false,
-       "IsResourceParameter": false,
-       "IsContentType": false,
-       "IsRequired": true,
-       "IsEndpoint": true,
-       "SkipUrlEncoding": false,
-       "Explode": false,
-       "Kind": "Client",
-       "DefaultValue": {
-        "$id": "33",
-        "Type": {
-         "$id": "34",
-         "Kind": "string"
-        },
-        "Value": "http://localhost:3000"
-       }
-      },
-      {
-<<<<<<< HEAD
-       "$id": "36",
-       "Name": "accept",
-       "NameInRequest": "Accept",
-       "Type": {
-        "$id": "37",
-        "Kind": "string",
-        "Name": "string",
-        "CrossLanguageDefinitionId": "TypeSpec.string"
-=======
-       "$id": "35",
+       },
+       "Location": "Query",
+       "IsApiVersion": false,
+       "IsContentType": false,
+       "IsEndpoint": false,
+       "Explode": false,
+       "IsRequired": true,
+       "Kind": "Method"
+      }
+     ],
+     "Responses": [
+      {
+       "$id": "40",
+       "StatusCodes": [
+        204
+       ],
+       "BodyMediaType": "Json",
+       "Headers": [],
+       "IsErrorResponse": false
+      }
+     ],
+     "HttpMethod": "GET",
+     "RequestBodyMediaType": "None",
+     "Uri": "{endpoint}",
+     "Path": "/encode/datetime/query/default",
+     "BufferResponse": true,
+     "GenerateProtocolMethod": true,
+     "GenerateConvenienceMethod": true
+    },
+    {
+     "$id": "41",
+     "Name": "rfc3339",
+     "ResourceName": "Query",
+     "Accessibility": "public",
+     "Parameters": [
+      {
+       "$ref": "33"
+      },
+      {
+       "$id": "42",
        "Name": "value",
        "NameInRequest": "value",
        "Type": {
-        "$id": "36",
-        "Kind": "utcDateTime",
-        "Encode": "rfc3339",
-        "WireType": {
-         "$id": "37",
-         "Kind": "string"
-        }
->>>>>>> cc743cb2
-       },
-       "Location": "Query",
-       "IsApiVersion": false,
-       "IsContentType": false,
-       "IsEndpoint": false,
-       "Explode": false,
-<<<<<<< HEAD
-       "Kind": "Constant",
-       "DefaultValue": {
-        "$id": "38",
-        "Type": {
-         "$ref": "37"
-        },
-        "Value": "application/json"
-       }
-=======
-       "IsRequired": true,
-       "Kind": "Method"
->>>>>>> cc743cb2
-      }
-     ],
-     "Responses": [
-      {
-<<<<<<< HEAD
-       "$id": "39",
-=======
-       "$id": "38",
->>>>>>> cc743cb2
-       "StatusCodes": [
-        204
-       ],
-       "BodyMediaType": "Json",
-       "Headers": [],
-       "IsErrorResponse": false
-      }
-     ],
-     "HttpMethod": "GET",
-     "RequestBodyMediaType": "None",
-     "Uri": "{endpoint}",
-     "Path": "/encode/datetime/query/default",
-     "BufferResponse": true,
-     "GenerateProtocolMethod": true,
-     "GenerateConvenienceMethod": true
-    },
-    {
-<<<<<<< HEAD
-     "$id": "40",
-=======
-     "$id": "39",
->>>>>>> cc743cb2
-     "Name": "rfc3339",
-     "ResourceName": "Query",
-     "Accessibility": "public",
-     "Parameters": [
-      {
-<<<<<<< HEAD
-       "$ref": "27"
-      },
-      {
-       "$id": "41",
-       "Name": "value",
-       "NameInRequest": "value",
-       "Type": {
-        "$id": "42",
-=======
-       "$ref": "31"
-      },
-      {
-       "$id": "40",
-       "Name": "value",
-       "NameInRequest": "value",
-       "Type": {
-        "$id": "41",
->>>>>>> cc743cb2
+        "$id": "43",
         "Kind": "utcDateTime",
         "Name": "utcDateTime",
         "Encode": "rfc3339",
         "WireType": {
-<<<<<<< HEAD
-         "$id": "43",
+         "$id": "44",
          "Kind": "string",
          "Name": "string",
          "CrossLanguageDefinitionId": "TypeSpec.string"
         },
         "CrossLanguageDefinitionId": "TypeSpec.utcDateTime"
-=======
-         "$id": "42",
-         "Kind": "string"
-        }
->>>>>>> cc743cb2
        },
        "Location": "Query",
        "IsApiVersion": false,
        "IsContentType": false,
        "IsEndpoint": false,
        "Explode": false,
-<<<<<<< HEAD
+       "IsRequired": true,
        "Kind": "Method"
-      },
-      {
-       "$id": "44",
-       "Name": "accept",
-       "NameInRequest": "Accept",
-       "Type": {
-        "$id": "45",
-        "Kind": "string",
-        "Name": "string",
-        "CrossLanguageDefinitionId": "TypeSpec.string"
-       },
-       "Location": "Header",
-       "IsApiVersion": false,
-       "IsResourceParameter": false,
-       "IsContentType": false,
-       "IsRequired": true,
-       "IsEndpoint": false,
-       "SkipUrlEncoding": false,
-       "Explode": false,
-       "Kind": "Constant",
-       "DefaultValue": {
-        "$id": "46",
-        "Type": {
-         "$ref": "45"
-        },
-        "Value": "application/json"
-       }
-=======
-       "IsRequired": true,
-       "Kind": "Method"
->>>>>>> cc743cb2
-      }
-     ],
-     "Responses": [
-      {
-<<<<<<< HEAD
-       "$id": "47",
-=======
-       "$id": "43",
->>>>>>> cc743cb2
+      }
+     ],
+     "Responses": [
+      {
+       "$id": "45",
        "StatusCodes": [
         204
        ],
@@ -458,99 +356,43 @@
      "GenerateConvenienceMethod": true
     },
     {
-<<<<<<< HEAD
-     "$id": "48",
-=======
-     "$id": "44",
->>>>>>> cc743cb2
+     "$id": "46",
      "Name": "rfc7231",
      "ResourceName": "Query",
      "Accessibility": "public",
      "Parameters": [
       {
-<<<<<<< HEAD
-       "$ref": "27"
-      },
-      {
-       "$id": "49",
+       "$ref": "33"
+      },
+      {
+       "$id": "47",
        "Name": "value",
        "NameInRequest": "value",
        "Type": {
-        "$id": "50",
-=======
-       "$ref": "31"
-      },
-      {
-       "$id": "45",
-       "Name": "value",
-       "NameInRequest": "value",
-       "Type": {
-        "$id": "46",
->>>>>>> cc743cb2
+        "$id": "48",
         "Kind": "utcDateTime",
         "Name": "utcDateTime",
         "Encode": "rfc7231",
         "WireType": {
-<<<<<<< HEAD
-         "$id": "51",
+         "$id": "49",
          "Kind": "string",
          "Name": "string",
          "CrossLanguageDefinitionId": "TypeSpec.string"
         },
         "CrossLanguageDefinitionId": "TypeSpec.utcDateTime"
-=======
-         "$id": "47",
-         "Kind": "string"
-        }
->>>>>>> cc743cb2
        },
        "Location": "Query",
        "IsApiVersion": false,
        "IsContentType": false,
        "IsEndpoint": false,
        "Explode": false,
-<<<<<<< HEAD
+       "IsRequired": true,
        "Kind": "Method"
-      },
-      {
-       "$id": "52",
-       "Name": "accept",
-       "NameInRequest": "Accept",
-       "Type": {
-        "$id": "53",
-        "Kind": "string",
-        "Name": "string",
-        "CrossLanguageDefinitionId": "TypeSpec.string"
-       },
-       "Location": "Header",
-       "IsApiVersion": false,
-       "IsResourceParameter": false,
-       "IsContentType": false,
-       "IsRequired": true,
-       "IsEndpoint": false,
-       "SkipUrlEncoding": false,
-       "Explode": false,
-       "Kind": "Constant",
-       "DefaultValue": {
-        "$id": "54",
-        "Type": {
-         "$ref": "53"
-        },
-        "Value": "application/json"
-       }
-=======
-       "IsRequired": true,
-       "Kind": "Method"
->>>>>>> cc743cb2
-      }
-     ],
-     "Responses": [
-      {
-<<<<<<< HEAD
-       "$id": "55",
-=======
-       "$id": "48",
->>>>>>> cc743cb2
+      }
+     ],
+     "Responses": [
+      {
+       "$id": "50",
        "StatusCodes": [
         204
        ],
@@ -568,99 +410,43 @@
      "GenerateConvenienceMethod": true
     },
     {
-<<<<<<< HEAD
-     "$id": "56",
-=======
-     "$id": "49",
->>>>>>> cc743cb2
+     "$id": "51",
      "Name": "unixTimestamp",
      "ResourceName": "Query",
      "Accessibility": "public",
      "Parameters": [
       {
-<<<<<<< HEAD
-       "$ref": "27"
-      },
-      {
-       "$id": "57",
+       "$ref": "33"
+      },
+      {
+       "$id": "52",
        "Name": "value",
        "NameInRequest": "value",
        "Type": {
-        "$id": "58",
-=======
-       "$ref": "31"
-      },
-      {
-       "$id": "50",
-       "Name": "value",
-       "NameInRequest": "value",
-       "Type": {
-        "$id": "51",
->>>>>>> cc743cb2
+        "$id": "53",
         "Kind": "utcDateTime",
         "Name": "utcDateTime",
         "Encode": "unixTimestamp",
         "WireType": {
-<<<<<<< HEAD
-         "$id": "59",
+         "$id": "54",
          "Kind": "int64",
          "Name": "int64",
          "CrossLanguageDefinitionId": "TypeSpec.int64"
         },
         "CrossLanguageDefinitionId": "TypeSpec.utcDateTime"
-=======
-         "$id": "52",
-         "Kind": "int64"
-        }
->>>>>>> cc743cb2
        },
        "Location": "Query",
        "IsApiVersion": false,
        "IsContentType": false,
        "IsEndpoint": false,
        "Explode": false,
-<<<<<<< HEAD
+       "IsRequired": true,
        "Kind": "Method"
-      },
-      {
-       "$id": "60",
-       "Name": "accept",
-       "NameInRequest": "Accept",
-       "Type": {
-        "$id": "61",
-        "Kind": "string",
-        "Name": "string",
-        "CrossLanguageDefinitionId": "TypeSpec.string"
-       },
-       "Location": "Header",
-       "IsApiVersion": false,
-       "IsResourceParameter": false,
-       "IsContentType": false,
-       "IsRequired": true,
-       "IsEndpoint": false,
-       "SkipUrlEncoding": false,
-       "Explode": false,
-       "Kind": "Constant",
-       "DefaultValue": {
-        "$id": "62",
-        "Type": {
-         "$ref": "61"
-        },
-        "Value": "application/json"
-       }
-=======
-       "IsRequired": true,
-       "Kind": "Method"
->>>>>>> cc743cb2
-      }
-     ],
-     "Responses": [
-      {
-<<<<<<< HEAD
-       "$id": "63",
-=======
-       "$id": "53",
->>>>>>> cc743cb2
+      }
+     ],
+     "Responses": [
+      {
+       "$id": "55",
        "StatusCodes": [
         204
        ],
@@ -678,70 +464,46 @@
      "GenerateConvenienceMethod": true
     },
     {
-<<<<<<< HEAD
-     "$id": "64",
-=======
-     "$id": "54",
->>>>>>> cc743cb2
+     "$id": "56",
      "Name": "unixTimestampArray",
      "ResourceName": "Query",
      "Accessibility": "public",
      "Parameters": [
       {
-<<<<<<< HEAD
-       "$ref": "27"
-      },
-      {
-       "$id": "65",
+       "$ref": "33"
+      },
+      {
+       "$id": "57",
        "Name": "value",
        "NameInRequest": "value",
        "Type": {
-        "$id": "66",
+        "$id": "58",
         "Kind": "array",
         "Name": "Array",
         "ValueType": {
-         "$id": "67",
-=======
-       "$ref": "31"
-      },
-      {
-       "$id": "55",
-       "Name": "value",
-       "NameInRequest": "value",
-       "Type": {
-        "$id": "56",
-        "Kind": "array",
-        "Name": "Array",
-        "ValueType": {
-         "$id": "57",
->>>>>>> cc743cb2
+         "$id": "59",
          "Kind": "utcDateTime",
          "Name": "unixTimestampDatetime",
          "Encode": "unixTimestamp",
          "WireType": {
-<<<<<<< HEAD
-          "$id": "68",
+          "$id": "60",
           "Kind": "int64",
           "Name": "int64",
           "CrossLanguageDefinitionId": "TypeSpec.int64"
          },
          "CrossLanguageDefinitionId": "Encode.Datetime.unixTimestampDatetime",
          "BaseType": {
-          "$id": "69",
+          "$id": "61",
           "Kind": "utcDateTime",
           "Name": "utcDateTime",
           "Encode": "rfc3339",
           "WireType": {
-           "$id": "70",
+           "$id": "62",
            "Kind": "string",
            "Name": "string",
            "CrossLanguageDefinitionId": "TypeSpec.string"
           },
           "CrossLanguageDefinitionId": "TypeSpec.utcDateTime"
-=======
-          "$id": "58",
-          "Kind": "int64"
->>>>>>> cc743cb2
          }
         },
         "CrossLanguageDefinitionId": "TypeSpec.Array"
@@ -751,50 +513,14 @@
        "IsContentType": false,
        "IsEndpoint": false,
        "Explode": false,
-<<<<<<< HEAD
-       "Kind": "Method",
-       "ArraySerializationDelimiter": ","
-      },
-      {
-       "$id": "71",
-       "Name": "accept",
-       "NameInRequest": "Accept",
-       "Type": {
-        "$id": "72",
-        "Kind": "string",
-        "Name": "string",
-        "CrossLanguageDefinitionId": "TypeSpec.string"
-       },
-       "Location": "Header",
-       "IsApiVersion": false,
-       "IsResourceParameter": false,
-       "IsContentType": false,
-       "IsRequired": true,
-       "IsEndpoint": false,
-       "SkipUrlEncoding": false,
-       "Explode": false,
-       "Kind": "Constant",
-       "DefaultValue": {
-        "$id": "73",
-        "Type": {
-         "$ref": "72"
-        },
-        "Value": "application/json"
-       }
-=======
        "ArraySerializationDelimiter": ",",
        "IsRequired": true,
        "Kind": "Method"
->>>>>>> cc743cb2
-      }
-     ],
-     "Responses": [
-      {
-<<<<<<< HEAD
-       "$id": "74",
-=======
-       "$id": "59",
->>>>>>> cc743cb2
+      }
+     ],
+     "Responses": [
+      {
+       "$id": "63",
        "StatusCodes": [
         204
        ],
@@ -813,80 +539,34 @@
     }
    ],
    "Protocol": {
-<<<<<<< HEAD
-    "$id": "75"
-=======
-    "$id": "60"
->>>>>>> cc743cb2
+    "$id": "64"
    },
    "Parent": "DatetimeClient",
    "Parameters": [
     {
-<<<<<<< HEAD
-     "$ref": "27"
+     "$ref": "33"
     }
    ]
   },
   {
-   "$id": "76",
-=======
-     "$ref": "31"
-    }
-   ]
-  },
-  {
-   "$id": "61",
->>>>>>> cc743cb2
+   "$id": "65",
    "Name": "Property",
    "Operations": [
     {
-<<<<<<< HEAD
-     "$id": "77",
-=======
-     "$id": "62",
->>>>>>> cc743cb2
+     "$id": "66",
      "Name": "default",
      "ResourceName": "Property",
      "Accessibility": "public",
      "Parameters": [
       {
-<<<<<<< HEAD
-       "$ref": "27"
-      },
-      {
-       "$id": "78",
-       "Name": "body",
-       "NameInRequest": "body",
-       "Type": {
-        "$ref": "2"
-       },
-       "Location": "Body",
-       "IsRequired": true,
-       "IsApiVersion": false,
-       "IsResourceParameter": false,
-       "IsContentType": false,
-       "IsEndpoint": false,
-       "SkipUrlEncoding": false,
-       "Explode": false,
-       "Kind": "Method"
-      },
-      {
-       "$id": "79",
-       "Name": "accept",
-       "NameInRequest": "Accept",
-       "Type": {
-        "$id": "80",
+       "$id": "67",
+       "Name": "endpoint",
+       "NameInRequest": "endpoint",
+       "Type": {
+        "$id": "68",
         "Kind": "string",
         "Name": "string",
         "CrossLanguageDefinitionId": "TypeSpec.string"
-=======
-       "$id": "63",
-       "Name": "endpoint",
-       "NameInRequest": "endpoint",
-       "Type": {
-        "$id": "64",
-        "Kind": "string"
->>>>>>> cc743cb2
        },
        "Location": "Uri",
        "IsApiVersion": false,
@@ -898,71 +578,52 @@
        "Explode": false,
        "Kind": "Client",
        "DefaultValue": {
-<<<<<<< HEAD
-        "$id": "81",
+        "$id": "69",
         "Type": {
-         "$ref": "80"
-=======
-        "$id": "65",
-        "Type": {
-         "$id": "66",
-         "Kind": "string"
->>>>>>> cc743cb2
+         "$id": "70",
+         "Kind": "string",
+         "Name": "string",
+         "CrossLanguageDefinitionId": "TypeSpec.string"
         },
         "Value": "http://localhost:3000"
        }
       },
       {
-<<<<<<< HEAD
-       "$id": "82",
-=======
-       "$id": "67",
->>>>>>> cc743cb2
+       "$id": "71",
        "Name": "contentType",
        "NameInRequest": "Content-Type",
        "Description": "Body parameter's content type. Known values are application/json",
        "Type": {
-<<<<<<< HEAD
-        "$id": "83",
-        "Kind": "string",
-        "Name": "string",
-        "CrossLanguageDefinitionId": "TypeSpec.string"
-=======
-        "$id": "68",
+        "$id": "72",
         "Kind": "constant",
         "ValueType": {
-         "$id": "69",
-         "Kind": "string"
+         "$id": "73",
+         "Kind": "string",
+         "Name": "string",
+         "CrossLanguageDefinitionId": "TypeSpec.string"
         },
         "Value": "application/json"
->>>>>>> cc743cb2
        },
        "Location": "Header",
        "IsApiVersion": false,
        "IsContentType": true,
        "IsEndpoint": false,
        "Explode": false,
-<<<<<<< HEAD
-       "Kind": "Constant",
-       "DefaultValue": {
-        "$id": "84",
-        "Type": {
-         "$ref": "83"
-=======
        "IsRequired": true,
        "Kind": "Constant"
       },
       {
-       "$id": "70",
+       "$id": "74",
        "Name": "accept",
        "NameInRequest": "Accept",
        "Type": {
-        "$id": "71",
+        "$id": "75",
         "Kind": "constant",
         "ValueType": {
-         "$id": "72",
-         "Kind": "string"
->>>>>>> cc743cb2
+         "$id": "76",
+         "Kind": "string",
+         "Name": "string",
+         "CrossLanguageDefinitionId": "TypeSpec.string"
         },
         "Value": "application/json"
        },
@@ -975,7 +636,7 @@
        "Kind": "Constant"
       },
       {
-       "$id": "73",
+       "$id": "77",
        "Name": "body",
        "NameInRequest": "body",
        "Type": {
@@ -992,11 +653,7 @@
      ],
      "Responses": [
       {
-<<<<<<< HEAD
-       "$id": "85",
-=======
-       "$id": "74",
->>>>>>> cc743cb2
+       "$id": "78",
        "StatusCodes": [
         200
        ],
@@ -1023,38 +680,27 @@
      "GenerateConvenienceMethod": true
     },
     {
-<<<<<<< HEAD
-     "$id": "86",
-=======
-     "$id": "75",
->>>>>>> cc743cb2
+     "$id": "79",
      "Name": "rfc3339",
      "ResourceName": "Property",
      "Accessibility": "public",
      "Parameters": [
       {
-<<<<<<< HEAD
-       "$ref": "27"
-      },
-      {
-       "$id": "87",
-       "Name": "body",
-       "NameInRequest": "body",
-=======
-       "$ref": "63"
-      },
-      {
-       "$id": "76",
+       "$ref": "67"
+      },
+      {
+       "$id": "80",
        "Name": "contentType",
        "NameInRequest": "Content-Type",
        "Description": "Body parameter's content type. Known values are application/json",
->>>>>>> cc743cb2
-       "Type": {
-        "$id": "77",
+       "Type": {
+        "$id": "81",
         "Kind": "constant",
         "ValueType": {
-         "$id": "78",
-         "Kind": "string"
+         "$id": "82",
+         "Kind": "string",
+         "Name": "string",
+         "CrossLanguageDefinitionId": "TypeSpec.string"
         },
         "Value": "application/json"
        },
@@ -1067,92 +713,47 @@
        "Kind": "Constant"
       },
       {
-<<<<<<< HEAD
-       "$id": "88",
+       "$id": "83",
        "Name": "accept",
        "NameInRequest": "Accept",
        "Type": {
-        "$id": "89",
-        "Kind": "string",
-        "Name": "string",
-        "CrossLanguageDefinitionId": "TypeSpec.string"
-=======
-       "$id": "79",
-       "Name": "accept",
-       "NameInRequest": "Accept",
-       "Type": {
-        "$id": "80",
+        "$id": "84",
         "Kind": "constant",
         "ValueType": {
-         "$id": "81",
-         "Kind": "string"
+         "$id": "85",
+         "Kind": "string",
+         "Name": "string",
+         "CrossLanguageDefinitionId": "TypeSpec.string"
         },
         "Value": "application/json"
->>>>>>> cc743cb2
        },
        "Location": "Header",
        "IsApiVersion": false,
        "IsContentType": false,
        "IsEndpoint": false,
        "Explode": false,
-<<<<<<< HEAD
-       "Kind": "Constant",
-       "DefaultValue": {
-        "$id": "90",
-        "Type": {
-         "$ref": "89"
-        },
-        "Value": "application/json"
-       }
-      },
-      {
-       "$id": "91",
-       "Name": "contentType",
-       "NameInRequest": "Content-Type",
-       "Type": {
-        "$id": "92",
-        "Kind": "string",
-        "Name": "string",
-        "CrossLanguageDefinitionId": "TypeSpec.string"
-=======
        "IsRequired": true,
        "Kind": "Constant"
       },
       {
-       "$id": "82",
+       "$id": "86",
        "Name": "body",
        "NameInRequest": "body",
        "Type": {
         "$ref": "6"
->>>>>>> cc743cb2
        },
        "Location": "Body",
        "IsApiVersion": false,
        "IsContentType": false,
        "IsEndpoint": false,
        "Explode": false,
-<<<<<<< HEAD
-       "Kind": "Constant",
-       "DefaultValue": {
-        "$id": "93",
-        "Type": {
-         "$ref": "92"
-        },
-        "Value": "application/json"
-       }
-=======
        "IsRequired": true,
        "Kind": "Method"
->>>>>>> cc743cb2
-      }
-     ],
-     "Responses": [
-      {
-<<<<<<< HEAD
-       "$id": "94",
-=======
-       "$id": "83",
->>>>>>> cc743cb2
+      }
+     ],
+     "Responses": [
+      {
+       "$id": "87",
        "StatusCodes": [
         200
        ],
@@ -1179,38 +780,27 @@
      "GenerateConvenienceMethod": true
     },
     {
-<<<<<<< HEAD
-     "$id": "95",
-=======
-     "$id": "84",
->>>>>>> cc743cb2
+     "$id": "88",
      "Name": "rfc7231",
      "ResourceName": "Property",
      "Accessibility": "public",
      "Parameters": [
       {
-<<<<<<< HEAD
-       "$ref": "27"
-      },
-      {
-       "$id": "96",
-       "Name": "body",
-       "NameInRequest": "body",
-=======
-       "$ref": "63"
-      },
-      {
-       "$id": "85",
+       "$ref": "67"
+      },
+      {
+       "$id": "89",
        "Name": "contentType",
        "NameInRequest": "Content-Type",
        "Description": "Body parameter's content type. Known values are application/json",
->>>>>>> cc743cb2
-       "Type": {
-        "$id": "86",
+       "Type": {
+        "$id": "90",
         "Kind": "constant",
         "ValueType": {
-         "$id": "87",
-         "Kind": "string"
+         "$id": "91",
+         "Kind": "string",
+         "Name": "string",
+         "CrossLanguageDefinitionId": "TypeSpec.string"
         },
         "Value": "application/json"
        },
@@ -1223,92 +813,47 @@
        "Kind": "Constant"
       },
       {
-<<<<<<< HEAD
-       "$id": "97",
+       "$id": "92",
        "Name": "accept",
        "NameInRequest": "Accept",
        "Type": {
-        "$id": "98",
-        "Kind": "string",
-        "Name": "string",
-        "CrossLanguageDefinitionId": "TypeSpec.string"
-=======
-       "$id": "88",
-       "Name": "accept",
-       "NameInRequest": "Accept",
-       "Type": {
-        "$id": "89",
+        "$id": "93",
         "Kind": "constant",
         "ValueType": {
-         "$id": "90",
-         "Kind": "string"
+         "$id": "94",
+         "Kind": "string",
+         "Name": "string",
+         "CrossLanguageDefinitionId": "TypeSpec.string"
         },
         "Value": "application/json"
->>>>>>> cc743cb2
        },
        "Location": "Header",
        "IsApiVersion": false,
        "IsContentType": false,
        "IsEndpoint": false,
        "Explode": false,
-<<<<<<< HEAD
-       "Kind": "Constant",
-       "DefaultValue": {
-        "$id": "99",
-        "Type": {
-         "$ref": "98"
-        },
-        "Value": "application/json"
-       }
-      },
-      {
-       "$id": "100",
-       "Name": "contentType",
-       "NameInRequest": "Content-Type",
-       "Type": {
-        "$id": "101",
-        "Kind": "string",
-        "Name": "string",
-        "CrossLanguageDefinitionId": "TypeSpec.string"
-=======
        "IsRequired": true,
        "Kind": "Constant"
       },
       {
-       "$id": "91",
+       "$id": "95",
        "Name": "body",
        "NameInRequest": "body",
        "Type": {
         "$ref": "10"
->>>>>>> cc743cb2
        },
        "Location": "Body",
        "IsApiVersion": false,
        "IsContentType": false,
        "IsEndpoint": false,
        "Explode": false,
-<<<<<<< HEAD
-       "Kind": "Constant",
-       "DefaultValue": {
-        "$id": "102",
-        "Type": {
-         "$ref": "101"
-        },
-        "Value": "application/json"
-       }
-=======
        "IsRequired": true,
        "Kind": "Method"
->>>>>>> cc743cb2
-      }
-     ],
-     "Responses": [
-      {
-<<<<<<< HEAD
-       "$id": "103",
-=======
-       "$id": "92",
->>>>>>> cc743cb2
+      }
+     ],
+     "Responses": [
+      {
+       "$id": "96",
        "StatusCodes": [
         200
        ],
@@ -1335,38 +880,27 @@
      "GenerateConvenienceMethod": true
     },
     {
-<<<<<<< HEAD
-     "$id": "104",
-=======
-     "$id": "93",
->>>>>>> cc743cb2
+     "$id": "97",
      "Name": "unixTimestamp",
      "ResourceName": "Property",
      "Accessibility": "public",
      "Parameters": [
       {
-<<<<<<< HEAD
-       "$ref": "27"
-      },
-      {
-       "$id": "105",
-       "Name": "body",
-       "NameInRequest": "body",
-=======
-       "$ref": "63"
-      },
-      {
-       "$id": "94",
+       "$ref": "67"
+      },
+      {
+       "$id": "98",
        "Name": "contentType",
        "NameInRequest": "Content-Type",
        "Description": "Body parameter's content type. Known values are application/json",
->>>>>>> cc743cb2
-       "Type": {
-        "$id": "95",
+       "Type": {
+        "$id": "99",
         "Kind": "constant",
         "ValueType": {
-         "$id": "96",
-         "Kind": "string"
+         "$id": "100",
+         "Kind": "string",
+         "Name": "string",
+         "CrossLanguageDefinitionId": "TypeSpec.string"
         },
         "Value": "application/json"
        },
@@ -1379,92 +913,47 @@
        "Kind": "Constant"
       },
       {
-<<<<<<< HEAD
-       "$id": "106",
+       "$id": "101",
        "Name": "accept",
        "NameInRequest": "Accept",
        "Type": {
-        "$id": "107",
-        "Kind": "string",
-        "Name": "string",
-        "CrossLanguageDefinitionId": "TypeSpec.string"
-=======
-       "$id": "97",
-       "Name": "accept",
-       "NameInRequest": "Accept",
-       "Type": {
-        "$id": "98",
+        "$id": "102",
         "Kind": "constant",
         "ValueType": {
-         "$id": "99",
-         "Kind": "string"
+         "$id": "103",
+         "Kind": "string",
+         "Name": "string",
+         "CrossLanguageDefinitionId": "TypeSpec.string"
         },
         "Value": "application/json"
->>>>>>> cc743cb2
        },
        "Location": "Header",
        "IsApiVersion": false,
        "IsContentType": false,
        "IsEndpoint": false,
        "Explode": false,
-<<<<<<< HEAD
-       "Kind": "Constant",
-       "DefaultValue": {
-        "$id": "108",
-        "Type": {
-         "$ref": "107"
-        },
-        "Value": "application/json"
-       }
-      },
-      {
-       "$id": "109",
-       "Name": "contentType",
-       "NameInRequest": "Content-Type",
-       "Type": {
-        "$id": "110",
-        "Kind": "string",
-        "Name": "string",
-        "CrossLanguageDefinitionId": "TypeSpec.string"
-=======
        "IsRequired": true,
        "Kind": "Constant"
       },
       {
-       "$id": "100",
+       "$id": "104",
        "Name": "body",
        "NameInRequest": "body",
        "Type": {
         "$ref": "14"
->>>>>>> cc743cb2
        },
        "Location": "Body",
        "IsApiVersion": false,
        "IsContentType": false,
        "IsEndpoint": false,
        "Explode": false,
-<<<<<<< HEAD
-       "Kind": "Constant",
-       "DefaultValue": {
-        "$id": "111",
-        "Type": {
-         "$ref": "110"
-        },
-        "Value": "application/json"
-       }
-=======
        "IsRequired": true,
        "Kind": "Method"
->>>>>>> cc743cb2
-      }
-     ],
-     "Responses": [
-      {
-<<<<<<< HEAD
-       "$id": "112",
-=======
-       "$id": "101",
->>>>>>> cc743cb2
+      }
+     ],
+     "Responses": [
+      {
+       "$id": "105",
        "StatusCodes": [
         200
        ],
@@ -1491,38 +980,27 @@
      "GenerateConvenienceMethod": true
     },
     {
-<<<<<<< HEAD
-     "$id": "113",
-=======
-     "$id": "102",
->>>>>>> cc743cb2
+     "$id": "106",
      "Name": "unixTimestampArray",
      "ResourceName": "Property",
      "Accessibility": "public",
      "Parameters": [
       {
-<<<<<<< HEAD
-       "$ref": "27"
-      },
-      {
-       "$id": "114",
-       "Name": "body",
-       "NameInRequest": "body",
-=======
-       "$ref": "63"
-      },
-      {
-       "$id": "103",
+       "$ref": "67"
+      },
+      {
+       "$id": "107",
        "Name": "contentType",
        "NameInRequest": "Content-Type",
        "Description": "Body parameter's content type. Known values are application/json",
->>>>>>> cc743cb2
-       "Type": {
-        "$id": "104",
+       "Type": {
+        "$id": "108",
         "Kind": "constant",
         "ValueType": {
-         "$id": "105",
-         "Kind": "string"
+         "$id": "109",
+         "Kind": "string",
+         "Name": "string",
+         "CrossLanguageDefinitionId": "TypeSpec.string"
         },
         "Value": "application/json"
        },
@@ -1535,92 +1013,47 @@
        "Kind": "Constant"
       },
       {
-<<<<<<< HEAD
-       "$id": "115",
+       "$id": "110",
        "Name": "accept",
        "NameInRequest": "Accept",
        "Type": {
-        "$id": "116",
-        "Kind": "string",
-        "Name": "string",
-        "CrossLanguageDefinitionId": "TypeSpec.string"
-=======
-       "$id": "106",
-       "Name": "accept",
-       "NameInRequest": "Accept",
-       "Type": {
-        "$id": "107",
+        "$id": "111",
         "Kind": "constant",
         "ValueType": {
-         "$id": "108",
-         "Kind": "string"
+         "$id": "112",
+         "Kind": "string",
+         "Name": "string",
+         "CrossLanguageDefinitionId": "TypeSpec.string"
         },
         "Value": "application/json"
->>>>>>> cc743cb2
        },
        "Location": "Header",
        "IsApiVersion": false,
        "IsContentType": false,
        "IsEndpoint": false,
        "Explode": false,
-<<<<<<< HEAD
-       "Kind": "Constant",
-       "DefaultValue": {
-        "$id": "117",
-        "Type": {
-         "$ref": "116"
-        },
-        "Value": "application/json"
-       }
-      },
-      {
-       "$id": "118",
-       "Name": "contentType",
-       "NameInRequest": "Content-Type",
-       "Type": {
-        "$id": "119",
-        "Kind": "string",
-        "Name": "string",
-        "CrossLanguageDefinitionId": "TypeSpec.string"
-=======
        "IsRequired": true,
        "Kind": "Constant"
       },
       {
-       "$id": "109",
+       "$id": "113",
        "Name": "body",
        "NameInRequest": "body",
        "Type": {
         "$ref": "18"
->>>>>>> cc743cb2
        },
        "Location": "Body",
        "IsApiVersion": false,
        "IsContentType": false,
        "IsEndpoint": false,
        "Explode": false,
-<<<<<<< HEAD
-       "Kind": "Constant",
-       "DefaultValue": {
-        "$id": "120",
-        "Type": {
-         "$ref": "119"
-        },
-        "Value": "application/json"
-       }
-=======
        "IsRequired": true,
        "Kind": "Method"
->>>>>>> cc743cb2
-      }
-     ],
-     "Responses": [
-      {
-<<<<<<< HEAD
-       "$id": "121",
-=======
-       "$id": "110",
->>>>>>> cc743cb2
+      }
+     ],
+     "Responses": [
+      {
+       "$id": "114",
        "StatusCodes": [
         200
        ],
@@ -1648,149 +1081,84 @@
     }
    ],
    "Protocol": {
-<<<<<<< HEAD
-    "$id": "122"
-=======
-    "$id": "111"
->>>>>>> cc743cb2
+    "$id": "115"
    },
    "Parent": "DatetimeClient",
    "Parameters": [
     {
-<<<<<<< HEAD
-     "$ref": "27"
+     "$ref": "67"
     }
    ]
   },
   {
-   "$id": "123",
-=======
-     "$ref": "63"
-    }
-   ]
-  },
-  {
-   "$id": "112",
->>>>>>> cc743cb2
+   "$id": "116",
    "Name": "Header",
    "Operations": [
     {
-<<<<<<< HEAD
-     "$id": "124",
-=======
-     "$id": "113",
->>>>>>> cc743cb2
+     "$id": "117",
      "Name": "default",
      "ResourceName": "Header",
      "Accessibility": "public",
      "Parameters": [
       {
-<<<<<<< HEAD
-       "$ref": "27"
-      },
-      {
-       "$id": "125",
+       "$id": "118",
+       "Name": "endpoint",
+       "NameInRequest": "endpoint",
+       "Type": {
+        "$id": "119",
+        "Kind": "string",
+        "Name": "string",
+        "CrossLanguageDefinitionId": "TypeSpec.string"
+       },
+       "Location": "Uri",
+       "IsApiVersion": false,
+       "IsResourceParameter": false,
+       "IsContentType": false,
+       "IsRequired": true,
+       "IsEndpoint": true,
+       "SkipUrlEncoding": false,
+       "Explode": false,
+       "Kind": "Client",
+       "DefaultValue": {
+        "$id": "120",
+        "Type": {
+         "$id": "121",
+         "Kind": "string",
+         "Name": "string",
+         "CrossLanguageDefinitionId": "TypeSpec.string"
+        },
+        "Value": "http://localhost:3000"
+       }
+      },
+      {
+       "$id": "122",
        "Name": "value",
        "NameInRequest": "value",
        "Type": {
-        "$id": "126",
-=======
-       "$id": "114",
-       "Name": "endpoint",
-       "NameInRequest": "endpoint",
-       "Type": {
-        "$id": "115",
-        "Kind": "string"
-       },
-       "Location": "Uri",
-       "IsApiVersion": false,
-       "IsResourceParameter": false,
-       "IsContentType": false,
-       "IsRequired": true,
-       "IsEndpoint": true,
-       "SkipUrlEncoding": false,
-       "Explode": false,
-       "Kind": "Client",
-       "DefaultValue": {
-        "$id": "116",
-        "Type": {
-         "$id": "117",
-         "Kind": "string"
-        },
-        "Value": "http://localhost:3000"
-       }
-      },
-      {
-       "$id": "118",
-       "Name": "value",
-       "NameInRequest": "value",
-       "Type": {
-        "$id": "119",
->>>>>>> cc743cb2
+        "$id": "123",
         "Kind": "utcDateTime",
         "Name": "utcDateTime",
         "Encode": "rfc7231",
         "WireType": {
-<<<<<<< HEAD
-         "$id": "127",
+         "$id": "124",
          "Kind": "string",
          "Name": "string",
          "CrossLanguageDefinitionId": "TypeSpec.string"
         },
         "CrossLanguageDefinitionId": "TypeSpec.utcDateTime"
-=======
-         "$id": "120",
-         "Kind": "string"
-        }
->>>>>>> cc743cb2
        },
        "Location": "Header",
        "IsApiVersion": false,
        "IsContentType": false,
        "IsEndpoint": false,
        "Explode": false,
-<<<<<<< HEAD
+       "IsRequired": true,
        "Kind": "Method"
-      },
-      {
-       "$id": "128",
-       "Name": "accept",
-       "NameInRequest": "Accept",
-       "Type": {
-        "$id": "129",
-        "Kind": "string",
-        "Name": "string",
-        "CrossLanguageDefinitionId": "TypeSpec.string"
-       },
-       "Location": "Header",
-       "IsApiVersion": false,
-       "IsResourceParameter": false,
-       "IsContentType": false,
-       "IsRequired": true,
-       "IsEndpoint": false,
-       "SkipUrlEncoding": false,
-       "Explode": false,
-       "Kind": "Constant",
-       "DefaultValue": {
-        "$id": "130",
-        "Type": {
-         "$ref": "129"
-        },
-        "Value": "application/json"
-       }
-=======
-       "IsRequired": true,
-       "Kind": "Method"
->>>>>>> cc743cb2
-      }
-     ],
-     "Responses": [
-      {
-<<<<<<< HEAD
-       "$id": "131",
-=======
-       "$id": "121",
->>>>>>> cc743cb2
+      }
+     ],
+     "Responses": [
+      {
+       "$id": "125",
        "StatusCodes": [
         204
        ],
@@ -1808,99 +1176,43 @@
      "GenerateConvenienceMethod": true
     },
     {
-<<<<<<< HEAD
-     "$id": "132",
-=======
-     "$id": "122",
->>>>>>> cc743cb2
+     "$id": "126",
      "Name": "rfc3339",
      "ResourceName": "Header",
      "Accessibility": "public",
      "Parameters": [
       {
-<<<<<<< HEAD
-       "$ref": "27"
-      },
-      {
-       "$id": "133",
+       "$ref": "118"
+      },
+      {
+       "$id": "127",
        "Name": "value",
        "NameInRequest": "value",
        "Type": {
-        "$id": "134",
-=======
-       "$ref": "114"
-      },
-      {
-       "$id": "123",
-       "Name": "value",
-       "NameInRequest": "value",
-       "Type": {
-        "$id": "124",
->>>>>>> cc743cb2
+        "$id": "128",
         "Kind": "utcDateTime",
         "Name": "utcDateTime",
         "Encode": "rfc3339",
         "WireType": {
-<<<<<<< HEAD
-         "$id": "135",
+         "$id": "129",
          "Kind": "string",
          "Name": "string",
          "CrossLanguageDefinitionId": "TypeSpec.string"
         },
         "CrossLanguageDefinitionId": "TypeSpec.utcDateTime"
-=======
-         "$id": "125",
-         "Kind": "string"
-        }
->>>>>>> cc743cb2
        },
        "Location": "Header",
        "IsApiVersion": false,
        "IsContentType": false,
        "IsEndpoint": false,
        "Explode": false,
-<<<<<<< HEAD
+       "IsRequired": true,
        "Kind": "Method"
-      },
-      {
-       "$id": "136",
-       "Name": "accept",
-       "NameInRequest": "Accept",
-       "Type": {
-        "$id": "137",
-        "Kind": "string",
-        "Name": "string",
-        "CrossLanguageDefinitionId": "TypeSpec.string"
-       },
-       "Location": "Header",
-       "IsApiVersion": false,
-       "IsResourceParameter": false,
-       "IsContentType": false,
-       "IsRequired": true,
-       "IsEndpoint": false,
-       "SkipUrlEncoding": false,
-       "Explode": false,
-       "Kind": "Constant",
-       "DefaultValue": {
-        "$id": "138",
-        "Type": {
-         "$ref": "137"
-        },
-        "Value": "application/json"
-       }
-=======
-       "IsRequired": true,
-       "Kind": "Method"
->>>>>>> cc743cb2
-      }
-     ],
-     "Responses": [
-      {
-<<<<<<< HEAD
-       "$id": "139",
-=======
-       "$id": "126",
->>>>>>> cc743cb2
+      }
+     ],
+     "Responses": [
+      {
+       "$id": "130",
        "StatusCodes": [
         204
        ],
@@ -1918,99 +1230,43 @@
      "GenerateConvenienceMethod": true
     },
     {
-<<<<<<< HEAD
-     "$id": "140",
-=======
-     "$id": "127",
->>>>>>> cc743cb2
+     "$id": "131",
      "Name": "rfc7231",
      "ResourceName": "Header",
      "Accessibility": "public",
      "Parameters": [
       {
-<<<<<<< HEAD
-       "$ref": "27"
-      },
-      {
-       "$id": "141",
+       "$ref": "118"
+      },
+      {
+       "$id": "132",
        "Name": "value",
        "NameInRequest": "value",
        "Type": {
-        "$id": "142",
-=======
-       "$ref": "114"
-      },
-      {
-       "$id": "128",
-       "Name": "value",
-       "NameInRequest": "value",
-       "Type": {
-        "$id": "129",
->>>>>>> cc743cb2
+        "$id": "133",
         "Kind": "utcDateTime",
         "Name": "utcDateTime",
         "Encode": "rfc7231",
         "WireType": {
-<<<<<<< HEAD
-         "$id": "143",
+         "$id": "134",
          "Kind": "string",
          "Name": "string",
          "CrossLanguageDefinitionId": "TypeSpec.string"
         },
         "CrossLanguageDefinitionId": "TypeSpec.utcDateTime"
-=======
-         "$id": "130",
-         "Kind": "string"
-        }
->>>>>>> cc743cb2
        },
        "Location": "Header",
        "IsApiVersion": false,
        "IsContentType": false,
        "IsEndpoint": false,
        "Explode": false,
-<<<<<<< HEAD
+       "IsRequired": true,
        "Kind": "Method"
-      },
-      {
-       "$id": "144",
-       "Name": "accept",
-       "NameInRequest": "Accept",
-       "Type": {
-        "$id": "145",
-        "Kind": "string",
-        "Name": "string",
-        "CrossLanguageDefinitionId": "TypeSpec.string"
-       },
-       "Location": "Header",
-       "IsApiVersion": false,
-       "IsResourceParameter": false,
-       "IsContentType": false,
-       "IsRequired": true,
-       "IsEndpoint": false,
-       "SkipUrlEncoding": false,
-       "Explode": false,
-       "Kind": "Constant",
-       "DefaultValue": {
-        "$id": "146",
-        "Type": {
-         "$ref": "145"
-        },
-        "Value": "application/json"
-       }
-=======
-       "IsRequired": true,
-       "Kind": "Method"
->>>>>>> cc743cb2
-      }
-     ],
-     "Responses": [
-      {
-<<<<<<< HEAD
-       "$id": "147",
-=======
-       "$id": "131",
->>>>>>> cc743cb2
+      }
+     ],
+     "Responses": [
+      {
+       "$id": "135",
        "StatusCodes": [
         204
        ],
@@ -2028,99 +1284,43 @@
      "GenerateConvenienceMethod": true
     },
     {
-<<<<<<< HEAD
-     "$id": "148",
-=======
-     "$id": "132",
->>>>>>> cc743cb2
+     "$id": "136",
      "Name": "unixTimestamp",
      "ResourceName": "Header",
      "Accessibility": "public",
      "Parameters": [
       {
-<<<<<<< HEAD
-       "$ref": "27"
-      },
-      {
-       "$id": "149",
+       "$ref": "118"
+      },
+      {
+       "$id": "137",
        "Name": "value",
        "NameInRequest": "value",
        "Type": {
-        "$id": "150",
-=======
-       "$ref": "114"
-      },
-      {
-       "$id": "133",
-       "Name": "value",
-       "NameInRequest": "value",
-       "Type": {
-        "$id": "134",
->>>>>>> cc743cb2
+        "$id": "138",
         "Kind": "utcDateTime",
         "Name": "utcDateTime",
         "Encode": "unixTimestamp",
         "WireType": {
-<<<<<<< HEAD
-         "$id": "151",
+         "$id": "139",
          "Kind": "int64",
          "Name": "int64",
          "CrossLanguageDefinitionId": "TypeSpec.int64"
         },
         "CrossLanguageDefinitionId": "TypeSpec.utcDateTime"
-=======
-         "$id": "135",
-         "Kind": "int64"
-        }
->>>>>>> cc743cb2
        },
        "Location": "Header",
        "IsApiVersion": false,
        "IsContentType": false,
        "IsEndpoint": false,
        "Explode": false,
-<<<<<<< HEAD
+       "IsRequired": true,
        "Kind": "Method"
-      },
-      {
-       "$id": "152",
-       "Name": "accept",
-       "NameInRequest": "Accept",
-       "Type": {
-        "$id": "153",
-        "Kind": "string",
-        "Name": "string",
-        "CrossLanguageDefinitionId": "TypeSpec.string"
-       },
-       "Location": "Header",
-       "IsApiVersion": false,
-       "IsResourceParameter": false,
-       "IsContentType": false,
-       "IsRequired": true,
-       "IsEndpoint": false,
-       "SkipUrlEncoding": false,
-       "Explode": false,
-       "Kind": "Constant",
-       "DefaultValue": {
-        "$id": "154",
-        "Type": {
-         "$ref": "153"
-        },
-        "Value": "application/json"
-       }
-=======
-       "IsRequired": true,
-       "Kind": "Method"
->>>>>>> cc743cb2
-      }
-     ],
-     "Responses": [
-      {
-<<<<<<< HEAD
-       "$id": "155",
-=======
-       "$id": "136",
->>>>>>> cc743cb2
+      }
+     ],
+     "Responses": [
+      {
+       "$id": "140",
        "StatusCodes": [
         204
        ],
@@ -2138,70 +1338,46 @@
      "GenerateConvenienceMethod": true
     },
     {
-<<<<<<< HEAD
-     "$id": "156",
-=======
-     "$id": "137",
->>>>>>> cc743cb2
+     "$id": "141",
      "Name": "unixTimestampArray",
      "ResourceName": "Header",
      "Accessibility": "public",
      "Parameters": [
       {
-<<<<<<< HEAD
-       "$ref": "27"
-      },
-      {
-       "$id": "157",
+       "$ref": "118"
+      },
+      {
+       "$id": "142",
        "Name": "value",
        "NameInRequest": "value",
        "Type": {
-        "$id": "158",
+        "$id": "143",
         "Kind": "array",
         "Name": "Array",
         "ValueType": {
-         "$id": "159",
-=======
-       "$ref": "114"
-      },
-      {
-       "$id": "138",
-       "Name": "value",
-       "NameInRequest": "value",
-       "Type": {
-        "$id": "139",
-        "Kind": "array",
-        "Name": "Array",
-        "ValueType": {
-         "$id": "140",
->>>>>>> cc743cb2
+         "$id": "144",
          "Kind": "utcDateTime",
          "Name": "unixTimestampDatetime",
          "Encode": "unixTimestamp",
          "WireType": {
-<<<<<<< HEAD
-          "$id": "160",
+          "$id": "145",
           "Kind": "int64",
           "Name": "int64",
           "CrossLanguageDefinitionId": "TypeSpec.int64"
          },
          "CrossLanguageDefinitionId": "Encode.Datetime.unixTimestampDatetime",
          "BaseType": {
-          "$id": "161",
+          "$id": "146",
           "Kind": "utcDateTime",
           "Name": "utcDateTime",
           "Encode": "rfc3339",
           "WireType": {
-           "$id": "162",
+           "$id": "147",
            "Kind": "string",
            "Name": "string",
            "CrossLanguageDefinitionId": "TypeSpec.string"
           },
           "CrossLanguageDefinitionId": "TypeSpec.utcDateTime"
-=======
-          "$id": "141",
-          "Kind": "int64"
->>>>>>> cc743cb2
          }
         },
         "CrossLanguageDefinitionId": "TypeSpec.Array"
@@ -2211,50 +1387,14 @@
        "IsContentType": false,
        "IsEndpoint": false,
        "Explode": false,
-<<<<<<< HEAD
-       "Kind": "Method",
-       "ArraySerializationDelimiter": ","
-      },
-      {
-       "$id": "163",
-       "Name": "accept",
-       "NameInRequest": "Accept",
-       "Type": {
-        "$id": "164",
-        "Kind": "string",
-        "Name": "string",
-        "CrossLanguageDefinitionId": "TypeSpec.string"
-       },
-       "Location": "Header",
-       "IsApiVersion": false,
-       "IsResourceParameter": false,
-       "IsContentType": false,
-       "IsRequired": true,
-       "IsEndpoint": false,
-       "SkipUrlEncoding": false,
-       "Explode": false,
-       "Kind": "Constant",
-       "DefaultValue": {
-        "$id": "165",
-        "Type": {
-         "$ref": "164"
-        },
-        "Value": "application/json"
-       }
-=======
        "ArraySerializationDelimiter": ",",
        "IsRequired": true,
        "Kind": "Method"
->>>>>>> cc743cb2
-      }
-     ],
-     "Responses": [
-      {
-<<<<<<< HEAD
-       "$id": "166",
-=======
-       "$id": "142",
->>>>>>> cc743cb2
+      }
+     ],
+     "Responses": [
+      {
+       "$id": "148",
        "StatusCodes": [
         204
        ],
@@ -2273,63 +1413,34 @@
     }
    ],
    "Protocol": {
-<<<<<<< HEAD
-    "$id": "167"
-=======
-    "$id": "143"
->>>>>>> cc743cb2
+    "$id": "149"
    },
    "Parent": "DatetimeClient",
    "Parameters": [
     {
-<<<<<<< HEAD
-     "$ref": "27"
+     "$ref": "118"
     }
    ]
   },
   {
-   "$id": "168",
-=======
-     "$ref": "114"
-    }
-   ]
-  },
-  {
-   "$id": "144",
->>>>>>> cc743cb2
+   "$id": "150",
    "Name": "ResponseHeader",
    "Operations": [
     {
-<<<<<<< HEAD
-     "$id": "169",
-=======
-     "$id": "145",
->>>>>>> cc743cb2
+     "$id": "151",
      "Name": "default",
      "ResourceName": "ResponseHeader",
      "Accessibility": "public",
      "Parameters": [
       {
-<<<<<<< HEAD
-       "$ref": "27"
-      },
-      {
-       "$id": "170",
-       "Name": "accept",
-       "NameInRequest": "Accept",
-       "Type": {
-        "$id": "171",
+       "$id": "152",
+       "Name": "endpoint",
+       "NameInRequest": "endpoint",
+       "Type": {
+        "$id": "153",
         "Kind": "string",
         "Name": "string",
         "CrossLanguageDefinitionId": "TypeSpec.string"
-=======
-       "$id": "146",
-       "Name": "endpoint",
-       "NameInRequest": "endpoint",
-       "Type": {
-        "$id": "147",
-        "Kind": "string"
->>>>>>> cc743cb2
        },
        "Location": "Uri",
        "IsApiVersion": false,
@@ -2341,16 +1452,12 @@
        "Explode": false,
        "Kind": "Client",
        "DefaultValue": {
-<<<<<<< HEAD
-        "$id": "172",
+        "$id": "154",
         "Type": {
-         "$ref": "171"
-=======
-        "$id": "148",
-        "Type": {
-         "$id": "149",
-         "Kind": "string"
->>>>>>> cc743cb2
+         "$id": "155",
+         "Kind": "string",
+         "Name": "string",
+         "CrossLanguageDefinitionId": "TypeSpec.string"
         },
         "Value": "http://localhost:3000"
        }
@@ -2358,46 +1465,28 @@
      ],
      "Responses": [
       {
-<<<<<<< HEAD
-       "$id": "173",
-=======
-       "$id": "150",
->>>>>>> cc743cb2
+       "$id": "156",
        "StatusCodes": [
         204
        ],
        "BodyMediaType": "Json",
        "Headers": [
         {
-<<<<<<< HEAD
-         "$id": "174",
-=======
-         "$id": "151",
->>>>>>> cc743cb2
+         "$id": "157",
          "Name": "value",
          "NameInResponse": "value",
          "Type": {
-<<<<<<< HEAD
-          "$id": "175",
+          "$id": "158",
           "Kind": "utcDateTime",
           "Name": "utcDateTime",
-          "Encode": "rfc3339",
+          "Encode": "rfc7231",
           "WireType": {
-           "$id": "176",
+           "$id": "159",
            "Kind": "string",
            "Name": "string",
            "CrossLanguageDefinitionId": "TypeSpec.string"
           },
           "CrossLanguageDefinitionId": "TypeSpec.utcDateTime"
-=======
-          "$id": "152",
-          "Kind": "utcDateTime",
-          "Encode": "rfc7231",
-          "WireType": {
-           "$id": "153",
-           "Kind": "string"
-          }
->>>>>>> cc743cb2
          }
         }
        ],
@@ -2413,92 +1502,39 @@
      "GenerateConvenienceMethod": true
     },
     {
-<<<<<<< HEAD
-     "$id": "177",
-=======
-     "$id": "154",
->>>>>>> cc743cb2
+     "$id": "160",
      "Name": "rfc3339",
      "ResourceName": "ResponseHeader",
      "Accessibility": "public",
      "Parameters": [
       {
-<<<<<<< HEAD
-       "$ref": "27"
-      },
-      {
-       "$id": "178",
-       "Name": "accept",
-       "NameInRequest": "Accept",
-       "Type": {
-        "$id": "179",
-        "Kind": "string",
-        "Name": "string",
-        "CrossLanguageDefinitionId": "TypeSpec.string"
-       },
-       "Location": "Header",
-       "IsApiVersion": false,
-       "IsResourceParameter": false,
-       "IsContentType": false,
-       "IsRequired": true,
-       "IsEndpoint": false,
-       "SkipUrlEncoding": false,
-       "Explode": false,
-       "Kind": "Constant",
-       "DefaultValue": {
-        "$id": "180",
-        "Type": {
-         "$ref": "179"
-        },
-        "Value": "application/json"
-       }
-=======
-       "$ref": "146"
->>>>>>> cc743cb2
-      }
-     ],
-     "Responses": [
-      {
-<<<<<<< HEAD
-       "$id": "181",
-=======
-       "$id": "155",
->>>>>>> cc743cb2
+       "$ref": "152"
+      }
+     ],
+     "Responses": [
+      {
+       "$id": "161",
        "StatusCodes": [
         204
        ],
        "BodyMediaType": "Json",
        "Headers": [
         {
-<<<<<<< HEAD
-         "$id": "182",
-=======
-         "$id": "156",
->>>>>>> cc743cb2
+         "$id": "162",
          "Name": "value",
          "NameInResponse": "value",
          "Type": {
-<<<<<<< HEAD
-          "$id": "183",
-=======
-          "$id": "157",
->>>>>>> cc743cb2
+          "$id": "163",
           "Kind": "utcDateTime",
           "Name": "utcDateTime",
           "Encode": "rfc3339",
           "WireType": {
-<<<<<<< HEAD
-           "$id": "184",
+           "$id": "164",
            "Kind": "string",
            "Name": "string",
            "CrossLanguageDefinitionId": "TypeSpec.string"
           },
           "CrossLanguageDefinitionId": "TypeSpec.utcDateTime"
-=======
-           "$id": "158",
-           "Kind": "string"
-          }
->>>>>>> cc743cb2
          }
         }
        ],
@@ -2514,92 +1550,39 @@
      "GenerateConvenienceMethod": true
     },
     {
-<<<<<<< HEAD
-     "$id": "185",
-=======
-     "$id": "159",
->>>>>>> cc743cb2
+     "$id": "165",
      "Name": "rfc7231",
      "ResourceName": "ResponseHeader",
      "Accessibility": "public",
      "Parameters": [
       {
-<<<<<<< HEAD
-       "$ref": "27"
-      },
-      {
-       "$id": "186",
-       "Name": "accept",
-       "NameInRequest": "Accept",
-       "Type": {
-        "$id": "187",
-        "Kind": "string",
-        "Name": "string",
-        "CrossLanguageDefinitionId": "TypeSpec.string"
-       },
-       "Location": "Header",
-       "IsApiVersion": false,
-       "IsResourceParameter": false,
-       "IsContentType": false,
-       "IsRequired": true,
-       "IsEndpoint": false,
-       "SkipUrlEncoding": false,
-       "Explode": false,
-       "Kind": "Constant",
-       "DefaultValue": {
-        "$id": "188",
-        "Type": {
-         "$ref": "187"
-        },
-        "Value": "application/json"
-       }
-=======
-       "$ref": "146"
->>>>>>> cc743cb2
-      }
-     ],
-     "Responses": [
-      {
-<<<<<<< HEAD
-       "$id": "189",
-=======
-       "$id": "160",
->>>>>>> cc743cb2
+       "$ref": "152"
+      }
+     ],
+     "Responses": [
+      {
+       "$id": "166",
        "StatusCodes": [
         204
        ],
        "BodyMediaType": "Json",
        "Headers": [
         {
-<<<<<<< HEAD
-         "$id": "190",
-=======
-         "$id": "161",
->>>>>>> cc743cb2
+         "$id": "167",
          "Name": "value",
          "NameInResponse": "value",
          "Type": {
-<<<<<<< HEAD
-          "$id": "191",
+          "$id": "168",
           "Kind": "utcDateTime",
           "Name": "utcDateTime",
-          "Encode": "rfc3339",
+          "Encode": "rfc7231",
           "WireType": {
-           "$id": "192",
+           "$id": "169",
            "Kind": "string",
            "Name": "string",
            "CrossLanguageDefinitionId": "TypeSpec.string"
           },
           "CrossLanguageDefinitionId": "TypeSpec.utcDateTime"
-=======
-          "$id": "162",
-          "Kind": "utcDateTime",
-          "Encode": "rfc7231",
-          "WireType": {
-           "$id": "163",
-           "Kind": "string"
-          }
->>>>>>> cc743cb2
          }
         }
        ],
@@ -2615,92 +1598,39 @@
      "GenerateConvenienceMethod": true
     },
     {
-<<<<<<< HEAD
-     "$id": "193",
-=======
-     "$id": "164",
->>>>>>> cc743cb2
+     "$id": "170",
      "Name": "unixTimestamp",
      "ResourceName": "ResponseHeader",
      "Accessibility": "public",
      "Parameters": [
       {
-<<<<<<< HEAD
-       "$ref": "27"
-      },
-      {
-       "$id": "194",
-       "Name": "accept",
-       "NameInRequest": "Accept",
-       "Type": {
-        "$id": "195",
-        "Kind": "string",
-        "Name": "string",
-        "CrossLanguageDefinitionId": "TypeSpec.string"
-       },
-       "Location": "Header",
-       "IsApiVersion": false,
-       "IsResourceParameter": false,
-       "IsContentType": false,
-       "IsRequired": true,
-       "IsEndpoint": false,
-       "SkipUrlEncoding": false,
-       "Explode": false,
-       "Kind": "Constant",
-       "DefaultValue": {
-        "$id": "196",
-        "Type": {
-         "$ref": "195"
-        },
-        "Value": "application/json"
-       }
-=======
-       "$ref": "146"
->>>>>>> cc743cb2
-      }
-     ],
-     "Responses": [
-      {
-<<<<<<< HEAD
-       "$id": "197",
-=======
-       "$id": "165",
->>>>>>> cc743cb2
+       "$ref": "152"
+      }
+     ],
+     "Responses": [
+      {
+       "$id": "171",
        "StatusCodes": [
         204
        ],
        "BodyMediaType": "Json",
        "Headers": [
         {
-<<<<<<< HEAD
-         "$id": "198",
-=======
-         "$id": "166",
->>>>>>> cc743cb2
+         "$id": "172",
          "Name": "value",
          "NameInResponse": "value",
          "Type": {
-<<<<<<< HEAD
-          "$id": "199",
+          "$id": "173",
           "Kind": "utcDateTime",
           "Name": "utcDateTime",
-          "Encode": "rfc3339",
+          "Encode": "unixTimestamp",
           "WireType": {
-           "$id": "200",
-           "Kind": "string",
-           "Name": "string",
-           "CrossLanguageDefinitionId": "TypeSpec.string"
+           "$id": "174",
+           "Kind": "int64",
+           "Name": "int64",
+           "CrossLanguageDefinitionId": "TypeSpec.int64"
           },
           "CrossLanguageDefinitionId": "TypeSpec.utcDateTime"
-=======
-          "$id": "167",
-          "Kind": "utcDateTime",
-          "Encode": "unixTimestamp",
-          "WireType": {
-           "$id": "168",
-           "Kind": "int64"
-          }
->>>>>>> cc743cb2
          }
         }
        ],
@@ -2717,20 +1647,12 @@
     }
    ],
    "Protocol": {
-<<<<<<< HEAD
-    "$id": "201"
-=======
-    "$id": "169"
->>>>>>> cc743cb2
+    "$id": "175"
    },
    "Parent": "DatetimeClient",
    "Parameters": [
     {
-<<<<<<< HEAD
-     "$ref": "27"
-=======
-     "$ref": "146"
->>>>>>> cc743cb2
+     "$ref": "152"
     }
    ]
   }
