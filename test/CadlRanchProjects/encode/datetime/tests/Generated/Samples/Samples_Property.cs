--- conflicted
+++ resolved
@@ -28,16 +28,9 @@
 
             RequestContent content = RequestContent.Create(new
             {
-<<<<<<< HEAD
-                value = "2022-05-10T14:14:57.0310000Z",
-            };
-
-            Response response = client.Default(RequestContent.Create(data));
-=======
                 value = "2022-05-10T14:57:31.2311892-04:00",
             });
             Response response = client.Default(content);
->>>>>>> 712159bd
 
             JsonElement result = JsonDocument.Parse(response.ContentStream).RootElement;
             Console.WriteLine(result.GetProperty("value").ToString());
@@ -51,16 +44,9 @@
 
             RequestContent content = RequestContent.Create(new
             {
-<<<<<<< HEAD
-                value = "2022-05-10T14:14:57.0310000Z",
-            };
-
-            Response response = client.Default(RequestContent.Create(data));
-=======
                 value = "2022-05-10T14:57:31.2311892-04:00",
             });
             Response response = await client.DefaultAsync(content);
->>>>>>> 712159bd
 
             JsonElement result = JsonDocument.Parse(response.ContentStream).RootElement;
             Console.WriteLine(result.GetProperty("value").ToString());
@@ -94,16 +80,9 @@
 
             RequestContent content = RequestContent.Create(new
             {
-<<<<<<< HEAD
-                value = "2022-05-10T14:14:57.0310000Z",
-            };
-
-            Response response = await client.DefaultAsync(RequestContent.Create(data));
-=======
                 value = "2022-05-10T14:57:31.2311892-04:00",
             });
             Response response = client.Default(content);
->>>>>>> 712159bd
 
             JsonElement result = JsonDocument.Parse(response.ContentStream).RootElement;
             Console.WriteLine(result.GetProperty("value").ToString());
@@ -117,16 +96,9 @@
 
             RequestContent content = RequestContent.Create(new
             {
-<<<<<<< HEAD
-                value = "2022-05-10T14:14:57.0310000Z",
-            };
-
-            Response response = await client.DefaultAsync(RequestContent.Create(data));
-=======
                 value = "2022-05-10T14:57:31.2311892-04:00",
             });
             Response response = await client.DefaultAsync(content);
->>>>>>> 712159bd
 
             JsonElement result = JsonDocument.Parse(response.ContentStream).RootElement;
             Console.WriteLine(result.GetProperty("value").ToString());
@@ -160,16 +132,9 @@
 
             RequestContent content = RequestContent.Create(new
             {
-<<<<<<< HEAD
-                value = "2022-05-10T14:14:57.0310000Z",
-            };
-
-            Response response = client.Rfc3339(RequestContent.Create(data));
-=======
                 value = "2022-05-10T18:57:31.2311892Z",
             });
             Response response = client.Rfc3339(content);
->>>>>>> 712159bd
 
             JsonElement result = JsonDocument.Parse(response.ContentStream).RootElement;
             Console.WriteLine(result.GetProperty("value").ToString());
@@ -183,16 +148,9 @@
 
             RequestContent content = RequestContent.Create(new
             {
-<<<<<<< HEAD
-                value = "2022-05-10T14:14:57.0310000Z",
-            };
-
-            Response response = client.Rfc3339(RequestContent.Create(data));
-=======
                 value = "2022-05-10T18:57:31.2311892Z",
             });
             Response response = await client.Rfc3339Async(content);
->>>>>>> 712159bd
 
             JsonElement result = JsonDocument.Parse(response.ContentStream).RootElement;
             Console.WriteLine(result.GetProperty("value").ToString());
@@ -226,16 +184,9 @@
 
             RequestContent content = RequestContent.Create(new
             {
-<<<<<<< HEAD
-                value = "2022-05-10T14:14:57.0310000Z",
-            };
-
-            Response response = await client.Rfc3339Async(RequestContent.Create(data));
-=======
                 value = "2022-05-10T18:57:31.2311892Z",
             });
             Response response = client.Rfc3339(content);
->>>>>>> 712159bd
 
             JsonElement result = JsonDocument.Parse(response.ContentStream).RootElement;
             Console.WriteLine(result.GetProperty("value").ToString());
@@ -249,16 +200,9 @@
 
             RequestContent content = RequestContent.Create(new
             {
-<<<<<<< HEAD
-                value = "2022-05-10T14:14:57.0310000Z",
-            };
-
-            Response response = await client.Rfc3339Async(RequestContent.Create(data));
-=======
                 value = "2022-05-10T18:57:31.2311892Z",
             });
             Response response = await client.Rfc3339Async(content);
->>>>>>> 712159bd
 
             JsonElement result = JsonDocument.Parse(response.ContentStream).RootElement;
             Console.WriteLine(result.GetProperty("value").ToString());
@@ -292,16 +236,9 @@
 
             RequestContent content = RequestContent.Create(new
             {
-<<<<<<< HEAD
-                value = "Tue, 10 May 2022 14:14:57 GMT",
-            };
-
-            Response response = client.Rfc7231(RequestContent.Create(data));
-=======
                 value = "Tue, 10 May 2022 18:57:31 GMT",
             });
             Response response = client.Rfc7231(content);
->>>>>>> 712159bd
 
             JsonElement result = JsonDocument.Parse(response.ContentStream).RootElement;
             Console.WriteLine(result.GetProperty("value").ToString());
@@ -315,16 +252,9 @@
 
             RequestContent content = RequestContent.Create(new
             {
-<<<<<<< HEAD
-                value = "Tue, 10 May 2022 14:14:57 GMT",
-            };
-
-            Response response = client.Rfc7231(RequestContent.Create(data));
-=======
                 value = "Tue, 10 May 2022 18:57:31 GMT",
             });
             Response response = await client.Rfc7231Async(content);
->>>>>>> 712159bd
 
             JsonElement result = JsonDocument.Parse(response.ContentStream).RootElement;
             Console.WriteLine(result.GetProperty("value").ToString());
@@ -358,16 +288,9 @@
 
             RequestContent content = RequestContent.Create(new
             {
-<<<<<<< HEAD
-                value = "Tue, 10 May 2022 14:14:57 GMT",
-            };
-
-            Response response = await client.Rfc7231Async(RequestContent.Create(data));
-=======
                 value = "Tue, 10 May 2022 18:57:31 GMT",
             });
             Response response = client.Rfc7231(content);
->>>>>>> 712159bd
 
             JsonElement result = JsonDocument.Parse(response.ContentStream).RootElement;
             Console.WriteLine(result.GetProperty("value").ToString());
@@ -381,16 +304,9 @@
 
             RequestContent content = RequestContent.Create(new
             {
-<<<<<<< HEAD
-                value = "Tue, 10 May 2022 14:14:57 GMT",
-            };
-
-            Response response = await client.Rfc7231Async(RequestContent.Create(data));
-=======
                 value = "Tue, 10 May 2022 18:57:31 GMT",
             });
             Response response = await client.Rfc7231Async(content);
->>>>>>> 712159bd
 
             JsonElement result = JsonDocument.Parse(response.ContentStream).RootElement;
             Console.WriteLine(result.GetProperty("value").ToString());
@@ -424,16 +340,9 @@
 
             RequestContent content = RequestContent.Create(new
             {
-<<<<<<< HEAD
-                value = "1652192097",
-            };
-
-            Response response = client.UnixTimestamp(RequestContent.Create(data));
-=======
                 value = 1652209051,
             });
             Response response = client.UnixTimestamp(content);
->>>>>>> 712159bd
 
             JsonElement result = JsonDocument.Parse(response.ContentStream).RootElement;
             Console.WriteLine(result.GetProperty("value").ToString());
@@ -447,16 +356,9 @@
 
             RequestContent content = RequestContent.Create(new
             {
-<<<<<<< HEAD
-                value = "1652192097",
-            };
-
-            Response response = client.UnixTimestamp(RequestContent.Create(data));
-=======
                 value = 1652209051,
             });
             Response response = await client.UnixTimestampAsync(content);
->>>>>>> 712159bd
 
             JsonElement result = JsonDocument.Parse(response.ContentStream).RootElement;
             Console.WriteLine(result.GetProperty("value").ToString());
@@ -468,16 +370,9 @@
         {
             Property client = new DatetimeClient().GetPropertyClient(apiVersion: "1.0.0");
 
-<<<<<<< HEAD
-            var data = new
-            {
-                value = "1652192097",
-            };
-=======
             UnixTimestampDatetimeProperty body = new UnixTimestampDatetimeProperty(DateTimeOffset.FromUnixTimeSeconds(1652209051));
             Response<UnixTimestampDatetimeProperty> response = client.UnixTimestamp(body);
         }
->>>>>>> 712159bd
 
         [Test]
         [Ignore("Only validating compilation of examples")]
@@ -513,16 +408,9 @@
 
             RequestContent content = RequestContent.Create(new
             {
-<<<<<<< HEAD
-                value = "1652192097",
-            };
-
-            Response response = await client.UnixTimestampAsync(RequestContent.Create(data));
-=======
                 value = 1652209051,
             });
             Response response = await client.UnixTimestampAsync(content);
->>>>>>> 712159bd
 
             JsonElement result = JsonDocument.Parse(response.ContentStream).RootElement;
             Console.WriteLine(result.GetProperty("value").ToString());
@@ -556,21 +444,12 @@
 
             RequestContent content = RequestContent.Create(new
             {
-<<<<<<< HEAD
-                value = new[] {
-        "1652192097"
-    },
-            };
-
-            Response response = client.UnixTimestampArray(RequestContent.Create(data));
-=======
                 value = new List<object>()
 {
 1652209051
 },
             });
             Response response = client.UnixTimestampArray(content);
->>>>>>> 712159bd
 
             JsonElement result = JsonDocument.Parse(response.ContentStream).RootElement;
             Console.WriteLine(result.GetProperty("value")[0].ToString());
@@ -584,21 +463,12 @@
 
             RequestContent content = RequestContent.Create(new
             {
-<<<<<<< HEAD
-                value = new[] {
-        "1652192097"
-    },
-            };
-
-            Response response = client.UnixTimestampArray(RequestContent.Create(data));
-=======
                 value = new List<object>()
 {
 1652209051
 },
             });
             Response response = await client.UnixTimestampArrayAsync(content);
->>>>>>> 712159bd
 
             JsonElement result = JsonDocument.Parse(response.ContentStream).RootElement;
             Console.WriteLine(result.GetProperty("value")[0].ToString());
@@ -610,14 +480,6 @@
         {
             Property client = new DatetimeClient().GetPropertyClient(apiVersion: "1.0.0");
 
-<<<<<<< HEAD
-            var data = new
-            {
-                value = new[] {
-        "1652192097"
-    },
-            };
-=======
             UnixTimestampArrayDatetimeProperty body = new UnixTimestampArrayDatetimeProperty(new List<DateTimeOffset>()
 {
 DateTimeOffset.FromUnixTimeSeconds(1652209051)
@@ -643,7 +505,6 @@
         public void Example_UnixTimestampArray_AllParameters()
         {
             Property client = new DatetimeClient().GetPropertyClient(apiVersion: "1.0.0");
->>>>>>> 712159bd
 
             RequestContent content = RequestContent.Create(new
             {
@@ -666,21 +527,12 @@
 
             RequestContent content = RequestContent.Create(new
             {
-<<<<<<< HEAD
-                value = new[] {
-        "1652192097"
-    },
-            };
-
-            Response response = await client.UnixTimestampArrayAsync(RequestContent.Create(data));
-=======
                 value = new List<object>()
 {
 1652209051
 },
             });
             Response response = await client.UnixTimestampArrayAsync(content);
->>>>>>> 712159bd
 
             JsonElement result = JsonDocument.Parse(response.ContentStream).RootElement;
             Console.WriteLine(result.GetProperty("value")[0].ToString());
