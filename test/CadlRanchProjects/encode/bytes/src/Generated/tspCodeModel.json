{
 "$id": "1",
 "Name": "Encode.Bytes",
 "ApiVersions": [],
 "Enums": [],
 "Models": [
  {
   "$id": "2",
   "Kind": "Model",
   "Name": "DefaultBytesProperty",
   "Namespace": "Encode.Bytes",
<<<<<<< HEAD
   "IsNullable": false,
   "Usage": "Input,Output",
=======
   "Usage": "RoundTrip",
>>>>>>> 64632414
   "Properties": [
    {
     "$id": "3",
     "Name": "value",
     "SerializedName": "value",
     "Description": "",
     "Type": {
      "$id": "4",
      "Kind": "bytes",
      "Encode": "base64"
     },
     "IsRequired": true,
     "IsReadOnly": false
    }
   ]
  },
  {
   "$id": "5",
   "Kind": "Model",
   "Name": "Base64BytesProperty",
   "Namespace": "Encode.Bytes",
<<<<<<< HEAD
   "IsNullable": false,
   "Usage": "Input,Output",
=======
   "Usage": "RoundTrip",
>>>>>>> 64632414
   "Properties": [
    {
     "$id": "6",
     "Name": "value",
     "SerializedName": "value",
     "Description": "",
     "Type": {
      "$id": "7",
      "Kind": "bytes",
      "Encode": "base64"
     },
     "IsRequired": true,
     "IsReadOnly": false
    }
   ]
  },
  {
   "$id": "8",
   "Kind": "Model",
   "Name": "Base64urlBytesProperty",
   "Namespace": "Encode.Bytes",
<<<<<<< HEAD
   "IsNullable": false,
   "Usage": "Input,Output",
=======
   "Usage": "RoundTrip",
>>>>>>> 64632414
   "Properties": [
    {
     "$id": "9",
     "Name": "value",
     "SerializedName": "value",
     "Description": "",
     "Type": {
      "$id": "10",
      "Kind": "bytes",
      "Encode": "base64url"
     },
     "IsRequired": true,
     "IsReadOnly": false
    }
   ]
  },
  {
   "$id": "11",
   "Kind": "Model",
   "Name": "Base64urlArrayBytesProperty",
   "Namespace": "Encode.Bytes",
<<<<<<< HEAD
   "IsNullable": false,
   "Usage": "Input,Output",
=======
   "Usage": "RoundTrip",
>>>>>>> 64632414
   "Properties": [
    {
     "$id": "12",
     "Name": "value",
     "SerializedName": "value",
     "Description": "",
     "Type": {
      "$id": "13",
      "Kind": "Array",
      "Name": "Array",
      "ElementType": {
       "$id": "14",
       "Kind": "bytes",
       "Encode": "base64url"
      }
     },
     "IsRequired": true,
     "IsReadOnly": false
    }
   ]
  }
 ],
 "Clients": [
  {
   "$id": "15",
   "Name": "BytesClient",
   "Description": "",
   "Operations": [],
   "Protocol": {
    "$id": "16"
   },
   "Creatable": true,
   "Parameters": [
    {
     "$id": "17",
     "Name": "host",
     "NameInRequest": "host",
     "Description": "TestServer endpoint",
     "Type": {
      "$id": "18",
      "Kind": "string",
      "IsNullable": false
     },
     "Location": "Uri",
     "IsApiVersion": false,
     "IsResourceParameter": false,
     "IsContentType": false,
     "IsRequired": true,
     "IsEndpoint": true,
     "SkipUrlEncoding": false,
     "Explode": false,
     "Kind": "Client",
     "DefaultValue": {
      "$id": "19",
      "Type": {
       "$id": "20",
       "Kind": "string",
       "IsNullable": false
      },
      "Value": "http://localhost:3000"
     }
    }
   ]
  },
  {
   "$id": "21",
   "Name": "Query",
   "Description": "",
   "Operations": [
    {
     "$id": "22",
     "Name": "default",
     "ResourceName": "Query",
     "Accessibility": "public",
     "Parameters": [
      {
       "$ref": "17"
      },
      {
       "$id": "23",
       "Name": "value",
       "NameInRequest": "value",
       "Type": {
        "$id": "24",
        "Kind": "bytes",
        "Encode": "base64"
       },
       "Location": "Query",
       "IsRequired": true,
       "IsApiVersion": false,
       "IsResourceParameter": false,
       "IsContentType": false,
       "IsEndpoint": false,
       "SkipUrlEncoding": false,
       "Explode": false,
       "Kind": "Method"
      },
      {
       "$id": "25",
       "Name": "accept",
       "NameInRequest": "Accept",
       "Type": {
        "$id": "26",
        "Kind": "string",
        "IsNullable": false
       },
       "Location": "Header",
       "IsApiVersion": false,
       "IsResourceParameter": false,
       "IsContentType": false,
       "IsRequired": true,
       "IsEndpoint": false,
       "SkipUrlEncoding": false,
       "Explode": false,
       "Kind": "Constant",
       "DefaultValue": {
        "$id": "27",
        "Type": {
         "$ref": "26"
        },
        "Value": "application/json"
       }
      }
     ],
     "Responses": [
      {
       "$id": "28",
       "StatusCodes": [
        204
       ],
       "BodyMediaType": "Json",
       "Headers": [],
       "IsErrorResponse": false
      }
     ],
     "HttpMethod": "GET",
     "RequestBodyMediaType": "None",
     "Uri": "{host}",
     "Path": "/encode/bytes/query/default",
     "BufferResponse": true,
     "GenerateProtocolMethod": true,
     "GenerateConvenienceMethod": true
    },
    {
     "$id": "29",
     "Name": "base64",
     "ResourceName": "Query",
     "Accessibility": "public",
     "Parameters": [
      {
       "$ref": "17"
      },
      {
       "$id": "30",
       "Name": "value",
       "NameInRequest": "value",
       "Type": {
        "$id": "31",
        "Kind": "bytes",
        "Encode": "base64"
       },
       "Location": "Query",
       "IsRequired": true,
       "IsApiVersion": false,
       "IsResourceParameter": false,
       "IsContentType": false,
       "IsEndpoint": false,
       "SkipUrlEncoding": false,
       "Explode": false,
       "Kind": "Method"
      },
      {
       "$id": "32",
       "Name": "accept",
       "NameInRequest": "Accept",
       "Type": {
        "$id": "33",
        "Kind": "string",
        "IsNullable": false
       },
       "Location": "Header",
       "IsApiVersion": false,
       "IsResourceParameter": false,
       "IsContentType": false,
       "IsRequired": true,
       "IsEndpoint": false,
       "SkipUrlEncoding": false,
       "Explode": false,
       "Kind": "Constant",
       "DefaultValue": {
        "$id": "34",
        "Type": {
         "$ref": "33"
        },
        "Value": "application/json"
       }
      }
     ],
     "Responses": [
      {
       "$id": "35",
       "StatusCodes": [
        204
       ],
       "BodyMediaType": "Json",
       "Headers": [],
       "IsErrorResponse": false
      }
     ],
     "HttpMethod": "GET",
     "RequestBodyMediaType": "None",
     "Uri": "{host}",
     "Path": "/encode/bytes/query/base64",
     "BufferResponse": true,
     "GenerateProtocolMethod": true,
     "GenerateConvenienceMethod": true
    },
    {
     "$id": "36",
     "Name": "base64url",
     "ResourceName": "Query",
     "Accessibility": "public",
     "Parameters": [
      {
       "$ref": "17"
      },
      {
       "$id": "37",
       "Name": "value",
       "NameInRequest": "value",
       "Type": {
        "$id": "38",
        "Kind": "bytes",
        "Encode": "base64url"
       },
       "Location": "Query",
       "IsRequired": true,
       "IsApiVersion": false,
       "IsResourceParameter": false,
       "IsContentType": false,
       "IsEndpoint": false,
       "SkipUrlEncoding": false,
       "Explode": false,
       "Kind": "Method"
      },
      {
       "$id": "39",
       "Name": "accept",
       "NameInRequest": "Accept",
       "Type": {
        "$id": "40",
        "Kind": "string",
        "IsNullable": false
       },
       "Location": "Header",
       "IsApiVersion": false,
       "IsResourceParameter": false,
       "IsContentType": false,
       "IsRequired": true,
       "IsEndpoint": false,
       "SkipUrlEncoding": false,
       "Explode": false,
       "Kind": "Constant",
       "DefaultValue": {
        "$id": "41",
        "Type": {
         "$ref": "40"
        },
        "Value": "application/json"
       }
      }
     ],
     "Responses": [
      {
       "$id": "42",
       "StatusCodes": [
        204
       ],
       "BodyMediaType": "Json",
       "Headers": [],
       "IsErrorResponse": false
      }
     ],
     "HttpMethod": "GET",
     "RequestBodyMediaType": "None",
     "Uri": "{host}",
     "Path": "/encode/bytes/query/base64url",
     "BufferResponse": true,
     "GenerateProtocolMethod": true,
     "GenerateConvenienceMethod": true
    },
    {
     "$id": "43",
     "Name": "base64urlArray",
     "ResourceName": "Query",
     "Accessibility": "public",
     "Parameters": [
      {
       "$ref": "17"
      },
      {
       "$id": "44",
       "Name": "value",
       "NameInRequest": "value",
       "Type": {
        "$id": "45",
        "Kind": "Array",
        "Name": "Array",
        "ElementType": {
         "$id": "46",
         "Kind": "bytes",
         "Encode": "base64url"
        }
       },
       "Location": "Query",
       "IsRequired": true,
       "IsApiVersion": false,
       "IsResourceParameter": false,
       "IsContentType": false,
       "IsEndpoint": false,
       "SkipUrlEncoding": false,
       "Explode": false,
       "Kind": "Method",
       "ArraySerializationDelimiter": ","
      },
      {
       "$id": "47",
       "Name": "accept",
       "NameInRequest": "Accept",
       "Type": {
        "$id": "48",
        "Kind": "string",
        "IsNullable": false
       },
       "Location": "Header",
       "IsApiVersion": false,
       "IsResourceParameter": false,
       "IsContentType": false,
       "IsRequired": true,
       "IsEndpoint": false,
       "SkipUrlEncoding": false,
       "Explode": false,
       "Kind": "Constant",
       "DefaultValue": {
        "$id": "49",
        "Type": {
         "$ref": "48"
        },
        "Value": "application/json"
       }
      }
     ],
     "Responses": [
      {
       "$id": "50",
       "StatusCodes": [
        204
       ],
       "BodyMediaType": "Json",
       "Headers": [],
       "IsErrorResponse": false
      }
     ],
     "HttpMethod": "GET",
     "RequestBodyMediaType": "None",
     "Uri": "{host}",
     "Path": "/encode/bytes/query/base64url-array",
     "BufferResponse": true,
     "GenerateProtocolMethod": true,
     "GenerateConvenienceMethod": true
    }
   ],
   "Protocol": {
    "$id": "51"
   },
   "Creatable": false,
   "Parent": "BytesClient",
   "Parameters": [
    {
     "$ref": "17"
    }
   ]
  },
  {
   "$id": "52",
   "Name": "Property",
   "Description": "",
   "Operations": [
    {
     "$id": "53",
     "Name": "default",
     "ResourceName": "Property",
     "Accessibility": "public",
     "Parameters": [
      {
       "$ref": "17"
      },
      {
       "$id": "54",
       "Name": "body",
       "NameInRequest": "body",
       "Type": {
        "$ref": "2"
       },
       "Location": "Body",
       "IsRequired": true,
       "IsApiVersion": false,
       "IsResourceParameter": false,
       "IsContentType": false,
       "IsEndpoint": false,
       "SkipUrlEncoding": false,
       "Explode": false,
       "Kind": "Method"
      },
      {
       "$id": "55",
       "Name": "accept",
       "NameInRequest": "Accept",
       "Type": {
        "$id": "56",
        "Kind": "string",
        "IsNullable": false
       },
       "Location": "Header",
       "IsApiVersion": false,
       "IsResourceParameter": false,
       "IsContentType": false,
       "IsRequired": true,
       "IsEndpoint": false,
       "SkipUrlEncoding": false,
       "Explode": false,
       "Kind": "Constant",
       "DefaultValue": {
        "$id": "57",
        "Type": {
         "$ref": "56"
        },
        "Value": "application/json"
       }
      },
      {
       "$id": "58",
       "Name": "contentType",
       "NameInRequest": "Content-Type",
       "Type": {
        "$id": "59",
        "Kind": "string",
        "IsNullable": false
       },
       "Location": "Header",
       "IsApiVersion": false,
       "IsResourceParameter": false,
       "IsContentType": true,
       "IsRequired": true,
       "IsEndpoint": false,
       "SkipUrlEncoding": false,
       "Explode": false,
       "Kind": "Constant",
       "DefaultValue": {
        "$id": "60",
        "Type": {
         "$ref": "59"
        },
        "Value": "application/json"
       }
      }
     ],
     "Responses": [
      {
       "$id": "61",
       "StatusCodes": [
        200
       ],
       "BodyType": {
        "$ref": "2"
       },
       "BodyMediaType": "Json",
       "Headers": [],
       "IsErrorResponse": false,
       "ContentTypes": [
        "application/json"
       ]
      }
     ],
     "HttpMethod": "POST",
     "RequestBodyMediaType": "Json",
     "Uri": "{host}",
     "Path": "/encode/bytes/property/default",
     "RequestMediaTypes": [
      "application/json"
     ],
     "BufferResponse": true,
     "GenerateProtocolMethod": true,
     "GenerateConvenienceMethod": true
    },
    {
     "$id": "62",
     "Name": "base64",
     "ResourceName": "Property",
     "Accessibility": "public",
     "Parameters": [
      {
       "$ref": "17"
      },
      {
       "$id": "63",
       "Name": "body",
       "NameInRequest": "body",
       "Type": {
        "$ref": "5"
       },
       "Location": "Body",
       "IsRequired": true,
       "IsApiVersion": false,
       "IsResourceParameter": false,
       "IsContentType": false,
       "IsEndpoint": false,
       "SkipUrlEncoding": false,
       "Explode": false,
       "Kind": "Method"
      },
      {
       "$id": "64",
       "Name": "accept",
       "NameInRequest": "Accept",
       "Type": {
        "$id": "65",
        "Kind": "string",
        "IsNullable": false
       },
       "Location": "Header",
       "IsApiVersion": false,
       "IsResourceParameter": false,
       "IsContentType": false,
       "IsRequired": true,
       "IsEndpoint": false,
       "SkipUrlEncoding": false,
       "Explode": false,
       "Kind": "Constant",
       "DefaultValue": {
        "$id": "66",
        "Type": {
         "$ref": "65"
        },
        "Value": "application/json"
       }
      },
      {
       "$id": "67",
       "Name": "contentType",
       "NameInRequest": "Content-Type",
       "Type": {
        "$id": "68",
        "Kind": "string",
        "IsNullable": false
       },
       "Location": "Header",
       "IsApiVersion": false,
       "IsResourceParameter": false,
       "IsContentType": true,
       "IsRequired": true,
       "IsEndpoint": false,
       "SkipUrlEncoding": false,
       "Explode": false,
       "Kind": "Constant",
       "DefaultValue": {
        "$id": "69",
        "Type": {
         "$ref": "68"
        },
        "Value": "application/json"
       }
      }
     ],
     "Responses": [
      {
       "$id": "70",
       "StatusCodes": [
        200
       ],
       "BodyType": {
        "$ref": "5"
       },
       "BodyMediaType": "Json",
       "Headers": [],
       "IsErrorResponse": false,
       "ContentTypes": [
        "application/json"
       ]
      }
     ],
     "HttpMethod": "POST",
     "RequestBodyMediaType": "Json",
     "Uri": "{host}",
     "Path": "/encode/bytes/property/base64",
     "RequestMediaTypes": [
      "application/json"
     ],
     "BufferResponse": true,
     "GenerateProtocolMethod": true,
     "GenerateConvenienceMethod": true
    },
    {
     "$id": "71",
     "Name": "base64url",
     "ResourceName": "Property",
     "Accessibility": "public",
     "Parameters": [
      {
       "$ref": "17"
      },
      {
       "$id": "72",
       "Name": "body",
       "NameInRequest": "body",
       "Type": {
        "$ref": "8"
       },
       "Location": "Body",
       "IsRequired": true,
       "IsApiVersion": false,
       "IsResourceParameter": false,
       "IsContentType": false,
       "IsEndpoint": false,
       "SkipUrlEncoding": false,
       "Explode": false,
       "Kind": "Method"
      },
      {
       "$id": "73",
       "Name": "accept",
       "NameInRequest": "Accept",
       "Type": {
        "$id": "74",
        "Kind": "string",
        "IsNullable": false
       },
       "Location": "Header",
       "IsApiVersion": false,
       "IsResourceParameter": false,
       "IsContentType": false,
       "IsRequired": true,
       "IsEndpoint": false,
       "SkipUrlEncoding": false,
       "Explode": false,
       "Kind": "Constant",
       "DefaultValue": {
        "$id": "75",
        "Type": {
         "$ref": "74"
        },
        "Value": "application/json"
       }
      },
      {
       "$id": "76",
       "Name": "contentType",
       "NameInRequest": "Content-Type",
       "Type": {
        "$id": "77",
        "Kind": "string",
        "IsNullable": false
       },
       "Location": "Header",
       "IsApiVersion": false,
       "IsResourceParameter": false,
       "IsContentType": true,
       "IsRequired": true,
       "IsEndpoint": false,
       "SkipUrlEncoding": false,
       "Explode": false,
       "Kind": "Constant",
       "DefaultValue": {
        "$id": "78",
        "Type": {
         "$ref": "77"
        },
        "Value": "application/json"
       }
      }
     ],
     "Responses": [
      {
       "$id": "79",
       "StatusCodes": [
        200
       ],
       "BodyType": {
        "$ref": "8"
       },
       "BodyMediaType": "Json",
       "Headers": [],
       "IsErrorResponse": false,
       "ContentTypes": [
        "application/json"
       ]
      }
     ],
     "HttpMethod": "POST",
     "RequestBodyMediaType": "Json",
     "Uri": "{host}",
     "Path": "/encode/bytes/property/base64url",
     "RequestMediaTypes": [
      "application/json"
     ],
     "BufferResponse": true,
     "GenerateProtocolMethod": true,
     "GenerateConvenienceMethod": true
    },
    {
     "$id": "80",
     "Name": "base64urlArray",
     "ResourceName": "Property",
     "Accessibility": "public",
     "Parameters": [
      {
       "$ref": "17"
      },
      {
       "$id": "81",
       "Name": "body",
       "NameInRequest": "body",
       "Type": {
        "$ref": "11"
       },
       "Location": "Body",
       "IsRequired": true,
       "IsApiVersion": false,
       "IsResourceParameter": false,
       "IsContentType": false,
       "IsEndpoint": false,
       "SkipUrlEncoding": false,
       "Explode": false,
       "Kind": "Method"
      },
      {
       "$id": "82",
       "Name": "accept",
       "NameInRequest": "Accept",
       "Type": {
        "$id": "83",
        "Kind": "string",
        "IsNullable": false
       },
       "Location": "Header",
       "IsApiVersion": false,
       "IsResourceParameter": false,
       "IsContentType": false,
       "IsRequired": true,
       "IsEndpoint": false,
       "SkipUrlEncoding": false,
       "Explode": false,
       "Kind": "Constant",
       "DefaultValue": {
        "$id": "84",
        "Type": {
         "$ref": "83"
        },
        "Value": "application/json"
       }
      },
      {
       "$id": "85",
       "Name": "contentType",
       "NameInRequest": "Content-Type",
       "Type": {
        "$id": "86",
        "Kind": "string",
        "IsNullable": false
       },
       "Location": "Header",
       "IsApiVersion": false,
       "IsResourceParameter": false,
       "IsContentType": true,
       "IsRequired": true,
       "IsEndpoint": false,
       "SkipUrlEncoding": false,
       "Explode": false,
       "Kind": "Constant",
       "DefaultValue": {
        "$id": "87",
        "Type": {
         "$ref": "86"
        },
        "Value": "application/json"
       }
      }
     ],
     "Responses": [
      {
       "$id": "88",
       "StatusCodes": [
        200
       ],
       "BodyType": {
        "$ref": "11"
       },
       "BodyMediaType": "Json",
       "Headers": [],
       "IsErrorResponse": false,
       "ContentTypes": [
        "application/json"
       ]
      }
     ],
     "HttpMethod": "POST",
     "RequestBodyMediaType": "Json",
     "Uri": "{host}",
     "Path": "/encode/bytes/property/base64url-array",
     "RequestMediaTypes": [
      "application/json"
     ],
     "BufferResponse": true,
     "GenerateProtocolMethod": true,
     "GenerateConvenienceMethod": true
    }
   ],
   "Protocol": {
    "$id": "89"
   },
   "Creatable": false,
   "Parent": "BytesClient",
   "Parameters": [
    {
     "$ref": "17"
    }
   ]
  },
  {
   "$id": "90",
   "Name": "Header",
   "Description": "",
   "Operations": [
    {
     "$id": "91",
     "Name": "default",
     "ResourceName": "Header",
     "Accessibility": "public",
     "Parameters": [
      {
       "$ref": "17"
      },
      {
       "$id": "92",
       "Name": "value",
       "NameInRequest": "value",
       "Type": {
        "$id": "93",
        "Kind": "bytes",
        "Encode": "base64"
       },
       "Location": "Header",
       "IsRequired": true,
       "IsApiVersion": false,
       "IsResourceParameter": false,
       "IsContentType": false,
       "IsEndpoint": false,
       "SkipUrlEncoding": false,
       "Explode": false,
       "Kind": "Method"
      },
      {
       "$id": "94",
       "Name": "accept",
       "NameInRequest": "Accept",
       "Type": {
        "$id": "95",
        "Kind": "string",
        "IsNullable": false
       },
       "Location": "Header",
       "IsApiVersion": false,
       "IsResourceParameter": false,
       "IsContentType": false,
       "IsRequired": true,
       "IsEndpoint": false,
       "SkipUrlEncoding": false,
       "Explode": false,
       "Kind": "Constant",
       "DefaultValue": {
        "$id": "96",
        "Type": {
         "$ref": "95"
        },
        "Value": "application/json"
       }
      }
     ],
     "Responses": [
      {
       "$id": "97",
       "StatusCodes": [
        204
       ],
       "BodyMediaType": "Json",
       "Headers": [],
       "IsErrorResponse": false
      }
     ],
     "HttpMethod": "GET",
     "RequestBodyMediaType": "None",
     "Uri": "{host}",
     "Path": "/encode/bytes/header/default",
     "BufferResponse": true,
     "GenerateProtocolMethod": true,
     "GenerateConvenienceMethod": true
    },
    {
     "$id": "98",
     "Name": "base64",
     "ResourceName": "Header",
     "Accessibility": "public",
     "Parameters": [
      {
       "$ref": "17"
      },
      {
       "$id": "99",
       "Name": "value",
       "NameInRequest": "value",
       "Type": {
        "$id": "100",
        "Kind": "bytes",
        "Encode": "base64"
       },
       "Location": "Header",
       "IsRequired": true,
       "IsApiVersion": false,
       "IsResourceParameter": false,
       "IsContentType": false,
       "IsEndpoint": false,
       "SkipUrlEncoding": false,
       "Explode": false,
       "Kind": "Method"
      },
      {
       "$id": "101",
       "Name": "accept",
       "NameInRequest": "Accept",
       "Type": {
        "$id": "102",
        "Kind": "string",
        "IsNullable": false
       },
       "Location": "Header",
       "IsApiVersion": false,
       "IsResourceParameter": false,
       "IsContentType": false,
       "IsRequired": true,
       "IsEndpoint": false,
       "SkipUrlEncoding": false,
       "Explode": false,
       "Kind": "Constant",
       "DefaultValue": {
        "$id": "103",
        "Type": {
         "$ref": "102"
        },
        "Value": "application/json"
       }
      }
     ],
     "Responses": [
      {
       "$id": "104",
       "StatusCodes": [
        204
       ],
       "BodyMediaType": "Json",
       "Headers": [],
       "IsErrorResponse": false
      }
     ],
     "HttpMethod": "GET",
     "RequestBodyMediaType": "None",
     "Uri": "{host}",
     "Path": "/encode/bytes/header/base64",
     "BufferResponse": true,
     "GenerateProtocolMethod": true,
     "GenerateConvenienceMethod": true
    },
    {
     "$id": "105",
     "Name": "base64url",
     "ResourceName": "Header",
     "Accessibility": "public",
     "Parameters": [
      {
       "$ref": "17"
      },
      {
       "$id": "106",
       "Name": "value",
       "NameInRequest": "value",
       "Type": {
        "$id": "107",
        "Kind": "bytes",
        "Encode": "base64url"
       },
       "Location": "Header",
       "IsRequired": true,
       "IsApiVersion": false,
       "IsResourceParameter": false,
       "IsContentType": false,
       "IsEndpoint": false,
       "SkipUrlEncoding": false,
       "Explode": false,
       "Kind": "Method"
      },
      {
       "$id": "108",
       "Name": "accept",
       "NameInRequest": "Accept",
       "Type": {
        "$id": "109",
        "Kind": "string",
        "IsNullable": false
       },
       "Location": "Header",
       "IsApiVersion": false,
       "IsResourceParameter": false,
       "IsContentType": false,
       "IsRequired": true,
       "IsEndpoint": false,
       "SkipUrlEncoding": false,
       "Explode": false,
       "Kind": "Constant",
       "DefaultValue": {
        "$id": "110",
        "Type": {
         "$ref": "109"
        },
        "Value": "application/json"
       }
      }
     ],
     "Responses": [
      {
       "$id": "111",
       "StatusCodes": [
        204
       ],
       "BodyMediaType": "Json",
       "Headers": [],
       "IsErrorResponse": false
      }
     ],
     "HttpMethod": "GET",
     "RequestBodyMediaType": "None",
     "Uri": "{host}",
     "Path": "/encode/bytes/header/base64url",
     "BufferResponse": true,
     "GenerateProtocolMethod": true,
     "GenerateConvenienceMethod": true
    },
    {
     "$id": "112",
     "Name": "base64urlArray",
     "ResourceName": "Header",
     "Accessibility": "public",
     "Parameters": [
      {
       "$ref": "17"
      },
      {
       "$id": "113",
       "Name": "value",
       "NameInRequest": "value",
       "Type": {
        "$id": "114",
        "Kind": "Array",
        "Name": "Array",
        "ElementType": {
         "$id": "115",
         "Kind": "bytes",
         "Encode": "base64url"
        }
       },
       "Location": "Header",
       "IsRequired": true,
       "IsApiVersion": false,
       "IsResourceParameter": false,
       "IsContentType": false,
       "IsEndpoint": false,
       "SkipUrlEncoding": false,
       "Explode": false,
       "Kind": "Method",
       "ArraySerializationDelimiter": ","
      },
      {
       "$id": "116",
       "Name": "accept",
       "NameInRequest": "Accept",
       "Type": {
        "$id": "117",
        "Kind": "string",
        "IsNullable": false
       },
       "Location": "Header",
       "IsApiVersion": false,
       "IsResourceParameter": false,
       "IsContentType": false,
       "IsRequired": true,
       "IsEndpoint": false,
       "SkipUrlEncoding": false,
       "Explode": false,
       "Kind": "Constant",
       "DefaultValue": {
        "$id": "118",
        "Type": {
         "$ref": "117"
        },
        "Value": "application/json"
       }
      }
     ],
     "Responses": [
      {
       "$id": "119",
       "StatusCodes": [
        204
       ],
       "BodyMediaType": "Json",
       "Headers": [],
       "IsErrorResponse": false
      }
     ],
     "HttpMethod": "GET",
     "RequestBodyMediaType": "None",
     "Uri": "{host}",
     "Path": "/encode/bytes/header/base64url-array",
     "BufferResponse": true,
     "GenerateProtocolMethod": true,
     "GenerateConvenienceMethod": true
    }
   ],
   "Protocol": {
    "$id": "120"
   },
   "Creatable": false,
   "Parent": "BytesClient",
   "Parameters": [
    {
     "$ref": "17"
    }
   ]
  },
  {
   "$id": "121",
   "Name": "RequestBody",
   "Description": "",
   "Operations": [
    {
     "$id": "122",
     "Name": "default",
     "ResourceName": "RequestBody",
     "Accessibility": "public",
     "Parameters": [
      {
       "$ref": "17"
      },
      {
       "$id": "123",
       "Name": "value",
       "NameInRequest": "value",
       "Type": {
        "$id": "124",
        "Kind": "bytes",
        "Encode": "base64"
       },
       "Location": "Body",
       "IsRequired": true,
       "IsApiVersion": false,
       "IsResourceParameter": false,
       "IsContentType": false,
       "IsEndpoint": false,
       "SkipUrlEncoding": false,
       "Explode": false,
       "Kind": "Method"
      },
      {
       "$id": "125",
       "Name": "contentType",
       "NameInRequest": "Content-Type",
       "Type": {
        "$id": "126",
        "Kind": "string",
        "IsNullable": false
       },
       "Location": "Header",
       "IsApiVersion": false,
       "IsResourceParameter": false,
       "IsContentType": true,
       "IsRequired": true,
       "IsEndpoint": false,
       "SkipUrlEncoding": false,
       "Explode": false,
       "Kind": "Constant",
       "DefaultValue": {
        "$id": "127",
        "Type": {
         "$ref": "126"
        },
        "Value": "application/json"
       }
      },
      {
       "$id": "128",
       "Name": "accept",
       "NameInRequest": "Accept",
       "Type": {
        "$id": "129",
        "Kind": "string",
        "IsNullable": false
       },
       "Location": "Header",
       "IsApiVersion": false,
       "IsResourceParameter": false,
       "IsContentType": false,
       "IsRequired": true,
       "IsEndpoint": false,
       "SkipUrlEncoding": false,
       "Explode": false,
       "Kind": "Constant",
       "DefaultValue": {
        "$id": "130",
        "Type": {
         "$ref": "129"
        },
        "Value": "application/json"
       }
      }
     ],
     "Responses": [
      {
       "$id": "131",
       "StatusCodes": [
        204
       ],
       "BodyMediaType": "Json",
       "Headers": [],
       "IsErrorResponse": false
      }
     ],
     "HttpMethod": "POST",
     "RequestBodyMediaType": "Binary",
     "Uri": "{host}",
     "Path": "/encode/bytes/body/request/default",
     "RequestMediaTypes": [
      "application/json"
     ],
     "BufferResponse": true,
     "GenerateProtocolMethod": true,
     "GenerateConvenienceMethod": true
    },
    {
     "$id": "132",
     "Name": "octetStream",
     "ResourceName": "RequestBody",
     "Accessibility": "public",
     "Parameters": [
      {
       "$ref": "17"
      },
      {
       "$id": "133",
       "Name": "contentType",
       "NameInRequest": "Content-Type",
       "Type": {
        "$id": "134",
        "Kind": "constant",
        "ValueType": {
         "$id": "135",
         "Kind": "string"
        },
        "Value": "application/octet-stream"
       },
       "Location": "Header",
       "DefaultValue": {
        "$id": "136",
        "Type": {
         "$ref": "134"
        },
        "Value": "application/octet-stream"
       },
       "IsRequired": true,
       "IsApiVersion": false,
       "IsResourceParameter": false,
       "IsContentType": true,
       "IsEndpoint": false,
       "SkipUrlEncoding": false,
       "Explode": false,
       "Kind": "Constant"
      },
      {
       "$id": "137",
       "Name": "value",
       "NameInRequest": "value",
       "Type": {
        "$id": "138",
        "Kind": "bytes",
        "Encode": "base64"
       },
       "Location": "Body",
       "IsRequired": true,
       "IsApiVersion": false,
       "IsResourceParameter": false,
       "IsContentType": false,
       "IsEndpoint": false,
       "SkipUrlEncoding": false,
       "Explode": false,
       "Kind": "Method"
      },
      {
       "$id": "139",
       "Name": "accept",
       "NameInRequest": "Accept",
       "Type": {
        "$id": "140",
        "Kind": "string",
        "IsNullable": false
       },
       "Location": "Header",
       "IsApiVersion": false,
       "IsResourceParameter": false,
       "IsContentType": false,
       "IsRequired": true,
       "IsEndpoint": false,
       "SkipUrlEncoding": false,
       "Explode": false,
       "Kind": "Constant",
       "DefaultValue": {
        "$id": "141",
        "Type": {
         "$ref": "140"
        },
        "Value": "application/json"
       }
      }
     ],
     "Responses": [
      {
       "$id": "142",
       "StatusCodes": [
        204
       ],
       "BodyMediaType": "Json",
       "Headers": [],
       "IsErrorResponse": false
      }
     ],
     "HttpMethod": "POST",
     "RequestBodyMediaType": "Binary",
     "Uri": "{host}",
     "Path": "/encode/bytes/body/request/octet-stream",
     "RequestMediaTypes": [
      "application/octet-stream"
     ],
     "BufferResponse": true,
     "GenerateProtocolMethod": true,
     "GenerateConvenienceMethod": true
    },
    {
     "$id": "143",
     "Name": "customContentType",
     "ResourceName": "RequestBody",
     "Accessibility": "public",
     "Parameters": [
      {
       "$ref": "17"
      },
      {
       "$id": "144",
       "Name": "contentType",
       "NameInRequest": "Content-Type",
       "Type": {
        "$id": "145",
        "Kind": "constant",
        "ValueType": {
         "$id": "146",
         "Kind": "string"
        },
        "Value": "image/png"
       },
       "Location": "Header",
       "DefaultValue": {
        "$id": "147",
        "Type": {
         "$ref": "145"
        },
        "Value": "image/png"
       },
       "IsRequired": true,
       "IsApiVersion": false,
       "IsResourceParameter": false,
       "IsContentType": true,
       "IsEndpoint": false,
       "SkipUrlEncoding": false,
       "Explode": false,
       "Kind": "Constant"
      },
      {
       "$id": "148",
       "Name": "value",
       "NameInRequest": "value",
       "Type": {
        "$id": "149",
        "Kind": "bytes",
        "Encode": "base64"
       },
       "Location": "Body",
       "IsRequired": true,
       "IsApiVersion": false,
       "IsResourceParameter": false,
       "IsContentType": false,
       "IsEndpoint": false,
       "SkipUrlEncoding": false,
       "Explode": false,
       "Kind": "Method"
      },
      {
       "$id": "150",
       "Name": "accept",
       "NameInRequest": "Accept",
       "Type": {
        "$id": "151",
        "Kind": "string",
        "IsNullable": false
       },
       "Location": "Header",
       "IsApiVersion": false,
       "IsResourceParameter": false,
       "IsContentType": false,
       "IsRequired": true,
       "IsEndpoint": false,
       "SkipUrlEncoding": false,
       "Explode": false,
       "Kind": "Constant",
       "DefaultValue": {
        "$id": "152",
        "Type": {
         "$ref": "151"
        },
        "Value": "application/json"
       }
      }
     ],
     "Responses": [
      {
       "$id": "153",
       "StatusCodes": [
        204
       ],
       "BodyMediaType": "Json",
       "Headers": [],
       "IsErrorResponse": false
      }
     ],
     "HttpMethod": "POST",
     "RequestBodyMediaType": "Binary",
     "Uri": "{host}",
     "Path": "/encode/bytes/body/request/custom-content-type",
     "RequestMediaTypes": [
      "image/png"
     ],
     "BufferResponse": true,
     "GenerateProtocolMethod": true,
     "GenerateConvenienceMethod": true
    },
    {
     "$id": "154",
     "Name": "base64",
     "ResourceName": "RequestBody",
     "Accessibility": "public",
     "Parameters": [
      {
       "$ref": "17"
      },
      {
       "$id": "155",
       "Name": "value",
       "NameInRequest": "value",
       "Type": {
        "$id": "156",
        "Kind": "bytes",
        "Encode": "base64"
       },
       "Location": "Body",
       "IsRequired": true,
       "IsApiVersion": false,
       "IsResourceParameter": false,
       "IsContentType": false,
       "IsEndpoint": false,
       "SkipUrlEncoding": false,
       "Explode": false,
       "Kind": "Method"
      },
      {
       "$id": "157",
       "Name": "contentType",
       "NameInRequest": "Content-Type",
       "Type": {
        "$id": "158",
        "Kind": "string",
        "IsNullable": false
       },
       "Location": "Header",
       "IsApiVersion": false,
       "IsResourceParameter": false,
       "IsContentType": true,
       "IsRequired": true,
       "IsEndpoint": false,
       "SkipUrlEncoding": false,
       "Explode": false,
       "Kind": "Constant",
       "DefaultValue": {
        "$id": "159",
        "Type": {
         "$ref": "158"
        },
        "Value": "application/json"
       }
      },
      {
       "$id": "160",
       "Name": "accept",
       "NameInRequest": "Accept",
       "Type": {
        "$id": "161",
        "Kind": "string",
        "IsNullable": false
       },
       "Location": "Header",
       "IsApiVersion": false,
       "IsResourceParameter": false,
       "IsContentType": false,
       "IsRequired": true,
       "IsEndpoint": false,
       "SkipUrlEncoding": false,
       "Explode": false,
       "Kind": "Constant",
       "DefaultValue": {
        "$id": "162",
        "Type": {
         "$ref": "161"
        },
        "Value": "application/json"
       }
      }
     ],
     "Responses": [
      {
       "$id": "163",
       "StatusCodes": [
        204
       ],
       "BodyMediaType": "Json",
       "Headers": [],
       "IsErrorResponse": false
      }
     ],
     "HttpMethod": "POST",
     "RequestBodyMediaType": "Binary",
     "Uri": "{host}",
     "Path": "/encode/bytes/body/request/base64",
     "RequestMediaTypes": [
      "application/json"
     ],
     "BufferResponse": true,
     "GenerateProtocolMethod": true,
     "GenerateConvenienceMethod": true
    },
    {
     "$id": "164",
     "Name": "base64url",
     "ResourceName": "RequestBody",
     "Accessibility": "public",
     "Parameters": [
      {
       "$ref": "17"
      },
      {
       "$id": "165",
       "Name": "value",
       "NameInRequest": "value",
       "Type": {
        "$id": "166",
        "Kind": "bytes",
        "Encode": "base64url"
       },
       "Location": "Body",
       "IsRequired": true,
       "IsApiVersion": false,
       "IsResourceParameter": false,
       "IsContentType": false,
       "IsEndpoint": false,
       "SkipUrlEncoding": false,
       "Explode": false,
       "Kind": "Method"
      },
      {
       "$id": "167",
       "Name": "contentType",
       "NameInRequest": "Content-Type",
       "Type": {
        "$id": "168",
        "Kind": "string",
        "IsNullable": false
       },
       "Location": "Header",
       "IsApiVersion": false,
       "IsResourceParameter": false,
       "IsContentType": true,
       "IsRequired": true,
       "IsEndpoint": false,
       "SkipUrlEncoding": false,
       "Explode": false,
       "Kind": "Constant",
       "DefaultValue": {
        "$id": "169",
        "Type": {
         "$ref": "168"
        },
        "Value": "application/json"
       }
      },
      {
       "$id": "170",
       "Name": "accept",
       "NameInRequest": "Accept",
       "Type": {
        "$id": "171",
        "Kind": "string",
        "IsNullable": false
       },
       "Location": "Header",
       "IsApiVersion": false,
       "IsResourceParameter": false,
       "IsContentType": false,
       "IsRequired": true,
       "IsEndpoint": false,
       "SkipUrlEncoding": false,
       "Explode": false,
       "Kind": "Constant",
       "DefaultValue": {
        "$id": "172",
        "Type": {
         "$ref": "171"
        },
        "Value": "application/json"
       }
      }
     ],
     "Responses": [
      {
       "$id": "173",
       "StatusCodes": [
        204
       ],
       "BodyMediaType": "Json",
       "Headers": [],
       "IsErrorResponse": false
      }
     ],
     "HttpMethod": "POST",
     "RequestBodyMediaType": "Binary",
     "Uri": "{host}",
     "Path": "/encode/bytes/body/request/base64url",
     "RequestMediaTypes": [
      "application/json"
     ],
     "BufferResponse": true,
     "GenerateProtocolMethod": true,
     "GenerateConvenienceMethod": true
    }
   ],
   "Protocol": {
    "$id": "174"
   },
   "Creatable": false,
   "Parent": "BytesClient",
   "Parameters": [
    {
     "$ref": "17"
    }
   ]
  },
  {
   "$id": "175",
   "Name": "ResponseBody",
   "Description": "",
   "Operations": [
    {
     "$id": "176",
     "Name": "default",
     "ResourceName": "ResponseBody",
     "Accessibility": "public",
     "Parameters": [
      {
       "$ref": "17"
      },
      {
       "$id": "177",
       "Name": "accept",
       "NameInRequest": "Accept",
       "Type": {
        "$id": "178",
        "Kind": "string",
        "IsNullable": false
       },
       "Location": "Header",
       "IsApiVersion": false,
       "IsResourceParameter": false,
       "IsContentType": false,
       "IsRequired": true,
       "IsEndpoint": false,
       "SkipUrlEncoding": false,
       "Explode": false,
       "Kind": "Constant",
       "DefaultValue": {
        "$id": "179",
        "Type": {
         "$ref": "178"
        },
        "Value": "application/json"
       }
      }
     ],
     "Responses": [
      {
       "$id": "180",
       "StatusCodes": [
        200
       ],
       "BodyType": {
        "$id": "181",
        "Kind": "bytes",
        "Encode": "base64"
       },
       "BodyMediaType": "Json",
       "Headers": [],
       "IsErrorResponse": false,
       "ContentTypes": [
        "application/json"
       ]
      }
     ],
     "HttpMethod": "GET",
     "RequestBodyMediaType": "None",
     "Uri": "{host}",
     "Path": "/encode/bytes/body/response/default",
     "BufferResponse": true,
     "GenerateProtocolMethod": true,
     "GenerateConvenienceMethod": true
    },
    {
     "$id": "182",
     "Name": "octetStream",
     "ResourceName": "ResponseBody",
     "Accessibility": "public",
     "Parameters": [
      {
       "$ref": "17"
      },
      {
       "$id": "183",
       "Name": "accept",
       "NameInRequest": "Accept",
       "Type": {
        "$id": "184",
        "Kind": "string",
        "IsNullable": false
       },
       "Location": "Header",
       "IsApiVersion": false,
       "IsResourceParameter": false,
       "IsContentType": false,
       "IsRequired": true,
       "IsEndpoint": false,
       "SkipUrlEncoding": false,
       "Explode": false,
       "Kind": "Constant",
       "DefaultValue": {
        "$id": "185",
        "Type": {
         "$ref": "184"
        },
        "Value": "application/octet-stream"
       }
      }
     ],
     "Responses": [
      {
       "$id": "186",
       "StatusCodes": [
        200
       ],
       "BodyType": {
        "$id": "187",
        "Kind": "bytes",
        "Encode": "base64"
       },
       "BodyMediaType": "Json",
       "Headers": [],
       "IsErrorResponse": false,
       "ContentTypes": [
        "application/octet-stream"
       ]
      }
     ],
     "HttpMethod": "GET",
     "RequestBodyMediaType": "None",
     "Uri": "{host}",
     "Path": "/encode/bytes/body/response/octet-stream",
     "BufferResponse": true,
     "GenerateProtocolMethod": true,
     "GenerateConvenienceMethod": true
    },
    {
     "$id": "188",
     "Name": "customContentType",
     "ResourceName": "ResponseBody",
     "Accessibility": "public",
     "Parameters": [
      {
       "$ref": "17"
      },
      {
       "$id": "189",
       "Name": "accept",
       "NameInRequest": "Accept",
       "Type": {
        "$id": "190",
        "Kind": "string",
        "IsNullable": false
       },
       "Location": "Header",
       "IsApiVersion": false,
       "IsResourceParameter": false,
       "IsContentType": false,
       "IsRequired": true,
       "IsEndpoint": false,
       "SkipUrlEncoding": false,
       "Explode": false,
       "Kind": "Constant",
       "DefaultValue": {
        "$id": "191",
        "Type": {
         "$ref": "190"
        },
        "Value": "image/png"
       }
      }
     ],
     "Responses": [
      {
       "$id": "192",
       "StatusCodes": [
        200
       ],
       "BodyType": {
        "$id": "193",
        "Kind": "bytes",
        "Encode": "base64"
       },
       "BodyMediaType": "Json",
       "Headers": [],
       "IsErrorResponse": false,
       "ContentTypes": [
        "image/png"
       ]
      }
     ],
     "HttpMethod": "GET",
     "RequestBodyMediaType": "None",
     "Uri": "{host}",
     "Path": "/encode/bytes/body/response/custom-content-type",
     "BufferResponse": true,
     "GenerateProtocolMethod": true,
     "GenerateConvenienceMethod": true
    },
    {
     "$id": "194",
     "Name": "base64",
     "ResourceName": "ResponseBody",
     "Accessibility": "public",
     "Parameters": [
      {
       "$ref": "17"
      },
      {
       "$id": "195",
       "Name": "accept",
       "NameInRequest": "Accept",
       "Type": {
        "$id": "196",
        "Kind": "string",
        "IsNullable": false
       },
       "Location": "Header",
       "IsApiVersion": false,
       "IsResourceParameter": false,
       "IsContentType": false,
       "IsRequired": true,
       "IsEndpoint": false,
       "SkipUrlEncoding": false,
       "Explode": false,
       "Kind": "Constant",
       "DefaultValue": {
        "$id": "197",
        "Type": {
         "$ref": "196"
        },
        "Value": "application/json"
       }
      }
     ],
     "Responses": [
      {
       "$id": "198",
       "StatusCodes": [
        200
       ],
       "BodyType": {
        "$id": "199",
        "Kind": "bytes",
        "Encode": "base64"
       },
       "BodyMediaType": "Json",
       "Headers": [],
       "IsErrorResponse": false,
       "ContentTypes": [
        "application/json"
       ]
      }
     ],
     "HttpMethod": "GET",
     "RequestBodyMediaType": "None",
     "Uri": "{host}",
     "Path": "/encode/bytes/body/response/base64",
     "BufferResponse": true,
     "GenerateProtocolMethod": true,
     "GenerateConvenienceMethod": true
    },
    {
     "$id": "200",
     "Name": "base64url",
     "ResourceName": "ResponseBody",
     "Accessibility": "public",
     "Parameters": [
      {
       "$ref": "17"
      },
      {
       "$id": "201",
       "Name": "accept",
       "NameInRequest": "Accept",
       "Type": {
        "$id": "202",
        "Kind": "string",
        "IsNullable": false
       },
       "Location": "Header",
       "IsApiVersion": false,
       "IsResourceParameter": false,
       "IsContentType": false,
       "IsRequired": true,
       "IsEndpoint": false,
       "SkipUrlEncoding": false,
       "Explode": false,
       "Kind": "Constant",
       "DefaultValue": {
        "$id": "203",
        "Type": {
         "$ref": "202"
        },
        "Value": "application/json"
       }
      }
     ],
     "Responses": [
      {
       "$id": "204",
       "StatusCodes": [
        200
       ],
       "BodyType": {
        "$id": "205",
        "Kind": "bytes",
        "Encode": "base64url"
       },
       "BodyMediaType": "Json",
       "Headers": [],
       "IsErrorResponse": false,
       "ContentTypes": [
        "application/json"
       ]
      }
     ],
     "HttpMethod": "GET",
     "RequestBodyMediaType": "None",
     "Uri": "{host}",
     "Path": "/encode/bytes/body/response/base64url",
     "BufferResponse": true,
     "GenerateProtocolMethod": true,
     "GenerateConvenienceMethod": true
    }
   ],
   "Protocol": {
    "$id": "206"
   },
   "Creatable": false,
   "Parent": "BytesClient",
   "Parameters": [
    {
     "$ref": "17"
    }
   ]
  }
 ]
}<|MERGE_RESOLUTION|>--- conflicted
+++ resolved
@@ -9,12 +9,7 @@
    "Kind": "Model",
    "Name": "DefaultBytesProperty",
    "Namespace": "Encode.Bytes",
-<<<<<<< HEAD
-   "IsNullable": false,
    "Usage": "Input,Output",
-=======
-   "Usage": "RoundTrip",
->>>>>>> 64632414
    "Properties": [
     {
      "$id": "3",
@@ -36,12 +31,7 @@
    "Kind": "Model",
    "Name": "Base64BytesProperty",
    "Namespace": "Encode.Bytes",
-<<<<<<< HEAD
-   "IsNullable": false,
    "Usage": "Input,Output",
-=======
-   "Usage": "RoundTrip",
->>>>>>> 64632414
    "Properties": [
     {
      "$id": "6",
@@ -63,12 +53,7 @@
    "Kind": "Model",
    "Name": "Base64urlBytesProperty",
    "Namespace": "Encode.Bytes",
-<<<<<<< HEAD
-   "IsNullable": false,
    "Usage": "Input,Output",
-=======
-   "Usage": "RoundTrip",
->>>>>>> 64632414
    "Properties": [
     {
      "$id": "9",
@@ -90,12 +75,7 @@
    "Kind": "Model",
    "Name": "Base64urlArrayBytesProperty",
    "Namespace": "Encode.Bytes",
-<<<<<<< HEAD
-   "IsNullable": false,
    "Usage": "Input,Output",
-=======
-   "Usage": "RoundTrip",
->>>>>>> 64632414
    "Properties": [
     {
      "$id": "12",
