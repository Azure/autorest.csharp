--- conflicted
+++ resolved
@@ -95,16 +95,11 @@
       "ValueType": {
        "$id": "14",
        "Kind": "bytes",
-<<<<<<< HEAD
        "Name": "base64urlBytes",
        "Encode": "base64url",
        "CrossLanguageDefinitionId": "Encode.Bytes.base64urlBytes"
-      }
-=======
-       "Encode": "base64url"
       },
       "CrossLanguageDefinitionId": "TypeSpec.Array"
->>>>>>> d4a5bea0
      },
      "IsRequired": true,
      "IsReadOnly": false
@@ -129,13 +124,9 @@
      "Description": "TestServer endpoint",
      "Type": {
       "$id": "18",
-<<<<<<< HEAD
       "Kind": "string",
       "Name": "string",
-      "CrossLanguageDefinitionId": ""
-=======
-      "Kind": "string"
->>>>>>> d4a5bea0
+      "CrossLanguageDefinitionId": "TypeSpec.string"
      },
      "Location": "Uri",
      "IsApiVersion": false,
@@ -150,13 +141,9 @@
       "$id": "19",
       "Type": {
        "$id": "20",
-<<<<<<< HEAD
        "Kind": "string",
        "Name": "string",
-       "CrossLanguageDefinitionId": ""
-=======
-       "Kind": "string"
->>>>>>> d4a5bea0
+       "CrossLanguageDefinitionId": "TypeSpec.string"
       },
       "Value": "http://localhost:3000"
      }
@@ -419,16 +406,11 @@
         "ValueType": {
          "$id": "46",
          "Kind": "bytes",
-<<<<<<< HEAD
          "Name": "base64urlBytes",
          "Encode": "base64url",
          "CrossLanguageDefinitionId": "Encode.Bytes.base64urlBytes"
-        }
-=======
-         "Encode": "base64url"
         },
         "CrossLanguageDefinitionId": "TypeSpec.Array"
->>>>>>> d4a5bea0
        },
        "Location": "Query",
        "IsRequired": true,
@@ -1207,16 +1189,11 @@
         "ValueType": {
          "$id": "115",
          "Kind": "bytes",
-<<<<<<< HEAD
          "Name": "base64urlBytes",
          "Encode": "base64url",
          "CrossLanguageDefinitionId": "Encode.Bytes.base64urlBytes"
-        }
-=======
-         "Encode": "base64url"
         },
         "CrossLanguageDefinitionId": "TypeSpec.Array"
->>>>>>> d4a5bea0
        },
        "Location": "Header",
        "IsRequired": true,
