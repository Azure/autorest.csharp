--- conflicted
+++ resolved
@@ -41,19 +41,11 @@
 <code><![CDATA[
 Property client = new BytesClient().GetPropertyClient(apiVersion: "1.0.0");
 
-<<<<<<< HEAD
-var data = new {
-    value = BinaryData.FromString("<your binary data content>"),
-};
-
-Response response = await client.DefaultAsync(RequestContent.Create(data));
-=======
 RequestContent content = RequestContent.Create(new
 {
     value = new object(),
 });
 Response response = await client.DefaultAsync(content);
->>>>>>> 712159bd
 
 JsonElement result = JsonDocument.Parse(response.ContentStream).RootElement;
 Console.WriteLine(result.GetProperty("value").ToString());
@@ -76,15 +68,7 @@
       <example>
 This sample shows how to call Default and parse the result.
 <code><![CDATA[
-<<<<<<< HEAD
-var client = new BytesClient().GetPropertyClient("1.0.0");
-
-var data = new {
-    value = BinaryData.FromString("<your binary data content>"),
-};
-=======
-Property client = new BytesClient().GetPropertyClient(apiVersion: "1.0.0");
->>>>>>> 712159bd
+Property client = new BytesClient().GetPropertyClient(apiVersion: "1.0.0");
 
 RequestContent content = RequestContent.Create(new
 {
@@ -149,19 +133,11 @@
 <code><![CDATA[
 Property client = new BytesClient().GetPropertyClient(apiVersion: "1.0.0");
 
-<<<<<<< HEAD
-var data = new {
-    value = BinaryData.FromString("<your binary data content>"),
-};
-
-Response response = await client.Base64Async(RequestContent.Create(data));
-=======
 RequestContent content = RequestContent.Create(new
 {
     value = new object(),
 });
 Response response = await client.Base64Async(content);
->>>>>>> 712159bd
 
 JsonElement result = JsonDocument.Parse(response.ContentStream).RootElement;
 Console.WriteLine(result.GetProperty("value").ToString());
@@ -184,15 +160,7 @@
       <example>
 This sample shows how to call Base64 and parse the result.
 <code><![CDATA[
-<<<<<<< HEAD
-var client = new BytesClient().GetPropertyClient("1.0.0");
-
-var data = new {
-    value = BinaryData.FromString("<your binary data content>"),
-};
-=======
-Property client = new BytesClient().GetPropertyClient(apiVersion: "1.0.0");
->>>>>>> 712159bd
+Property client = new BytesClient().GetPropertyClient(apiVersion: "1.0.0");
 
 RequestContent content = RequestContent.Create(new
 {
@@ -255,15 +223,7 @@
       <example>
 This sample shows how to call Base64urlAsync and parse the result.
 <code><![CDATA[
-<<<<<<< HEAD
-var client = new BytesClient().GetPropertyClient("1.0.0");
-
-var data = new {
-    value = BinaryData.FromString("<your binary data content>"),
-};
-=======
-Property client = new BytesClient().GetPropertyClient(apiVersion: "1.0.0");
->>>>>>> 712159bd
+Property client = new BytesClient().GetPropertyClient(apiVersion: "1.0.0");
 
 RequestContent content = RequestContent.Create(new
 {
@@ -292,15 +252,7 @@
       <example>
 This sample shows how to call Base64url and parse the result.
 <code><![CDATA[
-<<<<<<< HEAD
-var client = new BytesClient().GetPropertyClient("1.0.0");
-
-var data = new {
-    value = BinaryData.FromString("<your binary data content>"),
-};
-=======
-Property client = new BytesClient().GetPropertyClient(apiVersion: "1.0.0");
->>>>>>> 712159bd
+Property client = new BytesClient().GetPropertyClient(apiVersion: "1.0.0");
 
 RequestContent content = RequestContent.Create(new
 {
@@ -331,11 +283,7 @@
 <code><![CDATA[
 Property client = new BytesClient().GetPropertyClient(apiVersion: "1.0.0");
 
-<<<<<<< HEAD
-var body = new Base64urlArrayBytesProperty(new BinaryData[]
-=======
 Base64urlArrayBytesProperty body = new Base64urlArrayBytesProperty(new List<BinaryData>()
->>>>>>> 712159bd
 {
     BinaryData.FromObjectAsJson(new object())
 });
@@ -358,11 +306,7 @@
 <code><![CDATA[
 Property client = new BytesClient().GetPropertyClient(apiVersion: "1.0.0");
 
-<<<<<<< HEAD
-var body = new Base64urlArrayBytesProperty(new BinaryData[]
-=======
 Base64urlArrayBytesProperty body = new Base64urlArrayBytesProperty(new List<BinaryData>()
->>>>>>> 712159bd
 {
     BinaryData.FromObjectAsJson(new object())
 });
@@ -382,28 +326,6 @@
     <member name="Base64urlArrayAsync(RequestContent,RequestContext)">
       <example>
 This sample shows how to call Base64urlArrayAsync and parse the result.
-<code><![CDATA[
-Property client = new BytesClient().GetPropertyClient(apiVersion: "1.0.0");
-
-<<<<<<< HEAD
-var data = new {
-    value = new[] {
-        BinaryData.FromString("<your binary data content>")
-=======
-RequestContent content = RequestContent.Create(new
-{
-    value = new List<object>()
-    {
-        new object()
->>>>>>> 712159bd
-    },
-});
-Response response = await client.Base64urlArrayAsync(content);
-
-JsonElement result = JsonDocument.Parse(response.ContentStream).RootElement;
-Console.WriteLine(result.GetProperty("value")[0].ToString());
-]]></code>
-This sample shows how to call Base64urlArrayAsync with all request content and parse the result.
 <code><![CDATA[
 Property client = new BytesClient().GetPropertyClient(apiVersion: "1.0.0");
 
@@ -418,33 +340,8 @@
 
 JsonElement result = JsonDocument.Parse(response.ContentStream).RootElement;
 Console.WriteLine(result.GetProperty("value")[0].ToString());
-]]></code></example>
-    </member>
-    <member name="Base64urlArray(RequestContent,RequestContext)">
-      <example>
-This sample shows how to call Base64urlArray and parse the result.
-<code><![CDATA[
-Property client = new BytesClient().GetPropertyClient(apiVersion: "1.0.0");
-
-<<<<<<< HEAD
-var data = new {
-    value = new[] {
-        BinaryData.FromString("<your binary data content>")
-=======
-RequestContent content = RequestContent.Create(new
-{
-    value = new List<object>()
-    {
-        new object()
->>>>>>> 712159bd
-    },
-});
-Response response = client.Base64urlArray(content);
-
-JsonElement result = JsonDocument.Parse(response.ContentStream).RootElement;
-Console.WriteLine(result.GetProperty("value")[0].ToString());
-]]></code>
-This sample shows how to call Base64urlArray with all request content and parse the result.
+]]></code>
+This sample shows how to call Base64urlArrayAsync with all request content and parse the result.
 <code><![CDATA[
 Property client = new BytesClient().GetPropertyClient(apiVersion: "1.0.0");
 
@@ -455,6 +352,41 @@
         new object()
     },
 });
+Response response = await client.Base64urlArrayAsync(content);
+
+JsonElement result = JsonDocument.Parse(response.ContentStream).RootElement;
+Console.WriteLine(result.GetProperty("value")[0].ToString());
+]]></code></example>
+    </member>
+    <member name="Base64urlArray(RequestContent,RequestContext)">
+      <example>
+This sample shows how to call Base64urlArray and parse the result.
+<code><![CDATA[
+Property client = new BytesClient().GetPropertyClient(apiVersion: "1.0.0");
+
+RequestContent content = RequestContent.Create(new
+{
+    value = new List<object>()
+    {
+        new object()
+    },
+});
+Response response = client.Base64urlArray(content);
+
+JsonElement result = JsonDocument.Parse(response.ContentStream).RootElement;
+Console.WriteLine(result.GetProperty("value")[0].ToString());
+]]></code>
+This sample shows how to call Base64urlArray with all request content and parse the result.
+<code><![CDATA[
+Property client = new BytesClient().GetPropertyClient(apiVersion: "1.0.0");
+
+RequestContent content = RequestContent.Create(new
+{
+    value = new List<object>()
+    {
+        new object()
+    },
+});
 Response response = client.Base64urlArray(content);
 
 JsonElement result = JsonDocument.Parse(response.ContentStream).RootElement;
