--- conflicted
+++ resolved
@@ -196,40 +196,6 @@
      "Parameters": [
       {
        "$id": "24",
-<<<<<<< HEAD
-=======
-       "Name": "endpoint",
-       "NameInRequest": "endpoint",
-       "Description": "Service host",
-       "Type": {
-        "$id": "25",
-        "kind": "url",
-        "name": "url",
-        "crossLanguageDefinitionId": "TypeSpec.url"
-       },
-       "Location": "Uri",
-       "IsApiVersion": false,
-       "IsResourceParameter": false,
-       "IsContentType": false,
-       "IsRequired": true,
-       "IsEndpoint": true,
-       "SkipUrlEncoding": false,
-       "Explode": false,
-       "Kind": "Client",
-       "DefaultValue": {
-        "$id": "26",
-        "Type": {
-         "$id": "27",
-         "kind": "string",
-         "name": "string",
-         "crossLanguageDefinitionId": "TypeSpec.string"
-        },
-        "Value": "http://localhost:3000"
-       }
-      },
-      {
-       "$id": "28",
->>>>>>> fb93e005
        "Name": "value",
        "NameInRequest": "value",
        "Type": {
@@ -448,6 +414,7 @@
      "$id": "42",
      "Name": "endpoint",
      "NameInRequest": "endpoint",
+     "Description": "Service host",
      "Type": {
       "$id": "43",
       "kind": "url",
@@ -489,40 +456,6 @@
      "Parameters": [
       {
        "$id": "48",
-<<<<<<< HEAD
-=======
-       "Name": "endpoint",
-       "NameInRequest": "endpoint",
-       "Description": "Service host",
-       "Type": {
-        "$id": "49",
-        "kind": "url",
-        "name": "url",
-        "crossLanguageDefinitionId": "TypeSpec.url"
-       },
-       "Location": "Uri",
-       "IsApiVersion": false,
-       "IsResourceParameter": false,
-       "IsContentType": false,
-       "IsRequired": true,
-       "IsEndpoint": true,
-       "SkipUrlEncoding": false,
-       "Explode": false,
-       "Kind": "Client",
-       "DefaultValue": {
-        "$id": "50",
-        "Type": {
-         "$id": "51",
-         "kind": "string",
-         "name": "string",
-         "crossLanguageDefinitionId": "TypeSpec.string"
-        },
-        "Value": "http://localhost:3000"
-       }
-      },
-      {
-       "$id": "52",
->>>>>>> fb93e005
        "Name": "contentType",
        "NameInRequest": "Content-Type",
        "Description": "Body parameter's content type. Known values are application/json",
@@ -961,6 +894,7 @@
      "$id": "84",
      "Name": "endpoint",
      "NameInRequest": "endpoint",
+     "Description": "Service host",
      "Type": {
       "$id": "85",
       "kind": "url",
@@ -1002,40 +936,6 @@
      "Parameters": [
       {
        "$id": "90",
-<<<<<<< HEAD
-=======
-       "Name": "endpoint",
-       "NameInRequest": "endpoint",
-       "Description": "Service host",
-       "Type": {
-        "$id": "91",
-        "kind": "url",
-        "name": "url",
-        "crossLanguageDefinitionId": "TypeSpec.url"
-       },
-       "Location": "Uri",
-       "IsApiVersion": false,
-       "IsResourceParameter": false,
-       "IsContentType": false,
-       "IsRequired": true,
-       "IsEndpoint": true,
-       "SkipUrlEncoding": false,
-       "Explode": false,
-       "Kind": "Client",
-       "DefaultValue": {
-        "$id": "92",
-        "Type": {
-         "$id": "93",
-         "kind": "string",
-         "name": "string",
-         "crossLanguageDefinitionId": "TypeSpec.string"
-        },
-        "Value": "http://localhost:3000"
-       }
-      },
-      {
-       "$id": "94",
->>>>>>> fb93e005
        "Name": "value",
        "NameInRequest": "value",
        "Type": {
@@ -1254,6 +1154,7 @@
      "$id": "108",
      "Name": "endpoint",
      "NameInRequest": "endpoint",
+     "Description": "Service host",
      "Type": {
       "$id": "109",
       "kind": "url",
@@ -1295,40 +1196,6 @@
      "Parameters": [
       {
        "$id": "114",
-<<<<<<< HEAD
-=======
-       "Name": "endpoint",
-       "NameInRequest": "endpoint",
-       "Description": "Service host",
-       "Type": {
-        "$id": "115",
-        "kind": "url",
-        "name": "url",
-        "crossLanguageDefinitionId": "TypeSpec.url"
-       },
-       "Location": "Uri",
-       "IsApiVersion": false,
-       "IsResourceParameter": false,
-       "IsContentType": false,
-       "IsRequired": true,
-       "IsEndpoint": true,
-       "SkipUrlEncoding": false,
-       "Explode": false,
-       "Kind": "Client",
-       "DefaultValue": {
-        "$id": "116",
-        "Type": {
-         "$id": "117",
-         "kind": "string",
-         "name": "string",
-         "crossLanguageDefinitionId": "TypeSpec.string"
-        },
-        "Value": "http://localhost:3000"
-       }
-      },
-      {
-       "$id": "118",
->>>>>>> fb93e005
        "Name": "contentType",
        "NameInRequest": "Content-Type",
        "Description": "Body parameter's content type. Known values are application/json",
@@ -1732,6 +1599,7 @@
      "$id": "149",
      "Name": "endpoint",
      "NameInRequest": "endpoint",
+     "Description": "Service host",
      "Type": {
       "$id": "150",
       "kind": "url",
@@ -1773,40 +1641,6 @@
      "Parameters": [
       {
        "$id": "155",
-<<<<<<< HEAD
-=======
-       "Name": "endpoint",
-       "NameInRequest": "endpoint",
-       "Description": "Service host",
-       "Type": {
-        "$id": "156",
-        "kind": "url",
-        "name": "url",
-        "crossLanguageDefinitionId": "TypeSpec.url"
-       },
-       "Location": "Uri",
-       "IsApiVersion": false,
-       "IsResourceParameter": false,
-       "IsContentType": false,
-       "IsRequired": true,
-       "IsEndpoint": true,
-       "SkipUrlEncoding": false,
-       "Explode": false,
-       "Kind": "Client",
-       "DefaultValue": {
-        "$id": "157",
-        "Type": {
-         "$id": "158",
-         "kind": "string",
-         "name": "string",
-         "crossLanguageDefinitionId": "TypeSpec.string"
-        },
-        "Value": "http://localhost:3000"
-       }
-      },
-      {
-       "$id": "159",
->>>>>>> fb93e005
        "Name": "accept",
        "NameInRequest": "Accept",
        "Type": {
@@ -2185,6 +2019,7 @@
      "$id": "192",
      "Name": "endpoint",
      "NameInRequest": "endpoint",
+     "Description": "Service host",
      "Type": {
       "$id": "193",
       "kind": "url",
