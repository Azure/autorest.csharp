{
 "$id": "1",
 "Name": "Encode.Bytes",
 "ApiVersions": [],
 "Enums": [],
 "Models": [
  {
   "$id": "2",
   "kind": "model",
   "name": "DefaultBytesProperty",
   "crossLanguageDefinitionId": "Encode.Bytes.DefaultBytesProperty",
   "usage": "Input,Output,Json",
   "decorators": [],
   "properties": [
    {
     "$id": "3",
     "kind": "property",
     "name": "value",
     "serializedName": "value",
     "type": {
      "$id": "4",
      "kind": "bytes",
      "name": "bytes",
      "encode": "base64",
      "crossLanguageDefinitionId": "TypeSpec.bytes",
      "decorators": []
     },
     "optional": false,
     "readOnly": false,
     "discriminator": false,
     "flatten": false,
     "decorators": [],
     "crossLanguageDefinitionId": "Encode.Bytes.DefaultBytesProperty.value"
    }
   ]
  },
  {
   "$id": "5",
   "kind": "model",
   "name": "Base64BytesProperty",
   "crossLanguageDefinitionId": "Encode.Bytes.Base64BytesProperty",
   "usage": "Input,Output,Json",
   "decorators": [],
   "properties": [
    {
     "$id": "6",
     "kind": "property",
     "name": "value",
     "serializedName": "value",
     "type": {
      "$id": "7",
      "kind": "bytes",
      "name": "bytes",
      "encode": "base64",
      "crossLanguageDefinitionId": "TypeSpec.bytes",
      "decorators": []
     },
     "optional": false,
     "readOnly": false,
     "discriminator": false,
     "flatten": false,
     "decorators": [],
     "crossLanguageDefinitionId": "Encode.Bytes.Base64BytesProperty.value"
    }
   ]
  },
  {
   "$id": "8",
   "kind": "model",
   "name": "Base64urlBytesProperty",
   "crossLanguageDefinitionId": "Encode.Bytes.Base64urlBytesProperty",
   "usage": "Input,Output,Json",
   "decorators": [],
   "properties": [
    {
     "$id": "9",
     "kind": "property",
     "name": "value",
     "serializedName": "value",
     "type": {
      "$id": "10",
      "kind": "bytes",
      "name": "bytes",
      "encode": "base64url",
      "crossLanguageDefinitionId": "TypeSpec.bytes",
      "decorators": []
     },
     "optional": false,
     "readOnly": false,
     "discriminator": false,
     "flatten": false,
     "decorators": [],
     "crossLanguageDefinitionId": "Encode.Bytes.Base64urlBytesProperty.value"
    }
   ]
  },
  {
   "$id": "11",
   "kind": "model",
   "name": "Base64urlArrayBytesProperty",
   "crossLanguageDefinitionId": "Encode.Bytes.Base64urlArrayBytesProperty",
   "usage": "Input,Output,Json",
   "decorators": [],
   "properties": [
    {
     "$id": "12",
     "kind": "property",
     "name": "value",
     "serializedName": "value",
     "type": {
      "$id": "13",
      "kind": "array",
      "name": "Array",
      "valueType": {
       "$id": "14",
       "kind": "bytes",
       "name": "base64urlBytes",
       "encode": "base64url",
       "crossLanguageDefinitionId": "Encode.Bytes.base64urlBytes",
       "baseType": {
        "$id": "15",
        "kind": "bytes",
        "name": "bytes",
        "encode": "base64",
        "crossLanguageDefinitionId": "TypeSpec.bytes",
        "decorators": []
       },
       "decorators": []
      },
      "crossLanguageDefinitionId": "TypeSpec.Array",
      "decorators": []
     },
     "optional": false,
     "readOnly": false,
     "discriminator": false,
     "flatten": false,
     "decorators": [],
     "crossLanguageDefinitionId": "Encode.Bytes.Base64urlArrayBytesProperty.value"
    }
   ]
  }
 ],
 "Clients": [
  {
   "$id": "16",
   "Name": "BytesClient",
   "Description": "Test for encode decorator on bytes.",
   "Operations": [],
   "Protocol": {
    "$id": "17"
   },
   "Parameters": [
    {
     "$id": "18",
     "Name": "endpoint",
     "NameInRequest": "endpoint",
     "Description": "Service host",
     "Type": {
      "$id": "19",
      "kind": "url",
      "name": "url",
      "crossLanguageDefinitionId": "TypeSpec.url"
     },
     "Location": "Uri",
     "IsApiVersion": false,
     "IsResourceParameter": false,
     "IsContentType": false,
     "IsRequired": true,
     "IsEndpoint": true,
     "SkipUrlEncoding": false,
     "Explode": false,
     "Kind": "Client",
     "DefaultValue": {
      "$id": "20",
      "Type": {
       "$id": "21",
       "kind": "string",
       "name": "string",
       "crossLanguageDefinitionId": "TypeSpec.string"
      },
      "Value": "http://localhost:3000"
     }
    }
   ],
   "Decorators": []
  },
  {
   "$id": "22",
   "Name": "Query",
   "Operations": [
    {
     "$id": "23",
     "Name": "default",
     "ResourceName": "Query",
     "Accessibility": "public",
     "Parameters": [
      {
       "$id": "24",
<<<<<<< HEAD
       "Name": "value",
       "NameInRequest": "value",
       "Type": {
        "$id": "25",
        "Kind": "bytes",
        "Name": "bytes",
        "Encode": "base64",
        "CrossLanguageDefinitionId": "TypeSpec.bytes",
        "Decorators": []
=======
       "Name": "endpoint",
       "NameInRequest": "endpoint",
       "Description": "Service host",
       "Type": {
        "$id": "25",
        "kind": "url",
        "name": "url",
        "crossLanguageDefinitionId": "TypeSpec.url"
       },
       "Location": "Uri",
       "IsApiVersion": false,
       "IsResourceParameter": false,
       "IsContentType": false,
       "IsRequired": true,
       "IsEndpoint": true,
       "SkipUrlEncoding": false,
       "Explode": false,
       "Kind": "Client",
       "DefaultValue": {
        "$id": "26",
        "Type": {
         "$id": "27",
         "kind": "string",
         "name": "string",
         "crossLanguageDefinitionId": "TypeSpec.string"
        },
        "Value": "http://localhost:3000"
       }
      },
      {
       "$id": "28",
       "Name": "value",
       "NameInRequest": "value",
       "Type": {
        "$id": "29",
        "kind": "bytes",
        "name": "bytes",
        "encode": "base64",
        "crossLanguageDefinitionId": "TypeSpec.bytes",
        "decorators": []
>>>>>>> 53d68c43
       },
       "Location": "Query",
       "IsApiVersion": false,
       "IsContentType": false,
       "IsEndpoint": false,
       "Explode": false,
       "IsRequired": true,
       "Kind": "Method",
       "Decorators": [],
       "SkipUrlEncoding": false
      }
     ],
     "Responses": [
      {
       "$id": "26",
       "StatusCodes": [
        204
       ],
       "BodyMediaType": "Json",
       "Headers": [],
       "IsErrorResponse": false
      }
     ],
     "HttpMethod": "GET",
     "RequestBodyMediaType": "None",
     "Uri": "{endpoint}",
     "Path": "/encode/bytes/query/default",
     "BufferResponse": true,
     "GenerateProtocolMethod": true,
     "GenerateConvenienceMethod": true,
     "CrossLanguageDefinitionId": "Encode.Bytes.Query.default",
     "Decorators": []
    },
    {
     "$id": "27",
     "Name": "base64",
     "ResourceName": "Query",
     "Accessibility": "public",
     "Parameters": [
      {
       "$id": "28",
       "Name": "value",
       "NameInRequest": "value",
       "Type": {
<<<<<<< HEAD
        "$id": "29",
        "Kind": "bytes",
        "Name": "bytes",
        "Encode": "base64",
        "CrossLanguageDefinitionId": "TypeSpec.bytes",
        "Decorators": []
=======
        "$id": "33",
        "kind": "bytes",
        "name": "bytes",
        "encode": "base64",
        "crossLanguageDefinitionId": "TypeSpec.bytes",
        "decorators": []
>>>>>>> 53d68c43
       },
       "Location": "Query",
       "IsApiVersion": false,
       "IsContentType": false,
       "IsEndpoint": false,
       "Explode": false,
       "IsRequired": true,
       "Kind": "Method",
       "Decorators": [],
       "SkipUrlEncoding": false
      }
     ],
     "Responses": [
      {
       "$id": "30",
       "StatusCodes": [
        204
       ],
       "BodyMediaType": "Json",
       "Headers": [],
       "IsErrorResponse": false
      }
     ],
     "HttpMethod": "GET",
     "RequestBodyMediaType": "None",
     "Uri": "{endpoint}",
     "Path": "/encode/bytes/query/base64",
     "BufferResponse": true,
     "GenerateProtocolMethod": true,
     "GenerateConvenienceMethod": true,
     "CrossLanguageDefinitionId": "Encode.Bytes.Query.base64",
     "Decorators": []
    },
    {
     "$id": "31",
     "Name": "base64url",
     "ResourceName": "Query",
     "Accessibility": "public",
     "Parameters": [
      {
       "$id": "32",
       "Name": "value",
       "NameInRequest": "value",
       "Type": {
<<<<<<< HEAD
        "$id": "33",
        "Kind": "bytes",
        "Name": "bytes",
        "Encode": "base64url",
        "CrossLanguageDefinitionId": "TypeSpec.bytes",
        "Decorators": []
=======
        "$id": "37",
        "kind": "bytes",
        "name": "bytes",
        "encode": "base64url",
        "crossLanguageDefinitionId": "TypeSpec.bytes",
        "decorators": []
>>>>>>> 53d68c43
       },
       "Location": "Query",
       "IsApiVersion": false,
       "IsContentType": false,
       "IsEndpoint": false,
       "Explode": false,
       "IsRequired": true,
       "Kind": "Method",
       "Decorators": [],
       "SkipUrlEncoding": false
      }
     ],
     "Responses": [
      {
       "$id": "34",
       "StatusCodes": [
        204
       ],
       "BodyMediaType": "Json",
       "Headers": [],
       "IsErrorResponse": false
      }
     ],
     "HttpMethod": "GET",
     "RequestBodyMediaType": "None",
     "Uri": "{endpoint}",
     "Path": "/encode/bytes/query/base64url",
     "BufferResponse": true,
     "GenerateProtocolMethod": true,
     "GenerateConvenienceMethod": true,
     "CrossLanguageDefinitionId": "Encode.Bytes.Query.base64url",
     "Decorators": []
    },
    {
     "$id": "35",
     "Name": "base64urlArray",
     "ResourceName": "Query",
     "Accessibility": "public",
     "Parameters": [
      {
       "$id": "36",
       "Name": "value",
       "NameInRequest": "value",
       "Type": {
<<<<<<< HEAD
        "$id": "37",
        "Kind": "array",
        "Name": "Array",
        "ValueType": {
         "$id": "38",
         "Kind": "bytes",
         "Name": "base64urlBytes",
         "Encode": "base64url",
         "CrossLanguageDefinitionId": "Encode.Bytes.base64urlBytes",
         "BaseType": {
          "$id": "39",
          "Kind": "bytes",
          "Name": "bytes",
          "Encode": "base64",
          "CrossLanguageDefinitionId": "TypeSpec.bytes",
          "Decorators": []
=======
        "$id": "41",
        "kind": "array",
        "name": "Array",
        "valueType": {
         "$id": "42",
         "kind": "bytes",
         "name": "base64urlBytes",
         "encode": "base64url",
         "crossLanguageDefinitionId": "Encode.Bytes.base64urlBytes",
         "baseType": {
          "$id": "43",
          "kind": "bytes",
          "name": "bytes",
          "encode": "base64",
          "crossLanguageDefinitionId": "TypeSpec.bytes",
          "decorators": []
>>>>>>> 53d68c43
         },
         "decorators": []
        },
        "crossLanguageDefinitionId": "TypeSpec.Array",
        "decorators": []
       },
       "Location": "Query",
       "IsApiVersion": false,
       "IsContentType": false,
       "IsEndpoint": false,
       "Explode": false,
       "ArraySerializationDelimiter": ",",
       "IsRequired": true,
       "Kind": "Method",
       "Decorators": [],
       "SkipUrlEncoding": false
      }
     ],
     "Responses": [
      {
       "$id": "40",
       "StatusCodes": [
        204
       ],
       "BodyMediaType": "Json",
       "Headers": [],
       "IsErrorResponse": false
      }
     ],
     "HttpMethod": "GET",
     "RequestBodyMediaType": "None",
     "Uri": "{endpoint}",
     "Path": "/encode/bytes/query/base64url-array",
     "BufferResponse": true,
     "GenerateProtocolMethod": true,
     "GenerateConvenienceMethod": true,
     "CrossLanguageDefinitionId": "Encode.Bytes.Query.base64urlArray",
     "Decorators": []
    }
   ],
   "Protocol": {
    "$id": "41"
   },
   "Parent": "BytesClient",
   "Parameters": [
    {
     "$id": "42",
     "Name": "endpoint",
     "NameInRequest": "endpoint",
     "Type": {
      "$id": "43",
      "Kind": "url",
      "Name": "url",
      "CrossLanguageDefinitionId": "TypeSpec.url"
     },
     "Location": "Uri",
     "IsApiVersion": false,
     "IsResourceParameter": false,
     "IsContentType": false,
     "IsRequired": true,
     "IsEndpoint": true,
     "SkipUrlEncoding": false,
     "Explode": false,
     "Kind": "Client",
     "DefaultValue": {
      "$id": "44",
      "Type": {
       "$id": "45",
       "Kind": "string",
       "Name": "string",
       "CrossLanguageDefinitionId": "TypeSpec.string"
      },
      "Value": "http://localhost:3000"
     }
    }
   ],
   "Decorators": []
  },
  {
   "$id": "46",
   "Name": "Property",
   "Operations": [
    {
     "$id": "47",
     "Name": "default",
     "ResourceName": "Property",
     "Accessibility": "public",
     "Parameters": [
      {
       "$id": "48",
<<<<<<< HEAD
=======
       "Name": "endpoint",
       "NameInRequest": "endpoint",
       "Description": "Service host",
       "Type": {
        "$id": "49",
        "kind": "url",
        "name": "url",
        "crossLanguageDefinitionId": "TypeSpec.url"
       },
       "Location": "Uri",
       "IsApiVersion": false,
       "IsResourceParameter": false,
       "IsContentType": false,
       "IsRequired": true,
       "IsEndpoint": true,
       "SkipUrlEncoding": false,
       "Explode": false,
       "Kind": "Client",
       "DefaultValue": {
        "$id": "50",
        "Type": {
         "$id": "51",
         "kind": "string",
         "name": "string",
         "crossLanguageDefinitionId": "TypeSpec.string"
        },
        "Value": "http://localhost:3000"
       }
      },
      {
       "$id": "52",
>>>>>>> 53d68c43
       "Name": "contentType",
       "NameInRequest": "Content-Type",
       "Description": "Body parameter's content type. Known values are application/json",
       "Type": {
<<<<<<< HEAD
        "$id": "49",
        "Kind": "constant",
        "ValueType": {
         "$id": "50",
         "Kind": "string",
         "Name": "string",
         "CrossLanguageDefinitionId": "TypeSpec.string",
         "Decorators": []
=======
        "$id": "53",
        "kind": "constant",
        "valueType": {
         "$id": "54",
         "kind": "string",
         "name": "string",
         "crossLanguageDefinitionId": "TypeSpec.string",
         "decorators": []
>>>>>>> 53d68c43
        },
        "value": "application/json",
        "decorators": []
       },
       "Location": "Header",
       "IsApiVersion": false,
       "IsContentType": true,
       "IsEndpoint": false,
       "Explode": false,
       "IsRequired": true,
       "Kind": "Constant",
       "Decorators": [],
       "SkipUrlEncoding": false
      },
      {
       "$id": "51",
       "Name": "accept",
       "NameInRequest": "Accept",
       "Type": {
<<<<<<< HEAD
        "$id": "52",
        "Kind": "constant",
        "ValueType": {
         "$id": "53",
         "Kind": "string",
         "Name": "string",
         "CrossLanguageDefinitionId": "TypeSpec.string",
         "Decorators": []
=======
        "$id": "56",
        "kind": "constant",
        "valueType": {
         "$id": "57",
         "kind": "string",
         "name": "string",
         "crossLanguageDefinitionId": "TypeSpec.string",
         "decorators": []
>>>>>>> 53d68c43
        },
        "value": "application/json",
        "decorators": []
       },
       "Location": "Header",
       "IsApiVersion": false,
       "IsContentType": false,
       "IsEndpoint": false,
       "Explode": false,
       "IsRequired": true,
       "Kind": "Constant",
       "Decorators": [],
       "SkipUrlEncoding": false
      },
      {
       "$id": "54",
       "Name": "body",
       "NameInRequest": "body",
       "Type": {
        "$ref": "2"
       },
       "Location": "Body",
       "IsApiVersion": false,
       "IsContentType": false,
       "IsEndpoint": false,
       "Explode": false,
       "IsRequired": true,
       "Kind": "Method",
       "Decorators": [],
       "SkipUrlEncoding": false
      }
     ],
     "Responses": [
      {
       "$id": "55",
       "StatusCodes": [
        200
       ],
       "BodyType": {
        "$ref": "2"
       },
       "BodyMediaType": "Json",
       "Headers": [],
       "IsErrorResponse": false,
       "ContentTypes": [
        "application/json"
       ]
      }
     ],
     "HttpMethod": "POST",
     "RequestBodyMediaType": "Json",
     "Uri": "{endpoint}",
     "Path": "/encode/bytes/property/default",
     "RequestMediaTypes": [
      "application/json"
     ],
     "BufferResponse": true,
     "GenerateProtocolMethod": true,
     "GenerateConvenienceMethod": true,
     "CrossLanguageDefinitionId": "Encode.Bytes.Property.default",
     "Decorators": []
    },
    {
     "$id": "56",
     "Name": "base64",
     "ResourceName": "Property",
     "Accessibility": "public",
     "Parameters": [
      {
       "$id": "57",
       "Name": "contentType",
       "NameInRequest": "Content-Type",
       "Description": "Body parameter's content type. Known values are application/json",
       "Type": {
<<<<<<< HEAD
        "$id": "58",
        "Kind": "constant",
        "ValueType": {
         "$id": "59",
         "Kind": "string",
         "Name": "string",
         "CrossLanguageDefinitionId": "TypeSpec.string",
         "Decorators": []
=======
        "$id": "62",
        "kind": "constant",
        "valueType": {
         "$id": "63",
         "kind": "string",
         "name": "string",
         "crossLanguageDefinitionId": "TypeSpec.string",
         "decorators": []
>>>>>>> 53d68c43
        },
        "value": "application/json",
        "decorators": []
       },
       "Location": "Header",
       "IsApiVersion": false,
       "IsContentType": true,
       "IsEndpoint": false,
       "Explode": false,
       "IsRequired": true,
       "Kind": "Constant",
       "Decorators": [],
       "SkipUrlEncoding": false
      },
      {
       "$id": "60",
       "Name": "accept",
       "NameInRequest": "Accept",
       "Type": {
<<<<<<< HEAD
        "$id": "61",
        "Kind": "constant",
        "ValueType": {
         "$id": "62",
         "Kind": "string",
         "Name": "string",
         "CrossLanguageDefinitionId": "TypeSpec.string",
         "Decorators": []
=======
        "$id": "65",
        "kind": "constant",
        "valueType": {
         "$id": "66",
         "kind": "string",
         "name": "string",
         "crossLanguageDefinitionId": "TypeSpec.string",
         "decorators": []
>>>>>>> 53d68c43
        },
        "value": "application/json",
        "decorators": []
       },
       "Location": "Header",
       "IsApiVersion": false,
       "IsContentType": false,
       "IsEndpoint": false,
       "Explode": false,
       "IsRequired": true,
       "Kind": "Constant",
       "Decorators": [],
       "SkipUrlEncoding": false
      },
      {
       "$id": "63",
       "Name": "body",
       "NameInRequest": "body",
       "Type": {
        "$ref": "5"
       },
       "Location": "Body",
       "IsApiVersion": false,
       "IsContentType": false,
       "IsEndpoint": false,
       "Explode": false,
       "IsRequired": true,
       "Kind": "Method",
       "Decorators": [],
       "SkipUrlEncoding": false
      }
     ],
     "Responses": [
      {
       "$id": "64",
       "StatusCodes": [
        200
       ],
       "BodyType": {
        "$ref": "5"
       },
       "BodyMediaType": "Json",
       "Headers": [],
       "IsErrorResponse": false,
       "ContentTypes": [
        "application/json"
       ]
      }
     ],
     "HttpMethod": "POST",
     "RequestBodyMediaType": "Json",
     "Uri": "{endpoint}",
     "Path": "/encode/bytes/property/base64",
     "RequestMediaTypes": [
      "application/json"
     ],
     "BufferResponse": true,
     "GenerateProtocolMethod": true,
     "GenerateConvenienceMethod": true,
     "CrossLanguageDefinitionId": "Encode.Bytes.Property.base64",
     "Decorators": []
    },
    {
     "$id": "65",
     "Name": "base64url",
     "ResourceName": "Property",
     "Accessibility": "public",
     "Parameters": [
      {
       "$id": "66",
       "Name": "contentType",
       "NameInRequest": "Content-Type",
       "Description": "Body parameter's content type. Known values are application/json",
       "Type": {
<<<<<<< HEAD
        "$id": "67",
        "Kind": "constant",
        "ValueType": {
         "$id": "68",
         "Kind": "string",
         "Name": "string",
         "CrossLanguageDefinitionId": "TypeSpec.string",
         "Decorators": []
=======
        "$id": "71",
        "kind": "constant",
        "valueType": {
         "$id": "72",
         "kind": "string",
         "name": "string",
         "crossLanguageDefinitionId": "TypeSpec.string",
         "decorators": []
>>>>>>> 53d68c43
        },
        "value": "application/json",
        "decorators": []
       },
       "Location": "Header",
       "IsApiVersion": false,
       "IsContentType": true,
       "IsEndpoint": false,
       "Explode": false,
       "IsRequired": true,
       "Kind": "Constant",
       "Decorators": [],
       "SkipUrlEncoding": false
      },
      {
       "$id": "69",
       "Name": "accept",
       "NameInRequest": "Accept",
       "Type": {
<<<<<<< HEAD
        "$id": "70",
        "Kind": "constant",
        "ValueType": {
         "$id": "71",
         "Kind": "string",
         "Name": "string",
         "CrossLanguageDefinitionId": "TypeSpec.string",
         "Decorators": []
=======
        "$id": "74",
        "kind": "constant",
        "valueType": {
         "$id": "75",
         "kind": "string",
         "name": "string",
         "crossLanguageDefinitionId": "TypeSpec.string",
         "decorators": []
>>>>>>> 53d68c43
        },
        "value": "application/json",
        "decorators": []
       },
       "Location": "Header",
       "IsApiVersion": false,
       "IsContentType": false,
       "IsEndpoint": false,
       "Explode": false,
       "IsRequired": true,
       "Kind": "Constant",
       "Decorators": [],
       "SkipUrlEncoding": false
      },
      {
       "$id": "72",
       "Name": "body",
       "NameInRequest": "body",
       "Type": {
        "$ref": "8"
       },
       "Location": "Body",
       "IsApiVersion": false,
       "IsContentType": false,
       "IsEndpoint": false,
       "Explode": false,
       "IsRequired": true,
       "Kind": "Method",
       "Decorators": [],
       "SkipUrlEncoding": false
      }
     ],
     "Responses": [
      {
       "$id": "73",
       "StatusCodes": [
        200
       ],
       "BodyType": {
        "$ref": "8"
       },
       "BodyMediaType": "Json",
       "Headers": [],
       "IsErrorResponse": false,
       "ContentTypes": [
        "application/json"
       ]
      }
     ],
     "HttpMethod": "POST",
     "RequestBodyMediaType": "Json",
     "Uri": "{endpoint}",
     "Path": "/encode/bytes/property/base64url",
     "RequestMediaTypes": [
      "application/json"
     ],
     "BufferResponse": true,
     "GenerateProtocolMethod": true,
     "GenerateConvenienceMethod": true,
     "CrossLanguageDefinitionId": "Encode.Bytes.Property.base64url",
     "Decorators": []
    },
    {
     "$id": "74",
     "Name": "base64urlArray",
     "ResourceName": "Property",
     "Accessibility": "public",
     "Parameters": [
      {
       "$id": "75",
       "Name": "contentType",
       "NameInRequest": "Content-Type",
       "Description": "Body parameter's content type. Known values are application/json",
       "Type": {
<<<<<<< HEAD
        "$id": "76",
        "Kind": "constant",
        "ValueType": {
         "$id": "77",
         "Kind": "string",
         "Name": "string",
         "CrossLanguageDefinitionId": "TypeSpec.string",
         "Decorators": []
=======
        "$id": "80",
        "kind": "constant",
        "valueType": {
         "$id": "81",
         "kind": "string",
         "name": "string",
         "crossLanguageDefinitionId": "TypeSpec.string",
         "decorators": []
>>>>>>> 53d68c43
        },
        "value": "application/json",
        "decorators": []
       },
       "Location": "Header",
       "IsApiVersion": false,
       "IsContentType": true,
       "IsEndpoint": false,
       "Explode": false,
       "IsRequired": true,
       "Kind": "Constant",
       "Decorators": [],
       "SkipUrlEncoding": false
      },
      {
       "$id": "78",
       "Name": "accept",
       "NameInRequest": "Accept",
       "Type": {
<<<<<<< HEAD
        "$id": "79",
        "Kind": "constant",
        "ValueType": {
         "$id": "80",
         "Kind": "string",
         "Name": "string",
         "CrossLanguageDefinitionId": "TypeSpec.string",
         "Decorators": []
=======
        "$id": "83",
        "kind": "constant",
        "valueType": {
         "$id": "84",
         "kind": "string",
         "name": "string",
         "crossLanguageDefinitionId": "TypeSpec.string",
         "decorators": []
>>>>>>> 53d68c43
        },
        "value": "application/json",
        "decorators": []
       },
       "Location": "Header",
       "IsApiVersion": false,
       "IsContentType": false,
       "IsEndpoint": false,
       "Explode": false,
       "IsRequired": true,
       "Kind": "Constant",
       "Decorators": [],
       "SkipUrlEncoding": false
      },
      {
       "$id": "81",
       "Name": "body",
       "NameInRequest": "body",
       "Type": {
        "$ref": "11"
       },
       "Location": "Body",
       "IsApiVersion": false,
       "IsContentType": false,
       "IsEndpoint": false,
       "Explode": false,
       "IsRequired": true,
       "Kind": "Method",
       "Decorators": [],
       "SkipUrlEncoding": false
      }
     ],
     "Responses": [
      {
       "$id": "82",
       "StatusCodes": [
        200
       ],
       "BodyType": {
        "$ref": "11"
       },
       "BodyMediaType": "Json",
       "Headers": [],
       "IsErrorResponse": false,
       "ContentTypes": [
        "application/json"
       ]
      }
     ],
     "HttpMethod": "POST",
     "RequestBodyMediaType": "Json",
     "Uri": "{endpoint}",
     "Path": "/encode/bytes/property/base64url-array",
     "RequestMediaTypes": [
      "application/json"
     ],
     "BufferResponse": true,
     "GenerateProtocolMethod": true,
     "GenerateConvenienceMethod": true,
     "CrossLanguageDefinitionId": "Encode.Bytes.Property.base64urlArray",
     "Decorators": []
    }
   ],
   "Protocol": {
    "$id": "83"
   },
   "Parent": "BytesClient",
   "Parameters": [
    {
     "$id": "84",
     "Name": "endpoint",
     "NameInRequest": "endpoint",
     "Type": {
      "$id": "85",
      "Kind": "url",
      "Name": "url",
      "CrossLanguageDefinitionId": "TypeSpec.url"
     },
     "Location": "Uri",
     "IsApiVersion": false,
     "IsResourceParameter": false,
     "IsContentType": false,
     "IsRequired": true,
     "IsEndpoint": true,
     "SkipUrlEncoding": false,
     "Explode": false,
     "Kind": "Client",
     "DefaultValue": {
      "$id": "86",
      "Type": {
       "$id": "87",
       "Kind": "string",
       "Name": "string",
       "CrossLanguageDefinitionId": "TypeSpec.string"
      },
      "Value": "http://localhost:3000"
     }
    }
   ],
   "Decorators": []
  },
  {
   "$id": "88",
   "Name": "Header",
   "Operations": [
    {
     "$id": "89",
     "Name": "default",
     "ResourceName": "Header",
     "Accessibility": "public",
     "Parameters": [
      {
       "$id": "90",
<<<<<<< HEAD
       "Name": "value",
       "NameInRequest": "value",
       "Type": {
        "$id": "91",
        "Kind": "bytes",
        "Name": "bytes",
        "Encode": "base64",
        "CrossLanguageDefinitionId": "TypeSpec.bytes",
        "Decorators": []
=======
       "Name": "endpoint",
       "NameInRequest": "endpoint",
       "Description": "Service host",
       "Type": {
        "$id": "91",
        "kind": "url",
        "name": "url",
        "crossLanguageDefinitionId": "TypeSpec.url"
       },
       "Location": "Uri",
       "IsApiVersion": false,
       "IsResourceParameter": false,
       "IsContentType": false,
       "IsRequired": true,
       "IsEndpoint": true,
       "SkipUrlEncoding": false,
       "Explode": false,
       "Kind": "Client",
       "DefaultValue": {
        "$id": "92",
        "Type": {
         "$id": "93",
         "kind": "string",
         "name": "string",
         "crossLanguageDefinitionId": "TypeSpec.string"
        },
        "Value": "http://localhost:3000"
       }
      },
      {
       "$id": "94",
       "Name": "value",
       "NameInRequest": "value",
       "Type": {
        "$id": "95",
        "kind": "bytes",
        "name": "bytes",
        "encode": "base64",
        "crossLanguageDefinitionId": "TypeSpec.bytes",
        "decorators": []
>>>>>>> 53d68c43
       },
       "Location": "Header",
       "IsApiVersion": false,
       "IsContentType": false,
       "IsEndpoint": false,
       "Explode": false,
       "IsRequired": true,
       "Kind": "Method",
       "Decorators": [],
       "SkipUrlEncoding": false
      }
     ],
     "Responses": [
      {
       "$id": "92",
       "StatusCodes": [
        204
       ],
       "BodyMediaType": "Json",
       "Headers": [],
       "IsErrorResponse": false
      }
     ],
     "HttpMethod": "GET",
     "RequestBodyMediaType": "None",
     "Uri": "{endpoint}",
     "Path": "/encode/bytes/header/default",
     "BufferResponse": true,
     "GenerateProtocolMethod": true,
     "GenerateConvenienceMethod": true,
     "CrossLanguageDefinitionId": "Encode.Bytes.Header.default",
     "Decorators": []
    },
    {
     "$id": "93",
     "Name": "base64",
     "ResourceName": "Header",
     "Accessibility": "public",
     "Parameters": [
      {
       "$id": "94",
       "Name": "value",
       "NameInRequest": "value",
       "Type": {
<<<<<<< HEAD
        "$id": "95",
        "Kind": "bytes",
        "Name": "bytes",
        "Encode": "base64",
        "CrossLanguageDefinitionId": "TypeSpec.bytes",
        "Decorators": []
=======
        "$id": "99",
        "kind": "bytes",
        "name": "bytes",
        "encode": "base64",
        "crossLanguageDefinitionId": "TypeSpec.bytes",
        "decorators": []
>>>>>>> 53d68c43
       },
       "Location": "Header",
       "IsApiVersion": false,
       "IsContentType": false,
       "IsEndpoint": false,
       "Explode": false,
       "IsRequired": true,
       "Kind": "Method",
       "Decorators": [],
       "SkipUrlEncoding": false
      }
     ],
     "Responses": [
      {
       "$id": "96",
       "StatusCodes": [
        204
       ],
       "BodyMediaType": "Json",
       "Headers": [],
       "IsErrorResponse": false
      }
     ],
     "HttpMethod": "GET",
     "RequestBodyMediaType": "None",
     "Uri": "{endpoint}",
     "Path": "/encode/bytes/header/base64",
     "BufferResponse": true,
     "GenerateProtocolMethod": true,
     "GenerateConvenienceMethod": true,
     "CrossLanguageDefinitionId": "Encode.Bytes.Header.base64",
     "Decorators": []
    },
    {
     "$id": "97",
     "Name": "base64url",
     "ResourceName": "Header",
     "Accessibility": "public",
     "Parameters": [
      {
       "$id": "98",
       "Name": "value",
       "NameInRequest": "value",
       "Type": {
<<<<<<< HEAD
        "$id": "99",
        "Kind": "bytes",
        "Name": "bytes",
        "Encode": "base64url",
        "CrossLanguageDefinitionId": "TypeSpec.bytes",
        "Decorators": []
=======
        "$id": "103",
        "kind": "bytes",
        "name": "bytes",
        "encode": "base64url",
        "crossLanguageDefinitionId": "TypeSpec.bytes",
        "decorators": []
>>>>>>> 53d68c43
       },
       "Location": "Header",
       "IsApiVersion": false,
       "IsContentType": false,
       "IsEndpoint": false,
       "Explode": false,
       "IsRequired": true,
       "Kind": "Method",
       "Decorators": [],
       "SkipUrlEncoding": false
      }
     ],
     "Responses": [
      {
       "$id": "100",
       "StatusCodes": [
        204
       ],
       "BodyMediaType": "Json",
       "Headers": [],
       "IsErrorResponse": false
      }
     ],
     "HttpMethod": "GET",
     "RequestBodyMediaType": "None",
     "Uri": "{endpoint}",
     "Path": "/encode/bytes/header/base64url",
     "BufferResponse": true,
     "GenerateProtocolMethod": true,
     "GenerateConvenienceMethod": true,
     "CrossLanguageDefinitionId": "Encode.Bytes.Header.base64url",
     "Decorators": []
    },
    {
     "$id": "101",
     "Name": "base64urlArray",
     "ResourceName": "Header",
     "Accessibility": "public",
     "Parameters": [
      {
       "$id": "102",
       "Name": "value",
       "NameInRequest": "value",
       "Type": {
<<<<<<< HEAD
        "$id": "103",
        "Kind": "array",
        "Name": "Array",
        "ValueType": {
         "$id": "104",
         "Kind": "bytes",
         "Name": "base64urlBytes",
         "Encode": "base64url",
         "CrossLanguageDefinitionId": "Encode.Bytes.base64urlBytes",
         "BaseType": {
          "$id": "105",
          "Kind": "bytes",
          "Name": "bytes",
          "Encode": "base64",
          "CrossLanguageDefinitionId": "TypeSpec.bytes",
          "Decorators": []
=======
        "$id": "107",
        "kind": "array",
        "name": "Array",
        "valueType": {
         "$id": "108",
         "kind": "bytes",
         "name": "base64urlBytes",
         "encode": "base64url",
         "crossLanguageDefinitionId": "Encode.Bytes.base64urlBytes",
         "baseType": {
          "$id": "109",
          "kind": "bytes",
          "name": "bytes",
          "encode": "base64",
          "crossLanguageDefinitionId": "TypeSpec.bytes",
          "decorators": []
>>>>>>> 53d68c43
         },
         "decorators": []
        },
        "crossLanguageDefinitionId": "TypeSpec.Array",
        "decorators": []
       },
       "Location": "Header",
       "IsApiVersion": false,
       "IsContentType": false,
       "IsEndpoint": false,
       "Explode": false,
       "ArraySerializationDelimiter": ",",
       "IsRequired": true,
       "Kind": "Method",
       "Decorators": [],
       "SkipUrlEncoding": false
      }
     ],
     "Responses": [
      {
       "$id": "106",
       "StatusCodes": [
        204
       ],
       "BodyMediaType": "Json",
       "Headers": [],
       "IsErrorResponse": false
      }
     ],
     "HttpMethod": "GET",
     "RequestBodyMediaType": "None",
     "Uri": "{endpoint}",
     "Path": "/encode/bytes/header/base64url-array",
     "BufferResponse": true,
     "GenerateProtocolMethod": true,
     "GenerateConvenienceMethod": true,
     "CrossLanguageDefinitionId": "Encode.Bytes.Header.base64urlArray",
     "Decorators": []
    }
   ],
   "Protocol": {
    "$id": "107"
   },
   "Parent": "BytesClient",
   "Parameters": [
    {
     "$id": "108",
     "Name": "endpoint",
     "NameInRequest": "endpoint",
     "Type": {
      "$id": "109",
      "Kind": "url",
      "Name": "url",
      "CrossLanguageDefinitionId": "TypeSpec.url"
     },
     "Location": "Uri",
     "IsApiVersion": false,
     "IsResourceParameter": false,
     "IsContentType": false,
     "IsRequired": true,
     "IsEndpoint": true,
     "SkipUrlEncoding": false,
     "Explode": false,
     "Kind": "Client",
     "DefaultValue": {
      "$id": "110",
      "Type": {
       "$id": "111",
       "Kind": "string",
       "Name": "string",
       "CrossLanguageDefinitionId": "TypeSpec.string"
      },
      "Value": "http://localhost:3000"
     }
    }
   ],
   "Decorators": []
  },
  {
   "$id": "112",
   "Name": "RequestBody",
   "Operations": [
    {
     "$id": "113",
     "Name": "default",
     "ResourceName": "RequestBody",
     "Accessibility": "public",
     "Parameters": [
      {
       "$id": "114",
<<<<<<< HEAD
=======
       "Name": "endpoint",
       "NameInRequest": "endpoint",
       "Description": "Service host",
       "Type": {
        "$id": "115",
        "kind": "url",
        "name": "url",
        "crossLanguageDefinitionId": "TypeSpec.url"
       },
       "Location": "Uri",
       "IsApiVersion": false,
       "IsResourceParameter": false,
       "IsContentType": false,
       "IsRequired": true,
       "IsEndpoint": true,
       "SkipUrlEncoding": false,
       "Explode": false,
       "Kind": "Client",
       "DefaultValue": {
        "$id": "116",
        "Type": {
         "$id": "117",
         "kind": "string",
         "name": "string",
         "crossLanguageDefinitionId": "TypeSpec.string"
        },
        "Value": "http://localhost:3000"
       }
      },
      {
       "$id": "118",
>>>>>>> 53d68c43
       "Name": "contentType",
       "NameInRequest": "Content-Type",
       "Description": "Body parameter's content type. Known values are application/json",
       "Type": {
<<<<<<< HEAD
        "$id": "115",
        "Kind": "constant",
        "ValueType": {
         "$id": "116",
         "Kind": "string",
         "Name": "string",
         "CrossLanguageDefinitionId": "TypeSpec.string",
         "Decorators": []
=======
        "$id": "119",
        "kind": "constant",
        "valueType": {
         "$id": "120",
         "kind": "string",
         "name": "string",
         "crossLanguageDefinitionId": "TypeSpec.string",
         "decorators": []
>>>>>>> 53d68c43
        },
        "value": "application/json",
        "decorators": []
       },
       "Location": "Header",
       "IsApiVersion": false,
       "IsContentType": true,
       "IsEndpoint": false,
       "Explode": false,
       "IsRequired": true,
       "Kind": "Constant",
       "Decorators": [],
       "SkipUrlEncoding": false
      },
      {
       "$id": "117",
       "Name": "value",
       "NameInRequest": "value",
       "Type": {
<<<<<<< HEAD
        "$id": "118",
        "Kind": "bytes",
        "Name": "bytes",
        "Encode": "base64",
        "CrossLanguageDefinitionId": "TypeSpec.bytes",
        "Decorators": []
=======
        "$id": "122",
        "kind": "bytes",
        "name": "bytes",
        "encode": "base64",
        "crossLanguageDefinitionId": "TypeSpec.bytes",
        "decorators": []
>>>>>>> 53d68c43
       },
       "Location": "Body",
       "IsApiVersion": false,
       "IsContentType": false,
       "IsEndpoint": false,
       "Explode": false,
       "IsRequired": true,
       "Kind": "Method",
       "Decorators": [],
       "SkipUrlEncoding": false
      }
     ],
     "Responses": [
      {
       "$id": "119",
       "StatusCodes": [
        204
       ],
       "BodyMediaType": "Json",
       "Headers": [],
       "IsErrorResponse": false
      }
     ],
     "HttpMethod": "POST",
     "RequestBodyMediaType": "Binary",
     "Uri": "{endpoint}",
     "Path": "/encode/bytes/body/request/default",
     "RequestMediaTypes": [
      "application/json"
     ],
     "BufferResponse": true,
     "GenerateProtocolMethod": true,
     "GenerateConvenienceMethod": true,
     "CrossLanguageDefinitionId": "Encode.Bytes.RequestBody.default",
     "Decorators": []
    },
    {
     "$id": "120",
     "Name": "octetStream",
     "ResourceName": "RequestBody",
     "Accessibility": "public",
     "Parameters": [
      {
       "$id": "121",
       "Name": "contentType",
       "NameInRequest": "Content-Type",
       "Type": {
<<<<<<< HEAD
        "$id": "122",
        "Kind": "constant",
        "ValueType": {
         "$id": "123",
         "Kind": "string",
         "Name": "string",
         "CrossLanguageDefinitionId": "TypeSpec.string",
         "Decorators": []
=======
        "$id": "126",
        "kind": "constant",
        "valueType": {
         "$id": "127",
         "kind": "string",
         "name": "string",
         "crossLanguageDefinitionId": "TypeSpec.string",
         "decorators": []
>>>>>>> 53d68c43
        },
        "value": "application/octet-stream",
        "decorators": []
       },
       "Location": "Header",
       "IsApiVersion": false,
       "IsContentType": true,
       "IsEndpoint": false,
       "Explode": false,
       "IsRequired": true,
       "Kind": "Constant",
       "Decorators": [],
       "SkipUrlEncoding": false
      },
      {
       "$id": "124",
       "Name": "value",
       "NameInRequest": "value",
       "Type": {
<<<<<<< HEAD
        "$id": "125",
        "Kind": "bytes",
        "Name": "bytes",
        "Encode": "base64",
        "CrossLanguageDefinitionId": "TypeSpec.bytes",
        "Decorators": []
=======
        "$id": "129",
        "kind": "bytes",
        "name": "bytes",
        "crossLanguageDefinitionId": "TypeSpec.bytes",
        "decorators": []
>>>>>>> 53d68c43
       },
       "Location": "Body",
       "IsApiVersion": false,
       "IsContentType": false,
       "IsEndpoint": false,
       "Explode": false,
       "IsRequired": true,
       "Kind": "Method",
       "Decorators": [],
       "SkipUrlEncoding": false
      }
     ],
     "Responses": [
      {
       "$id": "126",
       "StatusCodes": [
        204
       ],
       "BodyMediaType": "Json",
       "Headers": [],
       "IsErrorResponse": false
      }
     ],
     "HttpMethod": "POST",
     "RequestBodyMediaType": "Binary",
     "Uri": "{endpoint}",
     "Path": "/encode/bytes/body/request/octet-stream",
     "RequestMediaTypes": [
      "application/octet-stream"
     ],
     "BufferResponse": true,
     "GenerateProtocolMethod": true,
     "GenerateConvenienceMethod": true,
     "CrossLanguageDefinitionId": "Encode.Bytes.RequestBody.octetStream",
     "Decorators": []
    },
    {
     "$id": "127",
     "Name": "customContentType",
     "ResourceName": "RequestBody",
     "Accessibility": "public",
     "Parameters": [
      {
       "$id": "128",
       "Name": "contentType",
       "NameInRequest": "Content-Type",
       "Type": {
<<<<<<< HEAD
        "$id": "129",
        "Kind": "constant",
        "ValueType": {
         "$id": "130",
         "Kind": "string",
         "Name": "string",
         "CrossLanguageDefinitionId": "TypeSpec.string",
         "Decorators": []
=======
        "$id": "133",
        "kind": "constant",
        "valueType": {
         "$id": "134",
         "kind": "string",
         "name": "string",
         "crossLanguageDefinitionId": "TypeSpec.string",
         "decorators": []
>>>>>>> 53d68c43
        },
        "value": "image/png",
        "decorators": []
       },
       "Location": "Header",
       "IsApiVersion": false,
       "IsContentType": true,
       "IsEndpoint": false,
       "Explode": false,
       "IsRequired": true,
       "Kind": "Constant",
       "Decorators": [],
       "SkipUrlEncoding": false
      },
      {
       "$id": "131",
       "Name": "value",
       "NameInRequest": "value",
       "Type": {
<<<<<<< HEAD
        "$id": "132",
        "Kind": "bytes",
        "Name": "bytes",
        "Encode": "base64",
        "CrossLanguageDefinitionId": "TypeSpec.bytes",
        "Decorators": []
=======
        "$id": "136",
        "kind": "bytes",
        "name": "bytes",
        "crossLanguageDefinitionId": "TypeSpec.bytes",
        "decorators": []
>>>>>>> 53d68c43
       },
       "Location": "Body",
       "IsApiVersion": false,
       "IsContentType": false,
       "IsEndpoint": false,
       "Explode": false,
       "IsRequired": true,
       "Kind": "Method",
       "Decorators": [],
       "SkipUrlEncoding": false
      }
     ],
     "Responses": [
      {
       "$id": "133",
       "StatusCodes": [
        204
       ],
       "BodyMediaType": "Json",
       "Headers": [],
       "IsErrorResponse": false
      }
     ],
     "HttpMethod": "POST",
     "RequestBodyMediaType": "Binary",
     "Uri": "{endpoint}",
     "Path": "/encode/bytes/body/request/custom-content-type",
     "RequestMediaTypes": [
      "image/png"
     ],
     "BufferResponse": true,
     "GenerateProtocolMethod": true,
     "GenerateConvenienceMethod": true,
     "CrossLanguageDefinitionId": "Encode.Bytes.RequestBody.customContentType",
     "Decorators": []
    },
    {
     "$id": "134",
     "Name": "base64",
     "ResourceName": "RequestBody",
     "Accessibility": "public",
     "Parameters": [
      {
       "$id": "135",
       "Name": "contentType",
       "NameInRequest": "Content-Type",
       "Description": "Body parameter's content type. Known values are application/json",
       "Type": {
<<<<<<< HEAD
        "$id": "136",
        "Kind": "constant",
        "ValueType": {
         "$id": "137",
         "Kind": "string",
         "Name": "string",
         "CrossLanguageDefinitionId": "TypeSpec.string",
         "Decorators": []
=======
        "$id": "140",
        "kind": "constant",
        "valueType": {
         "$id": "141",
         "kind": "string",
         "name": "string",
         "crossLanguageDefinitionId": "TypeSpec.string",
         "decorators": []
>>>>>>> 53d68c43
        },
        "value": "application/json",
        "decorators": []
       },
       "Location": "Header",
       "IsApiVersion": false,
       "IsContentType": true,
       "IsEndpoint": false,
       "Explode": false,
       "IsRequired": true,
       "Kind": "Constant",
       "Decorators": [],
       "SkipUrlEncoding": false
      },
      {
       "$id": "138",
       "Name": "value",
       "NameInRequest": "value",
       "Type": {
<<<<<<< HEAD
        "$id": "139",
        "Kind": "bytes",
        "Name": "bytes",
        "Encode": "base64",
        "CrossLanguageDefinitionId": "TypeSpec.bytes",
        "Decorators": []
=======
        "$id": "143",
        "kind": "bytes",
        "name": "bytes",
        "encode": "base64",
        "crossLanguageDefinitionId": "TypeSpec.bytes",
        "decorators": []
>>>>>>> 53d68c43
       },
       "Location": "Body",
       "IsApiVersion": false,
       "IsContentType": false,
       "IsEndpoint": false,
       "Explode": false,
       "IsRequired": true,
       "Kind": "Method",
       "Decorators": [],
       "SkipUrlEncoding": false
      }
     ],
     "Responses": [
      {
       "$id": "140",
       "StatusCodes": [
        204
       ],
       "BodyMediaType": "Json",
       "Headers": [],
       "IsErrorResponse": false
      }
     ],
     "HttpMethod": "POST",
     "RequestBodyMediaType": "Binary",
     "Uri": "{endpoint}",
     "Path": "/encode/bytes/body/request/base64",
     "RequestMediaTypes": [
      "application/json"
     ],
     "BufferResponse": true,
     "GenerateProtocolMethod": true,
     "GenerateConvenienceMethod": true,
     "CrossLanguageDefinitionId": "Encode.Bytes.RequestBody.base64",
     "Decorators": []
    },
    {
     "$id": "141",
     "Name": "base64url",
     "ResourceName": "RequestBody",
     "Accessibility": "public",
     "Parameters": [
      {
       "$id": "142",
       "Name": "contentType",
       "NameInRequest": "Content-Type",
       "Description": "Body parameter's content type. Known values are application/json",
       "Type": {
<<<<<<< HEAD
        "$id": "143",
        "Kind": "constant",
        "ValueType": {
         "$id": "144",
         "Kind": "string",
         "Name": "string",
         "CrossLanguageDefinitionId": "TypeSpec.string",
         "Decorators": []
=======
        "$id": "147",
        "kind": "constant",
        "valueType": {
         "$id": "148",
         "kind": "string",
         "name": "string",
         "crossLanguageDefinitionId": "TypeSpec.string",
         "decorators": []
>>>>>>> 53d68c43
        },
        "value": "application/json",
        "decorators": []
       },
       "Location": "Header",
       "IsApiVersion": false,
       "IsContentType": true,
       "IsEndpoint": false,
       "Explode": false,
       "IsRequired": true,
       "Kind": "Constant",
       "Decorators": [],
       "SkipUrlEncoding": false
      },
      {
       "$id": "145",
       "Name": "value",
       "NameInRequest": "value",
       "Type": {
<<<<<<< HEAD
        "$id": "146",
        "Kind": "bytes",
        "Name": "bytes",
        "Encode": "base64url",
        "CrossLanguageDefinitionId": "TypeSpec.bytes",
        "Decorators": []
=======
        "$id": "150",
        "kind": "bytes",
        "name": "bytes",
        "encode": "base64url",
        "crossLanguageDefinitionId": "TypeSpec.bytes",
        "decorators": []
>>>>>>> 53d68c43
       },
       "Location": "Body",
       "IsApiVersion": false,
       "IsContentType": false,
       "IsEndpoint": false,
       "Explode": false,
       "IsRequired": true,
       "Kind": "Method",
       "Decorators": [],
       "SkipUrlEncoding": false
      }
     ],
     "Responses": [
      {
       "$id": "147",
       "StatusCodes": [
        204
       ],
       "BodyMediaType": "Json",
       "Headers": [],
       "IsErrorResponse": false
      }
     ],
     "HttpMethod": "POST",
     "RequestBodyMediaType": "Binary",
     "Uri": "{endpoint}",
     "Path": "/encode/bytes/body/request/base64url",
     "RequestMediaTypes": [
      "application/json"
     ],
     "BufferResponse": true,
     "GenerateProtocolMethod": true,
     "GenerateConvenienceMethod": true,
     "CrossLanguageDefinitionId": "Encode.Bytes.RequestBody.base64url",
     "Decorators": []
    }
   ],
   "Protocol": {
    "$id": "148"
   },
   "Parent": "BytesClient",
   "Parameters": [
    {
     "$id": "149",
     "Name": "endpoint",
     "NameInRequest": "endpoint",
     "Type": {
      "$id": "150",
      "Kind": "url",
      "Name": "url",
      "CrossLanguageDefinitionId": "TypeSpec.url"
     },
     "Location": "Uri",
     "IsApiVersion": false,
     "IsResourceParameter": false,
     "IsContentType": false,
     "IsRequired": true,
     "IsEndpoint": true,
     "SkipUrlEncoding": false,
     "Explode": false,
     "Kind": "Client",
     "DefaultValue": {
      "$id": "151",
      "Type": {
       "$id": "152",
       "Kind": "string",
       "Name": "string",
       "CrossLanguageDefinitionId": "TypeSpec.string"
      },
      "Value": "http://localhost:3000"
     }
    }
   ],
   "Decorators": []
  },
  {
   "$id": "153",
   "Name": "ResponseBody",
   "Operations": [
    {
     "$id": "154",
     "Name": "default",
     "ResourceName": "ResponseBody",
     "Accessibility": "public",
     "Parameters": [
      {
       "$id": "155",
<<<<<<< HEAD
       "Name": "accept",
       "NameInRequest": "Accept",
       "Type": {
        "$id": "156",
        "Kind": "constant",
        "ValueType": {
         "$id": "157",
         "Kind": "string",
         "Name": "string",
         "CrossLanguageDefinitionId": "TypeSpec.string",
         "Decorators": []
=======
       "Name": "endpoint",
       "NameInRequest": "endpoint",
       "Description": "Service host",
       "Type": {
        "$id": "156",
        "kind": "url",
        "name": "url",
        "crossLanguageDefinitionId": "TypeSpec.url"
       },
       "Location": "Uri",
       "IsApiVersion": false,
       "IsResourceParameter": false,
       "IsContentType": false,
       "IsRequired": true,
       "IsEndpoint": true,
       "SkipUrlEncoding": false,
       "Explode": false,
       "Kind": "Client",
       "DefaultValue": {
        "$id": "157",
        "Type": {
         "$id": "158",
         "kind": "string",
         "name": "string",
         "crossLanguageDefinitionId": "TypeSpec.string"
        },
        "Value": "http://localhost:3000"
       }
      },
      {
       "$id": "159",
       "Name": "accept",
       "NameInRequest": "Accept",
       "Type": {
        "$id": "160",
        "kind": "constant",
        "valueType": {
         "$id": "161",
         "kind": "string",
         "name": "string",
         "crossLanguageDefinitionId": "TypeSpec.string",
         "decorators": []
>>>>>>> 53d68c43
        },
        "value": "application/json",
        "decorators": []
       },
       "Location": "Header",
       "IsApiVersion": false,
       "IsContentType": false,
       "IsEndpoint": false,
       "Explode": false,
       "IsRequired": true,
       "Kind": "Constant",
       "Decorators": [],
       "SkipUrlEncoding": false
      }
     ],
     "Responses": [
      {
       "$id": "158",
       "StatusCodes": [
        200
       ],
       "BodyType": {
<<<<<<< HEAD
        "$id": "159",
        "Kind": "bytes",
        "Name": "bytes",
        "Encode": "base64",
        "CrossLanguageDefinitionId": "TypeSpec.bytes",
        "Decorators": []
=======
        "$id": "163",
        "kind": "bytes",
        "name": "bytes",
        "encode": "base64",
        "crossLanguageDefinitionId": "TypeSpec.bytes",
        "decorators": []
>>>>>>> 53d68c43
       },
       "BodyMediaType": "Json",
       "Headers": [],
       "IsErrorResponse": false,
       "ContentTypes": [
        "application/json"
       ]
      }
     ],
     "HttpMethod": "GET",
     "RequestBodyMediaType": "None",
     "Uri": "{endpoint}",
     "Path": "/encode/bytes/body/response/default",
     "BufferResponse": true,
     "GenerateProtocolMethod": true,
     "GenerateConvenienceMethod": true,
     "CrossLanguageDefinitionId": "Encode.Bytes.ResponseBody.default",
     "Decorators": []
    },
    {
     "$id": "160",
     "Name": "octetStream",
     "ResourceName": "ResponseBody",
     "Accessibility": "public",
     "Parameters": [
      {
       "$id": "161",
       "Name": "accept",
       "NameInRequest": "Accept",
       "Type": {
<<<<<<< HEAD
        "$id": "162",
        "Kind": "constant",
        "ValueType": {
         "$id": "163",
         "Kind": "string",
         "Name": "string",
         "CrossLanguageDefinitionId": "TypeSpec.string",
         "Decorators": []
=======
        "$id": "166",
        "kind": "constant",
        "valueType": {
         "$id": "167",
         "kind": "string",
         "name": "string",
         "crossLanguageDefinitionId": "TypeSpec.string",
         "decorators": []
>>>>>>> 53d68c43
        },
        "value": "application/octet-stream",
        "decorators": []
       },
       "Location": "Header",
       "IsApiVersion": false,
       "IsContentType": false,
       "IsEndpoint": false,
       "Explode": false,
       "IsRequired": true,
       "Kind": "Constant",
       "Decorators": [],
       "SkipUrlEncoding": false
      }
     ],
     "Responses": [
      {
       "$id": "164",
       "StatusCodes": [
        200
       ],
       "BodyType": {
<<<<<<< HEAD
        "$id": "165",
        "Kind": "bytes",
        "Name": "bytes",
        "Encode": "base64",
        "CrossLanguageDefinitionId": "TypeSpec.bytes",
        "Decorators": []
=======
        "$id": "169",
        "kind": "bytes",
        "name": "bytes",
        "encode": "base64",
        "crossLanguageDefinitionId": "TypeSpec.bytes",
        "decorators": []
>>>>>>> 53d68c43
       },
       "BodyMediaType": "Json",
       "Headers": [
        {
         "$id": "166",
         "Name": "contentType",
         "NameInResponse": "content-type",
         "Type": {
<<<<<<< HEAD
          "$id": "167",
          "Kind": "constant",
          "ValueType": {
           "$id": "168",
           "Kind": "string",
           "Name": "string",
           "CrossLanguageDefinitionId": "TypeSpec.string",
           "Decorators": []
=======
          "$id": "171",
          "kind": "constant",
          "valueType": {
           "$id": "172",
           "kind": "string",
           "name": "string",
           "crossLanguageDefinitionId": "TypeSpec.string",
           "decorators": []
>>>>>>> 53d68c43
          },
          "value": "application/octet-stream",
          "decorators": []
         }
        }
       ],
       "IsErrorResponse": false,
       "ContentTypes": [
        "application/octet-stream"
       ]
      }
     ],
     "HttpMethod": "GET",
     "RequestBodyMediaType": "None",
     "Uri": "{endpoint}",
     "Path": "/encode/bytes/body/response/octet-stream",
     "BufferResponse": true,
     "GenerateProtocolMethod": true,
     "GenerateConvenienceMethod": true,
     "CrossLanguageDefinitionId": "Encode.Bytes.ResponseBody.octetStream",
     "Decorators": []
    },
    {
     "$id": "169",
     "Name": "customContentType",
     "ResourceName": "ResponseBody",
     "Accessibility": "public",
     "Parameters": [
      {
       "$id": "170",
       "Name": "accept",
       "NameInRequest": "Accept",
       "Type": {
<<<<<<< HEAD
        "$id": "171",
        "Kind": "constant",
        "ValueType": {
         "$id": "172",
         "Kind": "string",
         "Name": "string",
         "CrossLanguageDefinitionId": "TypeSpec.string",
         "Decorators": []
=======
        "$id": "175",
        "kind": "constant",
        "valueType": {
         "$id": "176",
         "kind": "string",
         "name": "string",
         "crossLanguageDefinitionId": "TypeSpec.string",
         "decorators": []
>>>>>>> 53d68c43
        },
        "value": "image/png",
        "decorators": []
       },
       "Location": "Header",
       "IsApiVersion": false,
       "IsContentType": false,
       "IsEndpoint": false,
       "Explode": false,
       "IsRequired": true,
       "Kind": "Constant",
       "Decorators": [],
       "SkipUrlEncoding": false
      }
     ],
     "Responses": [
      {
       "$id": "173",
       "StatusCodes": [
        200
       ],
       "BodyType": {
<<<<<<< HEAD
        "$id": "174",
        "Kind": "bytes",
        "Name": "bytes",
        "Encode": "base64",
        "CrossLanguageDefinitionId": "TypeSpec.bytes",
        "Decorators": []
=======
        "$id": "178",
        "kind": "bytes",
        "name": "bytes",
        "encode": "base64",
        "crossLanguageDefinitionId": "TypeSpec.bytes",
        "decorators": []
>>>>>>> 53d68c43
       },
       "BodyMediaType": "Json",
       "Headers": [
        {
         "$id": "175",
         "Name": "contentType",
         "NameInResponse": "content-type",
         "Type": {
<<<<<<< HEAD
          "$id": "176",
          "Kind": "constant",
          "ValueType": {
           "$id": "177",
           "Kind": "string",
           "Name": "string",
           "CrossLanguageDefinitionId": "TypeSpec.string",
           "Decorators": []
=======
          "$id": "180",
          "kind": "constant",
          "valueType": {
           "$id": "181",
           "kind": "string",
           "name": "string",
           "crossLanguageDefinitionId": "TypeSpec.string",
           "decorators": []
>>>>>>> 53d68c43
          },
          "value": "image/png",
          "decorators": []
         }
        }
       ],
       "IsErrorResponse": false,
       "ContentTypes": [
        "image/png"
       ]
      }
     ],
     "HttpMethod": "GET",
     "RequestBodyMediaType": "None",
     "Uri": "{endpoint}",
     "Path": "/encode/bytes/body/response/custom-content-type",
     "BufferResponse": true,
     "GenerateProtocolMethod": true,
     "GenerateConvenienceMethod": true,
     "CrossLanguageDefinitionId": "Encode.Bytes.ResponseBody.customContentType",
     "Decorators": []
    },
    {
     "$id": "178",
     "Name": "base64",
     "ResourceName": "ResponseBody",
     "Accessibility": "public",
     "Parameters": [
      {
       "$id": "179",
       "Name": "accept",
       "NameInRequest": "Accept",
       "Type": {
<<<<<<< HEAD
        "$id": "180",
        "Kind": "constant",
        "ValueType": {
         "$id": "181",
         "Kind": "string",
         "Name": "string",
         "CrossLanguageDefinitionId": "TypeSpec.string",
         "Decorators": []
=======
        "$id": "184",
        "kind": "constant",
        "valueType": {
         "$id": "185",
         "kind": "string",
         "name": "string",
         "crossLanguageDefinitionId": "TypeSpec.string",
         "decorators": []
>>>>>>> 53d68c43
        },
        "value": "application/json",
        "decorators": []
       },
       "Location": "Header",
       "IsApiVersion": false,
       "IsContentType": false,
       "IsEndpoint": false,
       "Explode": false,
       "IsRequired": true,
       "Kind": "Constant",
       "Decorators": [],
       "SkipUrlEncoding": false
      }
     ],
     "Responses": [
      {
       "$id": "182",
       "StatusCodes": [
        200
       ],
       "BodyType": {
<<<<<<< HEAD
        "$id": "183",
        "Kind": "bytes",
        "Name": "bytes",
        "Encode": "base64",
        "CrossLanguageDefinitionId": "TypeSpec.bytes",
        "Decorators": []
=======
        "$id": "187",
        "kind": "bytes",
        "name": "bytes",
        "encode": "base64",
        "crossLanguageDefinitionId": "TypeSpec.bytes",
        "decorators": []
>>>>>>> 53d68c43
       },
       "BodyMediaType": "Json",
       "Headers": [],
       "IsErrorResponse": false,
       "ContentTypes": [
        "application/json"
       ]
      }
     ],
     "HttpMethod": "GET",
     "RequestBodyMediaType": "None",
     "Uri": "{endpoint}",
     "Path": "/encode/bytes/body/response/base64",
     "BufferResponse": true,
     "GenerateProtocolMethod": true,
     "GenerateConvenienceMethod": true,
     "CrossLanguageDefinitionId": "Encode.Bytes.ResponseBody.base64",
     "Decorators": []
    },
    {
     "$id": "184",
     "Name": "base64url",
     "ResourceName": "ResponseBody",
     "Accessibility": "public",
     "Parameters": [
      {
       "$id": "185",
       "Name": "accept",
       "NameInRequest": "Accept",
       "Type": {
<<<<<<< HEAD
        "$id": "186",
        "Kind": "constant",
        "ValueType": {
         "$id": "187",
         "Kind": "string",
         "Name": "string",
         "CrossLanguageDefinitionId": "TypeSpec.string",
         "Decorators": []
=======
        "$id": "190",
        "kind": "constant",
        "valueType": {
         "$id": "191",
         "kind": "string",
         "name": "string",
         "crossLanguageDefinitionId": "TypeSpec.string",
         "decorators": []
>>>>>>> 53d68c43
        },
        "value": "application/json",
        "decorators": []
       },
       "Location": "Header",
       "IsApiVersion": false,
       "IsContentType": false,
       "IsEndpoint": false,
       "Explode": false,
       "IsRequired": true,
       "Kind": "Constant",
       "Decorators": [],
       "SkipUrlEncoding": false
      }
     ],
     "Responses": [
      {
       "$id": "188",
       "StatusCodes": [
        200
       ],
       "BodyType": {
<<<<<<< HEAD
        "$id": "189",
        "Kind": "bytes",
        "Name": "base64urlBytes",
        "Encode": "base64url",
        "CrossLanguageDefinitionId": "Encode.Bytes.base64urlBytes",
        "BaseType": {
         "$id": "190",
         "Kind": "bytes",
         "Name": "bytes",
         "Encode": "base64",
         "CrossLanguageDefinitionId": "TypeSpec.bytes",
         "Decorators": []
=======
        "$id": "193",
        "kind": "bytes",
        "name": "base64urlBytes",
        "encode": "base64url",
        "crossLanguageDefinitionId": "Encode.Bytes.base64urlBytes",
        "baseType": {
         "$id": "194",
         "kind": "bytes",
         "name": "bytes",
         "encode": "base64",
         "crossLanguageDefinitionId": "TypeSpec.bytes",
         "decorators": []
>>>>>>> 53d68c43
        },
        "decorators": []
       },
       "BodyMediaType": "Json",
       "Headers": [],
       "IsErrorResponse": false,
       "ContentTypes": [
        "application/json"
       ]
      }
     ],
     "HttpMethod": "GET",
     "RequestBodyMediaType": "None",
     "Uri": "{endpoint}",
     "Path": "/encode/bytes/body/response/base64url",
     "BufferResponse": true,
     "GenerateProtocolMethod": true,
     "GenerateConvenienceMethod": true,
     "CrossLanguageDefinitionId": "Encode.Bytes.ResponseBody.base64url",
     "Decorators": []
    }
   ],
   "Protocol": {
    "$id": "191"
   },
   "Parent": "BytesClient",
   "Parameters": [
    {
     "$id": "192",
     "Name": "endpoint",
     "NameInRequest": "endpoint",
     "Type": {
      "$id": "193",
      "Kind": "url",
      "Name": "url",
      "CrossLanguageDefinitionId": "TypeSpec.url"
     },
     "Location": "Uri",
     "IsApiVersion": false,
     "IsResourceParameter": false,
     "IsContentType": false,
     "IsRequired": true,
     "IsEndpoint": true,
     "SkipUrlEncoding": false,
     "Explode": false,
     "Kind": "Client",
     "DefaultValue": {
      "$id": "194",
      "Type": {
       "$id": "195",
       "Kind": "string",
       "Name": "string",
       "CrossLanguageDefinitionId": "TypeSpec.string"
      },
      "Value": "http://localhost:3000"
     }
    }
   ],
   "Decorators": []
  }
 ]
}<|MERGE_RESOLUTION|>--- conflicted
+++ resolved
@@ -196,46 +196,54 @@
      "Parameters": [
       {
        "$id": "24",
-<<<<<<< HEAD
        "Name": "value",
        "NameInRequest": "value",
        "Type": {
         "$id": "25",
-        "Kind": "bytes",
-        "Name": "bytes",
-        "Encode": "base64",
-        "CrossLanguageDefinitionId": "TypeSpec.bytes",
-        "Decorators": []
-=======
-       "Name": "endpoint",
-       "NameInRequest": "endpoint",
-       "Description": "Service host",
-       "Type": {
-        "$id": "25",
-        "kind": "url",
-        "name": "url",
-        "crossLanguageDefinitionId": "TypeSpec.url"
-       },
-       "Location": "Uri",
-       "IsApiVersion": false,
-       "IsResourceParameter": false,
-       "IsContentType": false,
-       "IsRequired": true,
-       "IsEndpoint": true,
-       "SkipUrlEncoding": false,
-       "Explode": false,
-       "Kind": "Client",
-       "DefaultValue": {
-        "$id": "26",
-        "Type": {
-         "$id": "27",
-         "kind": "string",
-         "name": "string",
-         "crossLanguageDefinitionId": "TypeSpec.string"
-        },
-        "Value": "http://localhost:3000"
-       }
-      },
+        "kind": "bytes",
+        "name": "bytes",
+        "encode": "base64",
+        "crossLanguageDefinitionId": "TypeSpec.bytes",
+        "decorators": []
+       },
+       "Location": "Query",
+       "IsApiVersion": false,
+       "IsContentType": false,
+       "IsEndpoint": false,
+       "Explode": false,
+       "IsRequired": true,
+       "Kind": "Method",
+       "Decorators": [],
+       "SkipUrlEncoding": false
+      }
+     ],
+     "Responses": [
+      {
+       "$id": "26",
+       "StatusCodes": [
+        204
+       ],
+       "BodyMediaType": "Json",
+       "Headers": [],
+       "IsErrorResponse": false
+      }
+     ],
+     "HttpMethod": "GET",
+     "RequestBodyMediaType": "None",
+     "Uri": "{endpoint}",
+     "Path": "/encode/bytes/query/default",
+     "BufferResponse": true,
+     "GenerateProtocolMethod": true,
+     "GenerateConvenienceMethod": true,
+     "CrossLanguageDefinitionId": "Encode.Bytes.Query.default",
+     "Decorators": []
+    },
+    {
+     "$id": "27",
+     "Name": "base64",
+     "ResourceName": "Query",
+     "Accessibility": "public",
+     "Parameters": [
       {
        "$id": "28",
        "Name": "value",
@@ -247,66 +255,6 @@
         "encode": "base64",
         "crossLanguageDefinitionId": "TypeSpec.bytes",
         "decorators": []
->>>>>>> 53d68c43
-       },
-       "Location": "Query",
-       "IsApiVersion": false,
-       "IsContentType": false,
-       "IsEndpoint": false,
-       "Explode": false,
-       "IsRequired": true,
-       "Kind": "Method",
-       "Decorators": [],
-       "SkipUrlEncoding": false
-      }
-     ],
-     "Responses": [
-      {
-       "$id": "26",
-       "StatusCodes": [
-        204
-       ],
-       "BodyMediaType": "Json",
-       "Headers": [],
-       "IsErrorResponse": false
-      }
-     ],
-     "HttpMethod": "GET",
-     "RequestBodyMediaType": "None",
-     "Uri": "{endpoint}",
-     "Path": "/encode/bytes/query/default",
-     "BufferResponse": true,
-     "GenerateProtocolMethod": true,
-     "GenerateConvenienceMethod": true,
-     "CrossLanguageDefinitionId": "Encode.Bytes.Query.default",
-     "Decorators": []
-    },
-    {
-     "$id": "27",
-     "Name": "base64",
-     "ResourceName": "Query",
-     "Accessibility": "public",
-     "Parameters": [
-      {
-       "$id": "28",
-       "Name": "value",
-       "NameInRequest": "value",
-       "Type": {
-<<<<<<< HEAD
-        "$id": "29",
-        "Kind": "bytes",
-        "Name": "bytes",
-        "Encode": "base64",
-        "CrossLanguageDefinitionId": "TypeSpec.bytes",
-        "Decorators": []
-=======
-        "$id": "33",
-        "kind": "bytes",
-        "name": "bytes",
-        "encode": "base64",
-        "crossLanguageDefinitionId": "TypeSpec.bytes",
-        "decorators": []
->>>>>>> 53d68c43
        },
        "Location": "Query",
        "IsApiVersion": false,
@@ -351,21 +299,12 @@
        "Name": "value",
        "NameInRequest": "value",
        "Type": {
-<<<<<<< HEAD
         "$id": "33",
-        "Kind": "bytes",
-        "Name": "bytes",
-        "Encode": "base64url",
-        "CrossLanguageDefinitionId": "TypeSpec.bytes",
-        "Decorators": []
-=======
-        "$id": "37",
         "kind": "bytes",
         "name": "bytes",
         "encode": "base64url",
         "crossLanguageDefinitionId": "TypeSpec.bytes",
         "decorators": []
->>>>>>> 53d68c43
        },
        "Location": "Query",
        "IsApiVersion": false,
@@ -410,41 +349,22 @@
        "Name": "value",
        "NameInRequest": "value",
        "Type": {
-<<<<<<< HEAD
         "$id": "37",
-        "Kind": "array",
-        "Name": "Array",
-        "ValueType": {
-         "$id": "38",
-         "Kind": "bytes",
-         "Name": "base64urlBytes",
-         "Encode": "base64url",
-         "CrossLanguageDefinitionId": "Encode.Bytes.base64urlBytes",
-         "BaseType": {
-          "$id": "39",
-          "Kind": "bytes",
-          "Name": "bytes",
-          "Encode": "base64",
-          "CrossLanguageDefinitionId": "TypeSpec.bytes",
-          "Decorators": []
-=======
-        "$id": "41",
         "kind": "array",
         "name": "Array",
         "valueType": {
-         "$id": "42",
+         "$id": "38",
          "kind": "bytes",
          "name": "base64urlBytes",
          "encode": "base64url",
          "crossLanguageDefinitionId": "Encode.Bytes.base64urlBytes",
          "baseType": {
-          "$id": "43",
+          "$id": "39",
           "kind": "bytes",
           "name": "bytes",
           "encode": "base64",
           "crossLanguageDefinitionId": "TypeSpec.bytes",
           "decorators": []
->>>>>>> 53d68c43
          },
          "decorators": []
         },
@@ -494,11 +414,12 @@
      "$id": "42",
      "Name": "endpoint",
      "NameInRequest": "endpoint",
+     "Description": "Service host",
      "Type": {
       "$id": "43",
-      "Kind": "url",
-      "Name": "url",
-      "CrossLanguageDefinitionId": "TypeSpec.url"
+      "kind": "url",
+      "name": "url",
+      "crossLanguageDefinitionId": "TypeSpec.url"
      },
      "Location": "Uri",
      "IsApiVersion": false,
@@ -513,9 +434,9 @@
       "$id": "44",
       "Type": {
        "$id": "45",
-       "Kind": "string",
-       "Name": "string",
-       "CrossLanguageDefinitionId": "TypeSpec.string"
+       "kind": "string",
+       "name": "string",
+       "crossLanguageDefinitionId": "TypeSpec.string"
       },
       "Value": "http://localhost:3000"
      }
@@ -535,63 +456,18 @@
      "Parameters": [
       {
        "$id": "48",
-<<<<<<< HEAD
-=======
-       "Name": "endpoint",
-       "NameInRequest": "endpoint",
-       "Description": "Service host",
-       "Type": {
-        "$id": "49",
-        "kind": "url",
-        "name": "url",
-        "crossLanguageDefinitionId": "TypeSpec.url"
-       },
-       "Location": "Uri",
-       "IsApiVersion": false,
-       "IsResourceParameter": false,
-       "IsContentType": false,
-       "IsRequired": true,
-       "IsEndpoint": true,
-       "SkipUrlEncoding": false,
-       "Explode": false,
-       "Kind": "Client",
-       "DefaultValue": {
-        "$id": "50",
-        "Type": {
-         "$id": "51",
-         "kind": "string",
-         "name": "string",
-         "crossLanguageDefinitionId": "TypeSpec.string"
-        },
-        "Value": "http://localhost:3000"
-       }
-      },
-      {
-       "$id": "52",
->>>>>>> 53d68c43
        "Name": "contentType",
        "NameInRequest": "Content-Type",
        "Description": "Body parameter's content type. Known values are application/json",
        "Type": {
-<<<<<<< HEAD
         "$id": "49",
-        "Kind": "constant",
-        "ValueType": {
-         "$id": "50",
-         "Kind": "string",
-         "Name": "string",
-         "CrossLanguageDefinitionId": "TypeSpec.string",
-         "Decorators": []
-=======
-        "$id": "53",
         "kind": "constant",
         "valueType": {
-         "$id": "54",
+         "$id": "50",
          "kind": "string",
          "name": "string",
          "crossLanguageDefinitionId": "TypeSpec.string",
          "decorators": []
->>>>>>> 53d68c43
         },
         "value": "application/json",
         "decorators": []
@@ -611,25 +487,14 @@
        "Name": "accept",
        "NameInRequest": "Accept",
        "Type": {
-<<<<<<< HEAD
         "$id": "52",
-        "Kind": "constant",
-        "ValueType": {
-         "$id": "53",
-         "Kind": "string",
-         "Name": "string",
-         "CrossLanguageDefinitionId": "TypeSpec.string",
-         "Decorators": []
-=======
-        "$id": "56",
         "kind": "constant",
         "valueType": {
-         "$id": "57",
+         "$id": "53",
          "kind": "string",
          "name": "string",
          "crossLanguageDefinitionId": "TypeSpec.string",
          "decorators": []
->>>>>>> 53d68c43
         },
         "value": "application/json",
         "decorators": []
@@ -704,25 +569,14 @@
        "NameInRequest": "Content-Type",
        "Description": "Body parameter's content type. Known values are application/json",
        "Type": {
-<<<<<<< HEAD
         "$id": "58",
-        "Kind": "constant",
-        "ValueType": {
-         "$id": "59",
-         "Kind": "string",
-         "Name": "string",
-         "CrossLanguageDefinitionId": "TypeSpec.string",
-         "Decorators": []
-=======
-        "$id": "62",
         "kind": "constant",
         "valueType": {
-         "$id": "63",
+         "$id": "59",
          "kind": "string",
          "name": "string",
          "crossLanguageDefinitionId": "TypeSpec.string",
          "decorators": []
->>>>>>> 53d68c43
         },
         "value": "application/json",
         "decorators": []
@@ -742,25 +596,14 @@
        "Name": "accept",
        "NameInRequest": "Accept",
        "Type": {
-<<<<<<< HEAD
         "$id": "61",
-        "Kind": "constant",
-        "ValueType": {
-         "$id": "62",
-         "Kind": "string",
-         "Name": "string",
-         "CrossLanguageDefinitionId": "TypeSpec.string",
-         "Decorators": []
-=======
-        "$id": "65",
         "kind": "constant",
         "valueType": {
-         "$id": "66",
+         "$id": "62",
          "kind": "string",
          "name": "string",
          "crossLanguageDefinitionId": "TypeSpec.string",
          "decorators": []
->>>>>>> 53d68c43
         },
         "value": "application/json",
         "decorators": []
@@ -835,25 +678,14 @@
        "NameInRequest": "Content-Type",
        "Description": "Body parameter's content type. Known values are application/json",
        "Type": {
-<<<<<<< HEAD
         "$id": "67",
-        "Kind": "constant",
-        "ValueType": {
-         "$id": "68",
-         "Kind": "string",
-         "Name": "string",
-         "CrossLanguageDefinitionId": "TypeSpec.string",
-         "Decorators": []
-=======
-        "$id": "71",
         "kind": "constant",
         "valueType": {
-         "$id": "72",
+         "$id": "68",
          "kind": "string",
          "name": "string",
          "crossLanguageDefinitionId": "TypeSpec.string",
          "decorators": []
->>>>>>> 53d68c43
         },
         "value": "application/json",
         "decorators": []
@@ -873,25 +705,14 @@
        "Name": "accept",
        "NameInRequest": "Accept",
        "Type": {
-<<<<<<< HEAD
         "$id": "70",
-        "Kind": "constant",
-        "ValueType": {
-         "$id": "71",
-         "Kind": "string",
-         "Name": "string",
-         "CrossLanguageDefinitionId": "TypeSpec.string",
-         "Decorators": []
-=======
-        "$id": "74",
         "kind": "constant",
         "valueType": {
-         "$id": "75",
+         "$id": "71",
          "kind": "string",
          "name": "string",
          "crossLanguageDefinitionId": "TypeSpec.string",
          "decorators": []
->>>>>>> 53d68c43
         },
         "value": "application/json",
         "decorators": []
@@ -966,25 +787,14 @@
        "NameInRequest": "Content-Type",
        "Description": "Body parameter's content type. Known values are application/json",
        "Type": {
-<<<<<<< HEAD
         "$id": "76",
-        "Kind": "constant",
-        "ValueType": {
-         "$id": "77",
-         "Kind": "string",
-         "Name": "string",
-         "CrossLanguageDefinitionId": "TypeSpec.string",
-         "Decorators": []
-=======
-        "$id": "80",
         "kind": "constant",
         "valueType": {
-         "$id": "81",
+         "$id": "77",
          "kind": "string",
          "name": "string",
          "crossLanguageDefinitionId": "TypeSpec.string",
          "decorators": []
->>>>>>> 53d68c43
         },
         "value": "application/json",
         "decorators": []
@@ -1004,25 +814,14 @@
        "Name": "accept",
        "NameInRequest": "Accept",
        "Type": {
-<<<<<<< HEAD
         "$id": "79",
-        "Kind": "constant",
-        "ValueType": {
-         "$id": "80",
-         "Kind": "string",
-         "Name": "string",
-         "CrossLanguageDefinitionId": "TypeSpec.string",
-         "Decorators": []
-=======
-        "$id": "83",
         "kind": "constant",
         "valueType": {
-         "$id": "84",
+         "$id": "80",
          "kind": "string",
          "name": "string",
          "crossLanguageDefinitionId": "TypeSpec.string",
          "decorators": []
->>>>>>> 53d68c43
         },
         "value": "application/json",
         "decorators": []
@@ -1095,11 +894,12 @@
      "$id": "84",
      "Name": "endpoint",
      "NameInRequest": "endpoint",
+     "Description": "Service host",
      "Type": {
       "$id": "85",
-      "Kind": "url",
-      "Name": "url",
-      "CrossLanguageDefinitionId": "TypeSpec.url"
+      "kind": "url",
+      "name": "url",
+      "crossLanguageDefinitionId": "TypeSpec.url"
      },
      "Location": "Uri",
      "IsApiVersion": false,
@@ -1114,9 +914,9 @@
       "$id": "86",
       "Type": {
        "$id": "87",
-       "Kind": "string",
-       "Name": "string",
-       "CrossLanguageDefinitionId": "TypeSpec.string"
+       "kind": "string",
+       "name": "string",
+       "crossLanguageDefinitionId": "TypeSpec.string"
       },
       "Value": "http://localhost:3000"
      }
@@ -1136,46 +936,54 @@
      "Parameters": [
       {
        "$id": "90",
-<<<<<<< HEAD
        "Name": "value",
        "NameInRequest": "value",
        "Type": {
         "$id": "91",
-        "Kind": "bytes",
-        "Name": "bytes",
-        "Encode": "base64",
-        "CrossLanguageDefinitionId": "TypeSpec.bytes",
-        "Decorators": []
-=======
-       "Name": "endpoint",
-       "NameInRequest": "endpoint",
-       "Description": "Service host",
-       "Type": {
-        "$id": "91",
-        "kind": "url",
-        "name": "url",
-        "crossLanguageDefinitionId": "TypeSpec.url"
-       },
-       "Location": "Uri",
-       "IsApiVersion": false,
-       "IsResourceParameter": false,
-       "IsContentType": false,
-       "IsRequired": true,
-       "IsEndpoint": true,
-       "SkipUrlEncoding": false,
-       "Explode": false,
-       "Kind": "Client",
-       "DefaultValue": {
-        "$id": "92",
-        "Type": {
-         "$id": "93",
-         "kind": "string",
-         "name": "string",
-         "crossLanguageDefinitionId": "TypeSpec.string"
-        },
-        "Value": "http://localhost:3000"
-       }
-      },
+        "kind": "bytes",
+        "name": "bytes",
+        "encode": "base64",
+        "crossLanguageDefinitionId": "TypeSpec.bytes",
+        "decorators": []
+       },
+       "Location": "Header",
+       "IsApiVersion": false,
+       "IsContentType": false,
+       "IsEndpoint": false,
+       "Explode": false,
+       "IsRequired": true,
+       "Kind": "Method",
+       "Decorators": [],
+       "SkipUrlEncoding": false
+      }
+     ],
+     "Responses": [
+      {
+       "$id": "92",
+       "StatusCodes": [
+        204
+       ],
+       "BodyMediaType": "Json",
+       "Headers": [],
+       "IsErrorResponse": false
+      }
+     ],
+     "HttpMethod": "GET",
+     "RequestBodyMediaType": "None",
+     "Uri": "{endpoint}",
+     "Path": "/encode/bytes/header/default",
+     "BufferResponse": true,
+     "GenerateProtocolMethod": true,
+     "GenerateConvenienceMethod": true,
+     "CrossLanguageDefinitionId": "Encode.Bytes.Header.default",
+     "Decorators": []
+    },
+    {
+     "$id": "93",
+     "Name": "base64",
+     "ResourceName": "Header",
+     "Accessibility": "public",
+     "Parameters": [
       {
        "$id": "94",
        "Name": "value",
@@ -1187,66 +995,6 @@
         "encode": "base64",
         "crossLanguageDefinitionId": "TypeSpec.bytes",
         "decorators": []
->>>>>>> 53d68c43
-       },
-       "Location": "Header",
-       "IsApiVersion": false,
-       "IsContentType": false,
-       "IsEndpoint": false,
-       "Explode": false,
-       "IsRequired": true,
-       "Kind": "Method",
-       "Decorators": [],
-       "SkipUrlEncoding": false
-      }
-     ],
-     "Responses": [
-      {
-       "$id": "92",
-       "StatusCodes": [
-        204
-       ],
-       "BodyMediaType": "Json",
-       "Headers": [],
-       "IsErrorResponse": false
-      }
-     ],
-     "HttpMethod": "GET",
-     "RequestBodyMediaType": "None",
-     "Uri": "{endpoint}",
-     "Path": "/encode/bytes/header/default",
-     "BufferResponse": true,
-     "GenerateProtocolMethod": true,
-     "GenerateConvenienceMethod": true,
-     "CrossLanguageDefinitionId": "Encode.Bytes.Header.default",
-     "Decorators": []
-    },
-    {
-     "$id": "93",
-     "Name": "base64",
-     "ResourceName": "Header",
-     "Accessibility": "public",
-     "Parameters": [
-      {
-       "$id": "94",
-       "Name": "value",
-       "NameInRequest": "value",
-       "Type": {
-<<<<<<< HEAD
-        "$id": "95",
-        "Kind": "bytes",
-        "Name": "bytes",
-        "Encode": "base64",
-        "CrossLanguageDefinitionId": "TypeSpec.bytes",
-        "Decorators": []
-=======
-        "$id": "99",
-        "kind": "bytes",
-        "name": "bytes",
-        "encode": "base64",
-        "crossLanguageDefinitionId": "TypeSpec.bytes",
-        "decorators": []
->>>>>>> 53d68c43
        },
        "Location": "Header",
        "IsApiVersion": false,
@@ -1291,21 +1039,12 @@
        "Name": "value",
        "NameInRequest": "value",
        "Type": {
-<<<<<<< HEAD
         "$id": "99",
-        "Kind": "bytes",
-        "Name": "bytes",
-        "Encode": "base64url",
-        "CrossLanguageDefinitionId": "TypeSpec.bytes",
-        "Decorators": []
-=======
-        "$id": "103",
         "kind": "bytes",
         "name": "bytes",
         "encode": "base64url",
         "crossLanguageDefinitionId": "TypeSpec.bytes",
         "decorators": []
->>>>>>> 53d68c43
        },
        "Location": "Header",
        "IsApiVersion": false,
@@ -1350,41 +1089,22 @@
        "Name": "value",
        "NameInRequest": "value",
        "Type": {
-<<<<<<< HEAD
         "$id": "103",
-        "Kind": "array",
-        "Name": "Array",
-        "ValueType": {
-         "$id": "104",
-         "Kind": "bytes",
-         "Name": "base64urlBytes",
-         "Encode": "base64url",
-         "CrossLanguageDefinitionId": "Encode.Bytes.base64urlBytes",
-         "BaseType": {
-          "$id": "105",
-          "Kind": "bytes",
-          "Name": "bytes",
-          "Encode": "base64",
-          "CrossLanguageDefinitionId": "TypeSpec.bytes",
-          "Decorators": []
-=======
-        "$id": "107",
         "kind": "array",
         "name": "Array",
         "valueType": {
-         "$id": "108",
+         "$id": "104",
          "kind": "bytes",
          "name": "base64urlBytes",
          "encode": "base64url",
          "crossLanguageDefinitionId": "Encode.Bytes.base64urlBytes",
          "baseType": {
-          "$id": "109",
+          "$id": "105",
           "kind": "bytes",
           "name": "bytes",
           "encode": "base64",
           "crossLanguageDefinitionId": "TypeSpec.bytes",
           "decorators": []
->>>>>>> 53d68c43
          },
          "decorators": []
         },
@@ -1434,11 +1154,12 @@
      "$id": "108",
      "Name": "endpoint",
      "NameInRequest": "endpoint",
+     "Description": "Service host",
      "Type": {
       "$id": "109",
-      "Kind": "url",
-      "Name": "url",
-      "CrossLanguageDefinitionId": "TypeSpec.url"
+      "kind": "url",
+      "name": "url",
+      "crossLanguageDefinitionId": "TypeSpec.url"
      },
      "Location": "Uri",
      "IsApiVersion": false,
@@ -1453,9 +1174,9 @@
       "$id": "110",
       "Type": {
        "$id": "111",
-       "Kind": "string",
-       "Name": "string",
-       "CrossLanguageDefinitionId": "TypeSpec.string"
+       "kind": "string",
+       "name": "string",
+       "crossLanguageDefinitionId": "TypeSpec.string"
       },
       "Value": "http://localhost:3000"
      }
@@ -1475,63 +1196,18 @@
      "Parameters": [
       {
        "$id": "114",
-<<<<<<< HEAD
-=======
-       "Name": "endpoint",
-       "NameInRequest": "endpoint",
-       "Description": "Service host",
-       "Type": {
-        "$id": "115",
-        "kind": "url",
-        "name": "url",
-        "crossLanguageDefinitionId": "TypeSpec.url"
-       },
-       "Location": "Uri",
-       "IsApiVersion": false,
-       "IsResourceParameter": false,
-       "IsContentType": false,
-       "IsRequired": true,
-       "IsEndpoint": true,
-       "SkipUrlEncoding": false,
-       "Explode": false,
-       "Kind": "Client",
-       "DefaultValue": {
-        "$id": "116",
-        "Type": {
-         "$id": "117",
-         "kind": "string",
-         "name": "string",
-         "crossLanguageDefinitionId": "TypeSpec.string"
-        },
-        "Value": "http://localhost:3000"
-       }
-      },
-      {
-       "$id": "118",
->>>>>>> 53d68c43
        "Name": "contentType",
        "NameInRequest": "Content-Type",
        "Description": "Body parameter's content type. Known values are application/json",
        "Type": {
-<<<<<<< HEAD
         "$id": "115",
-        "Kind": "constant",
-        "ValueType": {
-         "$id": "116",
-         "Kind": "string",
-         "Name": "string",
-         "CrossLanguageDefinitionId": "TypeSpec.string",
-         "Decorators": []
-=======
-        "$id": "119",
         "kind": "constant",
         "valueType": {
-         "$id": "120",
+         "$id": "116",
          "kind": "string",
          "name": "string",
          "crossLanguageDefinitionId": "TypeSpec.string",
          "decorators": []
->>>>>>> 53d68c43
         },
         "value": "application/json",
         "decorators": []
@@ -1551,21 +1227,12 @@
        "Name": "value",
        "NameInRequest": "value",
        "Type": {
-<<<<<<< HEAD
         "$id": "118",
-        "Kind": "bytes",
-        "Name": "bytes",
-        "Encode": "base64",
-        "CrossLanguageDefinitionId": "TypeSpec.bytes",
-        "Decorators": []
-=======
-        "$id": "122",
         "kind": "bytes",
         "name": "bytes",
         "encode": "base64",
         "crossLanguageDefinitionId": "TypeSpec.bytes",
         "decorators": []
->>>>>>> 53d68c43
        },
        "Location": "Body",
        "IsApiVersion": false,
@@ -1613,25 +1280,14 @@
        "Name": "contentType",
        "NameInRequest": "Content-Type",
        "Type": {
-<<<<<<< HEAD
         "$id": "122",
-        "Kind": "constant",
-        "ValueType": {
-         "$id": "123",
-         "Kind": "string",
-         "Name": "string",
-         "CrossLanguageDefinitionId": "TypeSpec.string",
-         "Decorators": []
-=======
-        "$id": "126",
         "kind": "constant",
         "valueType": {
-         "$id": "127",
+         "$id": "123",
          "kind": "string",
          "name": "string",
          "crossLanguageDefinitionId": "TypeSpec.string",
          "decorators": []
->>>>>>> 53d68c43
         },
         "value": "application/octet-stream",
         "decorators": []
@@ -1651,20 +1307,11 @@
        "Name": "value",
        "NameInRequest": "value",
        "Type": {
-<<<<<<< HEAD
         "$id": "125",
-        "Kind": "bytes",
-        "Name": "bytes",
-        "Encode": "base64",
-        "CrossLanguageDefinitionId": "TypeSpec.bytes",
-        "Decorators": []
-=======
-        "$id": "129",
         "kind": "bytes",
         "name": "bytes",
         "crossLanguageDefinitionId": "TypeSpec.bytes",
         "decorators": []
->>>>>>> 53d68c43
        },
        "Location": "Body",
        "IsApiVersion": false,
@@ -1712,25 +1359,14 @@
        "Name": "contentType",
        "NameInRequest": "Content-Type",
        "Type": {
-<<<<<<< HEAD
         "$id": "129",
-        "Kind": "constant",
-        "ValueType": {
-         "$id": "130",
-         "Kind": "string",
-         "Name": "string",
-         "CrossLanguageDefinitionId": "TypeSpec.string",
-         "Decorators": []
-=======
-        "$id": "133",
         "kind": "constant",
         "valueType": {
-         "$id": "134",
+         "$id": "130",
          "kind": "string",
          "name": "string",
          "crossLanguageDefinitionId": "TypeSpec.string",
          "decorators": []
->>>>>>> 53d68c43
         },
         "value": "image/png",
         "decorators": []
@@ -1750,20 +1386,11 @@
        "Name": "value",
        "NameInRequest": "value",
        "Type": {
-<<<<<<< HEAD
         "$id": "132",
-        "Kind": "bytes",
-        "Name": "bytes",
-        "Encode": "base64",
-        "CrossLanguageDefinitionId": "TypeSpec.bytes",
-        "Decorators": []
-=======
-        "$id": "136",
         "kind": "bytes",
         "name": "bytes",
         "crossLanguageDefinitionId": "TypeSpec.bytes",
         "decorators": []
->>>>>>> 53d68c43
        },
        "Location": "Body",
        "IsApiVersion": false,
@@ -1812,25 +1439,14 @@
        "NameInRequest": "Content-Type",
        "Description": "Body parameter's content type. Known values are application/json",
        "Type": {
-<<<<<<< HEAD
         "$id": "136",
-        "Kind": "constant",
-        "ValueType": {
-         "$id": "137",
-         "Kind": "string",
-         "Name": "string",
-         "CrossLanguageDefinitionId": "TypeSpec.string",
-         "Decorators": []
-=======
-        "$id": "140",
         "kind": "constant",
         "valueType": {
-         "$id": "141",
+         "$id": "137",
          "kind": "string",
          "name": "string",
          "crossLanguageDefinitionId": "TypeSpec.string",
          "decorators": []
->>>>>>> 53d68c43
         },
         "value": "application/json",
         "decorators": []
@@ -1850,21 +1466,12 @@
        "Name": "value",
        "NameInRequest": "value",
        "Type": {
-<<<<<<< HEAD
         "$id": "139",
-        "Kind": "bytes",
-        "Name": "bytes",
-        "Encode": "base64",
-        "CrossLanguageDefinitionId": "TypeSpec.bytes",
-        "Decorators": []
-=======
-        "$id": "143",
         "kind": "bytes",
         "name": "bytes",
         "encode": "base64",
         "crossLanguageDefinitionId": "TypeSpec.bytes",
         "decorators": []
->>>>>>> 53d68c43
        },
        "Location": "Body",
        "IsApiVersion": false,
@@ -1913,25 +1520,14 @@
        "NameInRequest": "Content-Type",
        "Description": "Body parameter's content type. Known values are application/json",
        "Type": {
-<<<<<<< HEAD
         "$id": "143",
-        "Kind": "constant",
-        "ValueType": {
-         "$id": "144",
-         "Kind": "string",
-         "Name": "string",
-         "CrossLanguageDefinitionId": "TypeSpec.string",
-         "Decorators": []
-=======
-        "$id": "147",
         "kind": "constant",
         "valueType": {
-         "$id": "148",
+         "$id": "144",
          "kind": "string",
          "name": "string",
          "crossLanguageDefinitionId": "TypeSpec.string",
          "decorators": []
->>>>>>> 53d68c43
         },
         "value": "application/json",
         "decorators": []
@@ -1951,21 +1547,12 @@
        "Name": "value",
        "NameInRequest": "value",
        "Type": {
-<<<<<<< HEAD
         "$id": "146",
-        "Kind": "bytes",
-        "Name": "bytes",
-        "Encode": "base64url",
-        "CrossLanguageDefinitionId": "TypeSpec.bytes",
-        "Decorators": []
-=======
-        "$id": "150",
         "kind": "bytes",
         "name": "bytes",
         "encode": "base64url",
         "crossLanguageDefinitionId": "TypeSpec.bytes",
         "decorators": []
->>>>>>> 53d68c43
        },
        "Location": "Body",
        "IsApiVersion": false,
@@ -2012,11 +1599,12 @@
      "$id": "149",
      "Name": "endpoint",
      "NameInRequest": "endpoint",
+     "Description": "Service host",
      "Type": {
       "$id": "150",
-      "Kind": "url",
-      "Name": "url",
-      "CrossLanguageDefinitionId": "TypeSpec.url"
+      "kind": "url",
+      "name": "url",
+      "crossLanguageDefinitionId": "TypeSpec.url"
      },
      "Location": "Uri",
      "IsApiVersion": false,
@@ -2031,9 +1619,9 @@
       "$id": "151",
       "Type": {
        "$id": "152",
-       "Kind": "string",
-       "Name": "string",
-       "CrossLanguageDefinitionId": "TypeSpec.string"
+       "kind": "string",
+       "name": "string",
+       "crossLanguageDefinitionId": "TypeSpec.string"
       },
       "Value": "http://localhost:3000"
      }
@@ -2053,62 +1641,17 @@
      "Parameters": [
       {
        "$id": "155",
-<<<<<<< HEAD
        "Name": "accept",
        "NameInRequest": "Accept",
        "Type": {
         "$id": "156",
-        "Kind": "constant",
-        "ValueType": {
-         "$id": "157",
-         "Kind": "string",
-         "Name": "string",
-         "CrossLanguageDefinitionId": "TypeSpec.string",
-         "Decorators": []
-=======
-       "Name": "endpoint",
-       "NameInRequest": "endpoint",
-       "Description": "Service host",
-       "Type": {
-        "$id": "156",
-        "kind": "url",
-        "name": "url",
-        "crossLanguageDefinitionId": "TypeSpec.url"
-       },
-       "Location": "Uri",
-       "IsApiVersion": false,
-       "IsResourceParameter": false,
-       "IsContentType": false,
-       "IsRequired": true,
-       "IsEndpoint": true,
-       "SkipUrlEncoding": false,
-       "Explode": false,
-       "Kind": "Client",
-       "DefaultValue": {
-        "$id": "157",
-        "Type": {
-         "$id": "158",
-         "kind": "string",
-         "name": "string",
-         "crossLanguageDefinitionId": "TypeSpec.string"
-        },
-        "Value": "http://localhost:3000"
-       }
-      },
-      {
-       "$id": "159",
-       "Name": "accept",
-       "NameInRequest": "Accept",
-       "Type": {
-        "$id": "160",
         "kind": "constant",
         "valueType": {
-         "$id": "161",
+         "$id": "157",
          "kind": "string",
          "name": "string",
          "crossLanguageDefinitionId": "TypeSpec.string",
          "decorators": []
->>>>>>> 53d68c43
         },
         "value": "application/json",
         "decorators": []
@@ -2131,21 +1674,12 @@
         200
        ],
        "BodyType": {
-<<<<<<< HEAD
         "$id": "159",
-        "Kind": "bytes",
-        "Name": "bytes",
-        "Encode": "base64",
-        "CrossLanguageDefinitionId": "TypeSpec.bytes",
-        "Decorators": []
-=======
-        "$id": "163",
         "kind": "bytes",
         "name": "bytes",
         "encode": "base64",
         "crossLanguageDefinitionId": "TypeSpec.bytes",
         "decorators": []
->>>>>>> 53d68c43
        },
        "BodyMediaType": "Json",
        "Headers": [],
@@ -2176,25 +1710,14 @@
        "Name": "accept",
        "NameInRequest": "Accept",
        "Type": {
-<<<<<<< HEAD
         "$id": "162",
-        "Kind": "constant",
-        "ValueType": {
-         "$id": "163",
-         "Kind": "string",
-         "Name": "string",
-         "CrossLanguageDefinitionId": "TypeSpec.string",
-         "Decorators": []
-=======
-        "$id": "166",
         "kind": "constant",
         "valueType": {
-         "$id": "167",
+         "$id": "163",
          "kind": "string",
          "name": "string",
          "crossLanguageDefinitionId": "TypeSpec.string",
          "decorators": []
->>>>>>> 53d68c43
         },
         "value": "application/octet-stream",
         "decorators": []
@@ -2217,21 +1740,12 @@
         200
        ],
        "BodyType": {
-<<<<<<< HEAD
         "$id": "165",
-        "Kind": "bytes",
-        "Name": "bytes",
-        "Encode": "base64",
-        "CrossLanguageDefinitionId": "TypeSpec.bytes",
-        "Decorators": []
-=======
-        "$id": "169",
         "kind": "bytes",
         "name": "bytes",
         "encode": "base64",
         "crossLanguageDefinitionId": "TypeSpec.bytes",
         "decorators": []
->>>>>>> 53d68c43
        },
        "BodyMediaType": "Json",
        "Headers": [
@@ -2240,25 +1754,14 @@
          "Name": "contentType",
          "NameInResponse": "content-type",
          "Type": {
-<<<<<<< HEAD
           "$id": "167",
-          "Kind": "constant",
-          "ValueType": {
-           "$id": "168",
-           "Kind": "string",
-           "Name": "string",
-           "CrossLanguageDefinitionId": "TypeSpec.string",
-           "Decorators": []
-=======
-          "$id": "171",
           "kind": "constant",
           "valueType": {
-           "$id": "172",
+           "$id": "168",
            "kind": "string",
            "name": "string",
            "crossLanguageDefinitionId": "TypeSpec.string",
            "decorators": []
->>>>>>> 53d68c43
           },
           "value": "application/octet-stream",
           "decorators": []
@@ -2292,25 +1795,14 @@
        "Name": "accept",
        "NameInRequest": "Accept",
        "Type": {
-<<<<<<< HEAD
         "$id": "171",
-        "Kind": "constant",
-        "ValueType": {
-         "$id": "172",
-         "Kind": "string",
-         "Name": "string",
-         "CrossLanguageDefinitionId": "TypeSpec.string",
-         "Decorators": []
-=======
-        "$id": "175",
         "kind": "constant",
         "valueType": {
-         "$id": "176",
+         "$id": "172",
          "kind": "string",
          "name": "string",
          "crossLanguageDefinitionId": "TypeSpec.string",
          "decorators": []
->>>>>>> 53d68c43
         },
         "value": "image/png",
         "decorators": []
@@ -2333,21 +1825,12 @@
         200
        ],
        "BodyType": {
-<<<<<<< HEAD
         "$id": "174",
-        "Kind": "bytes",
-        "Name": "bytes",
-        "Encode": "base64",
-        "CrossLanguageDefinitionId": "TypeSpec.bytes",
-        "Decorators": []
-=======
-        "$id": "178",
         "kind": "bytes",
         "name": "bytes",
         "encode": "base64",
         "crossLanguageDefinitionId": "TypeSpec.bytes",
         "decorators": []
->>>>>>> 53d68c43
        },
        "BodyMediaType": "Json",
        "Headers": [
@@ -2356,25 +1839,14 @@
          "Name": "contentType",
          "NameInResponse": "content-type",
          "Type": {
-<<<<<<< HEAD
           "$id": "176",
-          "Kind": "constant",
-          "ValueType": {
-           "$id": "177",
-           "Kind": "string",
-           "Name": "string",
-           "CrossLanguageDefinitionId": "TypeSpec.string",
-           "Decorators": []
-=======
-          "$id": "180",
           "kind": "constant",
           "valueType": {
-           "$id": "181",
+           "$id": "177",
            "kind": "string",
            "name": "string",
            "crossLanguageDefinitionId": "TypeSpec.string",
            "decorators": []
->>>>>>> 53d68c43
           },
           "value": "image/png",
           "decorators": []
@@ -2408,25 +1880,14 @@
        "Name": "accept",
        "NameInRequest": "Accept",
        "Type": {
-<<<<<<< HEAD
         "$id": "180",
-        "Kind": "constant",
-        "ValueType": {
-         "$id": "181",
-         "Kind": "string",
-         "Name": "string",
-         "CrossLanguageDefinitionId": "TypeSpec.string",
-         "Decorators": []
-=======
-        "$id": "184",
         "kind": "constant",
         "valueType": {
-         "$id": "185",
+         "$id": "181",
          "kind": "string",
          "name": "string",
          "crossLanguageDefinitionId": "TypeSpec.string",
          "decorators": []
->>>>>>> 53d68c43
         },
         "value": "application/json",
         "decorators": []
@@ -2449,21 +1910,12 @@
         200
        ],
        "BodyType": {
-<<<<<<< HEAD
         "$id": "183",
-        "Kind": "bytes",
-        "Name": "bytes",
-        "Encode": "base64",
-        "CrossLanguageDefinitionId": "TypeSpec.bytes",
-        "Decorators": []
-=======
-        "$id": "187",
         "kind": "bytes",
         "name": "bytes",
         "encode": "base64",
         "crossLanguageDefinitionId": "TypeSpec.bytes",
         "decorators": []
->>>>>>> 53d68c43
        },
        "BodyMediaType": "Json",
        "Headers": [],
@@ -2494,25 +1946,14 @@
        "Name": "accept",
        "NameInRequest": "Accept",
        "Type": {
-<<<<<<< HEAD
         "$id": "186",
-        "Kind": "constant",
-        "ValueType": {
-         "$id": "187",
-         "Kind": "string",
-         "Name": "string",
-         "CrossLanguageDefinitionId": "TypeSpec.string",
-         "Decorators": []
-=======
-        "$id": "190",
         "kind": "constant",
         "valueType": {
-         "$id": "191",
+         "$id": "187",
          "kind": "string",
          "name": "string",
          "crossLanguageDefinitionId": "TypeSpec.string",
          "decorators": []
->>>>>>> 53d68c43
         },
         "value": "application/json",
         "decorators": []
@@ -2535,33 +1976,18 @@
         200
        ],
        "BodyType": {
-<<<<<<< HEAD
         "$id": "189",
-        "Kind": "bytes",
-        "Name": "base64urlBytes",
-        "Encode": "base64url",
-        "CrossLanguageDefinitionId": "Encode.Bytes.base64urlBytes",
-        "BaseType": {
-         "$id": "190",
-         "Kind": "bytes",
-         "Name": "bytes",
-         "Encode": "base64",
-         "CrossLanguageDefinitionId": "TypeSpec.bytes",
-         "Decorators": []
-=======
-        "$id": "193",
         "kind": "bytes",
         "name": "base64urlBytes",
         "encode": "base64url",
         "crossLanguageDefinitionId": "Encode.Bytes.base64urlBytes",
         "baseType": {
-         "$id": "194",
+         "$id": "190",
          "kind": "bytes",
          "name": "bytes",
          "encode": "base64",
          "crossLanguageDefinitionId": "TypeSpec.bytes",
          "decorators": []
->>>>>>> 53d68c43
         },
         "decorators": []
        },
@@ -2593,11 +2019,12 @@
      "$id": "192",
      "Name": "endpoint",
      "NameInRequest": "endpoint",
+     "Description": "Service host",
      "Type": {
       "$id": "193",
-      "Kind": "url",
-      "Name": "url",
-      "CrossLanguageDefinitionId": "TypeSpec.url"
+      "kind": "url",
+      "name": "url",
+      "crossLanguageDefinitionId": "TypeSpec.url"
      },
      "Location": "Uri",
      "IsApiVersion": false,
@@ -2612,9 +2039,9 @@
       "$id": "194",
       "Type": {
        "$id": "195",
-       "Kind": "string",
-       "Name": "string",
-       "CrossLanguageDefinitionId": "TypeSpec.string"
+       "kind": "string",
+       "name": "string",
+       "crossLanguageDefinitionId": "TypeSpec.string"
       },
       "Value": "http://localhost:3000"
      }
