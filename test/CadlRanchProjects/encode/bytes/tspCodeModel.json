{
 "$id": "1",
 "Name": "Encode.Bytes",
 "ApiVersions": [],
 "Enums": [],
 "Models": [
  {
   "$id": "2",
   "Kind": "model",
   "Name": "DefaultBytesProperty",
   "CrossLanguageDefinitionId": "Encode.Bytes.DefaultBytesProperty",
   "Usage": "Input,Output,Json",
   "Properties": [
    {
     "$id": "3",
     "Name": "value",
     "SerializedName": "value",
     "Description": "",
     "Type": {
      "$id": "4",
      "Kind": "bytes",
      "Name": "bytes",
      "Encode": "base64",
      "CrossLanguageDefinitionId": "TypeSpec.bytes"
     },
     "IsRequired": true,
     "IsReadOnly": false
    }
   ]
  },
  {
   "$id": "5",
   "Kind": "model",
   "Name": "Base64BytesProperty",
   "CrossLanguageDefinitionId": "Encode.Bytes.Base64BytesProperty",
   "Usage": "Input,Output,Json",
   "Properties": [
    {
     "$id": "6",
     "Name": "value",
     "SerializedName": "value",
     "Description": "",
     "Type": {
      "$id": "7",
      "Kind": "bytes",
      "Name": "bytes",
      "Encode": "base64",
      "CrossLanguageDefinitionId": "TypeSpec.bytes"
     },
     "IsRequired": true,
     "IsReadOnly": false
    }
   ]
  },
  {
   "$id": "8",
   "Kind": "model",
   "Name": "Base64urlBytesProperty",
   "CrossLanguageDefinitionId": "Encode.Bytes.Base64urlBytesProperty",
   "Usage": "Input,Output,Json",
   "Properties": [
    {
     "$id": "9",
     "Name": "value",
     "SerializedName": "value",
     "Description": "",
     "Type": {
      "$id": "10",
      "Kind": "bytes",
      "Name": "bytes",
      "Encode": "base64url",
      "CrossLanguageDefinitionId": "TypeSpec.bytes"
     },
     "IsRequired": true,
     "IsReadOnly": false
    }
   ]
  },
  {
   "$id": "11",
   "Kind": "model",
   "Name": "Base64urlArrayBytesProperty",
   "CrossLanguageDefinitionId": "Encode.Bytes.Base64urlArrayBytesProperty",
   "Usage": "Input,Output,Json",
   "Properties": [
    {
     "$id": "12",
     "Name": "value",
     "SerializedName": "value",
     "Description": "",
     "Type": {
      "$id": "13",
      "Kind": "array",
      "Name": "Array",
      "ValueType": {
       "$id": "14",
       "Kind": "bytes",
       "Name": "base64urlBytes",
       "Encode": "base64url",
       "CrossLanguageDefinitionId": "Encode.Bytes.base64urlBytes",
       "BaseType": {
        "$id": "15",
        "Kind": "bytes",
        "Name": "bytes",
        "Encode": "base64",
        "CrossLanguageDefinitionId": "TypeSpec.bytes"
       }
      },
      "CrossLanguageDefinitionId": "TypeSpec.Array"
     },
     "IsRequired": true,
     "IsReadOnly": false
    }
   ]
  }
 ],
 "Clients": [
  {
   "$id": "16",
   "Name": "BytesClient",
   "Description": "Test for encode decorator on bytes.",
   "Operations": [],
   "Protocol": {
    "$id": "17"
   },
   "Parameters": [
    {
<<<<<<< HEAD
     "$id": "18",
     "Name": "host",
     "NameInRequest": "host",
     "Description": "TestServer endpoint",
=======
     "$id": "17",
     "Name": "endpoint",
     "NameInRequest": "endpoint",
>>>>>>> cc743cb2
     "Type": {
      "$id": "19",
      "Kind": "string",
      "Name": "string",
      "CrossLanguageDefinitionId": "TypeSpec.string"
     },
     "Location": "Uri",
     "IsApiVersion": false,
     "IsResourceParameter": false,
     "IsContentType": false,
     "IsRequired": true,
     "IsEndpoint": true,
     "SkipUrlEncoding": false,
     "Explode": false,
     "Kind": "Client",
     "DefaultValue": {
      "$id": "20",
      "Type": {
       "$id": "21",
       "Kind": "string",
       "Name": "string",
       "CrossLanguageDefinitionId": "TypeSpec.string"
      },
      "Value": "http://localhost:3000"
     }
    }
   ]
  },
  {
   "$id": "22",
   "Name": "Query",
   "Operations": [
    {
     "$id": "23",
     "Name": "default",
     "ResourceName": "Query",
     "Accessibility": "public",
     "Parameters": [
      {
<<<<<<< HEAD
       "$ref": "18"
      },
      {
       "$id": "24",
       "Name": "value",
       "NameInRequest": "value",
       "Type": {
        "$id": "25",
        "Kind": "bytes",
        "Name": "bytes",
        "Encode": "base64",
        "CrossLanguageDefinitionId": "TypeSpec.bytes"
=======
       "$id": "23",
       "Name": "endpoint",
       "NameInRequest": "endpoint",
       "Type": {
        "$id": "24",
        "Kind": "string"
>>>>>>> cc743cb2
       },
       "Location": "Uri",
       "IsApiVersion": false,
       "IsResourceParameter": false,
       "IsContentType": false,
       "IsRequired": true,
       "IsEndpoint": true,
       "SkipUrlEncoding": false,
       "Explode": false,
       "Kind": "Client",
       "DefaultValue": {
        "$id": "25",
        "Type": {
         "$id": "26",
         "Kind": "string"
        },
        "Value": "http://localhost:3000"
       }
      },
      {
<<<<<<< HEAD
       "$id": "26",
       "Name": "accept",
       "NameInRequest": "Accept",
       "Type": {
        "$id": "27",
        "Kind": "string",
        "Name": "string",
        "CrossLanguageDefinitionId": "TypeSpec.string"
=======
       "$id": "27",
       "Name": "value",
       "NameInRequest": "value",
       "Type": {
        "$id": "28",
        "Kind": "bytes",
        "Encode": "base64"
>>>>>>> cc743cb2
       },
       "Location": "Query",
       "IsApiVersion": false,
       "IsContentType": false,
       "IsEndpoint": false,
       "Explode": false,
<<<<<<< HEAD
       "Kind": "Constant",
       "DefaultValue": {
        "$id": "28",
        "Type": {
         "$ref": "27"
        },
        "Value": "application/json"
       }
=======
       "IsRequired": true,
       "Kind": "Method"
>>>>>>> cc743cb2
      }
     ],
     "Responses": [
      {
       "$id": "29",
       "StatusCodes": [
        204
       ],
       "BodyMediaType": "Json",
       "Headers": [],
       "IsErrorResponse": false
      }
     ],
     "HttpMethod": "GET",
     "RequestBodyMediaType": "None",
     "Uri": "{endpoint}",
     "Path": "/encode/bytes/query/default",
     "BufferResponse": true,
     "GenerateProtocolMethod": true,
     "GenerateConvenienceMethod": true
    },
    {
     "$id": "30",
     "Name": "base64",
     "ResourceName": "Query",
     "Accessibility": "public",
     "Parameters": [
      {
<<<<<<< HEAD
       "$ref": "18"
=======
       "$ref": "23"
>>>>>>> cc743cb2
      },
      {
       "$id": "31",
       "Name": "value",
       "NameInRequest": "value",
       "Type": {
        "$id": "32",
        "Kind": "bytes",
        "Name": "bytes",
        "Encode": "base64",
        "CrossLanguageDefinitionId": "TypeSpec.bytes"
       },
       "Location": "Query",
       "IsApiVersion": false,
       "IsContentType": false,
       "IsEndpoint": false,
       "Explode": false,
<<<<<<< HEAD
       "Kind": "Method"
      },
      {
       "$id": "33",
       "Name": "accept",
       "NameInRequest": "Accept",
       "Type": {
        "$id": "34",
        "Kind": "string",
        "Name": "string",
        "CrossLanguageDefinitionId": "TypeSpec.string"
       },
       "Location": "Header",
       "IsApiVersion": false,
       "IsResourceParameter": false,
       "IsContentType": false,
       "IsRequired": true,
       "IsEndpoint": false,
       "SkipUrlEncoding": false,
       "Explode": false,
       "Kind": "Constant",
       "DefaultValue": {
        "$id": "35",
        "Type": {
         "$ref": "34"
        },
        "Value": "application/json"
       }
=======
       "IsRequired": true,
       "Kind": "Method"
>>>>>>> cc743cb2
      }
     ],
     "Responses": [
      {
<<<<<<< HEAD
       "$id": "36",
=======
       "$id": "33",
>>>>>>> cc743cb2
       "StatusCodes": [
        204
       ],
       "BodyMediaType": "Json",
       "Headers": [],
       "IsErrorResponse": false
      }
     ],
     "HttpMethod": "GET",
     "RequestBodyMediaType": "None",
     "Uri": "{endpoint}",
     "Path": "/encode/bytes/query/base64",
     "BufferResponse": true,
     "GenerateProtocolMethod": true,
     "GenerateConvenienceMethod": true
    },
    {
<<<<<<< HEAD
     "$id": "37",
=======
     "$id": "34",
>>>>>>> cc743cb2
     "Name": "base64url",
     "ResourceName": "Query",
     "Accessibility": "public",
     "Parameters": [
      {
<<<<<<< HEAD
       "$ref": "18"
      },
      {
       "$id": "38",
       "Name": "value",
       "NameInRequest": "value",
       "Type": {
        "$id": "39",
=======
       "$ref": "23"
      },
      {
       "$id": "35",
       "Name": "value",
       "NameInRequest": "value",
       "Type": {
        "$id": "36",
>>>>>>> cc743cb2
        "Kind": "bytes",
        "Name": "bytes",
        "Encode": "base64url",
        "CrossLanguageDefinitionId": "TypeSpec.bytes"
       },
       "Location": "Query",
       "IsApiVersion": false,
       "IsContentType": false,
       "IsEndpoint": false,
       "Explode": false,
<<<<<<< HEAD
       "Kind": "Method"
      },
      {
       "$id": "40",
       "Name": "accept",
       "NameInRequest": "Accept",
       "Type": {
        "$id": "41",
        "Kind": "string",
        "Name": "string",
        "CrossLanguageDefinitionId": "TypeSpec.string"
       },
       "Location": "Header",
       "IsApiVersion": false,
       "IsResourceParameter": false,
       "IsContentType": false,
       "IsRequired": true,
       "IsEndpoint": false,
       "SkipUrlEncoding": false,
       "Explode": false,
       "Kind": "Constant",
       "DefaultValue": {
        "$id": "42",
        "Type": {
         "$ref": "41"
        },
        "Value": "application/json"
       }
=======
       "IsRequired": true,
       "Kind": "Method"
>>>>>>> cc743cb2
      }
     ],
     "Responses": [
      {
<<<<<<< HEAD
       "$id": "43",
=======
       "$id": "37",
>>>>>>> cc743cb2
       "StatusCodes": [
        204
       ],
       "BodyMediaType": "Json",
       "Headers": [],
       "IsErrorResponse": false
      }
     ],
     "HttpMethod": "GET",
     "RequestBodyMediaType": "None",
     "Uri": "{endpoint}",
     "Path": "/encode/bytes/query/base64url",
     "BufferResponse": true,
     "GenerateProtocolMethod": true,
     "GenerateConvenienceMethod": true
    },
    {
<<<<<<< HEAD
     "$id": "44",
=======
     "$id": "38",
>>>>>>> cc743cb2
     "Name": "base64urlArray",
     "ResourceName": "Query",
     "Accessibility": "public",
     "Parameters": [
      {
<<<<<<< HEAD
       "$ref": "18"
      },
      {
       "$id": "45",
       "Name": "value",
       "NameInRequest": "value",
       "Type": {
        "$id": "46",
        "Kind": "array",
        "Name": "Array",
        "ValueType": {
         "$id": "47",
=======
       "$ref": "23"
      },
      {
       "$id": "39",
       "Name": "value",
       "NameInRequest": "value",
       "Type": {
        "$id": "40",
        "Kind": "array",
        "Name": "Array",
        "ValueType": {
         "$id": "41",
>>>>>>> cc743cb2
         "Kind": "bytes",
         "Name": "base64urlBytes",
         "Encode": "base64url",
         "CrossLanguageDefinitionId": "Encode.Bytes.base64urlBytes",
         "BaseType": {
          "$id": "48",
          "Kind": "bytes",
          "Name": "bytes",
          "Encode": "base64",
          "CrossLanguageDefinitionId": "TypeSpec.bytes"
         }
        },
        "CrossLanguageDefinitionId": "TypeSpec.Array"
       },
       "Location": "Query",
       "IsApiVersion": false,
       "IsContentType": false,
       "IsEndpoint": false,
       "Explode": false,
<<<<<<< HEAD
       "Kind": "Method",
       "ArraySerializationDelimiter": ","
      },
      {
       "$id": "49",
       "Name": "accept",
       "NameInRequest": "Accept",
       "Type": {
        "$id": "50",
        "Kind": "string",
        "Name": "string",
        "CrossLanguageDefinitionId": "TypeSpec.string"
       },
       "Location": "Header",
       "IsApiVersion": false,
       "IsResourceParameter": false,
       "IsContentType": false,
       "IsRequired": true,
       "IsEndpoint": false,
       "SkipUrlEncoding": false,
       "Explode": false,
       "Kind": "Constant",
       "DefaultValue": {
        "$id": "51",
        "Type": {
         "$ref": "50"
        },
        "Value": "application/json"
       }
=======
       "ArraySerializationDelimiter": ",",
       "IsRequired": true,
       "Kind": "Method"
>>>>>>> cc743cb2
      }
     ],
     "Responses": [
      {
<<<<<<< HEAD
       "$id": "52",
=======
       "$id": "42",
>>>>>>> cc743cb2
       "StatusCodes": [
        204
       ],
       "BodyMediaType": "Json",
       "Headers": [],
       "IsErrorResponse": false
      }
     ],
     "HttpMethod": "GET",
     "RequestBodyMediaType": "None",
     "Uri": "{endpoint}",
     "Path": "/encode/bytes/query/base64url-array",
     "BufferResponse": true,
     "GenerateProtocolMethod": true,
     "GenerateConvenienceMethod": true
    }
   ],
   "Protocol": {
<<<<<<< HEAD
    "$id": "53"
=======
    "$id": "43"
>>>>>>> cc743cb2
   },
   "Parent": "BytesClient",
   "Parameters": [
    {
<<<<<<< HEAD
     "$ref": "18"
    }
   ]
  },
  {
   "$id": "54",
=======
     "$ref": "23"
    }
   ]
  },
  {
   "$id": "44",
>>>>>>> cc743cb2
   "Name": "Property",
   "Operations": [
    {
<<<<<<< HEAD
     "$id": "55",
=======
     "$id": "45",
>>>>>>> cc743cb2
     "Name": "default",
     "ResourceName": "Property",
     "Accessibility": "public",
     "Parameters": [
      {
<<<<<<< HEAD
       "$ref": "18"
      },
      {
       "$id": "56",
       "Name": "body",
       "NameInRequest": "body",
       "Type": {
        "$ref": "2"
       },
       "Location": "Body",
       "IsRequired": true,
       "IsApiVersion": false,
       "IsResourceParameter": false,
       "IsContentType": false,
       "IsEndpoint": false,
       "SkipUrlEncoding": false,
       "Explode": false,
       "Kind": "Method"
      },
      {
       "$id": "57",
       "Name": "accept",
       "NameInRequest": "Accept",
       "Type": {
        "$id": "58",
        "Kind": "string",
        "Name": "string",
        "CrossLanguageDefinitionId": "TypeSpec.string"
=======
       "$id": "46",
       "Name": "endpoint",
       "NameInRequest": "endpoint",
       "Type": {
        "$id": "47",
        "Kind": "string"
>>>>>>> cc743cb2
       },
       "Location": "Uri",
       "IsApiVersion": false,
       "IsResourceParameter": false,
       "IsContentType": false,
       "IsRequired": true,
       "IsEndpoint": true,
       "SkipUrlEncoding": false,
       "Explode": false,
       "Kind": "Client",
       "DefaultValue": {
<<<<<<< HEAD
        "$id": "59",
        "Type": {
         "$ref": "58"
=======
        "$id": "48",
        "Type": {
         "$id": "49",
         "Kind": "string"
>>>>>>> cc743cb2
        },
        "Value": "http://localhost:3000"
       }
      },
      {
<<<<<<< HEAD
       "$id": "60",
=======
       "$id": "50",
>>>>>>> cc743cb2
       "Name": "contentType",
       "NameInRequest": "Content-Type",
       "Description": "Body parameter's content type. Known values are application/json",
       "Type": {
<<<<<<< HEAD
        "$id": "61",
        "Kind": "string",
        "Name": "string",
        "CrossLanguageDefinitionId": "TypeSpec.string"
=======
        "$id": "51",
        "Kind": "constant",
        "ValueType": {
         "$id": "52",
         "Kind": "string"
        },
        "Value": "application/json"
>>>>>>> cc743cb2
       },
       "Location": "Header",
       "IsApiVersion": false,
       "IsContentType": true,
       "IsEndpoint": false,
       "Explode": false,
<<<<<<< HEAD
       "Kind": "Constant",
       "DefaultValue": {
        "$id": "62",
        "Type": {
         "$ref": "61"
=======
       "IsRequired": true,
       "Kind": "Constant"
      },
      {
       "$id": "53",
       "Name": "accept",
       "NameInRequest": "Accept",
       "Type": {
        "$id": "54",
        "Kind": "constant",
        "ValueType": {
         "$id": "55",
         "Kind": "string"
>>>>>>> cc743cb2
        },
        "Value": "application/json"
       },
       "Location": "Header",
       "IsApiVersion": false,
       "IsContentType": false,
       "IsEndpoint": false,
       "Explode": false,
       "IsRequired": true,
       "Kind": "Constant"
      },
      {
       "$id": "56",
       "Name": "body",
       "NameInRequest": "body",
       "Type": {
        "$ref": "2"
       },
       "Location": "Body",
       "IsApiVersion": false,
       "IsContentType": false,
       "IsEndpoint": false,
       "Explode": false,
       "IsRequired": true,
       "Kind": "Method"
      }
     ],
     "Responses": [
      {
<<<<<<< HEAD
       "$id": "63",
=======
       "$id": "57",
>>>>>>> cc743cb2
       "StatusCodes": [
        200
       ],
       "BodyType": {
        "$ref": "2"
       },
       "BodyMediaType": "Json",
       "Headers": [],
       "IsErrorResponse": false,
       "ContentTypes": [
        "application/json"
       ]
      }
     ],
     "HttpMethod": "POST",
     "RequestBodyMediaType": "Json",
     "Uri": "{endpoint}",
     "Path": "/encode/bytes/property/default",
     "RequestMediaTypes": [
      "application/json"
     ],
     "BufferResponse": true,
     "GenerateProtocolMethod": true,
     "GenerateConvenienceMethod": true
    },
    {
<<<<<<< HEAD
     "$id": "64",
=======
     "$id": "58",
>>>>>>> cc743cb2
     "Name": "base64",
     "ResourceName": "Property",
     "Accessibility": "public",
     "Parameters": [
      {
<<<<<<< HEAD
       "$ref": "18"
      },
      {
       "$id": "65",
       "Name": "body",
       "NameInRequest": "body",
=======
       "$ref": "46"
      },
      {
       "$id": "59",
       "Name": "contentType",
       "NameInRequest": "Content-Type",
       "Description": "Body parameter's content type. Known values are application/json",
>>>>>>> cc743cb2
       "Type": {
        "$id": "60",
        "Kind": "constant",
        "ValueType": {
         "$id": "61",
         "Kind": "string"
        },
        "Value": "application/json"
       },
       "Location": "Header",
       "IsApiVersion": false,
       "IsContentType": true,
       "IsEndpoint": false,
       "Explode": false,
       "IsRequired": true,
       "Kind": "Constant"
      },
      {
<<<<<<< HEAD
       "$id": "66",
       "Name": "accept",
       "NameInRequest": "Accept",
       "Type": {
        "$id": "67",
        "Kind": "string",
        "Name": "string",
        "CrossLanguageDefinitionId": "TypeSpec.string"
=======
       "$id": "62",
       "Name": "accept",
       "NameInRequest": "Accept",
       "Type": {
        "$id": "63",
        "Kind": "constant",
        "ValueType": {
         "$id": "64",
         "Kind": "string"
        },
        "Value": "application/json"
>>>>>>> cc743cb2
       },
       "Location": "Header",
       "IsApiVersion": false,
       "IsContentType": false,
       "IsEndpoint": false,
       "Explode": false,
<<<<<<< HEAD
       "Kind": "Constant",
       "DefaultValue": {
        "$id": "68",
        "Type": {
         "$ref": "67"
        },
        "Value": "application/json"
       }
      },
      {
       "$id": "69",
       "Name": "contentType",
       "NameInRequest": "Content-Type",
       "Type": {
        "$id": "70",
        "Kind": "string",
        "Name": "string",
        "CrossLanguageDefinitionId": "TypeSpec.string"
=======
       "IsRequired": true,
       "Kind": "Constant"
      },
      {
       "$id": "65",
       "Name": "body",
       "NameInRequest": "body",
       "Type": {
        "$ref": "5"
>>>>>>> cc743cb2
       },
       "Location": "Body",
       "IsApiVersion": false,
       "IsContentType": false,
       "IsEndpoint": false,
       "Explode": false,
<<<<<<< HEAD
       "Kind": "Constant",
       "DefaultValue": {
        "$id": "71",
        "Type": {
         "$ref": "70"
        },
        "Value": "application/json"
       }
=======
       "IsRequired": true,
       "Kind": "Method"
>>>>>>> cc743cb2
      }
     ],
     "Responses": [
      {
<<<<<<< HEAD
       "$id": "72",
=======
       "$id": "66",
>>>>>>> cc743cb2
       "StatusCodes": [
        200
       ],
       "BodyType": {
        "$ref": "5"
       },
       "BodyMediaType": "Json",
       "Headers": [],
       "IsErrorResponse": false,
       "ContentTypes": [
        "application/json"
       ]
      }
     ],
     "HttpMethod": "POST",
     "RequestBodyMediaType": "Json",
     "Uri": "{endpoint}",
     "Path": "/encode/bytes/property/base64",
     "RequestMediaTypes": [
      "application/json"
     ],
     "BufferResponse": true,
     "GenerateProtocolMethod": true,
     "GenerateConvenienceMethod": true
    },
    {
<<<<<<< HEAD
     "$id": "73",
=======
     "$id": "67",
>>>>>>> cc743cb2
     "Name": "base64url",
     "ResourceName": "Property",
     "Accessibility": "public",
     "Parameters": [
      {
<<<<<<< HEAD
       "$ref": "18"
      },
      {
       "$id": "74",
       "Name": "body",
       "NameInRequest": "body",
=======
       "$ref": "46"
      },
      {
       "$id": "68",
       "Name": "contentType",
       "NameInRequest": "Content-Type",
       "Description": "Body parameter's content type. Known values are application/json",
>>>>>>> cc743cb2
       "Type": {
        "$id": "69",
        "Kind": "constant",
        "ValueType": {
         "$id": "70",
         "Kind": "string"
        },
        "Value": "application/json"
       },
       "Location": "Header",
       "IsApiVersion": false,
       "IsContentType": true,
       "IsEndpoint": false,
       "Explode": false,
       "IsRequired": true,
       "Kind": "Constant"
      },
      {
<<<<<<< HEAD
       "$id": "75",
       "Name": "accept",
       "NameInRequest": "Accept",
       "Type": {
        "$id": "76",
        "Kind": "string",
        "Name": "string",
        "CrossLanguageDefinitionId": "TypeSpec.string"
=======
       "$id": "71",
       "Name": "accept",
       "NameInRequest": "Accept",
       "Type": {
        "$id": "72",
        "Kind": "constant",
        "ValueType": {
         "$id": "73",
         "Kind": "string"
        },
        "Value": "application/json"
>>>>>>> cc743cb2
       },
       "Location": "Header",
       "IsApiVersion": false,
       "IsContentType": false,
       "IsEndpoint": false,
       "Explode": false,
<<<<<<< HEAD
       "Kind": "Constant",
       "DefaultValue": {
        "$id": "77",
        "Type": {
         "$ref": "76"
        },
        "Value": "application/json"
       }
      },
      {
       "$id": "78",
       "Name": "contentType",
       "NameInRequest": "Content-Type",
       "Type": {
        "$id": "79",
        "Kind": "string",
        "Name": "string",
        "CrossLanguageDefinitionId": "TypeSpec.string"
=======
       "IsRequired": true,
       "Kind": "Constant"
      },
      {
       "$id": "74",
       "Name": "body",
       "NameInRequest": "body",
       "Type": {
        "$ref": "8"
>>>>>>> cc743cb2
       },
       "Location": "Body",
       "IsApiVersion": false,
       "IsContentType": false,
       "IsEndpoint": false,
       "Explode": false,
<<<<<<< HEAD
       "Kind": "Constant",
       "DefaultValue": {
        "$id": "80",
        "Type": {
         "$ref": "79"
        },
        "Value": "application/json"
       }
=======
       "IsRequired": true,
       "Kind": "Method"
>>>>>>> cc743cb2
      }
     ],
     "Responses": [
      {
<<<<<<< HEAD
       "$id": "81",
=======
       "$id": "75",
>>>>>>> cc743cb2
       "StatusCodes": [
        200
       ],
       "BodyType": {
        "$ref": "8"
       },
       "BodyMediaType": "Json",
       "Headers": [],
       "IsErrorResponse": false,
       "ContentTypes": [
        "application/json"
       ]
      }
     ],
     "HttpMethod": "POST",
     "RequestBodyMediaType": "Json",
     "Uri": "{endpoint}",
     "Path": "/encode/bytes/property/base64url",
     "RequestMediaTypes": [
      "application/json"
     ],
     "BufferResponse": true,
     "GenerateProtocolMethod": true,
     "GenerateConvenienceMethod": true
    },
    {
<<<<<<< HEAD
     "$id": "82",
=======
     "$id": "76",
>>>>>>> cc743cb2
     "Name": "base64urlArray",
     "ResourceName": "Property",
     "Accessibility": "public",
     "Parameters": [
      {
<<<<<<< HEAD
       "$ref": "18"
      },
      {
       "$id": "83",
       "Name": "body",
       "NameInRequest": "body",
=======
       "$ref": "46"
      },
      {
       "$id": "77",
       "Name": "contentType",
       "NameInRequest": "Content-Type",
       "Description": "Body parameter's content type. Known values are application/json",
>>>>>>> cc743cb2
       "Type": {
        "$id": "78",
        "Kind": "constant",
        "ValueType": {
         "$id": "79",
         "Kind": "string"
        },
        "Value": "application/json"
       },
       "Location": "Header",
       "IsApiVersion": false,
       "IsContentType": true,
       "IsEndpoint": false,
       "Explode": false,
       "IsRequired": true,
       "Kind": "Constant"
      },
      {
<<<<<<< HEAD
       "$id": "84",
       "Name": "accept",
       "NameInRequest": "Accept",
       "Type": {
        "$id": "85",
        "Kind": "string",
        "Name": "string",
        "CrossLanguageDefinitionId": "TypeSpec.string"
=======
       "$id": "80",
       "Name": "accept",
       "NameInRequest": "Accept",
       "Type": {
        "$id": "81",
        "Kind": "constant",
        "ValueType": {
         "$id": "82",
         "Kind": "string"
        },
        "Value": "application/json"
>>>>>>> cc743cb2
       },
       "Location": "Header",
       "IsApiVersion": false,
       "IsContentType": false,
       "IsEndpoint": false,
       "Explode": false,
<<<<<<< HEAD
       "Kind": "Constant",
       "DefaultValue": {
        "$id": "86",
        "Type": {
         "$ref": "85"
        },
        "Value": "application/json"
       }
      },
      {
       "$id": "87",
       "Name": "contentType",
       "NameInRequest": "Content-Type",
       "Type": {
        "$id": "88",
        "Kind": "string",
        "Name": "string",
        "CrossLanguageDefinitionId": "TypeSpec.string"
=======
       "IsRequired": true,
       "Kind": "Constant"
      },
      {
       "$id": "83",
       "Name": "body",
       "NameInRequest": "body",
       "Type": {
        "$ref": "11"
>>>>>>> cc743cb2
       },
       "Location": "Body",
       "IsApiVersion": false,
       "IsContentType": false,
       "IsEndpoint": false,
       "Explode": false,
<<<<<<< HEAD
       "Kind": "Constant",
       "DefaultValue": {
        "$id": "89",
        "Type": {
         "$ref": "88"
        },
        "Value": "application/json"
       }
=======
       "IsRequired": true,
       "Kind": "Method"
>>>>>>> cc743cb2
      }
     ],
     "Responses": [
      {
<<<<<<< HEAD
       "$id": "90",
=======
       "$id": "84",
>>>>>>> cc743cb2
       "StatusCodes": [
        200
       ],
       "BodyType": {
        "$ref": "11"
       },
       "BodyMediaType": "Json",
       "Headers": [],
       "IsErrorResponse": false,
       "ContentTypes": [
        "application/json"
       ]
      }
     ],
     "HttpMethod": "POST",
     "RequestBodyMediaType": "Json",
     "Uri": "{endpoint}",
     "Path": "/encode/bytes/property/base64url-array",
     "RequestMediaTypes": [
      "application/json"
     ],
     "BufferResponse": true,
     "GenerateProtocolMethod": true,
     "GenerateConvenienceMethod": true
    }
   ],
   "Protocol": {
<<<<<<< HEAD
    "$id": "91"
=======
    "$id": "85"
>>>>>>> cc743cb2
   },
   "Parent": "BytesClient",
   "Parameters": [
    {
<<<<<<< HEAD
     "$ref": "18"
    }
   ]
  },
  {
   "$id": "92",
=======
     "$ref": "46"
    }
   ]
  },
  {
   "$id": "86",
>>>>>>> cc743cb2
   "Name": "Header",
   "Operations": [
    {
<<<<<<< HEAD
     "$id": "93",
=======
     "$id": "87",
>>>>>>> cc743cb2
     "Name": "default",
     "ResourceName": "Header",
     "Accessibility": "public",
     "Parameters": [
      {
<<<<<<< HEAD
       "$ref": "18"
      },
      {
       "$id": "94",
       "Name": "value",
       "NameInRequest": "value",
       "Type": {
        "$id": "95",
        "Kind": "bytes",
        "Name": "bytes",
        "Encode": "base64",
        "CrossLanguageDefinitionId": "TypeSpec.bytes"
=======
       "$id": "88",
       "Name": "endpoint",
       "NameInRequest": "endpoint",
       "Type": {
        "$id": "89",
        "Kind": "string"
>>>>>>> cc743cb2
       },
       "Location": "Uri",
       "IsApiVersion": false,
       "IsResourceParameter": false,
       "IsContentType": false,
       "IsRequired": true,
       "IsEndpoint": true,
       "SkipUrlEncoding": false,
       "Explode": false,
       "Kind": "Client",
       "DefaultValue": {
        "$id": "90",
        "Type": {
         "$id": "91",
         "Kind": "string"
        },
        "Value": "http://localhost:3000"
       }
      },
      {
<<<<<<< HEAD
       "$id": "96",
       "Name": "accept",
       "NameInRequest": "Accept",
       "Type": {
        "$id": "97",
        "Kind": "string",
        "Name": "string",
        "CrossLanguageDefinitionId": "TypeSpec.string"
=======
       "$id": "92",
       "Name": "value",
       "NameInRequest": "value",
       "Type": {
        "$id": "93",
        "Kind": "bytes",
        "Encode": "base64"
>>>>>>> cc743cb2
       },
       "Location": "Header",
       "IsApiVersion": false,
       "IsContentType": false,
       "IsEndpoint": false,
       "Explode": false,
<<<<<<< HEAD
       "Kind": "Constant",
       "DefaultValue": {
        "$id": "98",
        "Type": {
         "$ref": "97"
        },
        "Value": "application/json"
       }
=======
       "IsRequired": true,
       "Kind": "Method"
>>>>>>> cc743cb2
      }
     ],
     "Responses": [
      {
<<<<<<< HEAD
       "$id": "99",
=======
       "$id": "94",
>>>>>>> cc743cb2
       "StatusCodes": [
        204
       ],
       "BodyMediaType": "Json",
       "Headers": [],
       "IsErrorResponse": false
      }
     ],
     "HttpMethod": "GET",
     "RequestBodyMediaType": "None",
     "Uri": "{endpoint}",
     "Path": "/encode/bytes/header/default",
     "BufferResponse": true,
     "GenerateProtocolMethod": true,
     "GenerateConvenienceMethod": true
    },
    {
<<<<<<< HEAD
     "$id": "100",
=======
     "$id": "95",
>>>>>>> cc743cb2
     "Name": "base64",
     "ResourceName": "Header",
     "Accessibility": "public",
     "Parameters": [
      {
<<<<<<< HEAD
       "$ref": "18"
      },
      {
       "$id": "101",
       "Name": "value",
       "NameInRequest": "value",
       "Type": {
        "$id": "102",
=======
       "$ref": "88"
      },
      {
       "$id": "96",
       "Name": "value",
       "NameInRequest": "value",
       "Type": {
        "$id": "97",
>>>>>>> cc743cb2
        "Kind": "bytes",
        "Name": "bytes",
        "Encode": "base64",
        "CrossLanguageDefinitionId": "TypeSpec.bytes"
       },
       "Location": "Header",
       "IsApiVersion": false,
       "IsContentType": false,
       "IsEndpoint": false,
       "Explode": false,
<<<<<<< HEAD
       "Kind": "Method"
      },
      {
       "$id": "103",
       "Name": "accept",
       "NameInRequest": "Accept",
       "Type": {
        "$id": "104",
        "Kind": "string",
        "Name": "string",
        "CrossLanguageDefinitionId": "TypeSpec.string"
       },
       "Location": "Header",
       "IsApiVersion": false,
       "IsResourceParameter": false,
       "IsContentType": false,
       "IsRequired": true,
       "IsEndpoint": false,
       "SkipUrlEncoding": false,
       "Explode": false,
       "Kind": "Constant",
       "DefaultValue": {
        "$id": "105",
        "Type": {
         "$ref": "104"
        },
        "Value": "application/json"
       }
=======
       "IsRequired": true,
       "Kind": "Method"
>>>>>>> cc743cb2
      }
     ],
     "Responses": [
      {
<<<<<<< HEAD
       "$id": "106",
=======
       "$id": "98",
>>>>>>> cc743cb2
       "StatusCodes": [
        204
       ],
       "BodyMediaType": "Json",
       "Headers": [],
       "IsErrorResponse": false
      }
     ],
     "HttpMethod": "GET",
     "RequestBodyMediaType": "None",
     "Uri": "{endpoint}",
     "Path": "/encode/bytes/header/base64",
     "BufferResponse": true,
     "GenerateProtocolMethod": true,
     "GenerateConvenienceMethod": true
    },
    {
<<<<<<< HEAD
     "$id": "107",
=======
     "$id": "99",
>>>>>>> cc743cb2
     "Name": "base64url",
     "ResourceName": "Header",
     "Accessibility": "public",
     "Parameters": [
      {
<<<<<<< HEAD
       "$ref": "18"
      },
      {
       "$id": "108",
       "Name": "value",
       "NameInRequest": "value",
       "Type": {
        "$id": "109",
=======
       "$ref": "88"
      },
      {
       "$id": "100",
       "Name": "value",
       "NameInRequest": "value",
       "Type": {
        "$id": "101",
>>>>>>> cc743cb2
        "Kind": "bytes",
        "Name": "bytes",
        "Encode": "base64url",
        "CrossLanguageDefinitionId": "TypeSpec.bytes"
       },
       "Location": "Header",
       "IsApiVersion": false,
       "IsContentType": false,
       "IsEndpoint": false,
       "Explode": false,
<<<<<<< HEAD
       "Kind": "Method"
      },
      {
       "$id": "110",
       "Name": "accept",
       "NameInRequest": "Accept",
       "Type": {
        "$id": "111",
        "Kind": "string",
        "Name": "string",
        "CrossLanguageDefinitionId": "TypeSpec.string"
       },
       "Location": "Header",
       "IsApiVersion": false,
       "IsResourceParameter": false,
       "IsContentType": false,
       "IsRequired": true,
       "IsEndpoint": false,
       "SkipUrlEncoding": false,
       "Explode": false,
       "Kind": "Constant",
       "DefaultValue": {
        "$id": "112",
        "Type": {
         "$ref": "111"
        },
        "Value": "application/json"
       }
=======
       "IsRequired": true,
       "Kind": "Method"
>>>>>>> cc743cb2
      }
     ],
     "Responses": [
      {
<<<<<<< HEAD
       "$id": "113",
=======
       "$id": "102",
>>>>>>> cc743cb2
       "StatusCodes": [
        204
       ],
       "BodyMediaType": "Json",
       "Headers": [],
       "IsErrorResponse": false
      }
     ],
     "HttpMethod": "GET",
     "RequestBodyMediaType": "None",
     "Uri": "{endpoint}",
     "Path": "/encode/bytes/header/base64url",
     "BufferResponse": true,
     "GenerateProtocolMethod": true,
     "GenerateConvenienceMethod": true
    },
    {
<<<<<<< HEAD
     "$id": "114",
=======
     "$id": "103",
>>>>>>> cc743cb2
     "Name": "base64urlArray",
     "ResourceName": "Header",
     "Accessibility": "public",
     "Parameters": [
      {
<<<<<<< HEAD
       "$ref": "18"
      },
      {
       "$id": "115",
       "Name": "value",
       "NameInRequest": "value",
       "Type": {
        "$id": "116",
        "Kind": "array",
        "Name": "Array",
        "ValueType": {
         "$id": "117",
=======
       "$ref": "88"
      },
      {
       "$id": "104",
       "Name": "value",
       "NameInRequest": "value",
       "Type": {
        "$id": "105",
        "Kind": "array",
        "Name": "Array",
        "ValueType": {
         "$id": "106",
>>>>>>> cc743cb2
         "Kind": "bytes",
         "Name": "base64urlBytes",
         "Encode": "base64url",
         "CrossLanguageDefinitionId": "Encode.Bytes.base64urlBytes",
         "BaseType": {
          "$id": "118",
          "Kind": "bytes",
          "Name": "bytes",
          "Encode": "base64",
          "CrossLanguageDefinitionId": "TypeSpec.bytes"
         }
        },
        "CrossLanguageDefinitionId": "TypeSpec.Array"
       },
       "Location": "Header",
       "IsApiVersion": false,
       "IsContentType": false,
       "IsEndpoint": false,
       "Explode": false,
<<<<<<< HEAD
       "Kind": "Method",
       "ArraySerializationDelimiter": ","
      },
      {
       "$id": "119",
       "Name": "accept",
       "NameInRequest": "Accept",
       "Type": {
        "$id": "120",
        "Kind": "string",
        "Name": "string",
        "CrossLanguageDefinitionId": "TypeSpec.string"
       },
       "Location": "Header",
       "IsApiVersion": false,
       "IsResourceParameter": false,
       "IsContentType": false,
       "IsRequired": true,
       "IsEndpoint": false,
       "SkipUrlEncoding": false,
       "Explode": false,
       "Kind": "Constant",
       "DefaultValue": {
        "$id": "121",
        "Type": {
         "$ref": "120"
        },
        "Value": "application/json"
       }
=======
       "ArraySerializationDelimiter": ",",
       "IsRequired": true,
       "Kind": "Method"
>>>>>>> cc743cb2
      }
     ],
     "Responses": [
      {
<<<<<<< HEAD
       "$id": "122",
=======
       "$id": "107",
>>>>>>> cc743cb2
       "StatusCodes": [
        204
       ],
       "BodyMediaType": "Json",
       "Headers": [],
       "IsErrorResponse": false
      }
     ],
     "HttpMethod": "GET",
     "RequestBodyMediaType": "None",
     "Uri": "{endpoint}",
     "Path": "/encode/bytes/header/base64url-array",
     "BufferResponse": true,
     "GenerateProtocolMethod": true,
     "GenerateConvenienceMethod": true
    }
   ],
   "Protocol": {
<<<<<<< HEAD
    "$id": "123"
=======
    "$id": "108"
>>>>>>> cc743cb2
   },
   "Parent": "BytesClient",
   "Parameters": [
    {
<<<<<<< HEAD
     "$ref": "18"
    }
   ]
  },
  {
   "$id": "124",
=======
     "$ref": "88"
    }
   ]
  },
  {
   "$id": "109",
>>>>>>> cc743cb2
   "Name": "RequestBody",
   "Operations": [
    {
<<<<<<< HEAD
     "$id": "125",
=======
     "$id": "110",
>>>>>>> cc743cb2
     "Name": "default",
     "ResourceName": "RequestBody",
     "Accessibility": "public",
     "Parameters": [
      {
<<<<<<< HEAD
       "$ref": "18"
      },
      {
       "$id": "126",
       "Name": "value",
       "NameInRequest": "value",
       "Type": {
        "$id": "127",
        "Kind": "bytes",
        "Name": "bytes",
        "Encode": "base64",
        "CrossLanguageDefinitionId": "TypeSpec.bytes"
=======
       "$id": "111",
       "Name": "endpoint",
       "NameInRequest": "endpoint",
       "Type": {
        "$id": "112",
        "Kind": "string"
>>>>>>> cc743cb2
       },
       "Location": "Uri",
       "IsApiVersion": false,
       "IsResourceParameter": false,
       "IsContentType": false,
       "IsRequired": true,
       "IsEndpoint": true,
       "SkipUrlEncoding": false,
       "Explode": false,
       "Kind": "Client",
       "DefaultValue": {
        "$id": "113",
        "Type": {
         "$id": "114",
         "Kind": "string"
        },
        "Value": "http://localhost:3000"
       }
      },
      {
<<<<<<< HEAD
       "$id": "128",
=======
       "$id": "115",
>>>>>>> cc743cb2
       "Name": "contentType",
       "NameInRequest": "Content-Type",
       "Description": "Body parameter's content type. Known values are application/json",
       "Type": {
<<<<<<< HEAD
        "$id": "129",
        "Kind": "string",
        "Name": "string",
        "CrossLanguageDefinitionId": "TypeSpec.string"
=======
        "$id": "116",
        "Kind": "constant",
        "ValueType": {
         "$id": "117",
         "Kind": "string"
        },
        "Value": "application/json"
>>>>>>> cc743cb2
       },
       "Location": "Header",
       "IsApiVersion": false,
       "IsContentType": true,
       "IsEndpoint": false,
       "Explode": false,
<<<<<<< HEAD
       "Kind": "Constant",
       "DefaultValue": {
        "$id": "130",
        "Type": {
         "$ref": "129"
        },
        "Value": "application/json"
       }
      },
      {
       "$id": "131",
       "Name": "accept",
       "NameInRequest": "Accept",
       "Type": {
        "$id": "132",
        "Kind": "string",
        "Name": "string",
        "CrossLanguageDefinitionId": "TypeSpec.string"
=======
       "IsRequired": true,
       "Kind": "Constant"
      },
      {
       "$id": "118",
       "Name": "value",
       "NameInRequest": "value",
       "Type": {
        "$id": "119",
        "Kind": "bytes",
        "Encode": "base64"
>>>>>>> cc743cb2
       },
       "Location": "Body",
       "IsApiVersion": false,
       "IsContentType": false,
       "IsEndpoint": false,
       "Explode": false,
<<<<<<< HEAD
       "Kind": "Constant",
       "DefaultValue": {
        "$id": "133",
        "Type": {
         "$ref": "132"
        },
        "Value": "application/json"
       }
=======
       "IsRequired": true,
       "Kind": "Method"
>>>>>>> cc743cb2
      }
     ],
     "Responses": [
      {
<<<<<<< HEAD
       "$id": "134",
=======
       "$id": "120",
>>>>>>> cc743cb2
       "StatusCodes": [
        204
       ],
       "BodyMediaType": "Json",
       "Headers": [],
       "IsErrorResponse": false
      }
     ],
     "HttpMethod": "POST",
     "RequestBodyMediaType": "Binary",
     "Uri": "{endpoint}",
     "Path": "/encode/bytes/body/request/default",
     "RequestMediaTypes": [
      "application/json"
     ],
     "BufferResponse": true,
     "GenerateProtocolMethod": true,
     "GenerateConvenienceMethod": true
    },
    {
<<<<<<< HEAD
     "$id": "135",
=======
     "$id": "121",
>>>>>>> cc743cb2
     "Name": "octetStream",
     "ResourceName": "RequestBody",
     "Accessibility": "public",
     "Parameters": [
      {
<<<<<<< HEAD
       "$ref": "18"
      },
      {
       "$id": "136",
       "Name": "contentType",
       "NameInRequest": "Content-Type",
       "Type": {
        "$id": "137",
        "Kind": "constant",
        "ValueType": {
         "$id": "138",
         "Kind": "string",
         "Name": "string",
         "CrossLanguageDefinitionId": "TypeSpec.string"
=======
       "$ref": "111"
      },
      {
       "$id": "122",
       "Name": "contentType",
       "NameInRequest": "Content-Type",
       "Type": {
        "$id": "123",
        "Kind": "constant",
        "ValueType": {
         "$id": "124",
         "Kind": "string"
>>>>>>> cc743cb2
        },
        "Value": "application/octet-stream"
       },
       "Location": "Header",
<<<<<<< HEAD
       "DefaultValue": {
        "$id": "139",
        "Type": {
         "$ref": "137"
        },
        "Value": "application/octet-stream"
       },
       "IsRequired": true,
=======
>>>>>>> cc743cb2
       "IsApiVersion": false,
       "IsContentType": true,
       "IsEndpoint": false,
       "Explode": false,
       "IsRequired": true,
       "Kind": "Constant"
      },
      {
<<<<<<< HEAD
       "$id": "140",
       "Name": "value",
       "NameInRequest": "value",
       "Type": {
        "$id": "141",
=======
       "$id": "125",
       "Name": "value",
       "NameInRequest": "value",
       "Type": {
        "$id": "126",
>>>>>>> cc743cb2
        "Kind": "bytes",
        "Name": "bytes",
        "Encode": "base64",
        "CrossLanguageDefinitionId": "TypeSpec.bytes"
       },
       "Location": "Body",
       "IsApiVersion": false,
       "IsContentType": false,
       "IsEndpoint": false,
       "Explode": false,
<<<<<<< HEAD
       "Kind": "Method"
      },
      {
       "$id": "142",
       "Name": "accept",
       "NameInRequest": "Accept",
       "Type": {
        "$id": "143",
        "Kind": "string",
        "Name": "string",
        "CrossLanguageDefinitionId": "TypeSpec.string"
       },
       "Location": "Header",
       "IsApiVersion": false,
       "IsResourceParameter": false,
       "IsContentType": false,
       "IsRequired": true,
       "IsEndpoint": false,
       "SkipUrlEncoding": false,
       "Explode": false,
       "Kind": "Constant",
       "DefaultValue": {
        "$id": "144",
        "Type": {
         "$ref": "143"
        },
        "Value": "application/json"
       }
=======
       "IsRequired": true,
       "Kind": "Method"
>>>>>>> cc743cb2
      }
     ],
     "Responses": [
      {
<<<<<<< HEAD
       "$id": "145",
=======
       "$id": "127",
>>>>>>> cc743cb2
       "StatusCodes": [
        204
       ],
       "BodyMediaType": "Json",
       "Headers": [],
       "IsErrorResponse": false
      }
     ],
     "HttpMethod": "POST",
     "RequestBodyMediaType": "Binary",
     "Uri": "{endpoint}",
     "Path": "/encode/bytes/body/request/octet-stream",
     "RequestMediaTypes": [
      "application/octet-stream"
     ],
     "BufferResponse": true,
     "GenerateProtocolMethod": true,
     "GenerateConvenienceMethod": true
    },
    {
<<<<<<< HEAD
     "$id": "146",
=======
     "$id": "128",
>>>>>>> cc743cb2
     "Name": "customContentType",
     "ResourceName": "RequestBody",
     "Accessibility": "public",
     "Parameters": [
      {
<<<<<<< HEAD
       "$ref": "18"
      },
      {
       "$id": "147",
       "Name": "contentType",
       "NameInRequest": "Content-Type",
       "Type": {
        "$id": "148",
        "Kind": "constant",
        "ValueType": {
         "$id": "149",
         "Kind": "string",
         "Name": "string",
         "CrossLanguageDefinitionId": "TypeSpec.string"
        },
        "Value": "image/png"
       },
       "Location": "Header",
       "DefaultValue": {
        "$id": "150",
        "Type": {
         "$ref": "148"
=======
       "$ref": "111"
      },
      {
       "$id": "129",
       "Name": "contentType",
       "NameInRequest": "Content-Type",
       "Type": {
        "$id": "130",
        "Kind": "constant",
        "ValueType": {
         "$id": "131",
         "Kind": "string"
>>>>>>> cc743cb2
        },
        "Value": "image/png"
       },
       "Location": "Header",
       "IsApiVersion": false,
       "IsContentType": true,
       "IsEndpoint": false,
       "Explode": false,
       "IsRequired": true,
       "Kind": "Constant"
      },
      {
<<<<<<< HEAD
       "$id": "151",
       "Name": "value",
       "NameInRequest": "value",
       "Type": {
        "$id": "152",
=======
       "$id": "132",
       "Name": "value",
       "NameInRequest": "value",
       "Type": {
        "$id": "133",
>>>>>>> cc743cb2
        "Kind": "bytes",
        "Name": "bytes",
        "Encode": "base64",
        "CrossLanguageDefinitionId": "TypeSpec.bytes"
       },
       "Location": "Body",
       "IsApiVersion": false,
       "IsContentType": false,
       "IsEndpoint": false,
       "Explode": false,
<<<<<<< HEAD
       "Kind": "Method"
      },
      {
       "$id": "153",
       "Name": "accept",
       "NameInRequest": "Accept",
       "Type": {
        "$id": "154",
        "Kind": "string",
        "Name": "string",
        "CrossLanguageDefinitionId": "TypeSpec.string"
       },
       "Location": "Header",
       "IsApiVersion": false,
       "IsResourceParameter": false,
       "IsContentType": false,
       "IsRequired": true,
       "IsEndpoint": false,
       "SkipUrlEncoding": false,
       "Explode": false,
       "Kind": "Constant",
       "DefaultValue": {
        "$id": "155",
        "Type": {
         "$ref": "154"
        },
        "Value": "application/json"
       }
=======
       "IsRequired": true,
       "Kind": "Method"
>>>>>>> cc743cb2
      }
     ],
     "Responses": [
      {
<<<<<<< HEAD
       "$id": "156",
=======
       "$id": "134",
>>>>>>> cc743cb2
       "StatusCodes": [
        204
       ],
       "BodyMediaType": "Json",
       "Headers": [],
       "IsErrorResponse": false
      }
     ],
     "HttpMethod": "POST",
     "RequestBodyMediaType": "Binary",
     "Uri": "{endpoint}",
     "Path": "/encode/bytes/body/request/custom-content-type",
     "RequestMediaTypes": [
      "image/png"
     ],
     "BufferResponse": true,
     "GenerateProtocolMethod": true,
     "GenerateConvenienceMethod": true
    },
    {
<<<<<<< HEAD
     "$id": "157",
=======
     "$id": "135",
>>>>>>> cc743cb2
     "Name": "base64",
     "ResourceName": "RequestBody",
     "Accessibility": "public",
     "Parameters": [
      {
<<<<<<< HEAD
       "$ref": "18"
      },
      {
       "$id": "158",
       "Name": "value",
       "NameInRequest": "value",
       "Type": {
        "$id": "159",
        "Kind": "bytes",
        "Name": "bytes",
        "Encode": "base64",
        "CrossLanguageDefinitionId": "TypeSpec.bytes"
       },
       "Location": "Body",
       "IsRequired": true,
       "IsApiVersion": false,
       "IsResourceParameter": false,
       "IsContentType": false,
       "IsEndpoint": false,
       "SkipUrlEncoding": false,
       "Explode": false,
       "Kind": "Method"
      },
      {
       "$id": "160",
=======
       "$ref": "111"
      },
      {
       "$id": "136",
>>>>>>> cc743cb2
       "Name": "contentType",
       "NameInRequest": "Content-Type",
       "Description": "Body parameter's content type. Known values are application/json",
       "Type": {
<<<<<<< HEAD
        "$id": "161",
        "Kind": "string",
        "Name": "string",
        "CrossLanguageDefinitionId": "TypeSpec.string"
=======
        "$id": "137",
        "Kind": "constant",
        "ValueType": {
         "$id": "138",
         "Kind": "string"
        },
        "Value": "application/json"
>>>>>>> cc743cb2
       },
       "Location": "Header",
       "IsApiVersion": false,
       "IsContentType": true,
       "IsEndpoint": false,
       "Explode": false,
<<<<<<< HEAD
       "Kind": "Constant",
       "DefaultValue": {
        "$id": "162",
        "Type": {
         "$ref": "161"
        },
        "Value": "application/json"
       }
      },
      {
       "$id": "163",
       "Name": "accept",
       "NameInRequest": "Accept",
       "Type": {
        "$id": "164",
        "Kind": "string",
        "Name": "string",
        "CrossLanguageDefinitionId": "TypeSpec.string"
=======
       "IsRequired": true,
       "Kind": "Constant"
      },
      {
       "$id": "139",
       "Name": "value",
       "NameInRequest": "value",
       "Type": {
        "$id": "140",
        "Kind": "bytes",
        "Encode": "base64"
>>>>>>> cc743cb2
       },
       "Location": "Body",
       "IsApiVersion": false,
       "IsContentType": false,
       "IsEndpoint": false,
       "Explode": false,
<<<<<<< HEAD
       "Kind": "Constant",
       "DefaultValue": {
        "$id": "165",
        "Type": {
         "$ref": "164"
        },
        "Value": "application/json"
       }
=======
       "IsRequired": true,
       "Kind": "Method"
>>>>>>> cc743cb2
      }
     ],
     "Responses": [
      {
<<<<<<< HEAD
       "$id": "166",
=======
       "$id": "141",
>>>>>>> cc743cb2
       "StatusCodes": [
        204
       ],
       "BodyMediaType": "Json",
       "Headers": [],
       "IsErrorResponse": false
      }
     ],
     "HttpMethod": "POST",
     "RequestBodyMediaType": "Binary",
     "Uri": "{endpoint}",
     "Path": "/encode/bytes/body/request/base64",
     "RequestMediaTypes": [
      "application/json"
     ],
     "BufferResponse": true,
     "GenerateProtocolMethod": true,
     "GenerateConvenienceMethod": true
    },
    {
<<<<<<< HEAD
     "$id": "167",
=======
     "$id": "142",
>>>>>>> cc743cb2
     "Name": "base64url",
     "ResourceName": "RequestBody",
     "Accessibility": "public",
     "Parameters": [
      {
<<<<<<< HEAD
       "$ref": "18"
      },
      {
       "$id": "168",
       "Name": "value",
       "NameInRequest": "value",
       "Type": {
        "$id": "169",
        "Kind": "bytes",
        "Name": "bytes",
        "Encode": "base64url",
        "CrossLanguageDefinitionId": "TypeSpec.bytes"
       },
       "Location": "Body",
       "IsRequired": true,
       "IsApiVersion": false,
       "IsResourceParameter": false,
       "IsContentType": false,
       "IsEndpoint": false,
       "SkipUrlEncoding": false,
       "Explode": false,
       "Kind": "Method"
      },
      {
       "$id": "170",
=======
       "$ref": "111"
      },
      {
       "$id": "143",
>>>>>>> cc743cb2
       "Name": "contentType",
       "NameInRequest": "Content-Type",
       "Description": "Body parameter's content type. Known values are application/json",
       "Type": {
<<<<<<< HEAD
        "$id": "171",
        "Kind": "string",
        "Name": "string",
        "CrossLanguageDefinitionId": "TypeSpec.string"
=======
        "$id": "144",
        "Kind": "constant",
        "ValueType": {
         "$id": "145",
         "Kind": "string"
        },
        "Value": "application/json"
>>>>>>> cc743cb2
       },
       "Location": "Header",
       "IsApiVersion": false,
       "IsContentType": true,
       "IsEndpoint": false,
       "Explode": false,
<<<<<<< HEAD
       "Kind": "Constant",
       "DefaultValue": {
        "$id": "172",
        "Type": {
         "$ref": "171"
        },
        "Value": "application/json"
       }
      },
      {
       "$id": "173",
       "Name": "accept",
       "NameInRequest": "Accept",
       "Type": {
        "$id": "174",
        "Kind": "string",
        "Name": "string",
        "CrossLanguageDefinitionId": "TypeSpec.string"
=======
       "IsRequired": true,
       "Kind": "Constant"
      },
      {
       "$id": "146",
       "Name": "value",
       "NameInRequest": "value",
       "Type": {
        "$id": "147",
        "Kind": "bytes",
        "Encode": "base64url"
>>>>>>> cc743cb2
       },
       "Location": "Body",
       "IsApiVersion": false,
       "IsContentType": false,
       "IsEndpoint": false,
       "Explode": false,
<<<<<<< HEAD
       "Kind": "Constant",
       "DefaultValue": {
        "$id": "175",
        "Type": {
         "$ref": "174"
        },
        "Value": "application/json"
       }
=======
       "IsRequired": true,
       "Kind": "Method"
>>>>>>> cc743cb2
      }
     ],
     "Responses": [
      {
<<<<<<< HEAD
       "$id": "176",
=======
       "$id": "148",
>>>>>>> cc743cb2
       "StatusCodes": [
        204
       ],
       "BodyMediaType": "Json",
       "Headers": [],
       "IsErrorResponse": false
      }
     ],
     "HttpMethod": "POST",
     "RequestBodyMediaType": "Binary",
     "Uri": "{endpoint}",
     "Path": "/encode/bytes/body/request/base64url",
     "RequestMediaTypes": [
      "application/json"
     ],
     "BufferResponse": true,
     "GenerateProtocolMethod": true,
     "GenerateConvenienceMethod": true
    }
   ],
   "Protocol": {
<<<<<<< HEAD
    "$id": "177"
=======
    "$id": "149"
>>>>>>> cc743cb2
   },
   "Parent": "BytesClient",
   "Parameters": [
    {
<<<<<<< HEAD
     "$ref": "18"
    }
   ]
  },
  {
   "$id": "178",
=======
     "$ref": "111"
    }
   ]
  },
  {
   "$id": "150",
>>>>>>> cc743cb2
   "Name": "ResponseBody",
   "Operations": [
    {
<<<<<<< HEAD
     "$id": "179",
=======
     "$id": "151",
>>>>>>> cc743cb2
     "Name": "default",
     "ResourceName": "ResponseBody",
     "Accessibility": "public",
     "Parameters": [
      {
<<<<<<< HEAD
       "$ref": "18"
      },
      {
       "$id": "180",
       "Name": "accept",
       "NameInRequest": "Accept",
       "Type": {
        "$id": "181",
        "Kind": "string",
        "Name": "string",
        "CrossLanguageDefinitionId": "TypeSpec.string"
=======
       "$id": "152",
       "Name": "endpoint",
       "NameInRequest": "endpoint",
       "Type": {
        "$id": "153",
        "Kind": "string"
>>>>>>> cc743cb2
       },
       "Location": "Uri",
       "IsApiVersion": false,
       "IsResourceParameter": false,
       "IsContentType": false,
       "IsRequired": true,
       "IsEndpoint": true,
       "SkipUrlEncoding": false,
       "Explode": false,
       "Kind": "Client",
       "DefaultValue": {
<<<<<<< HEAD
        "$id": "182",
        "Type": {
         "$ref": "181"
=======
        "$id": "154",
        "Type": {
         "$id": "155",
         "Kind": "string"
>>>>>>> cc743cb2
        },
        "Value": "http://localhost:3000"
       }
      },
      {
       "$id": "156",
       "Name": "accept",
       "NameInRequest": "Accept",
       "Type": {
        "$id": "157",
        "Kind": "constant",
        "ValueType": {
         "$id": "158",
         "Kind": "string"
        },
        "Value": "application/json"
       },
       "Location": "Header",
       "IsApiVersion": false,
       "IsContentType": false,
       "IsEndpoint": false,
       "Explode": false,
       "IsRequired": true,
       "Kind": "Constant"
      }
     ],
     "Responses": [
      {
<<<<<<< HEAD
       "$id": "183",
=======
       "$id": "159",
>>>>>>> cc743cb2
       "StatusCodes": [
        200
       ],
       "BodyType": {
<<<<<<< HEAD
        "$id": "184",
=======
        "$id": "160",
>>>>>>> cc743cb2
        "Kind": "bytes",
        "Name": "bytes",
        "Encode": "base64",
        "CrossLanguageDefinitionId": "TypeSpec.bytes"
       },
       "BodyMediaType": "Json",
       "Headers": [],
       "IsErrorResponse": false,
       "ContentTypes": [
        "application/json"
       ]
      }
     ],
     "HttpMethod": "GET",
     "RequestBodyMediaType": "None",
     "Uri": "{endpoint}",
     "Path": "/encode/bytes/body/response/default",
     "BufferResponse": true,
     "GenerateProtocolMethod": true,
     "GenerateConvenienceMethod": true
    },
    {
<<<<<<< HEAD
     "$id": "185",
=======
     "$id": "161",
>>>>>>> cc743cb2
     "Name": "octetStream",
     "ResourceName": "ResponseBody",
     "Accessibility": "public",
     "Parameters": [
      {
<<<<<<< HEAD
       "$ref": "18"
      },
      {
       "$id": "186",
       "Name": "accept",
       "NameInRequest": "Accept",
       "Type": {
        "$id": "187",
        "Kind": "string",
        "Name": "string",
        "CrossLanguageDefinitionId": "TypeSpec.string"
=======
       "$ref": "152"
      },
      {
       "$id": "162",
       "Name": "accept",
       "NameInRequest": "Accept",
       "Type": {
        "$id": "163",
        "Kind": "constant",
        "ValueType": {
         "$id": "164",
         "Kind": "string"
        },
        "Value": "application/octet-stream"
>>>>>>> cc743cb2
       },
       "Location": "Header",
       "IsApiVersion": false,
       "IsContentType": false,
       "IsEndpoint": false,
       "Explode": false,
<<<<<<< HEAD
       "Kind": "Constant",
       "DefaultValue": {
        "$id": "188",
        "Type": {
         "$ref": "187"
        },
        "Value": "application/octet-stream"
       }
=======
       "IsRequired": true,
       "Kind": "Constant"
>>>>>>> cc743cb2
      }
     ],
     "Responses": [
      {
<<<<<<< HEAD
       "$id": "189",
=======
       "$id": "165",
>>>>>>> cc743cb2
       "StatusCodes": [
        200
       ],
       "BodyType": {
<<<<<<< HEAD
        "$id": "190",
=======
        "$id": "166",
>>>>>>> cc743cb2
        "Kind": "bytes",
        "Name": "bytes",
        "Encode": "base64",
        "CrossLanguageDefinitionId": "TypeSpec.bytes"
       },
       "BodyMediaType": "Json",
       "Headers": [
        {
         "$id": "167",
         "Name": "contentType",
         "NameInResponse": "content-type",
         "Type": {
          "$id": "168",
          "Kind": "constant",
          "ValueType": {
           "$id": "169",
           "Kind": "string"
          },
          "Value": "application/octet-stream"
         }
        }
       ],
       "IsErrorResponse": false,
       "ContentTypes": [
        "application/octet-stream"
       ]
      }
     ],
     "HttpMethod": "GET",
     "RequestBodyMediaType": "None",
     "Uri": "{endpoint}",
     "Path": "/encode/bytes/body/response/octet-stream",
     "BufferResponse": true,
     "GenerateProtocolMethod": true,
     "GenerateConvenienceMethod": true
    },
    {
<<<<<<< HEAD
     "$id": "191",
=======
     "$id": "170",
>>>>>>> cc743cb2
     "Name": "customContentType",
     "ResourceName": "ResponseBody",
     "Accessibility": "public",
     "Parameters": [
      {
<<<<<<< HEAD
       "$ref": "18"
      },
      {
       "$id": "192",
       "Name": "accept",
       "NameInRequest": "Accept",
       "Type": {
        "$id": "193",
        "Kind": "string",
        "Name": "string",
        "CrossLanguageDefinitionId": "TypeSpec.string"
=======
       "$ref": "152"
      },
      {
       "$id": "171",
       "Name": "accept",
       "NameInRequest": "Accept",
       "Type": {
        "$id": "172",
        "Kind": "constant",
        "ValueType": {
         "$id": "173",
         "Kind": "string"
        },
        "Value": "image/png"
>>>>>>> cc743cb2
       },
       "Location": "Header",
       "IsApiVersion": false,
       "IsContentType": false,
       "IsEndpoint": false,
       "Explode": false,
<<<<<<< HEAD
       "Kind": "Constant",
       "DefaultValue": {
        "$id": "194",
        "Type": {
         "$ref": "193"
        },
        "Value": "image/png"
       }
=======
       "IsRequired": true,
       "Kind": "Constant"
>>>>>>> cc743cb2
      }
     ],
     "Responses": [
      {
<<<<<<< HEAD
       "$id": "195",
=======
       "$id": "174",
>>>>>>> cc743cb2
       "StatusCodes": [
        200
       ],
       "BodyType": {
<<<<<<< HEAD
        "$id": "196",
=======
        "$id": "175",
>>>>>>> cc743cb2
        "Kind": "bytes",
        "Name": "bytes",
        "Encode": "base64",
        "CrossLanguageDefinitionId": "TypeSpec.bytes"
       },
       "BodyMediaType": "Json",
       "Headers": [
        {
         "$id": "176",
         "Name": "contentType",
         "NameInResponse": "content-type",
         "Type": {
          "$id": "177",
          "Kind": "constant",
          "ValueType": {
           "$id": "178",
           "Kind": "string"
          },
          "Value": "image/png"
         }
        }
       ],
       "IsErrorResponse": false,
       "ContentTypes": [
        "image/png"
       ]
      }
     ],
     "HttpMethod": "GET",
     "RequestBodyMediaType": "None",
     "Uri": "{endpoint}",
     "Path": "/encode/bytes/body/response/custom-content-type",
     "BufferResponse": true,
     "GenerateProtocolMethod": true,
     "GenerateConvenienceMethod": true
    },
    {
<<<<<<< HEAD
     "$id": "197",
=======
     "$id": "179",
>>>>>>> cc743cb2
     "Name": "base64",
     "ResourceName": "ResponseBody",
     "Accessibility": "public",
     "Parameters": [
      {
<<<<<<< HEAD
       "$ref": "18"
      },
      {
       "$id": "198",
       "Name": "accept",
       "NameInRequest": "Accept",
       "Type": {
        "$id": "199",
        "Kind": "string",
        "Name": "string",
        "CrossLanguageDefinitionId": "TypeSpec.string"
=======
       "$ref": "152"
      },
      {
       "$id": "180",
       "Name": "accept",
       "NameInRequest": "Accept",
       "Type": {
        "$id": "181",
        "Kind": "constant",
        "ValueType": {
         "$id": "182",
         "Kind": "string"
        },
        "Value": "application/json"
>>>>>>> cc743cb2
       },
       "Location": "Header",
       "IsApiVersion": false,
       "IsContentType": false,
       "IsEndpoint": false,
       "Explode": false,
<<<<<<< HEAD
       "Kind": "Constant",
       "DefaultValue": {
        "$id": "200",
        "Type": {
         "$ref": "199"
        },
        "Value": "application/json"
       }
=======
       "IsRequired": true,
       "Kind": "Constant"
>>>>>>> cc743cb2
      }
     ],
     "Responses": [
      {
<<<<<<< HEAD
       "$id": "201",
=======
       "$id": "183",
>>>>>>> cc743cb2
       "StatusCodes": [
        200
       ],
       "BodyType": {
<<<<<<< HEAD
        "$id": "202",
=======
        "$id": "184",
>>>>>>> cc743cb2
        "Kind": "bytes",
        "Name": "bytes",
        "Encode": "base64",
        "CrossLanguageDefinitionId": "TypeSpec.bytes"
       },
       "BodyMediaType": "Json",
       "Headers": [],
       "IsErrorResponse": false,
       "ContentTypes": [
        "application/json"
       ]
      }
     ],
     "HttpMethod": "GET",
     "RequestBodyMediaType": "None",
     "Uri": "{endpoint}",
     "Path": "/encode/bytes/body/response/base64",
     "BufferResponse": true,
     "GenerateProtocolMethod": true,
     "GenerateConvenienceMethod": true
    },
    {
<<<<<<< HEAD
     "$id": "203",
=======
     "$id": "185",
>>>>>>> cc743cb2
     "Name": "base64url",
     "ResourceName": "ResponseBody",
     "Accessibility": "public",
     "Parameters": [
      {
<<<<<<< HEAD
       "$ref": "18"
      },
      {
       "$id": "204",
       "Name": "accept",
       "NameInRequest": "Accept",
       "Type": {
        "$id": "205",
        "Kind": "string",
        "Name": "string",
        "CrossLanguageDefinitionId": "TypeSpec.string"
=======
       "$ref": "152"
      },
      {
       "$id": "186",
       "Name": "accept",
       "NameInRequest": "Accept",
       "Type": {
        "$id": "187",
        "Kind": "constant",
        "ValueType": {
         "$id": "188",
         "Kind": "string"
        },
        "Value": "application/json"
>>>>>>> cc743cb2
       },
       "Location": "Header",
       "IsApiVersion": false,
       "IsContentType": false,
       "IsEndpoint": false,
       "Explode": false,
<<<<<<< HEAD
       "Kind": "Constant",
       "DefaultValue": {
        "$id": "206",
        "Type": {
         "$ref": "205"
        },
        "Value": "application/json"
       }
=======
       "IsRequired": true,
       "Kind": "Constant"
>>>>>>> cc743cb2
      }
     ],
     "Responses": [
      {
<<<<<<< HEAD
       "$id": "207",
=======
       "$id": "189",
>>>>>>> cc743cb2
       "StatusCodes": [
        200
       ],
       "BodyType": {
<<<<<<< HEAD
        "$id": "208",
=======
        "$id": "190",
>>>>>>> cc743cb2
        "Kind": "bytes",
        "Name": "base64urlBytes",
        "Encode": "base64url",
        "CrossLanguageDefinitionId": "Encode.Bytes.base64urlBytes",
        "BaseType": {
         "$id": "209",
         "Kind": "bytes",
         "Name": "bytes",
         "Encode": "base64",
         "CrossLanguageDefinitionId": "TypeSpec.bytes"
        }
       },
       "BodyMediaType": "Json",
       "Headers": [],
       "IsErrorResponse": false,
       "ContentTypes": [
        "application/json"
       ]
      }
     ],
     "HttpMethod": "GET",
     "RequestBodyMediaType": "None",
     "Uri": "{endpoint}",
     "Path": "/encode/bytes/body/response/base64url",
     "BufferResponse": true,
     "GenerateProtocolMethod": true,
     "GenerateConvenienceMethod": true
    }
   ],
   "Protocol": {
<<<<<<< HEAD
    "$id": "210"
=======
    "$id": "191"
>>>>>>> cc743cb2
   },
   "Parent": "BytesClient",
   "Parameters": [
    {
<<<<<<< HEAD
     "$ref": "18"
=======
     "$ref": "152"
>>>>>>> cc743cb2
    }
   ]
  }
 ]
}<|MERGE_RESOLUTION|>--- conflicted
+++ resolved
@@ -125,16 +125,9 @@
    },
    "Parameters": [
     {
-<<<<<<< HEAD
      "$id": "18",
-     "Name": "host",
-     "NameInRequest": "host",
-     "Description": "TestServer endpoint",
-=======
-     "$id": "17",
      "Name": "endpoint",
      "NameInRequest": "endpoint",
->>>>>>> cc743cb2
      "Type": {
       "$id": "19",
       "Kind": "string",
@@ -174,124 +167,89 @@
      "Accessibility": "public",
      "Parameters": [
       {
-<<<<<<< HEAD
-       "$ref": "18"
-      },
-      {
        "$id": "24",
+       "Name": "endpoint",
+       "NameInRequest": "endpoint",
+       "Type": {
+        "$id": "25",
+        "Kind": "string",
+        "Name": "string",
+        "CrossLanguageDefinitionId": "TypeSpec.string"
+       },
+       "Location": "Uri",
+       "IsApiVersion": false,
+       "IsResourceParameter": false,
+       "IsContentType": false,
+       "IsRequired": true,
+       "IsEndpoint": true,
+       "SkipUrlEncoding": false,
+       "Explode": false,
+       "Kind": "Client",
+       "DefaultValue": {
+        "$id": "26",
+        "Type": {
+         "$id": "27",
+         "Kind": "string",
+         "Name": "string",
+         "CrossLanguageDefinitionId": "TypeSpec.string"
+        },
+        "Value": "http://localhost:3000"
+       }
+      },
+      {
+       "$id": "28",
        "Name": "value",
        "NameInRequest": "value",
        "Type": {
-        "$id": "25",
+        "$id": "29",
         "Kind": "bytes",
         "Name": "bytes",
         "Encode": "base64",
         "CrossLanguageDefinitionId": "TypeSpec.bytes"
-=======
-       "$id": "23",
-       "Name": "endpoint",
-       "NameInRequest": "endpoint",
-       "Type": {
-        "$id": "24",
-        "Kind": "string"
->>>>>>> cc743cb2
-       },
-       "Location": "Uri",
-       "IsApiVersion": false,
-       "IsResourceParameter": false,
-       "IsContentType": false,
-       "IsRequired": true,
-       "IsEndpoint": true,
-       "SkipUrlEncoding": false,
-       "Explode": false,
-       "Kind": "Client",
-       "DefaultValue": {
-        "$id": "25",
-        "Type": {
-         "$id": "26",
-         "Kind": "string"
-        },
-        "Value": "http://localhost:3000"
-       }
-      },
-      {
-<<<<<<< HEAD
-       "$id": "26",
-       "Name": "accept",
-       "NameInRequest": "Accept",
-       "Type": {
-        "$id": "27",
-        "Kind": "string",
-        "Name": "string",
-        "CrossLanguageDefinitionId": "TypeSpec.string"
-=======
-       "$id": "27",
+       },
+       "Location": "Query",
+       "IsApiVersion": false,
+       "IsContentType": false,
+       "IsEndpoint": false,
+       "Explode": false,
+       "IsRequired": true,
+       "Kind": "Method"
+      }
+     ],
+     "Responses": [
+      {
+       "$id": "30",
+       "StatusCodes": [
+        204
+       ],
+       "BodyMediaType": "Json",
+       "Headers": [],
+       "IsErrorResponse": false
+      }
+     ],
+     "HttpMethod": "GET",
+     "RequestBodyMediaType": "None",
+     "Uri": "{endpoint}",
+     "Path": "/encode/bytes/query/default",
+     "BufferResponse": true,
+     "GenerateProtocolMethod": true,
+     "GenerateConvenienceMethod": true
+    },
+    {
+     "$id": "31",
+     "Name": "base64",
+     "ResourceName": "Query",
+     "Accessibility": "public",
+     "Parameters": [
+      {
+       "$ref": "24"
+      },
+      {
+       "$id": "32",
        "Name": "value",
        "NameInRequest": "value",
        "Type": {
-        "$id": "28",
-        "Kind": "bytes",
-        "Encode": "base64"
->>>>>>> cc743cb2
-       },
-       "Location": "Query",
-       "IsApiVersion": false,
-       "IsContentType": false,
-       "IsEndpoint": false,
-       "Explode": false,
-<<<<<<< HEAD
-       "Kind": "Constant",
-       "DefaultValue": {
-        "$id": "28",
-        "Type": {
-         "$ref": "27"
-        },
-        "Value": "application/json"
-       }
-=======
-       "IsRequired": true,
-       "Kind": "Method"
->>>>>>> cc743cb2
-      }
-     ],
-     "Responses": [
-      {
-       "$id": "29",
-       "StatusCodes": [
-        204
-       ],
-       "BodyMediaType": "Json",
-       "Headers": [],
-       "IsErrorResponse": false
-      }
-     ],
-     "HttpMethod": "GET",
-     "RequestBodyMediaType": "None",
-     "Uri": "{endpoint}",
-     "Path": "/encode/bytes/query/default",
-     "BufferResponse": true,
-     "GenerateProtocolMethod": true,
-     "GenerateConvenienceMethod": true
-    },
-    {
-     "$id": "30",
-     "Name": "base64",
-     "ResourceName": "Query",
-     "Accessibility": "public",
-     "Parameters": [
-      {
-<<<<<<< HEAD
-       "$ref": "18"
-=======
-       "$ref": "23"
->>>>>>> cc743cb2
-      },
-      {
-       "$id": "31",
-       "Name": "value",
-       "NameInRequest": "value",
-       "Type": {
-        "$id": "32",
+        "$id": "33",
         "Kind": "bytes",
         "Name": "bytes",
         "Encode": "base64",
@@ -302,48 +260,13 @@
        "IsContentType": false,
        "IsEndpoint": false,
        "Explode": false,
-<<<<<<< HEAD
+       "IsRequired": true,
        "Kind": "Method"
-      },
-      {
-       "$id": "33",
-       "Name": "accept",
-       "NameInRequest": "Accept",
-       "Type": {
-        "$id": "34",
-        "Kind": "string",
-        "Name": "string",
-        "CrossLanguageDefinitionId": "TypeSpec.string"
-       },
-       "Location": "Header",
-       "IsApiVersion": false,
-       "IsResourceParameter": false,
-       "IsContentType": false,
-       "IsRequired": true,
-       "IsEndpoint": false,
-       "SkipUrlEncoding": false,
-       "Explode": false,
-       "Kind": "Constant",
-       "DefaultValue": {
-        "$id": "35",
-        "Type": {
-         "$ref": "34"
-        },
-        "Value": "application/json"
-       }
-=======
-       "IsRequired": true,
-       "Kind": "Method"
->>>>>>> cc743cb2
-      }
-     ],
-     "Responses": [
-      {
-<<<<<<< HEAD
-       "$id": "36",
-=======
-       "$id": "33",
->>>>>>> cc743cb2
+      }
+     ],
+     "Responses": [
+      {
+       "$id": "34",
        "StatusCodes": [
         204
        ],
@@ -361,35 +284,20 @@
      "GenerateConvenienceMethod": true
     },
     {
-<<<<<<< HEAD
-     "$id": "37",
-=======
-     "$id": "34",
->>>>>>> cc743cb2
+     "$id": "35",
      "Name": "base64url",
      "ResourceName": "Query",
      "Accessibility": "public",
      "Parameters": [
       {
-<<<<<<< HEAD
-       "$ref": "18"
-      },
-      {
-       "$id": "38",
+       "$ref": "24"
+      },
+      {
+       "$id": "36",
        "Name": "value",
        "NameInRequest": "value",
        "Type": {
-        "$id": "39",
-=======
-       "$ref": "23"
-      },
-      {
-       "$id": "35",
-       "Name": "value",
-       "NameInRequest": "value",
-       "Type": {
-        "$id": "36",
->>>>>>> cc743cb2
+        "$id": "37",
         "Kind": "bytes",
         "Name": "bytes",
         "Encode": "base64url",
@@ -400,48 +308,13 @@
        "IsContentType": false,
        "IsEndpoint": false,
        "Explode": false,
-<<<<<<< HEAD
+       "IsRequired": true,
        "Kind": "Method"
-      },
-      {
-       "$id": "40",
-       "Name": "accept",
-       "NameInRequest": "Accept",
-       "Type": {
-        "$id": "41",
-        "Kind": "string",
-        "Name": "string",
-        "CrossLanguageDefinitionId": "TypeSpec.string"
-       },
-       "Location": "Header",
-       "IsApiVersion": false,
-       "IsResourceParameter": false,
-       "IsContentType": false,
-       "IsRequired": true,
-       "IsEndpoint": false,
-       "SkipUrlEncoding": false,
-       "Explode": false,
-       "Kind": "Constant",
-       "DefaultValue": {
-        "$id": "42",
-        "Type": {
-         "$ref": "41"
-        },
-        "Value": "application/json"
-       }
-=======
-       "IsRequired": true,
-       "Kind": "Method"
->>>>>>> cc743cb2
-      }
-     ],
-     "Responses": [
-      {
-<<<<<<< HEAD
-       "$id": "43",
-=======
-       "$id": "37",
->>>>>>> cc743cb2
+      }
+     ],
+     "Responses": [
+      {
+       "$id": "38",
        "StatusCodes": [
         204
        ],
@@ -459,49 +332,30 @@
      "GenerateConvenienceMethod": true
     },
     {
-<<<<<<< HEAD
-     "$id": "44",
-=======
-     "$id": "38",
->>>>>>> cc743cb2
+     "$id": "39",
      "Name": "base64urlArray",
      "ResourceName": "Query",
      "Accessibility": "public",
      "Parameters": [
       {
-<<<<<<< HEAD
-       "$ref": "18"
-      },
-      {
-       "$id": "45",
+       "$ref": "24"
+      },
+      {
+       "$id": "40",
        "Name": "value",
        "NameInRequest": "value",
        "Type": {
-        "$id": "46",
+        "$id": "41",
         "Kind": "array",
         "Name": "Array",
         "ValueType": {
-         "$id": "47",
-=======
-       "$ref": "23"
-      },
-      {
-       "$id": "39",
-       "Name": "value",
-       "NameInRequest": "value",
-       "Type": {
-        "$id": "40",
-        "Kind": "array",
-        "Name": "Array",
-        "ValueType": {
-         "$id": "41",
->>>>>>> cc743cb2
+         "$id": "42",
          "Kind": "bytes",
          "Name": "base64urlBytes",
          "Encode": "base64url",
          "CrossLanguageDefinitionId": "Encode.Bytes.base64urlBytes",
          "BaseType": {
-          "$id": "48",
+          "$id": "43",
           "Kind": "bytes",
           "Name": "bytes",
           "Encode": "base64",
@@ -515,50 +369,14 @@
        "IsContentType": false,
        "IsEndpoint": false,
        "Explode": false,
-<<<<<<< HEAD
-       "Kind": "Method",
-       "ArraySerializationDelimiter": ","
-      },
-      {
-       "$id": "49",
-       "Name": "accept",
-       "NameInRequest": "Accept",
-       "Type": {
-        "$id": "50",
-        "Kind": "string",
-        "Name": "string",
-        "CrossLanguageDefinitionId": "TypeSpec.string"
-       },
-       "Location": "Header",
-       "IsApiVersion": false,
-       "IsResourceParameter": false,
-       "IsContentType": false,
-       "IsRequired": true,
-       "IsEndpoint": false,
-       "SkipUrlEncoding": false,
-       "Explode": false,
-       "Kind": "Constant",
-       "DefaultValue": {
-        "$id": "51",
-        "Type": {
-         "$ref": "50"
-        },
-        "Value": "application/json"
-       }
-=======
        "ArraySerializationDelimiter": ",",
        "IsRequired": true,
        "Kind": "Method"
->>>>>>> cc743cb2
-      }
-     ],
-     "Responses": [
-      {
-<<<<<<< HEAD
-       "$id": "52",
-=======
-       "$id": "42",
->>>>>>> cc743cb2
+      }
+     ],
+     "Responses": [
+      {
+       "$id": "44",
        "StatusCodes": [
         204
        ],
@@ -577,80 +395,34 @@
     }
    ],
    "Protocol": {
-<<<<<<< HEAD
-    "$id": "53"
-=======
-    "$id": "43"
->>>>>>> cc743cb2
+    "$id": "45"
    },
    "Parent": "BytesClient",
    "Parameters": [
     {
-<<<<<<< HEAD
-     "$ref": "18"
+     "$ref": "24"
     }
    ]
   },
   {
-   "$id": "54",
-=======
-     "$ref": "23"
-    }
-   ]
-  },
-  {
-   "$id": "44",
->>>>>>> cc743cb2
+   "$id": "46",
    "Name": "Property",
    "Operations": [
     {
-<<<<<<< HEAD
-     "$id": "55",
-=======
-     "$id": "45",
->>>>>>> cc743cb2
+     "$id": "47",
      "Name": "default",
      "ResourceName": "Property",
      "Accessibility": "public",
      "Parameters": [
       {
-<<<<<<< HEAD
-       "$ref": "18"
-      },
-      {
-       "$id": "56",
-       "Name": "body",
-       "NameInRequest": "body",
-       "Type": {
-        "$ref": "2"
-       },
-       "Location": "Body",
-       "IsRequired": true,
-       "IsApiVersion": false,
-       "IsResourceParameter": false,
-       "IsContentType": false,
-       "IsEndpoint": false,
-       "SkipUrlEncoding": false,
-       "Explode": false,
-       "Kind": "Method"
-      },
-      {
-       "$id": "57",
-       "Name": "accept",
-       "NameInRequest": "Accept",
-       "Type": {
-        "$id": "58",
+       "$id": "48",
+       "Name": "endpoint",
+       "NameInRequest": "endpoint",
+       "Type": {
+        "$id": "49",
         "Kind": "string",
         "Name": "string",
         "CrossLanguageDefinitionId": "TypeSpec.string"
-=======
-       "$id": "46",
-       "Name": "endpoint",
-       "NameInRequest": "endpoint",
-       "Type": {
-        "$id": "47",
-        "Kind": "string"
->>>>>>> cc743cb2
        },
        "Location": "Uri",
        "IsApiVersion": false,
@@ -662,71 +434,52 @@
        "Explode": false,
        "Kind": "Client",
        "DefaultValue": {
-<<<<<<< HEAD
-        "$id": "59",
+        "$id": "50",
         "Type": {
-         "$ref": "58"
-=======
-        "$id": "48",
-        "Type": {
-         "$id": "49",
-         "Kind": "string"
->>>>>>> cc743cb2
+         "$id": "51",
+         "Kind": "string",
+         "Name": "string",
+         "CrossLanguageDefinitionId": "TypeSpec.string"
         },
         "Value": "http://localhost:3000"
        }
       },
       {
-<<<<<<< HEAD
-       "$id": "60",
-=======
-       "$id": "50",
->>>>>>> cc743cb2
+       "$id": "52",
        "Name": "contentType",
        "NameInRequest": "Content-Type",
        "Description": "Body parameter's content type. Known values are application/json",
        "Type": {
-<<<<<<< HEAD
-        "$id": "61",
-        "Kind": "string",
-        "Name": "string",
-        "CrossLanguageDefinitionId": "TypeSpec.string"
-=======
-        "$id": "51",
+        "$id": "53",
         "Kind": "constant",
         "ValueType": {
-         "$id": "52",
-         "Kind": "string"
+         "$id": "54",
+         "Kind": "string",
+         "Name": "string",
+         "CrossLanguageDefinitionId": "TypeSpec.string"
         },
         "Value": "application/json"
->>>>>>> cc743cb2
        },
        "Location": "Header",
        "IsApiVersion": false,
        "IsContentType": true,
        "IsEndpoint": false,
        "Explode": false,
-<<<<<<< HEAD
-       "Kind": "Constant",
-       "DefaultValue": {
-        "$id": "62",
-        "Type": {
-         "$ref": "61"
-=======
        "IsRequired": true,
        "Kind": "Constant"
       },
       {
-       "$id": "53",
+       "$id": "55",
        "Name": "accept",
        "NameInRequest": "Accept",
        "Type": {
-        "$id": "54",
+        "$id": "56",
         "Kind": "constant",
         "ValueType": {
-         "$id": "55",
-         "Kind": "string"
->>>>>>> cc743cb2
+         "$id": "57",
+         "Kind": "string",
+         "Name": "string",
+         "CrossLanguageDefinitionId": "TypeSpec.string"
         },
         "Value": "application/json"
        },
@@ -739,7 +492,7 @@
        "Kind": "Constant"
       },
       {
-       "$id": "56",
+       "$id": "58",
        "Name": "body",
        "NameInRequest": "body",
        "Type": {
@@ -756,11 +509,7 @@
      ],
      "Responses": [
       {
-<<<<<<< HEAD
-       "$id": "63",
-=======
-       "$id": "57",
->>>>>>> cc743cb2
+       "$id": "59",
        "StatusCodes": [
         200
        ],
@@ -787,38 +536,27 @@
      "GenerateConvenienceMethod": true
     },
     {
-<<<<<<< HEAD
-     "$id": "64",
-=======
-     "$id": "58",
->>>>>>> cc743cb2
+     "$id": "60",
      "Name": "base64",
      "ResourceName": "Property",
      "Accessibility": "public",
      "Parameters": [
       {
-<<<<<<< HEAD
-       "$ref": "18"
-      },
-      {
-       "$id": "65",
-       "Name": "body",
-       "NameInRequest": "body",
-=======
-       "$ref": "46"
-      },
-      {
-       "$id": "59",
+       "$ref": "48"
+      },
+      {
+       "$id": "61",
        "Name": "contentType",
        "NameInRequest": "Content-Type",
        "Description": "Body parameter's content type. Known values are application/json",
->>>>>>> cc743cb2
-       "Type": {
-        "$id": "60",
+       "Type": {
+        "$id": "62",
         "Kind": "constant",
         "ValueType": {
-         "$id": "61",
-         "Kind": "string"
+         "$id": "63",
+         "Kind": "string",
+         "Name": "string",
+         "CrossLanguageDefinitionId": "TypeSpec.string"
         },
         "Value": "application/json"
        },
@@ -831,92 +569,47 @@
        "Kind": "Constant"
       },
       {
-<<<<<<< HEAD
-       "$id": "66",
+       "$id": "64",
        "Name": "accept",
        "NameInRequest": "Accept",
        "Type": {
-        "$id": "67",
-        "Kind": "string",
-        "Name": "string",
-        "CrossLanguageDefinitionId": "TypeSpec.string"
-=======
-       "$id": "62",
-       "Name": "accept",
-       "NameInRequest": "Accept",
-       "Type": {
-        "$id": "63",
+        "$id": "65",
         "Kind": "constant",
         "ValueType": {
-         "$id": "64",
-         "Kind": "string"
+         "$id": "66",
+         "Kind": "string",
+         "Name": "string",
+         "CrossLanguageDefinitionId": "TypeSpec.string"
         },
         "Value": "application/json"
->>>>>>> cc743cb2
-       },
-       "Location": "Header",
-       "IsApiVersion": false,
-       "IsContentType": false,
-       "IsEndpoint": false,
-       "Explode": false,
-<<<<<<< HEAD
-       "Kind": "Constant",
-       "DefaultValue": {
-        "$id": "68",
-        "Type": {
-         "$ref": "67"
-        },
-        "Value": "application/json"
-       }
-      },
-      {
-       "$id": "69",
-       "Name": "contentType",
-       "NameInRequest": "Content-Type",
-       "Type": {
-        "$id": "70",
-        "Kind": "string",
-        "Name": "string",
-        "CrossLanguageDefinitionId": "TypeSpec.string"
-=======
+       },
+       "Location": "Header",
+       "IsApiVersion": false,
+       "IsContentType": false,
+       "IsEndpoint": false,
+       "Explode": false,
        "IsRequired": true,
        "Kind": "Constant"
       },
       {
-       "$id": "65",
+       "$id": "67",
        "Name": "body",
        "NameInRequest": "body",
        "Type": {
         "$ref": "5"
->>>>>>> cc743cb2
        },
        "Location": "Body",
        "IsApiVersion": false,
        "IsContentType": false,
        "IsEndpoint": false,
        "Explode": false,
-<<<<<<< HEAD
-       "Kind": "Constant",
-       "DefaultValue": {
-        "$id": "71",
-        "Type": {
-         "$ref": "70"
-        },
-        "Value": "application/json"
-       }
-=======
        "IsRequired": true,
        "Kind": "Method"
->>>>>>> cc743cb2
-      }
-     ],
-     "Responses": [
-      {
-<<<<<<< HEAD
-       "$id": "72",
-=======
-       "$id": "66",
->>>>>>> cc743cb2
+      }
+     ],
+     "Responses": [
+      {
+       "$id": "68",
        "StatusCodes": [
         200
        ],
@@ -943,38 +636,27 @@
      "GenerateConvenienceMethod": true
     },
     {
-<<<<<<< HEAD
-     "$id": "73",
-=======
-     "$id": "67",
->>>>>>> cc743cb2
+     "$id": "69",
      "Name": "base64url",
      "ResourceName": "Property",
      "Accessibility": "public",
      "Parameters": [
       {
-<<<<<<< HEAD
-       "$ref": "18"
-      },
-      {
-       "$id": "74",
-       "Name": "body",
-       "NameInRequest": "body",
-=======
-       "$ref": "46"
-      },
-      {
-       "$id": "68",
+       "$ref": "48"
+      },
+      {
+       "$id": "70",
        "Name": "contentType",
        "NameInRequest": "Content-Type",
        "Description": "Body parameter's content type. Known values are application/json",
->>>>>>> cc743cb2
-       "Type": {
-        "$id": "69",
+       "Type": {
+        "$id": "71",
         "Kind": "constant",
         "ValueType": {
-         "$id": "70",
-         "Kind": "string"
+         "$id": "72",
+         "Kind": "string",
+         "Name": "string",
+         "CrossLanguageDefinitionId": "TypeSpec.string"
         },
         "Value": "application/json"
        },
@@ -987,92 +669,47 @@
        "Kind": "Constant"
       },
       {
-<<<<<<< HEAD
-       "$id": "75",
+       "$id": "73",
        "Name": "accept",
        "NameInRequest": "Accept",
        "Type": {
-        "$id": "76",
-        "Kind": "string",
-        "Name": "string",
-        "CrossLanguageDefinitionId": "TypeSpec.string"
-=======
-       "$id": "71",
-       "Name": "accept",
-       "NameInRequest": "Accept",
-       "Type": {
-        "$id": "72",
+        "$id": "74",
         "Kind": "constant",
         "ValueType": {
-         "$id": "73",
-         "Kind": "string"
+         "$id": "75",
+         "Kind": "string",
+         "Name": "string",
+         "CrossLanguageDefinitionId": "TypeSpec.string"
         },
         "Value": "application/json"
->>>>>>> cc743cb2
-       },
-       "Location": "Header",
-       "IsApiVersion": false,
-       "IsContentType": false,
-       "IsEndpoint": false,
-       "Explode": false,
-<<<<<<< HEAD
-       "Kind": "Constant",
-       "DefaultValue": {
-        "$id": "77",
-        "Type": {
-         "$ref": "76"
-        },
-        "Value": "application/json"
-       }
-      },
-      {
-       "$id": "78",
-       "Name": "contentType",
-       "NameInRequest": "Content-Type",
-       "Type": {
-        "$id": "79",
-        "Kind": "string",
-        "Name": "string",
-        "CrossLanguageDefinitionId": "TypeSpec.string"
-=======
+       },
+       "Location": "Header",
+       "IsApiVersion": false,
+       "IsContentType": false,
+       "IsEndpoint": false,
+       "Explode": false,
        "IsRequired": true,
        "Kind": "Constant"
       },
       {
-       "$id": "74",
+       "$id": "76",
        "Name": "body",
        "NameInRequest": "body",
        "Type": {
         "$ref": "8"
->>>>>>> cc743cb2
        },
        "Location": "Body",
        "IsApiVersion": false,
        "IsContentType": false,
        "IsEndpoint": false,
        "Explode": false,
-<<<<<<< HEAD
-       "Kind": "Constant",
-       "DefaultValue": {
-        "$id": "80",
-        "Type": {
-         "$ref": "79"
-        },
-        "Value": "application/json"
-       }
-=======
        "IsRequired": true,
        "Kind": "Method"
->>>>>>> cc743cb2
-      }
-     ],
-     "Responses": [
-      {
-<<<<<<< HEAD
-       "$id": "81",
-=======
-       "$id": "75",
->>>>>>> cc743cb2
+      }
+     ],
+     "Responses": [
+      {
+       "$id": "77",
        "StatusCodes": [
         200
        ],
@@ -1099,38 +736,27 @@
      "GenerateConvenienceMethod": true
     },
     {
-<<<<<<< HEAD
-     "$id": "82",
-=======
-     "$id": "76",
->>>>>>> cc743cb2
+     "$id": "78",
      "Name": "base64urlArray",
      "ResourceName": "Property",
      "Accessibility": "public",
      "Parameters": [
       {
-<<<<<<< HEAD
-       "$ref": "18"
-      },
-      {
-       "$id": "83",
-       "Name": "body",
-       "NameInRequest": "body",
-=======
-       "$ref": "46"
-      },
-      {
-       "$id": "77",
+       "$ref": "48"
+      },
+      {
+       "$id": "79",
        "Name": "contentType",
        "NameInRequest": "Content-Type",
        "Description": "Body parameter's content type. Known values are application/json",
->>>>>>> cc743cb2
-       "Type": {
-        "$id": "78",
+       "Type": {
+        "$id": "80",
         "Kind": "constant",
         "ValueType": {
-         "$id": "79",
-         "Kind": "string"
+         "$id": "81",
+         "Kind": "string",
+         "Name": "string",
+         "CrossLanguageDefinitionId": "TypeSpec.string"
         },
         "Value": "application/json"
        },
@@ -1143,92 +769,47 @@
        "Kind": "Constant"
       },
       {
-<<<<<<< HEAD
-       "$id": "84",
+       "$id": "82",
        "Name": "accept",
        "NameInRequest": "Accept",
        "Type": {
-        "$id": "85",
-        "Kind": "string",
-        "Name": "string",
-        "CrossLanguageDefinitionId": "TypeSpec.string"
-=======
-       "$id": "80",
-       "Name": "accept",
-       "NameInRequest": "Accept",
-       "Type": {
-        "$id": "81",
+        "$id": "83",
         "Kind": "constant",
         "ValueType": {
-         "$id": "82",
-         "Kind": "string"
+         "$id": "84",
+         "Kind": "string",
+         "Name": "string",
+         "CrossLanguageDefinitionId": "TypeSpec.string"
         },
         "Value": "application/json"
->>>>>>> cc743cb2
-       },
-       "Location": "Header",
-       "IsApiVersion": false,
-       "IsContentType": false,
-       "IsEndpoint": false,
-       "Explode": false,
-<<<<<<< HEAD
-       "Kind": "Constant",
-       "DefaultValue": {
-        "$id": "86",
-        "Type": {
-         "$ref": "85"
-        },
-        "Value": "application/json"
-       }
-      },
-      {
-       "$id": "87",
-       "Name": "contentType",
-       "NameInRequest": "Content-Type",
-       "Type": {
-        "$id": "88",
-        "Kind": "string",
-        "Name": "string",
-        "CrossLanguageDefinitionId": "TypeSpec.string"
-=======
+       },
+       "Location": "Header",
+       "IsApiVersion": false,
+       "IsContentType": false,
+       "IsEndpoint": false,
+       "Explode": false,
        "IsRequired": true,
        "Kind": "Constant"
       },
       {
-       "$id": "83",
+       "$id": "85",
        "Name": "body",
        "NameInRequest": "body",
        "Type": {
         "$ref": "11"
->>>>>>> cc743cb2
        },
        "Location": "Body",
        "IsApiVersion": false,
        "IsContentType": false,
        "IsEndpoint": false,
        "Explode": false,
-<<<<<<< HEAD
-       "Kind": "Constant",
-       "DefaultValue": {
-        "$id": "89",
-        "Type": {
-         "$ref": "88"
-        },
-        "Value": "application/json"
-       }
-=======
        "IsRequired": true,
        "Kind": "Method"
->>>>>>> cc743cb2
-      }
-     ],
-     "Responses": [
-      {
-<<<<<<< HEAD
-       "$id": "90",
-=======
-       "$id": "84",
->>>>>>> cc743cb2
+      }
+     ],
+     "Responses": [
+      {
+       "$id": "86",
        "StatusCodes": [
         200
        ],
@@ -1256,45 +837,54 @@
     }
    ],
    "Protocol": {
-<<<<<<< HEAD
-    "$id": "91"
-=======
-    "$id": "85"
->>>>>>> cc743cb2
+    "$id": "87"
    },
    "Parent": "BytesClient",
    "Parameters": [
     {
-<<<<<<< HEAD
-     "$ref": "18"
+     "$ref": "48"
     }
    ]
   },
   {
-   "$id": "92",
-=======
-     "$ref": "46"
-    }
-   ]
-  },
-  {
-   "$id": "86",
->>>>>>> cc743cb2
+   "$id": "88",
    "Name": "Header",
    "Operations": [
     {
-<<<<<<< HEAD
-     "$id": "93",
-=======
-     "$id": "87",
->>>>>>> cc743cb2
+     "$id": "89",
      "Name": "default",
      "ResourceName": "Header",
      "Accessibility": "public",
      "Parameters": [
       {
-<<<<<<< HEAD
-       "$ref": "18"
+       "$id": "90",
+       "Name": "endpoint",
+       "NameInRequest": "endpoint",
+       "Type": {
+        "$id": "91",
+        "Kind": "string",
+        "Name": "string",
+        "CrossLanguageDefinitionId": "TypeSpec.string"
+       },
+       "Location": "Uri",
+       "IsApiVersion": false,
+       "IsResourceParameter": false,
+       "IsContentType": false,
+       "IsRequired": true,
+       "IsEndpoint": true,
+       "SkipUrlEncoding": false,
+       "Explode": false,
+       "Kind": "Client",
+       "DefaultValue": {
+        "$id": "92",
+        "Type": {
+         "$id": "93",
+         "Kind": "string",
+         "Name": "string",
+         "CrossLanguageDefinitionId": "TypeSpec.string"
+        },
+        "Value": "http://localhost:3000"
+       }
       },
       {
        "$id": "94",
@@ -1306,126 +896,50 @@
         "Name": "bytes",
         "Encode": "base64",
         "CrossLanguageDefinitionId": "TypeSpec.bytes"
-=======
-       "$id": "88",
-       "Name": "endpoint",
-       "NameInRequest": "endpoint",
-       "Type": {
-        "$id": "89",
-        "Kind": "string"
->>>>>>> cc743cb2
-       },
-       "Location": "Uri",
-       "IsApiVersion": false,
-       "IsResourceParameter": false,
-       "IsContentType": false,
-       "IsRequired": true,
-       "IsEndpoint": true,
-       "SkipUrlEncoding": false,
-       "Explode": false,
-       "Kind": "Client",
-       "DefaultValue": {
-        "$id": "90",
-        "Type": {
-         "$id": "91",
-         "Kind": "string"
-        },
-        "Value": "http://localhost:3000"
-       }
-      },
-      {
-<<<<<<< HEAD
+       },
+       "Location": "Header",
+       "IsApiVersion": false,
+       "IsContentType": false,
+       "IsEndpoint": false,
+       "Explode": false,
+       "IsRequired": true,
+       "Kind": "Method"
+      }
+     ],
+     "Responses": [
+      {
        "$id": "96",
-       "Name": "accept",
-       "NameInRequest": "Accept",
-       "Type": {
-        "$id": "97",
-        "Kind": "string",
-        "Name": "string",
-        "CrossLanguageDefinitionId": "TypeSpec.string"
-=======
-       "$id": "92",
+       "StatusCodes": [
+        204
+       ],
+       "BodyMediaType": "Json",
+       "Headers": [],
+       "IsErrorResponse": false
+      }
+     ],
+     "HttpMethod": "GET",
+     "RequestBodyMediaType": "None",
+     "Uri": "{endpoint}",
+     "Path": "/encode/bytes/header/default",
+     "BufferResponse": true,
+     "GenerateProtocolMethod": true,
+     "GenerateConvenienceMethod": true
+    },
+    {
+     "$id": "97",
+     "Name": "base64",
+     "ResourceName": "Header",
+     "Accessibility": "public",
+     "Parameters": [
+      {
+       "$ref": "90"
+      },
+      {
+       "$id": "98",
        "Name": "value",
        "NameInRequest": "value",
        "Type": {
-        "$id": "93",
-        "Kind": "bytes",
-        "Encode": "base64"
->>>>>>> cc743cb2
-       },
-       "Location": "Header",
-       "IsApiVersion": false,
-       "IsContentType": false,
-       "IsEndpoint": false,
-       "Explode": false,
-<<<<<<< HEAD
-       "Kind": "Constant",
-       "DefaultValue": {
-        "$id": "98",
-        "Type": {
-         "$ref": "97"
-        },
-        "Value": "application/json"
-       }
-=======
-       "IsRequired": true,
-       "Kind": "Method"
->>>>>>> cc743cb2
-      }
-     ],
-     "Responses": [
-      {
-<<<<<<< HEAD
-       "$id": "99",
-=======
-       "$id": "94",
->>>>>>> cc743cb2
-       "StatusCodes": [
-        204
-       ],
-       "BodyMediaType": "Json",
-       "Headers": [],
-       "IsErrorResponse": false
-      }
-     ],
-     "HttpMethod": "GET",
-     "RequestBodyMediaType": "None",
-     "Uri": "{endpoint}",
-     "Path": "/encode/bytes/header/default",
-     "BufferResponse": true,
-     "GenerateProtocolMethod": true,
-     "GenerateConvenienceMethod": true
-    },
-    {
-<<<<<<< HEAD
-     "$id": "100",
-=======
-     "$id": "95",
->>>>>>> cc743cb2
-     "Name": "base64",
-     "ResourceName": "Header",
-     "Accessibility": "public",
-     "Parameters": [
-      {
-<<<<<<< HEAD
-       "$ref": "18"
-      },
-      {
-       "$id": "101",
-       "Name": "value",
-       "NameInRequest": "value",
-       "Type": {
-        "$id": "102",
-=======
-       "$ref": "88"
-      },
-      {
-       "$id": "96",
-       "Name": "value",
-       "NameInRequest": "value",
-       "Type": {
-        "$id": "97",
->>>>>>> cc743cb2
+        "$id": "99",
         "Kind": "bytes",
         "Name": "bytes",
         "Encode": "base64",
@@ -1436,48 +950,13 @@
        "IsContentType": false,
        "IsEndpoint": false,
        "Explode": false,
-<<<<<<< HEAD
+       "IsRequired": true,
        "Kind": "Method"
-      },
-      {
-       "$id": "103",
-       "Name": "accept",
-       "NameInRequest": "Accept",
-       "Type": {
-        "$id": "104",
-        "Kind": "string",
-        "Name": "string",
-        "CrossLanguageDefinitionId": "TypeSpec.string"
-       },
-       "Location": "Header",
-       "IsApiVersion": false,
-       "IsResourceParameter": false,
-       "IsContentType": false,
-       "IsRequired": true,
-       "IsEndpoint": false,
-       "SkipUrlEncoding": false,
-       "Explode": false,
-       "Kind": "Constant",
-       "DefaultValue": {
-        "$id": "105",
-        "Type": {
-         "$ref": "104"
-        },
-        "Value": "application/json"
-       }
-=======
-       "IsRequired": true,
-       "Kind": "Method"
->>>>>>> cc743cb2
-      }
-     ],
-     "Responses": [
-      {
-<<<<<<< HEAD
-       "$id": "106",
-=======
-       "$id": "98",
->>>>>>> cc743cb2
+      }
+     ],
+     "Responses": [
+      {
+       "$id": "100",
        "StatusCodes": [
         204
        ],
@@ -1495,35 +974,20 @@
      "GenerateConvenienceMethod": true
     },
     {
-<<<<<<< HEAD
-     "$id": "107",
-=======
-     "$id": "99",
->>>>>>> cc743cb2
+     "$id": "101",
      "Name": "base64url",
      "ResourceName": "Header",
      "Accessibility": "public",
      "Parameters": [
       {
-<<<<<<< HEAD
-       "$ref": "18"
-      },
-      {
-       "$id": "108",
+       "$ref": "90"
+      },
+      {
+       "$id": "102",
        "Name": "value",
        "NameInRequest": "value",
        "Type": {
-        "$id": "109",
-=======
-       "$ref": "88"
-      },
-      {
-       "$id": "100",
-       "Name": "value",
-       "NameInRequest": "value",
-       "Type": {
-        "$id": "101",
->>>>>>> cc743cb2
+        "$id": "103",
         "Kind": "bytes",
         "Name": "bytes",
         "Encode": "base64url",
@@ -1534,48 +998,13 @@
        "IsContentType": false,
        "IsEndpoint": false,
        "Explode": false,
-<<<<<<< HEAD
+       "IsRequired": true,
        "Kind": "Method"
-      },
-      {
-       "$id": "110",
-       "Name": "accept",
-       "NameInRequest": "Accept",
-       "Type": {
-        "$id": "111",
-        "Kind": "string",
-        "Name": "string",
-        "CrossLanguageDefinitionId": "TypeSpec.string"
-       },
-       "Location": "Header",
-       "IsApiVersion": false,
-       "IsResourceParameter": false,
-       "IsContentType": false,
-       "IsRequired": true,
-       "IsEndpoint": false,
-       "SkipUrlEncoding": false,
-       "Explode": false,
-       "Kind": "Constant",
-       "DefaultValue": {
-        "$id": "112",
-        "Type": {
-         "$ref": "111"
-        },
-        "Value": "application/json"
-       }
-=======
-       "IsRequired": true,
-       "Kind": "Method"
->>>>>>> cc743cb2
-      }
-     ],
-     "Responses": [
-      {
-<<<<<<< HEAD
-       "$id": "113",
-=======
-       "$id": "102",
->>>>>>> cc743cb2
+      }
+     ],
+     "Responses": [
+      {
+       "$id": "104",
        "StatusCodes": [
         204
        ],
@@ -1593,49 +1022,30 @@
      "GenerateConvenienceMethod": true
     },
     {
-<<<<<<< HEAD
-     "$id": "114",
-=======
-     "$id": "103",
->>>>>>> cc743cb2
+     "$id": "105",
      "Name": "base64urlArray",
      "ResourceName": "Header",
      "Accessibility": "public",
      "Parameters": [
       {
-<<<<<<< HEAD
-       "$ref": "18"
-      },
-      {
-       "$id": "115",
+       "$ref": "90"
+      },
+      {
+       "$id": "106",
        "Name": "value",
        "NameInRequest": "value",
        "Type": {
-        "$id": "116",
+        "$id": "107",
         "Kind": "array",
         "Name": "Array",
         "ValueType": {
-         "$id": "117",
-=======
-       "$ref": "88"
-      },
-      {
-       "$id": "104",
-       "Name": "value",
-       "NameInRequest": "value",
-       "Type": {
-        "$id": "105",
-        "Kind": "array",
-        "Name": "Array",
-        "ValueType": {
-         "$id": "106",
->>>>>>> cc743cb2
+         "$id": "108",
          "Kind": "bytes",
          "Name": "base64urlBytes",
          "Encode": "base64url",
          "CrossLanguageDefinitionId": "Encode.Bytes.base64urlBytes",
          "BaseType": {
-          "$id": "118",
+          "$id": "109",
           "Kind": "bytes",
           "Name": "bytes",
           "Encode": "base64",
@@ -1649,50 +1059,14 @@
        "IsContentType": false,
        "IsEndpoint": false,
        "Explode": false,
-<<<<<<< HEAD
-       "Kind": "Method",
-       "ArraySerializationDelimiter": ","
-      },
-      {
-       "$id": "119",
-       "Name": "accept",
-       "NameInRequest": "Accept",
-       "Type": {
-        "$id": "120",
-        "Kind": "string",
-        "Name": "string",
-        "CrossLanguageDefinitionId": "TypeSpec.string"
-       },
-       "Location": "Header",
-       "IsApiVersion": false,
-       "IsResourceParameter": false,
-       "IsContentType": false,
-       "IsRequired": true,
-       "IsEndpoint": false,
-       "SkipUrlEncoding": false,
-       "Explode": false,
-       "Kind": "Constant",
-       "DefaultValue": {
-        "$id": "121",
-        "Type": {
-         "$ref": "120"
-        },
-        "Value": "application/json"
-       }
-=======
        "ArraySerializationDelimiter": ",",
        "IsRequired": true,
        "Kind": "Method"
->>>>>>> cc743cb2
-      }
-     ],
-     "Responses": [
-      {
-<<<<<<< HEAD
-       "$id": "122",
-=======
-       "$id": "107",
->>>>>>> cc743cb2
+      }
+     ],
+     "Responses": [
+      {
+       "$id": "110",
        "StatusCodes": [
         204
        ],
@@ -1711,897 +1085,502 @@
     }
    ],
    "Protocol": {
-<<<<<<< HEAD
-    "$id": "123"
-=======
-    "$id": "108"
->>>>>>> cc743cb2
+    "$id": "111"
    },
    "Parent": "BytesClient",
    "Parameters": [
     {
-<<<<<<< HEAD
-     "$ref": "18"
+     "$ref": "90"
     }
    ]
   },
   {
-   "$id": "124",
-=======
-     "$ref": "88"
+   "$id": "112",
+   "Name": "RequestBody",
+   "Operations": [
+    {
+     "$id": "113",
+     "Name": "default",
+     "ResourceName": "RequestBody",
+     "Accessibility": "public",
+     "Parameters": [
+      {
+       "$id": "114",
+       "Name": "endpoint",
+       "NameInRequest": "endpoint",
+       "Type": {
+        "$id": "115",
+        "Kind": "string",
+        "Name": "string",
+        "CrossLanguageDefinitionId": "TypeSpec.string"
+       },
+       "Location": "Uri",
+       "IsApiVersion": false,
+       "IsResourceParameter": false,
+       "IsContentType": false,
+       "IsRequired": true,
+       "IsEndpoint": true,
+       "SkipUrlEncoding": false,
+       "Explode": false,
+       "Kind": "Client",
+       "DefaultValue": {
+        "$id": "116",
+        "Type": {
+         "$id": "117",
+         "Kind": "string",
+         "Name": "string",
+         "CrossLanguageDefinitionId": "TypeSpec.string"
+        },
+        "Value": "http://localhost:3000"
+       }
+      },
+      {
+       "$id": "118",
+       "Name": "contentType",
+       "NameInRequest": "Content-Type",
+       "Description": "Body parameter's content type. Known values are application/json",
+       "Type": {
+        "$id": "119",
+        "Kind": "constant",
+        "ValueType": {
+         "$id": "120",
+         "Kind": "string",
+         "Name": "string",
+         "CrossLanguageDefinitionId": "TypeSpec.string"
+        },
+        "Value": "application/json"
+       },
+       "Location": "Header",
+       "IsApiVersion": false,
+       "IsContentType": true,
+       "IsEndpoint": false,
+       "Explode": false,
+       "IsRequired": true,
+       "Kind": "Constant"
+      },
+      {
+       "$id": "121",
+       "Name": "value",
+       "NameInRequest": "value",
+       "Type": {
+        "$id": "122",
+        "Kind": "bytes",
+        "Name": "bytes",
+        "Encode": "base64",
+        "CrossLanguageDefinitionId": "TypeSpec.bytes"
+       },
+       "Location": "Body",
+       "IsApiVersion": false,
+       "IsContentType": false,
+       "IsEndpoint": false,
+       "Explode": false,
+       "IsRequired": true,
+       "Kind": "Method"
+      }
+     ],
+     "Responses": [
+      {
+       "$id": "123",
+       "StatusCodes": [
+        204
+       ],
+       "BodyMediaType": "Json",
+       "Headers": [],
+       "IsErrorResponse": false
+      }
+     ],
+     "HttpMethod": "POST",
+     "RequestBodyMediaType": "Binary",
+     "Uri": "{endpoint}",
+     "Path": "/encode/bytes/body/request/default",
+     "RequestMediaTypes": [
+      "application/json"
+     ],
+     "BufferResponse": true,
+     "GenerateProtocolMethod": true,
+     "GenerateConvenienceMethod": true
+    },
+    {
+     "$id": "124",
+     "Name": "octetStream",
+     "ResourceName": "RequestBody",
+     "Accessibility": "public",
+     "Parameters": [
+      {
+       "$ref": "114"
+      },
+      {
+       "$id": "125",
+       "Name": "contentType",
+       "NameInRequest": "Content-Type",
+       "Type": {
+        "$id": "126",
+        "Kind": "constant",
+        "ValueType": {
+         "$id": "127",
+         "Kind": "string",
+         "Name": "string",
+         "CrossLanguageDefinitionId": "TypeSpec.string"
+        },
+        "Value": "application/octet-stream"
+       },
+       "Location": "Header",
+       "IsApiVersion": false,
+       "IsContentType": true,
+       "IsEndpoint": false,
+       "Explode": false,
+       "IsRequired": true,
+       "Kind": "Constant"
+      },
+      {
+       "$id": "128",
+       "Name": "value",
+       "NameInRequest": "value",
+       "Type": {
+        "$id": "129",
+        "Kind": "bytes",
+        "Name": "bytes",
+        "Encode": "base64",
+        "CrossLanguageDefinitionId": "TypeSpec.bytes"
+       },
+       "Location": "Body",
+       "IsApiVersion": false,
+       "IsContentType": false,
+       "IsEndpoint": false,
+       "Explode": false,
+       "IsRequired": true,
+       "Kind": "Method"
+      }
+     ],
+     "Responses": [
+      {
+       "$id": "130",
+       "StatusCodes": [
+        204
+       ],
+       "BodyMediaType": "Json",
+       "Headers": [],
+       "IsErrorResponse": false
+      }
+     ],
+     "HttpMethod": "POST",
+     "RequestBodyMediaType": "Binary",
+     "Uri": "{endpoint}",
+     "Path": "/encode/bytes/body/request/octet-stream",
+     "RequestMediaTypes": [
+      "application/octet-stream"
+     ],
+     "BufferResponse": true,
+     "GenerateProtocolMethod": true,
+     "GenerateConvenienceMethod": true
+    },
+    {
+     "$id": "131",
+     "Name": "customContentType",
+     "ResourceName": "RequestBody",
+     "Accessibility": "public",
+     "Parameters": [
+      {
+       "$ref": "114"
+      },
+      {
+       "$id": "132",
+       "Name": "contentType",
+       "NameInRequest": "Content-Type",
+       "Type": {
+        "$id": "133",
+        "Kind": "constant",
+        "ValueType": {
+         "$id": "134",
+         "Kind": "string",
+         "Name": "string",
+         "CrossLanguageDefinitionId": "TypeSpec.string"
+        },
+        "Value": "image/png"
+       },
+       "Location": "Header",
+       "IsApiVersion": false,
+       "IsContentType": true,
+       "IsEndpoint": false,
+       "Explode": false,
+       "IsRequired": true,
+       "Kind": "Constant"
+      },
+      {
+       "$id": "135",
+       "Name": "value",
+       "NameInRequest": "value",
+       "Type": {
+        "$id": "136",
+        "Kind": "bytes",
+        "Name": "bytes",
+        "Encode": "base64",
+        "CrossLanguageDefinitionId": "TypeSpec.bytes"
+       },
+       "Location": "Body",
+       "IsApiVersion": false,
+       "IsContentType": false,
+       "IsEndpoint": false,
+       "Explode": false,
+       "IsRequired": true,
+       "Kind": "Method"
+      }
+     ],
+     "Responses": [
+      {
+       "$id": "137",
+       "StatusCodes": [
+        204
+       ],
+       "BodyMediaType": "Json",
+       "Headers": [],
+       "IsErrorResponse": false
+      }
+     ],
+     "HttpMethod": "POST",
+     "RequestBodyMediaType": "Binary",
+     "Uri": "{endpoint}",
+     "Path": "/encode/bytes/body/request/custom-content-type",
+     "RequestMediaTypes": [
+      "image/png"
+     ],
+     "BufferResponse": true,
+     "GenerateProtocolMethod": true,
+     "GenerateConvenienceMethod": true
+    },
+    {
+     "$id": "138",
+     "Name": "base64",
+     "ResourceName": "RequestBody",
+     "Accessibility": "public",
+     "Parameters": [
+      {
+       "$ref": "114"
+      },
+      {
+       "$id": "139",
+       "Name": "contentType",
+       "NameInRequest": "Content-Type",
+       "Description": "Body parameter's content type. Known values are application/json",
+       "Type": {
+        "$id": "140",
+        "Kind": "constant",
+        "ValueType": {
+         "$id": "141",
+         "Kind": "string",
+         "Name": "string",
+         "CrossLanguageDefinitionId": "TypeSpec.string"
+        },
+        "Value": "application/json"
+       },
+       "Location": "Header",
+       "IsApiVersion": false,
+       "IsContentType": true,
+       "IsEndpoint": false,
+       "Explode": false,
+       "IsRequired": true,
+       "Kind": "Constant"
+      },
+      {
+       "$id": "142",
+       "Name": "value",
+       "NameInRequest": "value",
+       "Type": {
+        "$id": "143",
+        "Kind": "bytes",
+        "Name": "bytes",
+        "Encode": "base64",
+        "CrossLanguageDefinitionId": "TypeSpec.bytes"
+       },
+       "Location": "Body",
+       "IsApiVersion": false,
+       "IsContentType": false,
+       "IsEndpoint": false,
+       "Explode": false,
+       "IsRequired": true,
+       "Kind": "Method"
+      }
+     ],
+     "Responses": [
+      {
+       "$id": "144",
+       "StatusCodes": [
+        204
+       ],
+       "BodyMediaType": "Json",
+       "Headers": [],
+       "IsErrorResponse": false
+      }
+     ],
+     "HttpMethod": "POST",
+     "RequestBodyMediaType": "Binary",
+     "Uri": "{endpoint}",
+     "Path": "/encode/bytes/body/request/base64",
+     "RequestMediaTypes": [
+      "application/json"
+     ],
+     "BufferResponse": true,
+     "GenerateProtocolMethod": true,
+     "GenerateConvenienceMethod": true
+    },
+    {
+     "$id": "145",
+     "Name": "base64url",
+     "ResourceName": "RequestBody",
+     "Accessibility": "public",
+     "Parameters": [
+      {
+       "$ref": "114"
+      },
+      {
+       "$id": "146",
+       "Name": "contentType",
+       "NameInRequest": "Content-Type",
+       "Description": "Body parameter's content type. Known values are application/json",
+       "Type": {
+        "$id": "147",
+        "Kind": "constant",
+        "ValueType": {
+         "$id": "148",
+         "Kind": "string",
+         "Name": "string",
+         "CrossLanguageDefinitionId": "TypeSpec.string"
+        },
+        "Value": "application/json"
+       },
+       "Location": "Header",
+       "IsApiVersion": false,
+       "IsContentType": true,
+       "IsEndpoint": false,
+       "Explode": false,
+       "IsRequired": true,
+       "Kind": "Constant"
+      },
+      {
+       "$id": "149",
+       "Name": "value",
+       "NameInRequest": "value",
+       "Type": {
+        "$id": "150",
+        "Kind": "bytes",
+        "Name": "bytes",
+        "Encode": "base64url",
+        "CrossLanguageDefinitionId": "TypeSpec.bytes"
+       },
+       "Location": "Body",
+       "IsApiVersion": false,
+       "IsContentType": false,
+       "IsEndpoint": false,
+       "Explode": false,
+       "IsRequired": true,
+       "Kind": "Method"
+      }
+     ],
+     "Responses": [
+      {
+       "$id": "151",
+       "StatusCodes": [
+        204
+       ],
+       "BodyMediaType": "Json",
+       "Headers": [],
+       "IsErrorResponse": false
+      }
+     ],
+     "HttpMethod": "POST",
+     "RequestBodyMediaType": "Binary",
+     "Uri": "{endpoint}",
+     "Path": "/encode/bytes/body/request/base64url",
+     "RequestMediaTypes": [
+      "application/json"
+     ],
+     "BufferResponse": true,
+     "GenerateProtocolMethod": true,
+     "GenerateConvenienceMethod": true
+    }
+   ],
+   "Protocol": {
+    "$id": "152"
+   },
+   "Parent": "BytesClient",
+   "Parameters": [
+    {
+     "$ref": "114"
     }
    ]
   },
   {
-   "$id": "109",
->>>>>>> cc743cb2
-   "Name": "RequestBody",
+   "$id": "153",
+   "Name": "ResponseBody",
    "Operations": [
     {
-<<<<<<< HEAD
-     "$id": "125",
-=======
-     "$id": "110",
->>>>>>> cc743cb2
+     "$id": "154",
      "Name": "default",
-     "ResourceName": "RequestBody",
-     "Accessibility": "public",
-     "Parameters": [
-      {
-<<<<<<< HEAD
-       "$ref": "18"
-      },
-      {
-       "$id": "126",
-       "Name": "value",
-       "NameInRequest": "value",
-       "Type": {
-        "$id": "127",
-        "Kind": "bytes",
-        "Name": "bytes",
-        "Encode": "base64",
-        "CrossLanguageDefinitionId": "TypeSpec.bytes"
-=======
-       "$id": "111",
+     "ResourceName": "ResponseBody",
+     "Accessibility": "public",
+     "Parameters": [
+      {
+       "$id": "155",
        "Name": "endpoint",
        "NameInRequest": "endpoint",
        "Type": {
-        "$id": "112",
-        "Kind": "string"
->>>>>>> cc743cb2
-       },
-       "Location": "Uri",
-       "IsApiVersion": false,
-       "IsResourceParameter": false,
-       "IsContentType": false,
-       "IsRequired": true,
-       "IsEndpoint": true,
-       "SkipUrlEncoding": false,
-       "Explode": false,
-       "Kind": "Client",
-       "DefaultValue": {
-        "$id": "113",
-        "Type": {
-         "$id": "114",
-         "Kind": "string"
-        },
-        "Value": "http://localhost:3000"
-       }
-      },
-      {
-<<<<<<< HEAD
-       "$id": "128",
-=======
-       "$id": "115",
->>>>>>> cc743cb2
-       "Name": "contentType",
-       "NameInRequest": "Content-Type",
-       "Description": "Body parameter's content type. Known values are application/json",
-       "Type": {
-<<<<<<< HEAD
-        "$id": "129",
+        "$id": "156",
         "Kind": "string",
         "Name": "string",
         "CrossLanguageDefinitionId": "TypeSpec.string"
-=======
-        "$id": "116",
+       },
+       "Location": "Uri",
+       "IsApiVersion": false,
+       "IsResourceParameter": false,
+       "IsContentType": false,
+       "IsRequired": true,
+       "IsEndpoint": true,
+       "SkipUrlEncoding": false,
+       "Explode": false,
+       "Kind": "Client",
+       "DefaultValue": {
+        "$id": "157",
+        "Type": {
+         "$id": "158",
+         "Kind": "string",
+         "Name": "string",
+         "CrossLanguageDefinitionId": "TypeSpec.string"
+        },
+        "Value": "http://localhost:3000"
+       }
+      },
+      {
+       "$id": "159",
+       "Name": "accept",
+       "NameInRequest": "Accept",
+       "Type": {
+        "$id": "160",
         "Kind": "constant",
         "ValueType": {
-         "$id": "117",
-         "Kind": "string"
+         "$id": "161",
+         "Kind": "string",
+         "Name": "string",
+         "CrossLanguageDefinitionId": "TypeSpec.string"
         },
         "Value": "application/json"
->>>>>>> cc743cb2
-       },
-       "Location": "Header",
-       "IsApiVersion": false,
-       "IsContentType": true,
-       "IsEndpoint": false,
-       "Explode": false,
-<<<<<<< HEAD
-       "Kind": "Constant",
-       "DefaultValue": {
-        "$id": "130",
-        "Type": {
-         "$ref": "129"
-        },
-        "Value": "application/json"
-       }
-      },
-      {
-       "$id": "131",
-       "Name": "accept",
-       "NameInRequest": "Accept",
-       "Type": {
-        "$id": "132",
-        "Kind": "string",
-        "Name": "string",
-        "CrossLanguageDefinitionId": "TypeSpec.string"
-=======
+       },
+       "Location": "Header",
+       "IsApiVersion": false,
+       "IsContentType": false,
+       "IsEndpoint": false,
+       "Explode": false,
        "IsRequired": true,
        "Kind": "Constant"
-      },
-      {
-       "$id": "118",
-       "Name": "value",
-       "NameInRequest": "value",
-       "Type": {
-        "$id": "119",
-        "Kind": "bytes",
-        "Encode": "base64"
->>>>>>> cc743cb2
-       },
-       "Location": "Body",
-       "IsApiVersion": false,
-       "IsContentType": false,
-       "IsEndpoint": false,
-       "Explode": false,
-<<<<<<< HEAD
-       "Kind": "Constant",
-       "DefaultValue": {
-        "$id": "133",
-        "Type": {
-         "$ref": "132"
-        },
-        "Value": "application/json"
-       }
-=======
-       "IsRequired": true,
-       "Kind": "Method"
->>>>>>> cc743cb2
-      }
-     ],
-     "Responses": [
-      {
-<<<<<<< HEAD
-       "$id": "134",
-=======
-       "$id": "120",
->>>>>>> cc743cb2
-       "StatusCodes": [
-        204
-       ],
-       "BodyMediaType": "Json",
-       "Headers": [],
-       "IsErrorResponse": false
-      }
-     ],
-     "HttpMethod": "POST",
-     "RequestBodyMediaType": "Binary",
-     "Uri": "{endpoint}",
-     "Path": "/encode/bytes/body/request/default",
-     "RequestMediaTypes": [
-      "application/json"
-     ],
-     "BufferResponse": true,
-     "GenerateProtocolMethod": true,
-     "GenerateConvenienceMethod": true
-    },
-    {
-<<<<<<< HEAD
-     "$id": "135",
-=======
-     "$id": "121",
->>>>>>> cc743cb2
-     "Name": "octetStream",
-     "ResourceName": "RequestBody",
-     "Accessibility": "public",
-     "Parameters": [
-      {
-<<<<<<< HEAD
-       "$ref": "18"
-      },
-      {
-       "$id": "136",
-       "Name": "contentType",
-       "NameInRequest": "Content-Type",
-       "Type": {
-        "$id": "137",
-        "Kind": "constant",
-        "ValueType": {
-         "$id": "138",
-         "Kind": "string",
-         "Name": "string",
-         "CrossLanguageDefinitionId": "TypeSpec.string"
-=======
-       "$ref": "111"
-      },
-      {
-       "$id": "122",
-       "Name": "contentType",
-       "NameInRequest": "Content-Type",
-       "Type": {
-        "$id": "123",
-        "Kind": "constant",
-        "ValueType": {
-         "$id": "124",
-         "Kind": "string"
->>>>>>> cc743cb2
-        },
-        "Value": "application/octet-stream"
-       },
-       "Location": "Header",
-<<<<<<< HEAD
-       "DefaultValue": {
-        "$id": "139",
-        "Type": {
-         "$ref": "137"
-        },
-        "Value": "application/octet-stream"
-       },
-       "IsRequired": true,
-=======
->>>>>>> cc743cb2
-       "IsApiVersion": false,
-       "IsContentType": true,
-       "IsEndpoint": false,
-       "Explode": false,
-       "IsRequired": true,
-       "Kind": "Constant"
-      },
-      {
-<<<<<<< HEAD
-       "$id": "140",
-       "Name": "value",
-       "NameInRequest": "value",
-       "Type": {
-        "$id": "141",
-=======
-       "$id": "125",
-       "Name": "value",
-       "NameInRequest": "value",
-       "Type": {
-        "$id": "126",
->>>>>>> cc743cb2
-        "Kind": "bytes",
-        "Name": "bytes",
-        "Encode": "base64",
-        "CrossLanguageDefinitionId": "TypeSpec.bytes"
-       },
-       "Location": "Body",
-       "IsApiVersion": false,
-       "IsContentType": false,
-       "IsEndpoint": false,
-       "Explode": false,
-<<<<<<< HEAD
-       "Kind": "Method"
-      },
-      {
-       "$id": "142",
-       "Name": "accept",
-       "NameInRequest": "Accept",
-       "Type": {
-        "$id": "143",
-        "Kind": "string",
-        "Name": "string",
-        "CrossLanguageDefinitionId": "TypeSpec.string"
-       },
-       "Location": "Header",
-       "IsApiVersion": false,
-       "IsResourceParameter": false,
-       "IsContentType": false,
-       "IsRequired": true,
-       "IsEndpoint": false,
-       "SkipUrlEncoding": false,
-       "Explode": false,
-       "Kind": "Constant",
-       "DefaultValue": {
-        "$id": "144",
-        "Type": {
-         "$ref": "143"
-        },
-        "Value": "application/json"
-       }
-=======
-       "IsRequired": true,
-       "Kind": "Method"
->>>>>>> cc743cb2
-      }
-     ],
-     "Responses": [
-      {
-<<<<<<< HEAD
-       "$id": "145",
-=======
-       "$id": "127",
->>>>>>> cc743cb2
-       "StatusCodes": [
-        204
-       ],
-       "BodyMediaType": "Json",
-       "Headers": [],
-       "IsErrorResponse": false
-      }
-     ],
-     "HttpMethod": "POST",
-     "RequestBodyMediaType": "Binary",
-     "Uri": "{endpoint}",
-     "Path": "/encode/bytes/body/request/octet-stream",
-     "RequestMediaTypes": [
-      "application/octet-stream"
-     ],
-     "BufferResponse": true,
-     "GenerateProtocolMethod": true,
-     "GenerateConvenienceMethod": true
-    },
-    {
-<<<<<<< HEAD
-     "$id": "146",
-=======
-     "$id": "128",
->>>>>>> cc743cb2
-     "Name": "customContentType",
-     "ResourceName": "RequestBody",
-     "Accessibility": "public",
-     "Parameters": [
-      {
-<<<<<<< HEAD
-       "$ref": "18"
-      },
-      {
-       "$id": "147",
-       "Name": "contentType",
-       "NameInRequest": "Content-Type",
-       "Type": {
-        "$id": "148",
-        "Kind": "constant",
-        "ValueType": {
-         "$id": "149",
-         "Kind": "string",
-         "Name": "string",
-         "CrossLanguageDefinitionId": "TypeSpec.string"
-        },
-        "Value": "image/png"
-       },
-       "Location": "Header",
-       "DefaultValue": {
-        "$id": "150",
-        "Type": {
-         "$ref": "148"
-=======
-       "$ref": "111"
-      },
-      {
-       "$id": "129",
-       "Name": "contentType",
-       "NameInRequest": "Content-Type",
-       "Type": {
-        "$id": "130",
-        "Kind": "constant",
-        "ValueType": {
-         "$id": "131",
-         "Kind": "string"
->>>>>>> cc743cb2
-        },
-        "Value": "image/png"
-       },
-       "Location": "Header",
-       "IsApiVersion": false,
-       "IsContentType": true,
-       "IsEndpoint": false,
-       "Explode": false,
-       "IsRequired": true,
-       "Kind": "Constant"
-      },
-      {
-<<<<<<< HEAD
-       "$id": "151",
-       "Name": "value",
-       "NameInRequest": "value",
-       "Type": {
-        "$id": "152",
-=======
-       "$id": "132",
-       "Name": "value",
-       "NameInRequest": "value",
-       "Type": {
-        "$id": "133",
->>>>>>> cc743cb2
-        "Kind": "bytes",
-        "Name": "bytes",
-        "Encode": "base64",
-        "CrossLanguageDefinitionId": "TypeSpec.bytes"
-       },
-       "Location": "Body",
-       "IsApiVersion": false,
-       "IsContentType": false,
-       "IsEndpoint": false,
-       "Explode": false,
-<<<<<<< HEAD
-       "Kind": "Method"
-      },
-      {
-       "$id": "153",
-       "Name": "accept",
-       "NameInRequest": "Accept",
-       "Type": {
-        "$id": "154",
-        "Kind": "string",
-        "Name": "string",
-        "CrossLanguageDefinitionId": "TypeSpec.string"
-       },
-       "Location": "Header",
-       "IsApiVersion": false,
-       "IsResourceParameter": false,
-       "IsContentType": false,
-       "IsRequired": true,
-       "IsEndpoint": false,
-       "SkipUrlEncoding": false,
-       "Explode": false,
-       "Kind": "Constant",
-       "DefaultValue": {
-        "$id": "155",
-        "Type": {
-         "$ref": "154"
-        },
-        "Value": "application/json"
-       }
-=======
-       "IsRequired": true,
-       "Kind": "Method"
->>>>>>> cc743cb2
-      }
-     ],
-     "Responses": [
-      {
-<<<<<<< HEAD
-       "$id": "156",
-=======
-       "$id": "134",
->>>>>>> cc743cb2
-       "StatusCodes": [
-        204
-       ],
-       "BodyMediaType": "Json",
-       "Headers": [],
-       "IsErrorResponse": false
-      }
-     ],
-     "HttpMethod": "POST",
-     "RequestBodyMediaType": "Binary",
-     "Uri": "{endpoint}",
-     "Path": "/encode/bytes/body/request/custom-content-type",
-     "RequestMediaTypes": [
-      "image/png"
-     ],
-     "BufferResponse": true,
-     "GenerateProtocolMethod": true,
-     "GenerateConvenienceMethod": true
-    },
-    {
-<<<<<<< HEAD
-     "$id": "157",
-=======
-     "$id": "135",
->>>>>>> cc743cb2
-     "Name": "base64",
-     "ResourceName": "RequestBody",
-     "Accessibility": "public",
-     "Parameters": [
-      {
-<<<<<<< HEAD
-       "$ref": "18"
-      },
-      {
-       "$id": "158",
-       "Name": "value",
-       "NameInRequest": "value",
-       "Type": {
-        "$id": "159",
-        "Kind": "bytes",
-        "Name": "bytes",
-        "Encode": "base64",
-        "CrossLanguageDefinitionId": "TypeSpec.bytes"
-       },
-       "Location": "Body",
-       "IsRequired": true,
-       "IsApiVersion": false,
-       "IsResourceParameter": false,
-       "IsContentType": false,
-       "IsEndpoint": false,
-       "SkipUrlEncoding": false,
-       "Explode": false,
-       "Kind": "Method"
-      },
-      {
-       "$id": "160",
-=======
-       "$ref": "111"
-      },
-      {
-       "$id": "136",
->>>>>>> cc743cb2
-       "Name": "contentType",
-       "NameInRequest": "Content-Type",
-       "Description": "Body parameter's content type. Known values are application/json",
-       "Type": {
-<<<<<<< HEAD
-        "$id": "161",
-        "Kind": "string",
-        "Name": "string",
-        "CrossLanguageDefinitionId": "TypeSpec.string"
-=======
-        "$id": "137",
-        "Kind": "constant",
-        "ValueType": {
-         "$id": "138",
-         "Kind": "string"
-        },
-        "Value": "application/json"
->>>>>>> cc743cb2
-       },
-       "Location": "Header",
-       "IsApiVersion": false,
-       "IsContentType": true,
-       "IsEndpoint": false,
-       "Explode": false,
-<<<<<<< HEAD
-       "Kind": "Constant",
-       "DefaultValue": {
-        "$id": "162",
-        "Type": {
-         "$ref": "161"
-        },
-        "Value": "application/json"
-       }
-      },
-      {
-       "$id": "163",
-       "Name": "accept",
-       "NameInRequest": "Accept",
-       "Type": {
-        "$id": "164",
-        "Kind": "string",
-        "Name": "string",
-        "CrossLanguageDefinitionId": "TypeSpec.string"
-=======
-       "IsRequired": true,
-       "Kind": "Constant"
-      },
-      {
-       "$id": "139",
-       "Name": "value",
-       "NameInRequest": "value",
-       "Type": {
-        "$id": "140",
-        "Kind": "bytes",
-        "Encode": "base64"
->>>>>>> cc743cb2
-       },
-       "Location": "Body",
-       "IsApiVersion": false,
-       "IsContentType": false,
-       "IsEndpoint": false,
-       "Explode": false,
-<<<<<<< HEAD
-       "Kind": "Constant",
-       "DefaultValue": {
-        "$id": "165",
-        "Type": {
-         "$ref": "164"
-        },
-        "Value": "application/json"
-       }
-=======
-       "IsRequired": true,
-       "Kind": "Method"
->>>>>>> cc743cb2
-      }
-     ],
-     "Responses": [
-      {
-<<<<<<< HEAD
-       "$id": "166",
-=======
-       "$id": "141",
->>>>>>> cc743cb2
-       "StatusCodes": [
-        204
-       ],
-       "BodyMediaType": "Json",
-       "Headers": [],
-       "IsErrorResponse": false
-      }
-     ],
-     "HttpMethod": "POST",
-     "RequestBodyMediaType": "Binary",
-     "Uri": "{endpoint}",
-     "Path": "/encode/bytes/body/request/base64",
-     "RequestMediaTypes": [
-      "application/json"
-     ],
-     "BufferResponse": true,
-     "GenerateProtocolMethod": true,
-     "GenerateConvenienceMethod": true
-    },
-    {
-<<<<<<< HEAD
-     "$id": "167",
-=======
-     "$id": "142",
->>>>>>> cc743cb2
-     "Name": "base64url",
-     "ResourceName": "RequestBody",
-     "Accessibility": "public",
-     "Parameters": [
-      {
-<<<<<<< HEAD
-       "$ref": "18"
-      },
-      {
-       "$id": "168",
-       "Name": "value",
-       "NameInRequest": "value",
-       "Type": {
-        "$id": "169",
-        "Kind": "bytes",
-        "Name": "bytes",
-        "Encode": "base64url",
-        "CrossLanguageDefinitionId": "TypeSpec.bytes"
-       },
-       "Location": "Body",
-       "IsRequired": true,
-       "IsApiVersion": false,
-       "IsResourceParameter": false,
-       "IsContentType": false,
-       "IsEndpoint": false,
-       "SkipUrlEncoding": false,
-       "Explode": false,
-       "Kind": "Method"
-      },
-      {
-       "$id": "170",
-=======
-       "$ref": "111"
-      },
-      {
-       "$id": "143",
->>>>>>> cc743cb2
-       "Name": "contentType",
-       "NameInRequest": "Content-Type",
-       "Description": "Body parameter's content type. Known values are application/json",
-       "Type": {
-<<<<<<< HEAD
-        "$id": "171",
-        "Kind": "string",
-        "Name": "string",
-        "CrossLanguageDefinitionId": "TypeSpec.string"
-=======
-        "$id": "144",
-        "Kind": "constant",
-        "ValueType": {
-         "$id": "145",
-         "Kind": "string"
-        },
-        "Value": "application/json"
->>>>>>> cc743cb2
-       },
-       "Location": "Header",
-       "IsApiVersion": false,
-       "IsContentType": true,
-       "IsEndpoint": false,
-       "Explode": false,
-<<<<<<< HEAD
-       "Kind": "Constant",
-       "DefaultValue": {
-        "$id": "172",
-        "Type": {
-         "$ref": "171"
-        },
-        "Value": "application/json"
-       }
-      },
-      {
-       "$id": "173",
-       "Name": "accept",
-       "NameInRequest": "Accept",
-       "Type": {
-        "$id": "174",
-        "Kind": "string",
-        "Name": "string",
-        "CrossLanguageDefinitionId": "TypeSpec.string"
-=======
-       "IsRequired": true,
-       "Kind": "Constant"
-      },
-      {
-       "$id": "146",
-       "Name": "value",
-       "NameInRequest": "value",
-       "Type": {
-        "$id": "147",
-        "Kind": "bytes",
-        "Encode": "base64url"
->>>>>>> cc743cb2
-       },
-       "Location": "Body",
-       "IsApiVersion": false,
-       "IsContentType": false,
-       "IsEndpoint": false,
-       "Explode": false,
-<<<<<<< HEAD
-       "Kind": "Constant",
-       "DefaultValue": {
-        "$id": "175",
-        "Type": {
-         "$ref": "174"
-        },
-        "Value": "application/json"
-       }
-=======
-       "IsRequired": true,
-       "Kind": "Method"
->>>>>>> cc743cb2
-      }
-     ],
-     "Responses": [
-      {
-<<<<<<< HEAD
-       "$id": "176",
-=======
-       "$id": "148",
->>>>>>> cc743cb2
-       "StatusCodes": [
-        204
-       ],
-       "BodyMediaType": "Json",
-       "Headers": [],
-       "IsErrorResponse": false
-      }
-     ],
-     "HttpMethod": "POST",
-     "RequestBodyMediaType": "Binary",
-     "Uri": "{endpoint}",
-     "Path": "/encode/bytes/body/request/base64url",
-     "RequestMediaTypes": [
-      "application/json"
-     ],
-     "BufferResponse": true,
-     "GenerateProtocolMethod": true,
-     "GenerateConvenienceMethod": true
-    }
-   ],
-   "Protocol": {
-<<<<<<< HEAD
-    "$id": "177"
-=======
-    "$id": "149"
->>>>>>> cc743cb2
-   },
-   "Parent": "BytesClient",
-   "Parameters": [
-    {
-<<<<<<< HEAD
-     "$ref": "18"
-    }
-   ]
-  },
-  {
-   "$id": "178",
-=======
-     "$ref": "111"
-    }
-   ]
-  },
-  {
-   "$id": "150",
->>>>>>> cc743cb2
-   "Name": "ResponseBody",
-   "Operations": [
-    {
-<<<<<<< HEAD
-     "$id": "179",
-=======
-     "$id": "151",
->>>>>>> cc743cb2
-     "Name": "default",
-     "ResourceName": "ResponseBody",
-     "Accessibility": "public",
-     "Parameters": [
-      {
-<<<<<<< HEAD
-       "$ref": "18"
-      },
-      {
-       "$id": "180",
-       "Name": "accept",
-       "NameInRequest": "Accept",
-       "Type": {
-        "$id": "181",
-        "Kind": "string",
-        "Name": "string",
-        "CrossLanguageDefinitionId": "TypeSpec.string"
-=======
-       "$id": "152",
-       "Name": "endpoint",
-       "NameInRequest": "endpoint",
-       "Type": {
-        "$id": "153",
-        "Kind": "string"
->>>>>>> cc743cb2
-       },
-       "Location": "Uri",
-       "IsApiVersion": false,
-       "IsResourceParameter": false,
-       "IsContentType": false,
-       "IsRequired": true,
-       "IsEndpoint": true,
-       "SkipUrlEncoding": false,
-       "Explode": false,
-       "Kind": "Client",
-       "DefaultValue": {
-<<<<<<< HEAD
-        "$id": "182",
-        "Type": {
-         "$ref": "181"
-=======
-        "$id": "154",
-        "Type": {
-         "$id": "155",
-         "Kind": "string"
->>>>>>> cc743cb2
-        },
-        "Value": "http://localhost:3000"
-       }
-      },
-      {
-       "$id": "156",
-       "Name": "accept",
-       "NameInRequest": "Accept",
-       "Type": {
-        "$id": "157",
-        "Kind": "constant",
-        "ValueType": {
-         "$id": "158",
-         "Kind": "string"
-        },
-        "Value": "application/json"
-       },
-       "Location": "Header",
-       "IsApiVersion": false,
-       "IsContentType": false,
-       "IsEndpoint": false,
-       "Explode": false,
-       "IsRequired": true,
-       "Kind": "Constant"
-      }
-     ],
-     "Responses": [
-      {
-<<<<<<< HEAD
-       "$id": "183",
-=======
-       "$id": "159",
->>>>>>> cc743cb2
+      }
+     ],
+     "Responses": [
+      {
+       "$id": "162",
        "StatusCodes": [
         200
        ],
        "BodyType": {
-<<<<<<< HEAD
-        "$id": "184",
-=======
-        "$id": "160",
->>>>>>> cc743cb2
+        "$id": "163",
         "Kind": "bytes",
         "Name": "bytes",
         "Encode": "base64",
@@ -2624,81 +1603,46 @@
      "GenerateConvenienceMethod": true
     },
     {
-<<<<<<< HEAD
-     "$id": "185",
-=======
-     "$id": "161",
->>>>>>> cc743cb2
+     "$id": "164",
      "Name": "octetStream",
      "ResourceName": "ResponseBody",
      "Accessibility": "public",
      "Parameters": [
       {
-<<<<<<< HEAD
-       "$ref": "18"
-      },
-      {
-       "$id": "186",
+       "$ref": "155"
+      },
+      {
+       "$id": "165",
        "Name": "accept",
        "NameInRequest": "Accept",
        "Type": {
-        "$id": "187",
-        "Kind": "string",
-        "Name": "string",
-        "CrossLanguageDefinitionId": "TypeSpec.string"
-=======
-       "$ref": "152"
-      },
-      {
-       "$id": "162",
-       "Name": "accept",
-       "NameInRequest": "Accept",
-       "Type": {
-        "$id": "163",
+        "$id": "166",
         "Kind": "constant",
         "ValueType": {
-         "$id": "164",
-         "Kind": "string"
+         "$id": "167",
+         "Kind": "string",
+         "Name": "string",
+         "CrossLanguageDefinitionId": "TypeSpec.string"
         },
         "Value": "application/octet-stream"
->>>>>>> cc743cb2
-       },
-       "Location": "Header",
-       "IsApiVersion": false,
-       "IsContentType": false,
-       "IsEndpoint": false,
-       "Explode": false,
-<<<<<<< HEAD
-       "Kind": "Constant",
-       "DefaultValue": {
-        "$id": "188",
-        "Type": {
-         "$ref": "187"
-        },
-        "Value": "application/octet-stream"
-       }
-=======
+       },
+       "Location": "Header",
+       "IsApiVersion": false,
+       "IsContentType": false,
+       "IsEndpoint": false,
+       "Explode": false,
        "IsRequired": true,
        "Kind": "Constant"
->>>>>>> cc743cb2
-      }
-     ],
-     "Responses": [
-      {
-<<<<<<< HEAD
-       "$id": "189",
-=======
-       "$id": "165",
->>>>>>> cc743cb2
+      }
+     ],
+     "Responses": [
+      {
+       "$id": "168",
        "StatusCodes": [
         200
        ],
        "BodyType": {
-<<<<<<< HEAD
-        "$id": "190",
-=======
-        "$id": "166",
->>>>>>> cc743cb2
+        "$id": "169",
         "Kind": "bytes",
         "Name": "bytes",
         "Encode": "base64",
@@ -2707,15 +1651,17 @@
        "BodyMediaType": "Json",
        "Headers": [
         {
-         "$id": "167",
+         "$id": "170",
          "Name": "contentType",
          "NameInResponse": "content-type",
          "Type": {
-          "$id": "168",
+          "$id": "171",
           "Kind": "constant",
           "ValueType": {
-           "$id": "169",
-           "Kind": "string"
+           "$id": "172",
+           "Kind": "string",
+           "Name": "string",
+           "CrossLanguageDefinitionId": "TypeSpec.string"
           },
           "Value": "application/octet-stream"
          }
@@ -2736,81 +1682,46 @@
      "GenerateConvenienceMethod": true
     },
     {
-<<<<<<< HEAD
-     "$id": "191",
-=======
-     "$id": "170",
->>>>>>> cc743cb2
+     "$id": "173",
      "Name": "customContentType",
      "ResourceName": "ResponseBody",
      "Accessibility": "public",
      "Parameters": [
       {
-<<<<<<< HEAD
-       "$ref": "18"
-      },
-      {
-       "$id": "192",
+       "$ref": "155"
+      },
+      {
+       "$id": "174",
        "Name": "accept",
        "NameInRequest": "Accept",
        "Type": {
-        "$id": "193",
-        "Kind": "string",
-        "Name": "string",
-        "CrossLanguageDefinitionId": "TypeSpec.string"
-=======
-       "$ref": "152"
-      },
-      {
-       "$id": "171",
-       "Name": "accept",
-       "NameInRequest": "Accept",
-       "Type": {
-        "$id": "172",
+        "$id": "175",
         "Kind": "constant",
         "ValueType": {
-         "$id": "173",
-         "Kind": "string"
+         "$id": "176",
+         "Kind": "string",
+         "Name": "string",
+         "CrossLanguageDefinitionId": "TypeSpec.string"
         },
         "Value": "image/png"
->>>>>>> cc743cb2
-       },
-       "Location": "Header",
-       "IsApiVersion": false,
-       "IsContentType": false,
-       "IsEndpoint": false,
-       "Explode": false,
-<<<<<<< HEAD
-       "Kind": "Constant",
-       "DefaultValue": {
-        "$id": "194",
-        "Type": {
-         "$ref": "193"
-        },
-        "Value": "image/png"
-       }
-=======
+       },
+       "Location": "Header",
+       "IsApiVersion": false,
+       "IsContentType": false,
+       "IsEndpoint": false,
+       "Explode": false,
        "IsRequired": true,
        "Kind": "Constant"
->>>>>>> cc743cb2
-      }
-     ],
-     "Responses": [
-      {
-<<<<<<< HEAD
-       "$id": "195",
-=======
-       "$id": "174",
->>>>>>> cc743cb2
+      }
+     ],
+     "Responses": [
+      {
+       "$id": "177",
        "StatusCodes": [
         200
        ],
        "BodyType": {
-<<<<<<< HEAD
-        "$id": "196",
-=======
-        "$id": "175",
->>>>>>> cc743cb2
+        "$id": "178",
         "Kind": "bytes",
         "Name": "bytes",
         "Encode": "base64",
@@ -2819,15 +1730,17 @@
        "BodyMediaType": "Json",
        "Headers": [
         {
-         "$id": "176",
+         "$id": "179",
          "Name": "contentType",
          "NameInResponse": "content-type",
          "Type": {
-          "$id": "177",
+          "$id": "180",
           "Kind": "constant",
           "ValueType": {
-           "$id": "178",
-           "Kind": "string"
+           "$id": "181",
+           "Kind": "string",
+           "Name": "string",
+           "CrossLanguageDefinitionId": "TypeSpec.string"
           },
           "Value": "image/png"
          }
@@ -2848,81 +1761,46 @@
      "GenerateConvenienceMethod": true
     },
     {
-<<<<<<< HEAD
-     "$id": "197",
-=======
-     "$id": "179",
->>>>>>> cc743cb2
+     "$id": "182",
      "Name": "base64",
      "ResourceName": "ResponseBody",
      "Accessibility": "public",
      "Parameters": [
       {
-<<<<<<< HEAD
-       "$ref": "18"
-      },
-      {
-       "$id": "198",
+       "$ref": "155"
+      },
+      {
+       "$id": "183",
        "Name": "accept",
        "NameInRequest": "Accept",
        "Type": {
-        "$id": "199",
-        "Kind": "string",
-        "Name": "string",
-        "CrossLanguageDefinitionId": "TypeSpec.string"
-=======
-       "$ref": "152"
-      },
-      {
-       "$id": "180",
-       "Name": "accept",
-       "NameInRequest": "Accept",
-       "Type": {
-        "$id": "181",
+        "$id": "184",
         "Kind": "constant",
         "ValueType": {
-         "$id": "182",
-         "Kind": "string"
+         "$id": "185",
+         "Kind": "string",
+         "Name": "string",
+         "CrossLanguageDefinitionId": "TypeSpec.string"
         },
         "Value": "application/json"
->>>>>>> cc743cb2
-       },
-       "Location": "Header",
-       "IsApiVersion": false,
-       "IsContentType": false,
-       "IsEndpoint": false,
-       "Explode": false,
-<<<<<<< HEAD
-       "Kind": "Constant",
-       "DefaultValue": {
-        "$id": "200",
-        "Type": {
-         "$ref": "199"
-        },
-        "Value": "application/json"
-       }
-=======
+       },
+       "Location": "Header",
+       "IsApiVersion": false,
+       "IsContentType": false,
+       "IsEndpoint": false,
+       "Explode": false,
        "IsRequired": true,
        "Kind": "Constant"
->>>>>>> cc743cb2
-      }
-     ],
-     "Responses": [
-      {
-<<<<<<< HEAD
-       "$id": "201",
-=======
-       "$id": "183",
->>>>>>> cc743cb2
+      }
+     ],
+     "Responses": [
+      {
+       "$id": "186",
        "StatusCodes": [
         200
        ],
        "BodyType": {
-<<<<<<< HEAD
-        "$id": "202",
-=======
-        "$id": "184",
->>>>>>> cc743cb2
+        "$id": "187",
         "Kind": "bytes",
         "Name": "bytes",
         "Encode": "base64",
@@ -2945,87 +1823,52 @@
      "GenerateConvenienceMethod": true
     },
     {
-<<<<<<< HEAD
-     "$id": "203",
-=======
-     "$id": "185",
->>>>>>> cc743cb2
+     "$id": "188",
      "Name": "base64url",
      "ResourceName": "ResponseBody",
      "Accessibility": "public",
      "Parameters": [
       {
-<<<<<<< HEAD
-       "$ref": "18"
-      },
-      {
-       "$id": "204",
+       "$ref": "155"
+      },
+      {
+       "$id": "189",
        "Name": "accept",
        "NameInRequest": "Accept",
        "Type": {
-        "$id": "205",
-        "Kind": "string",
-        "Name": "string",
-        "CrossLanguageDefinitionId": "TypeSpec.string"
-=======
-       "$ref": "152"
-      },
-      {
-       "$id": "186",
-       "Name": "accept",
-       "NameInRequest": "Accept",
-       "Type": {
-        "$id": "187",
+        "$id": "190",
         "Kind": "constant",
         "ValueType": {
-         "$id": "188",
-         "Kind": "string"
+         "$id": "191",
+         "Kind": "string",
+         "Name": "string",
+         "CrossLanguageDefinitionId": "TypeSpec.string"
         },
         "Value": "application/json"
->>>>>>> cc743cb2
-       },
-       "Location": "Header",
-       "IsApiVersion": false,
-       "IsContentType": false,
-       "IsEndpoint": false,
-       "Explode": false,
-<<<<<<< HEAD
-       "Kind": "Constant",
-       "DefaultValue": {
-        "$id": "206",
-        "Type": {
-         "$ref": "205"
-        },
-        "Value": "application/json"
-       }
-=======
+       },
+       "Location": "Header",
+       "IsApiVersion": false,
+       "IsContentType": false,
+       "IsEndpoint": false,
+       "Explode": false,
        "IsRequired": true,
        "Kind": "Constant"
->>>>>>> cc743cb2
-      }
-     ],
-     "Responses": [
-      {
-<<<<<<< HEAD
-       "$id": "207",
-=======
-       "$id": "189",
->>>>>>> cc743cb2
+      }
+     ],
+     "Responses": [
+      {
+       "$id": "192",
        "StatusCodes": [
         200
        ],
        "BodyType": {
-<<<<<<< HEAD
-        "$id": "208",
-=======
-        "$id": "190",
->>>>>>> cc743cb2
+        "$id": "193",
         "Kind": "bytes",
         "Name": "base64urlBytes",
         "Encode": "base64url",
         "CrossLanguageDefinitionId": "Encode.Bytes.base64urlBytes",
         "BaseType": {
-         "$id": "209",
+         "$id": "194",
          "Kind": "bytes",
          "Name": "bytes",
          "Encode": "base64",
@@ -3050,20 +1893,12 @@
     }
    ],
    "Protocol": {
-<<<<<<< HEAD
-    "$id": "210"
-=======
-    "$id": "191"
->>>>>>> cc743cb2
+    "$id": "195"
    },
    "Parent": "BytesClient",
    "Parameters": [
     {
-<<<<<<< HEAD
-     "$ref": "18"
-=======
-     "$ref": "152"
->>>>>>> cc743cb2
+     "$ref": "155"
     }
    ]
   }
