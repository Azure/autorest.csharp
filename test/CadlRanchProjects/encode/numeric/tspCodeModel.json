--- conflicted
+++ resolved
@@ -151,40 +151,6 @@
      "Parameters": [
       {
        "$id": "19",
-<<<<<<< HEAD
-=======
-       "Name": "endpoint",
-       "NameInRequest": "endpoint",
-       "Description": "Service host",
-       "Type": {
-        "$id": "20",
-        "kind": "url",
-        "name": "url",
-        "crossLanguageDefinitionId": "TypeSpec.url"
-       },
-       "Location": "Uri",
-       "IsApiVersion": false,
-       "IsResourceParameter": false,
-       "IsContentType": false,
-       "IsRequired": true,
-       "IsEndpoint": true,
-       "SkipUrlEncoding": false,
-       "Explode": false,
-       "Kind": "Client",
-       "DefaultValue": {
-        "$id": "21",
-        "Type": {
-         "$id": "22",
-         "kind": "string",
-         "name": "string",
-         "crossLanguageDefinitionId": "TypeSpec.string"
-        },
-        "Value": "http://localhost:3000"
-       }
-      },
-      {
-       "$id": "23",
->>>>>>> fb93e005
        "Name": "contentType",
        "NameInRequest": "Content-Type",
        "Description": "Body parameter's content type. Known values are application/json",
@@ -514,6 +480,7 @@
      "$id": "46",
      "Name": "endpoint",
      "NameInRequest": "endpoint",
+     "Description": "Service host",
      "Type": {
       "$id": "47",
       "kind": "url",
