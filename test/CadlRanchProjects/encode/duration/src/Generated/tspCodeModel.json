{
 "$id": "1",
 "Name": "Encode.Duration",
 "ApiVersions": [],
 "Enums": [],
 "Models": [
  {
   "$id": "2",
   "Kind": "Model",
   "Name": "DefaultDurationProperty",
   "Namespace": "Encode.Duration.Property",
   "Usage": "RoundTrip",
   "Properties": [
    {
     "$id": "3",
     "Name": "value",
     "SerializedName": "value",
     "Description": "",
     "Type": {
      "$id": "4",
      "Kind": "duration",
      "IsNullable": false,
      "Encode": "ISO8601",
      "WireType": {
       "$id": "5",
       "Kind": "string",
       "IsNullable": false
      }
     },
     "IsRequired": true,
     "IsReadOnly": false
    }
   ]
  },
  {
   "$id": "6",
   "Kind": "Model",
   "Name": "ISO8601DurationProperty",
   "Namespace": "Encode.Duration.Property",
   "Usage": "RoundTrip",
   "Properties": [
    {
     "$id": "7",
     "Name": "value",
     "SerializedName": "value",
     "Description": "",
     "Type": {
      "$id": "8",
      "Kind": "duration",
      "IsNullable": false,
      "Encode": "ISO8601",
      "WireType": {
       "$id": "9",
       "Kind": "string",
       "IsNullable": false
      }
     },
     "IsRequired": true,
     "IsReadOnly": false
    }
   ]
  },
  {
   "$id": "10",
   "Kind": "Model",
   "Name": "Int32SecondsDurationProperty",
   "Namespace": "Encode.Duration.Property",
   "Usage": "RoundTrip",
   "Properties": [
    {
     "$id": "11",
     "Name": "value",
     "SerializedName": "value",
     "Description": "",
     "Type": {
      "$id": "12",
      "Kind": "duration",
      "IsNullable": false,
      "Encode": "seconds",
      "WireType": {
       "$id": "13",
       "Kind": "int32",
       "IsNullable": false
      }
     },
     "IsRequired": true,
     "IsReadOnly": false
    }
   ]
  },
  {
   "$id": "14",
   "Kind": "Model",
   "Name": "FloatSecondsDurationProperty",
   "Namespace": "Encode.Duration.Property",
   "Usage": "RoundTrip",
   "Properties": [
    {
     "$id": "15",
     "Name": "value",
     "SerializedName": "value",
     "Description": "",
     "Type": {
      "$id": "16",
      "Kind": "duration",
      "IsNullable": false,
      "Encode": "seconds",
      "WireType": {
       "$id": "17",
       "Kind": "float",
       "IsNullable": false
      }
     },
     "IsRequired": true,
     "IsReadOnly": false
    }
   ]
  },
  {
   "$id": "18",
   "Kind": "Model",
   "Name": "Float64SecondsDurationProperty",
   "Namespace": "Encode.Duration.Property",
   "Usage": "RoundTrip",
   "Properties": [
    {
     "$id": "19",
     "Name": "value",
     "SerializedName": "value",
     "Description": "",
     "Type": {
      "$id": "20",
      "Kind": "duration",
      "IsNullable": false,
      "Encode": "seconds",
      "WireType": {
       "$id": "21",
       "Kind": "float64",
       "IsNullable": false
      }
     },
     "IsRequired": true,
     "IsReadOnly": false
    }
   ]
  },
  {
   "$id": "22",
   "Kind": "Model",
   "Name": "FloatSecondsDurationArrayProperty",
   "Namespace": "Encode.Duration.Property",
   "Usage": "RoundTrip",
   "Properties": [
    {
     "$id": "23",
     "Name": "value",
     "SerializedName": "value",
     "Description": "",
     "Type": {
      "$id": "24",
      "Kind": "Array",
      "Name": "Array",
      "ElementType": {
<<<<<<< HEAD
       "$id": "20",
       "Kind": "Primitive",
       "Name": "DurationSecondsFloat",
       "IsNullable": false
      }
=======
       "$id": "25",
       "Kind": "duration",
       "IsNullable": false,
       "Encode": "seconds",
       "WireType": {
        "$id": "26",
        "Kind": "float32",
        "IsNullable": false
       }
      },
      "IsNullable": false
>>>>>>> 9b8a321f
     },
     "IsRequired": true,
     "IsReadOnly": false
    }
   ]
  }
 ],
 "Clients": [
  {
   "$id": "27",
   "Name": "DurationClient",
   "Description": "",
   "Operations": [],
   "Protocol": {
    "$id": "28"
   },
   "Creatable": true,
   "Parameters": [
    {
     "$id": "29",
     "Name": "host",
     "NameInRequest": "host",
     "Description": "TestServer endpoint",
     "Type": {
      "$id": "30",
      "Kind": "string",
      "IsNullable": false
     },
     "Location": "Uri",
     "IsApiVersion": false,
     "IsResourceParameter": false,
     "IsContentType": false,
     "IsRequired": true,
     "IsEndpoint": true,
     "SkipUrlEncoding": false,
     "Explode": false,
     "Kind": "Client",
     "DefaultValue": {
      "$id": "31",
      "Type": {
       "$id": "32",
       "Kind": "string",
       "IsNullable": false
      },
      "Value": "http://localhost:3000"
     }
    }
   ]
  },
  {
   "$id": "33",
   "Name": "Query",
   "Description": "",
   "Operations": [
    {
     "$id": "34",
     "Name": "default",
     "ResourceName": "Query",
     "Accessibility": "public",
     "Parameters": [
      {
       "$ref": "29"
      },
      {
       "$id": "35",
       "Name": "input",
       "NameInRequest": "input",
       "Type": {
        "$id": "36",
        "Kind": "duration",
        "IsNullable": false,
        "Encode": "ISO8601",
        "WireType": {
         "$id": "37",
         "Kind": "string",
         "IsNullable": false
        }
       },
       "Location": "Query",
       "IsRequired": true,
       "IsApiVersion": false,
       "IsResourceParameter": false,
       "IsContentType": false,
       "IsEndpoint": false,
       "SkipUrlEncoding": false,
       "Explode": false,
       "Kind": "Method"
      },
      {
       "$id": "38",
       "Name": "accept",
       "NameInRequest": "Accept",
       "Type": {
        "$id": "39",
        "Kind": "string",
        "IsNullable": false
       },
       "Location": "Header",
       "IsApiVersion": false,
       "IsResourceParameter": false,
       "IsContentType": false,
       "IsRequired": true,
       "IsEndpoint": false,
       "SkipUrlEncoding": false,
       "Explode": false,
       "Kind": "Constant",
       "DefaultValue": {
        "$id": "40",
        "Type": {
         "$ref": "39"
        },
        "Value": "application/json"
       }
      }
     ],
     "Responses": [
      {
       "$id": "41",
       "StatusCodes": [
        204
       ],
       "BodyMediaType": "Json",
       "Headers": [],
       "IsErrorResponse": false
      }
     ],
     "HttpMethod": "GET",
     "RequestBodyMediaType": "None",
     "Uri": "{host}",
     "Path": "/encode/duration/query/default",
     "BufferResponse": true,
     "GenerateProtocolMethod": true,
     "GenerateConvenienceMethod": true
    },
    {
     "$id": "42",
     "Name": "iso8601",
     "ResourceName": "Query",
     "Accessibility": "public",
     "Parameters": [
      {
       "$ref": "29"
      },
      {
       "$id": "43",
       "Name": "input",
       "NameInRequest": "input",
       "Type": {
        "$id": "44",
        "Kind": "duration",
        "IsNullable": false,
        "Encode": "ISO8601",
        "WireType": {
         "$id": "45",
         "Kind": "string",
         "IsNullable": false
        }
       },
       "Location": "Query",
       "IsRequired": true,
       "IsApiVersion": false,
       "IsResourceParameter": false,
       "IsContentType": false,
       "IsEndpoint": false,
       "SkipUrlEncoding": false,
       "Explode": false,
       "Kind": "Method"
      },
      {
       "$id": "46",
       "Name": "accept",
       "NameInRequest": "Accept",
       "Type": {
        "$id": "47",
        "Kind": "string",
        "IsNullable": false
       },
       "Location": "Header",
       "IsApiVersion": false,
       "IsResourceParameter": false,
       "IsContentType": false,
       "IsRequired": true,
       "IsEndpoint": false,
       "SkipUrlEncoding": false,
       "Explode": false,
       "Kind": "Constant",
       "DefaultValue": {
        "$id": "48",
        "Type": {
         "$ref": "47"
        },
        "Value": "application/json"
       }
      }
     ],
     "Responses": [
      {
       "$id": "49",
       "StatusCodes": [
        204
       ],
       "BodyMediaType": "Json",
       "Headers": [],
       "IsErrorResponse": false
      }
     ],
     "HttpMethod": "GET",
     "RequestBodyMediaType": "None",
     "Uri": "{host}",
     "Path": "/encode/duration/query/iso8601",
     "BufferResponse": true,
     "GenerateProtocolMethod": true,
     "GenerateConvenienceMethod": true
    },
    {
     "$id": "50",
     "Name": "int32Seconds",
     "ResourceName": "Query",
     "Accessibility": "public",
     "Parameters": [
      {
       "$ref": "29"
      },
      {
       "$id": "51",
       "Name": "input",
       "NameInRequest": "input",
       "Type": {
        "$id": "52",
        "Kind": "duration",
        "IsNullable": false,
        "Encode": "seconds",
        "WireType": {
         "$id": "53",
         "Kind": "int32",
         "IsNullable": false
        }
       },
       "Location": "Query",
       "IsRequired": true,
       "IsApiVersion": false,
       "IsResourceParameter": false,
       "IsContentType": false,
       "IsEndpoint": false,
       "SkipUrlEncoding": false,
       "Explode": false,
       "Kind": "Method"
      },
      {
       "$id": "54",
       "Name": "accept",
       "NameInRequest": "Accept",
       "Type": {
        "$id": "55",
        "Kind": "string",
        "IsNullable": false
       },
       "Location": "Header",
       "IsApiVersion": false,
       "IsResourceParameter": false,
       "IsContentType": false,
       "IsRequired": true,
       "IsEndpoint": false,
       "SkipUrlEncoding": false,
       "Explode": false,
       "Kind": "Constant",
       "DefaultValue": {
        "$id": "56",
        "Type": {
         "$ref": "55"
        },
        "Value": "application/json"
       }
      }
     ],
     "Responses": [
      {
       "$id": "57",
       "StatusCodes": [
        204
       ],
       "BodyMediaType": "Json",
       "Headers": [],
       "IsErrorResponse": false
      }
     ],
     "HttpMethod": "GET",
     "RequestBodyMediaType": "None",
     "Uri": "{host}",
     "Path": "/encode/duration/query/int32-seconds",
     "BufferResponse": true,
     "GenerateProtocolMethod": true,
     "GenerateConvenienceMethod": true
    },
    {
     "$id": "58",
     "Name": "floatSeconds",
     "ResourceName": "Query",
     "Accessibility": "public",
     "Parameters": [
      {
       "$ref": "29"
      },
      {
       "$id": "59",
       "Name": "input",
       "NameInRequest": "input",
       "Type": {
        "$id": "60",
        "Kind": "duration",
        "IsNullable": false,
        "Encode": "seconds",
        "WireType": {
         "$id": "61",
         "Kind": "float",
         "IsNullable": false
        }
       },
       "Location": "Query",
       "IsRequired": true,
       "IsApiVersion": false,
       "IsResourceParameter": false,
       "IsContentType": false,
       "IsEndpoint": false,
       "SkipUrlEncoding": false,
       "Explode": false,
       "Kind": "Method"
      },
      {
       "$id": "62",
       "Name": "accept",
       "NameInRequest": "Accept",
       "Type": {
        "$id": "63",
        "Kind": "string",
        "IsNullable": false
       },
       "Location": "Header",
       "IsApiVersion": false,
       "IsResourceParameter": false,
       "IsContentType": false,
       "IsRequired": true,
       "IsEndpoint": false,
       "SkipUrlEncoding": false,
       "Explode": false,
       "Kind": "Constant",
       "DefaultValue": {
        "$id": "64",
        "Type": {
         "$ref": "63"
        },
        "Value": "application/json"
       }
      }
     ],
     "Responses": [
      {
       "$id": "65",
       "StatusCodes": [
        204
       ],
       "BodyMediaType": "Json",
       "Headers": [],
       "IsErrorResponse": false
      }
     ],
     "HttpMethod": "GET",
     "RequestBodyMediaType": "None",
     "Uri": "{host}",
     "Path": "/encode/duration/query/float-seconds",
     "BufferResponse": true,
     "GenerateProtocolMethod": true,
     "GenerateConvenienceMethod": true
    },
    {
     "$id": "66",
     "Name": "float64Seconds",
     "ResourceName": "Query",
     "Accessibility": "public",
     "Parameters": [
      {
       "$ref": "29"
      },
      {
       "$id": "67",
       "Name": "input",
       "NameInRequest": "input",
       "Type": {
        "$id": "68",
        "Kind": "duration",
        "IsNullable": false,
        "Encode": "seconds",
        "WireType": {
         "$id": "69",
         "Kind": "float64",
         "IsNullable": false
        }
       },
       "Location": "Query",
       "IsRequired": true,
       "IsApiVersion": false,
       "IsResourceParameter": false,
       "IsContentType": false,
       "IsEndpoint": false,
       "SkipUrlEncoding": false,
       "Explode": false,
       "Kind": "Method"
      },
      {
       "$id": "70",
       "Name": "accept",
       "NameInRequest": "Accept",
       "Type": {
        "$id": "71",
        "Kind": "string",
        "IsNullable": false
       },
       "Location": "Header",
       "IsApiVersion": false,
       "IsResourceParameter": false,
       "IsContentType": false,
       "IsRequired": true,
       "IsEndpoint": false,
       "SkipUrlEncoding": false,
       "Explode": false,
       "Kind": "Constant",
       "DefaultValue": {
        "$id": "72",
        "Type": {
         "$ref": "71"
        },
        "Value": "application/json"
       }
      }
     ],
     "Responses": [
      {
       "$id": "73",
       "StatusCodes": [
        204
       ],
       "BodyMediaType": "Json",
       "Headers": [],
       "IsErrorResponse": false
      }
     ],
     "HttpMethod": "GET",
     "RequestBodyMediaType": "None",
     "Uri": "{host}",
     "Path": "/encode/duration/query/float64-seconds",
     "BufferResponse": true,
     "GenerateProtocolMethod": true,
     "GenerateConvenienceMethod": true
    },
    {
     "$id": "74",
     "Name": "int32SecondsArray",
     "ResourceName": "Query",
     "Accessibility": "public",
     "Parameters": [
      {
       "$ref": "29"
      },
      {
       "$id": "75",
       "Name": "input",
       "NameInRequest": "input",
       "Type": {
        "$id": "76",
        "Kind": "Array",
        "Name": "Array",
        "ElementType": {
<<<<<<< HEAD
         "$id": "66",
         "Kind": "Primitive",
         "Name": "DurationSeconds",
         "IsNullable": false
        }
=======
         "$id": "77",
         "Kind": "duration",
         "IsNullable": false,
         "Encode": "seconds",
         "WireType": {
          "$id": "78",
          "Kind": "int32",
          "IsNullable": false
         }
        },
        "IsNullable": false
>>>>>>> 9b8a321f
       },
       "Location": "Query",
       "IsRequired": true,
       "IsApiVersion": false,
       "IsResourceParameter": false,
       "IsContentType": false,
       "IsEndpoint": false,
       "SkipUrlEncoding": false,
       "Explode": false,
       "Kind": "Method",
       "ArraySerializationDelimiter": ","
      },
      {
       "$id": "79",
       "Name": "accept",
       "NameInRequest": "Accept",
       "Type": {
        "$id": "80",
        "Kind": "string",
        "IsNullable": false
       },
       "Location": "Header",
       "IsApiVersion": false,
       "IsResourceParameter": false,
       "IsContentType": false,
       "IsRequired": true,
       "IsEndpoint": false,
       "SkipUrlEncoding": false,
       "Explode": false,
       "Kind": "Constant",
       "DefaultValue": {
        "$id": "81",
        "Type": {
         "$ref": "80"
        },
        "Value": "application/json"
       }
      }
     ],
     "Responses": [
      {
       "$id": "82",
       "StatusCodes": [
        204
       ],
       "BodyMediaType": "Json",
       "Headers": [],
       "IsErrorResponse": false
      }
     ],
     "HttpMethod": "GET",
     "RequestBodyMediaType": "None",
     "Uri": "{host}",
     "Path": "/encode/duration/query/int32-seconds-array",
     "BufferResponse": true,
     "GenerateProtocolMethod": true,
     "GenerateConvenienceMethod": true
    }
   ],
   "Protocol": {
    "$id": "83"
   },
   "Creatable": false,
   "Parent": "DurationClient",
   "Parameters": [
    {
     "$ref": "29"
    }
   ]
  },
  {
   "$id": "84",
   "Name": "Property",
   "Description": "",
   "Operations": [
    {
     "$id": "85",
     "Name": "default",
     "ResourceName": "Property",
     "Accessibility": "public",
     "Parameters": [
      {
       "$ref": "29"
      },
      {
       "$id": "86",
       "Name": "body",
       "NameInRequest": "body",
       "Type": {
        "$ref": "2"
       },
       "Location": "Body",
       "IsRequired": true,
       "IsApiVersion": false,
       "IsResourceParameter": false,
       "IsContentType": false,
       "IsEndpoint": false,
       "SkipUrlEncoding": false,
       "Explode": false,
       "Kind": "Method"
      },
      {
       "$id": "87",
       "Name": "accept",
       "NameInRequest": "Accept",
       "Type": {
        "$id": "88",
        "Kind": "string",
        "IsNullable": false
       },
       "Location": "Header",
       "IsApiVersion": false,
       "IsResourceParameter": false,
       "IsContentType": false,
       "IsRequired": true,
       "IsEndpoint": false,
       "SkipUrlEncoding": false,
       "Explode": false,
       "Kind": "Constant",
       "DefaultValue": {
        "$id": "89",
        "Type": {
         "$ref": "88"
        },
        "Value": "application/json"
       }
      },
      {
       "$id": "90",
       "Name": "contentType",
       "NameInRequest": "Content-Type",
       "Type": {
        "$id": "91",
        "Kind": "string",
        "IsNullable": false
       },
       "Location": "Header",
       "IsApiVersion": false,
       "IsResourceParameter": false,
       "IsContentType": true,
       "IsRequired": true,
       "IsEndpoint": false,
       "SkipUrlEncoding": false,
       "Explode": false,
       "Kind": "Constant",
       "DefaultValue": {
        "$id": "92",
        "Type": {
         "$ref": "91"
        },
        "Value": "application/json"
       }
      }
     ],
     "Responses": [
      {
       "$id": "93",
       "StatusCodes": [
        200
       ],
       "BodyType": {
        "$ref": "2"
       },
       "BodyMediaType": "Json",
       "Headers": [],
       "IsErrorResponse": false,
       "ContentTypes": [
        "application/json"
       ]
      }
     ],
     "HttpMethod": "POST",
     "RequestBodyMediaType": "Json",
     "Uri": "{host}",
     "Path": "/encode/duration/property/default",
     "RequestMediaTypes": [
      "application/json"
     ],
     "BufferResponse": true,
     "GenerateProtocolMethod": true,
     "GenerateConvenienceMethod": true
    },
    {
     "$id": "94",
     "Name": "iso8601",
     "ResourceName": "Property",
     "Accessibility": "public",
     "Parameters": [
      {
       "$ref": "29"
      },
      {
       "$id": "95",
       "Name": "body",
       "NameInRequest": "body",
       "Type": {
        "$ref": "6"
       },
       "Location": "Body",
       "IsRequired": true,
       "IsApiVersion": false,
       "IsResourceParameter": false,
       "IsContentType": false,
       "IsEndpoint": false,
       "SkipUrlEncoding": false,
       "Explode": false,
       "Kind": "Method"
      },
      {
       "$id": "96",
       "Name": "accept",
       "NameInRequest": "Accept",
       "Type": {
        "$id": "97",
        "Kind": "string",
        "IsNullable": false
       },
       "Location": "Header",
       "IsApiVersion": false,
       "IsResourceParameter": false,
       "IsContentType": false,
       "IsRequired": true,
       "IsEndpoint": false,
       "SkipUrlEncoding": false,
       "Explode": false,
       "Kind": "Constant",
       "DefaultValue": {
        "$id": "98",
        "Type": {
         "$ref": "97"
        },
        "Value": "application/json"
       }
      },
      {
       "$id": "99",
       "Name": "contentType",
       "NameInRequest": "Content-Type",
       "Type": {
        "$id": "100",
        "Kind": "string",
        "IsNullable": false
       },
       "Location": "Header",
       "IsApiVersion": false,
       "IsResourceParameter": false,
       "IsContentType": true,
       "IsRequired": true,
       "IsEndpoint": false,
       "SkipUrlEncoding": false,
       "Explode": false,
       "Kind": "Constant",
       "DefaultValue": {
        "$id": "101",
        "Type": {
         "$ref": "100"
        },
        "Value": "application/json"
       }
      }
     ],
     "Responses": [
      {
       "$id": "102",
       "StatusCodes": [
        200
       ],
       "BodyType": {
        "$ref": "6"
       },
       "BodyMediaType": "Json",
       "Headers": [],
       "IsErrorResponse": false,
       "ContentTypes": [
        "application/json"
       ]
      }
     ],
     "HttpMethod": "POST",
     "RequestBodyMediaType": "Json",
     "Uri": "{host}",
     "Path": "/encode/duration/property/iso8601",
     "RequestMediaTypes": [
      "application/json"
     ],
     "BufferResponse": true,
     "GenerateProtocolMethod": true,
     "GenerateConvenienceMethod": true
    },
    {
     "$id": "103",
     "Name": "int32Seconds",
     "ResourceName": "Property",
     "Accessibility": "public",
     "Parameters": [
      {
       "$ref": "29"
      },
      {
       "$id": "104",
       "Name": "body",
       "NameInRequest": "body",
       "Type": {
        "$ref": "10"
       },
       "Location": "Body",
       "IsRequired": true,
       "IsApiVersion": false,
       "IsResourceParameter": false,
       "IsContentType": false,
       "IsEndpoint": false,
       "SkipUrlEncoding": false,
       "Explode": false,
       "Kind": "Method"
      },
      {
       "$id": "105",
       "Name": "accept",
       "NameInRequest": "Accept",
       "Type": {
        "$id": "106",
        "Kind": "string",
        "IsNullable": false
       },
       "Location": "Header",
       "IsApiVersion": false,
       "IsResourceParameter": false,
       "IsContentType": false,
       "IsRequired": true,
       "IsEndpoint": false,
       "SkipUrlEncoding": false,
       "Explode": false,
       "Kind": "Constant",
       "DefaultValue": {
        "$id": "107",
        "Type": {
         "$ref": "106"
        },
        "Value": "application/json"
       }
      },
      {
       "$id": "108",
       "Name": "contentType",
       "NameInRequest": "Content-Type",
       "Type": {
        "$id": "109",
        "Kind": "string",
        "IsNullable": false
       },
       "Location": "Header",
       "IsApiVersion": false,
       "IsResourceParameter": false,
       "IsContentType": true,
       "IsRequired": true,
       "IsEndpoint": false,
       "SkipUrlEncoding": false,
       "Explode": false,
       "Kind": "Constant",
       "DefaultValue": {
        "$id": "110",
        "Type": {
         "$ref": "109"
        },
        "Value": "application/json"
       }
      }
     ],
     "Responses": [
      {
       "$id": "111",
       "StatusCodes": [
        200
       ],
       "BodyType": {
        "$ref": "10"
       },
       "BodyMediaType": "Json",
       "Headers": [],
       "IsErrorResponse": false,
       "ContentTypes": [
        "application/json"
       ]
      }
     ],
     "HttpMethod": "POST",
     "RequestBodyMediaType": "Json",
     "Uri": "{host}",
     "Path": "/encode/duration/property/int32-seconds",
     "RequestMediaTypes": [
      "application/json"
     ],
     "BufferResponse": true,
     "GenerateProtocolMethod": true,
     "GenerateConvenienceMethod": true
    },
    {
     "$id": "112",
     "Name": "floatSeconds",
     "ResourceName": "Property",
     "Accessibility": "public",
     "Parameters": [
      {
       "$ref": "29"
      },
      {
       "$id": "113",
       "Name": "body",
       "NameInRequest": "body",
       "Type": {
        "$ref": "14"
       },
       "Location": "Body",
       "IsRequired": true,
       "IsApiVersion": false,
       "IsResourceParameter": false,
       "IsContentType": false,
       "IsEndpoint": false,
       "SkipUrlEncoding": false,
       "Explode": false,
       "Kind": "Method"
      },
      {
       "$id": "114",
       "Name": "accept",
       "NameInRequest": "Accept",
       "Type": {
        "$id": "115",
        "Kind": "string",
        "IsNullable": false
       },
       "Location": "Header",
       "IsApiVersion": false,
       "IsResourceParameter": false,
       "IsContentType": false,
       "IsRequired": true,
       "IsEndpoint": false,
       "SkipUrlEncoding": false,
       "Explode": false,
       "Kind": "Constant",
       "DefaultValue": {
        "$id": "116",
        "Type": {
         "$ref": "115"
        },
        "Value": "application/json"
       }
      },
      {
       "$id": "117",
       "Name": "contentType",
       "NameInRequest": "Content-Type",
       "Type": {
        "$id": "118",
        "Kind": "string",
        "IsNullable": false
       },
       "Location": "Header",
       "IsApiVersion": false,
       "IsResourceParameter": false,
       "IsContentType": true,
       "IsRequired": true,
       "IsEndpoint": false,
       "SkipUrlEncoding": false,
       "Explode": false,
       "Kind": "Constant",
       "DefaultValue": {
        "$id": "119",
        "Type": {
         "$ref": "118"
        },
        "Value": "application/json"
       }
      }
     ],
     "Responses": [
      {
       "$id": "120",
       "StatusCodes": [
        200
       ],
       "BodyType": {
        "$ref": "14"
       },
       "BodyMediaType": "Json",
       "Headers": [],
       "IsErrorResponse": false,
       "ContentTypes": [
        "application/json"
       ]
      }
     ],
     "HttpMethod": "POST",
     "RequestBodyMediaType": "Json",
     "Uri": "{host}",
     "Path": "/encode/duration/property/float-seconds",
     "RequestMediaTypes": [
      "application/json"
     ],
     "BufferResponse": true,
     "GenerateProtocolMethod": true,
     "GenerateConvenienceMethod": true
    },
    {
     "$id": "121",
     "Name": "float64Seconds",
     "ResourceName": "Property",
     "Accessibility": "public",
     "Parameters": [
      {
       "$ref": "29"
      },
      {
       "$id": "122",
       "Name": "body",
       "NameInRequest": "body",
       "Type": {
        "$ref": "18"
       },
       "Location": "Body",
       "IsRequired": true,
       "IsApiVersion": false,
       "IsResourceParameter": false,
       "IsContentType": false,
       "IsEndpoint": false,
       "SkipUrlEncoding": false,
       "Explode": false,
       "Kind": "Method"
      },
      {
       "$id": "123",
       "Name": "accept",
       "NameInRequest": "Accept",
       "Type": {
        "$id": "124",
        "Kind": "string",
        "IsNullable": false
       },
       "Location": "Header",
       "IsApiVersion": false,
       "IsResourceParameter": false,
       "IsContentType": false,
       "IsRequired": true,
       "IsEndpoint": false,
       "SkipUrlEncoding": false,
       "Explode": false,
       "Kind": "Constant",
       "DefaultValue": {
        "$id": "125",
        "Type": {
         "$ref": "124"
        },
        "Value": "application/json"
       }
      },
      {
       "$id": "126",
       "Name": "contentType",
       "NameInRequest": "Content-Type",
       "Type": {
        "$id": "127",
        "Kind": "string",
        "IsNullable": false
       },
       "Location": "Header",
       "IsApiVersion": false,
       "IsResourceParameter": false,
       "IsContentType": true,
       "IsRequired": true,
       "IsEndpoint": false,
       "SkipUrlEncoding": false,
       "Explode": false,
       "Kind": "Constant",
       "DefaultValue": {
        "$id": "128",
        "Type": {
         "$ref": "127"
        },
        "Value": "application/json"
       }
      }
     ],
     "Responses": [
      {
       "$id": "129",
       "StatusCodes": [
        200
       ],
       "BodyType": {
        "$ref": "18"
       },
       "BodyMediaType": "Json",
       "Headers": [],
       "IsErrorResponse": false,
       "ContentTypes": [
        "application/json"
       ]
      }
     ],
     "HttpMethod": "POST",
     "RequestBodyMediaType": "Json",
     "Uri": "{host}",
     "Path": "/encode/duration/property/float64-seconds",
     "RequestMediaTypes": [
      "application/json"
     ],
     "BufferResponse": true,
     "GenerateProtocolMethod": true,
     "GenerateConvenienceMethod": true
    },
    {
     "$id": "130",
     "Name": "floatSecondsArray",
     "ResourceName": "Property",
     "Accessibility": "public",
     "Parameters": [
      {
       "$ref": "29"
      },
      {
       "$id": "131",
       "Name": "body",
       "NameInRequest": "body",
       "Type": {
        "$ref": "22"
       },
       "Location": "Body",
       "IsRequired": true,
       "IsApiVersion": false,
       "IsResourceParameter": false,
       "IsContentType": false,
       "IsEndpoint": false,
       "SkipUrlEncoding": false,
       "Explode": false,
       "Kind": "Method"
      },
      {
       "$id": "132",
       "Name": "accept",
       "NameInRequest": "Accept",
       "Type": {
        "$id": "133",
        "Kind": "string",
        "IsNullable": false
       },
       "Location": "Header",
       "IsApiVersion": false,
       "IsResourceParameter": false,
       "IsContentType": false,
       "IsRequired": true,
       "IsEndpoint": false,
       "SkipUrlEncoding": false,
       "Explode": false,
       "Kind": "Constant",
       "DefaultValue": {
        "$id": "134",
        "Type": {
         "$ref": "133"
        },
        "Value": "application/json"
       }
      },
      {
       "$id": "135",
       "Name": "contentType",
       "NameInRequest": "Content-Type",
       "Type": {
        "$id": "136",
        "Kind": "string",
        "IsNullable": false
       },
       "Location": "Header",
       "IsApiVersion": false,
       "IsResourceParameter": false,
       "IsContentType": true,
       "IsRequired": true,
       "IsEndpoint": false,
       "SkipUrlEncoding": false,
       "Explode": false,
       "Kind": "Constant",
       "DefaultValue": {
        "$id": "137",
        "Type": {
         "$ref": "136"
        },
        "Value": "application/json"
       }
      }
     ],
     "Responses": [
      {
       "$id": "138",
       "StatusCodes": [
        200
       ],
       "BodyType": {
        "$ref": "22"
       },
       "BodyMediaType": "Json",
       "Headers": [],
       "IsErrorResponse": false,
       "ContentTypes": [
        "application/json"
       ]
      }
     ],
     "HttpMethod": "POST",
     "RequestBodyMediaType": "Json",
     "Uri": "{host}",
     "Path": "/encode/duration/property/float-seconds-array",
     "RequestMediaTypes": [
      "application/json"
     ],
     "BufferResponse": true,
     "GenerateProtocolMethod": true,
     "GenerateConvenienceMethod": true
    }
   ],
   "Protocol": {
    "$id": "139"
   },
   "Creatable": false,
   "Parent": "DurationClient",
   "Parameters": [
    {
     "$ref": "29"
    }
   ]
  },
  {
   "$id": "140",
   "Name": "Header",
   "Description": "",
   "Operations": [
    {
     "$id": "141",
     "Name": "default",
     "ResourceName": "Header",
     "Accessibility": "public",
     "Parameters": [
      {
       "$ref": "29"
      },
      {
       "$id": "142",
       "Name": "duration",
       "NameInRequest": "duration",
       "Type": {
        "$id": "143",
        "Kind": "duration",
        "IsNullable": false,
        "Encode": "ISO8601",
        "WireType": {
         "$id": "144",
         "Kind": "string",
         "IsNullable": false
        }
       },
       "Location": "Header",
       "IsRequired": true,
       "IsApiVersion": false,
       "IsResourceParameter": false,
       "IsContentType": false,
       "IsEndpoint": false,
       "SkipUrlEncoding": false,
       "Explode": false,
       "Kind": "Method"
      },
      {
       "$id": "145",
       "Name": "accept",
       "NameInRequest": "Accept",
       "Type": {
        "$id": "146",
        "Kind": "string",
        "IsNullable": false
       },
       "Location": "Header",
       "IsApiVersion": false,
       "IsResourceParameter": false,
       "IsContentType": false,
       "IsRequired": true,
       "IsEndpoint": false,
       "SkipUrlEncoding": false,
       "Explode": false,
       "Kind": "Constant",
       "DefaultValue": {
        "$id": "147",
        "Type": {
         "$ref": "146"
        },
        "Value": "application/json"
       }
      }
     ],
     "Responses": [
      {
       "$id": "148",
       "StatusCodes": [
        204
       ],
       "BodyMediaType": "Json",
       "Headers": [],
       "IsErrorResponse": false
      }
     ],
     "HttpMethod": "GET",
     "RequestBodyMediaType": "None",
     "Uri": "{host}",
     "Path": "/encode/duration/header/default",
     "BufferResponse": true,
     "GenerateProtocolMethod": true,
     "GenerateConvenienceMethod": true
    },
    {
     "$id": "149",
     "Name": "iso8601",
     "ResourceName": "Header",
     "Accessibility": "public",
     "Parameters": [
      {
       "$ref": "29"
      },
      {
       "$id": "150",
       "Name": "duration",
       "NameInRequest": "duration",
       "Type": {
        "$id": "151",
        "Kind": "duration",
        "IsNullable": false,
        "Encode": "ISO8601",
        "WireType": {
         "$id": "152",
         "Kind": "string",
         "IsNullable": false
        }
       },
       "Location": "Header",
       "IsRequired": true,
       "IsApiVersion": false,
       "IsResourceParameter": false,
       "IsContentType": false,
       "IsEndpoint": false,
       "SkipUrlEncoding": false,
       "Explode": false,
       "Kind": "Method"
      },
      {
       "$id": "153",
       "Name": "accept",
       "NameInRequest": "Accept",
       "Type": {
        "$id": "154",
        "Kind": "string",
        "IsNullable": false
       },
       "Location": "Header",
       "IsApiVersion": false,
       "IsResourceParameter": false,
       "IsContentType": false,
       "IsRequired": true,
       "IsEndpoint": false,
       "SkipUrlEncoding": false,
       "Explode": false,
       "Kind": "Constant",
       "DefaultValue": {
        "$id": "155",
        "Type": {
         "$ref": "154"
        },
        "Value": "application/json"
       }
      }
     ],
     "Responses": [
      {
       "$id": "156",
       "StatusCodes": [
        204
       ],
       "BodyMediaType": "Json",
       "Headers": [],
       "IsErrorResponse": false
      }
     ],
     "HttpMethod": "GET",
     "RequestBodyMediaType": "None",
     "Uri": "{host}",
     "Path": "/encode/duration/header/iso8601",
     "BufferResponse": true,
     "GenerateProtocolMethod": true,
     "GenerateConvenienceMethod": true
    },
    {
     "$id": "157",
     "Name": "iso8601Array",
     "ResourceName": "Header",
     "Accessibility": "public",
     "Parameters": [
      {
       "$ref": "29"
      },
      {
       "$id": "158",
       "Name": "duration",
       "NameInRequest": "duration",
       "Type": {
        "$id": "159",
        "Kind": "Array",
        "Name": "Array",
        "ElementType": {
<<<<<<< HEAD
         "$id": "146",
         "Kind": "Primitive",
         "Name": "DurationISO8601",
         "IsNullable": false
        }
=======
         "$id": "160",
         "Kind": "duration",
         "IsNullable": false,
         "Encode": "ISO8601",
         "WireType": {
          "$id": "161",
          "Kind": "string",
          "IsNullable": false
         }
        },
        "IsNullable": false
>>>>>>> 9b8a321f
       },
       "Location": "Header",
       "IsRequired": true,
       "IsApiVersion": false,
       "IsResourceParameter": false,
       "IsContentType": false,
       "IsEndpoint": false,
       "SkipUrlEncoding": false,
       "Explode": false,
       "Kind": "Method",
       "ArraySerializationDelimiter": ","
      },
      {
       "$id": "162",
       "Name": "accept",
       "NameInRequest": "Accept",
       "Type": {
        "$id": "163",
        "Kind": "string",
        "IsNullable": false
       },
       "Location": "Header",
       "IsApiVersion": false,
       "IsResourceParameter": false,
       "IsContentType": false,
       "IsRequired": true,
       "IsEndpoint": false,
       "SkipUrlEncoding": false,
       "Explode": false,
       "Kind": "Constant",
       "DefaultValue": {
        "$id": "164",
        "Type": {
         "$ref": "163"
        },
        "Value": "application/json"
       }
      }
     ],
     "Responses": [
      {
       "$id": "165",
       "StatusCodes": [
        204
       ],
       "BodyMediaType": "Json",
       "Headers": [],
       "IsErrorResponse": false
      }
     ],
     "HttpMethod": "GET",
     "RequestBodyMediaType": "None",
     "Uri": "{host}",
     "Path": "/encode/duration/header/iso8601-array",
     "BufferResponse": true,
     "GenerateProtocolMethod": true,
     "GenerateConvenienceMethod": true
    },
    {
     "$id": "166",
     "Name": "int32Seconds",
     "ResourceName": "Header",
     "Accessibility": "public",
     "Parameters": [
      {
       "$ref": "29"
      },
      {
       "$id": "167",
       "Name": "duration",
       "NameInRequest": "duration",
       "Type": {
        "$id": "168",
        "Kind": "duration",
        "IsNullable": false,
        "Encode": "seconds",
        "WireType": {
         "$id": "169",
         "Kind": "int32",
         "IsNullable": false
        }
       },
       "Location": "Header",
       "IsRequired": true,
       "IsApiVersion": false,
       "IsResourceParameter": false,
       "IsContentType": false,
       "IsEndpoint": false,
       "SkipUrlEncoding": false,
       "Explode": false,
       "Kind": "Method"
      },
      {
       "$id": "170",
       "Name": "accept",
       "NameInRequest": "Accept",
       "Type": {
        "$id": "171",
        "Kind": "string",
        "IsNullable": false
       },
       "Location": "Header",
       "IsApiVersion": false,
       "IsResourceParameter": false,
       "IsContentType": false,
       "IsRequired": true,
       "IsEndpoint": false,
       "SkipUrlEncoding": false,
       "Explode": false,
       "Kind": "Constant",
       "DefaultValue": {
        "$id": "172",
        "Type": {
         "$ref": "171"
        },
        "Value": "application/json"
       }
      }
     ],
     "Responses": [
      {
       "$id": "173",
       "StatusCodes": [
        204
       ],
       "BodyMediaType": "Json",
       "Headers": [],
       "IsErrorResponse": false
      }
     ],
     "HttpMethod": "GET",
     "RequestBodyMediaType": "None",
     "Uri": "{host}",
     "Path": "/encode/duration/header/int32-seconds",
     "BufferResponse": true,
     "GenerateProtocolMethod": true,
     "GenerateConvenienceMethod": true
    },
    {
     "$id": "174",
     "Name": "floatSeconds",
     "ResourceName": "Header",
     "Accessibility": "public",
     "Parameters": [
      {
       "$ref": "29"
      },
      {
       "$id": "175",
       "Name": "duration",
       "NameInRequest": "duration",
       "Type": {
        "$id": "176",
        "Kind": "duration",
        "IsNullable": false,
        "Encode": "seconds",
        "WireType": {
         "$id": "177",
         "Kind": "float",
         "IsNullable": false
        }
       },
       "Location": "Header",
       "IsRequired": true,
       "IsApiVersion": false,
       "IsResourceParameter": false,
       "IsContentType": false,
       "IsEndpoint": false,
       "SkipUrlEncoding": false,
       "Explode": false,
       "Kind": "Method"
      },
      {
       "$id": "178",
       "Name": "accept",
       "NameInRequest": "Accept",
       "Type": {
        "$id": "179",
        "Kind": "string",
        "IsNullable": false
       },
       "Location": "Header",
       "IsApiVersion": false,
       "IsResourceParameter": false,
       "IsContentType": false,
       "IsRequired": true,
       "IsEndpoint": false,
       "SkipUrlEncoding": false,
       "Explode": false,
       "Kind": "Constant",
       "DefaultValue": {
        "$id": "180",
        "Type": {
         "$ref": "179"
        },
        "Value": "application/json"
       }
      }
     ],
     "Responses": [
      {
       "$id": "181",
       "StatusCodes": [
        204
       ],
       "BodyMediaType": "Json",
       "Headers": [],
       "IsErrorResponse": false
      }
     ],
     "HttpMethod": "GET",
     "RequestBodyMediaType": "None",
     "Uri": "{host}",
     "Path": "/encode/duration/header/float-seconds",
     "BufferResponse": true,
     "GenerateProtocolMethod": true,
     "GenerateConvenienceMethod": true
    },
    {
     "$id": "182",
     "Name": "float64Seconds",
     "ResourceName": "Header",
     "Accessibility": "public",
     "Parameters": [
      {
       "$ref": "29"
      },
      {
       "$id": "183",
       "Name": "duration",
       "NameInRequest": "duration",
       "Type": {
        "$id": "184",
        "Kind": "duration",
        "IsNullable": false,
        "Encode": "seconds",
        "WireType": {
         "$id": "185",
         "Kind": "float64",
         "IsNullable": false
        }
       },
       "Location": "Header",
       "IsRequired": true,
       "IsApiVersion": false,
       "IsResourceParameter": false,
       "IsContentType": false,
       "IsEndpoint": false,
       "SkipUrlEncoding": false,
       "Explode": false,
       "Kind": "Method"
      },
      {
       "$id": "186",
       "Name": "accept",
       "NameInRequest": "Accept",
       "Type": {
        "$id": "187",
        "Kind": "string",
        "IsNullable": false
       },
       "Location": "Header",
       "IsApiVersion": false,
       "IsResourceParameter": false,
       "IsContentType": false,
       "IsRequired": true,
       "IsEndpoint": false,
       "SkipUrlEncoding": false,
       "Explode": false,
       "Kind": "Constant",
       "DefaultValue": {
        "$id": "188",
        "Type": {
         "$ref": "187"
        },
        "Value": "application/json"
       }
      }
     ],
     "Responses": [
      {
       "$id": "189",
       "StatusCodes": [
        204
       ],
       "BodyMediaType": "Json",
       "Headers": [],
       "IsErrorResponse": false
      }
     ],
     "HttpMethod": "GET",
     "RequestBodyMediaType": "None",
     "Uri": "{host}",
     "Path": "/encode/duration/header/float64-seconds",
     "BufferResponse": true,
     "GenerateProtocolMethod": true,
     "GenerateConvenienceMethod": true
    }
   ],
   "Protocol": {
    "$id": "190"
   },
   "Creatable": false,
   "Parent": "DurationClient",
   "Parameters": [
    {
     "$ref": "29"
    }
   ]
  }
 ]
}<|MERGE_RESOLUTION|>--- conflicted
+++ resolved
@@ -19,12 +19,10 @@
      "Type": {
       "$id": "4",
       "Kind": "duration",
-      "IsNullable": false,
       "Encode": "ISO8601",
       "WireType": {
        "$id": "5",
-       "Kind": "string",
-       "IsNullable": false
+       "Kind": "string"
       }
      },
      "IsRequired": true,
@@ -47,12 +45,10 @@
      "Type": {
       "$id": "8",
       "Kind": "duration",
-      "IsNullable": false,
       "Encode": "ISO8601",
       "WireType": {
        "$id": "9",
-       "Kind": "string",
-       "IsNullable": false
+       "Kind": "string"
       }
      },
      "IsRequired": true,
@@ -75,12 +71,10 @@
      "Type": {
       "$id": "12",
       "Kind": "duration",
-      "IsNullable": false,
       "Encode": "seconds",
       "WireType": {
        "$id": "13",
-       "Kind": "int32",
-       "IsNullable": false
+       "Kind": "int32"
       }
      },
      "IsRequired": true,
@@ -103,12 +97,10 @@
      "Type": {
       "$id": "16",
       "Kind": "duration",
-      "IsNullable": false,
       "Encode": "seconds",
       "WireType": {
        "$id": "17",
-       "Kind": "float",
-       "IsNullable": false
+       "Kind": "float"
       }
      },
      "IsRequired": true,
@@ -131,12 +123,10 @@
      "Type": {
       "$id": "20",
       "Kind": "duration",
-      "IsNullable": false,
       "Encode": "seconds",
       "WireType": {
        "$id": "21",
-       "Kind": "float64",
-       "IsNullable": false
+       "Kind": "float64"
       }
      },
      "IsRequired": true,
@@ -161,25 +151,14 @@
       "Kind": "Array",
       "Name": "Array",
       "ElementType": {
-<<<<<<< HEAD
-       "$id": "20",
-       "Kind": "Primitive",
-       "Name": "DurationSecondsFloat",
-       "IsNullable": false
-      }
-=======
        "$id": "25",
        "Kind": "duration",
-       "IsNullable": false,
        "Encode": "seconds",
        "WireType": {
         "$id": "26",
-        "Kind": "float32",
-        "IsNullable": false
-       }
-      },
-      "IsNullable": false
->>>>>>> 9b8a321f
+        "Kind": "float32"
+       }
+      }
      },
      "IsRequired": true,
      "IsReadOnly": false
@@ -250,12 +229,10 @@
        "Type": {
         "$id": "36",
         "Kind": "duration",
-        "IsNullable": false,
         "Encode": "ISO8601",
         "WireType": {
          "$id": "37",
-         "Kind": "string",
-         "IsNullable": false
+         "Kind": "string"
         }
        },
        "Location": "Query",
@@ -330,12 +307,10 @@
        "Type": {
         "$id": "44",
         "Kind": "duration",
-        "IsNullable": false,
         "Encode": "ISO8601",
         "WireType": {
          "$id": "45",
-         "Kind": "string",
-         "IsNullable": false
+         "Kind": "string"
         }
        },
        "Location": "Query",
@@ -410,12 +385,10 @@
        "Type": {
         "$id": "52",
         "Kind": "duration",
-        "IsNullable": false,
         "Encode": "seconds",
         "WireType": {
          "$id": "53",
-         "Kind": "int32",
-         "IsNullable": false
+         "Kind": "int32"
         }
        },
        "Location": "Query",
@@ -490,12 +463,10 @@
        "Type": {
         "$id": "60",
         "Kind": "duration",
-        "IsNullable": false,
         "Encode": "seconds",
         "WireType": {
          "$id": "61",
-         "Kind": "float",
-         "IsNullable": false
+         "Kind": "float"
         }
        },
        "Location": "Query",
@@ -570,12 +541,10 @@
        "Type": {
         "$id": "68",
         "Kind": "duration",
-        "IsNullable": false,
         "Encode": "seconds",
         "WireType": {
          "$id": "69",
-         "Kind": "float64",
-         "IsNullable": false
+         "Kind": "float64"
         }
        },
        "Location": "Query",
@@ -652,25 +621,14 @@
         "Kind": "Array",
         "Name": "Array",
         "ElementType": {
-<<<<<<< HEAD
-         "$id": "66",
-         "Kind": "Primitive",
-         "Name": "DurationSeconds",
-         "IsNullable": false
-        }
-=======
          "$id": "77",
          "Kind": "duration",
-         "IsNullable": false,
          "Encode": "seconds",
          "WireType": {
           "$id": "78",
-          "Kind": "int32",
-          "IsNullable": false
+          "Kind": "int32"
          }
-        },
-        "IsNullable": false
->>>>>>> 9b8a321f
+        }
        },
        "Location": "Query",
        "IsRequired": true,
@@ -1421,12 +1379,10 @@
        "Type": {
         "$id": "143",
         "Kind": "duration",
-        "IsNullable": false,
         "Encode": "ISO8601",
         "WireType": {
          "$id": "144",
-         "Kind": "string",
-         "IsNullable": false
+         "Kind": "string"
         }
        },
        "Location": "Header",
@@ -1501,12 +1457,10 @@
        "Type": {
         "$id": "151",
         "Kind": "duration",
-        "IsNullable": false,
         "Encode": "ISO8601",
         "WireType": {
          "$id": "152",
-         "Kind": "string",
-         "IsNullable": false
+         "Kind": "string"
         }
        },
        "Location": "Header",
@@ -1583,25 +1537,14 @@
         "Kind": "Array",
         "Name": "Array",
         "ElementType": {
-<<<<<<< HEAD
-         "$id": "146",
-         "Kind": "Primitive",
-         "Name": "DurationISO8601",
-         "IsNullable": false
-        }
-=======
          "$id": "160",
          "Kind": "duration",
-         "IsNullable": false,
          "Encode": "ISO8601",
          "WireType": {
           "$id": "161",
-          "Kind": "string",
-          "IsNullable": false
+          "Kind": "string"
          }
-        },
-        "IsNullable": false
->>>>>>> 9b8a321f
+        }
        },
        "Location": "Header",
        "IsRequired": true,
@@ -1676,12 +1619,10 @@
        "Type": {
         "$id": "168",
         "Kind": "duration",
-        "IsNullable": false,
         "Encode": "seconds",
         "WireType": {
          "$id": "169",
-         "Kind": "int32",
-         "IsNullable": false
+         "Kind": "int32"
         }
        },
        "Location": "Header",
@@ -1756,12 +1697,10 @@
        "Type": {
         "$id": "176",
         "Kind": "duration",
-        "IsNullable": false,
         "Encode": "seconds",
         "WireType": {
          "$id": "177",
-         "Kind": "float",
-         "IsNullable": false
+         "Kind": "float"
         }
        },
        "Location": "Header",
@@ -1836,12 +1775,10 @@
        "Type": {
         "$id": "184",
         "Kind": "duration",
-        "IsNullable": false,
         "Encode": "seconds",
         "WireType": {
          "$id": "185",
-         "Kind": "float64",
-         "IsNullable": false
+         "Kind": "float64"
         }
        },
        "Location": "Header",
