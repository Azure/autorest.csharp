--- conflicted
+++ resolved
@@ -177,7 +177,6 @@
        "Encode": "seconds",
        "WireType": {
         "$id": "26",
-<<<<<<< HEAD
         "Kind": "float32",
         "Name": "float32",
         "CrossLanguageDefinitionId": "TypeSpec.float32"
@@ -196,13 +195,8 @@
         "CrossLanguageDefinitionId": "TypeSpec.duration"
        },
        "CrossLanguageDefinitionId": "Encode.Duration.Property.Float32Duration"
-      }
-=======
-        "Kind": "float32"
-       }
       },
       "CrossLanguageDefinitionId": "TypeSpec.Array"
->>>>>>> d4a5bea0
      },
      "IsRequired": true,
      "IsReadOnly": false
@@ -226,15 +220,10 @@
      "NameInRequest": "host",
      "Description": "TestServer endpoint",
      "Type": {
-<<<<<<< HEAD
       "$id": "32",
       "Kind": "string",
       "Name": "string",
-      "CrossLanguageDefinitionId": ""
-=======
-      "$id": "30",
-      "Kind": "string"
->>>>>>> d4a5bea0
+      "CrossLanguageDefinitionId": "TypeSpec.string"
      },
      "Location": "Uri",
      "IsApiVersion": false,
@@ -248,15 +237,10 @@
      "DefaultValue": {
       "$id": "33",
       "Type": {
-<<<<<<< HEAD
        "$id": "34",
        "Kind": "string",
        "Name": "string",
-       "CrossLanguageDefinitionId": ""
-=======
-       "$id": "32",
-       "Kind": "string"
->>>>>>> d4a5bea0
+       "CrossLanguageDefinitionId": "TypeSpec.string"
       },
       "Value": "http://localhost:3000"
      }
@@ -706,7 +690,6 @@
          "Name": "Int32Duration",
          "Encode": "seconds",
          "WireType": {
-<<<<<<< HEAD
           "$id": "80",
           "Kind": "int32",
           "Name": "int32",
@@ -726,14 +709,8 @@
           "CrossLanguageDefinitionId": "TypeSpec.duration"
          },
          "CrossLanguageDefinitionId": "Encode.Duration.Query.Int32Duration"
-        }
-=======
-          "$id": "78",
-          "Kind": "int32"
-         }
         },
         "CrossLanguageDefinitionId": "TypeSpec.Array"
->>>>>>> d4a5bea0
        },
        "Location": "Query",
        "IsRequired": true,
@@ -1668,7 +1645,6 @@
          "Name": "Iso8601Duration",
          "Encode": "ISO8601",
          "WireType": {
-<<<<<<< HEAD
           "$id": "165",
           "Kind": "string",
           "Name": "string",
@@ -1688,14 +1664,8 @@
           "CrossLanguageDefinitionId": "TypeSpec.duration"
          },
          "CrossLanguageDefinitionId": "Encode.Duration.Header.Iso8601Duration"
-        }
-=======
-          "$id": "161",
-          "Kind": "string"
-         }
         },
         "CrossLanguageDefinitionId": "TypeSpec.Array"
->>>>>>> d4a5bea0
        },
        "Location": "Header",
        "IsRequired": true,
