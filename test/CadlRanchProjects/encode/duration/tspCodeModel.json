--- conflicted
+++ resolved
@@ -304,65 +304,19 @@
      "Parameters": [
       {
        "$id": "37",
-<<<<<<< HEAD
        "Name": "input",
        "NameInRequest": "input",
        "Type": {
         "$id": "38",
-        "Kind": "duration",
-        "Name": "duration",
-        "Encode": "ISO8601",
-        "WireType": {
-         "$id": "39",
-         "Kind": "string",
-         "Name": "string",
-         "CrossLanguageDefinitionId": "TypeSpec.string",
-         "Decorators": []
-=======
-       "Name": "endpoint",
-       "NameInRequest": "endpoint",
-       "Type": {
-        "$id": "38",
-        "kind": "url",
-        "name": "url",
-        "crossLanguageDefinitionId": "TypeSpec.url"
-       },
-       "Location": "Uri",
-       "IsApiVersion": false,
-       "IsResourceParameter": false,
-       "IsContentType": false,
-       "IsRequired": true,
-       "IsEndpoint": true,
-       "SkipUrlEncoding": false,
-       "Explode": false,
-       "Kind": "Client",
-       "DefaultValue": {
-        "$id": "39",
-        "Type": {
-         "$id": "40",
-         "kind": "string",
-         "name": "string",
-         "crossLanguageDefinitionId": "TypeSpec.string"
-        },
-        "Value": "http://localhost:3000"
-       }
-      },
-      {
-       "$id": "41",
-       "Name": "input",
-       "NameInRequest": "input",
-       "Type": {
-        "$id": "42",
         "kind": "duration",
         "name": "duration",
         "encode": "ISO8601",
         "wireType": {
-         "$id": "43",
+         "$id": "39",
          "kind": "string",
          "name": "string",
          "crossLanguageDefinitionId": "TypeSpec.string",
          "decorators": []
->>>>>>> 6835b74d
         },
         "crossLanguageDefinitionId": "TypeSpec.duration",
         "decorators": []
@@ -410,29 +364,16 @@
        "Name": "input",
        "NameInRequest": "input",
        "Type": {
-<<<<<<< HEAD
         "$id": "43",
-        "Kind": "duration",
-        "Name": "duration",
-        "Encode": "ISO8601",
-        "WireType": {
-         "$id": "44",
-         "Kind": "string",
-         "Name": "string",
-         "CrossLanguageDefinitionId": "TypeSpec.string",
-         "Decorators": []
-=======
-        "$id": "47",
         "kind": "duration",
         "name": "duration",
         "encode": "ISO8601",
         "wireType": {
-         "$id": "48",
+         "$id": "44",
          "kind": "string",
          "name": "string",
          "crossLanguageDefinitionId": "TypeSpec.string",
          "decorators": []
->>>>>>> 6835b74d
         },
         "crossLanguageDefinitionId": "TypeSpec.duration",
         "decorators": []
@@ -480,29 +421,16 @@
        "Name": "input",
        "NameInRequest": "input",
        "Type": {
-<<<<<<< HEAD
         "$id": "48",
-        "Kind": "duration",
-        "Name": "duration",
-        "Encode": "seconds",
-        "WireType": {
-         "$id": "49",
-         "Kind": "int32",
-         "Name": "int32",
-         "CrossLanguageDefinitionId": "TypeSpec.int32",
-         "Decorators": []
-=======
-        "$id": "52",
         "kind": "duration",
         "name": "duration",
         "encode": "seconds",
         "wireType": {
-         "$id": "53",
+         "$id": "49",
          "kind": "int32",
          "name": "int32",
          "crossLanguageDefinitionId": "TypeSpec.int32",
          "decorators": []
->>>>>>> 6835b74d
         },
         "crossLanguageDefinitionId": "TypeSpec.duration",
         "decorators": []
@@ -550,29 +478,16 @@
        "Name": "input",
        "NameInRequest": "input",
        "Type": {
-<<<<<<< HEAD
         "$id": "53",
-        "Kind": "duration",
-        "Name": "duration",
-        "Encode": "seconds",
-        "WireType": {
-         "$id": "54",
-         "Kind": "float",
-         "Name": "float",
-         "CrossLanguageDefinitionId": "TypeSpec.float",
-         "Decorators": []
-=======
-        "$id": "57",
         "kind": "duration",
         "name": "duration",
         "encode": "seconds",
         "wireType": {
-         "$id": "58",
+         "$id": "54",
          "kind": "float",
          "name": "float",
          "crossLanguageDefinitionId": "TypeSpec.float",
          "decorators": []
->>>>>>> 6835b74d
         },
         "crossLanguageDefinitionId": "TypeSpec.duration",
         "decorators": []
@@ -620,29 +535,16 @@
        "Name": "input",
        "NameInRequest": "input",
        "Type": {
-<<<<<<< HEAD
         "$id": "58",
-        "Kind": "duration",
-        "Name": "duration",
-        "Encode": "seconds",
-        "WireType": {
-         "$id": "59",
-         "Kind": "float64",
-         "Name": "float64",
-         "CrossLanguageDefinitionId": "TypeSpec.float64",
-         "Decorators": []
-=======
-        "$id": "62",
         "kind": "duration",
         "name": "duration",
         "encode": "seconds",
         "wireType": {
-         "$id": "63",
+         "$id": "59",
          "kind": "float64",
          "name": "float64",
          "crossLanguageDefinitionId": "TypeSpec.float64",
          "decorators": []
->>>>>>> 6835b74d
         },
         "crossLanguageDefinitionId": "TypeSpec.duration",
         "decorators": []
@@ -690,45 +592,16 @@
        "Name": "input",
        "NameInRequest": "input",
        "Type": {
-<<<<<<< HEAD
         "$id": "63",
-        "Kind": "array",
-        "Name": "Array",
-        "ValueType": {
-         "$id": "64",
-         "Kind": "duration",
-         "Name": "Int32Duration",
-         "Encode": "seconds",
-         "WireType": {
-          "$id": "65",
-          "Kind": "int32",
-          "Name": "int32",
-          "CrossLanguageDefinitionId": "TypeSpec.int32",
-          "Decorators": []
-         },
-         "CrossLanguageDefinitionId": "Encode.Duration.Query.Int32Duration",
-         "BaseType": {
-          "$id": "66",
-          "Kind": "duration",
-          "Name": "duration",
-          "Encode": "ISO8601",
-          "WireType": {
-           "$id": "67",
-           "Kind": "string",
-           "Name": "string",
-           "CrossLanguageDefinitionId": "TypeSpec.string",
-           "Decorators": []
-=======
-        "$id": "67",
         "kind": "array",
         "name": "Array",
         "valueType": {
-         "$id": "68",
+         "$id": "64",
          "kind": "duration",
          "name": "Int32Duration",
          "encode": "seconds",
          "wireType": {
-          "$id": "69",
+          "$id": "65",
           "kind": "int32",
           "name": "int32",
           "crossLanguageDefinitionId": "TypeSpec.int32",
@@ -736,17 +609,16 @@
          },
          "crossLanguageDefinitionId": "Encode.Duration.Query.Int32Duration",
          "baseType": {
-          "$id": "70",
+          "$id": "66",
           "kind": "duration",
           "name": "duration",
           "encode": "ISO8601",
           "wireType": {
-           "$id": "71",
+           "$id": "67",
            "kind": "string",
            "name": "string",
            "crossLanguageDefinitionId": "TypeSpec.string",
            "decorators": []
->>>>>>> 6835b74d
           },
           "crossLanguageDefinitionId": "TypeSpec.duration",
           "decorators": []
@@ -801,9 +673,9 @@
      "NameInRequest": "endpoint",
      "Type": {
       "$id": "71",
-      "Kind": "url",
-      "Name": "url",
-      "CrossLanguageDefinitionId": "TypeSpec.url"
+      "kind": "url",
+      "name": "url",
+      "crossLanguageDefinitionId": "TypeSpec.url"
      },
      "Location": "Uri",
      "IsApiVersion": false,
@@ -818,9 +690,9 @@
       "$id": "72",
       "Type": {
        "$id": "73",
-       "Kind": "string",
-       "Name": "string",
-       "CrossLanguageDefinitionId": "TypeSpec.string"
+       "kind": "string",
+       "name": "string",
+       "crossLanguageDefinitionId": "TypeSpec.string"
       },
       "Value": "http://localhost:3000"
      }
@@ -840,62 +712,18 @@
      "Parameters": [
       {
        "$id": "76",
-<<<<<<< HEAD
-=======
-       "Name": "endpoint",
-       "NameInRequest": "endpoint",
-       "Type": {
-        "$id": "77",
-        "kind": "url",
-        "name": "url",
-        "crossLanguageDefinitionId": "TypeSpec.url"
-       },
-       "Location": "Uri",
-       "IsApiVersion": false,
-       "IsResourceParameter": false,
-       "IsContentType": false,
-       "IsRequired": true,
-       "IsEndpoint": true,
-       "SkipUrlEncoding": false,
-       "Explode": false,
-       "Kind": "Client",
-       "DefaultValue": {
-        "$id": "78",
-        "Type": {
-         "$id": "79",
-         "kind": "string",
-         "name": "string",
-         "crossLanguageDefinitionId": "TypeSpec.string"
-        },
-        "Value": "http://localhost:3000"
-       }
-      },
-      {
-       "$id": "80",
->>>>>>> 6835b74d
        "Name": "contentType",
        "NameInRequest": "Content-Type",
        "Description": "Body parameter's content type. Known values are application/json",
        "Type": {
-<<<<<<< HEAD
         "$id": "77",
-        "Kind": "constant",
-        "ValueType": {
-         "$id": "78",
-         "Kind": "string",
-         "Name": "string",
-         "CrossLanguageDefinitionId": "TypeSpec.string",
-         "Decorators": []
-=======
-        "$id": "81",
         "kind": "constant",
         "valueType": {
-         "$id": "82",
+         "$id": "78",
          "kind": "string",
          "name": "string",
          "crossLanguageDefinitionId": "TypeSpec.string",
          "decorators": []
->>>>>>> 6835b74d
         },
         "value": "application/json",
         "decorators": []
@@ -915,25 +743,14 @@
        "Name": "accept",
        "NameInRequest": "Accept",
        "Type": {
-<<<<<<< HEAD
         "$id": "80",
-        "Kind": "constant",
-        "ValueType": {
-         "$id": "81",
-         "Kind": "string",
-         "Name": "string",
-         "CrossLanguageDefinitionId": "TypeSpec.string",
-         "Decorators": []
-=======
-        "$id": "84",
         "kind": "constant",
         "valueType": {
-         "$id": "85",
+         "$id": "81",
          "kind": "string",
          "name": "string",
          "crossLanguageDefinitionId": "TypeSpec.string",
          "decorators": []
->>>>>>> 6835b74d
         },
         "value": "application/json",
         "decorators": []
@@ -1008,25 +825,14 @@
        "NameInRequest": "Content-Type",
        "Description": "Body parameter's content type. Known values are application/json",
        "Type": {
-<<<<<<< HEAD
         "$id": "86",
-        "Kind": "constant",
-        "ValueType": {
-         "$id": "87",
-         "Kind": "string",
-         "Name": "string",
-         "CrossLanguageDefinitionId": "TypeSpec.string",
-         "Decorators": []
-=======
-        "$id": "90",
         "kind": "constant",
         "valueType": {
-         "$id": "91",
+         "$id": "87",
          "kind": "string",
          "name": "string",
          "crossLanguageDefinitionId": "TypeSpec.string",
          "decorators": []
->>>>>>> 6835b74d
         },
         "value": "application/json",
         "decorators": []
@@ -1046,25 +852,14 @@
        "Name": "accept",
        "NameInRequest": "Accept",
        "Type": {
-<<<<<<< HEAD
         "$id": "89",
-        "Kind": "constant",
-        "ValueType": {
-         "$id": "90",
-         "Kind": "string",
-         "Name": "string",
-         "CrossLanguageDefinitionId": "TypeSpec.string",
-         "Decorators": []
-=======
-        "$id": "93",
         "kind": "constant",
         "valueType": {
-         "$id": "94",
+         "$id": "90",
          "kind": "string",
          "name": "string",
          "crossLanguageDefinitionId": "TypeSpec.string",
          "decorators": []
->>>>>>> 6835b74d
         },
         "value": "application/json",
         "decorators": []
@@ -1139,25 +934,14 @@
        "NameInRequest": "Content-Type",
        "Description": "Body parameter's content type. Known values are application/json",
        "Type": {
-<<<<<<< HEAD
         "$id": "95",
-        "Kind": "constant",
-        "ValueType": {
-         "$id": "96",
-         "Kind": "string",
-         "Name": "string",
-         "CrossLanguageDefinitionId": "TypeSpec.string",
-         "Decorators": []
-=======
-        "$id": "99",
         "kind": "constant",
         "valueType": {
-         "$id": "100",
+         "$id": "96",
          "kind": "string",
          "name": "string",
          "crossLanguageDefinitionId": "TypeSpec.string",
          "decorators": []
->>>>>>> 6835b74d
         },
         "value": "application/json",
         "decorators": []
@@ -1177,25 +961,14 @@
        "Name": "accept",
        "NameInRequest": "Accept",
        "Type": {
-<<<<<<< HEAD
         "$id": "98",
-        "Kind": "constant",
-        "ValueType": {
-         "$id": "99",
-         "Kind": "string",
-         "Name": "string",
-         "CrossLanguageDefinitionId": "TypeSpec.string",
-         "Decorators": []
-=======
-        "$id": "102",
         "kind": "constant",
         "valueType": {
-         "$id": "103",
+         "$id": "99",
          "kind": "string",
          "name": "string",
          "crossLanguageDefinitionId": "TypeSpec.string",
          "decorators": []
->>>>>>> 6835b74d
         },
         "value": "application/json",
         "decorators": []
@@ -1270,25 +1043,14 @@
        "NameInRequest": "Content-Type",
        "Description": "Body parameter's content type. Known values are application/json",
        "Type": {
-<<<<<<< HEAD
         "$id": "104",
-        "Kind": "constant",
-        "ValueType": {
-         "$id": "105",
-         "Kind": "string",
-         "Name": "string",
-         "CrossLanguageDefinitionId": "TypeSpec.string",
-         "Decorators": []
-=======
-        "$id": "108",
         "kind": "constant",
         "valueType": {
-         "$id": "109",
+         "$id": "105",
          "kind": "string",
          "name": "string",
          "crossLanguageDefinitionId": "TypeSpec.string",
          "decorators": []
->>>>>>> 6835b74d
         },
         "value": "application/json",
         "decorators": []
@@ -1308,25 +1070,14 @@
        "Name": "accept",
        "NameInRequest": "Accept",
        "Type": {
-<<<<<<< HEAD
         "$id": "107",
-        "Kind": "constant",
-        "ValueType": {
-         "$id": "108",
-         "Kind": "string",
-         "Name": "string",
-         "CrossLanguageDefinitionId": "TypeSpec.string",
-         "Decorators": []
-=======
-        "$id": "111",
         "kind": "constant",
         "valueType": {
-         "$id": "112",
+         "$id": "108",
          "kind": "string",
          "name": "string",
          "crossLanguageDefinitionId": "TypeSpec.string",
          "decorators": []
->>>>>>> 6835b74d
         },
         "value": "application/json",
         "decorators": []
@@ -1401,25 +1152,14 @@
        "NameInRequest": "Content-Type",
        "Description": "Body parameter's content type. Known values are application/json",
        "Type": {
-<<<<<<< HEAD
         "$id": "113",
-        "Kind": "constant",
-        "ValueType": {
-         "$id": "114",
-         "Kind": "string",
-         "Name": "string",
-         "CrossLanguageDefinitionId": "TypeSpec.string",
-         "Decorators": []
-=======
-        "$id": "117",
         "kind": "constant",
         "valueType": {
-         "$id": "118",
+         "$id": "114",
          "kind": "string",
          "name": "string",
          "crossLanguageDefinitionId": "TypeSpec.string",
          "decorators": []
->>>>>>> 6835b74d
         },
         "value": "application/json",
         "decorators": []
@@ -1439,25 +1179,14 @@
        "Name": "accept",
        "NameInRequest": "Accept",
        "Type": {
-<<<<<<< HEAD
         "$id": "116",
-        "Kind": "constant",
-        "ValueType": {
-         "$id": "117",
-         "Kind": "string",
-         "Name": "string",
-         "CrossLanguageDefinitionId": "TypeSpec.string",
-         "Decorators": []
-=======
-        "$id": "120",
         "kind": "constant",
         "valueType": {
-         "$id": "121",
+         "$id": "117",
          "kind": "string",
          "name": "string",
          "crossLanguageDefinitionId": "TypeSpec.string",
          "decorators": []
->>>>>>> 6835b74d
         },
         "value": "application/json",
         "decorators": []
@@ -1532,25 +1261,14 @@
        "NameInRequest": "Content-Type",
        "Description": "Body parameter's content type. Known values are application/json",
        "Type": {
-<<<<<<< HEAD
         "$id": "122",
-        "Kind": "constant",
-        "ValueType": {
-         "$id": "123",
-         "Kind": "string",
-         "Name": "string",
-         "CrossLanguageDefinitionId": "TypeSpec.string",
-         "Decorators": []
-=======
-        "$id": "126",
         "kind": "constant",
         "valueType": {
-         "$id": "127",
+         "$id": "123",
          "kind": "string",
          "name": "string",
          "crossLanguageDefinitionId": "TypeSpec.string",
          "decorators": []
->>>>>>> 6835b74d
         },
         "value": "application/json",
         "decorators": []
@@ -1570,25 +1288,14 @@
        "Name": "accept",
        "NameInRequest": "Accept",
        "Type": {
-<<<<<<< HEAD
         "$id": "125",
-        "Kind": "constant",
-        "ValueType": {
-         "$id": "126",
-         "Kind": "string",
-         "Name": "string",
-         "CrossLanguageDefinitionId": "TypeSpec.string",
-         "Decorators": []
-=======
-        "$id": "129",
         "kind": "constant",
         "valueType": {
-         "$id": "130",
+         "$id": "126",
          "kind": "string",
          "name": "string",
          "crossLanguageDefinitionId": "TypeSpec.string",
          "decorators": []
->>>>>>> 6835b74d
         },
         "value": "application/json",
         "decorators": []
@@ -1663,9 +1370,9 @@
      "NameInRequest": "endpoint",
      "Type": {
       "$id": "131",
-      "Kind": "url",
-      "Name": "url",
-      "CrossLanguageDefinitionId": "TypeSpec.url"
+      "kind": "url",
+      "name": "url",
+      "crossLanguageDefinitionId": "TypeSpec.url"
      },
      "Location": "Uri",
      "IsApiVersion": false,
@@ -1680,9 +1387,9 @@
       "$id": "132",
       "Type": {
        "$id": "133",
-       "Kind": "string",
-       "Name": "string",
-       "CrossLanguageDefinitionId": "TypeSpec.string"
+       "kind": "string",
+       "name": "string",
+       "crossLanguageDefinitionId": "TypeSpec.string"
       },
       "Value": "http://localhost:3000"
      }
@@ -1702,65 +1409,19 @@
      "Parameters": [
       {
        "$id": "136",
-<<<<<<< HEAD
        "Name": "duration",
        "NameInRequest": "duration",
        "Type": {
         "$id": "137",
-        "Kind": "duration",
-        "Name": "duration",
-        "Encode": "ISO8601",
-        "WireType": {
-         "$id": "138",
-         "Kind": "string",
-         "Name": "string",
-         "CrossLanguageDefinitionId": "TypeSpec.string",
-         "Decorators": []
-=======
-       "Name": "endpoint",
-       "NameInRequest": "endpoint",
-       "Type": {
-        "$id": "137",
-        "kind": "url",
-        "name": "url",
-        "crossLanguageDefinitionId": "TypeSpec.url"
-       },
-       "Location": "Uri",
-       "IsApiVersion": false,
-       "IsResourceParameter": false,
-       "IsContentType": false,
-       "IsRequired": true,
-       "IsEndpoint": true,
-       "SkipUrlEncoding": false,
-       "Explode": false,
-       "Kind": "Client",
-       "DefaultValue": {
-        "$id": "138",
-        "Type": {
-         "$id": "139",
-         "kind": "string",
-         "name": "string",
-         "crossLanguageDefinitionId": "TypeSpec.string"
-        },
-        "Value": "http://localhost:3000"
-       }
-      },
-      {
-       "$id": "140",
-       "Name": "duration",
-       "NameInRequest": "duration",
-       "Type": {
-        "$id": "141",
         "kind": "duration",
         "name": "duration",
         "encode": "ISO8601",
         "wireType": {
-         "$id": "142",
+         "$id": "138",
          "kind": "string",
          "name": "string",
          "crossLanguageDefinitionId": "TypeSpec.string",
          "decorators": []
->>>>>>> 6835b74d
         },
         "crossLanguageDefinitionId": "TypeSpec.duration",
         "decorators": []
@@ -1808,29 +1469,16 @@
        "Name": "duration",
        "NameInRequest": "duration",
        "Type": {
-<<<<<<< HEAD
         "$id": "142",
-        "Kind": "duration",
-        "Name": "duration",
-        "Encode": "ISO8601",
-        "WireType": {
-         "$id": "143",
-         "Kind": "string",
-         "Name": "string",
-         "CrossLanguageDefinitionId": "TypeSpec.string",
-         "Decorators": []
-=======
-        "$id": "146",
         "kind": "duration",
         "name": "duration",
         "encode": "ISO8601",
         "wireType": {
-         "$id": "147",
+         "$id": "143",
          "kind": "string",
          "name": "string",
          "crossLanguageDefinitionId": "TypeSpec.string",
          "decorators": []
->>>>>>> 6835b74d
         },
         "crossLanguageDefinitionId": "TypeSpec.duration",
         "decorators": []
@@ -1878,45 +1526,16 @@
        "Name": "duration",
        "NameInRequest": "duration",
        "Type": {
-<<<<<<< HEAD
         "$id": "147",
-        "Kind": "array",
-        "Name": "Array",
-        "ValueType": {
-         "$id": "148",
-         "Kind": "duration",
-         "Name": "Iso8601Duration",
-         "Encode": "ISO8601",
-         "WireType": {
-          "$id": "149",
-          "Kind": "string",
-          "Name": "string",
-          "CrossLanguageDefinitionId": "TypeSpec.string",
-          "Decorators": []
-         },
-         "CrossLanguageDefinitionId": "Encode.Duration.Header.Iso8601Duration",
-         "BaseType": {
-          "$id": "150",
-          "Kind": "duration",
-          "Name": "duration",
-          "Encode": "ISO8601",
-          "WireType": {
-           "$id": "151",
-           "Kind": "string",
-           "Name": "string",
-           "CrossLanguageDefinitionId": "TypeSpec.string",
-           "Decorators": []
-=======
-        "$id": "151",
         "kind": "array",
         "name": "Array",
         "valueType": {
-         "$id": "152",
+         "$id": "148",
          "kind": "duration",
          "name": "Iso8601Duration",
          "encode": "ISO8601",
          "wireType": {
-          "$id": "153",
+          "$id": "149",
           "kind": "string",
           "name": "string",
           "crossLanguageDefinitionId": "TypeSpec.string",
@@ -1924,17 +1543,16 @@
          },
          "crossLanguageDefinitionId": "Encode.Duration.Header.Iso8601Duration",
          "baseType": {
-          "$id": "154",
+          "$id": "150",
           "kind": "duration",
           "name": "duration",
           "encode": "ISO8601",
           "wireType": {
-           "$id": "155",
+           "$id": "151",
            "kind": "string",
            "name": "string",
            "crossLanguageDefinitionId": "TypeSpec.string",
            "decorators": []
->>>>>>> 6835b74d
           },
           "crossLanguageDefinitionId": "TypeSpec.duration",
           "decorators": []
@@ -1988,29 +1606,16 @@
        "Name": "duration",
        "NameInRequest": "duration",
        "Type": {
-<<<<<<< HEAD
         "$id": "155",
-        "Kind": "duration",
-        "Name": "duration",
-        "Encode": "seconds",
-        "WireType": {
-         "$id": "156",
-         "Kind": "int32",
-         "Name": "int32",
-         "CrossLanguageDefinitionId": "TypeSpec.int32",
-         "Decorators": []
-=======
-        "$id": "159",
         "kind": "duration",
         "name": "duration",
         "encode": "seconds",
         "wireType": {
-         "$id": "160",
+         "$id": "156",
          "kind": "int32",
          "name": "int32",
          "crossLanguageDefinitionId": "TypeSpec.int32",
          "decorators": []
->>>>>>> 6835b74d
         },
         "crossLanguageDefinitionId": "TypeSpec.duration",
         "decorators": []
@@ -2058,29 +1663,16 @@
        "Name": "duration",
        "NameInRequest": "duration",
        "Type": {
-<<<<<<< HEAD
         "$id": "160",
-        "Kind": "duration",
-        "Name": "duration",
-        "Encode": "seconds",
-        "WireType": {
-         "$id": "161",
-         "Kind": "float",
-         "Name": "float",
-         "CrossLanguageDefinitionId": "TypeSpec.float",
-         "Decorators": []
-=======
-        "$id": "164",
         "kind": "duration",
         "name": "duration",
         "encode": "seconds",
         "wireType": {
-         "$id": "165",
+         "$id": "161",
          "kind": "float",
          "name": "float",
          "crossLanguageDefinitionId": "TypeSpec.float",
          "decorators": []
->>>>>>> 6835b74d
         },
         "crossLanguageDefinitionId": "TypeSpec.duration",
         "decorators": []
@@ -2128,29 +1720,16 @@
        "Name": "duration",
        "NameInRequest": "duration",
        "Type": {
-<<<<<<< HEAD
         "$id": "165",
-        "Kind": "duration",
-        "Name": "duration",
-        "Encode": "seconds",
-        "WireType": {
-         "$id": "166",
-         "Kind": "float64",
-         "Name": "float64",
-         "CrossLanguageDefinitionId": "TypeSpec.float64",
-         "Decorators": []
-=======
-        "$id": "169",
         "kind": "duration",
         "name": "duration",
         "encode": "seconds",
         "wireType": {
-         "$id": "170",
+         "$id": "166",
          "kind": "float64",
          "name": "float64",
          "crossLanguageDefinitionId": "TypeSpec.float64",
          "decorators": []
->>>>>>> 6835b74d
         },
         "crossLanguageDefinitionId": "TypeSpec.duration",
         "decorators": []
@@ -2199,9 +1778,9 @@
      "NameInRequest": "endpoint",
      "Type": {
       "$id": "170",
-      "Kind": "url",
-      "Name": "url",
-      "CrossLanguageDefinitionId": "TypeSpec.url"
+      "kind": "url",
+      "name": "url",
+      "crossLanguageDefinitionId": "TypeSpec.url"
      },
      "Location": "Uri",
      "IsApiVersion": false,
@@ -2216,9 +1795,9 @@
       "$id": "171",
       "Type": {
        "$id": "172",
-       "Kind": "string",
-       "Name": "string",
-       "CrossLanguageDefinitionId": "TypeSpec.string"
+       "kind": "string",
+       "name": "string",
+       "crossLanguageDefinitionId": "TypeSpec.string"
       },
       "Value": "http://localhost:3000"
      }
