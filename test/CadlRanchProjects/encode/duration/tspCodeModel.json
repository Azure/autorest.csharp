--- conflicted
+++ resolved
@@ -215,16 +215,9 @@
    },
    "Parameters": [
     {
-<<<<<<< HEAD
      "$id": "31",
-     "Name": "host",
-     "NameInRequest": "host",
-     "Description": "TestServer endpoint",
-=======
-     "$id": "29",
      "Name": "endpoint",
      "NameInRequest": "endpoint",
->>>>>>> cc743cb2
      "Type": {
       "$id": "32",
       "Kind": "string",
@@ -264,213 +257,118 @@
      "Accessibility": "public",
      "Parameters": [
       {
-<<<<<<< HEAD
-       "$ref": "31"
-      },
-      {
        "$id": "37",
+       "Name": "endpoint",
+       "NameInRequest": "endpoint",
+       "Type": {
+        "$id": "38",
+        "Kind": "string",
+        "Name": "string",
+        "CrossLanguageDefinitionId": "TypeSpec.string"
+       },
+       "Location": "Uri",
+       "IsApiVersion": false,
+       "IsResourceParameter": false,
+       "IsContentType": false,
+       "IsRequired": true,
+       "IsEndpoint": true,
+       "SkipUrlEncoding": false,
+       "Explode": false,
+       "Kind": "Client",
+       "DefaultValue": {
+        "$id": "39",
+        "Type": {
+         "$id": "40",
+         "Kind": "string",
+         "Name": "string",
+         "CrossLanguageDefinitionId": "TypeSpec.string"
+        },
+        "Value": "http://localhost:3000"
+       }
+      },
+      {
+       "$id": "41",
        "Name": "input",
        "NameInRequest": "input",
        "Type": {
-        "$id": "38",
+        "$id": "42",
         "Kind": "duration",
         "Name": "duration",
         "Encode": "ISO8601",
         "WireType": {
-         "$id": "39",
+         "$id": "43",
          "Kind": "string",
          "Name": "string",
          "CrossLanguageDefinitionId": "TypeSpec.string"
         },
         "CrossLanguageDefinitionId": "TypeSpec.duration"
-=======
-       "$id": "35",
-       "Name": "endpoint",
-       "NameInRequest": "endpoint",
-       "Type": {
-        "$id": "36",
-        "Kind": "string"
->>>>>>> cc743cb2
-       },
-       "Location": "Uri",
-       "IsApiVersion": false,
-       "IsResourceParameter": false,
-       "IsContentType": false,
-       "IsRequired": true,
-       "IsEndpoint": true,
-       "SkipUrlEncoding": false,
-       "Explode": false,
-       "Kind": "Client",
-       "DefaultValue": {
-        "$id": "37",
-        "Type": {
-         "$id": "38",
-         "Kind": "string"
-        },
-        "Value": "http://localhost:3000"
-       }
-      },
-      {
-<<<<<<< HEAD
-       "$id": "40",
-       "Name": "accept",
-       "NameInRequest": "Accept",
-       "Type": {
-        "$id": "41",
-        "Kind": "string",
-        "Name": "string",
-        "CrossLanguageDefinitionId": "TypeSpec.string"
-=======
-       "$id": "39",
+       },
+       "Location": "Query",
+       "IsApiVersion": false,
+       "IsContentType": false,
+       "IsEndpoint": false,
+       "Explode": false,
+       "IsRequired": true,
+       "Kind": "Method"
+      }
+     ],
+     "Responses": [
+      {
+       "$id": "44",
+       "StatusCodes": [
+        204
+       ],
+       "BodyMediaType": "Json",
+       "Headers": [],
+       "IsErrorResponse": false
+      }
+     ],
+     "HttpMethod": "GET",
+     "RequestBodyMediaType": "None",
+     "Uri": "{endpoint}",
+     "Path": "/encode/duration/query/default",
+     "BufferResponse": true,
+     "GenerateProtocolMethod": true,
+     "GenerateConvenienceMethod": true
+    },
+    {
+     "$id": "45",
+     "Name": "iso8601",
+     "ResourceName": "Query",
+     "Accessibility": "public",
+     "Parameters": [
+      {
+       "$ref": "37"
+      },
+      {
+       "$id": "46",
        "Name": "input",
        "NameInRequest": "input",
        "Type": {
-        "$id": "40",
-        "Kind": "duration",
-        "Encode": "ISO8601",
-        "WireType": {
-         "$id": "41",
-         "Kind": "string"
-        }
->>>>>>> cc743cb2
-       },
-       "Location": "Query",
-       "IsApiVersion": false,
-       "IsContentType": false,
-       "IsEndpoint": false,
-       "Explode": false,
-<<<<<<< HEAD
-       "Kind": "Constant",
-       "DefaultValue": {
-        "$id": "42",
-        "Type": {
-         "$ref": "41"
-        },
-        "Value": "application/json"
-       }
-=======
-       "IsRequired": true,
-       "Kind": "Method"
->>>>>>> cc743cb2
-      }
-     ],
-     "Responses": [
-      {
-<<<<<<< HEAD
-       "$id": "43",
-=======
-       "$id": "42",
->>>>>>> cc743cb2
-       "StatusCodes": [
-        204
-       ],
-       "BodyMediaType": "Json",
-       "Headers": [],
-       "IsErrorResponse": false
-      }
-     ],
-     "HttpMethod": "GET",
-     "RequestBodyMediaType": "None",
-     "Uri": "{endpoint}",
-     "Path": "/encode/duration/query/default",
-     "BufferResponse": true,
-     "GenerateProtocolMethod": true,
-     "GenerateConvenienceMethod": true
-    },
-    {
-<<<<<<< HEAD
-     "$id": "44",
-=======
-     "$id": "43",
->>>>>>> cc743cb2
-     "Name": "iso8601",
-     "ResourceName": "Query",
-     "Accessibility": "public",
-     "Parameters": [
-      {
-<<<<<<< HEAD
-       "$ref": "31"
-      },
-      {
-       "$id": "45",
-       "Name": "input",
-       "NameInRequest": "input",
-       "Type": {
-        "$id": "46",
-=======
-       "$ref": "35"
-      },
-      {
-       "$id": "44",
-       "Name": "input",
-       "NameInRequest": "input",
-       "Type": {
-        "$id": "45",
->>>>>>> cc743cb2
+        "$id": "47",
         "Kind": "duration",
         "Name": "duration",
         "Encode": "ISO8601",
         "WireType": {
-<<<<<<< HEAD
-         "$id": "47",
+         "$id": "48",
          "Kind": "string",
          "Name": "string",
          "CrossLanguageDefinitionId": "TypeSpec.string"
         },
         "CrossLanguageDefinitionId": "TypeSpec.duration"
-=======
-         "$id": "46",
-         "Kind": "string"
-        }
->>>>>>> cc743cb2
        },
        "Location": "Query",
        "IsApiVersion": false,
        "IsContentType": false,
        "IsEndpoint": false,
        "Explode": false,
-<<<<<<< HEAD
-       "Kind": "Method"
-      },
-      {
-       "$id": "48",
-       "Name": "accept",
-       "NameInRequest": "Accept",
-       "Type": {
-        "$id": "49",
-        "Kind": "string",
-        "Name": "string",
-        "CrossLanguageDefinitionId": "TypeSpec.string"
-       },
-       "Location": "Header",
-       "IsApiVersion": false,
-       "IsResourceParameter": false,
-       "IsContentType": false,
-       "IsRequired": true,
-       "IsEndpoint": false,
-       "SkipUrlEncoding": false,
-       "Explode": false,
-       "Kind": "Constant",
-       "DefaultValue": {
-        "$id": "50",
-        "Type": {
-         "$ref": "49"
-        },
-        "Value": "application/json"
-       }
-=======
-       "IsRequired": true,
-       "Kind": "Method"
->>>>>>> cc743cb2
-      }
-     ],
-     "Responses": [
-      {
-<<<<<<< HEAD
-       "$id": "51",
-=======
-       "$id": "47",
->>>>>>> cc743cb2
+       "IsRequired": true,
+       "Kind": "Method"
+      }
+     ],
+     "Responses": [
+      {
+       "$id": "49",
        "StatusCodes": [
         204
        ],
@@ -488,99 +386,43 @@
      "GenerateConvenienceMethod": true
     },
     {
-<<<<<<< HEAD
-     "$id": "52",
-=======
-     "$id": "48",
->>>>>>> cc743cb2
+     "$id": "50",
      "Name": "int32Seconds",
      "ResourceName": "Query",
      "Accessibility": "public",
      "Parameters": [
       {
-<<<<<<< HEAD
-       "$ref": "31"
-      },
-      {
-       "$id": "53",
+       "$ref": "37"
+      },
+      {
+       "$id": "51",
        "Name": "input",
        "NameInRequest": "input",
        "Type": {
-        "$id": "54",
-=======
-       "$ref": "35"
-      },
-      {
-       "$id": "49",
-       "Name": "input",
-       "NameInRequest": "input",
-       "Type": {
-        "$id": "50",
->>>>>>> cc743cb2
+        "$id": "52",
         "Kind": "duration",
         "Name": "duration",
         "Encode": "seconds",
         "WireType": {
-<<<<<<< HEAD
-         "$id": "55",
+         "$id": "53",
          "Kind": "int32",
          "Name": "int32",
          "CrossLanguageDefinitionId": "TypeSpec.int32"
         },
         "CrossLanguageDefinitionId": "TypeSpec.duration"
-=======
-         "$id": "51",
-         "Kind": "int32"
-        }
->>>>>>> cc743cb2
        },
        "Location": "Query",
        "IsApiVersion": false,
        "IsContentType": false,
        "IsEndpoint": false,
        "Explode": false,
-<<<<<<< HEAD
-       "Kind": "Method"
-      },
-      {
-       "$id": "56",
-       "Name": "accept",
-       "NameInRequest": "Accept",
-       "Type": {
-        "$id": "57",
-        "Kind": "string",
-        "Name": "string",
-        "CrossLanguageDefinitionId": "TypeSpec.string"
-       },
-       "Location": "Header",
-       "IsApiVersion": false,
-       "IsResourceParameter": false,
-       "IsContentType": false,
-       "IsRequired": true,
-       "IsEndpoint": false,
-       "SkipUrlEncoding": false,
-       "Explode": false,
-       "Kind": "Constant",
-       "DefaultValue": {
-        "$id": "58",
-        "Type": {
-         "$ref": "57"
-        },
-        "Value": "application/json"
-       }
-=======
-       "IsRequired": true,
-       "Kind": "Method"
->>>>>>> cc743cb2
-      }
-     ],
-     "Responses": [
-      {
-<<<<<<< HEAD
-       "$id": "59",
-=======
-       "$id": "52",
->>>>>>> cc743cb2
+       "IsRequired": true,
+       "Kind": "Method"
+      }
+     ],
+     "Responses": [
+      {
+       "$id": "54",
        "StatusCodes": [
         204
        ],
@@ -598,99 +440,43 @@
      "GenerateConvenienceMethod": true
     },
     {
-<<<<<<< HEAD
-     "$id": "60",
-=======
-     "$id": "53",
->>>>>>> cc743cb2
+     "$id": "55",
      "Name": "floatSeconds",
      "ResourceName": "Query",
      "Accessibility": "public",
      "Parameters": [
       {
-<<<<<<< HEAD
-       "$ref": "31"
-      },
-      {
-       "$id": "61",
+       "$ref": "37"
+      },
+      {
+       "$id": "56",
        "Name": "input",
        "NameInRequest": "input",
        "Type": {
-        "$id": "62",
-=======
-       "$ref": "35"
-      },
-      {
-       "$id": "54",
-       "Name": "input",
-       "NameInRequest": "input",
-       "Type": {
-        "$id": "55",
->>>>>>> cc743cb2
+        "$id": "57",
         "Kind": "duration",
         "Name": "duration",
         "Encode": "seconds",
         "WireType": {
-<<<<<<< HEAD
-         "$id": "63",
+         "$id": "58",
          "Kind": "float",
          "Name": "float",
          "CrossLanguageDefinitionId": "TypeSpec.float"
         },
         "CrossLanguageDefinitionId": "TypeSpec.duration"
-=======
-         "$id": "56",
-         "Kind": "float"
-        }
->>>>>>> cc743cb2
        },
        "Location": "Query",
        "IsApiVersion": false,
        "IsContentType": false,
        "IsEndpoint": false,
        "Explode": false,
-<<<<<<< HEAD
-       "Kind": "Method"
-      },
-      {
-       "$id": "64",
-       "Name": "accept",
-       "NameInRequest": "Accept",
-       "Type": {
-        "$id": "65",
-        "Kind": "string",
-        "Name": "string",
-        "CrossLanguageDefinitionId": "TypeSpec.string"
-       },
-       "Location": "Header",
-       "IsApiVersion": false,
-       "IsResourceParameter": false,
-       "IsContentType": false,
-       "IsRequired": true,
-       "IsEndpoint": false,
-       "SkipUrlEncoding": false,
-       "Explode": false,
-       "Kind": "Constant",
-       "DefaultValue": {
-        "$id": "66",
-        "Type": {
-         "$ref": "65"
-        },
-        "Value": "application/json"
-       }
-=======
-       "IsRequired": true,
-       "Kind": "Method"
->>>>>>> cc743cb2
-      }
-     ],
-     "Responses": [
-      {
-<<<<<<< HEAD
-       "$id": "67",
-=======
-       "$id": "57",
->>>>>>> cc743cb2
+       "IsRequired": true,
+       "Kind": "Method"
+      }
+     ],
+     "Responses": [
+      {
+       "$id": "59",
        "StatusCodes": [
         204
        ],
@@ -708,99 +494,43 @@
      "GenerateConvenienceMethod": true
     },
     {
-<<<<<<< HEAD
-     "$id": "68",
-=======
-     "$id": "58",
->>>>>>> cc743cb2
+     "$id": "60",
      "Name": "float64Seconds",
      "ResourceName": "Query",
      "Accessibility": "public",
      "Parameters": [
       {
-<<<<<<< HEAD
-       "$ref": "31"
-      },
-      {
-       "$id": "69",
+       "$ref": "37"
+      },
+      {
+       "$id": "61",
        "Name": "input",
        "NameInRequest": "input",
        "Type": {
-        "$id": "70",
-=======
-       "$ref": "35"
-      },
-      {
-       "$id": "59",
-       "Name": "input",
-       "NameInRequest": "input",
-       "Type": {
-        "$id": "60",
->>>>>>> cc743cb2
+        "$id": "62",
         "Kind": "duration",
         "Name": "duration",
         "Encode": "seconds",
         "WireType": {
-<<<<<<< HEAD
-         "$id": "71",
+         "$id": "63",
          "Kind": "float64",
          "Name": "float64",
          "CrossLanguageDefinitionId": "TypeSpec.float64"
         },
         "CrossLanguageDefinitionId": "TypeSpec.duration"
-=======
-         "$id": "61",
-         "Kind": "float64"
-        }
->>>>>>> cc743cb2
        },
        "Location": "Query",
        "IsApiVersion": false,
        "IsContentType": false,
        "IsEndpoint": false,
        "Explode": false,
-<<<<<<< HEAD
-       "Kind": "Method"
-      },
-      {
-       "$id": "72",
-       "Name": "accept",
-       "NameInRequest": "Accept",
-       "Type": {
-        "$id": "73",
-        "Kind": "string",
-        "Name": "string",
-        "CrossLanguageDefinitionId": "TypeSpec.string"
-       },
-       "Location": "Header",
-       "IsApiVersion": false,
-       "IsResourceParameter": false,
-       "IsContentType": false,
-       "IsRequired": true,
-       "IsEndpoint": false,
-       "SkipUrlEncoding": false,
-       "Explode": false,
-       "Kind": "Constant",
-       "DefaultValue": {
-        "$id": "74",
-        "Type": {
-         "$ref": "73"
-        },
-        "Value": "application/json"
-       }
-=======
-       "IsRequired": true,
-       "Kind": "Method"
->>>>>>> cc743cb2
-      }
-     ],
-     "Responses": [
-      {
-<<<<<<< HEAD
-       "$id": "75",
-=======
-       "$id": "62",
->>>>>>> cc743cb2
+       "IsRequired": true,
+       "Kind": "Method"
+      }
+     ],
+     "Responses": [
+      {
+       "$id": "64",
        "StatusCodes": [
         204
        ],
@@ -818,70 +548,46 @@
      "GenerateConvenienceMethod": true
     },
     {
-<<<<<<< HEAD
-     "$id": "76",
-=======
-     "$id": "63",
->>>>>>> cc743cb2
+     "$id": "65",
      "Name": "int32SecondsArray",
      "ResourceName": "Query",
      "Accessibility": "public",
      "Parameters": [
       {
-<<<<<<< HEAD
-       "$ref": "31"
-      },
-      {
-       "$id": "77",
+       "$ref": "37"
+      },
+      {
+       "$id": "66",
        "Name": "input",
        "NameInRequest": "input",
        "Type": {
-        "$id": "78",
+        "$id": "67",
         "Kind": "array",
         "Name": "Array",
         "ValueType": {
-         "$id": "79",
-=======
-       "$ref": "35"
-      },
-      {
-       "$id": "64",
-       "Name": "input",
-       "NameInRequest": "input",
-       "Type": {
-        "$id": "65",
-        "Kind": "array",
-        "Name": "Array",
-        "ValueType": {
-         "$id": "66",
->>>>>>> cc743cb2
+         "$id": "68",
          "Kind": "duration",
          "Name": "Int32Duration",
          "Encode": "seconds",
          "WireType": {
-<<<<<<< HEAD
-          "$id": "80",
+          "$id": "69",
           "Kind": "int32",
           "Name": "int32",
           "CrossLanguageDefinitionId": "TypeSpec.int32"
          },
          "CrossLanguageDefinitionId": "Encode.Duration.Query.Int32Duration",
          "BaseType": {
-          "$id": "81",
+          "$id": "70",
           "Kind": "duration",
           "Name": "duration",
           "Encode": "ISO8601",
           "WireType": {
-           "$id": "82",
+           "$id": "71",
            "Kind": "string",
            "Name": "string",
            "CrossLanguageDefinitionId": "TypeSpec.string"
           },
           "CrossLanguageDefinitionId": "TypeSpec.duration"
-=======
-          "$id": "67",
-          "Kind": "int32"
->>>>>>> cc743cb2
          }
         },
         "CrossLanguageDefinitionId": "TypeSpec.Array"
@@ -891,50 +597,14 @@
        "IsContentType": false,
        "IsEndpoint": false,
        "Explode": false,
-<<<<<<< HEAD
-       "Kind": "Method",
-       "ArraySerializationDelimiter": ","
-      },
-      {
-       "$id": "83",
-       "Name": "accept",
-       "NameInRequest": "Accept",
-       "Type": {
-        "$id": "84",
-        "Kind": "string",
-        "Name": "string",
-        "CrossLanguageDefinitionId": "TypeSpec.string"
-       },
-       "Location": "Header",
-       "IsApiVersion": false,
-       "IsResourceParameter": false,
-       "IsContentType": false,
-       "IsRequired": true,
-       "IsEndpoint": false,
-       "SkipUrlEncoding": false,
-       "Explode": false,
-       "Kind": "Constant",
-       "DefaultValue": {
-        "$id": "85",
-        "Type": {
-         "$ref": "84"
-        },
-        "Value": "application/json"
-       }
-=======
        "ArraySerializationDelimiter": ",",
        "IsRequired": true,
        "Kind": "Method"
->>>>>>> cc743cb2
-      }
-     ],
-     "Responses": [
-      {
-<<<<<<< HEAD
-       "$id": "86",
-=======
-       "$id": "68",
->>>>>>> cc743cb2
+      }
+     ],
+     "Responses": [
+      {
+       "$id": "72",
        "StatusCodes": [
         204
        ],
@@ -953,1144 +623,726 @@
     }
    ],
    "Protocol": {
-<<<<<<< HEAD
-    "$id": "87"
-=======
-    "$id": "69"
->>>>>>> cc743cb2
+    "$id": "73"
    },
    "Parent": "DurationClient",
    "Parameters": [
     {
-<<<<<<< HEAD
-     "$ref": "31"
+     "$ref": "37"
     }
    ]
   },
   {
-   "$id": "88",
-=======
-     "$ref": "35"
+   "$id": "74",
+   "Name": "Property",
+   "Operations": [
+    {
+     "$id": "75",
+     "Name": "default",
+     "ResourceName": "Property",
+     "Accessibility": "public",
+     "Parameters": [
+      {
+       "$id": "76",
+       "Name": "endpoint",
+       "NameInRequest": "endpoint",
+       "Type": {
+        "$id": "77",
+        "Kind": "string",
+        "Name": "string",
+        "CrossLanguageDefinitionId": "TypeSpec.string"
+       },
+       "Location": "Uri",
+       "IsApiVersion": false,
+       "IsResourceParameter": false,
+       "IsContentType": false,
+       "IsRequired": true,
+       "IsEndpoint": true,
+       "SkipUrlEncoding": false,
+       "Explode": false,
+       "Kind": "Client",
+       "DefaultValue": {
+        "$id": "78",
+        "Type": {
+         "$id": "79",
+         "Kind": "string",
+         "Name": "string",
+         "CrossLanguageDefinitionId": "TypeSpec.string"
+        },
+        "Value": "http://localhost:3000"
+       }
+      },
+      {
+       "$id": "80",
+       "Name": "contentType",
+       "NameInRequest": "Content-Type",
+       "Description": "Body parameter's content type. Known values are application/json",
+       "Type": {
+        "$id": "81",
+        "Kind": "constant",
+        "ValueType": {
+         "$id": "82",
+         "Kind": "string",
+         "Name": "string",
+         "CrossLanguageDefinitionId": "TypeSpec.string"
+        },
+        "Value": "application/json"
+       },
+       "Location": "Header",
+       "IsApiVersion": false,
+       "IsContentType": true,
+       "IsEndpoint": false,
+       "Explode": false,
+       "IsRequired": true,
+       "Kind": "Constant"
+      },
+      {
+       "$id": "83",
+       "Name": "accept",
+       "NameInRequest": "Accept",
+       "Type": {
+        "$id": "84",
+        "Kind": "constant",
+        "ValueType": {
+         "$id": "85",
+         "Kind": "string",
+         "Name": "string",
+         "CrossLanguageDefinitionId": "TypeSpec.string"
+        },
+        "Value": "application/json"
+       },
+       "Location": "Header",
+       "IsApiVersion": false,
+       "IsContentType": false,
+       "IsEndpoint": false,
+       "Explode": false,
+       "IsRequired": true,
+       "Kind": "Constant"
+      },
+      {
+       "$id": "86",
+       "Name": "body",
+       "NameInRequest": "body",
+       "Type": {
+        "$ref": "2"
+       },
+       "Location": "Body",
+       "IsApiVersion": false,
+       "IsContentType": false,
+       "IsEndpoint": false,
+       "Explode": false,
+       "IsRequired": true,
+       "Kind": "Method"
+      }
+     ],
+     "Responses": [
+      {
+       "$id": "87",
+       "StatusCodes": [
+        200
+       ],
+       "BodyType": {
+        "$ref": "2"
+       },
+       "BodyMediaType": "Json",
+       "Headers": [],
+       "IsErrorResponse": false,
+       "ContentTypes": [
+        "application/json"
+       ]
+      }
+     ],
+     "HttpMethod": "POST",
+     "RequestBodyMediaType": "Json",
+     "Uri": "{endpoint}",
+     "Path": "/encode/duration/property/default",
+     "RequestMediaTypes": [
+      "application/json"
+     ],
+     "BufferResponse": true,
+     "GenerateProtocolMethod": true,
+     "GenerateConvenienceMethod": true
+    },
+    {
+     "$id": "88",
+     "Name": "iso8601",
+     "ResourceName": "Property",
+     "Accessibility": "public",
+     "Parameters": [
+      {
+       "$ref": "76"
+      },
+      {
+       "$id": "89",
+       "Name": "contentType",
+       "NameInRequest": "Content-Type",
+       "Description": "Body parameter's content type. Known values are application/json",
+       "Type": {
+        "$id": "90",
+        "Kind": "constant",
+        "ValueType": {
+         "$id": "91",
+         "Kind": "string",
+         "Name": "string",
+         "CrossLanguageDefinitionId": "TypeSpec.string"
+        },
+        "Value": "application/json"
+       },
+       "Location": "Header",
+       "IsApiVersion": false,
+       "IsContentType": true,
+       "IsEndpoint": false,
+       "Explode": false,
+       "IsRequired": true,
+       "Kind": "Constant"
+      },
+      {
+       "$id": "92",
+       "Name": "accept",
+       "NameInRequest": "Accept",
+       "Type": {
+        "$id": "93",
+        "Kind": "constant",
+        "ValueType": {
+         "$id": "94",
+         "Kind": "string",
+         "Name": "string",
+         "CrossLanguageDefinitionId": "TypeSpec.string"
+        },
+        "Value": "application/json"
+       },
+       "Location": "Header",
+       "IsApiVersion": false,
+       "IsContentType": false,
+       "IsEndpoint": false,
+       "Explode": false,
+       "IsRequired": true,
+       "Kind": "Constant"
+      },
+      {
+       "$id": "95",
+       "Name": "body",
+       "NameInRequest": "body",
+       "Type": {
+        "$ref": "6"
+       },
+       "Location": "Body",
+       "IsApiVersion": false,
+       "IsContentType": false,
+       "IsEndpoint": false,
+       "Explode": false,
+       "IsRequired": true,
+       "Kind": "Method"
+      }
+     ],
+     "Responses": [
+      {
+       "$id": "96",
+       "StatusCodes": [
+        200
+       ],
+       "BodyType": {
+        "$ref": "6"
+       },
+       "BodyMediaType": "Json",
+       "Headers": [],
+       "IsErrorResponse": false,
+       "ContentTypes": [
+        "application/json"
+       ]
+      }
+     ],
+     "HttpMethod": "POST",
+     "RequestBodyMediaType": "Json",
+     "Uri": "{endpoint}",
+     "Path": "/encode/duration/property/iso8601",
+     "RequestMediaTypes": [
+      "application/json"
+     ],
+     "BufferResponse": true,
+     "GenerateProtocolMethod": true,
+     "GenerateConvenienceMethod": true
+    },
+    {
+     "$id": "97",
+     "Name": "int32Seconds",
+     "ResourceName": "Property",
+     "Accessibility": "public",
+     "Parameters": [
+      {
+       "$ref": "76"
+      },
+      {
+       "$id": "98",
+       "Name": "contentType",
+       "NameInRequest": "Content-Type",
+       "Description": "Body parameter's content type. Known values are application/json",
+       "Type": {
+        "$id": "99",
+        "Kind": "constant",
+        "ValueType": {
+         "$id": "100",
+         "Kind": "string",
+         "Name": "string",
+         "CrossLanguageDefinitionId": "TypeSpec.string"
+        },
+        "Value": "application/json"
+       },
+       "Location": "Header",
+       "IsApiVersion": false,
+       "IsContentType": true,
+       "IsEndpoint": false,
+       "Explode": false,
+       "IsRequired": true,
+       "Kind": "Constant"
+      },
+      {
+       "$id": "101",
+       "Name": "accept",
+       "NameInRequest": "Accept",
+       "Type": {
+        "$id": "102",
+        "Kind": "constant",
+        "ValueType": {
+         "$id": "103",
+         "Kind": "string",
+         "Name": "string",
+         "CrossLanguageDefinitionId": "TypeSpec.string"
+        },
+        "Value": "application/json"
+       },
+       "Location": "Header",
+       "IsApiVersion": false,
+       "IsContentType": false,
+       "IsEndpoint": false,
+       "Explode": false,
+       "IsRequired": true,
+       "Kind": "Constant"
+      },
+      {
+       "$id": "104",
+       "Name": "body",
+       "NameInRequest": "body",
+       "Type": {
+        "$ref": "10"
+       },
+       "Location": "Body",
+       "IsApiVersion": false,
+       "IsContentType": false,
+       "IsEndpoint": false,
+       "Explode": false,
+       "IsRequired": true,
+       "Kind": "Method"
+      }
+     ],
+     "Responses": [
+      {
+       "$id": "105",
+       "StatusCodes": [
+        200
+       ],
+       "BodyType": {
+        "$ref": "10"
+       },
+       "BodyMediaType": "Json",
+       "Headers": [],
+       "IsErrorResponse": false,
+       "ContentTypes": [
+        "application/json"
+       ]
+      }
+     ],
+     "HttpMethod": "POST",
+     "RequestBodyMediaType": "Json",
+     "Uri": "{endpoint}",
+     "Path": "/encode/duration/property/int32-seconds",
+     "RequestMediaTypes": [
+      "application/json"
+     ],
+     "BufferResponse": true,
+     "GenerateProtocolMethod": true,
+     "GenerateConvenienceMethod": true
+    },
+    {
+     "$id": "106",
+     "Name": "floatSeconds",
+     "ResourceName": "Property",
+     "Accessibility": "public",
+     "Parameters": [
+      {
+       "$ref": "76"
+      },
+      {
+       "$id": "107",
+       "Name": "contentType",
+       "NameInRequest": "Content-Type",
+       "Description": "Body parameter's content type. Known values are application/json",
+       "Type": {
+        "$id": "108",
+        "Kind": "constant",
+        "ValueType": {
+         "$id": "109",
+         "Kind": "string",
+         "Name": "string",
+         "CrossLanguageDefinitionId": "TypeSpec.string"
+        },
+        "Value": "application/json"
+       },
+       "Location": "Header",
+       "IsApiVersion": false,
+       "IsContentType": true,
+       "IsEndpoint": false,
+       "Explode": false,
+       "IsRequired": true,
+       "Kind": "Constant"
+      },
+      {
+       "$id": "110",
+       "Name": "accept",
+       "NameInRequest": "Accept",
+       "Type": {
+        "$id": "111",
+        "Kind": "constant",
+        "ValueType": {
+         "$id": "112",
+         "Kind": "string",
+         "Name": "string",
+         "CrossLanguageDefinitionId": "TypeSpec.string"
+        },
+        "Value": "application/json"
+       },
+       "Location": "Header",
+       "IsApiVersion": false,
+       "IsContentType": false,
+       "IsEndpoint": false,
+       "Explode": false,
+       "IsRequired": true,
+       "Kind": "Constant"
+      },
+      {
+       "$id": "113",
+       "Name": "body",
+       "NameInRequest": "body",
+       "Type": {
+        "$ref": "14"
+       },
+       "Location": "Body",
+       "IsApiVersion": false,
+       "IsContentType": false,
+       "IsEndpoint": false,
+       "Explode": false,
+       "IsRequired": true,
+       "Kind": "Method"
+      }
+     ],
+     "Responses": [
+      {
+       "$id": "114",
+       "StatusCodes": [
+        200
+       ],
+       "BodyType": {
+        "$ref": "14"
+       },
+       "BodyMediaType": "Json",
+       "Headers": [],
+       "IsErrorResponse": false,
+       "ContentTypes": [
+        "application/json"
+       ]
+      }
+     ],
+     "HttpMethod": "POST",
+     "RequestBodyMediaType": "Json",
+     "Uri": "{endpoint}",
+     "Path": "/encode/duration/property/float-seconds",
+     "RequestMediaTypes": [
+      "application/json"
+     ],
+     "BufferResponse": true,
+     "GenerateProtocolMethod": true,
+     "GenerateConvenienceMethod": true
+    },
+    {
+     "$id": "115",
+     "Name": "float64Seconds",
+     "ResourceName": "Property",
+     "Accessibility": "public",
+     "Parameters": [
+      {
+       "$ref": "76"
+      },
+      {
+       "$id": "116",
+       "Name": "contentType",
+       "NameInRequest": "Content-Type",
+       "Description": "Body parameter's content type. Known values are application/json",
+       "Type": {
+        "$id": "117",
+        "Kind": "constant",
+        "ValueType": {
+         "$id": "118",
+         "Kind": "string",
+         "Name": "string",
+         "CrossLanguageDefinitionId": "TypeSpec.string"
+        },
+        "Value": "application/json"
+       },
+       "Location": "Header",
+       "IsApiVersion": false,
+       "IsContentType": true,
+       "IsEndpoint": false,
+       "Explode": false,
+       "IsRequired": true,
+       "Kind": "Constant"
+      },
+      {
+       "$id": "119",
+       "Name": "accept",
+       "NameInRequest": "Accept",
+       "Type": {
+        "$id": "120",
+        "Kind": "constant",
+        "ValueType": {
+         "$id": "121",
+         "Kind": "string",
+         "Name": "string",
+         "CrossLanguageDefinitionId": "TypeSpec.string"
+        },
+        "Value": "application/json"
+       },
+       "Location": "Header",
+       "IsApiVersion": false,
+       "IsContentType": false,
+       "IsEndpoint": false,
+       "Explode": false,
+       "IsRequired": true,
+       "Kind": "Constant"
+      },
+      {
+       "$id": "122",
+       "Name": "body",
+       "NameInRequest": "body",
+       "Type": {
+        "$ref": "18"
+       },
+       "Location": "Body",
+       "IsApiVersion": false,
+       "IsContentType": false,
+       "IsEndpoint": false,
+       "Explode": false,
+       "IsRequired": true,
+       "Kind": "Method"
+      }
+     ],
+     "Responses": [
+      {
+       "$id": "123",
+       "StatusCodes": [
+        200
+       ],
+       "BodyType": {
+        "$ref": "18"
+       },
+       "BodyMediaType": "Json",
+       "Headers": [],
+       "IsErrorResponse": false,
+       "ContentTypes": [
+        "application/json"
+       ]
+      }
+     ],
+     "HttpMethod": "POST",
+     "RequestBodyMediaType": "Json",
+     "Uri": "{endpoint}",
+     "Path": "/encode/duration/property/float64-seconds",
+     "RequestMediaTypes": [
+      "application/json"
+     ],
+     "BufferResponse": true,
+     "GenerateProtocolMethod": true,
+     "GenerateConvenienceMethod": true
+    },
+    {
+     "$id": "124",
+     "Name": "floatSecondsArray",
+     "ResourceName": "Property",
+     "Accessibility": "public",
+     "Parameters": [
+      {
+       "$ref": "76"
+      },
+      {
+       "$id": "125",
+       "Name": "contentType",
+       "NameInRequest": "Content-Type",
+       "Description": "Body parameter's content type. Known values are application/json",
+       "Type": {
+        "$id": "126",
+        "Kind": "constant",
+        "ValueType": {
+         "$id": "127",
+         "Kind": "string",
+         "Name": "string",
+         "CrossLanguageDefinitionId": "TypeSpec.string"
+        },
+        "Value": "application/json"
+       },
+       "Location": "Header",
+       "IsApiVersion": false,
+       "IsContentType": true,
+       "IsEndpoint": false,
+       "Explode": false,
+       "IsRequired": true,
+       "Kind": "Constant"
+      },
+      {
+       "$id": "128",
+       "Name": "accept",
+       "NameInRequest": "Accept",
+       "Type": {
+        "$id": "129",
+        "Kind": "constant",
+        "ValueType": {
+         "$id": "130",
+         "Kind": "string",
+         "Name": "string",
+         "CrossLanguageDefinitionId": "TypeSpec.string"
+        },
+        "Value": "application/json"
+       },
+       "Location": "Header",
+       "IsApiVersion": false,
+       "IsContentType": false,
+       "IsEndpoint": false,
+       "Explode": false,
+       "IsRequired": true,
+       "Kind": "Constant"
+      },
+      {
+       "$id": "131",
+       "Name": "body",
+       "NameInRequest": "body",
+       "Type": {
+        "$ref": "22"
+       },
+       "Location": "Body",
+       "IsApiVersion": false,
+       "IsContentType": false,
+       "IsEndpoint": false,
+       "Explode": false,
+       "IsRequired": true,
+       "Kind": "Method"
+      }
+     ],
+     "Responses": [
+      {
+       "$id": "132",
+       "StatusCodes": [
+        200
+       ],
+       "BodyType": {
+        "$ref": "22"
+       },
+       "BodyMediaType": "Json",
+       "Headers": [],
+       "IsErrorResponse": false,
+       "ContentTypes": [
+        "application/json"
+       ]
+      }
+     ],
+     "HttpMethod": "POST",
+     "RequestBodyMediaType": "Json",
+     "Uri": "{endpoint}",
+     "Path": "/encode/duration/property/float-seconds-array",
+     "RequestMediaTypes": [
+      "application/json"
+     ],
+     "BufferResponse": true,
+     "GenerateProtocolMethod": true,
+     "GenerateConvenienceMethod": true
+    }
+   ],
+   "Protocol": {
+    "$id": "133"
+   },
+   "Parent": "DurationClient",
+   "Parameters": [
+    {
+     "$ref": "76"
     }
    ]
   },
   {
-   "$id": "70",
->>>>>>> cc743cb2
-   "Name": "Property",
+   "$id": "134",
+   "Name": "Header",
    "Operations": [
     {
-<<<<<<< HEAD
-     "$id": "89",
-=======
-     "$id": "71",
->>>>>>> cc743cb2
+     "$id": "135",
      "Name": "default",
-     "ResourceName": "Property",
-     "Accessibility": "public",
-     "Parameters": [
-      {
-<<<<<<< HEAD
-       "$ref": "31"
-      },
-      {
-       "$id": "90",
-       "Name": "body",
-       "NameInRequest": "body",
-       "Type": {
-        "$ref": "2"
-       },
-       "Location": "Body",
-       "IsRequired": true,
-       "IsApiVersion": false,
-       "IsResourceParameter": false,
-       "IsContentType": false,
-       "IsEndpoint": false,
-       "SkipUrlEncoding": false,
-       "Explode": false,
-       "Kind": "Method"
-      },
-      {
-       "$id": "91",
-       "Name": "accept",
-       "NameInRequest": "Accept",
-       "Type": {
-        "$id": "92",
-        "Kind": "string",
-        "Name": "string",
-        "CrossLanguageDefinitionId": "TypeSpec.string"
-=======
-       "$id": "72",
+     "ResourceName": "Header",
+     "Accessibility": "public",
+     "Parameters": [
+      {
+       "$id": "136",
        "Name": "endpoint",
        "NameInRequest": "endpoint",
-       "Type": {
-        "$id": "73",
-        "Kind": "string"
->>>>>>> cc743cb2
-       },
-       "Location": "Uri",
-       "IsApiVersion": false,
-       "IsResourceParameter": false,
-       "IsContentType": false,
-       "IsRequired": true,
-       "IsEndpoint": true,
-       "SkipUrlEncoding": false,
-       "Explode": false,
-       "Kind": "Client",
-       "DefaultValue": {
-<<<<<<< HEAD
-        "$id": "93",
-        "Type": {
-         "$ref": "92"
-=======
-        "$id": "74",
-        "Type": {
-         "$id": "75",
-         "Kind": "string"
->>>>>>> cc743cb2
-        },
-        "Value": "http://localhost:3000"
-       }
-      },
-      {
-<<<<<<< HEAD
-       "$id": "94",
-=======
-       "$id": "76",
->>>>>>> cc743cb2
-       "Name": "contentType",
-       "NameInRequest": "Content-Type",
-       "Description": "Body parameter's content type. Known values are application/json",
-       "Type": {
-<<<<<<< HEAD
-        "$id": "95",
-        "Kind": "string",
-        "Name": "string",
-        "CrossLanguageDefinitionId": "TypeSpec.string"
-=======
-        "$id": "77",
-        "Kind": "constant",
-        "ValueType": {
-         "$id": "78",
-         "Kind": "string"
-        },
-        "Value": "application/json"
->>>>>>> cc743cb2
-       },
-       "Location": "Header",
-       "IsApiVersion": false,
-       "IsContentType": true,
-       "IsEndpoint": false,
-       "Explode": false,
-<<<<<<< HEAD
-       "Kind": "Constant",
-       "DefaultValue": {
-        "$id": "96",
-        "Type": {
-         "$ref": "95"
-=======
-       "IsRequired": true,
-       "Kind": "Constant"
-      },
-      {
-       "$id": "79",
-       "Name": "accept",
-       "NameInRequest": "Accept",
-       "Type": {
-        "$id": "80",
-        "Kind": "constant",
-        "ValueType": {
-         "$id": "81",
-         "Kind": "string"
->>>>>>> cc743cb2
-        },
-        "Value": "application/json"
-       },
-       "Location": "Header",
-       "IsApiVersion": false,
-       "IsContentType": false,
-       "IsEndpoint": false,
-       "Explode": false,
-       "IsRequired": true,
-       "Kind": "Constant"
-      },
-      {
-       "$id": "82",
-       "Name": "body",
-       "NameInRequest": "body",
-       "Type": {
-        "$ref": "2"
-       },
-       "Location": "Body",
-       "IsApiVersion": false,
-       "IsContentType": false,
-       "IsEndpoint": false,
-       "Explode": false,
-       "IsRequired": true,
-       "Kind": "Method"
-      }
-     ],
-     "Responses": [
-      {
-<<<<<<< HEAD
-       "$id": "97",
-=======
-       "$id": "83",
->>>>>>> cc743cb2
-       "StatusCodes": [
-        200
-       ],
-       "BodyType": {
-        "$ref": "2"
-       },
-       "BodyMediaType": "Json",
-       "Headers": [],
-       "IsErrorResponse": false,
-       "ContentTypes": [
-        "application/json"
-       ]
-      }
-     ],
-     "HttpMethod": "POST",
-     "RequestBodyMediaType": "Json",
-     "Uri": "{endpoint}",
-     "Path": "/encode/duration/property/default",
-     "RequestMediaTypes": [
-      "application/json"
-     ],
-     "BufferResponse": true,
-     "GenerateProtocolMethod": true,
-     "GenerateConvenienceMethod": true
-    },
-    {
-<<<<<<< HEAD
-     "$id": "98",
-=======
-     "$id": "84",
->>>>>>> cc743cb2
-     "Name": "iso8601",
-     "ResourceName": "Property",
-     "Accessibility": "public",
-     "Parameters": [
-      {
-<<<<<<< HEAD
-       "$ref": "31"
-      },
-      {
-       "$id": "99",
-       "Name": "body",
-       "NameInRequest": "body",
-=======
-       "$ref": "72"
-      },
-      {
-       "$id": "85",
-       "Name": "contentType",
-       "NameInRequest": "Content-Type",
-       "Description": "Body parameter's content type. Known values are application/json",
->>>>>>> cc743cb2
-       "Type": {
-        "$id": "86",
-        "Kind": "constant",
-        "ValueType": {
-         "$id": "87",
-         "Kind": "string"
-        },
-        "Value": "application/json"
-       },
-       "Location": "Header",
-       "IsApiVersion": false,
-       "IsContentType": true,
-       "IsEndpoint": false,
-       "Explode": false,
-       "IsRequired": true,
-       "Kind": "Constant"
-      },
-      {
-<<<<<<< HEAD
-       "$id": "100",
-       "Name": "accept",
-       "NameInRequest": "Accept",
-       "Type": {
-        "$id": "101",
-        "Kind": "string",
-        "Name": "string",
-        "CrossLanguageDefinitionId": "TypeSpec.string"
-=======
-       "$id": "88",
-       "Name": "accept",
-       "NameInRequest": "Accept",
-       "Type": {
-        "$id": "89",
-        "Kind": "constant",
-        "ValueType": {
-         "$id": "90",
-         "Kind": "string"
-        },
-        "Value": "application/json"
->>>>>>> cc743cb2
-       },
-       "Location": "Header",
-       "IsApiVersion": false,
-       "IsContentType": false,
-       "IsEndpoint": false,
-       "Explode": false,
-<<<<<<< HEAD
-       "Kind": "Constant",
-       "DefaultValue": {
-        "$id": "102",
-        "Type": {
-         "$ref": "101"
-        },
-        "Value": "application/json"
-       }
-      },
-      {
-       "$id": "103",
-       "Name": "contentType",
-       "NameInRequest": "Content-Type",
-       "Type": {
-        "$id": "104",
-        "Kind": "string",
-        "Name": "string",
-        "CrossLanguageDefinitionId": "TypeSpec.string"
-=======
-       "IsRequired": true,
-       "Kind": "Constant"
-      },
-      {
-       "$id": "91",
-       "Name": "body",
-       "NameInRequest": "body",
-       "Type": {
-        "$ref": "6"
->>>>>>> cc743cb2
-       },
-       "Location": "Body",
-       "IsApiVersion": false,
-       "IsContentType": false,
-       "IsEndpoint": false,
-       "Explode": false,
-<<<<<<< HEAD
-       "Kind": "Constant",
-       "DefaultValue": {
-        "$id": "105",
-        "Type": {
-         "$ref": "104"
-        },
-        "Value": "application/json"
-       }
-=======
-       "IsRequired": true,
-       "Kind": "Method"
->>>>>>> cc743cb2
-      }
-     ],
-     "Responses": [
-      {
-<<<<<<< HEAD
-       "$id": "106",
-=======
-       "$id": "92",
->>>>>>> cc743cb2
-       "StatusCodes": [
-        200
-       ],
-       "BodyType": {
-        "$ref": "6"
-       },
-       "BodyMediaType": "Json",
-       "Headers": [],
-       "IsErrorResponse": false,
-       "ContentTypes": [
-        "application/json"
-       ]
-      }
-     ],
-     "HttpMethod": "POST",
-     "RequestBodyMediaType": "Json",
-     "Uri": "{endpoint}",
-     "Path": "/encode/duration/property/iso8601",
-     "RequestMediaTypes": [
-      "application/json"
-     ],
-     "BufferResponse": true,
-     "GenerateProtocolMethod": true,
-     "GenerateConvenienceMethod": true
-    },
-    {
-<<<<<<< HEAD
-     "$id": "107",
-=======
-     "$id": "93",
->>>>>>> cc743cb2
-     "Name": "int32Seconds",
-     "ResourceName": "Property",
-     "Accessibility": "public",
-     "Parameters": [
-      {
-<<<<<<< HEAD
-       "$ref": "31"
-      },
-      {
-       "$id": "108",
-       "Name": "body",
-       "NameInRequest": "body",
-=======
-       "$ref": "72"
-      },
-      {
-       "$id": "94",
-       "Name": "contentType",
-       "NameInRequest": "Content-Type",
-       "Description": "Body parameter's content type. Known values are application/json",
->>>>>>> cc743cb2
-       "Type": {
-        "$id": "95",
-        "Kind": "constant",
-        "ValueType": {
-         "$id": "96",
-         "Kind": "string"
-        },
-        "Value": "application/json"
-       },
-       "Location": "Header",
-       "IsApiVersion": false,
-       "IsContentType": true,
-       "IsEndpoint": false,
-       "Explode": false,
-       "IsRequired": true,
-       "Kind": "Constant"
-      },
-      {
-<<<<<<< HEAD
-       "$id": "109",
-       "Name": "accept",
-       "NameInRequest": "Accept",
-       "Type": {
-        "$id": "110",
-        "Kind": "string",
-        "Name": "string",
-        "CrossLanguageDefinitionId": "TypeSpec.string"
-=======
-       "$id": "97",
-       "Name": "accept",
-       "NameInRequest": "Accept",
-       "Type": {
-        "$id": "98",
-        "Kind": "constant",
-        "ValueType": {
-         "$id": "99",
-         "Kind": "string"
-        },
-        "Value": "application/json"
->>>>>>> cc743cb2
-       },
-       "Location": "Header",
-       "IsApiVersion": false,
-       "IsContentType": false,
-       "IsEndpoint": false,
-       "Explode": false,
-<<<<<<< HEAD
-       "Kind": "Constant",
-       "DefaultValue": {
-        "$id": "111",
-        "Type": {
-         "$ref": "110"
-        },
-        "Value": "application/json"
-       }
-      },
-      {
-       "$id": "112",
-       "Name": "contentType",
-       "NameInRequest": "Content-Type",
-       "Type": {
-        "$id": "113",
-        "Kind": "string",
-        "Name": "string",
-        "CrossLanguageDefinitionId": "TypeSpec.string"
-=======
-       "IsRequired": true,
-       "Kind": "Constant"
-      },
-      {
-       "$id": "100",
-       "Name": "body",
-       "NameInRequest": "body",
-       "Type": {
-        "$ref": "10"
->>>>>>> cc743cb2
-       },
-       "Location": "Body",
-       "IsApiVersion": false,
-       "IsContentType": false,
-       "IsEndpoint": false,
-       "Explode": false,
-<<<<<<< HEAD
-       "Kind": "Constant",
-       "DefaultValue": {
-        "$id": "114",
-        "Type": {
-         "$ref": "113"
-        },
-        "Value": "application/json"
-       }
-=======
-       "IsRequired": true,
-       "Kind": "Method"
->>>>>>> cc743cb2
-      }
-     ],
-     "Responses": [
-      {
-<<<<<<< HEAD
-       "$id": "115",
-=======
-       "$id": "101",
->>>>>>> cc743cb2
-       "StatusCodes": [
-        200
-       ],
-       "BodyType": {
-        "$ref": "10"
-       },
-       "BodyMediaType": "Json",
-       "Headers": [],
-       "IsErrorResponse": false,
-       "ContentTypes": [
-        "application/json"
-       ]
-      }
-     ],
-     "HttpMethod": "POST",
-     "RequestBodyMediaType": "Json",
-     "Uri": "{endpoint}",
-     "Path": "/encode/duration/property/int32-seconds",
-     "RequestMediaTypes": [
-      "application/json"
-     ],
-     "BufferResponse": true,
-     "GenerateProtocolMethod": true,
-     "GenerateConvenienceMethod": true
-    },
-    {
-<<<<<<< HEAD
-     "$id": "116",
-=======
-     "$id": "102",
->>>>>>> cc743cb2
-     "Name": "floatSeconds",
-     "ResourceName": "Property",
-     "Accessibility": "public",
-     "Parameters": [
-      {
-<<<<<<< HEAD
-       "$ref": "31"
-      },
-      {
-       "$id": "117",
-       "Name": "body",
-       "NameInRequest": "body",
-=======
-       "$ref": "72"
-      },
-      {
-       "$id": "103",
-       "Name": "contentType",
-       "NameInRequest": "Content-Type",
-       "Description": "Body parameter's content type. Known values are application/json",
->>>>>>> cc743cb2
-       "Type": {
-        "$id": "104",
-        "Kind": "constant",
-        "ValueType": {
-         "$id": "105",
-         "Kind": "string"
-        },
-        "Value": "application/json"
-       },
-       "Location": "Header",
-       "IsApiVersion": false,
-       "IsContentType": true,
-       "IsEndpoint": false,
-       "Explode": false,
-       "IsRequired": true,
-       "Kind": "Constant"
-      },
-      {
-<<<<<<< HEAD
-       "$id": "118",
-       "Name": "accept",
-       "NameInRequest": "Accept",
-       "Type": {
-        "$id": "119",
-        "Kind": "string",
-        "Name": "string",
-        "CrossLanguageDefinitionId": "TypeSpec.string"
-=======
-       "$id": "106",
-       "Name": "accept",
-       "NameInRequest": "Accept",
-       "Type": {
-        "$id": "107",
-        "Kind": "constant",
-        "ValueType": {
-         "$id": "108",
-         "Kind": "string"
-        },
-        "Value": "application/json"
->>>>>>> cc743cb2
-       },
-       "Location": "Header",
-       "IsApiVersion": false,
-       "IsContentType": false,
-       "IsEndpoint": false,
-       "Explode": false,
-<<<<<<< HEAD
-       "Kind": "Constant",
-       "DefaultValue": {
-        "$id": "120",
-        "Type": {
-         "$ref": "119"
-        },
-        "Value": "application/json"
-       }
-      },
-      {
-       "$id": "121",
-       "Name": "contentType",
-       "NameInRequest": "Content-Type",
-       "Type": {
-        "$id": "122",
-        "Kind": "string",
-        "Name": "string",
-        "CrossLanguageDefinitionId": "TypeSpec.string"
-=======
-       "IsRequired": true,
-       "Kind": "Constant"
-      },
-      {
-       "$id": "109",
-       "Name": "body",
-       "NameInRequest": "body",
-       "Type": {
-        "$ref": "14"
->>>>>>> cc743cb2
-       },
-       "Location": "Body",
-       "IsApiVersion": false,
-       "IsContentType": false,
-       "IsEndpoint": false,
-       "Explode": false,
-<<<<<<< HEAD
-       "Kind": "Constant",
-       "DefaultValue": {
-        "$id": "123",
-        "Type": {
-         "$ref": "122"
-        },
-        "Value": "application/json"
-       }
-=======
-       "IsRequired": true,
-       "Kind": "Method"
->>>>>>> cc743cb2
-      }
-     ],
-     "Responses": [
-      {
-<<<<<<< HEAD
-       "$id": "124",
-=======
-       "$id": "110",
->>>>>>> cc743cb2
-       "StatusCodes": [
-        200
-       ],
-       "BodyType": {
-        "$ref": "14"
-       },
-       "BodyMediaType": "Json",
-       "Headers": [],
-       "IsErrorResponse": false,
-       "ContentTypes": [
-        "application/json"
-       ]
-      }
-     ],
-     "HttpMethod": "POST",
-     "RequestBodyMediaType": "Json",
-     "Uri": "{endpoint}",
-     "Path": "/encode/duration/property/float-seconds",
-     "RequestMediaTypes": [
-      "application/json"
-     ],
-     "BufferResponse": true,
-     "GenerateProtocolMethod": true,
-     "GenerateConvenienceMethod": true
-    },
-    {
-<<<<<<< HEAD
-     "$id": "125",
-=======
-     "$id": "111",
->>>>>>> cc743cb2
-     "Name": "float64Seconds",
-     "ResourceName": "Property",
-     "Accessibility": "public",
-     "Parameters": [
-      {
-<<<<<<< HEAD
-       "$ref": "31"
-      },
-      {
-       "$id": "126",
-       "Name": "body",
-       "NameInRequest": "body",
-=======
-       "$ref": "72"
-      },
-      {
-       "$id": "112",
-       "Name": "contentType",
-       "NameInRequest": "Content-Type",
-       "Description": "Body parameter's content type. Known values are application/json",
->>>>>>> cc743cb2
-       "Type": {
-        "$id": "113",
-        "Kind": "constant",
-        "ValueType": {
-         "$id": "114",
-         "Kind": "string"
-        },
-        "Value": "application/json"
-       },
-       "Location": "Header",
-       "IsApiVersion": false,
-       "IsContentType": true,
-       "IsEndpoint": false,
-       "Explode": false,
-       "IsRequired": true,
-       "Kind": "Constant"
-      },
-      {
-<<<<<<< HEAD
-       "$id": "127",
-       "Name": "accept",
-       "NameInRequest": "Accept",
-       "Type": {
-        "$id": "128",
-        "Kind": "string",
-        "Name": "string",
-        "CrossLanguageDefinitionId": "TypeSpec.string"
-       },
-       "Location": "Header",
-       "IsApiVersion": false,
-       "IsResourceParameter": false,
-       "IsContentType": false,
-       "IsRequired": true,
-       "IsEndpoint": false,
-       "SkipUrlEncoding": false,
-       "Explode": false,
-       "Kind": "Constant",
-       "DefaultValue": {
-        "$id": "129",
-        "Type": {
-         "$ref": "128"
-=======
-       "$id": "115",
-       "Name": "accept",
-       "NameInRequest": "Accept",
-       "Type": {
-        "$id": "116",
-        "Kind": "constant",
-        "ValueType": {
-         "$id": "117",
-         "Kind": "string"
->>>>>>> cc743cb2
-        },
-        "Value": "application/json"
-       },
-       "Location": "Header",
-       "IsApiVersion": false,
-       "IsContentType": false,
-       "IsEndpoint": false,
-       "Explode": false,
-       "IsRequired": true,
-       "Kind": "Constant"
-      },
-      {
-<<<<<<< HEAD
-       "$id": "130",
-       "Name": "contentType",
-       "NameInRequest": "Content-Type",
-       "Type": {
-        "$id": "131",
-        "Kind": "string",
-        "Name": "string",
-        "CrossLanguageDefinitionId": "TypeSpec.string"
-=======
-       "$id": "118",
-       "Name": "body",
-       "NameInRequest": "body",
-       "Type": {
-        "$ref": "18"
->>>>>>> cc743cb2
-       },
-       "Location": "Body",
-       "IsApiVersion": false,
-       "IsContentType": false,
-       "IsEndpoint": false,
-       "Explode": false,
-<<<<<<< HEAD
-       "Kind": "Constant",
-       "DefaultValue": {
-        "$id": "132",
-        "Type": {
-         "$ref": "131"
-        },
-        "Value": "application/json"
-       }
-=======
-       "IsRequired": true,
-       "Kind": "Method"
->>>>>>> cc743cb2
-      }
-     ],
-     "Responses": [
-      {
-<<<<<<< HEAD
-       "$id": "133",
-=======
-       "$id": "119",
->>>>>>> cc743cb2
-       "StatusCodes": [
-        200
-       ],
-       "BodyType": {
-        "$ref": "18"
-       },
-       "BodyMediaType": "Json",
-       "Headers": [],
-       "IsErrorResponse": false,
-       "ContentTypes": [
-        "application/json"
-       ]
-      }
-     ],
-     "HttpMethod": "POST",
-     "RequestBodyMediaType": "Json",
-     "Uri": "{endpoint}",
-     "Path": "/encode/duration/property/float64-seconds",
-     "RequestMediaTypes": [
-      "application/json"
-     ],
-     "BufferResponse": true,
-     "GenerateProtocolMethod": true,
-     "GenerateConvenienceMethod": true
-    },
-    {
-<<<<<<< HEAD
-     "$id": "134",
-=======
-     "$id": "120",
->>>>>>> cc743cb2
-     "Name": "floatSecondsArray",
-     "ResourceName": "Property",
-     "Accessibility": "public",
-     "Parameters": [
-      {
-<<<<<<< HEAD
-       "$ref": "31"
-      },
-      {
-       "$id": "135",
-       "Name": "body",
-       "NameInRequest": "body",
-=======
-       "$ref": "72"
-      },
-      {
-       "$id": "121",
-       "Name": "contentType",
-       "NameInRequest": "Content-Type",
-       "Description": "Body parameter's content type. Known values are application/json",
->>>>>>> cc743cb2
-       "Type": {
-        "$id": "122",
-        "Kind": "constant",
-        "ValueType": {
-         "$id": "123",
-         "Kind": "string"
-        },
-        "Value": "application/json"
-       },
-       "Location": "Header",
-       "IsApiVersion": false,
-       "IsContentType": true,
-       "IsEndpoint": false,
-       "Explode": false,
-       "IsRequired": true,
-       "Kind": "Constant"
-      },
-      {
-<<<<<<< HEAD
-       "$id": "136",
-       "Name": "accept",
-       "NameInRequest": "Accept",
        "Type": {
         "$id": "137",
         "Kind": "string",
         "Name": "string",
         "CrossLanguageDefinitionId": "TypeSpec.string"
-=======
-       "$id": "124",
-       "Name": "accept",
-       "NameInRequest": "Accept",
-       "Type": {
-        "$id": "125",
-        "Kind": "constant",
-        "ValueType": {
-         "$id": "126",
-         "Kind": "string"
-        },
-        "Value": "application/json"
->>>>>>> cc743cb2
-       },
-       "Location": "Header",
-       "IsApiVersion": false,
-       "IsContentType": false,
-       "IsEndpoint": false,
-       "Explode": false,
-<<<<<<< HEAD
-       "Kind": "Constant",
+       },
+       "Location": "Uri",
+       "IsApiVersion": false,
+       "IsResourceParameter": false,
+       "IsContentType": false,
+       "IsRequired": true,
+       "IsEndpoint": true,
+       "SkipUrlEncoding": false,
+       "Explode": false,
+       "Kind": "Client",
        "DefaultValue": {
         "$id": "138",
         "Type": {
-         "$ref": "137"
-        },
-        "Value": "application/json"
+         "$id": "139",
+         "Kind": "string",
+         "Name": "string",
+         "CrossLanguageDefinitionId": "TypeSpec.string"
+        },
+        "Value": "http://localhost:3000"
        }
       },
       {
-       "$id": "139",
-       "Name": "contentType",
-       "NameInRequest": "Content-Type",
-       "Type": {
-        "$id": "140",
-        "Kind": "string",
-        "Name": "string",
-        "CrossLanguageDefinitionId": "TypeSpec.string"
-=======
-       "IsRequired": true,
-       "Kind": "Constant"
-      },
-      {
-       "$id": "127",
-       "Name": "body",
-       "NameInRequest": "body",
-       "Type": {
-        "$ref": "22"
->>>>>>> cc743cb2
-       },
-       "Location": "Body",
-       "IsApiVersion": false,
-       "IsContentType": false,
-       "IsEndpoint": false,
-       "Explode": false,
-<<<<<<< HEAD
-       "Kind": "Constant",
-       "DefaultValue": {
-        "$id": "141",
-        "Type": {
-         "$ref": "140"
-        },
-        "Value": "application/json"
-       }
-=======
-       "IsRequired": true,
-       "Kind": "Method"
->>>>>>> cc743cb2
-      }
-     ],
-     "Responses": [
-      {
-<<<<<<< HEAD
-       "$id": "142",
-=======
-       "$id": "128",
->>>>>>> cc743cb2
-       "StatusCodes": [
-        200
-       ],
-       "BodyType": {
-        "$ref": "22"
-       },
-       "BodyMediaType": "Json",
-       "Headers": [],
-       "IsErrorResponse": false,
-       "ContentTypes": [
-        "application/json"
-       ]
-      }
-     ],
-     "HttpMethod": "POST",
-     "RequestBodyMediaType": "Json",
-     "Uri": "{endpoint}",
-     "Path": "/encode/duration/property/float-seconds-array",
-     "RequestMediaTypes": [
-      "application/json"
-     ],
-     "BufferResponse": true,
-     "GenerateProtocolMethod": true,
-     "GenerateConvenienceMethod": true
-    }
-   ],
-   "Protocol": {
-<<<<<<< HEAD
-    "$id": "143"
-=======
-    "$id": "129"
->>>>>>> cc743cb2
-   },
-   "Parent": "DurationClient",
-   "Parameters": [
-    {
-<<<<<<< HEAD
-     "$ref": "31"
-    }
-   ]
-  },
-  {
-   "$id": "144",
-=======
-     "$ref": "72"
-    }
-   ]
-  },
-  {
-   "$id": "130",
->>>>>>> cc743cb2
-   "Name": "Header",
-   "Operations": [
-    {
-<<<<<<< HEAD
-     "$id": "145",
-=======
-     "$id": "131",
->>>>>>> cc743cb2
-     "Name": "default",
-     "ResourceName": "Header",
-     "Accessibility": "public",
-     "Parameters": [
-      {
-<<<<<<< HEAD
-       "$ref": "31"
-      },
-      {
-       "$id": "146",
+       "$id": "140",
        "Name": "duration",
        "NameInRequest": "duration",
        "Type": {
-        "$id": "147",
-=======
-       "$id": "132",
-       "Name": "endpoint",
-       "NameInRequest": "endpoint",
-       "Type": {
-        "$id": "133",
-        "Kind": "string"
-       },
-       "Location": "Uri",
-       "IsApiVersion": false,
-       "IsResourceParameter": false,
-       "IsContentType": false,
-       "IsRequired": true,
-       "IsEndpoint": true,
-       "SkipUrlEncoding": false,
-       "Explode": false,
-       "Kind": "Client",
-       "DefaultValue": {
-        "$id": "134",
-        "Type": {
-         "$id": "135",
-         "Kind": "string"
-        },
-        "Value": "http://localhost:3000"
-       }
-      },
-      {
-       "$id": "136",
-       "Name": "duration",
-       "NameInRequest": "duration",
-       "Type": {
-        "$id": "137",
->>>>>>> cc743cb2
+        "$id": "141",
         "Kind": "duration",
         "Name": "duration",
         "Encode": "ISO8601",
         "WireType": {
-<<<<<<< HEAD
-         "$id": "148",
+         "$id": "142",
          "Kind": "string",
          "Name": "string",
          "CrossLanguageDefinitionId": "TypeSpec.string"
         },
         "CrossLanguageDefinitionId": "TypeSpec.duration"
-=======
-         "$id": "138",
-         "Kind": "string"
-        }
->>>>>>> cc743cb2
-       },
-       "Location": "Header",
-       "IsApiVersion": false,
-       "IsContentType": false,
-       "IsEndpoint": false,
-       "Explode": false,
-<<<<<<< HEAD
-       "Kind": "Method"
-      },
-      {
-       "$id": "149",
-       "Name": "accept",
-       "NameInRequest": "Accept",
-       "Type": {
-        "$id": "150",
-        "Kind": "string",
-        "Name": "string",
-        "CrossLanguageDefinitionId": "TypeSpec.string"
-       },
-       "Location": "Header",
-       "IsApiVersion": false,
-       "IsResourceParameter": false,
-       "IsContentType": false,
-       "IsRequired": true,
-       "IsEndpoint": false,
-       "SkipUrlEncoding": false,
-       "Explode": false,
-       "Kind": "Constant",
-       "DefaultValue": {
-        "$id": "151",
-        "Type": {
-         "$ref": "150"
-        },
-        "Value": "application/json"
-       }
-=======
-       "IsRequired": true,
-       "Kind": "Method"
->>>>>>> cc743cb2
-      }
-     ],
-     "Responses": [
-      {
-<<<<<<< HEAD
-       "$id": "152",
-=======
-       "$id": "139",
->>>>>>> cc743cb2
+       },
+       "Location": "Header",
+       "IsApiVersion": false,
+       "IsContentType": false,
+       "IsEndpoint": false,
+       "Explode": false,
+       "IsRequired": true,
+       "Kind": "Method"
+      }
+     ],
+     "Responses": [
+      {
+       "$id": "143",
        "StatusCodes": [
         204
        ],
@@ -2108,99 +1360,43 @@
      "GenerateConvenienceMethod": true
     },
     {
-<<<<<<< HEAD
-     "$id": "153",
-=======
-     "$id": "140",
->>>>>>> cc743cb2
+     "$id": "144",
      "Name": "iso8601",
      "ResourceName": "Header",
      "Accessibility": "public",
      "Parameters": [
       {
-<<<<<<< HEAD
-       "$ref": "31"
-      },
-      {
-       "$id": "154",
+       "$ref": "136"
+      },
+      {
+       "$id": "145",
        "Name": "duration",
        "NameInRequest": "duration",
        "Type": {
-        "$id": "155",
-=======
-       "$ref": "132"
-      },
-      {
-       "$id": "141",
-       "Name": "duration",
-       "NameInRequest": "duration",
-       "Type": {
-        "$id": "142",
->>>>>>> cc743cb2
+        "$id": "146",
         "Kind": "duration",
         "Name": "duration",
         "Encode": "ISO8601",
         "WireType": {
-<<<<<<< HEAD
-         "$id": "156",
+         "$id": "147",
          "Kind": "string",
          "Name": "string",
          "CrossLanguageDefinitionId": "TypeSpec.string"
         },
         "CrossLanguageDefinitionId": "TypeSpec.duration"
-=======
-         "$id": "143",
-         "Kind": "string"
-        }
->>>>>>> cc743cb2
-       },
-       "Location": "Header",
-       "IsApiVersion": false,
-       "IsContentType": false,
-       "IsEndpoint": false,
-       "Explode": false,
-<<<<<<< HEAD
-       "Kind": "Method"
-      },
-      {
-       "$id": "157",
-       "Name": "accept",
-       "NameInRequest": "Accept",
-       "Type": {
-        "$id": "158",
-        "Kind": "string",
-        "Name": "string",
-        "CrossLanguageDefinitionId": "TypeSpec.string"
-       },
-       "Location": "Header",
-       "IsApiVersion": false,
-       "IsResourceParameter": false,
-       "IsContentType": false,
-       "IsRequired": true,
-       "IsEndpoint": false,
-       "SkipUrlEncoding": false,
-       "Explode": false,
-       "Kind": "Constant",
-       "DefaultValue": {
-        "$id": "159",
-        "Type": {
-         "$ref": "158"
-        },
-        "Value": "application/json"
-       }
-=======
-       "IsRequired": true,
-       "Kind": "Method"
->>>>>>> cc743cb2
-      }
-     ],
-     "Responses": [
-      {
-<<<<<<< HEAD
-       "$id": "160",
-=======
-       "$id": "144",
->>>>>>> cc743cb2
+       },
+       "Location": "Header",
+       "IsApiVersion": false,
+       "IsContentType": false,
+       "IsEndpoint": false,
+       "Explode": false,
+       "IsRequired": true,
+       "Kind": "Method"
+      }
+     ],
+     "Responses": [
+      {
+       "$id": "148",
        "StatusCodes": [
         204
        ],
@@ -2218,70 +1414,46 @@
      "GenerateConvenienceMethod": true
     },
     {
-<<<<<<< HEAD
-     "$id": "161",
-=======
-     "$id": "145",
->>>>>>> cc743cb2
+     "$id": "149",
      "Name": "iso8601Array",
      "ResourceName": "Header",
      "Accessibility": "public",
      "Parameters": [
       {
-<<<<<<< HEAD
-       "$ref": "31"
-      },
-      {
-       "$id": "162",
+       "$ref": "136"
+      },
+      {
+       "$id": "150",
        "Name": "duration",
        "NameInRequest": "duration",
        "Type": {
-        "$id": "163",
+        "$id": "151",
         "Kind": "array",
         "Name": "Array",
         "ValueType": {
-         "$id": "164",
-=======
-       "$ref": "132"
-      },
-      {
-       "$id": "146",
-       "Name": "duration",
-       "NameInRequest": "duration",
-       "Type": {
-        "$id": "147",
-        "Kind": "array",
-        "Name": "Array",
-        "ValueType": {
-         "$id": "148",
->>>>>>> cc743cb2
+         "$id": "152",
          "Kind": "duration",
          "Name": "Iso8601Duration",
          "Encode": "ISO8601",
          "WireType": {
-<<<<<<< HEAD
-          "$id": "165",
+          "$id": "153",
           "Kind": "string",
           "Name": "string",
           "CrossLanguageDefinitionId": "TypeSpec.string"
          },
          "CrossLanguageDefinitionId": "Encode.Duration.Header.Iso8601Duration",
          "BaseType": {
-          "$id": "166",
+          "$id": "154",
           "Kind": "duration",
           "Name": "duration",
           "Encode": "ISO8601",
           "WireType": {
-           "$id": "167",
+           "$id": "155",
            "Kind": "string",
            "Name": "string",
            "CrossLanguageDefinitionId": "TypeSpec.string"
           },
           "CrossLanguageDefinitionId": "TypeSpec.duration"
-=======
-          "$id": "149",
-          "Kind": "string"
->>>>>>> cc743cb2
          }
         },
         "CrossLanguageDefinitionId": "TypeSpec.Array"
@@ -2291,50 +1463,14 @@
        "IsContentType": false,
        "IsEndpoint": false,
        "Explode": false,
-<<<<<<< HEAD
-       "Kind": "Method",
-       "ArraySerializationDelimiter": ","
-      },
-      {
-       "$id": "168",
-       "Name": "accept",
-       "NameInRequest": "Accept",
-       "Type": {
-        "$id": "169",
-        "Kind": "string",
-        "Name": "string",
-        "CrossLanguageDefinitionId": "TypeSpec.string"
-       },
-       "Location": "Header",
-       "IsApiVersion": false,
-       "IsResourceParameter": false,
-       "IsContentType": false,
-       "IsRequired": true,
-       "IsEndpoint": false,
-       "SkipUrlEncoding": false,
-       "Explode": false,
-       "Kind": "Constant",
-       "DefaultValue": {
-        "$id": "170",
-        "Type": {
-         "$ref": "169"
-        },
-        "Value": "application/json"
-       }
-=======
        "ArraySerializationDelimiter": ",",
        "IsRequired": true,
        "Kind": "Method"
->>>>>>> cc743cb2
-      }
-     ],
-     "Responses": [
-      {
-<<<<<<< HEAD
-       "$id": "171",
-=======
-       "$id": "150",
->>>>>>> cc743cb2
+      }
+     ],
+     "Responses": [
+      {
+       "$id": "156",
        "StatusCodes": [
         204
        ],
@@ -2352,99 +1488,43 @@
      "GenerateConvenienceMethod": true
     },
     {
-<<<<<<< HEAD
-     "$id": "172",
-=======
-     "$id": "151",
->>>>>>> cc743cb2
+     "$id": "157",
      "Name": "int32Seconds",
      "ResourceName": "Header",
      "Accessibility": "public",
      "Parameters": [
       {
-<<<<<<< HEAD
-       "$ref": "31"
-      },
-      {
-       "$id": "173",
+       "$ref": "136"
+      },
+      {
+       "$id": "158",
        "Name": "duration",
        "NameInRequest": "duration",
        "Type": {
-        "$id": "174",
-=======
-       "$ref": "132"
-      },
-      {
-       "$id": "152",
-       "Name": "duration",
-       "NameInRequest": "duration",
-       "Type": {
-        "$id": "153",
->>>>>>> cc743cb2
+        "$id": "159",
         "Kind": "duration",
         "Name": "duration",
         "Encode": "seconds",
         "WireType": {
-<<<<<<< HEAD
-         "$id": "175",
+         "$id": "160",
          "Kind": "int32",
          "Name": "int32",
          "CrossLanguageDefinitionId": "TypeSpec.int32"
         },
         "CrossLanguageDefinitionId": "TypeSpec.duration"
-=======
-         "$id": "154",
-         "Kind": "int32"
-        }
->>>>>>> cc743cb2
-       },
-       "Location": "Header",
-       "IsApiVersion": false,
-       "IsContentType": false,
-       "IsEndpoint": false,
-       "Explode": false,
-<<<<<<< HEAD
-       "Kind": "Method"
-      },
-      {
-       "$id": "176",
-       "Name": "accept",
-       "NameInRequest": "Accept",
-       "Type": {
-        "$id": "177",
-        "Kind": "string",
-        "Name": "string",
-        "CrossLanguageDefinitionId": "TypeSpec.string"
-       },
-       "Location": "Header",
-       "IsApiVersion": false,
-       "IsResourceParameter": false,
-       "IsContentType": false,
-       "IsRequired": true,
-       "IsEndpoint": false,
-       "SkipUrlEncoding": false,
-       "Explode": false,
-       "Kind": "Constant",
-       "DefaultValue": {
-        "$id": "178",
-        "Type": {
-         "$ref": "177"
-        },
-        "Value": "application/json"
-       }
-=======
-       "IsRequired": true,
-       "Kind": "Method"
->>>>>>> cc743cb2
-      }
-     ],
-     "Responses": [
-      {
-<<<<<<< HEAD
-       "$id": "179",
-=======
-       "$id": "155",
->>>>>>> cc743cb2
+       },
+       "Location": "Header",
+       "IsApiVersion": false,
+       "IsContentType": false,
+       "IsEndpoint": false,
+       "Explode": false,
+       "IsRequired": true,
+       "Kind": "Method"
+      }
+     ],
+     "Responses": [
+      {
+       "$id": "161",
        "StatusCodes": [
         204
        ],
@@ -2462,99 +1542,43 @@
      "GenerateConvenienceMethod": true
     },
     {
-<<<<<<< HEAD
-     "$id": "180",
-=======
-     "$id": "156",
->>>>>>> cc743cb2
+     "$id": "162",
      "Name": "floatSeconds",
      "ResourceName": "Header",
      "Accessibility": "public",
      "Parameters": [
       {
-<<<<<<< HEAD
-       "$ref": "31"
-      },
-      {
-       "$id": "181",
+       "$ref": "136"
+      },
+      {
+       "$id": "163",
        "Name": "duration",
        "NameInRequest": "duration",
        "Type": {
-        "$id": "182",
-=======
-       "$ref": "132"
-      },
-      {
-       "$id": "157",
-       "Name": "duration",
-       "NameInRequest": "duration",
-       "Type": {
-        "$id": "158",
->>>>>>> cc743cb2
+        "$id": "164",
         "Kind": "duration",
         "Name": "duration",
         "Encode": "seconds",
         "WireType": {
-<<<<<<< HEAD
-         "$id": "183",
+         "$id": "165",
          "Kind": "float",
          "Name": "float",
          "CrossLanguageDefinitionId": "TypeSpec.float"
         },
         "CrossLanguageDefinitionId": "TypeSpec.duration"
-=======
-         "$id": "159",
-         "Kind": "float"
-        }
->>>>>>> cc743cb2
-       },
-       "Location": "Header",
-       "IsApiVersion": false,
-       "IsContentType": false,
-       "IsEndpoint": false,
-       "Explode": false,
-<<<<<<< HEAD
-       "Kind": "Method"
-      },
-      {
-       "$id": "184",
-       "Name": "accept",
-       "NameInRequest": "Accept",
-       "Type": {
-        "$id": "185",
-        "Kind": "string",
-        "Name": "string",
-        "CrossLanguageDefinitionId": "TypeSpec.string"
-       },
-       "Location": "Header",
-       "IsApiVersion": false,
-       "IsResourceParameter": false,
-       "IsContentType": false,
-       "IsRequired": true,
-       "IsEndpoint": false,
-       "SkipUrlEncoding": false,
-       "Explode": false,
-       "Kind": "Constant",
-       "DefaultValue": {
-        "$id": "186",
-        "Type": {
-         "$ref": "185"
-        },
-        "Value": "application/json"
-       }
-=======
-       "IsRequired": true,
-       "Kind": "Method"
->>>>>>> cc743cb2
-      }
-     ],
-     "Responses": [
-      {
-<<<<<<< HEAD
-       "$id": "187",
-=======
-       "$id": "160",
->>>>>>> cc743cb2
+       },
+       "Location": "Header",
+       "IsApiVersion": false,
+       "IsContentType": false,
+       "IsEndpoint": false,
+       "Explode": false,
+       "IsRequired": true,
+       "Kind": "Method"
+      }
+     ],
+     "Responses": [
+      {
+       "$id": "166",
        "StatusCodes": [
         204
        ],
@@ -2572,99 +1596,43 @@
      "GenerateConvenienceMethod": true
     },
     {
-<<<<<<< HEAD
-     "$id": "188",
-=======
-     "$id": "161",
->>>>>>> cc743cb2
+     "$id": "167",
      "Name": "float64Seconds",
      "ResourceName": "Header",
      "Accessibility": "public",
      "Parameters": [
       {
-<<<<<<< HEAD
-       "$ref": "31"
-      },
-      {
-       "$id": "189",
+       "$ref": "136"
+      },
+      {
+       "$id": "168",
        "Name": "duration",
        "NameInRequest": "duration",
        "Type": {
-        "$id": "190",
-=======
-       "$ref": "132"
-      },
-      {
-       "$id": "162",
-       "Name": "duration",
-       "NameInRequest": "duration",
-       "Type": {
-        "$id": "163",
->>>>>>> cc743cb2
+        "$id": "169",
         "Kind": "duration",
         "Name": "duration",
         "Encode": "seconds",
         "WireType": {
-<<<<<<< HEAD
-         "$id": "191",
+         "$id": "170",
          "Kind": "float64",
          "Name": "float64",
          "CrossLanguageDefinitionId": "TypeSpec.float64"
         },
         "CrossLanguageDefinitionId": "TypeSpec.duration"
-=======
-         "$id": "164",
-         "Kind": "float64"
-        }
->>>>>>> cc743cb2
-       },
-       "Location": "Header",
-       "IsApiVersion": false,
-       "IsContentType": false,
-       "IsEndpoint": false,
-       "Explode": false,
-<<<<<<< HEAD
-       "Kind": "Method"
-      },
-      {
-       "$id": "192",
-       "Name": "accept",
-       "NameInRequest": "Accept",
-       "Type": {
-        "$id": "193",
-        "Kind": "string",
-        "Name": "string",
-        "CrossLanguageDefinitionId": "TypeSpec.string"
-       },
-       "Location": "Header",
-       "IsApiVersion": false,
-       "IsResourceParameter": false,
-       "IsContentType": false,
-       "IsRequired": true,
-       "IsEndpoint": false,
-       "SkipUrlEncoding": false,
-       "Explode": false,
-       "Kind": "Constant",
-       "DefaultValue": {
-        "$id": "194",
-        "Type": {
-         "$ref": "193"
-        },
-        "Value": "application/json"
-       }
-=======
-       "IsRequired": true,
-       "Kind": "Method"
->>>>>>> cc743cb2
-      }
-     ],
-     "Responses": [
-      {
-<<<<<<< HEAD
-       "$id": "195",
-=======
-       "$id": "165",
->>>>>>> cc743cb2
+       },
+       "Location": "Header",
+       "IsApiVersion": false,
+       "IsContentType": false,
+       "IsEndpoint": false,
+       "Explode": false,
+       "IsRequired": true,
+       "Kind": "Method"
+      }
+     ],
+     "Responses": [
+      {
+       "$id": "171",
        "StatusCodes": [
         204
        ],
@@ -2683,20 +1651,12 @@
     }
    ],
    "Protocol": {
-<<<<<<< HEAD
-    "$id": "196"
-=======
-    "$id": "166"
->>>>>>> cc743cb2
+    "$id": "172"
    },
    "Parent": "DurationClient",
    "Parameters": [
     {
-<<<<<<< HEAD
-     "$ref": "31"
-=======
-     "$ref": "132"
->>>>>>> cc743cb2
+     "$ref": "136"
     }
    ]
   }
