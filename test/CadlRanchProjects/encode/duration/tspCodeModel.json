{
 "$id": "1",
 "Name": "Encode.Duration",
 "ApiVersions": [],
 "Enums": [],
 "Models": [
  {
   "$id": "2",
   "Kind": "model",
   "Name": "DefaultDurationProperty",
   "CrossLanguageDefinitionId": "Encode.Duration.Property.DefaultDurationProperty",
   "Usage": "Input,Output,Json",
   "Properties": [
    {
     "$id": "3",
     "Name": "value",
     "SerializedName": "value",
     "Description": "",
     "Type": {
      "$id": "4",
      "Kind": "duration",
      "Name": "duration",
      "Encode": "ISO8601",
      "WireType": {
       "$id": "5",
       "Kind": "string",
       "Name": "string",
       "CrossLanguageDefinitionId": "TypeSpec.string"
      },
      "CrossLanguageDefinitionId": "TypeSpec.duration"
     },
     "IsRequired": true,
     "IsReadOnly": false
    }
   ]
  },
  {
   "$id": "6",
   "Kind": "model",
   "Name": "ISO8601DurationProperty",
   "CrossLanguageDefinitionId": "Encode.Duration.Property.ISO8601DurationProperty",
   "Usage": "Input,Output,Json",
   "Properties": [
    {
     "$id": "7",
     "Name": "value",
     "SerializedName": "value",
     "Description": "",
     "Type": {
      "$id": "8",
      "Kind": "duration",
      "Name": "duration",
      "Encode": "ISO8601",
      "WireType": {
       "$id": "9",
       "Kind": "string",
       "Name": "string",
       "CrossLanguageDefinitionId": "TypeSpec.string"
      },
      "CrossLanguageDefinitionId": "TypeSpec.duration"
     },
     "IsRequired": true,
     "IsReadOnly": false
    }
   ]
  },
  {
   "$id": "10",
   "Kind": "model",
   "Name": "Int32SecondsDurationProperty",
   "CrossLanguageDefinitionId": "Encode.Duration.Property.Int32SecondsDurationProperty",
   "Usage": "Input,Output,Json",
   "Properties": [
    {
     "$id": "11",
     "Name": "value",
     "SerializedName": "value",
     "Description": "",
     "Type": {
      "$id": "12",
      "Kind": "duration",
      "Name": "duration",
      "Encode": "seconds",
      "WireType": {
       "$id": "13",
       "Kind": "int32",
       "Name": "int32",
       "CrossLanguageDefinitionId": "TypeSpec.int32"
      },
      "CrossLanguageDefinitionId": "TypeSpec.duration"
     },
     "IsRequired": true,
     "IsReadOnly": false
    }
   ]
  },
  {
   "$id": "14",
   "Kind": "model",
   "Name": "FloatSecondsDurationProperty",
   "CrossLanguageDefinitionId": "Encode.Duration.Property.FloatSecondsDurationProperty",
   "Usage": "Input,Output,Json",
   "Properties": [
    {
     "$id": "15",
     "Name": "value",
     "SerializedName": "value",
     "Description": "",
     "Type": {
      "$id": "16",
      "Kind": "duration",
      "Name": "duration",
      "Encode": "seconds",
      "WireType": {
       "$id": "17",
       "Kind": "float",
       "Name": "float",
       "CrossLanguageDefinitionId": "TypeSpec.float"
      },
      "CrossLanguageDefinitionId": "TypeSpec.duration"
     },
     "IsRequired": true,
     "IsReadOnly": false
    }
   ]
  },
  {
   "$id": "18",
   "Kind": "model",
   "Name": "Float64SecondsDurationProperty",
   "CrossLanguageDefinitionId": "Encode.Duration.Property.Float64SecondsDurationProperty",
   "Usage": "Input,Output,Json",
   "Properties": [
    {
     "$id": "19",
     "Name": "value",
     "SerializedName": "value",
     "Description": "",
     "Type": {
      "$id": "20",
      "Kind": "duration",
      "Name": "duration",
      "Encode": "seconds",
      "WireType": {
       "$id": "21",
       "Kind": "float64",
       "Name": "float64",
       "CrossLanguageDefinitionId": "TypeSpec.float64"
      },
      "CrossLanguageDefinitionId": "TypeSpec.duration"
     },
     "IsRequired": true,
     "IsReadOnly": false
    }
   ]
  },
  {
   "$id": "22",
   "Kind": "model",
   "Name": "FloatSecondsDurationArrayProperty",
   "CrossLanguageDefinitionId": "Encode.Duration.Property.FloatSecondsDurationArrayProperty",
   "Usage": "Input,Output,Json",
   "Properties": [
    {
     "$id": "23",
     "Name": "value",
     "SerializedName": "value",
     "Description": "",
     "Type": {
      "$id": "24",
      "Kind": "array",
      "Name": "Array",
      "ValueType": {
       "$id": "25",
       "Kind": "duration",
       "Name": "Float32Duration",
       "Encode": "seconds",
       "WireType": {
        "$id": "26",
        "Kind": "float32",
        "Name": "float32",
        "CrossLanguageDefinitionId": "TypeSpec.float32"
       },
       "CrossLanguageDefinitionId": "Encode.Duration.Property.Float32Duration",
       "BaseType": {
        "$id": "27",
        "Kind": "duration",
        "Name": "duration",
        "Encode": "ISO8601",
        "WireType": {
         "$id": "28",
         "Kind": "string",
         "Name": "string",
         "CrossLanguageDefinitionId": "TypeSpec.string"
        },
        "CrossLanguageDefinitionId": "TypeSpec.duration"
       }
      },
      "CrossLanguageDefinitionId": "TypeSpec.Array"
     },
     "IsRequired": true,
     "IsReadOnly": false
    }
   ]
  }
 ],
 "Clients": [
  {
   "$id": "29",
   "Name": "DurationClient",
   "Description": "Test for encode decorator on duration.",
   "Operations": [],
   "Protocol": {
    "$id": "30"
   },
   "Parameters": [
    {
     "$id": "31",
     "Name": "endpoint",
     "NameInRequest": "endpoint",
     "Type": {
<<<<<<< HEAD
      "$id": "30",
=======
      "$id": "32",
>>>>>>> 8ee18d2d
      "Kind": "string",
      "Name": "string",
      "CrossLanguageDefinitionId": "TypeSpec.string"
     },
     "Location": "Uri",
     "IsApiVersion": false,
     "IsResourceParameter": false,
     "IsContentType": false,
     "IsRequired": true,
     "IsEndpoint": true,
     "SkipUrlEncoding": false,
     "Explode": false,
     "Kind": "Client",
     "DefaultValue": {
      "$id": "33",
      "Type": {
<<<<<<< HEAD
       "$id": "32",
=======
       "$id": "34",
>>>>>>> 8ee18d2d
       "Kind": "string",
       "Name": "string",
       "CrossLanguageDefinitionId": "TypeSpec.string"
      },
      "Value": "http://localhost:3000"
     }
    }
   ]
  },
  {
   "$id": "35",
   "Name": "Query",
   "Operations": [
    {
     "$id": "36",
     "Name": "default",
     "ResourceName": "Query",
     "Accessibility": "public",
     "Parameters": [
      {
       "$id": "37",
       "Name": "endpoint",
       "NameInRequest": "endpoint",
       "Type": {
<<<<<<< HEAD
        "$id": "36",
=======
        "$id": "38",
>>>>>>> 8ee18d2d
        "Kind": "string",
        "Name": "string",
        "CrossLanguageDefinitionId": "TypeSpec.string"
       },
       "Location": "Uri",
       "IsApiVersion": false,
       "IsResourceParameter": false,
       "IsContentType": false,
       "IsRequired": true,
       "IsEndpoint": true,
       "SkipUrlEncoding": false,
       "Explode": false,
       "Kind": "Client",
       "DefaultValue": {
        "$id": "39",
        "Type": {
<<<<<<< HEAD
         "$id": "38",
=======
         "$id": "40",
>>>>>>> 8ee18d2d
         "Kind": "string",
         "Name": "string",
         "CrossLanguageDefinitionId": "TypeSpec.string"
        },
        "Value": "http://localhost:3000"
       }
      },
      {
       "$id": "41",
       "Name": "input",
       "NameInRequest": "input",
       "Type": {
        "$id": "42",
        "Kind": "duration",
        "Name": "duration",
        "Encode": "ISO8601",
        "WireType": {
         "$id": "43",
         "Kind": "string",
         "Name": "string",
         "CrossLanguageDefinitionId": "TypeSpec.string"
        },
        "CrossLanguageDefinitionId": "TypeSpec.duration"
       },
       "Location": "Query",
       "IsApiVersion": false,
       "IsContentType": false,
       "IsEndpoint": false,
       "Explode": false,
       "IsRequired": true,
       "Kind": "Method"
      }
     ],
     "Responses": [
      {
       "$id": "44",
       "StatusCodes": [
        204
       ],
       "BodyMediaType": "Json",
       "Headers": [],
       "IsErrorResponse": false
      }
     ],
     "HttpMethod": "GET",
     "RequestBodyMediaType": "None",
     "Uri": "{endpoint}",
     "Path": "/encode/duration/query/default",
     "BufferResponse": true,
     "GenerateProtocolMethod": true,
     "GenerateConvenienceMethod": true
    },
    {
     "$id": "45",
     "Name": "iso8601",
     "ResourceName": "Query",
     "Accessibility": "public",
     "Parameters": [
      {
       "$ref": "37"
      },
      {
       "$id": "46",
       "Name": "input",
       "NameInRequest": "input",
       "Type": {
        "$id": "47",
        "Kind": "duration",
        "Name": "duration",
        "Encode": "ISO8601",
        "WireType": {
         "$id": "48",
         "Kind": "string",
         "Name": "string",
         "CrossLanguageDefinitionId": "TypeSpec.string"
        },
        "CrossLanguageDefinitionId": "TypeSpec.duration"
       },
       "Location": "Query",
       "IsApiVersion": false,
       "IsContentType": false,
       "IsEndpoint": false,
       "Explode": false,
       "IsRequired": true,
       "Kind": "Method"
      }
     ],
     "Responses": [
      {
       "$id": "49",
       "StatusCodes": [
        204
       ],
       "BodyMediaType": "Json",
       "Headers": [],
       "IsErrorResponse": false
      }
     ],
     "HttpMethod": "GET",
     "RequestBodyMediaType": "None",
     "Uri": "{endpoint}",
     "Path": "/encode/duration/query/iso8601",
     "BufferResponse": true,
     "GenerateProtocolMethod": true,
     "GenerateConvenienceMethod": true
    },
    {
     "$id": "50",
     "Name": "int32Seconds",
     "ResourceName": "Query",
     "Accessibility": "public",
     "Parameters": [
      {
       "$ref": "37"
      },
      {
       "$id": "51",
       "Name": "input",
       "NameInRequest": "input",
       "Type": {
        "$id": "52",
        "Kind": "duration",
        "Name": "duration",
        "Encode": "seconds",
        "WireType": {
         "$id": "53",
         "Kind": "int32",
         "Name": "int32",
         "CrossLanguageDefinitionId": "TypeSpec.int32"
        },
        "CrossLanguageDefinitionId": "TypeSpec.duration"
       },
       "Location": "Query",
       "IsApiVersion": false,
       "IsContentType": false,
       "IsEndpoint": false,
       "Explode": false,
       "IsRequired": true,
       "Kind": "Method"
      }
     ],
     "Responses": [
      {
       "$id": "54",
       "StatusCodes": [
        204
       ],
       "BodyMediaType": "Json",
       "Headers": [],
       "IsErrorResponse": false
      }
     ],
     "HttpMethod": "GET",
     "RequestBodyMediaType": "None",
     "Uri": "{endpoint}",
     "Path": "/encode/duration/query/int32-seconds",
     "BufferResponse": true,
     "GenerateProtocolMethod": true,
     "GenerateConvenienceMethod": true
    },
    {
     "$id": "55",
     "Name": "floatSeconds",
     "ResourceName": "Query",
     "Accessibility": "public",
     "Parameters": [
      {
       "$ref": "37"
      },
      {
       "$id": "56",
       "Name": "input",
       "NameInRequest": "input",
       "Type": {
        "$id": "57",
        "Kind": "duration",
        "Name": "duration",
        "Encode": "seconds",
        "WireType": {
         "$id": "58",
         "Kind": "float",
         "Name": "float",
         "CrossLanguageDefinitionId": "TypeSpec.float"
        },
        "CrossLanguageDefinitionId": "TypeSpec.duration"
       },
       "Location": "Query",
       "IsApiVersion": false,
       "IsContentType": false,
       "IsEndpoint": false,
       "Explode": false,
       "IsRequired": true,
       "Kind": "Method"
      }
     ],
     "Responses": [
      {
       "$id": "59",
       "StatusCodes": [
        204
       ],
       "BodyMediaType": "Json",
       "Headers": [],
       "IsErrorResponse": false
      }
     ],
     "HttpMethod": "GET",
     "RequestBodyMediaType": "None",
     "Uri": "{endpoint}",
     "Path": "/encode/duration/query/float-seconds",
     "BufferResponse": true,
     "GenerateProtocolMethod": true,
     "GenerateConvenienceMethod": true
    },
    {
     "$id": "60",
     "Name": "float64Seconds",
     "ResourceName": "Query",
     "Accessibility": "public",
     "Parameters": [
      {
       "$ref": "37"
      },
      {
       "$id": "61",
       "Name": "input",
       "NameInRequest": "input",
       "Type": {
        "$id": "62",
        "Kind": "duration",
        "Name": "duration",
        "Encode": "seconds",
        "WireType": {
         "$id": "63",
         "Kind": "float64",
         "Name": "float64",
         "CrossLanguageDefinitionId": "TypeSpec.float64"
        },
        "CrossLanguageDefinitionId": "TypeSpec.duration"
       },
       "Location": "Query",
       "IsApiVersion": false,
       "IsContentType": false,
       "IsEndpoint": false,
       "Explode": false,
       "IsRequired": true,
       "Kind": "Method"
      }
     ],
     "Responses": [
      {
       "$id": "64",
       "StatusCodes": [
        204
       ],
       "BodyMediaType": "Json",
       "Headers": [],
       "IsErrorResponse": false
      }
     ],
     "HttpMethod": "GET",
     "RequestBodyMediaType": "None",
     "Uri": "{endpoint}",
     "Path": "/encode/duration/query/float64-seconds",
     "BufferResponse": true,
     "GenerateProtocolMethod": true,
     "GenerateConvenienceMethod": true
    },
    {
     "$id": "65",
     "Name": "int32SecondsArray",
     "ResourceName": "Query",
     "Accessibility": "public",
     "Parameters": [
      {
       "$ref": "37"
      },
      {
       "$id": "66",
       "Name": "input",
       "NameInRequest": "input",
       "Type": {
        "$id": "67",
        "Kind": "array",
        "Name": "Array",
        "ValueType": {
         "$id": "68",
         "Kind": "duration",
         "Name": "Int32Duration",
         "Encode": "seconds",
         "WireType": {
          "$id": "69",
          "Kind": "int32",
          "Name": "int32",
          "CrossLanguageDefinitionId": "TypeSpec.int32"
         },
         "CrossLanguageDefinitionId": "Encode.Duration.Query.Int32Duration",
         "BaseType": {
          "$id": "70",
          "Kind": "duration",
          "Name": "duration",
          "Encode": "ISO8601",
          "WireType": {
           "$id": "71",
           "Kind": "string",
           "Name": "string",
           "CrossLanguageDefinitionId": "TypeSpec.string"
          },
          "CrossLanguageDefinitionId": "TypeSpec.duration"
         }
        },
        "CrossLanguageDefinitionId": "TypeSpec.Array"
       },
       "Location": "Query",
       "IsApiVersion": false,
       "IsContentType": false,
       "IsEndpoint": false,
       "Explode": false,
       "ArraySerializationDelimiter": ",",
       "IsRequired": true,
       "Kind": "Method"
      }
     ],
     "Responses": [
      {
       "$id": "72",
       "StatusCodes": [
        204
       ],
       "BodyMediaType": "Json",
       "Headers": [],
       "IsErrorResponse": false
      }
     ],
     "HttpMethod": "GET",
     "RequestBodyMediaType": "None",
     "Uri": "{endpoint}",
     "Path": "/encode/duration/query/int32-seconds-array",
     "BufferResponse": true,
     "GenerateProtocolMethod": true,
     "GenerateConvenienceMethod": true
    }
   ],
   "Protocol": {
    "$id": "73"
   },
   "Parent": "DurationClient",
   "Parameters": [
    {
     "$ref": "37"
    }
   ]
  },
  {
   "$id": "74",
   "Name": "Property",
   "Operations": [
    {
     "$id": "75",
     "Name": "default",
     "ResourceName": "Property",
     "Accessibility": "public",
     "Parameters": [
      {
       "$id": "76",
       "Name": "endpoint",
       "NameInRequest": "endpoint",
       "Type": {
<<<<<<< HEAD
        "$id": "73",
=======
        "$id": "77",
>>>>>>> 8ee18d2d
        "Kind": "string",
        "Name": "string",
        "CrossLanguageDefinitionId": "TypeSpec.string"
       },
       "Location": "Uri",
       "IsApiVersion": false,
       "IsResourceParameter": false,
       "IsContentType": false,
       "IsRequired": true,
       "IsEndpoint": true,
       "SkipUrlEncoding": false,
       "Explode": false,
       "Kind": "Client",
       "DefaultValue": {
        "$id": "78",
        "Type": {
<<<<<<< HEAD
         "$id": "75",
=======
         "$id": "79",
>>>>>>> 8ee18d2d
         "Kind": "string",
         "Name": "string",
         "CrossLanguageDefinitionId": "TypeSpec.string"
        },
        "Value": "http://localhost:3000"
       }
      },
      {
       "$id": "80",
       "Name": "contentType",
       "NameInRequest": "Content-Type",
       "Description": "Body parameter's content type. Known values are application/json",
       "Type": {
        "$id": "81",
        "Kind": "constant",
        "ValueType": {
         "$id": "82",
         "Kind": "string",
         "Name": "string",
         "CrossLanguageDefinitionId": "TypeSpec.string"
        },
        "Value": "application/json"
       },
       "Location": "Header",
       "IsApiVersion": false,
       "IsContentType": true,
       "IsEndpoint": false,
       "Explode": false,
       "IsRequired": true,
       "Kind": "Constant"
      },
      {
       "$id": "83",
       "Name": "accept",
       "NameInRequest": "Accept",
       "Type": {
        "$id": "84",
        "Kind": "constant",
        "ValueType": {
         "$id": "85",
         "Kind": "string",
         "Name": "string",
         "CrossLanguageDefinitionId": "TypeSpec.string"
        },
        "Value": "application/json"
       },
       "Location": "Header",
       "IsApiVersion": false,
       "IsContentType": false,
       "IsEndpoint": false,
       "Explode": false,
       "IsRequired": true,
       "Kind": "Constant"
      },
      {
       "$id": "86",
       "Name": "body",
       "NameInRequest": "body",
       "Type": {
        "$ref": "2"
       },
       "Location": "Body",
       "IsApiVersion": false,
       "IsContentType": false,
       "IsEndpoint": false,
       "Explode": false,
       "IsRequired": true,
       "Kind": "Method"
      }
     ],
     "Responses": [
      {
       "$id": "87",
       "StatusCodes": [
        200
       ],
       "BodyType": {
        "$ref": "2"
       },
       "BodyMediaType": "Json",
       "Headers": [],
       "IsErrorResponse": false,
       "ContentTypes": [
        "application/json"
       ]
      }
     ],
     "HttpMethod": "POST",
     "RequestBodyMediaType": "Json",
     "Uri": "{endpoint}",
     "Path": "/encode/duration/property/default",
     "RequestMediaTypes": [
      "application/json"
     ],
     "BufferResponse": true,
     "GenerateProtocolMethod": true,
     "GenerateConvenienceMethod": true
    },
    {
     "$id": "88",
     "Name": "iso8601",
     "ResourceName": "Property",
     "Accessibility": "public",
     "Parameters": [
      {
       "$ref": "76"
      },
      {
       "$id": "89",
       "Name": "contentType",
       "NameInRequest": "Content-Type",
       "Description": "Body parameter's content type. Known values are application/json",
       "Type": {
        "$id": "90",
        "Kind": "constant",
        "ValueType": {
         "$id": "91",
         "Kind": "string",
         "Name": "string",
         "CrossLanguageDefinitionId": "TypeSpec.string"
        },
        "Value": "application/json"
       },
       "Location": "Header",
       "IsApiVersion": false,
       "IsContentType": true,
       "IsEndpoint": false,
       "Explode": false,
       "IsRequired": true,
       "Kind": "Constant"
      },
      {
       "$id": "92",
       "Name": "accept",
       "NameInRequest": "Accept",
       "Type": {
        "$id": "93",
        "Kind": "constant",
        "ValueType": {
         "$id": "94",
         "Kind": "string",
         "Name": "string",
         "CrossLanguageDefinitionId": "TypeSpec.string"
        },
        "Value": "application/json"
       },
       "Location": "Header",
       "IsApiVersion": false,
       "IsContentType": false,
       "IsEndpoint": false,
       "Explode": false,
       "IsRequired": true,
       "Kind": "Constant"
      },
      {
       "$id": "95",
       "Name": "body",
       "NameInRequest": "body",
       "Type": {
        "$ref": "6"
       },
       "Location": "Body",
       "IsApiVersion": false,
       "IsContentType": false,
       "IsEndpoint": false,
       "Explode": false,
       "IsRequired": true,
       "Kind": "Method"
      }
     ],
     "Responses": [
      {
       "$id": "96",
       "StatusCodes": [
        200
       ],
       "BodyType": {
        "$ref": "6"
       },
       "BodyMediaType": "Json",
       "Headers": [],
       "IsErrorResponse": false,
       "ContentTypes": [
        "application/json"
       ]
      }
     ],
     "HttpMethod": "POST",
     "RequestBodyMediaType": "Json",
     "Uri": "{endpoint}",
     "Path": "/encode/duration/property/iso8601",
     "RequestMediaTypes": [
      "application/json"
     ],
     "BufferResponse": true,
     "GenerateProtocolMethod": true,
     "GenerateConvenienceMethod": true
    },
    {
     "$id": "97",
     "Name": "int32Seconds",
     "ResourceName": "Property",
     "Accessibility": "public",
     "Parameters": [
      {
       "$ref": "76"
      },
      {
       "$id": "98",
       "Name": "contentType",
       "NameInRequest": "Content-Type",
       "Description": "Body parameter's content type. Known values are application/json",
       "Type": {
        "$id": "99",
        "Kind": "constant",
        "ValueType": {
         "$id": "100",
         "Kind": "string",
         "Name": "string",
         "CrossLanguageDefinitionId": "TypeSpec.string"
        },
        "Value": "application/json"
       },
       "Location": "Header",
       "IsApiVersion": false,
       "IsContentType": true,
       "IsEndpoint": false,
       "Explode": false,
       "IsRequired": true,
       "Kind": "Constant"
      },
      {
       "$id": "101",
       "Name": "accept",
       "NameInRequest": "Accept",
       "Type": {
        "$id": "102",
        "Kind": "constant",
        "ValueType": {
         "$id": "103",
         "Kind": "string",
         "Name": "string",
         "CrossLanguageDefinitionId": "TypeSpec.string"
        },
        "Value": "application/json"
       },
       "Location": "Header",
       "IsApiVersion": false,
       "IsContentType": false,
       "IsEndpoint": false,
       "Explode": false,
       "IsRequired": true,
       "Kind": "Constant"
      },
      {
       "$id": "104",
       "Name": "body",
       "NameInRequest": "body",
       "Type": {
        "$ref": "10"
       },
       "Location": "Body",
       "IsApiVersion": false,
       "IsContentType": false,
       "IsEndpoint": false,
       "Explode": false,
       "IsRequired": true,
       "Kind": "Method"
      }
     ],
     "Responses": [
      {
       "$id": "105",
       "StatusCodes": [
        200
       ],
       "BodyType": {
        "$ref": "10"
       },
       "BodyMediaType": "Json",
       "Headers": [],
       "IsErrorResponse": false,
       "ContentTypes": [
        "application/json"
       ]
      }
     ],
     "HttpMethod": "POST",
     "RequestBodyMediaType": "Json",
     "Uri": "{endpoint}",
     "Path": "/encode/duration/property/int32-seconds",
     "RequestMediaTypes": [
      "application/json"
     ],
     "BufferResponse": true,
     "GenerateProtocolMethod": true,
     "GenerateConvenienceMethod": true
    },
    {
     "$id": "106",
     "Name": "floatSeconds",
     "ResourceName": "Property",
     "Accessibility": "public",
     "Parameters": [
      {
       "$ref": "76"
      },
      {
       "$id": "107",
       "Name": "contentType",
       "NameInRequest": "Content-Type",
       "Description": "Body parameter's content type. Known values are application/json",
       "Type": {
        "$id": "108",
        "Kind": "constant",
        "ValueType": {
         "$id": "109",
         "Kind": "string",
         "Name": "string",
         "CrossLanguageDefinitionId": "TypeSpec.string"
        },
        "Value": "application/json"
       },
       "Location": "Header",
       "IsApiVersion": false,
       "IsContentType": true,
       "IsEndpoint": false,
       "Explode": false,
       "IsRequired": true,
       "Kind": "Constant"
      },
      {
       "$id": "110",
       "Name": "accept",
       "NameInRequest": "Accept",
       "Type": {
        "$id": "111",
        "Kind": "constant",
        "ValueType": {
         "$id": "112",
         "Kind": "string",
         "Name": "string",
         "CrossLanguageDefinitionId": "TypeSpec.string"
        },
        "Value": "application/json"
       },
       "Location": "Header",
       "IsApiVersion": false,
       "IsContentType": false,
       "IsEndpoint": false,
       "Explode": false,
       "IsRequired": true,
       "Kind": "Constant"
      },
      {
       "$id": "113",
       "Name": "body",
       "NameInRequest": "body",
       "Type": {
        "$ref": "14"
       },
       "Location": "Body",
       "IsApiVersion": false,
       "IsContentType": false,
       "IsEndpoint": false,
       "Explode": false,
       "IsRequired": true,
       "Kind": "Method"
      }
     ],
     "Responses": [
      {
       "$id": "114",
       "StatusCodes": [
        200
       ],
       "BodyType": {
        "$ref": "14"
       },
       "BodyMediaType": "Json",
       "Headers": [],
       "IsErrorResponse": false,
       "ContentTypes": [
        "application/json"
       ]
      }
     ],
     "HttpMethod": "POST",
     "RequestBodyMediaType": "Json",
     "Uri": "{endpoint}",
     "Path": "/encode/duration/property/float-seconds",
     "RequestMediaTypes": [
      "application/json"
     ],
     "BufferResponse": true,
     "GenerateProtocolMethod": true,
     "GenerateConvenienceMethod": true
    },
    {
     "$id": "115",
     "Name": "float64Seconds",
     "ResourceName": "Property",
     "Accessibility": "public",
     "Parameters": [
      {
       "$ref": "76"
      },
      {
       "$id": "116",
       "Name": "contentType",
       "NameInRequest": "Content-Type",
       "Description": "Body parameter's content type. Known values are application/json",
       "Type": {
        "$id": "117",
        "Kind": "constant",
        "ValueType": {
         "$id": "118",
         "Kind": "string",
         "Name": "string",
         "CrossLanguageDefinitionId": "TypeSpec.string"
        },
        "Value": "application/json"
       },
       "Location": "Header",
       "IsApiVersion": false,
       "IsContentType": true,
       "IsEndpoint": false,
       "Explode": false,
       "IsRequired": true,
       "Kind": "Constant"
      },
      {
       "$id": "119",
       "Name": "accept",
       "NameInRequest": "Accept",
       "Type": {
        "$id": "120",
        "Kind": "constant",
        "ValueType": {
         "$id": "121",
         "Kind": "string",
         "Name": "string",
         "CrossLanguageDefinitionId": "TypeSpec.string"
        },
        "Value": "application/json"
       },
       "Location": "Header",
       "IsApiVersion": false,
       "IsContentType": false,
       "IsEndpoint": false,
       "Explode": false,
       "IsRequired": true,
       "Kind": "Constant"
      },
      {
       "$id": "122",
       "Name": "body",
       "NameInRequest": "body",
       "Type": {
        "$ref": "18"
       },
       "Location": "Body",
       "IsApiVersion": false,
       "IsContentType": false,
       "IsEndpoint": false,
       "Explode": false,
       "IsRequired": true,
       "Kind": "Method"
      }
     ],
     "Responses": [
      {
       "$id": "123",
       "StatusCodes": [
        200
       ],
       "BodyType": {
        "$ref": "18"
       },
       "BodyMediaType": "Json",
       "Headers": [],
       "IsErrorResponse": false,
       "ContentTypes": [
        "application/json"
       ]
      }
     ],
     "HttpMethod": "POST",
     "RequestBodyMediaType": "Json",
     "Uri": "{endpoint}",
     "Path": "/encode/duration/property/float64-seconds",
     "RequestMediaTypes": [
      "application/json"
     ],
     "BufferResponse": true,
     "GenerateProtocolMethod": true,
     "GenerateConvenienceMethod": true
    },
    {
     "$id": "124",
     "Name": "floatSecondsArray",
     "ResourceName": "Property",
     "Accessibility": "public",
     "Parameters": [
      {
       "$ref": "76"
      },
      {
       "$id": "125",
       "Name": "contentType",
       "NameInRequest": "Content-Type",
       "Description": "Body parameter's content type. Known values are application/json",
       "Type": {
        "$id": "126",
        "Kind": "constant",
        "ValueType": {
         "$id": "127",
         "Kind": "string",
         "Name": "string",
         "CrossLanguageDefinitionId": "TypeSpec.string"
        },
        "Value": "application/json"
       },
       "Location": "Header",
       "IsApiVersion": false,
       "IsContentType": true,
       "IsEndpoint": false,
       "Explode": false,
       "IsRequired": true,
       "Kind": "Constant"
      },
      {
       "$id": "128",
       "Name": "accept",
       "NameInRequest": "Accept",
       "Type": {
        "$id": "129",
        "Kind": "constant",
        "ValueType": {
         "$id": "130",
         "Kind": "string",
         "Name": "string",
         "CrossLanguageDefinitionId": "TypeSpec.string"
        },
        "Value": "application/json"
       },
       "Location": "Header",
       "IsApiVersion": false,
       "IsContentType": false,
       "IsEndpoint": false,
       "Explode": false,
       "IsRequired": true,
       "Kind": "Constant"
      },
      {
       "$id": "131",
       "Name": "body",
       "NameInRequest": "body",
       "Type": {
        "$ref": "22"
       },
       "Location": "Body",
       "IsApiVersion": false,
       "IsContentType": false,
       "IsEndpoint": false,
       "Explode": false,
       "IsRequired": true,
       "Kind": "Method"
      }
     ],
     "Responses": [
      {
       "$id": "132",
       "StatusCodes": [
        200
       ],
       "BodyType": {
        "$ref": "22"
       },
       "BodyMediaType": "Json",
       "Headers": [],
       "IsErrorResponse": false,
       "ContentTypes": [
        "application/json"
       ]
      }
     ],
     "HttpMethod": "POST",
     "RequestBodyMediaType": "Json",
     "Uri": "{endpoint}",
     "Path": "/encode/duration/property/float-seconds-array",
     "RequestMediaTypes": [
      "application/json"
     ],
     "BufferResponse": true,
     "GenerateProtocolMethod": true,
     "GenerateConvenienceMethod": true
    }
   ],
   "Protocol": {
    "$id": "133"
   },
   "Parent": "DurationClient",
   "Parameters": [
    {
     "$ref": "76"
    }
   ]
  },
  {
   "$id": "134",
   "Name": "Header",
   "Operations": [
    {
     "$id": "135",
     "Name": "default",
     "ResourceName": "Header",
     "Accessibility": "public",
     "Parameters": [
      {
       "$id": "136",
       "Name": "endpoint",
       "NameInRequest": "endpoint",
       "Type": {
<<<<<<< HEAD
        "$id": "133",
=======
        "$id": "137",
>>>>>>> 8ee18d2d
        "Kind": "string",
        "Name": "string",
        "CrossLanguageDefinitionId": "TypeSpec.string"
       },
       "Location": "Uri",
       "IsApiVersion": false,
       "IsResourceParameter": false,
       "IsContentType": false,
       "IsRequired": true,
       "IsEndpoint": true,
       "SkipUrlEncoding": false,
       "Explode": false,
       "Kind": "Client",
       "DefaultValue": {
        "$id": "138",
        "Type": {
<<<<<<< HEAD
         "$id": "135",
=======
         "$id": "139",
>>>>>>> 8ee18d2d
         "Kind": "string",
         "Name": "string",
         "CrossLanguageDefinitionId": "TypeSpec.string"
        },
        "Value": "http://localhost:3000"
       }
      },
      {
       "$id": "140",
       "Name": "duration",
       "NameInRequest": "duration",
       "Type": {
        "$id": "141",
        "Kind": "duration",
        "Name": "duration",
        "Encode": "ISO8601",
        "WireType": {
         "$id": "142",
         "Kind": "string",
         "Name": "string",
         "CrossLanguageDefinitionId": "TypeSpec.string"
        },
        "CrossLanguageDefinitionId": "TypeSpec.duration"
       },
       "Location": "Header",
       "IsApiVersion": false,
       "IsContentType": false,
       "IsEndpoint": false,
       "Explode": false,
       "IsRequired": true,
       "Kind": "Method"
      }
     ],
     "Responses": [
      {
       "$id": "143",
       "StatusCodes": [
        204
       ],
       "BodyMediaType": "Json",
       "Headers": [],
       "IsErrorResponse": false
      }
     ],
     "HttpMethod": "GET",
     "RequestBodyMediaType": "None",
     "Uri": "{endpoint}",
     "Path": "/encode/duration/header/default",
     "BufferResponse": true,
     "GenerateProtocolMethod": true,
     "GenerateConvenienceMethod": true
    },
    {
     "$id": "144",
     "Name": "iso8601",
     "ResourceName": "Header",
     "Accessibility": "public",
     "Parameters": [
      {
       "$ref": "136"
      },
      {
       "$id": "145",
       "Name": "duration",
       "NameInRequest": "duration",
       "Type": {
        "$id": "146",
        "Kind": "duration",
        "Name": "duration",
        "Encode": "ISO8601",
        "WireType": {
         "$id": "147",
         "Kind": "string",
         "Name": "string",
         "CrossLanguageDefinitionId": "TypeSpec.string"
        },
        "CrossLanguageDefinitionId": "TypeSpec.duration"
       },
       "Location": "Header",
       "IsApiVersion": false,
       "IsContentType": false,
       "IsEndpoint": false,
       "Explode": false,
       "IsRequired": true,
       "Kind": "Method"
      }
     ],
     "Responses": [
      {
       "$id": "148",
       "StatusCodes": [
        204
       ],
       "BodyMediaType": "Json",
       "Headers": [],
       "IsErrorResponse": false
      }
     ],
     "HttpMethod": "GET",
     "RequestBodyMediaType": "None",
     "Uri": "{endpoint}",
     "Path": "/encode/duration/header/iso8601",
     "BufferResponse": true,
     "GenerateProtocolMethod": true,
     "GenerateConvenienceMethod": true
    },
    {
     "$id": "149",
     "Name": "iso8601Array",
     "ResourceName": "Header",
     "Accessibility": "public",
     "Parameters": [
      {
       "$ref": "136"
      },
      {
       "$id": "150",
       "Name": "duration",
       "NameInRequest": "duration",
       "Type": {
        "$id": "151",
        "Kind": "array",
        "Name": "Array",
        "ValueType": {
         "$id": "152",
         "Kind": "duration",
         "Name": "Iso8601Duration",
         "Encode": "ISO8601",
         "WireType": {
          "$id": "153",
          "Kind": "string",
          "Name": "string",
          "CrossLanguageDefinitionId": "TypeSpec.string"
         },
         "CrossLanguageDefinitionId": "Encode.Duration.Header.Iso8601Duration",
         "BaseType": {
          "$id": "154",
          "Kind": "duration",
          "Name": "duration",
          "Encode": "ISO8601",
          "WireType": {
           "$id": "155",
           "Kind": "string",
           "Name": "string",
           "CrossLanguageDefinitionId": "TypeSpec.string"
          },
          "CrossLanguageDefinitionId": "TypeSpec.duration"
         }
        },
        "CrossLanguageDefinitionId": "TypeSpec.Array"
       },
       "Location": "Header",
       "IsApiVersion": false,
       "IsContentType": false,
       "IsEndpoint": false,
       "Explode": false,
       "ArraySerializationDelimiter": ",",
       "IsRequired": true,
       "Kind": "Method"
      }
     ],
     "Responses": [
      {
       "$id": "156",
       "StatusCodes": [
        204
       ],
       "BodyMediaType": "Json",
       "Headers": [],
       "IsErrorResponse": false
      }
     ],
     "HttpMethod": "GET",
     "RequestBodyMediaType": "None",
     "Uri": "{endpoint}",
     "Path": "/encode/duration/header/iso8601-array",
     "BufferResponse": true,
     "GenerateProtocolMethod": true,
     "GenerateConvenienceMethod": true
    },
    {
     "$id": "157",
     "Name": "int32Seconds",
     "ResourceName": "Header",
     "Accessibility": "public",
     "Parameters": [
      {
       "$ref": "136"
      },
      {
       "$id": "158",
       "Name": "duration",
       "NameInRequest": "duration",
       "Type": {
        "$id": "159",
        "Kind": "duration",
        "Name": "duration",
        "Encode": "seconds",
        "WireType": {
         "$id": "160",
         "Kind": "int32",
         "Name": "int32",
         "CrossLanguageDefinitionId": "TypeSpec.int32"
        },
        "CrossLanguageDefinitionId": "TypeSpec.duration"
       },
       "Location": "Header",
       "IsApiVersion": false,
       "IsContentType": false,
       "IsEndpoint": false,
       "Explode": false,
       "IsRequired": true,
       "Kind": "Method"
      }
     ],
     "Responses": [
      {
       "$id": "161",
       "StatusCodes": [
        204
       ],
       "BodyMediaType": "Json",
       "Headers": [],
       "IsErrorResponse": false
      }
     ],
     "HttpMethod": "GET",
     "RequestBodyMediaType": "None",
     "Uri": "{endpoint}",
     "Path": "/encode/duration/header/int32-seconds",
     "BufferResponse": true,
     "GenerateProtocolMethod": true,
     "GenerateConvenienceMethod": true
    },
    {
     "$id": "162",
     "Name": "floatSeconds",
     "ResourceName": "Header",
     "Accessibility": "public",
     "Parameters": [
      {
       "$ref": "136"
      },
      {
       "$id": "163",
       "Name": "duration",
       "NameInRequest": "duration",
       "Type": {
        "$id": "164",
        "Kind": "duration",
        "Name": "duration",
        "Encode": "seconds",
        "WireType": {
         "$id": "165",
         "Kind": "float",
         "Name": "float",
         "CrossLanguageDefinitionId": "TypeSpec.float"
        },
        "CrossLanguageDefinitionId": "TypeSpec.duration"
       },
       "Location": "Header",
       "IsApiVersion": false,
       "IsContentType": false,
       "IsEndpoint": false,
       "Explode": false,
       "IsRequired": true,
       "Kind": "Method"
      }
     ],
     "Responses": [
      {
       "$id": "166",
       "StatusCodes": [
        204
       ],
       "BodyMediaType": "Json",
       "Headers": [],
       "IsErrorResponse": false
      }
     ],
     "HttpMethod": "GET",
     "RequestBodyMediaType": "None",
     "Uri": "{endpoint}",
     "Path": "/encode/duration/header/float-seconds",
     "BufferResponse": true,
     "GenerateProtocolMethod": true,
     "GenerateConvenienceMethod": true
    },
    {
     "$id": "167",
     "Name": "float64Seconds",
     "ResourceName": "Header",
     "Accessibility": "public",
     "Parameters": [
      {
       "$ref": "136"
      },
      {
       "$id": "168",
       "Name": "duration",
       "NameInRequest": "duration",
       "Type": {
        "$id": "169",
        "Kind": "duration",
        "Name": "duration",
        "Encode": "seconds",
        "WireType": {
         "$id": "170",
         "Kind": "float64",
         "Name": "float64",
         "CrossLanguageDefinitionId": "TypeSpec.float64"
        },
        "CrossLanguageDefinitionId": "TypeSpec.duration"
       },
       "Location": "Header",
       "IsApiVersion": false,
       "IsContentType": false,
       "IsEndpoint": false,
       "Explode": false,
       "IsRequired": true,
       "Kind": "Method"
      }
     ],
     "Responses": [
      {
       "$id": "171",
       "StatusCodes": [
        204
       ],
       "BodyMediaType": "Json",
       "Headers": [],
       "IsErrorResponse": false
      }
     ],
     "HttpMethod": "GET",
     "RequestBodyMediaType": "None",
     "Uri": "{endpoint}",
     "Path": "/encode/duration/header/float64-seconds",
     "BufferResponse": true,
     "GenerateProtocolMethod": true,
     "GenerateConvenienceMethod": true
    }
   ],
   "Protocol": {
    "$id": "172"
   },
   "Parent": "DurationClient",
   "Parameters": [
    {
     "$ref": "136"
    }
   ]
  }
 ]
}<|MERGE_RESOLUTION|>--- conflicted
+++ resolved
@@ -219,11 +219,7 @@
      "Name": "endpoint",
      "NameInRequest": "endpoint",
      "Type": {
-<<<<<<< HEAD
-      "$id": "30",
-=======
       "$id": "32",
->>>>>>> 8ee18d2d
       "Kind": "string",
       "Name": "string",
       "CrossLanguageDefinitionId": "TypeSpec.string"
@@ -240,11 +236,7 @@
      "DefaultValue": {
       "$id": "33",
       "Type": {
-<<<<<<< HEAD
-       "$id": "32",
-=======
        "$id": "34",
->>>>>>> 8ee18d2d
        "Kind": "string",
        "Name": "string",
        "CrossLanguageDefinitionId": "TypeSpec.string"
@@ -269,11 +261,7 @@
        "Name": "endpoint",
        "NameInRequest": "endpoint",
        "Type": {
-<<<<<<< HEAD
-        "$id": "36",
-=======
         "$id": "38",
->>>>>>> 8ee18d2d
         "Kind": "string",
         "Name": "string",
         "CrossLanguageDefinitionId": "TypeSpec.string"
@@ -290,11 +278,7 @@
        "DefaultValue": {
         "$id": "39",
         "Type": {
-<<<<<<< HEAD
-         "$id": "38",
-=======
          "$id": "40",
->>>>>>> 8ee18d2d
          "Kind": "string",
          "Name": "string",
          "CrossLanguageDefinitionId": "TypeSpec.string"
@@ -663,11 +647,7 @@
        "Name": "endpoint",
        "NameInRequest": "endpoint",
        "Type": {
-<<<<<<< HEAD
-        "$id": "73",
-=======
         "$id": "77",
->>>>>>> 8ee18d2d
         "Kind": "string",
         "Name": "string",
         "CrossLanguageDefinitionId": "TypeSpec.string"
@@ -684,11 +664,7 @@
        "DefaultValue": {
         "$id": "78",
         "Type": {
-<<<<<<< HEAD
-         "$id": "75",
-=======
          "$id": "79",
->>>>>>> 8ee18d2d
          "Kind": "string",
          "Name": "string",
          "CrossLanguageDefinitionId": "TypeSpec.string"
@@ -1313,11 +1289,7 @@
        "Name": "endpoint",
        "NameInRequest": "endpoint",
        "Type": {
-<<<<<<< HEAD
-        "$id": "133",
-=======
         "$id": "137",
->>>>>>> 8ee18d2d
         "Kind": "string",
         "Name": "string",
         "CrossLanguageDefinitionId": "TypeSpec.string"
@@ -1334,11 +1306,7 @@
        "DefaultValue": {
         "$id": "138",
         "Type": {
-<<<<<<< HEAD
-         "$id": "135",
-=======
          "$id": "139",
->>>>>>> 8ee18d2d
          "Kind": "string",
          "Name": "string",
          "CrossLanguageDefinitionId": "TypeSpec.string"
