--- conflicted
+++ resolved
@@ -18,13 +18,7 @@
      "Description": "Pass in true",
      "Type": {
       "$id": "4",
-<<<<<<< HEAD
-      "Kind": "Primitive",
-      "Name": "Boolean"
-=======
-      "Kind": "boolean",
-      "IsNullable": false
->>>>>>> 9b8a321f
+      "Kind": "boolean"
      },
      "IsRequired": true,
      "IsReadOnly": false
