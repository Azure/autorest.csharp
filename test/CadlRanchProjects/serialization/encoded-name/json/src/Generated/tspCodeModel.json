--- conflicted
+++ resolved
@@ -45,13 +45,9 @@
      "Description": "TestServer endpoint",
      "Type": {
       "$id": "8",
-<<<<<<< HEAD
       "Kind": "string",
       "Name": "string",
-      "CrossLanguageDefinitionId": ""
-=======
-      "Kind": "string"
->>>>>>> d4a5bea0
+      "CrossLanguageDefinitionId": "TypeSpec.string"
      },
      "Location": "Uri",
      "IsApiVersion": false,
@@ -66,13 +62,9 @@
       "$id": "9",
       "Type": {
        "$id": "10",
-<<<<<<< HEAD
        "Kind": "string",
        "Name": "string",
-       "CrossLanguageDefinitionId": ""
-=======
-       "Kind": "string"
->>>>>>> d4a5bea0
+       "CrossLanguageDefinitionId": "TypeSpec.string"
       },
       "Value": "http://localhost:3000"
      }
