{
 "$id": "1",
 "Name": "Serialization.EncodedName.Json",
 "ApiVersions": [],
 "Enums": [],
 "Models": [
  {
   "$id": "2",
   "Kind": "model",
   "Name": "JsonEncodedNameModel",
   "CrossLanguageDefinitionId": "Serialization.EncodedName.Json.Property.JsonEncodedNameModel",
   "Usage": "Input,Output,Json",
   "Decorators": [],
   "Properties": [
    {
     "$id": "3",
     "Name": "defaultName",
     "SerializedName": "wireName",
     "Description": "Pass in true",
     "Type": {
      "$id": "4",
      "Kind": "boolean",
<<<<<<< HEAD
      "Decorators": []
=======
      "Name": "boolean",
      "CrossLanguageDefinitionId": "TypeSpec.boolean"
>>>>>>> 3e9fef80
     },
     "IsRequired": true,
     "IsReadOnly": false,
     "Decorators": []
    }
   ]
  }
 ],
 "Clients": [
  {
   "$id": "5",
   "Name": "JsonClient",
   "Description": "Projection",
   "Operations": [],
   "Protocol": {
    "$id": "6"
   },
   "Parameters": [
    {
     "$id": "7",
     "Name": "endpoint",
     "NameInRequest": "endpoint",
     "Type": {
      "$id": "8",
      "Kind": "string",
      "Name": "string",
      "CrossLanguageDefinitionId": "TypeSpec.string"
     },
     "Location": "Uri",
     "IsApiVersion": false,
     "IsResourceParameter": false,
     "IsContentType": false,
     "IsRequired": true,
     "IsEndpoint": true,
     "SkipUrlEncoding": false,
     "Explode": false,
     "Kind": "Client",
     "DefaultValue": {
      "$id": "9",
      "Type": {
       "$id": "10",
       "Kind": "string",
       "Name": "string",
       "CrossLanguageDefinitionId": "TypeSpec.string"
      },
      "Value": "http://localhost:3000"
     }
    }
   ],
   "Decorators": []
  },
  {
   "$id": "11",
   "Name": "Property",
   "Operations": [
    {
     "$id": "12",
     "Name": "send",
     "ResourceName": "Property",
     "Accessibility": "public",
     "Parameters": [
      {
       "$id": "13",
       "Name": "endpoint",
       "NameInRequest": "endpoint",
       "Type": {
        "$id": "14",
        "Kind": "string",
        "Name": "string",
        "CrossLanguageDefinitionId": "TypeSpec.string"
       },
       "Location": "Uri",
       "IsApiVersion": false,
       "IsResourceParameter": false,
       "IsContentType": false,
       "IsRequired": true,
       "IsEndpoint": true,
       "SkipUrlEncoding": false,
       "Explode": false,
       "Kind": "Client",
       "DefaultValue": {
        "$id": "15",
        "Type": {
         "$id": "16",
         "Kind": "string",
         "Name": "string",
         "CrossLanguageDefinitionId": "TypeSpec.string"
        },
        "Value": "http://localhost:3000"
       }
      },
      {
       "$id": "17",
       "Name": "contentType",
       "NameInRequest": "Content-Type",
       "Description": "Body parameter's content type. Known values are application/json",
       "Type": {
        "$id": "18",
        "Kind": "constant",
        "ValueType": {
         "$id": "19",
         "Kind": "string",
         "Name": "string",
         "CrossLanguageDefinitionId": "TypeSpec.string"
        },
        "Value": "application/json"
       },
       "Location": "Header",
       "IsApiVersion": false,
       "IsContentType": true,
       "IsEndpoint": false,
       "Explode": false,
       "IsRequired": true,
       "Kind": "Constant"
      },
      {
       "$id": "20",
       "Name": "body",
       "NameInRequest": "body",
       "Type": {
        "$ref": "2"
       },
       "Location": "Body",
       "IsApiVersion": false,
       "IsContentType": false,
       "IsEndpoint": false,
       "Explode": false,
       "IsRequired": true,
       "Kind": "Method"
      }
     ],
     "Responses": [
      {
       "$id": "21",
       "StatusCodes": [
        204
       ],
       "BodyMediaType": "Json",
       "Headers": [],
       "IsErrorResponse": false
      }
     ],
     "HttpMethod": "POST",
     "RequestBodyMediaType": "Json",
     "Uri": "{endpoint}",
     "Path": "/serialization/encoded-name/json/property",
     "RequestMediaTypes": [
      "application/json"
     ],
     "BufferResponse": true,
     "GenerateProtocolMethod": true,
     "GenerateConvenienceMethod": true,
     "CrossLanguageDefinitionId": "Serialization.EncodedName.Json.Property.send"
    },
    {
     "$id": "22",
     "Name": "get",
     "ResourceName": "Property",
     "Accessibility": "public",
     "Parameters": [
      {
       "$ref": "13"
      },
      {
       "$id": "23",
       "Name": "accept",
       "NameInRequest": "Accept",
       "Type": {
        "$id": "24",
        "Kind": "constant",
        "ValueType": {
         "$id": "25",
         "Kind": "string",
         "Name": "string",
         "CrossLanguageDefinitionId": "TypeSpec.string"
        },
        "Value": "application/json"
       },
       "Location": "Header",
       "IsApiVersion": false,
       "IsContentType": false,
       "IsEndpoint": false,
       "Explode": false,
       "IsRequired": true,
       "Kind": "Constant"
      }
     ],
     "Responses": [
      {
       "$id": "26",
       "StatusCodes": [
        200
       ],
       "BodyType": {
        "$ref": "2"
       },
       "BodyMediaType": "Json",
       "Headers": [],
       "IsErrorResponse": false,
       "ContentTypes": [
        "application/json"
       ]
      }
     ],
     "HttpMethod": "GET",
     "RequestBodyMediaType": "None",
     "Uri": "{endpoint}",
     "Path": "/serialization/encoded-name/json/property",
     "BufferResponse": true,
     "GenerateProtocolMethod": true,
     "GenerateConvenienceMethod": true,
     "CrossLanguageDefinitionId": "Serialization.EncodedName.Json.Property.get"
    }
   ],
   "Protocol": {
    "$id": "27"
   },
   "Parent": "JsonClient",
   "Parameters": [
    {
     "$ref": "13"
    }
   ],
   "Decorators": []
  }
 ]
}<|MERGE_RESOLUTION|>--- conflicted
+++ resolved
@@ -20,12 +20,9 @@
      "Type": {
       "$id": "4",
       "Kind": "boolean",
-<<<<<<< HEAD
+      "Name": "boolean",
+      "CrossLanguageDefinitionId": "TypeSpec.boolean",
       "Decorators": []
-=======
-      "Name": "boolean",
-      "CrossLanguageDefinitionId": "TypeSpec.boolean"
->>>>>>> 3e9fef80
      },
      "IsRequired": true,
      "IsReadOnly": false,
@@ -129,9 +126,11 @@
          "$id": "19",
          "Kind": "string",
          "Name": "string",
-         "CrossLanguageDefinitionId": "TypeSpec.string"
+         "CrossLanguageDefinitionId": "TypeSpec.string",
+         "Decorators": []
         },
-        "Value": "application/json"
+        "Value": "application/json",
+        "Decorators": []
        },
        "Location": "Header",
        "IsApiVersion": false,
@@ -139,7 +138,8 @@
        "IsEndpoint": false,
        "Explode": false,
        "IsRequired": true,
-       "Kind": "Constant"
+       "Kind": "Constant",
+       "Decorators": []
       },
       {
        "$id": "20",
@@ -154,7 +154,8 @@
        "IsEndpoint": false,
        "Explode": false,
        "IsRequired": true,
-       "Kind": "Method"
+       "Kind": "Method",
+       "Decorators": []
       }
      ],
      "Responses": [
@@ -178,7 +179,8 @@
      "BufferResponse": true,
      "GenerateProtocolMethod": true,
      "GenerateConvenienceMethod": true,
-     "CrossLanguageDefinitionId": "Serialization.EncodedName.Json.Property.send"
+     "CrossLanguageDefinitionId": "Serialization.EncodedName.Json.Property.send",
+     "Decorators": []
     },
     {
      "$id": "22",
@@ -200,9 +202,11 @@
          "$id": "25",
          "Kind": "string",
          "Name": "string",
-         "CrossLanguageDefinitionId": "TypeSpec.string"
+         "CrossLanguageDefinitionId": "TypeSpec.string",
+         "Decorators": []
         },
-        "Value": "application/json"
+        "Value": "application/json",
+        "Decorators": []
        },
        "Location": "Header",
        "IsApiVersion": false,
@@ -210,7 +214,8 @@
        "IsEndpoint": false,
        "Explode": false,
        "IsRequired": true,
-       "Kind": "Constant"
+       "Kind": "Constant",
+       "Decorators": []
       }
      ],
      "Responses": [
@@ -237,7 +242,8 @@
      "BufferResponse": true,
      "GenerateProtocolMethod": true,
      "GenerateConvenienceMethod": true,
-     "CrossLanguageDefinitionId": "Serialization.EncodedName.Json.Property.get"
+     "CrossLanguageDefinitionId": "Serialization.EncodedName.Json.Property.get",
+     "Decorators": []
     }
    ],
    "Protocol": {
