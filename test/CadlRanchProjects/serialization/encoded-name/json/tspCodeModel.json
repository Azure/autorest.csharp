--- conflicted
+++ resolved
@@ -91,40 +91,6 @@
      "Parameters": [
       {
        "$id": "13",
-<<<<<<< HEAD
-=======
-       "Name": "endpoint",
-       "NameInRequest": "endpoint",
-       "Description": "Service host",
-       "Type": {
-        "$id": "14",
-        "kind": "url",
-        "name": "url",
-        "crossLanguageDefinitionId": "TypeSpec.url"
-       },
-       "Location": "Uri",
-       "IsApiVersion": false,
-       "IsResourceParameter": false,
-       "IsContentType": false,
-       "IsRequired": true,
-       "IsEndpoint": true,
-       "SkipUrlEncoding": false,
-       "Explode": false,
-       "Kind": "Client",
-       "DefaultValue": {
-        "$id": "15",
-        "Type": {
-         "$id": "16",
-         "kind": "string",
-         "name": "string",
-         "crossLanguageDefinitionId": "TypeSpec.string"
-        },
-        "Value": "http://localhost:3000"
-       }
-      },
-      {
-       "$id": "17",
->>>>>>> fb93e005
        "Name": "contentType",
        "NameInRequest": "Content-Type",
        "Description": "Body parameter's content type. Known values are application/json",
@@ -264,6 +230,7 @@
      "$id": "24",
      "Name": "endpoint",
      "NameInRequest": "endpoint",
+     "Description": "Service host",
      "Type": {
       "$id": "25",
       "kind": "url",
