{
 "$id": "1",
 "Name": "_Specs_.Azure.ClientGenerator.Core.Usage",
 "ApiVersions": [],
 "Enums": [],
 "Models": [
  {
   "$id": "2",
   "Kind": "model",
   "Name": "InputModel",
   "CrossLanguageDefinitionId": "_Specs_.Azure.ClientGenerator.Core.Usage.ModelInOperation.InputModel",
   "Usage": "Input,Output,Json",
   "Description": "Usage override to roundtrip.",
   "Properties": [
    {
     "$id": "3",
     "Name": "name",
     "SerializedName": "name",
     "Description": "",
     "Type": {
      "$id": "4",
      "Kind": "string",
      "Name": "string",
      "CrossLanguageDefinitionId": "TypeSpec.string"
     },
     "IsRequired": true,
     "IsReadOnly": false
    }
   ]
  },
  {
   "$id": "5",
   "Kind": "model",
   "Name": "OutputModel",
   "CrossLanguageDefinitionId": "_Specs_.Azure.ClientGenerator.Core.Usage.ModelInOperation.OutputModel",
   "Usage": "Input,Output,Json",
   "Description": "Usage override to roundtrip.",
   "Properties": [
    {
     "$id": "6",
     "Name": "name",
     "SerializedName": "name",
     "Description": "",
     "Type": {
      "$id": "7",
      "Kind": "string",
      "Name": "string",
      "CrossLanguageDefinitionId": "TypeSpec.string"
     },
     "IsRequired": true,
     "IsReadOnly": false
    }
   ]
  },
  {
   "$id": "8",
   "Kind": "model",
   "Name": "RoundTripModel",
   "CrossLanguageDefinitionId": "_Specs_.Azure.ClientGenerator.Core.Usage.ModelInOperation.RoundTripModel",
   "Usage": "Input,Output,Json",
   "Properties": [
    {
     "$id": "9",
     "Name": "result",
     "SerializedName": "result",
     "Description": "",
     "Type": {
      "$id": "10",
      "Kind": "model",
      "Name": "ResultModel",
      "CrossLanguageDefinitionId": "_Specs_.Azure.ClientGenerator.Core.Usage.ModelInOperation.ResultModel",
      "Usage": "Output,Json",
      "Properties": [
       {
        "$id": "11",
        "Name": "name",
        "SerializedName": "name",
        "Description": "",
        "Type": {
         "$id": "12",
         "Kind": "string",
         "Name": "string",
         "CrossLanguageDefinitionId": "TypeSpec.string"
        },
        "IsRequired": true,
        "IsReadOnly": false
       }
      ]
     },
     "IsRequired": true,
     "IsReadOnly": true
    }
   ]
  },
  {
   "$ref": "10"
  },
  {
   "$id": "13",
   "Kind": "model",
   "Name": "OrphanModel",
   "CrossLanguageDefinitionId": "_Specs_.Azure.ClientGenerator.Core.Usage.OrphanModel",
   "Access": "public",
   "Usage": "Input",
   "Description": "Not used anywhere, but access is override to public so still need to be generated and exported with serialization.",
   "Properties": [
    {
     "$id": "14",
     "Name": "name",
     "SerializedName": "name",
     "Description": "",
     "Type": {
      "$id": "15",
      "Kind": "string",
      "Name": "string",
      "CrossLanguageDefinitionId": "TypeSpec.string"
     },
     "IsRequired": true,
     "IsReadOnly": false
    }
   ]
  }
 ],
 "Clients": [
  {
   "$id": "16",
   "Name": "UsageClient",
   "Description": "Test for internal decorator.",
   "Operations": [],
   "Protocol": {
    "$id": "17"
   },
   "Parameters": [
    {
     "$id": "18",
     "Name": "endpoint",
     "NameInRequest": "endpoint",
     "Type": {
      "$id": "19",
      "Kind": "string",
      "Name": "string",
      "CrossLanguageDefinitionId": "TypeSpec.string"
     },
     "Location": "Uri",
     "IsApiVersion": false,
     "IsResourceParameter": false,
     "IsContentType": false,
     "IsRequired": true,
     "IsEndpoint": true,
     "SkipUrlEncoding": false,
     "Explode": false,
     "Kind": "Client",
     "DefaultValue": {
      "$id": "20",
      "Type": {
       "$id": "21",
       "Kind": "string",
       "Name": "string",
       "CrossLanguageDefinitionId": "TypeSpec.string"
      },
      "Value": "http://localhost:3000"
     }
    }
   ]
  },
  {
   "$id": "22",
   "Name": "ModelInOperation",
   "Operations": [
    {
     "$id": "23",
     "Name": "inputToInputOutput",
     "ResourceName": "ModelInOperation",
     "Description": "Expected body parameter: \n```json\n{\n  \"name\": <any string>\n}\n```",
     "Accessibility": "public",
     "Parameters": [
      {
       "$id": "24",
       "Name": "endpoint",
       "NameInRequest": "endpoint",
       "Type": {
        "$id": "25",
        "Kind": "string"
       },
       "Location": "Uri",
       "IsApiVersion": false,
       "IsResourceParameter": false,
       "IsContentType": false,
       "IsRequired": true,
       "IsEndpoint": true,
       "SkipUrlEncoding": false,
       "Explode": false,
       "Kind": "Client",
       "DefaultValue": {
        "$id": "26",
        "Type": {
         "$id": "27",
         "Kind": "string"
        },
        "Value": "http://localhost:3000"
       }
      },
      {
       "$id": "28",
       "Name": "contentType",
       "NameInRequest": "Content-Type",
       "Description": "Body parameter's content type. Known values are application/json",
       "Type": {
<<<<<<< HEAD
        "$id": "26",
        "Kind": "string",
        "Name": "string",
        "CrossLanguageDefinitionId": "TypeSpec.string"
=======
        "$id": "29",
        "Kind": "constant",
        "ValueType": {
         "$id": "30",
         "Kind": "string"
        },
        "Value": "application/json"
>>>>>>> cc743cb2
       },
       "Location": "Header",
       "IsApiVersion": false,
       "IsContentType": true,
       "IsEndpoint": false,
       "Explode": false,
       "IsRequired": true,
       "Kind": "Constant"
      },
      {
       "$id": "31",
       "Name": "body",
       "NameInRequest": "body",
       "Type": {
<<<<<<< HEAD
        "$id": "29",
        "Kind": "string",
        "Name": "string",
        "CrossLanguageDefinitionId": "TypeSpec.string"
=======
        "$ref": "2"
>>>>>>> cc743cb2
       },
       "Location": "Body",
       "IsApiVersion": false,
       "IsContentType": false,
       "IsEndpoint": false,
       "Explode": false,
       "IsRequired": true,
       "Kind": "Method"
      }
     ],
     "Responses": [
      {
       "$id": "32",
       "StatusCodes": [
        204
       ],
       "BodyMediaType": "Json",
       "Headers": [],
       "IsErrorResponse": false
      }
     ],
     "HttpMethod": "POST",
     "RequestBodyMediaType": "Json",
     "Uri": "{endpoint}",
     "Path": "/azure/client-generator-core/usage/inputToInputOutput",
     "RequestMediaTypes": [
      "application/json"
     ],
     "BufferResponse": true,
     "GenerateProtocolMethod": true,
     "GenerateConvenienceMethod": true
    },
    {
     "$id": "33",
     "Name": "outputToInputOutput",
     "ResourceName": "ModelInOperation",
     "Description": "Expected response body: \n```json\n{\n  \"name\": <any string>\n}\n```",
     "Accessibility": "public",
     "Parameters": [
      {
       "$ref": "24"
      },
      {
       "$id": "34",
       "Name": "accept",
       "NameInRequest": "Accept",
       "Type": {
<<<<<<< HEAD
        "$id": "34",
        "Kind": "string",
        "Name": "string",
        "CrossLanguageDefinitionId": "TypeSpec.string"
=======
        "$id": "35",
        "Kind": "constant",
        "ValueType": {
         "$id": "36",
         "Kind": "string"
        },
        "Value": "application/json"
>>>>>>> cc743cb2
       },
       "Location": "Header",
       "IsApiVersion": false,
       "IsContentType": false,
       "IsEndpoint": false,
       "Explode": false,
       "IsRequired": true,
       "Kind": "Constant"
      }
     ],
     "Responses": [
      {
       "$id": "37",
       "StatusCodes": [
        200
       ],
       "BodyType": {
        "$ref": "5"
       },
       "BodyMediaType": "Json",
       "Headers": [],
       "IsErrorResponse": false,
       "ContentTypes": [
        "application/json"
       ]
      }
     ],
     "HttpMethod": "GET",
     "RequestBodyMediaType": "None",
     "Uri": "{endpoint}",
     "Path": "/azure/client-generator-core/usage/outputToInputOutput",
     "BufferResponse": true,
     "GenerateProtocolMethod": true,
     "GenerateConvenienceMethod": true
    },
    {
     "$id": "38",
     "Name": "modelInReadOnlyProperty",
     "ResourceName": "ModelInOperation",
     "Description": "\"ResultModel\" should be usage=output, as it is read-only and does not exist in request body.\n\nExpected body parameter: \n```json\n{\n}\n```\n\nExpected response body: \n```json\n{\n  \"result\": {\n    \"name\": <any string>\n  }\n}\n```",
     "Accessibility": "public",
     "Parameters": [
      {
       "$ref": "24"
      },
      {
       "$id": "39",
       "Name": "contentType",
       "NameInRequest": "Content-Type",
       "Description": "Body parameter's content type. Known values are application/json",
       "Type": {
        "$id": "40",
        "Kind": "constant",
        "ValueType": {
         "$id": "41",
         "Kind": "string"
        },
        "Value": "application/json"
       },
       "Location": "Header",
       "IsApiVersion": false,
       "IsContentType": true,
       "IsEndpoint": false,
       "Explode": false,
       "IsRequired": true,
       "Kind": "Constant"
      },
      {
       "$id": "42",
       "Name": "accept",
       "NameInRequest": "Accept",
       "Type": {
<<<<<<< HEAD
        "$id": "40",
        "Kind": "string",
        "Name": "string",
        "CrossLanguageDefinitionId": "TypeSpec.string"
=======
        "$id": "43",
        "Kind": "constant",
        "ValueType": {
         "$id": "44",
         "Kind": "string"
        },
        "Value": "application/json"
>>>>>>> cc743cb2
       },
       "Location": "Header",
       "IsApiVersion": false,
       "IsContentType": false,
       "IsEndpoint": false,
       "Explode": false,
       "IsRequired": true,
       "Kind": "Constant"
      },
      {
       "$id": "45",
       "Name": "body",
       "NameInRequest": "body",
       "Type": {
<<<<<<< HEAD
        "$id": "43",
        "Kind": "string",
        "Name": "string",
        "CrossLanguageDefinitionId": "TypeSpec.string"
=======
        "$ref": "8"
>>>>>>> cc743cb2
       },
       "Location": "Body",
       "IsApiVersion": false,
       "IsContentType": false,
       "IsEndpoint": false,
       "Explode": false,
       "IsRequired": true,
       "Kind": "Method"
      }
     ],
     "Responses": [
      {
       "$id": "46",
       "StatusCodes": [
        200
       ],
       "BodyType": {
        "$ref": "8"
       },
       "BodyMediaType": "Json",
       "Headers": [],
       "IsErrorResponse": false,
       "ContentTypes": [
        "application/json"
       ]
      }
     ],
     "HttpMethod": "PUT",
     "RequestBodyMediaType": "Json",
     "Uri": "{endpoint}",
     "Path": "/azure/client-generator-core/usage/modelInReadOnlyProperty",
     "RequestMediaTypes": [
      "application/json"
     ],
     "BufferResponse": true,
     "GenerateProtocolMethod": true,
     "GenerateConvenienceMethod": true
    }
   ],
   "Protocol": {
    "$id": "47"
   },
   "Parent": "UsageClient",
   "Parameters": [
    {
     "$ref": "24"
    }
   ]
  }
 ]
}<|MERGE_RESOLUTION|>--- conflicted
+++ resolved
@@ -180,7 +180,9 @@
        "NameInRequest": "endpoint",
        "Type": {
         "$id": "25",
-        "Kind": "string"
+        "Kind": "string",
+        "Name": "string",
+        "CrossLanguageDefinitionId": "TypeSpec.string"
        },
        "Location": "Uri",
        "IsApiVersion": false,
@@ -195,7 +197,9 @@
         "$id": "26",
         "Type": {
          "$id": "27",
-         "Kind": "string"
+         "Kind": "string",
+         "Name": "string",
+         "CrossLanguageDefinitionId": "TypeSpec.string"
         },
         "Value": "http://localhost:3000"
        }
@@ -206,20 +210,15 @@
        "NameInRequest": "Content-Type",
        "Description": "Body parameter's content type. Known values are application/json",
        "Type": {
-<<<<<<< HEAD
-        "$id": "26",
-        "Kind": "string",
-        "Name": "string",
-        "CrossLanguageDefinitionId": "TypeSpec.string"
-=======
         "$id": "29",
         "Kind": "constant",
         "ValueType": {
          "$id": "30",
-         "Kind": "string"
+         "Kind": "string",
+         "Name": "string",
+         "CrossLanguageDefinitionId": "TypeSpec.string"
         },
         "Value": "application/json"
->>>>>>> cc743cb2
        },
        "Location": "Header",
        "IsApiVersion": false,
@@ -234,14 +233,7 @@
        "Name": "body",
        "NameInRequest": "body",
        "Type": {
-<<<<<<< HEAD
-        "$id": "29",
-        "Kind": "string",
-        "Name": "string",
-        "CrossLanguageDefinitionId": "TypeSpec.string"
-=======
         "$ref": "2"
->>>>>>> cc743cb2
        },
        "Location": "Body",
        "IsApiVersion": false,
@@ -289,20 +281,15 @@
        "Name": "accept",
        "NameInRequest": "Accept",
        "Type": {
-<<<<<<< HEAD
-        "$id": "34",
-        "Kind": "string",
-        "Name": "string",
-        "CrossLanguageDefinitionId": "TypeSpec.string"
-=======
         "$id": "35",
         "Kind": "constant",
         "ValueType": {
          "$id": "36",
-         "Kind": "string"
+         "Kind": "string",
+         "Name": "string",
+         "CrossLanguageDefinitionId": "TypeSpec.string"
         },
         "Value": "application/json"
->>>>>>> cc743cb2
        },
        "Location": "Header",
        "IsApiVersion": false,
@@ -358,7 +345,9 @@
         "Kind": "constant",
         "ValueType": {
          "$id": "41",
-         "Kind": "string"
+         "Kind": "string",
+         "Name": "string",
+         "CrossLanguageDefinitionId": "TypeSpec.string"
         },
         "Value": "application/json"
        },
@@ -375,20 +364,15 @@
        "Name": "accept",
        "NameInRequest": "Accept",
        "Type": {
-<<<<<<< HEAD
-        "$id": "40",
-        "Kind": "string",
-        "Name": "string",
-        "CrossLanguageDefinitionId": "TypeSpec.string"
-=======
         "$id": "43",
         "Kind": "constant",
         "ValueType": {
          "$id": "44",
-         "Kind": "string"
+         "Kind": "string",
+         "Name": "string",
+         "CrossLanguageDefinitionId": "TypeSpec.string"
         },
         "Value": "application/json"
->>>>>>> cc743cb2
        },
        "Location": "Header",
        "IsApiVersion": false,
@@ -403,14 +387,7 @@
        "Name": "body",
        "NameInRequest": "body",
        "Type": {
-<<<<<<< HEAD
-        "$id": "43",
-        "Kind": "string",
-        "Name": "string",
-        "CrossLanguageDefinitionId": "TypeSpec.string"
-=======
         "$ref": "8"
->>>>>>> cc743cb2
        },
        "Location": "Body",
        "IsApiVersion": false,
