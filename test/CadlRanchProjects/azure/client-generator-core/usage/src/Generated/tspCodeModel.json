{
 "$id": "1",
 "Name": "_Specs_.Azure.ClientGenerator.Core.Usage",
 "ApiVersions": [],
 "Enums": [],
 "Models": [
  {
   "$id": "2",
   "Kind": "Model",
   "Name": "InputModel",
   "Namespace": "_Specs_.Azure.ClientGenerator.Core.Usage.ModelInOperation",
   "Description": "Usage override to roundtrip.",
   "Usage": "RoundTrip",
   "Properties": [
    {
     "$id": "3",
     "Name": "name",
     "SerializedName": "name",
     "Description": "",
     "Type": {
      "$id": "4",
      "Kind": "string"
     },
     "IsRequired": true,
     "IsReadOnly": false
    }
   ]
  },
  {
   "$id": "5",
   "Kind": "Model",
   "Name": "OutputModel",
   "Namespace": "_Specs_.Azure.ClientGenerator.Core.Usage.ModelInOperation",
   "Description": "Usage override to roundtrip.",
   "Usage": "RoundTrip",
   "Properties": [
    {
     "$id": "6",
     "Name": "name",
     "SerializedName": "name",
     "Description": "",
     "Type": {
      "$id": "7",
      "Kind": "string"
     },
     "IsRequired": true,
     "IsReadOnly": false
    }
   ]
  },
  {
   "$id": "8",
   "Kind": "Model",
   "Name": "RoundTripModel",
   "Namespace": "_Specs_.Azure.ClientGenerator.Core.Usage.ModelInOperation",
<<<<<<< HEAD
   "IsNullable": false,
=======
>>>>>>> 64632414
   "Usage": "RoundTrip",
   "Properties": [
    {
     "$id": "9",
     "Name": "result",
     "SerializedName": "result",
     "Description": "",
     "Type": {
      "$id": "10",
      "Kind": "Model",
      "Name": "ResultModel",
      "Namespace": "_Specs_.Azure.ClientGenerator.Core.Usage.ModelInOperation",
<<<<<<< HEAD
      "IsNullable": false,
      "Usage": "RoundTrip",
=======
      "Usage": "Output",
>>>>>>> 64632414
      "Properties": [
       {
        "$id": "11",
        "Name": "name",
        "SerializedName": "name",
        "Description": "",
        "Type": {
         "$id": "12",
<<<<<<< HEAD
         "Kind": "string",
         "IsNullable": false
=======
         "Kind": "string"
>>>>>>> 64632414
        },
        "IsRequired": true,
        "IsReadOnly": false
       }
      ]
     },
     "IsRequired": true,
     "IsReadOnly": true
    }
   ]
  },
  {
   "$ref": "10"
  },
  {
   "$id": "13",
   "Kind": "Model",
   "Name": "OrphanModel",
   "Namespace": "_Specs_.Azure.ClientGenerator.Core.Usage",
   "Accessibility": "public",
   "Description": "Not used anywhere, but access is override to public so still need to be generated and exported with serialization.",
   "Usage": "Input",
   "Properties": [
    {
     "$id": "14",
     "Name": "name",
     "SerializedName": "name",
     "Description": "",
     "Type": {
      "$id": "15",
<<<<<<< HEAD
      "Kind": "string",
      "IsNullable": false
=======
      "Kind": "string"
>>>>>>> 64632414
     },
     "IsRequired": true,
     "IsReadOnly": false
    }
   ]
  }
 ],
 "Clients": [
  {
   "$id": "16",
   "Name": "UsageClient",
   "Description": "",
   "Operations": [],
   "Protocol": {
    "$id": "17"
   },
   "Creatable": true,
   "Parameters": [
    {
     "$id": "18",
     "Name": "host",
     "NameInRequest": "host",
     "Description": "TestServer endpoint",
     "Type": {
      "$id": "19",
      "Kind": "string",
      "IsNullable": false
     },
     "Location": "Uri",
     "IsApiVersion": false,
     "IsResourceParameter": false,
     "IsContentType": false,
     "IsRequired": true,
     "IsEndpoint": true,
     "SkipUrlEncoding": false,
     "Explode": false,
     "Kind": "Client",
     "DefaultValue": {
      "$id": "20",
      "Type": {
       "$id": "21",
       "Kind": "string",
       "IsNullable": false
      },
      "Value": "http://localhost:3000"
     }
    }
   ]
  },
  {
   "$id": "22",
   "Name": "ModelInOperation",
   "Description": "",
   "Operations": [
    {
     "$id": "23",
     "Name": "inputToInputOutput",
     "ResourceName": "ModelInOperation",
     "Description": "Expected body parameter: \n```json\n{\n  \"name\": <any string>\n}\n```",
     "Accessibility": "public",
     "Parameters": [
      {
       "$ref": "18"
      },
      {
       "$id": "24",
       "Name": "body",
       "NameInRequest": "body",
       "Type": {
        "$ref": "2"
       },
       "Location": "Body",
       "IsRequired": true,
       "IsApiVersion": false,
       "IsResourceParameter": false,
       "IsContentType": false,
       "IsEndpoint": false,
       "SkipUrlEncoding": false,
       "Explode": false,
       "Kind": "Method"
      },
      {
       "$id": "25",
       "Name": "contentType",
       "NameInRequest": "Content-Type",
       "Type": {
        "$id": "26",
        "Kind": "string",
        "IsNullable": false
       },
       "Location": "Header",
       "IsApiVersion": false,
       "IsResourceParameter": false,
       "IsContentType": true,
       "IsRequired": true,
       "IsEndpoint": false,
       "SkipUrlEncoding": false,
       "Explode": false,
       "Kind": "Constant",
       "DefaultValue": {
        "$id": "27",
        "Type": {
         "$ref": "26"
        },
        "Value": "application/json"
       }
      },
      {
       "$id": "28",
       "Name": "accept",
       "NameInRequest": "Accept",
       "Type": {
        "$id": "29",
        "Kind": "string",
        "IsNullable": false
       },
       "Location": "Header",
       "IsApiVersion": false,
       "IsResourceParameter": false,
       "IsContentType": false,
       "IsRequired": true,
       "IsEndpoint": false,
       "SkipUrlEncoding": false,
       "Explode": false,
       "Kind": "Constant",
       "DefaultValue": {
        "$id": "30",
        "Type": {
         "$ref": "29"
        },
        "Value": "application/json"
       }
      }
     ],
     "Responses": [
      {
       "$id": "31",
       "StatusCodes": [
        204
       ],
       "BodyMediaType": "Json",
       "Headers": [],
       "IsErrorResponse": false
      }
     ],
     "HttpMethod": "POST",
     "RequestBodyMediaType": "Json",
     "Uri": "{host}",
     "Path": "/azure/client-generator-core/usage/inputToInputOutput",
     "RequestMediaTypes": [
      "application/json"
     ],
     "BufferResponse": true,
     "GenerateProtocolMethod": true,
     "GenerateConvenienceMethod": true
    },
    {
     "$id": "32",
     "Name": "outputToInputOutput",
     "ResourceName": "ModelInOperation",
     "Description": "Expected response body: \n```json\n{\n  \"name\": <any string>\n}\n```",
     "Accessibility": "public",
     "Parameters": [
      {
       "$ref": "18"
      },
      {
       "$id": "33",
       "Name": "accept",
       "NameInRequest": "Accept",
       "Type": {
        "$id": "34",
        "Kind": "string",
        "IsNullable": false
       },
       "Location": "Header",
       "IsApiVersion": false,
       "IsResourceParameter": false,
       "IsContentType": false,
       "IsRequired": true,
       "IsEndpoint": false,
       "SkipUrlEncoding": false,
       "Explode": false,
       "Kind": "Constant",
       "DefaultValue": {
        "$id": "35",
        "Type": {
         "$ref": "34"
        },
        "Value": "application/json"
       }
      }
     ],
     "Responses": [
      {
       "$id": "36",
       "StatusCodes": [
        200
       ],
       "BodyType": {
        "$ref": "5"
       },
       "BodyMediaType": "Json",
       "Headers": [],
       "IsErrorResponse": false,
       "ContentTypes": [
        "application/json"
       ]
      }
     ],
     "HttpMethod": "GET",
     "RequestBodyMediaType": "None",
     "Uri": "{host}",
     "Path": "/azure/client-generator-core/usage/outputToInputOutput",
     "BufferResponse": true,
     "GenerateProtocolMethod": true,
     "GenerateConvenienceMethod": true
    },
    {
     "$id": "37",
     "Name": "modelInReadOnlyProperty",
     "ResourceName": "ModelInOperation",
     "Description": "\"ResultModel\" should be usage=output, as it is read-only and does not exist in request body.\n\nExpected body parameter: \n```json\n{\n}\n```\n\nExpected response body: \n```json\n{\n  \"name\": <any string>\n}\n```",
<<<<<<< HEAD
=======
     "Accessibility": "public",
>>>>>>> 64632414
     "Parameters": [
      {
       "$ref": "18"
      },
      {
       "$id": "38",
       "Name": "body",
       "NameInRequest": "body",
       "Type": {
        "$ref": "8"
       },
       "Location": "Body",
       "IsRequired": true,
       "IsApiVersion": false,
       "IsResourceParameter": false,
       "IsContentType": false,
       "IsEndpoint": false,
       "SkipUrlEncoding": false,
       "Explode": false,
       "Kind": "Method"
      },
      {
       "$id": "39",
       "Name": "accept",
       "NameInRequest": "Accept",
       "Type": {
        "$id": "40",
        "Kind": "string",
        "IsNullable": false
       },
       "Location": "Header",
       "IsApiVersion": false,
       "IsResourceParameter": false,
       "IsContentType": false,
       "IsRequired": true,
       "IsEndpoint": false,
       "SkipUrlEncoding": false,
       "Explode": false,
       "Kind": "Constant",
       "DefaultValue": {
        "$id": "41",
        "Type": {
         "$ref": "40"
        },
        "Value": "application/json"
       }
      },
      {
       "$id": "42",
       "Name": "contentType",
       "NameInRequest": "Content-Type",
       "Type": {
        "$id": "43",
        "Kind": "string",
        "IsNullable": false
       },
       "Location": "Header",
       "IsApiVersion": false,
       "IsResourceParameter": false,
       "IsContentType": true,
       "IsRequired": true,
       "IsEndpoint": false,
       "SkipUrlEncoding": false,
       "Explode": false,
       "Kind": "Constant",
       "DefaultValue": {
        "$id": "44",
        "Type": {
         "$ref": "43"
        },
        "Value": "application/json"
       }
      }
     ],
     "Responses": [
      {
       "$id": "45",
       "StatusCodes": [
        200
       ],
       "BodyType": {
        "$ref": "8"
       },
       "BodyMediaType": "Json",
       "Headers": [],
       "IsErrorResponse": false,
       "ContentTypes": [
        "application/json"
       ]
      }
     ],
     "HttpMethod": "PUT",
     "RequestBodyMediaType": "Json",
     "Uri": "{host}",
     "Path": "/azure/client-generator-core/usage/modelInReadOnlyProperty",
     "RequestMediaTypes": [
      "application/json"
     ],
     "BufferResponse": true,
     "GenerateProtocolMethod": true,
     "GenerateConvenienceMethod": true
    }
   ],
   "Protocol": {
    "$id": "46"
   },
   "Creatable": false,
   "Parent": "UsageClient",
   "Parameters": [
    {
     "$ref": "18"
    }
   ]
  }
 ]
}<|MERGE_RESOLUTION|>--- conflicted
+++ resolved
@@ -53,10 +53,6 @@
    "Kind": "Model",
    "Name": "RoundTripModel",
    "Namespace": "_Specs_.Azure.ClientGenerator.Core.Usage.ModelInOperation",
-<<<<<<< HEAD
-   "IsNullable": false,
-=======
->>>>>>> 64632414
    "Usage": "RoundTrip",
    "Properties": [
     {
@@ -69,12 +65,7 @@
       "Kind": "Model",
       "Name": "ResultModel",
       "Namespace": "_Specs_.Azure.ClientGenerator.Core.Usage.ModelInOperation",
-<<<<<<< HEAD
-      "IsNullable": false,
-      "Usage": "RoundTrip",
-=======
       "Usage": "Output",
->>>>>>> 64632414
       "Properties": [
        {
         "$id": "11",
@@ -83,12 +74,7 @@
         "Description": "",
         "Type": {
          "$id": "12",
-<<<<<<< HEAD
-         "Kind": "string",
-         "IsNullable": false
-=======
          "Kind": "string"
->>>>>>> 64632414
         },
         "IsRequired": true,
         "IsReadOnly": false
@@ -119,12 +105,7 @@
      "Description": "",
      "Type": {
       "$id": "15",
-<<<<<<< HEAD
-      "Kind": "string",
-      "IsNullable": false
-=======
       "Kind": "string"
->>>>>>> 64632414
      },
      "IsRequired": true,
      "IsReadOnly": false
@@ -348,10 +329,7 @@
      "Name": "modelInReadOnlyProperty",
      "ResourceName": "ModelInOperation",
      "Description": "\"ResultModel\" should be usage=output, as it is read-only and does not exist in request body.\n\nExpected body parameter: \n```json\n{\n}\n```\n\nExpected response body: \n```json\n{\n  \"name\": <any string>\n}\n```",
-<<<<<<< HEAD
-=======
      "Accessibility": "public",
->>>>>>> 64632414
      "Parameters": [
       {
        "$ref": "18"
