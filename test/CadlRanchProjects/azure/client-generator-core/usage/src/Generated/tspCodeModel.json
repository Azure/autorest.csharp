{
 "$id": "1",
 "Name": "_Specs_.Azure.ClientGenerator.Core.Usage",
 "ApiVersions": [],
 "Enums": [],
 "Models": [
  {
   "$id": "2",
   "Kind": "model",
   "Name": "InputModel",
   "Namespace": "_Specs_.Azure.ClientGenerator.Core.Usage.ModelInOperation",
<<<<<<< HEAD
   "Description": "Usage override to roundtrip.",
   "Usage": "Input,Output",
=======
   "Usage": "RoundTrip",
   "Description": "Usage override to roundtrip.",
>>>>>>> 5c4fa027
   "Properties": [
    {
     "$id": "3",
     "Name": "name",
     "SerializedName": "name",
     "Description": "",
     "Type": {
      "$id": "4",
      "Kind": "string"
     },
     "IsRequired": true,
     "IsReadOnly": false
    }
   ]
  },
  {
   "$id": "5",
   "Kind": "model",
   "Name": "OutputModel",
   "Namespace": "_Specs_.Azure.ClientGenerator.Core.Usage.ModelInOperation",
<<<<<<< HEAD
   "Description": "Usage override to roundtrip.",
   "Usage": "Input,Output",
=======
   "Usage": "RoundTrip",
   "Description": "Usage override to roundtrip.",
>>>>>>> 5c4fa027
   "Properties": [
    {
     "$id": "6",
     "Name": "name",
     "SerializedName": "name",
     "Description": "",
     "Type": {
      "$id": "7",
      "Kind": "string"
     },
     "IsRequired": true,
     "IsReadOnly": false
    }
   ]
  },
  {
   "$id": "8",
   "Kind": "model",
   "Name": "RoundTripModel",
   "Namespace": "_Specs_.Azure.ClientGenerator.Core.Usage.ModelInOperation",
   "Usage": "Input,Output",
   "Properties": [
    {
     "$id": "9",
     "Name": "result",
     "SerializedName": "result",
     "Description": "",
     "Type": {
      "$id": "10",
      "Kind": "model",
      "Name": "ResultModel",
      "Namespace": "_Specs_.Azure.ClientGenerator.Core.Usage.ModelInOperation",
      "Usage": "Output",
      "Properties": [
       {
        "$id": "11",
        "Name": "name",
        "SerializedName": "name",
        "Description": "",
        "Type": {
         "$id": "12",
         "Kind": "string"
        },
        "IsRequired": true,
        "IsReadOnly": false
       }
      ]
     },
     "IsRequired": true,
     "IsReadOnly": true
    }
   ]
  },
  {
   "$ref": "10"
  },
  {
   "$id": "13",
   "Kind": "model",
   "Name": "OrphanModel",
   "Namespace": "_Specs_.Azure.ClientGenerator.Core.Usage",
   "Access": "public",
   "Usage": "Input",
   "Description": "Not used anywhere, but access is override to public so still need to be generated and exported with serialization.",
   "Properties": [
    {
     "$id": "14",
     "Name": "name",
     "SerializedName": "name",
     "Description": "",
     "Type": {
      "$id": "15",
      "Kind": "string"
     },
     "IsRequired": true,
     "IsReadOnly": false
    }
   ]
  }
 ],
 "Clients": [
  {
   "$id": "16",
   "Name": "UsageClient",
   "Description": "",
   "Operations": [],
   "Protocol": {
    "$id": "17"
   },
   "Creatable": true,
   "Parameters": [
    {
     "$id": "18",
     "Name": "host",
     "NameInRequest": "host",
     "Description": "TestServer endpoint",
     "Type": {
      "$id": "19",
      "Kind": "string",
      "IsNullable": false
     },
     "Location": "Uri",
     "IsApiVersion": false,
     "IsResourceParameter": false,
     "IsContentType": false,
     "IsRequired": true,
     "IsEndpoint": true,
     "SkipUrlEncoding": false,
     "Explode": false,
     "Kind": "Client",
     "DefaultValue": {
      "$id": "20",
      "Type": {
       "$id": "21",
       "Kind": "string",
       "IsNullable": false
      },
      "Value": "http://localhost:3000"
     }
    }
   ]
  },
  {
   "$id": "22",
   "Name": "ModelInOperation",
   "Description": "",
   "Operations": [
    {
     "$id": "23",
     "Name": "inputToInputOutput",
     "ResourceName": "ModelInOperation",
     "Description": "Expected body parameter: \n```json\n{\n  \"name\": <any string>\n}\n```",
     "Accessibility": "public",
     "Parameters": [
      {
       "$ref": "18"
      },
      {
       "$id": "24",
       "Name": "body",
       "NameInRequest": "body",
       "Type": {
        "$ref": "2"
       },
       "Location": "Body",
       "IsRequired": true,
       "IsApiVersion": false,
       "IsResourceParameter": false,
       "IsContentType": false,
       "IsEndpoint": false,
       "SkipUrlEncoding": false,
       "Explode": false,
       "Kind": "Method"
      },
      {
       "$id": "25",
       "Name": "contentType",
       "NameInRequest": "Content-Type",
       "Type": {
        "$id": "26",
        "Kind": "string",
        "IsNullable": false
       },
       "Location": "Header",
       "IsApiVersion": false,
       "IsResourceParameter": false,
       "IsContentType": true,
       "IsRequired": true,
       "IsEndpoint": false,
       "SkipUrlEncoding": false,
       "Explode": false,
       "Kind": "Constant",
       "DefaultValue": {
        "$id": "27",
        "Type": {
         "$ref": "26"
        },
        "Value": "application/json"
       }
      },
      {
       "$id": "28",
       "Name": "accept",
       "NameInRequest": "Accept",
       "Type": {
        "$id": "29",
        "Kind": "string",
        "IsNullable": false
       },
       "Location": "Header",
       "IsApiVersion": false,
       "IsResourceParameter": false,
       "IsContentType": false,
       "IsRequired": true,
       "IsEndpoint": false,
       "SkipUrlEncoding": false,
       "Explode": false,
       "Kind": "Constant",
       "DefaultValue": {
        "$id": "30",
        "Type": {
         "$ref": "29"
        },
        "Value": "application/json"
       }
      }
     ],
     "Responses": [
      {
       "$id": "31",
       "StatusCodes": [
        204
       ],
       "BodyMediaType": "Json",
       "Headers": [],
       "IsErrorResponse": false
      }
     ],
     "HttpMethod": "POST",
     "RequestBodyMediaType": "Json",
     "Uri": "{host}",
     "Path": "/azure/client-generator-core/usage/inputToInputOutput",
     "RequestMediaTypes": [
      "application/json"
     ],
     "BufferResponse": true,
     "GenerateProtocolMethod": true,
     "GenerateConvenienceMethod": true
    },
    {
     "$id": "32",
     "Name": "outputToInputOutput",
     "ResourceName": "ModelInOperation",
     "Description": "Expected response body: \n```json\n{\n  \"name\": <any string>\n}\n```",
     "Accessibility": "public",
     "Parameters": [
      {
       "$ref": "18"
      },
      {
       "$id": "33",
       "Name": "accept",
       "NameInRequest": "Accept",
       "Type": {
        "$id": "34",
        "Kind": "string",
        "IsNullable": false
       },
       "Location": "Header",
       "IsApiVersion": false,
       "IsResourceParameter": false,
       "IsContentType": false,
       "IsRequired": true,
       "IsEndpoint": false,
       "SkipUrlEncoding": false,
       "Explode": false,
       "Kind": "Constant",
       "DefaultValue": {
        "$id": "35",
        "Type": {
         "$ref": "34"
        },
        "Value": "application/json"
       }
      }
     ],
     "Responses": [
      {
       "$id": "36",
       "StatusCodes": [
        200
       ],
       "BodyType": {
        "$ref": "5"
       },
       "BodyMediaType": "Json",
       "Headers": [],
       "IsErrorResponse": false,
       "ContentTypes": [
        "application/json"
       ]
      }
     ],
     "HttpMethod": "GET",
     "RequestBodyMediaType": "None",
     "Uri": "{host}",
     "Path": "/azure/client-generator-core/usage/outputToInputOutput",
     "BufferResponse": true,
     "GenerateProtocolMethod": true,
     "GenerateConvenienceMethod": true
    },
    {
     "$id": "37",
     "Name": "modelInReadOnlyProperty",
     "ResourceName": "ModelInOperation",
     "Description": "\"ResultModel\" should be usage=output, as it is read-only and does not exist in request body.\n\nExpected body parameter: \n```json\n{\n}\n```\n\nExpected response body: \n```json\n{\n  \"name\": <any string>\n}\n```",
     "Accessibility": "public",
     "Parameters": [
      {
       "$ref": "18"
      },
      {
       "$id": "38",
       "Name": "body",
       "NameInRequest": "body",
       "Type": {
        "$ref": "8"
       },
       "Location": "Body",
       "IsRequired": true,
       "IsApiVersion": false,
       "IsResourceParameter": false,
       "IsContentType": false,
       "IsEndpoint": false,
       "SkipUrlEncoding": false,
       "Explode": false,
       "Kind": "Method"
      },
      {
       "$id": "39",
       "Name": "accept",
       "NameInRequest": "Accept",
       "Type": {
        "$id": "40",
        "Kind": "string",
        "IsNullable": false
       },
       "Location": "Header",
       "IsApiVersion": false,
       "IsResourceParameter": false,
       "IsContentType": false,
       "IsRequired": true,
       "IsEndpoint": false,
       "SkipUrlEncoding": false,
       "Explode": false,
       "Kind": "Constant",
       "DefaultValue": {
        "$id": "41",
        "Type": {
         "$ref": "40"
        },
        "Value": "application/json"
       }
      },
      {
       "$id": "42",
       "Name": "contentType",
       "NameInRequest": "Content-Type",
       "Type": {
        "$id": "43",
        "Kind": "string",
        "IsNullable": false
       },
       "Location": "Header",
       "IsApiVersion": false,
       "IsResourceParameter": false,
       "IsContentType": true,
       "IsRequired": true,
       "IsEndpoint": false,
       "SkipUrlEncoding": false,
       "Explode": false,
       "Kind": "Constant",
       "DefaultValue": {
        "$id": "44",
        "Type": {
         "$ref": "43"
        },
        "Value": "application/json"
       }
      }
     ],
     "Responses": [
      {
       "$id": "45",
       "StatusCodes": [
        200
       ],
       "BodyType": {
        "$ref": "8"
       },
       "BodyMediaType": "Json",
       "Headers": [],
       "IsErrorResponse": false,
       "ContentTypes": [
        "application/json"
       ]
      }
     ],
     "HttpMethod": "PUT",
     "RequestBodyMediaType": "Json",
     "Uri": "{host}",
     "Path": "/azure/client-generator-core/usage/modelInReadOnlyProperty",
     "RequestMediaTypes": [
      "application/json"
     ],
     "BufferResponse": true,
     "GenerateProtocolMethod": true,
     "GenerateConvenienceMethod": true
    }
   ],
   "Protocol": {
    "$id": "46"
   },
   "Creatable": false,
   "Parent": "UsageClient",
   "Parameters": [
    {
     "$ref": "18"
    }
   ]
  }
 ]
}<|MERGE_RESOLUTION|>--- conflicted
+++ resolved
@@ -9,13 +9,8 @@
    "Kind": "model",
    "Name": "InputModel",
    "Namespace": "_Specs_.Azure.ClientGenerator.Core.Usage.ModelInOperation",
-<<<<<<< HEAD
+   "Usage": "Input,Output",
    "Description": "Usage override to roundtrip.",
-   "Usage": "Input,Output",
-=======
-   "Usage": "RoundTrip",
-   "Description": "Usage override to roundtrip.",
->>>>>>> 5c4fa027
    "Properties": [
     {
      "$id": "3",
@@ -36,13 +31,8 @@
    "Kind": "model",
    "Name": "OutputModel",
    "Namespace": "_Specs_.Azure.ClientGenerator.Core.Usage.ModelInOperation",
-<<<<<<< HEAD
+   "Usage": "Input,Output",
    "Description": "Usage override to roundtrip.",
-   "Usage": "Input,Output",
-=======
-   "Usage": "RoundTrip",
-   "Description": "Usage override to roundtrip.",
->>>>>>> 5c4fa027
    "Properties": [
     {
      "$id": "6",
