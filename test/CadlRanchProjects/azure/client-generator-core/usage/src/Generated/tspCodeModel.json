{
 "$id": "0",
 "Name": "_Specs_.Azure.ClientGenerator.Core.Usage",
 "ApiVersions": [],
 "Enums": [],
 "Models": [
  {
   "$id": "1",
   "Kind": "Model",
   "Name": "InputModel",
   "Namespace": "_Specs_.Azure.ClientGenerator.Core.Usage.ModelInOperation",
   "Description": "Usage override to roundtrip.",
   "IsNullable": false,
   "Usage": "RoundTrip",
   "Properties": [
    {
     "$id": "2",
     "Name": "name",
     "SerializedName": "name",
     "Description": "",
     "Type": {
<<<<<<< HEAD
      "$id": "3",
      "Kind": "Primitive",
      "Name": "String",
=======
      "$id": "4",
      "Kind": "string",
>>>>>>> f4b8779e
      "IsNullable": false
     },
     "IsRequired": true,
     "IsReadOnly": false
    }
   ]
  },
  {
   "$id": "4",
   "Kind": "Model",
   "Name": "OutputModel",
   "Namespace": "_Specs_.Azure.ClientGenerator.Core.Usage.ModelInOperation",
   "Description": "Usage override to roundtrip.",
   "IsNullable": false,
   "Usage": "RoundTrip",
   "Properties": [
    {
     "$id": "5",
     "Name": "name",
     "SerializedName": "name",
     "Description": "",
     "Type": {
<<<<<<< HEAD
      "$id": "6",
      "Kind": "Primitive",
      "Name": "String",
=======
      "$id": "7",
      "Kind": "string",
>>>>>>> f4b8779e
      "IsNullable": false
     },
     "IsRequired": true,
     "IsReadOnly": false
    }
   ]
  },
  {
   "$id": "7",
   "Kind": "Model",
   "Name": "OrphanModel",
   "Namespace": "_Specs_.Azure.ClientGenerator.Core.Usage",
   "Accessibility": "public",
   "Description": "Not used anywhere, but access is override to public so still need to be generated and exported with serialization.",
   "IsNullable": false,
   "Usage": "Input",
   "Properties": [
    {
     "$id": "8",
     "Name": "name",
     "SerializedName": "name",
     "Description": "",
     "Type": {
<<<<<<< HEAD
      "$id": "9",
      "Kind": "Primitive",
      "Name": "String",
=======
      "$id": "10",
      "Kind": "string",
>>>>>>> f4b8779e
      "IsNullable": false
     },
     "IsRequired": true,
     "IsReadOnly": false
    }
   ]
  }
 ],
 "Clients": [
  {
   "$id": "10",
   "Name": "UsageClient",
   "Description": "",
   "Operations": [],
   "Protocol": {
    "$id": "11"
   },
   "Creatable": true,
   "Parameters": [
    {
     "$id": "12",
     "Name": "host",
     "NameInRequest": "host",
     "Description": "TestServer endpoint",
     "Type": {
<<<<<<< HEAD
      "$id": "13",
      "Kind": "Primitive",
      "Name": "String",
=======
      "$id": "14",
      "Kind": "string",
>>>>>>> f4b8779e
      "IsNullable": false
     },
     "Location": "Uri",
     "IsApiVersion": false,
     "IsResourceParameter": false,
     "IsContentType": false,
     "IsRequired": true,
     "IsEndpoint": true,
     "SkipUrlEncoding": false,
     "Explode": false,
     "Kind": "Client",
     "DefaultValue": {
      "$id": "14",
      "Type": {
<<<<<<< HEAD
       "$id": "15",
       "Kind": "Primitive",
       "Name": "String",
=======
       "$id": "16",
       "Kind": "string",
>>>>>>> f4b8779e
       "IsNullable": false
      },
      "Value": "http://localhost:3000"
     }
    }
   ]
  },
  {
   "$id": "16",
   "Name": "ModelInOperation",
   "Description": "",
   "Operations": [
    {
     "$id": "17",
     "Name": "inputToInputOutput",
     "ResourceName": "ModelInOperation",
     "Description": "Expected body parameter: \n```json\n{\n  \"name\": <any string>\n}\n```",
     "Parameters": [
      {
       "$ref": "12"
      },
      {
       "$id": "18",
       "Name": "body",
       "NameInRequest": "body",
       "Type": {
        "$ref": "1"
       },
       "Location": "Body",
       "IsRequired": true,
       "IsApiVersion": false,
       "IsResourceParameter": false,
       "IsContentType": false,
       "IsEndpoint": false,
       "SkipUrlEncoding": false,
       "Explode": false,
       "Kind": "Method"
      },
      {
       "$id": "19",
       "Name": "contentType",
       "NameInRequest": "Content-Type",
       "Type": {
<<<<<<< HEAD
        "$id": "20",
        "Kind": "Primitive",
        "Name": "String",
=======
        "$id": "21",
        "Kind": "string",
>>>>>>> f4b8779e
        "IsNullable": false
       },
       "Location": "Header",
       "IsApiVersion": false,
       "IsResourceParameter": false,
       "IsContentType": true,
       "IsRequired": true,
       "IsEndpoint": false,
       "SkipUrlEncoding": false,
       "Explode": false,
       "Kind": "Constant",
       "DefaultValue": {
        "$id": "21",
        "Type": {
         "$ref": "20"
        },
        "Value": "application/json"
       }
      },
      {
       "$id": "22",
       "Name": "accept",
       "NameInRequest": "Accept",
       "Type": {
<<<<<<< HEAD
        "$id": "23",
        "Kind": "Primitive",
        "Name": "String",
=======
        "$id": "24",
        "Kind": "string",
>>>>>>> f4b8779e
        "IsNullable": false
       },
       "Location": "Header",
       "IsApiVersion": false,
       "IsResourceParameter": false,
       "IsContentType": false,
       "IsRequired": true,
       "IsEndpoint": false,
       "SkipUrlEncoding": false,
       "Explode": false,
       "Kind": "Constant",
       "DefaultValue": {
        "$id": "24",
        "Type": {
         "$ref": "23"
        },
        "Value": "application/json"
       }
      }
     ],
     "Responses": [
      {
       "$id": "25",
       "StatusCodes": [
        204
       ],
       "BodyMediaType": "Json",
       "Headers": [],
       "IsErrorResponse": false
      }
     ],
     "HttpMethod": "POST",
     "RequestBodyMediaType": "Json",
     "Uri": "{host}",
     "Path": "/azure/client-generator-core/usage/inputToInputOutput",
     "RequestMediaTypes": [
      "application/json"
     ],
     "BufferResponse": true,
     "GenerateProtocolMethod": true,
     "GenerateConvenienceMethod": true
    },
    {
     "$id": "26",
     "Name": "outputToInputOutput",
     "ResourceName": "ModelInOperation",
     "Description": "Expected response body: \n```json\n{\n  \"name\": <any string>\n}\n```",
     "Parameters": [
      {
       "$ref": "12"
      },
      {
       "$id": "27",
       "Name": "accept",
       "NameInRequest": "Accept",
       "Type": {
<<<<<<< HEAD
        "$id": "28",
        "Kind": "Primitive",
        "Name": "String",
=======
        "$id": "29",
        "Kind": "string",
>>>>>>> f4b8779e
        "IsNullable": false
       },
       "Location": "Header",
       "IsApiVersion": false,
       "IsResourceParameter": false,
       "IsContentType": false,
       "IsRequired": true,
       "IsEndpoint": false,
       "SkipUrlEncoding": false,
       "Explode": false,
       "Kind": "Constant",
       "DefaultValue": {
        "$id": "29",
        "Type": {
         "$ref": "28"
        },
        "Value": "application/json"
       }
      }
     ],
     "Responses": [
      {
       "$id": "30",
       "StatusCodes": [
        200
       ],
       "BodyType": {
        "$ref": "4"
       },
       "BodyMediaType": "Json",
       "Headers": [],
       "IsErrorResponse": false,
       "ContentTypes": [
        "application/json"
       ]
      }
     ],
     "HttpMethod": "GET",
     "RequestBodyMediaType": "None",
     "Uri": "{host}",
     "Path": "/azure/client-generator-core/usage/outputToInputOutput",
     "BufferResponse": true,
     "GenerateProtocolMethod": true,
     "GenerateConvenienceMethod": true
    }
   ],
   "Protocol": {
    "$id": "31"
   },
   "Creatable": false,
   "Parent": "UsageClient",
   "Parameters": [
    {
     "$ref": "12"
    }
   ]
  }
 ]
}<|MERGE_RESOLUTION|>--- conflicted
+++ resolved
@@ -19,14 +19,8 @@
      "SerializedName": "name",
      "Description": "",
      "Type": {
-<<<<<<< HEAD
       "$id": "3",
-      "Kind": "Primitive",
-      "Name": "String",
-=======
-      "$id": "4",
       "Kind": "string",
->>>>>>> f4b8779e
       "IsNullable": false
      },
      "IsRequired": true,
@@ -49,14 +43,8 @@
      "SerializedName": "name",
      "Description": "",
      "Type": {
-<<<<<<< HEAD
       "$id": "6",
-      "Kind": "Primitive",
-      "Name": "String",
-=======
-      "$id": "7",
       "Kind": "string",
->>>>>>> f4b8779e
       "IsNullable": false
      },
      "IsRequired": true,
@@ -80,14 +68,8 @@
      "SerializedName": "name",
      "Description": "",
      "Type": {
-<<<<<<< HEAD
       "$id": "9",
-      "Kind": "Primitive",
-      "Name": "String",
-=======
-      "$id": "10",
       "Kind": "string",
->>>>>>> f4b8779e
       "IsNullable": false
      },
      "IsRequired": true,
@@ -113,14 +95,8 @@
      "NameInRequest": "host",
      "Description": "TestServer endpoint",
      "Type": {
-<<<<<<< HEAD
       "$id": "13",
-      "Kind": "Primitive",
-      "Name": "String",
-=======
-      "$id": "14",
       "Kind": "string",
->>>>>>> f4b8779e
       "IsNullable": false
      },
      "Location": "Uri",
@@ -135,14 +111,8 @@
      "DefaultValue": {
       "$id": "14",
       "Type": {
-<<<<<<< HEAD
        "$id": "15",
-       "Kind": "Primitive",
-       "Name": "String",
-=======
-       "$id": "16",
        "Kind": "string",
->>>>>>> f4b8779e
        "IsNullable": false
       },
       "Value": "http://localhost:3000"
@@ -186,14 +156,8 @@
        "Name": "contentType",
        "NameInRequest": "Content-Type",
        "Type": {
-<<<<<<< HEAD
         "$id": "20",
-        "Kind": "Primitive",
-        "Name": "String",
-=======
-        "$id": "21",
         "Kind": "string",
->>>>>>> f4b8779e
         "IsNullable": false
        },
        "Location": "Header",
@@ -218,14 +182,8 @@
        "Name": "accept",
        "NameInRequest": "Accept",
        "Type": {
-<<<<<<< HEAD
         "$id": "23",
-        "Kind": "Primitive",
-        "Name": "String",
-=======
-        "$id": "24",
         "Kind": "string",
->>>>>>> f4b8779e
         "IsNullable": false
        },
        "Location": "Header",
@@ -282,14 +240,8 @@
        "Name": "accept",
        "NameInRequest": "Accept",
        "Type": {
-<<<<<<< HEAD
         "$id": "28",
-        "Kind": "Primitive",
-        "Name": "String",
-=======
-        "$id": "29",
         "Kind": "string",
->>>>>>> f4b8779e
         "IsNullable": false
        },
        "Location": "Header",
