{
 "$id": "1",
 "Name": "_Specs_.Azure.ClientGenerator.Core.Usage",
 "ApiVersions": [],
 "Enums": [],
 "Models": [
  {
   "$id": "2",
   "Kind": "model",
   "Name": "InputModel",
   "CrossLanguageDefinitionId": "_Specs_.Azure.ClientGenerator.Core.Usage.ModelInOperation.InputModel",
   "Usage": "RoundTrip",
   "Description": "Usage override to roundtrip.",
   "Properties": [
    {
     "$id": "3",
     "Name": "name",
     "SerializedName": "name",
     "Description": "",
     "Type": {
      "$id": "4",
      "Kind": "string",
      "Name": "string",
      "CrossLanguageDefinitionId": "TypeSpec.string"
     },
     "IsRequired": true,
     "IsReadOnly": false
    }
   ]
  },
  {
   "$id": "5",
   "Kind": "model",
   "Name": "OutputModel",
   "CrossLanguageDefinitionId": "_Specs_.Azure.ClientGenerator.Core.Usage.ModelInOperation.OutputModel",
   "Usage": "RoundTrip",
   "Description": "Usage override to roundtrip.",
   "Properties": [
    {
     "$id": "6",
     "Name": "name",
     "SerializedName": "name",
     "Description": "",
     "Type": {
      "$id": "7",
      "Kind": "string",
      "Name": "string",
      "CrossLanguageDefinitionId": "TypeSpec.string"
     },
     "IsRequired": true,
     "IsReadOnly": false
    }
   ]
  },
  {
   "$id": "8",
   "Kind": "model",
   "Name": "RoundTripModel",
   "CrossLanguageDefinitionId": "_Specs_.Azure.ClientGenerator.Core.Usage.ModelInOperation.RoundTripModel",
   "Usage": "RoundTrip",
   "Properties": [
    {
     "$id": "9",
     "Name": "result",
     "SerializedName": "result",
     "Description": "",
     "Type": {
      "$id": "10",
      "Kind": "model",
      "Name": "ResultModel",
      "CrossLanguageDefinitionId": "_Specs_.Azure.ClientGenerator.Core.Usage.ModelInOperation.ResultModel",
      "Usage": "Output",
      "Properties": [
       {
        "$id": "11",
        "Name": "name",
        "SerializedName": "name",
        "Description": "",
        "Type": {
         "$id": "12",
         "Kind": "string",
         "Name": "string",
         "CrossLanguageDefinitionId": "TypeSpec.string"
        },
        "IsRequired": true,
        "IsReadOnly": false
       }
      ]
     },
     "IsRequired": true,
     "IsReadOnly": true
    }
   ]
  },
  {
   "$ref": "10"
  },
  {
   "$id": "13",
   "Kind": "model",
   "Name": "OrphanModel",
   "CrossLanguageDefinitionId": "_Specs_.Azure.ClientGenerator.Core.Usage.OrphanModel",
   "Access": "public",
   "Usage": "Input",
   "Description": "Not used anywhere, but access is override to public so still need to be generated and exported with serialization.",
   "Properties": [
    {
     "$id": "14",
     "Name": "name",
     "SerializedName": "name",
     "Description": "",
     "Type": {
      "$id": "15",
      "Kind": "string",
      "Name": "string",
      "CrossLanguageDefinitionId": "TypeSpec.string"
     },
     "IsRequired": true,
     "IsReadOnly": false
    }
   ]
  }
 ],
 "Clients": [
  {
   "$id": "16",
   "Name": "UsageClient",
   "Description": "",
   "Operations": [],
   "Protocol": {
    "$id": "17"
   },
   "Parameters": [
    {
     "$id": "18",
     "Name": "host",
     "NameInRequest": "host",
     "Description": "TestServer endpoint",
     "Type": {
      "$id": "19",
<<<<<<< HEAD
      "Kind": "string",
      "Name": "string",
      "CrossLanguageDefinitionId": ""
=======
      "Kind": "string"
>>>>>>> d4a5bea0
     },
     "Location": "Uri",
     "IsApiVersion": false,
     "IsResourceParameter": false,
     "IsContentType": false,
     "IsRequired": true,
     "IsEndpoint": true,
     "SkipUrlEncoding": false,
     "Explode": false,
     "Kind": "Client",
     "DefaultValue": {
      "$id": "20",
      "Type": {
       "$id": "21",
<<<<<<< HEAD
       "Kind": "string",
       "Name": "string",
       "CrossLanguageDefinitionId": ""
=======
       "Kind": "string"
>>>>>>> d4a5bea0
      },
      "Value": "http://localhost:3000"
     }
    }
   ]
  },
  {
   "$id": "22",
   "Name": "ModelInOperation",
   "Description": "",
   "Operations": [
    {
     "$id": "23",
     "Name": "inputToInputOutput",
     "ResourceName": "ModelInOperation",
     "Description": "Expected body parameter: \n```json\n{\n  \"name\": <any string>\n}\n```",
     "Accessibility": "public",
     "Parameters": [
      {
       "$ref": "18"
      },
      {
       "$id": "24",
       "Name": "body",
       "NameInRequest": "body",
       "Type": {
        "$ref": "2"
       },
       "Location": "Body",
       "IsRequired": true,
       "IsApiVersion": false,
       "IsResourceParameter": false,
       "IsContentType": false,
       "IsEndpoint": false,
       "SkipUrlEncoding": false,
       "Explode": false,
       "Kind": "Method"
      },
      {
       "$id": "25",
       "Name": "contentType",
       "NameInRequest": "Content-Type",
       "Type": {
        "$id": "26",
        "Kind": "string",
        "Name": "string",
        "CrossLanguageDefinitionId": ""
       },
       "Location": "Header",
       "IsApiVersion": false,
       "IsResourceParameter": false,
       "IsContentType": true,
       "IsRequired": true,
       "IsEndpoint": false,
       "SkipUrlEncoding": false,
       "Explode": false,
       "Kind": "Constant",
       "DefaultValue": {
        "$id": "27",
        "Type": {
         "$ref": "26"
        },
        "Value": "application/json"
       }
      },
      {
       "$id": "28",
       "Name": "accept",
       "NameInRequest": "Accept",
       "Type": {
        "$id": "29",
        "Kind": "string",
        "Name": "string",
        "CrossLanguageDefinitionId": ""
       },
       "Location": "Header",
       "IsApiVersion": false,
       "IsResourceParameter": false,
       "IsContentType": false,
       "IsRequired": true,
       "IsEndpoint": false,
       "SkipUrlEncoding": false,
       "Explode": false,
       "Kind": "Constant",
       "DefaultValue": {
        "$id": "30",
        "Type": {
         "$ref": "29"
        },
        "Value": "application/json"
       }
      }
     ],
     "Responses": [
      {
       "$id": "31",
       "StatusCodes": [
        204
       ],
       "BodyMediaType": "Json",
       "Headers": [],
       "IsErrorResponse": false
      }
     ],
     "HttpMethod": "POST",
     "RequestBodyMediaType": "Json",
     "Uri": "{host}",
     "Path": "/azure/client-generator-core/usage/inputToInputOutput",
     "RequestMediaTypes": [
      "application/json"
     ],
     "BufferResponse": true,
     "GenerateProtocolMethod": true,
     "GenerateConvenienceMethod": true
    },
    {
     "$id": "32",
     "Name": "outputToInputOutput",
     "ResourceName": "ModelInOperation",
     "Description": "Expected response body: \n```json\n{\n  \"name\": <any string>\n}\n```",
     "Accessibility": "public",
     "Parameters": [
      {
       "$ref": "18"
      },
      {
       "$id": "33",
       "Name": "accept",
       "NameInRequest": "Accept",
       "Type": {
        "$id": "34",
        "Kind": "string",
        "Name": "string",
        "CrossLanguageDefinitionId": ""
       },
       "Location": "Header",
       "IsApiVersion": false,
       "IsResourceParameter": false,
       "IsContentType": false,
       "IsRequired": true,
       "IsEndpoint": false,
       "SkipUrlEncoding": false,
       "Explode": false,
       "Kind": "Constant",
       "DefaultValue": {
        "$id": "35",
        "Type": {
         "$ref": "34"
        },
        "Value": "application/json"
       }
      }
     ],
     "Responses": [
      {
       "$id": "36",
       "StatusCodes": [
        200
       ],
       "BodyType": {
        "$ref": "5"
       },
       "BodyMediaType": "Json",
       "Headers": [],
       "IsErrorResponse": false,
       "ContentTypes": [
        "application/json"
       ]
      }
     ],
     "HttpMethod": "GET",
     "RequestBodyMediaType": "None",
     "Uri": "{host}",
     "Path": "/azure/client-generator-core/usage/outputToInputOutput",
     "BufferResponse": true,
     "GenerateProtocolMethod": true,
     "GenerateConvenienceMethod": true
    },
    {
     "$id": "37",
     "Name": "modelInReadOnlyProperty",
     "ResourceName": "ModelInOperation",
     "Description": "\"ResultModel\" should be usage=output, as it is read-only and does not exist in request body.\n\nExpected body parameter: \n```json\n{\n}\n```\n\nExpected response body: \n```json\n{\n  \"name\": <any string>\n}\n```",
     "Accessibility": "public",
     "Parameters": [
      {
       "$ref": "18"
      },
      {
       "$id": "38",
       "Name": "body",
       "NameInRequest": "body",
       "Type": {
        "$ref": "8"
       },
       "Location": "Body",
       "IsRequired": true,
       "IsApiVersion": false,
       "IsResourceParameter": false,
       "IsContentType": false,
       "IsEndpoint": false,
       "SkipUrlEncoding": false,
       "Explode": false,
       "Kind": "Method"
      },
      {
       "$id": "39",
       "Name": "accept",
       "NameInRequest": "Accept",
       "Type": {
        "$id": "40",
        "Kind": "string",
        "Name": "string",
        "CrossLanguageDefinitionId": ""
       },
       "Location": "Header",
       "IsApiVersion": false,
       "IsResourceParameter": false,
       "IsContentType": false,
       "IsRequired": true,
       "IsEndpoint": false,
       "SkipUrlEncoding": false,
       "Explode": false,
       "Kind": "Constant",
       "DefaultValue": {
        "$id": "41",
        "Type": {
         "$ref": "40"
        },
        "Value": "application/json"
       }
      },
      {
       "$id": "42",
       "Name": "contentType",
       "NameInRequest": "Content-Type",
       "Type": {
        "$id": "43",
        "Kind": "string",
        "Name": "string",
        "CrossLanguageDefinitionId": ""
       },
       "Location": "Header",
       "IsApiVersion": false,
       "IsResourceParameter": false,
       "IsContentType": true,
       "IsRequired": true,
       "IsEndpoint": false,
       "SkipUrlEncoding": false,
       "Explode": false,
       "Kind": "Constant",
       "DefaultValue": {
        "$id": "44",
        "Type": {
         "$ref": "43"
        },
        "Value": "application/json"
       }
      }
     ],
     "Responses": [
      {
       "$id": "45",
       "StatusCodes": [
        200
       ],
       "BodyType": {
        "$ref": "8"
       },
       "BodyMediaType": "Json",
       "Headers": [],
       "IsErrorResponse": false,
       "ContentTypes": [
        "application/json"
       ]
      }
     ],
     "HttpMethod": "PUT",
     "RequestBodyMediaType": "Json",
     "Uri": "{host}",
     "Path": "/azure/client-generator-core/usage/modelInReadOnlyProperty",
     "RequestMediaTypes": [
      "application/json"
     ],
     "BufferResponse": true,
     "GenerateProtocolMethod": true,
     "GenerateConvenienceMethod": true
    }
   ],
   "Protocol": {
    "$id": "46"
   },
   "Parent": "UsageClient",
   "Parameters": [
    {
     "$ref": "18"
    }
   ]
  }
 ]
}<|MERGE_RESOLUTION|>--- conflicted
+++ resolved
@@ -138,13 +138,9 @@
      "Description": "TestServer endpoint",
      "Type": {
       "$id": "19",
-<<<<<<< HEAD
       "Kind": "string",
       "Name": "string",
-      "CrossLanguageDefinitionId": ""
-=======
-      "Kind": "string"
->>>>>>> d4a5bea0
+      "CrossLanguageDefinitionId": "TypeSpec.string"
      },
      "Location": "Uri",
      "IsApiVersion": false,
@@ -159,13 +155,9 @@
       "$id": "20",
       "Type": {
        "$id": "21",
-<<<<<<< HEAD
        "Kind": "string",
        "Name": "string",
-       "CrossLanguageDefinitionId": ""
-=======
-       "Kind": "string"
->>>>>>> d4a5bea0
+       "CrossLanguageDefinitionId": "TypeSpec.string"
       },
       "Value": "http://localhost:3000"
      }
