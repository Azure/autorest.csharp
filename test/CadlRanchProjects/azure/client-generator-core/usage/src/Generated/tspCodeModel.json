{
 "$id": "1",
 "Name": "_Specs_.Azure.ClientGenerator.Core.Usage",
 "Description": "Test for internal decorator.",
 "ApiVersions": [],
 "Enums": [],
 "Models": [
  {
   "$id": "2",
   "Name": "InputModel",
   "Namespace": "_Specs_.Azure.ClientGenerator.Core.Usage.ModelInOperation",
   "Description": "Usage override to roundtrip.",
   "IsNullable": false,
   "Usage": "RoundTrip",
   "Properties": [
    {
     "$id": "3",
     "Name": "name",
     "SerializedName": "name",
     "Description": "",
     "Type": {
      "$id": "4",
      "Name": "string",
      "Kind": "String",
      "IsNullable": false
     },
     "IsRequired": true,
     "IsReadOnly": false
    }
   ]
  },
  {
   "$id": "5",
   "Name": "OutputModel",
   "Namespace": "_Specs_.Azure.ClientGenerator.Core.Usage.ModelInOperation",
   "Description": "Usage override to roundtrip.",
   "IsNullable": false,
   "Usage": "RoundTrip",
   "Properties": [
    {
     "$id": "6",
     "Name": "name",
     "SerializedName": "name",
     "Description": "",
     "Type": {
      "$id": "7",
      "Name": "string",
      "Kind": "String",
      "IsNullable": false
     },
     "IsRequired": true,
     "IsReadOnly": false
    }
   ]
  },
  {
   "$id": "8",
   "Name": "OrphanModel",
   "Namespace": "_Specs_.Azure.ClientGenerator.Core.Usage",
   "Accessibility": "public",
   "Description": "Not used anywhere, but access is override to public so still need to be generated and exported with serialization.",
   "IsNullable": false,
   "Usage": "Input",
   "Properties": [
    {
     "$id": "9",
     "Name": "name",
     "SerializedName": "name",
     "Description": "",
     "Type": {
      "$id": "10",
      "Name": "string",
      "Kind": "String",
      "IsNullable": false
     },
     "IsRequired": true,
     "IsReadOnly": false
    }
   ]
  }
 ],
 "Clients": [
  {
   "$id": "11",
   "Name": "UsageClient",
   "Description": "",
   "Operations": [],
   "Protocol": {
    "$id": "12"
   },
   "Creatable": true
  },
  {
   "$id": "13",
   "Name": "ModelInOperation",
   "Description": "",
   "Operations": [
    {
     "$id": "14",
     "Name": "inputToInputOutput",
     "ResourceName": "ModelInOperation",
     "Description": "Expected body parameter: \n```json\n{\n  \"name\": <any string>\n}\n```",
     "Parameters": [
      {
       "$id": "15",
       "Name": "host",
       "NameInRequest": "host",
       "Description": "TestServer endpoint",
       "Type": {
        "$id": "16",
        "Name": "String",
        "Kind": "String",
        "IsNullable": false
       },
       "Location": "Uri",
       "IsApiVersion": false,
       "IsResourceParameter": false,
       "IsContentType": false,
       "IsRequired": true,
       "IsEndpoint": true,
       "SkipUrlEncoding": false,
       "Explode": false,
       "Kind": "Client",
       "DefaultValue": {
        "$id": "17",
        "Type": {
         "$id": "18",
         "Name": "String",
         "Kind": "String",
         "IsNullable": false
        },
        "Value": "http://localhost:3000"
       }
      },
      {
       "$id": "19",
       "Name": "body",
       "NameInRequest": "body",
       "Type": {
        "$ref": "2"
       },
       "Location": "Body",
       "IsRequired": true,
       "IsApiVersion": false,
       "IsResourceParameter": false,
       "IsContentType": false,
       "IsEndpoint": false,
       "SkipUrlEncoding": false,
       "Explode": false,
       "Kind": "Method"
      },
      {
       "$id": "20",
       "Name": "contentType",
       "NameInRequest": "Content-Type",
       "Type": {
        "$id": "21",
        "Name": "String",
        "Kind": "String",
        "IsNullable": false
       },
       "Location": "Header",
       "IsApiVersion": false,
       "IsResourceParameter": false,
       "IsContentType": true,
       "IsRequired": true,
       "IsEndpoint": false,
       "SkipUrlEncoding": false,
       "Explode": false,
       "Kind": "Constant",
       "DefaultValue": {
        "$id": "22",
        "Type": {
         "$ref": "21"
        },
        "Value": "application/json"
       }
      },
      {
       "$id": "23",
       "Name": "accept",
       "NameInRequest": "Accept",
       "Type": {
        "$id": "24",
        "Name": "String",
        "Kind": "String",
        "IsNullable": false
       },
       "Location": "Header",
       "IsApiVersion": false,
       "IsResourceParameter": false,
       "IsContentType": false,
       "IsRequired": true,
       "IsEndpoint": false,
       "SkipUrlEncoding": false,
       "Explode": false,
       "Kind": "Constant",
       "DefaultValue": {
        "$id": "25",
        "Type": {
         "$ref": "24"
        },
        "Value": "application/json"
       }
<<<<<<< HEAD
=======
      },
      {
       "$id": "26",
       "Name": "apiVersion",
       "NameInRequest": "api-version",
       "Description": "",
       "Type": {
        "$id": "27",
        "Name": "String",
        "Kind": "String",
        "IsNullable": false
       },
       "Location": "Query",
       "IsRequired": true,
       "IsApiVersion": true,
       "IsContentType": false,
       "IsEndpoint": false,
       "IsResourceParameter": false,
       "SkipUrlEncoding": false,
       "Explode": false,
       "Kind": "Client",
       "DefaultValue": {
        "$id": "28",
        "Type": {
         "$id": "29",
         "Name": "String",
         "Kind": "String",
         "IsNullable": false
        },
        "Value": "1.0.0"
       }
>>>>>>> 99b4d108
      }
     ],
     "Responses": [
      {
<<<<<<< HEAD
       "$id": "24",
=======
       "$id": "30",
>>>>>>> 99b4d108
       "StatusCodes": [
        204
       ],
       "BodyMediaType": "Json",
       "Headers": [],
       "IsErrorResponse": false
      }
     ],
     "HttpMethod": "POST",
     "RequestBodyMediaType": "Json",
     "Uri": "{host}",
     "Path": "/azure/client-generator-core/usage/inputToInputOutput",
     "RequestMediaTypes": [
      "application/json"
     ],
     "BufferResponse": true,
     "GenerateProtocolMethod": true,
     "GenerateConvenienceMethod": true
    },
    {
<<<<<<< HEAD
     "$id": "25",
=======
     "$id": "31",
>>>>>>> 99b4d108
     "Name": "outputToInputOutput",
     "ResourceName": "ModelInOperation",
     "Description": "Expected response body: \n```json\n{\n  \"name\": <any string>\n}\n```",
     "Parameters": [
      {
       "$ref": "15"
      },
      {
<<<<<<< HEAD
       "$id": "26",
       "Name": "accept",
       "NameInRequest": "Accept",
       "Type": {
        "$id": "27",
=======
       "$id": "32",
       "Name": "accept",
       "NameInRequest": "Accept",
       "Type": {
        "$id": "33",
>>>>>>> 99b4d108
        "Name": "String",
        "Kind": "String",
        "IsNullable": false
       },
       "Location": "Header",
       "IsApiVersion": false,
       "IsResourceParameter": false,
       "IsContentType": false,
       "IsRequired": true,
       "IsEndpoint": false,
       "SkipUrlEncoding": false,
       "Explode": false,
       "Kind": "Constant",
       "DefaultValue": {
<<<<<<< HEAD
        "$id": "28",
        "Type": {
         "$ref": "27"
        },
        "Value": "application/json"
       }
=======
        "$id": "34",
        "Type": {
         "$ref": "33"
        },
        "Value": "application/json"
       }
      },
      {
       "$ref": "26"
>>>>>>> 99b4d108
      }
     ],
     "Responses": [
      {
<<<<<<< HEAD
       "$id": "29",
=======
       "$id": "35",
>>>>>>> 99b4d108
       "StatusCodes": [
        200
       ],
       "BodyType": {
        "$ref": "5"
       },
       "BodyMediaType": "Json",
       "Headers": [],
       "IsErrorResponse": false
      }
     ],
     "HttpMethod": "GET",
     "RequestBodyMediaType": "None",
     "Uri": "{host}",
     "Path": "/azure/client-generator-core/usage/outputToInputOutput",
     "BufferResponse": true,
     "GenerateProtocolMethod": true,
     "GenerateConvenienceMethod": true
    }
   ],
   "Protocol": {
<<<<<<< HEAD
    "$id": "30"
=======
    "$id": "36"
>>>>>>> 99b4d108
   },
   "Creatable": false,
   "Parent": "UsageClient"
  }
 ]
}<|MERGE_RESOLUTION|>--- conflicted
+++ resolved
@@ -2,7 +2,9 @@
  "$id": "1",
  "Name": "_Specs_.Azure.ClientGenerator.Core.Usage",
  "Description": "Test for internal decorator.",
- "ApiVersions": [],
+ "ApiVersions": [
+  "1.0.0"
+ ],
  "Enums": [],
  "Models": [
   {
@@ -202,8 +204,6 @@
         },
         "Value": "application/json"
        }
-<<<<<<< HEAD
-=======
       },
       {
        "$id": "26",
@@ -235,16 +235,11 @@
         },
         "Value": "1.0.0"
        }
->>>>>>> 99b4d108
       }
      ],
      "Responses": [
       {
-<<<<<<< HEAD
-       "$id": "24",
-=======
        "$id": "30",
->>>>>>> 99b4d108
        "StatusCodes": [
         204
        ],
@@ -265,11 +260,7 @@
      "GenerateConvenienceMethod": true
     },
     {
-<<<<<<< HEAD
-     "$id": "25",
-=======
      "$id": "31",
->>>>>>> 99b4d108
      "Name": "outputToInputOutput",
      "ResourceName": "ModelInOperation",
      "Description": "Expected response body: \n```json\n{\n  \"name\": <any string>\n}\n```",
@@ -278,19 +269,11 @@
        "$ref": "15"
       },
       {
-<<<<<<< HEAD
-       "$id": "26",
-       "Name": "accept",
-       "NameInRequest": "Accept",
-       "Type": {
-        "$id": "27",
-=======
        "$id": "32",
        "Name": "accept",
        "NameInRequest": "Accept",
        "Type": {
         "$id": "33",
->>>>>>> 99b4d108
         "Name": "String",
         "Kind": "String",
         "IsNullable": false
@@ -305,33 +288,20 @@
        "Explode": false,
        "Kind": "Constant",
        "DefaultValue": {
-<<<<<<< HEAD
-        "$id": "28",
-        "Type": {
-         "$ref": "27"
+        "$id": "34",
+        "Type": {
+         "$ref": "33"
         },
         "Value": "application/json"
        }
-=======
-        "$id": "34",
-        "Type": {
-         "$ref": "33"
-        },
-        "Value": "application/json"
-       }
       },
       {
        "$ref": "26"
->>>>>>> 99b4d108
       }
      ],
      "Responses": [
       {
-<<<<<<< HEAD
-       "$id": "29",
-=======
        "$id": "35",
->>>>>>> 99b4d108
        "StatusCodes": [
         200
        ],
@@ -353,11 +323,7 @@
     }
    ],
    "Protocol": {
-<<<<<<< HEAD
-    "$id": "30"
-=======
     "$id": "36"
->>>>>>> 99b4d108
    },
    "Creatable": false,
    "Parent": "UsageClient"
