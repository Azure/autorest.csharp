{
 "$id": "1",
 "Name": "_Specs_.Azure.ClientGenerator.Core.FlattenProperty",
 "ApiVersions": [],
 "Enums": [],
 "Models": [
  {
   "$id": "2",
   "kind": "model",
   "name": "FlattenModel",
   "crossLanguageDefinitionId": "_Specs_.Azure.ClientGenerator.Core.FlattenProperty.FlattenModel",
   "usage": "Input,Output,Json",
   "description": "This is the model with one level of flattening.",
   "decorators": [],
   "properties": [
    {
     "$id": "3",
     "kind": "property",
     "name": "name",
     "serializedName": "name",
     "type": {
      "$id": "4",
      "kind": "string",
      "name": "string",
      "crossLanguageDefinitionId": "TypeSpec.string",
      "decorators": []
     },
     "optional": false,
     "readOnly": false,
     "discriminator": false,
     "flatten": false,
     "decorators": [],
     "crossLanguageDefinitionId": "_Specs_.Azure.ClientGenerator.Core.FlattenProperty.FlattenModel.name"
    },
    {
     "$id": "5",
     "kind": "property",
     "name": "properties",
     "serializedName": "properties",
     "type": {
      "$id": "6",
      "kind": "model",
      "name": "ChildModel",
      "crossLanguageDefinitionId": "_Specs_.Azure.ClientGenerator.Core.FlattenProperty.ChildModel",
      "usage": "Input,Output,Json",
      "description": "This is the child model to be flattened.",
      "decorators": [],
      "properties": [
       {
        "$id": "7",
        "kind": "property",
        "name": "description",
        "serializedName": "description",
        "type": {
         "$id": "8",
         "kind": "string",
         "name": "string",
         "crossLanguageDefinitionId": "TypeSpec.string",
         "decorators": []
        },
        "optional": false,
        "readOnly": false,
        "discriminator": false,
        "flatten": false,
        "decorators": [],
        "crossLanguageDefinitionId": "_Specs_.Azure.ClientGenerator.Core.FlattenProperty.ChildModel.description"
       },
       {
        "$id": "9",
        "kind": "property",
        "name": "age",
        "serializedName": "age",
        "type": {
         "$id": "10",
         "kind": "int32",
         "name": "int32",
         "crossLanguageDefinitionId": "TypeSpec.int32",
         "decorators": []
        },
        "optional": false,
        "readOnly": false,
        "discriminator": false,
        "flatten": false,
        "decorators": [],
        "crossLanguageDefinitionId": "_Specs_.Azure.ClientGenerator.Core.FlattenProperty.ChildModel.age"
       }
      ]
     },
     "optional": false,
     "readOnly": false,
     "discriminator": false,
     "flatten": true,
     "decorators": [],
     "crossLanguageDefinitionId": "_Specs_.Azure.ClientGenerator.Core.FlattenProperty.FlattenModel.properties"
    }
   ]
  },
  {
   "$ref": "6"
  },
  {
   "$id": "11",
   "kind": "model",
   "name": "NestedFlattenModel",
   "crossLanguageDefinitionId": "_Specs_.Azure.ClientGenerator.Core.FlattenProperty.NestedFlattenModel",
   "usage": "Input,Output,Json",
   "description": "This is the model with two levels of flattening.",
   "decorators": [],
   "properties": [
    {
     "$id": "12",
     "kind": "property",
     "name": "name",
     "serializedName": "name",
     "type": {
      "$id": "13",
      "kind": "string",
      "name": "string",
      "crossLanguageDefinitionId": "TypeSpec.string",
      "decorators": []
     },
     "optional": false,
     "readOnly": false,
     "discriminator": false,
     "flatten": false,
     "decorators": [],
     "crossLanguageDefinitionId": "_Specs_.Azure.ClientGenerator.Core.FlattenProperty.NestedFlattenModel.name"
    },
    {
     "$id": "14",
     "kind": "property",
     "name": "properties",
     "serializedName": "properties",
     "type": {
      "$id": "15",
      "kind": "model",
      "name": "ChildFlattenModel",
      "crossLanguageDefinitionId": "_Specs_.Azure.ClientGenerator.Core.FlattenProperty.ChildFlattenModel",
      "usage": "Input,Output,Json",
      "description": "This is the child model to be flattened. And it has flattened property as well.",
      "decorators": [],
      "properties": [
       {
        "$id": "16",
        "kind": "property",
        "name": "summary",
        "serializedName": "summary",
        "type": {
         "$id": "17",
         "kind": "string",
         "name": "string",
         "crossLanguageDefinitionId": "TypeSpec.string",
         "decorators": []
        },
        "optional": false,
        "readOnly": false,
        "discriminator": false,
        "flatten": false,
        "decorators": [],
        "crossLanguageDefinitionId": "_Specs_.Azure.ClientGenerator.Core.FlattenProperty.ChildFlattenModel.summary"
       },
       {
        "$id": "18",
        "kind": "property",
        "name": "properties",
        "serializedName": "properties",
        "type": {
         "$ref": "6"
        },
        "optional": false,
        "readOnly": false,
        "discriminator": false,
        "flatten": true,
        "decorators": [],
        "crossLanguageDefinitionId": "_Specs_.Azure.ClientGenerator.Core.FlattenProperty.ChildFlattenModel.properties"
       }
      ]
     },
     "optional": false,
     "readOnly": false,
     "discriminator": false,
     "flatten": true,
     "decorators": [],
     "crossLanguageDefinitionId": "_Specs_.Azure.ClientGenerator.Core.FlattenProperty.NestedFlattenModel.properties"
    }
   ]
  },
  {
   "$ref": "15"
  }
 ],
 "Clients": [
  {
   "$id": "19",
   "Name": "FlattenPropertyClient",
   "Description": "Illustrates the model flatten cases.",
   "Operations": [
    {
     "$id": "20",
     "Name": "putFlattenModel",
     "ResourceName": "FlattenProperty",
     "Accessibility": "public",
     "Parameters": [
      {
       "$id": "21",
<<<<<<< HEAD
=======
       "Name": "endpoint",
       "NameInRequest": "endpoint",
       "Description": "Service host",
       "Type": {
        "$id": "22",
        "kind": "url",
        "name": "url",
        "crossLanguageDefinitionId": "TypeSpec.url"
       },
       "Location": "Uri",
       "IsApiVersion": false,
       "IsResourceParameter": false,
       "IsContentType": false,
       "IsRequired": true,
       "IsEndpoint": true,
       "SkipUrlEncoding": false,
       "Explode": false,
       "Kind": "Client",
       "DefaultValue": {
        "$id": "23",
        "Type": {
         "$id": "24",
         "kind": "string",
         "name": "string",
         "crossLanguageDefinitionId": "TypeSpec.string"
        },
        "Value": "http://localhost:3000"
       }
      },
      {
       "$id": "25",
>>>>>>> fb93e005
       "Name": "contentType",
       "NameInRequest": "Content-Type",
       "Description": "Body parameter's content type. Known values are application/json",
       "Type": {
        "$id": "22",
        "kind": "constant",
        "valueType": {
         "$id": "23",
         "kind": "string",
         "name": "string",
         "crossLanguageDefinitionId": "TypeSpec.string",
         "decorators": []
        },
        "value": "application/json",
        "decorators": []
       },
       "Location": "Header",
       "IsApiVersion": false,
       "IsContentType": true,
       "IsEndpoint": false,
       "Explode": false,
       "IsRequired": true,
       "Kind": "Constant",
       "Decorators": [],
       "SkipUrlEncoding": false
      },
      {
       "$id": "24",
       "Name": "accept",
       "NameInRequest": "Accept",
       "Type": {
        "$id": "25",
        "kind": "constant",
        "valueType": {
         "$id": "26",
         "kind": "string",
         "name": "string",
         "crossLanguageDefinitionId": "TypeSpec.string",
         "decorators": []
        },
        "value": "application/json",
        "decorators": []
       },
       "Location": "Header",
       "IsApiVersion": false,
       "IsContentType": false,
       "IsEndpoint": false,
       "Explode": false,
       "IsRequired": true,
       "Kind": "Constant",
       "Decorators": [],
       "SkipUrlEncoding": false
      },
      {
       "$id": "27",
       "Name": "input",
       "NameInRequest": "input",
       "Type": {
        "$ref": "2"
       },
       "Location": "Body",
       "IsApiVersion": false,
       "IsContentType": false,
       "IsEndpoint": false,
       "Explode": false,
       "IsRequired": true,
       "Kind": "Method",
       "Decorators": [],
       "SkipUrlEncoding": false
      }
     ],
     "Responses": [
      {
       "$id": "28",
       "StatusCodes": [
        200
       ],
       "BodyType": {
        "$ref": "2"
       },
       "BodyMediaType": "Json",
       "Headers": [],
       "IsErrorResponse": false,
       "ContentTypes": [
        "application/json"
       ]
      }
     ],
     "HttpMethod": "PUT",
     "RequestBodyMediaType": "Json",
     "Uri": "{endpoint}",
     "Path": "/azure/client-generator-core/flatten-property/flattenModel",
     "RequestMediaTypes": [
      "application/json"
     ],
     "BufferResponse": true,
     "GenerateProtocolMethod": true,
     "GenerateConvenienceMethod": true,
     "CrossLanguageDefinitionId": "_Specs_.Azure.ClientGenerator.Core.FlattenProperty.putFlattenModel",
     "Decorators": []
    },
    {
     "$id": "29",
     "Name": "putNestedFlattenModel",
     "ResourceName": "FlattenProperty",
     "Accessibility": "public",
     "Parameters": [
      {
       "$id": "30",
       "Name": "contentType",
       "NameInRequest": "Content-Type",
       "Description": "Body parameter's content type. Known values are application/json",
       "Type": {
        "$id": "31",
        "kind": "constant",
        "valueType": {
         "$id": "32",
         "kind": "string",
         "name": "string",
         "crossLanguageDefinitionId": "TypeSpec.string",
         "decorators": []
        },
        "value": "application/json",
        "decorators": []
       },
       "Location": "Header",
       "IsApiVersion": false,
       "IsContentType": true,
       "IsEndpoint": false,
       "Explode": false,
       "IsRequired": true,
       "Kind": "Constant",
       "Decorators": [],
       "SkipUrlEncoding": false
      },
      {
       "$id": "33",
       "Name": "accept",
       "NameInRequest": "Accept",
       "Type": {
        "$id": "34",
        "kind": "constant",
        "valueType": {
         "$id": "35",
         "kind": "string",
         "name": "string",
         "crossLanguageDefinitionId": "TypeSpec.string",
         "decorators": []
        },
        "value": "application/json",
        "decorators": []
       },
       "Location": "Header",
       "IsApiVersion": false,
       "IsContentType": false,
       "IsEndpoint": false,
       "Explode": false,
       "IsRequired": true,
       "Kind": "Constant",
       "Decorators": [],
       "SkipUrlEncoding": false
      },
      {
       "$id": "36",
       "Name": "input",
       "NameInRequest": "input",
       "Type": {
        "$ref": "11"
       },
       "Location": "Body",
       "IsApiVersion": false,
       "IsContentType": false,
       "IsEndpoint": false,
       "Explode": false,
       "IsRequired": true,
       "Kind": "Method",
       "Decorators": [],
       "SkipUrlEncoding": false
      }
     ],
     "Responses": [
      {
       "$id": "37",
       "StatusCodes": [
        200
       ],
       "BodyType": {
        "$ref": "11"
       },
       "BodyMediaType": "Json",
       "Headers": [],
       "IsErrorResponse": false,
       "ContentTypes": [
        "application/json"
       ]
      }
     ],
     "HttpMethod": "PUT",
     "RequestBodyMediaType": "Json",
     "Uri": "{endpoint}",
     "Path": "/azure/client-generator-core/flatten-property/nestedFlattenModel",
     "RequestMediaTypes": [
      "application/json"
     ],
     "BufferResponse": true,
     "GenerateProtocolMethod": true,
     "GenerateConvenienceMethod": true,
     "CrossLanguageDefinitionId": "_Specs_.Azure.ClientGenerator.Core.FlattenProperty.putNestedFlattenModel",
     "Decorators": []
    }
   ],
   "Protocol": {
    "$id": "38"
   },
   "Parameters": [
    {
     "$id": "39",
     "Name": "endpoint",
     "NameInRequest": "endpoint",
     "Type": {
      "$id": "40",
      "kind": "url",
      "name": "url",
      "crossLanguageDefinitionId": "TypeSpec.url"
     },
     "Location": "Uri",
     "IsApiVersion": false,
     "IsResourceParameter": false,
     "IsContentType": false,
     "IsRequired": true,
     "IsEndpoint": true,
     "SkipUrlEncoding": false,
     "Explode": false,
     "Kind": "Client",
     "DefaultValue": {
      "$id": "41",
      "Type": {
       "$id": "42",
       "kind": "string",
       "name": "string",
       "crossLanguageDefinitionId": "TypeSpec.string"
      },
      "Value": "http://localhost:3000"
     }
    }
   ],
   "Decorators": []
  }
 ]
}<|MERGE_RESOLUTION|>--- conflicted
+++ resolved
@@ -203,40 +203,6 @@
      "Parameters": [
       {
        "$id": "21",
-<<<<<<< HEAD
-=======
-       "Name": "endpoint",
-       "NameInRequest": "endpoint",
-       "Description": "Service host",
-       "Type": {
-        "$id": "22",
-        "kind": "url",
-        "name": "url",
-        "crossLanguageDefinitionId": "TypeSpec.url"
-       },
-       "Location": "Uri",
-       "IsApiVersion": false,
-       "IsResourceParameter": false,
-       "IsContentType": false,
-       "IsRequired": true,
-       "IsEndpoint": true,
-       "SkipUrlEncoding": false,
-       "Explode": false,
-       "Kind": "Client",
-       "DefaultValue": {
-        "$id": "23",
-        "Type": {
-         "$id": "24",
-         "kind": "string",
-         "name": "string",
-         "crossLanguageDefinitionId": "TypeSpec.string"
-        },
-        "Value": "http://localhost:3000"
-       }
-      },
-      {
-       "$id": "25",
->>>>>>> fb93e005
        "Name": "contentType",
        "NameInRequest": "Content-Type",
        "Description": "Body parameter's content type. Known values are application/json",
@@ -456,6 +422,7 @@
      "$id": "39",
      "Name": "endpoint",
      "NameInRequest": "endpoint",
+     "Description": "Service host",
      "Type": {
       "$id": "40",
       "kind": "url",
