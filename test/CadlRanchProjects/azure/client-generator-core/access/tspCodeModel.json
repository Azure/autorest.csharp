{
 "$id": "1",
 "Name": "_Specs_.Azure.ClientGenerator.Core.Access",
 "ApiVersions": [],
 "Enums": [],
 "Models": [
  {
   "$id": "2",
   "kind": "model",
   "name": "OuterModel",
   "crossLanguageDefinitionId": "_Specs_.Azure.ClientGenerator.Core.Access.RelativeModelInOperation.OuterModel",
   "usage": "Output,Json",
   "description": "Used in internal operations, should be generated but not exported.",
   "decorators": [],
   "baseModel": {
    "$id": "3",
    "kind": "model",
    "name": "BaseModel",
    "crossLanguageDefinitionId": "_Specs_.Azure.ClientGenerator.Core.Access.RelativeModelInOperation.BaseModel",
    "usage": "Output,Json",
    "description": "Used in internal operations, should be generated but not exported.",
    "decorators": [],
    "properties": [
     {
      "$id": "4",
      "kind": "property",
      "name": "name",
      "serializedName": "name",
      "type": {
       "$id": "5",
       "kind": "string",
       "name": "string",
       "crossLanguageDefinitionId": "TypeSpec.string",
       "decorators": []
      },
      "optional": false,
      "readOnly": false,
      "discriminator": false,
      "flatten": false,
      "decorators": [],
      "crossLanguageDefinitionId": "_Specs_.Azure.ClientGenerator.Core.Access.RelativeModelInOperation.BaseModel.name"
     }
    ]
   },
   "properties": [
    {
     "$id": "6",
     "kind": "property",
     "name": "inner",
     "serializedName": "inner",
     "type": {
      "$id": "7",
      "kind": "model",
      "name": "InnerModel",
      "crossLanguageDefinitionId": "_Specs_.Azure.ClientGenerator.Core.Access.RelativeModelInOperation.InnerModel",
      "usage": "Output,Json",
      "description": "Used in internal operations, should be generated but not exported.",
      "decorators": [],
      "properties": [
       {
        "$id": "8",
        "kind": "property",
        "name": "name",
        "serializedName": "name",
        "type": {
         "$id": "9",
         "kind": "string",
         "name": "string",
         "crossLanguageDefinitionId": "TypeSpec.string",
         "decorators": []
        },
        "optional": false,
        "readOnly": false,
        "discriminator": false,
        "flatten": false,
        "decorators": [],
        "crossLanguageDefinitionId": "_Specs_.Azure.ClientGenerator.Core.Access.RelativeModelInOperation.InnerModel.name"
       }
      ]
     },
     "optional": false,
     "readOnly": false,
     "discriminator": false,
     "flatten": false,
     "decorators": [],
     "crossLanguageDefinitionId": "_Specs_.Azure.ClientGenerator.Core.Access.RelativeModelInOperation.OuterModel.inner"
    }
   ]
  },
  {
   "$ref": "7"
  },
  {
   "$ref": "3"
  },
  {
   "$id": "10",
   "kind": "model",
   "name": "AbstractModel",
   "crossLanguageDefinitionId": "_Specs_.Azure.ClientGenerator.Core.Access.RelativeModelInOperation.AbstractModel",
   "usage": "Output,Json",
   "description": "Used in internal operations, should be generated but not exported.",
   "decorators": [],
   "discriminatorProperty": {
    "$id": "11",
    "kind": "property",
    "name": "kind",
    "serializedName": "kind",
    "description": "Discriminator property for AbstractModel.",
    "type": {
     "$id": "12",
     "kind": "string",
     "name": "string",
     "crossLanguageDefinitionId": "TypeSpec.string",
     "decorators": []
    },
    "optional": false,
    "readOnly": false,
    "discriminator": true,
    "flatten": false,
    "decorators": [],
    "crossLanguageDefinitionId": "_Specs_.Azure.ClientGenerator.Core.Access.RelativeModelInOperation.AbstractModel.kind"
   },
   "properties": [
    {
     "$ref": "11"
    },
    {
     "$id": "13",
     "kind": "property",
     "name": "name",
     "serializedName": "name",
     "type": {
      "$id": "14",
      "kind": "string",
      "name": "string",
      "crossLanguageDefinitionId": "TypeSpec.string",
      "decorators": []
     },
     "optional": false,
     "readOnly": false,
     "discriminator": false,
     "flatten": false,
     "decorators": [],
     "crossLanguageDefinitionId": "_Specs_.Azure.ClientGenerator.Core.Access.RelativeModelInOperation.AbstractModel.name"
    }
   ],
   "discriminatedSubtypes": {
    "$id": "15",
    "real": {
     "$id": "16",
     "kind": "model",
     "name": "RealModel",
     "crossLanguageDefinitionId": "_Specs_.Azure.ClientGenerator.Core.Access.RelativeModelInOperation.RealModel",
     "usage": "Output,Json",
     "description": "Used in internal operations, should be generated but not exported.",
     "discriminatorValue": "real",
     "decorators": [],
     "baseModel": {
      "$ref": "10"
     },
     "properties": [
      {
       "$id": "17",
       "kind": "property",
       "name": "kind",
       "serializedName": "kind",
       "type": {
        "$id": "18",
        "kind": "constant",
        "valueType": {
         "$id": "19",
         "kind": "string",
         "name": "string",
         "crossLanguageDefinitionId": "TypeSpec.string",
         "decorators": []
        },
        "value": "real",
        "decorators": []
       },
       "optional": false,
       "readOnly": false,
       "discriminator": true,
       "flatten": false,
       "decorators": [],
       "crossLanguageDefinitionId": "_Specs_.Azure.ClientGenerator.Core.Access.RelativeModelInOperation.RealModel.kind"
      }
     ]
    }
   }
  },
  {
   "$ref": "16"
  },
  {
   "$id": "20",
   "kind": "model",
   "name": "SharedModel",
   "crossLanguageDefinitionId": "_Specs_.Azure.ClientGenerator.Core.Access.SharedModelInOperation.SharedModel",
   "usage": "Output,Json",
   "description": "Used by both public and internal operation. It should be generated and exported.",
   "decorators": [],
   "properties": [
    {
     "$id": "21",
     "kind": "property",
     "name": "name",
     "serializedName": "name",
     "type": {
      "$id": "22",
      "kind": "string",
      "name": "string",
      "crossLanguageDefinitionId": "TypeSpec.string",
      "decorators": []
     },
     "optional": false,
     "readOnly": false,
     "discriminator": false,
     "flatten": false,
     "decorators": [],
     "crossLanguageDefinitionId": "_Specs_.Azure.ClientGenerator.Core.Access.SharedModelInOperation.SharedModel.name"
    }
   ]
  },
  {
   "$id": "23",
   "kind": "model",
   "name": "NoDecoratorModelInInternal",
   "crossLanguageDefinitionId": "_Specs_.Azure.ClientGenerator.Core.Access.InternalOperation.NoDecoratorModelInInternal",
   "usage": "Output,Json",
   "description": "Used in an internal operation, should be generated but not exported.",
   "decorators": [],
   "properties": [
    {
     "$id": "24",
     "kind": "property",
     "name": "name",
     "serializedName": "name",
     "type": {
      "$id": "25",
      "kind": "string",
      "name": "string",
      "crossLanguageDefinitionId": "TypeSpec.string",
      "decorators": []
     },
     "optional": false,
     "readOnly": false,
     "discriminator": false,
     "flatten": false,
     "decorators": [],
     "crossLanguageDefinitionId": "_Specs_.Azure.ClientGenerator.Core.Access.InternalOperation.NoDecoratorModelInInternal.name"
    }
   ]
  },
  {
   "$id": "26",
   "kind": "model",
   "name": "InternalDecoratorModelInInternal",
   "crossLanguageDefinitionId": "_Specs_.Azure.ClientGenerator.Core.Access.InternalOperation.InternalDecoratorModelInInternal",
   "access": "internal",
   "usage": "Output,Json",
   "description": "Used in an internal operation, should be generated but not exported.",
   "decorators": [],
   "properties": [
    {
     "$id": "27",
     "kind": "property",
     "name": "name",
     "serializedName": "name",
     "type": {
      "$id": "28",
      "kind": "string",
      "name": "string",
      "crossLanguageDefinitionId": "TypeSpec.string",
      "decorators": []
     },
     "optional": false,
     "readOnly": false,
     "discriminator": false,
     "flatten": false,
     "decorators": [],
     "crossLanguageDefinitionId": "_Specs_.Azure.ClientGenerator.Core.Access.InternalOperation.InternalDecoratorModelInInternal.name"
    }
   ]
  },
  {
   "$id": "29",
   "kind": "model",
   "name": "PublicDecoratorModelInInternal",
   "crossLanguageDefinitionId": "_Specs_.Azure.ClientGenerator.Core.Access.InternalOperation.PublicDecoratorModelInInternal",
   "access": "public",
   "usage": "Output,Json",
   "description": "Used in an internal operation but with public decorator, should be generated and exported.",
   "decorators": [],
   "properties": [
    {
     "$id": "30",
     "kind": "property",
     "name": "name",
     "serializedName": "name",
     "type": {
      "$id": "31",
      "kind": "string",
      "name": "string",
      "crossLanguageDefinitionId": "TypeSpec.string",
      "decorators": []
     },
     "optional": false,
     "readOnly": false,
     "discriminator": false,
     "flatten": false,
     "decorators": [],
     "crossLanguageDefinitionId": "_Specs_.Azure.ClientGenerator.Core.Access.InternalOperation.PublicDecoratorModelInInternal.name"
    }
   ]
  },
  {
   "$id": "32",
   "kind": "model",
   "name": "NoDecoratorModelInPublic",
   "crossLanguageDefinitionId": "_Specs_.Azure.ClientGenerator.Core.Access.PublicOperation.NoDecoratorModelInPublic",
   "usage": "Output,Json",
   "description": "Used in a public operation, should be generated and exported.",
   "decorators": [],
   "properties": [
    {
     "$id": "33",
     "kind": "property",
     "name": "name",
     "serializedName": "name",
     "type": {
      "$id": "34",
      "kind": "string",
      "name": "string",
      "crossLanguageDefinitionId": "TypeSpec.string",
      "decorators": []
     },
     "optional": false,
     "readOnly": false,
     "discriminator": false,
     "flatten": false,
     "decorators": [],
     "crossLanguageDefinitionId": "_Specs_.Azure.ClientGenerator.Core.Access.PublicOperation.NoDecoratorModelInPublic.name"
    }
   ]
  },
  {
   "$id": "35",
   "kind": "model",
   "name": "PublicDecoratorModelInPublic",
   "crossLanguageDefinitionId": "_Specs_.Azure.ClientGenerator.Core.Access.PublicOperation.PublicDecoratorModelInPublic",
   "access": "public",
   "usage": "Output,Json",
   "description": "Used in a public operation, should be generated and exported.",
   "decorators": [],
   "properties": [
    {
     "$id": "36",
     "kind": "property",
     "name": "name",
     "serializedName": "name",
     "type": {
      "$id": "37",
      "kind": "string",
      "name": "string",
      "crossLanguageDefinitionId": "TypeSpec.string",
      "decorators": []
     },
     "optional": false,
     "readOnly": false,
     "discriminator": false,
     "flatten": false,
     "decorators": [],
     "crossLanguageDefinitionId": "_Specs_.Azure.ClientGenerator.Core.Access.PublicOperation.PublicDecoratorModelInPublic.name"
    }
   ]
  }
 ],
 "Clients": [
  {
   "$id": "38",
   "Name": "AccessClient",
   "Description": "Test for internal decorator.",
   "Operations": [],
   "Protocol": {
    "$id": "39"
   },
   "Parameters": [
    {
     "$id": "40",
     "Name": "endpoint",
     "NameInRequest": "endpoint",
     "Type": {
      "$id": "41",
      "kind": "url",
      "name": "url",
      "crossLanguageDefinitionId": "TypeSpec.url"
     },
     "Location": "Uri",
     "IsApiVersion": false,
     "IsResourceParameter": false,
     "IsContentType": false,
     "IsRequired": true,
     "IsEndpoint": true,
     "SkipUrlEncoding": false,
     "Explode": false,
     "Kind": "Client",
     "DefaultValue": {
      "$id": "42",
      "Type": {
       "$id": "43",
       "kind": "string",
       "name": "string",
       "crossLanguageDefinitionId": "TypeSpec.string"
      },
      "Value": "http://localhost:3000"
     }
    }
   ],
   "Decorators": []
  },
  {
   "$id": "44",
   "Name": "PublicOperation",
   "Operations": [
    {
     "$id": "45",
     "Name": "noDecoratorInPublic",
     "ResourceName": "PublicOperation",
     "Accessibility": "public",
     "Parameters": [
      {
       "$id": "46",
<<<<<<< HEAD
       "Name": "name",
       "NameInRequest": "name",
       "Type": {
        "$id": "47",
        "Kind": "string",
        "Name": "string",
        "CrossLanguageDefinitionId": "TypeSpec.string",
        "Decorators": []
=======
       "Name": "endpoint",
       "NameInRequest": "endpoint",
       "Type": {
        "$id": "47",
        "kind": "url",
        "name": "url",
        "crossLanguageDefinitionId": "TypeSpec.url"
       },
       "Location": "Uri",
       "IsApiVersion": false,
       "IsResourceParameter": false,
       "IsContentType": false,
       "IsRequired": true,
       "IsEndpoint": true,
       "SkipUrlEncoding": false,
       "Explode": false,
       "Kind": "Client",
       "DefaultValue": {
        "$id": "48",
        "Type": {
         "$id": "49",
         "kind": "string",
         "name": "string",
         "crossLanguageDefinitionId": "TypeSpec.string"
        },
        "Value": "http://localhost:3000"
       }
      },
      {
       "$id": "50",
       "Name": "name",
       "NameInRequest": "name",
       "Type": {
        "$id": "51",
        "kind": "string",
        "name": "string",
        "crossLanguageDefinitionId": "TypeSpec.string",
        "decorators": []
>>>>>>> 6835b74d
       },
       "Location": "Query",
       "IsApiVersion": false,
       "IsContentType": false,
       "IsEndpoint": false,
       "Explode": false,
       "IsRequired": true,
       "Kind": "Method",
       "Decorators": [],
       "SkipUrlEncoding": false
      },
      {
       "$id": "48",
       "Name": "accept",
       "NameInRequest": "Accept",
       "Type": {
<<<<<<< HEAD
        "$id": "49",
        "Kind": "constant",
        "ValueType": {
         "$id": "50",
         "Kind": "string",
         "Name": "string",
         "CrossLanguageDefinitionId": "TypeSpec.string",
         "Decorators": []
=======
        "$id": "53",
        "kind": "constant",
        "valueType": {
         "$id": "54",
         "kind": "string",
         "name": "string",
         "crossLanguageDefinitionId": "TypeSpec.string",
         "decorators": []
>>>>>>> 6835b74d
        },
        "value": "application/json",
        "decorators": []
       },
       "Location": "Header",
       "IsApiVersion": false,
       "IsContentType": false,
       "IsEndpoint": false,
       "Explode": false,
       "IsRequired": true,
       "Kind": "Constant",
       "Decorators": [],
       "SkipUrlEncoding": false
      }
     ],
     "Responses": [
      {
       "$id": "51",
       "StatusCodes": [
        200
       ],
       "BodyType": {
        "$ref": "32"
       },
       "BodyMediaType": "Json",
       "Headers": [],
       "IsErrorResponse": false,
       "ContentTypes": [
        "application/json"
       ]
      }
     ],
     "HttpMethod": "GET",
     "RequestBodyMediaType": "None",
     "Uri": "{endpoint}",
     "Path": "/azure/client-generator-core/access/publicOperation/noDecoratorInPublic",
     "BufferResponse": true,
     "GenerateProtocolMethod": true,
     "GenerateConvenienceMethod": true,
     "CrossLanguageDefinitionId": "_Specs_.Azure.ClientGenerator.Core.Access.PublicOperation.noDecoratorInPublic",
     "Decorators": []
    },
    {
     "$id": "52",
     "Name": "publicDecoratorInPublic",
     "ResourceName": "PublicOperation",
     "Accessibility": "public",
     "Parameters": [
      {
       "$id": "53",
       "Name": "name",
       "NameInRequest": "name",
       "Type": {
<<<<<<< HEAD
        "$id": "54",
        "Kind": "string",
        "Name": "string",
        "CrossLanguageDefinitionId": "TypeSpec.string",
        "Decorators": []
=======
        "$id": "58",
        "kind": "string",
        "name": "string",
        "crossLanguageDefinitionId": "TypeSpec.string",
        "decorators": []
>>>>>>> 6835b74d
       },
       "Location": "Query",
       "IsApiVersion": false,
       "IsContentType": false,
       "IsEndpoint": false,
       "Explode": false,
       "IsRequired": true,
       "Kind": "Method",
       "Decorators": [],
       "SkipUrlEncoding": false
      },
      {
       "$id": "55",
       "Name": "accept",
       "NameInRequest": "Accept",
       "Type": {
<<<<<<< HEAD
        "$id": "56",
        "Kind": "constant",
        "ValueType": {
         "$id": "57",
         "Kind": "string",
         "Name": "string",
         "CrossLanguageDefinitionId": "TypeSpec.string",
         "Decorators": []
=======
        "$id": "60",
        "kind": "constant",
        "valueType": {
         "$id": "61",
         "kind": "string",
         "name": "string",
         "crossLanguageDefinitionId": "TypeSpec.string",
         "decorators": []
>>>>>>> 6835b74d
        },
        "value": "application/json",
        "decorators": []
       },
       "Location": "Header",
       "IsApiVersion": false,
       "IsContentType": false,
       "IsEndpoint": false,
       "Explode": false,
       "IsRequired": true,
       "Kind": "Constant",
       "Decorators": [],
       "SkipUrlEncoding": false
      }
     ],
     "Responses": [
      {
       "$id": "58",
       "StatusCodes": [
        200
       ],
       "BodyType": {
        "$ref": "35"
       },
       "BodyMediaType": "Json",
       "Headers": [],
       "IsErrorResponse": false,
       "ContentTypes": [
        "application/json"
       ]
      }
     ],
     "HttpMethod": "GET",
     "RequestBodyMediaType": "None",
     "Uri": "{endpoint}",
     "Path": "/azure/client-generator-core/access/publicOperation/publicDecoratorInPublic",
     "BufferResponse": true,
     "GenerateProtocolMethod": true,
     "GenerateConvenienceMethod": true,
     "CrossLanguageDefinitionId": "_Specs_.Azure.ClientGenerator.Core.Access.PublicOperation.publicDecoratorInPublic",
     "Decorators": []
    }
   ],
   "Protocol": {
    "$id": "59"
   },
   "Parent": "AccessClient",
   "Parameters": [
    {
     "$id": "60",
     "Name": "endpoint",
     "NameInRequest": "endpoint",
     "Type": {
      "$id": "61",
      "Kind": "url",
      "Name": "url",
      "CrossLanguageDefinitionId": "TypeSpec.url"
     },
     "Location": "Uri",
     "IsApiVersion": false,
     "IsResourceParameter": false,
     "IsContentType": false,
     "IsRequired": true,
     "IsEndpoint": true,
     "SkipUrlEncoding": false,
     "Explode": false,
     "Kind": "Client",
     "DefaultValue": {
      "$id": "62",
      "Type": {
       "$id": "63",
       "Kind": "string",
       "Name": "string",
       "CrossLanguageDefinitionId": "TypeSpec.string"
      },
      "Value": "http://localhost:3000"
     }
    }
   ],
   "Decorators": []
  },
  {
   "$id": "64",
   "Name": "InternalOperation",
   "Operations": [
    {
     "$id": "65",
     "Name": "noDecoratorInInternal",
     "ResourceName": "InternalOperation",
     "Accessibility": "internal",
     "Parameters": [
      {
       "$id": "66",
<<<<<<< HEAD
       "Name": "name",
       "NameInRequest": "name",
       "Type": {
        "$id": "67",
        "Kind": "string",
        "Name": "string",
        "CrossLanguageDefinitionId": "TypeSpec.string",
        "Decorators": []
=======
       "Name": "endpoint",
       "NameInRequest": "endpoint",
       "Type": {
        "$id": "67",
        "kind": "url",
        "name": "url",
        "crossLanguageDefinitionId": "TypeSpec.url"
       },
       "Location": "Uri",
       "IsApiVersion": false,
       "IsResourceParameter": false,
       "IsContentType": false,
       "IsRequired": true,
       "IsEndpoint": true,
       "SkipUrlEncoding": false,
       "Explode": false,
       "Kind": "Client",
       "DefaultValue": {
        "$id": "68",
        "Type": {
         "$id": "69",
         "kind": "string",
         "name": "string",
         "crossLanguageDefinitionId": "TypeSpec.string"
        },
        "Value": "http://localhost:3000"
       }
      },
      {
       "$id": "70",
       "Name": "name",
       "NameInRequest": "name",
       "Type": {
        "$id": "71",
        "kind": "string",
        "name": "string",
        "crossLanguageDefinitionId": "TypeSpec.string",
        "decorators": []
>>>>>>> 6835b74d
       },
       "Location": "Query",
       "IsApiVersion": false,
       "IsContentType": false,
       "IsEndpoint": false,
       "Explode": false,
       "IsRequired": true,
       "Kind": "Method",
       "Decorators": [],
       "SkipUrlEncoding": false
      },
      {
       "$id": "68",
       "Name": "accept",
       "NameInRequest": "Accept",
       "Type": {
<<<<<<< HEAD
        "$id": "69",
        "Kind": "constant",
        "ValueType": {
         "$id": "70",
         "Kind": "string",
         "Name": "string",
         "CrossLanguageDefinitionId": "TypeSpec.string",
         "Decorators": []
=======
        "$id": "73",
        "kind": "constant",
        "valueType": {
         "$id": "74",
         "kind": "string",
         "name": "string",
         "crossLanguageDefinitionId": "TypeSpec.string",
         "decorators": []
>>>>>>> 6835b74d
        },
        "value": "application/json",
        "decorators": []
       },
       "Location": "Header",
       "IsApiVersion": false,
       "IsContentType": false,
       "IsEndpoint": false,
       "Explode": false,
       "IsRequired": true,
       "Kind": "Constant",
       "Decorators": [],
       "SkipUrlEncoding": false
      }
     ],
     "Responses": [
      {
       "$id": "71",
       "StatusCodes": [
        200
       ],
       "BodyType": {
        "$ref": "23"
       },
       "BodyMediaType": "Json",
       "Headers": [],
       "IsErrorResponse": false,
       "ContentTypes": [
        "application/json"
       ]
      }
     ],
     "HttpMethod": "GET",
     "RequestBodyMediaType": "None",
     "Uri": "{endpoint}",
     "Path": "/azure/client-generator-core/access/internalOperation/noDecoratorInInternal",
     "BufferResponse": true,
     "GenerateProtocolMethod": true,
     "GenerateConvenienceMethod": true,
     "CrossLanguageDefinitionId": "_Specs_.Azure.ClientGenerator.Core.Access.InternalOperation.noDecoratorInInternal",
     "Decorators": []
    },
    {
     "$id": "72",
     "Name": "internalDecoratorInInternal",
     "ResourceName": "InternalOperation",
     "Accessibility": "internal",
     "Parameters": [
      {
       "$id": "73",
       "Name": "name",
       "NameInRequest": "name",
       "Type": {
<<<<<<< HEAD
        "$id": "74",
        "Kind": "string",
        "Name": "string",
        "CrossLanguageDefinitionId": "TypeSpec.string",
        "Decorators": []
=======
        "$id": "78",
        "kind": "string",
        "name": "string",
        "crossLanguageDefinitionId": "TypeSpec.string",
        "decorators": []
>>>>>>> 6835b74d
       },
       "Location": "Query",
       "IsApiVersion": false,
       "IsContentType": false,
       "IsEndpoint": false,
       "Explode": false,
       "IsRequired": true,
       "Kind": "Method",
       "Decorators": [],
       "SkipUrlEncoding": false
      },
      {
       "$id": "75",
       "Name": "accept",
       "NameInRequest": "Accept",
       "Type": {
<<<<<<< HEAD
        "$id": "76",
        "Kind": "constant",
        "ValueType": {
         "$id": "77",
         "Kind": "string",
         "Name": "string",
         "CrossLanguageDefinitionId": "TypeSpec.string",
         "Decorators": []
=======
        "$id": "80",
        "kind": "constant",
        "valueType": {
         "$id": "81",
         "kind": "string",
         "name": "string",
         "crossLanguageDefinitionId": "TypeSpec.string",
         "decorators": []
>>>>>>> 6835b74d
        },
        "value": "application/json",
        "decorators": []
       },
       "Location": "Header",
       "IsApiVersion": false,
       "IsContentType": false,
       "IsEndpoint": false,
       "Explode": false,
       "IsRequired": true,
       "Kind": "Constant",
       "Decorators": [],
       "SkipUrlEncoding": false
      }
     ],
     "Responses": [
      {
       "$id": "78",
       "StatusCodes": [
        200
       ],
       "BodyType": {
        "$ref": "26"
       },
       "BodyMediaType": "Json",
       "Headers": [],
       "IsErrorResponse": false,
       "ContentTypes": [
        "application/json"
       ]
      }
     ],
     "HttpMethod": "GET",
     "RequestBodyMediaType": "None",
     "Uri": "{endpoint}",
     "Path": "/azure/client-generator-core/access/internalOperation/internalDecoratorInInternal",
     "BufferResponse": true,
     "GenerateProtocolMethod": true,
     "GenerateConvenienceMethod": true,
     "CrossLanguageDefinitionId": "_Specs_.Azure.ClientGenerator.Core.Access.InternalOperation.internalDecoratorInInternal",
     "Decorators": []
    },
    {
     "$id": "79",
     "Name": "publicDecoratorInInternal",
     "ResourceName": "InternalOperation",
     "Accessibility": "internal",
     "Parameters": [
      {
       "$id": "80",
       "Name": "name",
       "NameInRequest": "name",
       "Type": {
<<<<<<< HEAD
        "$id": "81",
        "Kind": "string",
        "Name": "string",
        "CrossLanguageDefinitionId": "TypeSpec.string",
        "Decorators": []
=======
        "$id": "85",
        "kind": "string",
        "name": "string",
        "crossLanguageDefinitionId": "TypeSpec.string",
        "decorators": []
>>>>>>> 6835b74d
       },
       "Location": "Query",
       "IsApiVersion": false,
       "IsContentType": false,
       "IsEndpoint": false,
       "Explode": false,
       "IsRequired": true,
       "Kind": "Method",
       "Decorators": [],
       "SkipUrlEncoding": false
      },
      {
       "$id": "82",
       "Name": "accept",
       "NameInRequest": "Accept",
       "Type": {
<<<<<<< HEAD
        "$id": "83",
        "Kind": "constant",
        "ValueType": {
         "$id": "84",
         "Kind": "string",
         "Name": "string",
         "CrossLanguageDefinitionId": "TypeSpec.string",
         "Decorators": []
=======
        "$id": "87",
        "kind": "constant",
        "valueType": {
         "$id": "88",
         "kind": "string",
         "name": "string",
         "crossLanguageDefinitionId": "TypeSpec.string",
         "decorators": []
>>>>>>> 6835b74d
        },
        "value": "application/json",
        "decorators": []
       },
       "Location": "Header",
       "IsApiVersion": false,
       "IsContentType": false,
       "IsEndpoint": false,
       "Explode": false,
       "IsRequired": true,
       "Kind": "Constant",
       "Decorators": [],
       "SkipUrlEncoding": false
      }
     ],
     "Responses": [
      {
       "$id": "85",
       "StatusCodes": [
        200
       ],
       "BodyType": {
        "$ref": "29"
       },
       "BodyMediaType": "Json",
       "Headers": [],
       "IsErrorResponse": false,
       "ContentTypes": [
        "application/json"
       ]
      }
     ],
     "HttpMethod": "GET",
     "RequestBodyMediaType": "None",
     "Uri": "{endpoint}",
     "Path": "/azure/client-generator-core/access/internalOperation/publicDecoratorInInternal",
     "BufferResponse": true,
     "GenerateProtocolMethod": true,
     "GenerateConvenienceMethod": true,
     "CrossLanguageDefinitionId": "_Specs_.Azure.ClientGenerator.Core.Access.InternalOperation.publicDecoratorInInternal",
     "Decorators": []
    }
   ],
   "Protocol": {
    "$id": "86"
   },
   "Parent": "AccessClient",
   "Parameters": [
    {
     "$id": "87",
     "Name": "endpoint",
     "NameInRequest": "endpoint",
     "Type": {
      "$id": "88",
      "Kind": "url",
      "Name": "url",
      "CrossLanguageDefinitionId": "TypeSpec.url"
     },
     "Location": "Uri",
     "IsApiVersion": false,
     "IsResourceParameter": false,
     "IsContentType": false,
     "IsRequired": true,
     "IsEndpoint": true,
     "SkipUrlEncoding": false,
     "Explode": false,
     "Kind": "Client",
     "DefaultValue": {
      "$id": "89",
      "Type": {
       "$id": "90",
       "Kind": "string",
       "Name": "string",
       "CrossLanguageDefinitionId": "TypeSpec.string"
      },
      "Value": "http://localhost:3000"
     }
    }
   ],
   "Decorators": []
  },
  {
   "$id": "91",
   "Name": "SharedModelInOperation",
   "Operations": [
    {
     "$id": "92",
     "Name": "public",
     "ResourceName": "SharedModelInOperation",
     "Accessibility": "public",
     "Parameters": [
      {
       "$id": "93",
<<<<<<< HEAD
       "Name": "name",
       "NameInRequest": "name",
       "Type": {
        "$id": "94",
        "Kind": "string",
        "Name": "string",
        "CrossLanguageDefinitionId": "TypeSpec.string",
        "Decorators": []
=======
       "Name": "endpoint",
       "NameInRequest": "endpoint",
       "Type": {
        "$id": "94",
        "kind": "url",
        "name": "url",
        "crossLanguageDefinitionId": "TypeSpec.url"
       },
       "Location": "Uri",
       "IsApiVersion": false,
       "IsResourceParameter": false,
       "IsContentType": false,
       "IsRequired": true,
       "IsEndpoint": true,
       "SkipUrlEncoding": false,
       "Explode": false,
       "Kind": "Client",
       "DefaultValue": {
        "$id": "95",
        "Type": {
         "$id": "96",
         "kind": "string",
         "name": "string",
         "crossLanguageDefinitionId": "TypeSpec.string"
        },
        "Value": "http://localhost:3000"
       }
      },
      {
       "$id": "97",
       "Name": "name",
       "NameInRequest": "name",
       "Type": {
        "$id": "98",
        "kind": "string",
        "name": "string",
        "crossLanguageDefinitionId": "TypeSpec.string",
        "decorators": []
>>>>>>> 6835b74d
       },
       "Location": "Query",
       "IsApiVersion": false,
       "IsContentType": false,
       "IsEndpoint": false,
       "Explode": false,
       "IsRequired": true,
       "Kind": "Method",
       "Decorators": [],
       "SkipUrlEncoding": false
      },
      {
       "$id": "95",
       "Name": "accept",
       "NameInRequest": "Accept",
       "Type": {
<<<<<<< HEAD
        "$id": "96",
        "Kind": "constant",
        "ValueType": {
         "$id": "97",
         "Kind": "string",
         "Name": "string",
         "CrossLanguageDefinitionId": "TypeSpec.string",
         "Decorators": []
=======
        "$id": "100",
        "kind": "constant",
        "valueType": {
         "$id": "101",
         "kind": "string",
         "name": "string",
         "crossLanguageDefinitionId": "TypeSpec.string",
         "decorators": []
>>>>>>> 6835b74d
        },
        "value": "application/json",
        "decorators": []
       },
       "Location": "Header",
       "IsApiVersion": false,
       "IsContentType": false,
       "IsEndpoint": false,
       "Explode": false,
       "IsRequired": true,
       "Kind": "Constant",
       "Decorators": [],
       "SkipUrlEncoding": false
      }
     ],
     "Responses": [
      {
       "$id": "98",
       "StatusCodes": [
        200
       ],
       "BodyType": {
        "$ref": "20"
       },
       "BodyMediaType": "Json",
       "Headers": [],
       "IsErrorResponse": false,
       "ContentTypes": [
        "application/json"
       ]
      }
     ],
     "HttpMethod": "GET",
     "RequestBodyMediaType": "None",
     "Uri": "{endpoint}",
     "Path": "/azure/client-generator-core/access/sharedModelInOperation/public",
     "BufferResponse": true,
     "GenerateProtocolMethod": true,
     "GenerateConvenienceMethod": true,
     "CrossLanguageDefinitionId": "_Specs_.Azure.ClientGenerator.Core.Access.SharedModelInOperation.public",
     "Decorators": []
    },
    {
     "$id": "99",
     "Name": "internal",
     "ResourceName": "SharedModelInOperation",
     "Accessibility": "internal",
     "Parameters": [
      {
       "$id": "100",
       "Name": "name",
       "NameInRequest": "name",
       "Type": {
<<<<<<< HEAD
        "$id": "101",
        "Kind": "string",
        "Name": "string",
        "CrossLanguageDefinitionId": "TypeSpec.string",
        "Decorators": []
=======
        "$id": "105",
        "kind": "string",
        "name": "string",
        "crossLanguageDefinitionId": "TypeSpec.string",
        "decorators": []
>>>>>>> 6835b74d
       },
       "Location": "Query",
       "IsApiVersion": false,
       "IsContentType": false,
       "IsEndpoint": false,
       "Explode": false,
       "IsRequired": true,
       "Kind": "Method",
       "Decorators": [],
       "SkipUrlEncoding": false
      },
      {
       "$id": "102",
       "Name": "accept",
       "NameInRequest": "Accept",
       "Type": {
<<<<<<< HEAD
        "$id": "103",
        "Kind": "constant",
        "ValueType": {
         "$id": "104",
         "Kind": "string",
         "Name": "string",
         "CrossLanguageDefinitionId": "TypeSpec.string",
         "Decorators": []
=======
        "$id": "107",
        "kind": "constant",
        "valueType": {
         "$id": "108",
         "kind": "string",
         "name": "string",
         "crossLanguageDefinitionId": "TypeSpec.string",
         "decorators": []
>>>>>>> 6835b74d
        },
        "value": "application/json",
        "decorators": []
       },
       "Location": "Header",
       "IsApiVersion": false,
       "IsContentType": false,
       "IsEndpoint": false,
       "Explode": false,
       "IsRequired": true,
       "Kind": "Constant",
       "Decorators": [],
       "SkipUrlEncoding": false
      }
     ],
     "Responses": [
      {
       "$id": "105",
       "StatusCodes": [
        200
       ],
       "BodyType": {
        "$ref": "20"
       },
       "BodyMediaType": "Json",
       "Headers": [],
       "IsErrorResponse": false,
       "ContentTypes": [
        "application/json"
       ]
      }
     ],
     "HttpMethod": "GET",
     "RequestBodyMediaType": "None",
     "Uri": "{endpoint}",
     "Path": "/azure/client-generator-core/access/sharedModelInOperation/internal",
     "BufferResponse": true,
     "GenerateProtocolMethod": true,
     "GenerateConvenienceMethod": true,
     "CrossLanguageDefinitionId": "_Specs_.Azure.ClientGenerator.Core.Access.SharedModelInOperation.internal",
     "Decorators": []
    }
   ],
   "Protocol": {
    "$id": "106"
   },
   "Parent": "AccessClient",
   "Parameters": [
    {
     "$id": "107",
     "Name": "endpoint",
     "NameInRequest": "endpoint",
     "Type": {
      "$id": "108",
      "Kind": "url",
      "Name": "url",
      "CrossLanguageDefinitionId": "TypeSpec.url"
     },
     "Location": "Uri",
     "IsApiVersion": false,
     "IsResourceParameter": false,
     "IsContentType": false,
     "IsRequired": true,
     "IsEndpoint": true,
     "SkipUrlEncoding": false,
     "Explode": false,
     "Kind": "Client",
     "DefaultValue": {
      "$id": "109",
      "Type": {
       "$id": "110",
       "Kind": "string",
       "Name": "string",
       "CrossLanguageDefinitionId": "TypeSpec.string"
      },
      "Value": "http://localhost:3000"
     }
    }
   ],
   "Decorators": []
  },
  {
   "$id": "111",
   "Name": "RelativeModelInOperation",
   "Operations": [
    {
     "$id": "112",
     "Name": "operation",
     "ResourceName": "RelativeModelInOperation",
     "Description": "Expected query parameter: name=<any string>\nExpected response body:\n```json\n{\n  \"name\": <any string>,\n  \"inner\":\n  {\n    \"name\": <any string>\n  }\n}\n```",
     "Accessibility": "internal",
     "Parameters": [
      {
       "$id": "113",
<<<<<<< HEAD
       "Name": "name",
       "NameInRequest": "name",
       "Type": {
        "$id": "114",
        "Kind": "string",
        "Name": "string",
        "CrossLanguageDefinitionId": "TypeSpec.string",
        "Decorators": []
=======
       "Name": "endpoint",
       "NameInRequest": "endpoint",
       "Type": {
        "$id": "114",
        "kind": "url",
        "name": "url",
        "crossLanguageDefinitionId": "TypeSpec.url"
       },
       "Location": "Uri",
       "IsApiVersion": false,
       "IsResourceParameter": false,
       "IsContentType": false,
       "IsRequired": true,
       "IsEndpoint": true,
       "SkipUrlEncoding": false,
       "Explode": false,
       "Kind": "Client",
       "DefaultValue": {
        "$id": "115",
        "Type": {
         "$id": "116",
         "kind": "string",
         "name": "string",
         "crossLanguageDefinitionId": "TypeSpec.string"
        },
        "Value": "http://localhost:3000"
       }
      },
      {
       "$id": "117",
       "Name": "name",
       "NameInRequest": "name",
       "Type": {
        "$id": "118",
        "kind": "string",
        "name": "string",
        "crossLanguageDefinitionId": "TypeSpec.string",
        "decorators": []
>>>>>>> 6835b74d
       },
       "Location": "Query",
       "IsApiVersion": false,
       "IsContentType": false,
       "IsEndpoint": false,
       "Explode": false,
       "IsRequired": true,
       "Kind": "Method",
       "Decorators": [],
       "SkipUrlEncoding": false
      },
      {
       "$id": "115",
       "Name": "accept",
       "NameInRequest": "Accept",
       "Type": {
<<<<<<< HEAD
        "$id": "116",
        "Kind": "constant",
        "ValueType": {
         "$id": "117",
         "Kind": "string",
         "Name": "string",
         "CrossLanguageDefinitionId": "TypeSpec.string",
         "Decorators": []
=======
        "$id": "120",
        "kind": "constant",
        "valueType": {
         "$id": "121",
         "kind": "string",
         "name": "string",
         "crossLanguageDefinitionId": "TypeSpec.string",
         "decorators": []
>>>>>>> 6835b74d
        },
        "value": "application/json",
        "decorators": []
       },
       "Location": "Header",
       "IsApiVersion": false,
       "IsContentType": false,
       "IsEndpoint": false,
       "Explode": false,
       "IsRequired": true,
       "Kind": "Constant",
       "Decorators": [],
       "SkipUrlEncoding": false
      }
     ],
     "Responses": [
      {
       "$id": "118",
       "StatusCodes": [
        200
       ],
       "BodyType": {
        "$ref": "2"
       },
       "BodyMediaType": "Json",
       "Headers": [],
       "IsErrorResponse": false,
       "ContentTypes": [
        "application/json"
       ]
      }
     ],
     "HttpMethod": "GET",
     "RequestBodyMediaType": "None",
     "Uri": "{endpoint}",
     "Path": "/azure/client-generator-core/access/relativeModelInOperation/operation",
     "BufferResponse": true,
     "GenerateProtocolMethod": true,
     "GenerateConvenienceMethod": true,
     "CrossLanguageDefinitionId": "_Specs_.Azure.ClientGenerator.Core.Access.RelativeModelInOperation.operation",
     "Decorators": []
    },
    {
     "$id": "119",
     "Name": "discriminator",
     "ResourceName": "RelativeModelInOperation",
     "Description": "Expected query parameter: kind=<any string>\nExpected response body:\n```json\n{\n  \"name\": <any string>,\n  \"kind\": \"real\"\n}\n```",
     "Accessibility": "internal",
     "Parameters": [
      {
       "$id": "120",
       "Name": "kind",
       "NameInRequest": "kind",
       "Type": {
<<<<<<< HEAD
        "$id": "121",
        "Kind": "string",
        "Name": "string",
        "CrossLanguageDefinitionId": "TypeSpec.string",
        "Decorators": []
=======
        "$id": "125",
        "kind": "string",
        "name": "string",
        "crossLanguageDefinitionId": "TypeSpec.string",
        "decorators": []
>>>>>>> 6835b74d
       },
       "Location": "Query",
       "IsApiVersion": false,
       "IsContentType": false,
       "IsEndpoint": false,
       "Explode": false,
       "IsRequired": true,
       "Kind": "Method",
       "Decorators": [],
       "SkipUrlEncoding": false
      },
      {
       "$id": "122",
       "Name": "accept",
       "NameInRequest": "Accept",
       "Type": {
<<<<<<< HEAD
        "$id": "123",
        "Kind": "constant",
        "ValueType": {
         "$id": "124",
         "Kind": "string",
         "Name": "string",
         "CrossLanguageDefinitionId": "TypeSpec.string",
         "Decorators": []
=======
        "$id": "127",
        "kind": "constant",
        "valueType": {
         "$id": "128",
         "kind": "string",
         "name": "string",
         "crossLanguageDefinitionId": "TypeSpec.string",
         "decorators": []
>>>>>>> 6835b74d
        },
        "value": "application/json",
        "decorators": []
       },
       "Location": "Header",
       "IsApiVersion": false,
       "IsContentType": false,
       "IsEndpoint": false,
       "Explode": false,
       "IsRequired": true,
       "Kind": "Constant",
       "Decorators": [],
       "SkipUrlEncoding": false
      }
     ],
     "Responses": [
      {
       "$id": "125",
       "StatusCodes": [
        200
       ],
       "BodyType": {
        "$ref": "10"
       },
       "BodyMediaType": "Json",
       "Headers": [],
       "IsErrorResponse": false,
       "ContentTypes": [
        "application/json"
       ]
      }
     ],
     "HttpMethod": "GET",
     "RequestBodyMediaType": "None",
     "Uri": "{endpoint}",
     "Path": "/azure/client-generator-core/access/relativeModelInOperation/discriminator",
     "BufferResponse": true,
     "GenerateProtocolMethod": true,
     "GenerateConvenienceMethod": true,
     "CrossLanguageDefinitionId": "_Specs_.Azure.ClientGenerator.Core.Access.RelativeModelInOperation.discriminator",
     "Decorators": []
    }
   ],
   "Protocol": {
    "$id": "126"
   },
   "Parent": "AccessClient",
   "Parameters": [
    {
     "$id": "127",
     "Name": "endpoint",
     "NameInRequest": "endpoint",
     "Type": {
      "$id": "128",
      "Kind": "url",
      "Name": "url",
      "CrossLanguageDefinitionId": "TypeSpec.url"
     },
     "Location": "Uri",
     "IsApiVersion": false,
     "IsResourceParameter": false,
     "IsContentType": false,
     "IsRequired": true,
     "IsEndpoint": true,
     "SkipUrlEncoding": false,
     "Explode": false,
     "Kind": "Client",
     "DefaultValue": {
      "$id": "129",
      "Type": {
       "$id": "130",
       "Kind": "string",
       "Name": "string",
       "CrossLanguageDefinitionId": "TypeSpec.string"
      },
      "Value": "http://localhost:3000"
     }
    }
   ],
   "Decorators": []
  }
 ]
}<|MERGE_RESOLUTION|>--- conflicted
+++ resolved
@@ -431,55 +431,14 @@
      "Parameters": [
       {
        "$id": "46",
-<<<<<<< HEAD
        "Name": "name",
        "NameInRequest": "name",
        "Type": {
         "$id": "47",
-        "Kind": "string",
-        "Name": "string",
-        "CrossLanguageDefinitionId": "TypeSpec.string",
-        "Decorators": []
-=======
-       "Name": "endpoint",
-       "NameInRequest": "endpoint",
-       "Type": {
-        "$id": "47",
-        "kind": "url",
-        "name": "url",
-        "crossLanguageDefinitionId": "TypeSpec.url"
-       },
-       "Location": "Uri",
-       "IsApiVersion": false,
-       "IsResourceParameter": false,
-       "IsContentType": false,
-       "IsRequired": true,
-       "IsEndpoint": true,
-       "SkipUrlEncoding": false,
-       "Explode": false,
-       "Kind": "Client",
-       "DefaultValue": {
-        "$id": "48",
-        "Type": {
-         "$id": "49",
-         "kind": "string",
-         "name": "string",
-         "crossLanguageDefinitionId": "TypeSpec.string"
-        },
-        "Value": "http://localhost:3000"
-       }
-      },
-      {
-       "$id": "50",
-       "Name": "name",
-       "NameInRequest": "name",
-       "Type": {
-        "$id": "51",
         "kind": "string",
         "name": "string",
         "crossLanguageDefinitionId": "TypeSpec.string",
         "decorators": []
->>>>>>> 6835b74d
        },
        "Location": "Query",
        "IsApiVersion": false,
@@ -496,25 +455,14 @@
        "Name": "accept",
        "NameInRequest": "Accept",
        "Type": {
-<<<<<<< HEAD
         "$id": "49",
-        "Kind": "constant",
-        "ValueType": {
-         "$id": "50",
-         "Kind": "string",
-         "Name": "string",
-         "CrossLanguageDefinitionId": "TypeSpec.string",
-         "Decorators": []
-=======
-        "$id": "53",
         "kind": "constant",
         "valueType": {
-         "$id": "54",
+         "$id": "50",
          "kind": "string",
          "name": "string",
          "crossLanguageDefinitionId": "TypeSpec.string",
          "decorators": []
->>>>>>> 6835b74d
         },
         "value": "application/json",
         "decorators": []
@@ -568,19 +516,11 @@
        "Name": "name",
        "NameInRequest": "name",
        "Type": {
-<<<<<<< HEAD
         "$id": "54",
-        "Kind": "string",
-        "Name": "string",
-        "CrossLanguageDefinitionId": "TypeSpec.string",
-        "Decorators": []
-=======
-        "$id": "58",
         "kind": "string",
         "name": "string",
         "crossLanguageDefinitionId": "TypeSpec.string",
         "decorators": []
->>>>>>> 6835b74d
        },
        "Location": "Query",
        "IsApiVersion": false,
@@ -597,25 +537,14 @@
        "Name": "accept",
        "NameInRequest": "Accept",
        "Type": {
-<<<<<<< HEAD
         "$id": "56",
-        "Kind": "constant",
-        "ValueType": {
-         "$id": "57",
-         "Kind": "string",
-         "Name": "string",
-         "CrossLanguageDefinitionId": "TypeSpec.string",
-         "Decorators": []
-=======
-        "$id": "60",
         "kind": "constant",
         "valueType": {
-         "$id": "61",
+         "$id": "57",
          "kind": "string",
          "name": "string",
          "crossLanguageDefinitionId": "TypeSpec.string",
          "decorators": []
->>>>>>> 6835b74d
         },
         "value": "application/json",
         "decorators": []
@@ -670,9 +599,9 @@
      "NameInRequest": "endpoint",
      "Type": {
       "$id": "61",
-      "Kind": "url",
-      "Name": "url",
-      "CrossLanguageDefinitionId": "TypeSpec.url"
+      "kind": "url",
+      "name": "url",
+      "crossLanguageDefinitionId": "TypeSpec.url"
      },
      "Location": "Uri",
      "IsApiVersion": false,
@@ -687,9 +616,9 @@
       "$id": "62",
       "Type": {
        "$id": "63",
-       "Kind": "string",
-       "Name": "string",
-       "CrossLanguageDefinitionId": "TypeSpec.string"
+       "kind": "string",
+       "name": "string",
+       "crossLanguageDefinitionId": "TypeSpec.string"
       },
       "Value": "http://localhost:3000"
      }
@@ -709,55 +638,14 @@
      "Parameters": [
       {
        "$id": "66",
-<<<<<<< HEAD
        "Name": "name",
        "NameInRequest": "name",
        "Type": {
         "$id": "67",
-        "Kind": "string",
-        "Name": "string",
-        "CrossLanguageDefinitionId": "TypeSpec.string",
-        "Decorators": []
-=======
-       "Name": "endpoint",
-       "NameInRequest": "endpoint",
-       "Type": {
-        "$id": "67",
-        "kind": "url",
-        "name": "url",
-        "crossLanguageDefinitionId": "TypeSpec.url"
-       },
-       "Location": "Uri",
-       "IsApiVersion": false,
-       "IsResourceParameter": false,
-       "IsContentType": false,
-       "IsRequired": true,
-       "IsEndpoint": true,
-       "SkipUrlEncoding": false,
-       "Explode": false,
-       "Kind": "Client",
-       "DefaultValue": {
-        "$id": "68",
-        "Type": {
-         "$id": "69",
-         "kind": "string",
-         "name": "string",
-         "crossLanguageDefinitionId": "TypeSpec.string"
-        },
-        "Value": "http://localhost:3000"
-       }
-      },
-      {
-       "$id": "70",
-       "Name": "name",
-       "NameInRequest": "name",
-       "Type": {
-        "$id": "71",
         "kind": "string",
         "name": "string",
         "crossLanguageDefinitionId": "TypeSpec.string",
         "decorators": []
->>>>>>> 6835b74d
        },
        "Location": "Query",
        "IsApiVersion": false,
@@ -774,25 +662,14 @@
        "Name": "accept",
        "NameInRequest": "Accept",
        "Type": {
-<<<<<<< HEAD
         "$id": "69",
-        "Kind": "constant",
-        "ValueType": {
-         "$id": "70",
-         "Kind": "string",
-         "Name": "string",
-         "CrossLanguageDefinitionId": "TypeSpec.string",
-         "Decorators": []
-=======
-        "$id": "73",
         "kind": "constant",
         "valueType": {
-         "$id": "74",
+         "$id": "70",
          "kind": "string",
          "name": "string",
          "crossLanguageDefinitionId": "TypeSpec.string",
          "decorators": []
->>>>>>> 6835b74d
         },
         "value": "application/json",
         "decorators": []
@@ -846,19 +723,11 @@
        "Name": "name",
        "NameInRequest": "name",
        "Type": {
-<<<<<<< HEAD
         "$id": "74",
-        "Kind": "string",
-        "Name": "string",
-        "CrossLanguageDefinitionId": "TypeSpec.string",
-        "Decorators": []
-=======
-        "$id": "78",
         "kind": "string",
         "name": "string",
         "crossLanguageDefinitionId": "TypeSpec.string",
         "decorators": []
->>>>>>> 6835b74d
        },
        "Location": "Query",
        "IsApiVersion": false,
@@ -875,25 +744,14 @@
        "Name": "accept",
        "NameInRequest": "Accept",
        "Type": {
-<<<<<<< HEAD
         "$id": "76",
-        "Kind": "constant",
-        "ValueType": {
-         "$id": "77",
-         "Kind": "string",
-         "Name": "string",
-         "CrossLanguageDefinitionId": "TypeSpec.string",
-         "Decorators": []
-=======
-        "$id": "80",
         "kind": "constant",
         "valueType": {
-         "$id": "81",
+         "$id": "77",
          "kind": "string",
          "name": "string",
          "crossLanguageDefinitionId": "TypeSpec.string",
          "decorators": []
->>>>>>> 6835b74d
         },
         "value": "application/json",
         "decorators": []
@@ -947,19 +805,11 @@
        "Name": "name",
        "NameInRequest": "name",
        "Type": {
-<<<<<<< HEAD
         "$id": "81",
-        "Kind": "string",
-        "Name": "string",
-        "CrossLanguageDefinitionId": "TypeSpec.string",
-        "Decorators": []
-=======
-        "$id": "85",
         "kind": "string",
         "name": "string",
         "crossLanguageDefinitionId": "TypeSpec.string",
         "decorators": []
->>>>>>> 6835b74d
        },
        "Location": "Query",
        "IsApiVersion": false,
@@ -976,25 +826,14 @@
        "Name": "accept",
        "NameInRequest": "Accept",
        "Type": {
-<<<<<<< HEAD
         "$id": "83",
-        "Kind": "constant",
-        "ValueType": {
-         "$id": "84",
-         "Kind": "string",
-         "Name": "string",
-         "CrossLanguageDefinitionId": "TypeSpec.string",
-         "Decorators": []
-=======
-        "$id": "87",
         "kind": "constant",
         "valueType": {
-         "$id": "88",
+         "$id": "84",
          "kind": "string",
          "name": "string",
          "crossLanguageDefinitionId": "TypeSpec.string",
          "decorators": []
->>>>>>> 6835b74d
         },
         "value": "application/json",
         "decorators": []
@@ -1049,9 +888,9 @@
      "NameInRequest": "endpoint",
      "Type": {
       "$id": "88",
-      "Kind": "url",
-      "Name": "url",
-      "CrossLanguageDefinitionId": "TypeSpec.url"
+      "kind": "url",
+      "name": "url",
+      "crossLanguageDefinitionId": "TypeSpec.url"
      },
      "Location": "Uri",
      "IsApiVersion": false,
@@ -1066,9 +905,9 @@
       "$id": "89",
       "Type": {
        "$id": "90",
-       "Kind": "string",
-       "Name": "string",
-       "CrossLanguageDefinitionId": "TypeSpec.string"
+       "kind": "string",
+       "name": "string",
+       "crossLanguageDefinitionId": "TypeSpec.string"
       },
       "Value": "http://localhost:3000"
      }
@@ -1088,55 +927,14 @@
      "Parameters": [
       {
        "$id": "93",
-<<<<<<< HEAD
        "Name": "name",
        "NameInRequest": "name",
        "Type": {
         "$id": "94",
-        "Kind": "string",
-        "Name": "string",
-        "CrossLanguageDefinitionId": "TypeSpec.string",
-        "Decorators": []
-=======
-       "Name": "endpoint",
-       "NameInRequest": "endpoint",
-       "Type": {
-        "$id": "94",
-        "kind": "url",
-        "name": "url",
-        "crossLanguageDefinitionId": "TypeSpec.url"
-       },
-       "Location": "Uri",
-       "IsApiVersion": false,
-       "IsResourceParameter": false,
-       "IsContentType": false,
-       "IsRequired": true,
-       "IsEndpoint": true,
-       "SkipUrlEncoding": false,
-       "Explode": false,
-       "Kind": "Client",
-       "DefaultValue": {
-        "$id": "95",
-        "Type": {
-         "$id": "96",
-         "kind": "string",
-         "name": "string",
-         "crossLanguageDefinitionId": "TypeSpec.string"
-        },
-        "Value": "http://localhost:3000"
-       }
-      },
-      {
-       "$id": "97",
-       "Name": "name",
-       "NameInRequest": "name",
-       "Type": {
-        "$id": "98",
         "kind": "string",
         "name": "string",
         "crossLanguageDefinitionId": "TypeSpec.string",
         "decorators": []
->>>>>>> 6835b74d
        },
        "Location": "Query",
        "IsApiVersion": false,
@@ -1153,25 +951,14 @@
        "Name": "accept",
        "NameInRequest": "Accept",
        "Type": {
-<<<<<<< HEAD
         "$id": "96",
-        "Kind": "constant",
-        "ValueType": {
-         "$id": "97",
-         "Kind": "string",
-         "Name": "string",
-         "CrossLanguageDefinitionId": "TypeSpec.string",
-         "Decorators": []
-=======
-        "$id": "100",
         "kind": "constant",
         "valueType": {
-         "$id": "101",
+         "$id": "97",
          "kind": "string",
          "name": "string",
          "crossLanguageDefinitionId": "TypeSpec.string",
          "decorators": []
->>>>>>> 6835b74d
         },
         "value": "application/json",
         "decorators": []
@@ -1225,19 +1012,11 @@
        "Name": "name",
        "NameInRequest": "name",
        "Type": {
-<<<<<<< HEAD
         "$id": "101",
-        "Kind": "string",
-        "Name": "string",
-        "CrossLanguageDefinitionId": "TypeSpec.string",
-        "Decorators": []
-=======
-        "$id": "105",
         "kind": "string",
         "name": "string",
         "crossLanguageDefinitionId": "TypeSpec.string",
         "decorators": []
->>>>>>> 6835b74d
        },
        "Location": "Query",
        "IsApiVersion": false,
@@ -1254,25 +1033,14 @@
        "Name": "accept",
        "NameInRequest": "Accept",
        "Type": {
-<<<<<<< HEAD
         "$id": "103",
-        "Kind": "constant",
-        "ValueType": {
-         "$id": "104",
-         "Kind": "string",
-         "Name": "string",
-         "CrossLanguageDefinitionId": "TypeSpec.string",
-         "Decorators": []
-=======
-        "$id": "107",
         "kind": "constant",
         "valueType": {
-         "$id": "108",
+         "$id": "104",
          "kind": "string",
          "name": "string",
          "crossLanguageDefinitionId": "TypeSpec.string",
          "decorators": []
->>>>>>> 6835b74d
         },
         "value": "application/json",
         "decorators": []
@@ -1327,9 +1095,9 @@
      "NameInRequest": "endpoint",
      "Type": {
       "$id": "108",
-      "Kind": "url",
-      "Name": "url",
-      "CrossLanguageDefinitionId": "TypeSpec.url"
+      "kind": "url",
+      "name": "url",
+      "crossLanguageDefinitionId": "TypeSpec.url"
      },
      "Location": "Uri",
      "IsApiVersion": false,
@@ -1344,9 +1112,9 @@
       "$id": "109",
       "Type": {
        "$id": "110",
-       "Kind": "string",
-       "Name": "string",
-       "CrossLanguageDefinitionId": "TypeSpec.string"
+       "kind": "string",
+       "name": "string",
+       "crossLanguageDefinitionId": "TypeSpec.string"
       },
       "Value": "http://localhost:3000"
      }
@@ -1367,55 +1135,14 @@
      "Parameters": [
       {
        "$id": "113",
-<<<<<<< HEAD
        "Name": "name",
        "NameInRequest": "name",
        "Type": {
         "$id": "114",
-        "Kind": "string",
-        "Name": "string",
-        "CrossLanguageDefinitionId": "TypeSpec.string",
-        "Decorators": []
-=======
-       "Name": "endpoint",
-       "NameInRequest": "endpoint",
-       "Type": {
-        "$id": "114",
-        "kind": "url",
-        "name": "url",
-        "crossLanguageDefinitionId": "TypeSpec.url"
-       },
-       "Location": "Uri",
-       "IsApiVersion": false,
-       "IsResourceParameter": false,
-       "IsContentType": false,
-       "IsRequired": true,
-       "IsEndpoint": true,
-       "SkipUrlEncoding": false,
-       "Explode": false,
-       "Kind": "Client",
-       "DefaultValue": {
-        "$id": "115",
-        "Type": {
-         "$id": "116",
-         "kind": "string",
-         "name": "string",
-         "crossLanguageDefinitionId": "TypeSpec.string"
-        },
-        "Value": "http://localhost:3000"
-       }
-      },
-      {
-       "$id": "117",
-       "Name": "name",
-       "NameInRequest": "name",
-       "Type": {
-        "$id": "118",
         "kind": "string",
         "name": "string",
         "crossLanguageDefinitionId": "TypeSpec.string",
         "decorators": []
->>>>>>> 6835b74d
        },
        "Location": "Query",
        "IsApiVersion": false,
@@ -1432,25 +1159,14 @@
        "Name": "accept",
        "NameInRequest": "Accept",
        "Type": {
-<<<<<<< HEAD
         "$id": "116",
-        "Kind": "constant",
-        "ValueType": {
-         "$id": "117",
-         "Kind": "string",
-         "Name": "string",
-         "CrossLanguageDefinitionId": "TypeSpec.string",
-         "Decorators": []
-=======
-        "$id": "120",
         "kind": "constant",
         "valueType": {
-         "$id": "121",
+         "$id": "117",
          "kind": "string",
          "name": "string",
          "crossLanguageDefinitionId": "TypeSpec.string",
          "decorators": []
->>>>>>> 6835b74d
         },
         "value": "application/json",
         "decorators": []
@@ -1505,19 +1221,11 @@
        "Name": "kind",
        "NameInRequest": "kind",
        "Type": {
-<<<<<<< HEAD
         "$id": "121",
-        "Kind": "string",
-        "Name": "string",
-        "CrossLanguageDefinitionId": "TypeSpec.string",
-        "Decorators": []
-=======
-        "$id": "125",
         "kind": "string",
         "name": "string",
         "crossLanguageDefinitionId": "TypeSpec.string",
         "decorators": []
->>>>>>> 6835b74d
        },
        "Location": "Query",
        "IsApiVersion": false,
@@ -1534,25 +1242,14 @@
        "Name": "accept",
        "NameInRequest": "Accept",
        "Type": {
-<<<<<<< HEAD
         "$id": "123",
-        "Kind": "constant",
-        "ValueType": {
-         "$id": "124",
-         "Kind": "string",
-         "Name": "string",
-         "CrossLanguageDefinitionId": "TypeSpec.string",
-         "Decorators": []
-=======
-        "$id": "127",
         "kind": "constant",
         "valueType": {
-         "$id": "128",
+         "$id": "124",
          "kind": "string",
          "name": "string",
          "crossLanguageDefinitionId": "TypeSpec.string",
          "decorators": []
->>>>>>> 6835b74d
         },
         "value": "application/json",
         "decorators": []
@@ -1607,9 +1304,9 @@
      "NameInRequest": "endpoint",
      "Type": {
       "$id": "128",
-      "Kind": "url",
-      "Name": "url",
-      "CrossLanguageDefinitionId": "TypeSpec.url"
+      "kind": "url",
+      "name": "url",
+      "crossLanguageDefinitionId": "TypeSpec.url"
      },
      "Location": "Uri",
      "IsApiVersion": false,
@@ -1624,9 +1321,9 @@
       "$id": "129",
       "Type": {
        "$id": "130",
-       "Kind": "string",
-       "Name": "string",
-       "CrossLanguageDefinitionId": "TypeSpec.string"
+       "kind": "string",
+       "name": "string",
+       "crossLanguageDefinitionId": "TypeSpec.string"
       },
       "Value": "http://localhost:3000"
      }
