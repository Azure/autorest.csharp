{
 "$id": "1",
 "Name": "_Specs_.Azure.ClientGenerator.Core.Access",
 "ApiVersions": [],
 "Enums": [],
 "Models": [
  {
   "$id": "2",
   "Kind": "model",
<<<<<<< HEAD
=======
   "Name": "NoDecoratorModelInPublic",
   "CrossLanguageDefinitionId": "_Specs_.Azure.ClientGenerator.Core.Access.PublicOperation.NoDecoratorModelInPublic",
   "Usage": "Output,Json",
   "Description": "Used in a public operation, should be generated and exported.",
   "Properties": [
    {
     "$id": "3",
     "Name": "name",
     "SerializedName": "name",
     "Description": "",
     "Type": {
      "$id": "4",
      "Kind": "string"
     },
     "IsRequired": true,
     "IsReadOnly": false
    }
   ]
  },
  {
   "$id": "5",
   "Kind": "model",
   "Name": "PublicDecoratorModelInPublic",
   "CrossLanguageDefinitionId": "_Specs_.Azure.ClientGenerator.Core.Access.PublicOperation.PublicDecoratorModelInPublic",
   "Access": "public",
   "Usage": "Output,Json",
   "Description": "Used in a public operation, should be generated and exported.",
   "Properties": [
    {
     "$id": "6",
     "Name": "name",
     "SerializedName": "name",
     "Description": "",
     "Type": {
      "$id": "7",
      "Kind": "string"
     },
     "IsRequired": true,
     "IsReadOnly": false
    }
   ]
  },
  {
   "$id": "8",
   "Kind": "model",
   "Name": "NoDecoratorModelInInternal",
   "CrossLanguageDefinitionId": "_Specs_.Azure.ClientGenerator.Core.Access.InternalOperation.NoDecoratorModelInInternal",
   "Usage": "Output,Json",
   "Description": "Used in an internal operation, should be generated but not exported.",
   "Properties": [
    {
     "$id": "9",
     "Name": "name",
     "SerializedName": "name",
     "Description": "",
     "Type": {
      "$id": "10",
      "Kind": "string"
     },
     "IsRequired": true,
     "IsReadOnly": false
    }
   ]
  },
  {
   "$id": "11",
   "Kind": "model",
   "Name": "InternalDecoratorModelInInternal",
   "CrossLanguageDefinitionId": "_Specs_.Azure.ClientGenerator.Core.Access.InternalOperation.InternalDecoratorModelInInternal",
   "Access": "internal",
   "Usage": "Output,Json",
   "Description": "Used in an internal operation, should be generated but not exported.",
   "Properties": [
    {
     "$id": "12",
     "Name": "name",
     "SerializedName": "name",
     "Description": "",
     "Type": {
      "$id": "13",
      "Kind": "string"
     },
     "IsRequired": true,
     "IsReadOnly": false
    }
   ]
  },
  {
   "$id": "14",
   "Kind": "model",
   "Name": "PublicDecoratorModelInInternal",
   "CrossLanguageDefinitionId": "_Specs_.Azure.ClientGenerator.Core.Access.InternalOperation.PublicDecoratorModelInInternal",
   "Access": "public",
   "Usage": "Output,Json",
   "Description": "Used in an internal operation but with public decorator, should be generated and exported.",
   "Properties": [
    {
     "$id": "15",
     "Name": "name",
     "SerializedName": "name",
     "Description": "",
     "Type": {
      "$id": "16",
      "Kind": "string"
     },
     "IsRequired": true,
     "IsReadOnly": false
    }
   ]
  },
  {
   "$id": "17",
   "Kind": "model",
   "Name": "SharedModel",
   "CrossLanguageDefinitionId": "_Specs_.Azure.ClientGenerator.Core.Access.SharedModelInOperation.SharedModel",
   "Usage": "Output,Json",
   "Description": "Used by both public and internal operation. It should be generated and exported.",
   "Properties": [
    {
     "$id": "18",
     "Name": "name",
     "SerializedName": "name",
     "Description": "",
     "Type": {
      "$id": "19",
      "Kind": "string"
     },
     "IsRequired": true,
     "IsReadOnly": false
    }
   ]
  },
  {
   "$id": "20",
   "Kind": "model",
>>>>>>> f082aaf1
   "Name": "OuterModel",
   "CrossLanguageDefinitionId": "_Specs_.Azure.ClientGenerator.Core.Access.RelativeModelInOperation.OuterModel",
   "Usage": "Output,Json",
   "Description": "Used in internal operations, should be generated but not exported.",
   "BaseModel": {
    "$id": "3",
    "Kind": "model",
    "Name": "BaseModel",
    "CrossLanguageDefinitionId": "_Specs_.Azure.ClientGenerator.Core.Access.RelativeModelInOperation.BaseModel",
    "Usage": "Output,Json",
    "Description": "Used in internal operations, should be generated but not exported.",
    "Properties": [
     {
      "$id": "4",
      "Name": "name",
      "SerializedName": "name",
      "Description": "",
      "Type": {
       "$id": "5",
       "Kind": "string"
      },
      "IsRequired": true,
      "IsReadOnly": false
     }
    ]
   },
   "Properties": [
    {
     "$id": "6",
     "Name": "inner",
     "SerializedName": "inner",
     "Description": "",
     "Type": {
      "$id": "7",
      "Kind": "model",
      "Name": "InnerModel",
      "CrossLanguageDefinitionId": "_Specs_.Azure.ClientGenerator.Core.Access.RelativeModelInOperation.InnerModel",
      "Usage": "Output,Json",
      "Description": "Used in internal operations, should be generated but not exported.",
      "Properties": [
       {
        "$id": "8",
        "Name": "name",
        "SerializedName": "name",
        "Description": "",
        "Type": {
         "$id": "9",
         "Kind": "string"
        },
        "IsRequired": true,
        "IsReadOnly": false
       }
      ]
     },
     "IsRequired": true,
     "IsReadOnly": false
    }
   ]
  },
  {
   "$ref": "7"
  },
  {
   "$ref": "3"
  },
  {
   "$id": "10",
   "Kind": "model",
   "Name": "AbstractModel",
   "CrossLanguageDefinitionId": "_Specs_.Azure.ClientGenerator.Core.Access.RelativeModelInOperation.AbstractModel",
   "Usage": "Output,Json",
   "Description": "Used in internal operations, should be generated but not exported.",
   "DiscriminatorProperty": {
    "$id": "11",
    "Name": "kind",
    "SerializedName": "kind",
    "Description": "Discriminator property for AbstractModel.",
    "Type": {
     "$id": "12",
     "Kind": "string"
    },
    "IsRequired": true,
    "IsReadOnly": false,
    "IsDiscriminator": true
   },
   "Properties": [
    {
     "$ref": "11"
    },
    {
     "$id": "13",
     "Name": "name",
     "SerializedName": "name",
     "Description": "",
     "Type": {
      "$id": "14",
      "Kind": "string"
     },
     "IsRequired": true,
     "IsReadOnly": false
    }
   ],
   "DiscriminatedSubtypes": {
    "$id": "15",
    "real": {
     "$id": "16",
     "Kind": "model",
     "Name": "RealModel",
     "CrossLanguageDefinitionId": "_Specs_.Azure.ClientGenerator.Core.Access.RelativeModelInOperation.RealModel",
     "Usage": "Output,Json",
     "Description": "Used in internal operations, should be generated but not exported.",
     "DiscriminatorValue": "real",
     "BaseModel": {
      "$ref": "10"
     },
     "Properties": [
      {
       "$id": "17",
       "Name": "kind",
       "SerializedName": "kind",
       "Description": "Discriminator",
       "Type": {
        "$id": "18",
        "Kind": "constant",
        "ValueType": {
         "$id": "19",
         "Kind": "string"
        },
        "Value": "real"
       },
       "IsRequired": true,
       "IsReadOnly": false,
       "IsDiscriminator": true
      }
     ]
    }
   }
  },
  {
   "$ref": "16"
  },
  {
   "$id": "20",
   "Kind": "model",
   "Name": "SharedModel",
   "CrossLanguageDefinitionId": "_Specs_.Azure.ClientGenerator.Core.Access.SharedModelInOperation.SharedModel",
   "Usage": "Output",
   "Description": "Used by both public and internal operation. It should be generated and exported.",
   "Properties": [
    {
     "$id": "21",
     "Name": "name",
     "SerializedName": "name",
     "Description": "",
     "Type": {
      "$id": "22",
      "Kind": "string"
     },
     "IsRequired": true,
     "IsReadOnly": false
    }
   ]
  },
  {
   "$id": "23",
   "Kind": "model",
   "Name": "NoDecoratorModelInInternal",
   "CrossLanguageDefinitionId": "_Specs_.Azure.ClientGenerator.Core.Access.InternalOperation.NoDecoratorModelInInternal",
   "Usage": "Output",
   "Description": "Used in an internal operation, should be generated but not exported.",
   "Properties": [
    {
     "$id": "24",
     "Name": "name",
     "SerializedName": "name",
     "Description": "",
     "Type": {
      "$id": "25",
      "Kind": "string"
     },
     "IsRequired": true,
     "IsReadOnly": false
    }
   ]
  },
  {
   "$id": "26",
   "Kind": "model",
   "Name": "InternalDecoratorModelInInternal",
   "CrossLanguageDefinitionId": "_Specs_.Azure.ClientGenerator.Core.Access.InternalOperation.InternalDecoratorModelInInternal",
   "Access": "internal",
   "Usage": "Output",
   "Description": "Used in an internal operation, should be generated but not exported.",
   "Properties": [
    {
     "$id": "27",
     "Name": "name",
     "SerializedName": "name",
     "Description": "",
     "Type": {
      "$id": "28",
      "Kind": "string"
     },
     "IsRequired": true,
     "IsReadOnly": false
    }
   ]
  },
  {
   "$id": "29",
   "Kind": "model",
   "Name": "PublicDecoratorModelInInternal",
   "CrossLanguageDefinitionId": "_Specs_.Azure.ClientGenerator.Core.Access.InternalOperation.PublicDecoratorModelInInternal",
   "Access": "public",
   "Usage": "Output",
   "Description": "Used in an internal operation but with public decorator, should be generated and exported.",
   "Properties": [
    {
     "$id": "30",
     "Name": "name",
     "SerializedName": "name",
     "Description": "",
     "Type": {
      "$id": "31",
      "Kind": "string"
     },
     "IsRequired": true,
     "IsReadOnly": false
    }
   ]
  },
  {
   "$id": "32",
   "Kind": "model",
   "Name": "NoDecoratorModelInPublic",
   "CrossLanguageDefinitionId": "_Specs_.Azure.ClientGenerator.Core.Access.PublicOperation.NoDecoratorModelInPublic",
   "Usage": "Output",
   "Description": "Used in a public operation, should be generated and exported.",
   "Properties": [
    {
     "$id": "33",
     "Name": "name",
     "SerializedName": "name",
     "Description": "",
     "Type": {
      "$id": "34",
      "Kind": "string"
     },
     "IsRequired": true,
     "IsReadOnly": false
    }
   ]
  },
  {
   "$id": "35",
   "Kind": "model",
   "Name": "PublicDecoratorModelInPublic",
   "CrossLanguageDefinitionId": "_Specs_.Azure.ClientGenerator.Core.Access.PublicOperation.PublicDecoratorModelInPublic",
   "Access": "public",
   "Usage": "Output",
   "Description": "Used in a public operation, should be generated and exported.",
   "Properties": [
    {
     "$id": "36",
     "Name": "name",
     "SerializedName": "name",
     "Description": "",
     "Type": {
      "$id": "37",
      "Kind": "string"
     },
     "IsRequired": true,
     "IsReadOnly": false
    }
   ]
  }
 ],
 "Clients": [
  {
   "$id": "38",
   "Name": "AccessClient",
   "Description": "Test for internal decorator.",
   "Operations": [],
   "Protocol": {
    "$id": "39"
   },
   "Parameters": [
    {
     "$id": "40",
     "Name": "endpoint",
     "NameInRequest": "endpoint",
     "Type": {
      "$id": "41",
      "Kind": "string"
     },
     "Location": "Uri",
     "IsApiVersion": false,
     "IsResourceParameter": false,
     "IsContentType": false,
     "IsRequired": true,
     "IsEndpoint": true,
     "SkipUrlEncoding": false,
     "Explode": false,
     "Kind": "Client",
     "DefaultValue": {
      "$id": "42",
      "Type": {
       "$id": "43",
       "Kind": "string"
      },
      "Value": "http://localhost:3000"
     }
    }
   ]
  },
  {
   "$id": "44",
   "Name": "PublicOperation",
   "Operations": [
    {
     "$id": "45",
     "Name": "noDecoratorInPublic",
     "ResourceName": "PublicOperation",
     "Accessibility": "public",
     "Parameters": [
      {
       "$id": "46",
       "Name": "endpoint",
       "NameInRequest": "endpoint",
       "Type": {
        "$id": "47",
        "Kind": "string"
       },
       "Location": "Uri",
       "IsApiVersion": false,
       "IsResourceParameter": false,
       "IsContentType": false,
       "IsRequired": true,
       "IsEndpoint": true,
       "SkipUrlEncoding": false,
       "Explode": false,
       "Kind": "Client",
       "DefaultValue": {
        "$id": "48",
        "Type": {
         "$id": "49",
         "Kind": "string"
        },
        "Value": "http://localhost:3000"
       }
      },
      {
       "$id": "50",
       "Name": "name",
       "NameInRequest": "name",
       "Type": {
        "$id": "51",
        "Kind": "string"
       },
       "Location": "Query",
       "IsApiVersion": false,
       "IsContentType": false,
       "IsEndpoint": false,
       "Explode": false,
       "IsRequired": true,
       "Kind": "Method"
      },
      {
       "$id": "52",
       "Name": "accept",
       "NameInRequest": "Accept",
       "Type": {
        "$id": "53",
        "Kind": "constant",
        "ValueType": {
         "$id": "54",
         "Kind": "string"
        },
        "Value": "application/json"
       },
       "Location": "Header",
       "IsApiVersion": false,
       "IsContentType": false,
       "IsEndpoint": false,
       "Explode": false,
       "IsRequired": true,
       "Kind": "Constant"
      }
     ],
     "Responses": [
      {
       "$id": "55",
       "StatusCodes": [
        200
       ],
       "BodyType": {
        "$ref": "32"
       },
       "BodyMediaType": "Json",
       "Headers": [],
       "IsErrorResponse": false,
       "ContentTypes": [
        "application/json"
       ]
      }
     ],
     "HttpMethod": "GET",
     "RequestBodyMediaType": "None",
     "Uri": "{endpoint}",
     "Path": "/azure/client-generator-core/access/publicOperation/noDecoratorInPublic",
     "BufferResponse": true,
     "GenerateProtocolMethod": true,
     "GenerateConvenienceMethod": true
    },
    {
     "$id": "56",
     "Name": "publicDecoratorInPublic",
     "ResourceName": "PublicOperation",
     "Accessibility": "public",
     "Parameters": [
      {
       "$ref": "46"
      },
      {
       "$id": "57",
       "Name": "name",
       "NameInRequest": "name",
       "Type": {
        "$id": "58",
        "Kind": "string"
       },
       "Location": "Query",
       "IsApiVersion": false,
       "IsContentType": false,
       "IsEndpoint": false,
       "Explode": false,
       "IsRequired": true,
       "Kind": "Method"
      },
      {
       "$id": "59",
       "Name": "accept",
       "NameInRequest": "Accept",
       "Type": {
        "$id": "60",
        "Kind": "constant",
        "ValueType": {
         "$id": "61",
         "Kind": "string"
        },
        "Value": "application/json"
       },
       "Location": "Header",
       "IsApiVersion": false,
       "IsContentType": false,
       "IsEndpoint": false,
       "Explode": false,
       "IsRequired": true,
       "Kind": "Constant"
      }
     ],
     "Responses": [
      {
       "$id": "62",
       "StatusCodes": [
        200
       ],
       "BodyType": {
        "$ref": "35"
       },
       "BodyMediaType": "Json",
       "Headers": [],
       "IsErrorResponse": false,
       "ContentTypes": [
        "application/json"
       ]
      }
     ],
     "HttpMethod": "GET",
     "RequestBodyMediaType": "None",
     "Uri": "{endpoint}",
     "Path": "/azure/client-generator-core/access/publicOperation/publicDecoratorInPublic",
     "BufferResponse": true,
     "GenerateProtocolMethod": true,
     "GenerateConvenienceMethod": true
    }
   ],
   "Protocol": {
    "$id": "63"
   },
   "Parent": "AccessClient",
   "Parameters": [
    {
     "$ref": "46"
    }
   ]
  },
  {
   "$id": "64",
   "Name": "InternalOperation",
   "Operations": [
    {
     "$id": "65",
     "Name": "noDecoratorInInternal",
     "ResourceName": "InternalOperation",
     "Accessibility": "internal",
     "Parameters": [
      {
       "$id": "66",
       "Name": "endpoint",
       "NameInRequest": "endpoint",
       "Type": {
        "$id": "67",
        "Kind": "string"
       },
       "Location": "Uri",
       "IsApiVersion": false,
       "IsResourceParameter": false,
       "IsContentType": false,
       "IsRequired": true,
       "IsEndpoint": true,
       "SkipUrlEncoding": false,
       "Explode": false,
       "Kind": "Client",
       "DefaultValue": {
        "$id": "68",
        "Type": {
         "$id": "69",
         "Kind": "string"
        },
        "Value": "http://localhost:3000"
       }
      },
      {
       "$id": "70",
       "Name": "name",
       "NameInRequest": "name",
       "Type": {
        "$id": "71",
        "Kind": "string"
       },
       "Location": "Query",
       "IsApiVersion": false,
       "IsContentType": false,
       "IsEndpoint": false,
       "Explode": false,
       "IsRequired": true,
       "Kind": "Method"
      },
      {
       "$id": "72",
       "Name": "accept",
       "NameInRequest": "Accept",
       "Type": {
        "$id": "73",
        "Kind": "constant",
        "ValueType": {
         "$id": "74",
         "Kind": "string"
        },
        "Value": "application/json"
       },
       "Location": "Header",
       "IsApiVersion": false,
       "IsContentType": false,
       "IsEndpoint": false,
       "Explode": false,
       "IsRequired": true,
       "Kind": "Constant"
      }
     ],
     "Responses": [
      {
       "$id": "75",
       "StatusCodes": [
        200
       ],
       "BodyType": {
        "$ref": "23"
       },
       "BodyMediaType": "Json",
       "Headers": [],
       "IsErrorResponse": false,
       "ContentTypes": [
        "application/json"
       ]
      }
     ],
     "HttpMethod": "GET",
     "RequestBodyMediaType": "None",
     "Uri": "{endpoint}",
     "Path": "/azure/client-generator-core/access/internalOperation/noDecoratorInInternal",
     "BufferResponse": true,
     "GenerateProtocolMethod": true,
     "GenerateConvenienceMethod": true
    },
    {
     "$id": "76",
     "Name": "internalDecoratorInInternal",
     "ResourceName": "InternalOperation",
     "Accessibility": "internal",
     "Parameters": [
      {
       "$ref": "66"
      },
      {
       "$id": "77",
       "Name": "name",
       "NameInRequest": "name",
       "Type": {
        "$id": "78",
        "Kind": "string"
       },
       "Location": "Query",
       "IsApiVersion": false,
       "IsContentType": false,
       "IsEndpoint": false,
       "Explode": false,
       "IsRequired": true,
       "Kind": "Method"
      },
      {
       "$id": "79",
       "Name": "accept",
       "NameInRequest": "Accept",
       "Type": {
        "$id": "80",
        "Kind": "constant",
        "ValueType": {
         "$id": "81",
         "Kind": "string"
        },
        "Value": "application/json"
       },
       "Location": "Header",
       "IsApiVersion": false,
       "IsContentType": false,
       "IsEndpoint": false,
       "Explode": false,
       "IsRequired": true,
       "Kind": "Constant"
      }
     ],
     "Responses": [
      {
       "$id": "82",
       "StatusCodes": [
        200
       ],
       "BodyType": {
        "$ref": "26"
       },
       "BodyMediaType": "Json",
       "Headers": [],
       "IsErrorResponse": false,
       "ContentTypes": [
        "application/json"
       ]
      }
     ],
     "HttpMethod": "GET",
     "RequestBodyMediaType": "None",
     "Uri": "{endpoint}",
     "Path": "/azure/client-generator-core/access/internalOperation/internalDecoratorInInternal",
     "BufferResponse": true,
     "GenerateProtocolMethod": true,
     "GenerateConvenienceMethod": true
    },
    {
     "$id": "83",
     "Name": "publicDecoratorInInternal",
     "ResourceName": "InternalOperation",
     "Accessibility": "internal",
     "Parameters": [
      {
       "$ref": "66"
      },
      {
       "$id": "84",
       "Name": "name",
       "NameInRequest": "name",
       "Type": {
        "$id": "85",
        "Kind": "string"
       },
       "Location": "Query",
       "IsApiVersion": false,
       "IsContentType": false,
       "IsEndpoint": false,
       "Explode": false,
       "IsRequired": true,
       "Kind": "Method"
      },
      {
       "$id": "86",
       "Name": "accept",
       "NameInRequest": "Accept",
       "Type": {
        "$id": "87",
        "Kind": "constant",
        "ValueType": {
         "$id": "88",
         "Kind": "string"
        },
        "Value": "application/json"
       },
       "Location": "Header",
       "IsApiVersion": false,
       "IsContentType": false,
       "IsEndpoint": false,
       "Explode": false,
       "IsRequired": true,
       "Kind": "Constant"
      }
     ],
     "Responses": [
      {
       "$id": "89",
       "StatusCodes": [
        200
       ],
       "BodyType": {
        "$ref": "29"
       },
       "BodyMediaType": "Json",
       "Headers": [],
       "IsErrorResponse": false,
       "ContentTypes": [
        "application/json"
       ]
      }
     ],
     "HttpMethod": "GET",
     "RequestBodyMediaType": "None",
     "Uri": "{endpoint}",
     "Path": "/azure/client-generator-core/access/internalOperation/publicDecoratorInInternal",
     "BufferResponse": true,
     "GenerateProtocolMethod": true,
     "GenerateConvenienceMethod": true
    }
   ],
   "Protocol": {
    "$id": "90"
   },
   "Parent": "AccessClient",
   "Parameters": [
    {
     "$ref": "66"
    }
   ]
  },
  {
   "$id": "91",
   "Name": "SharedModelInOperation",
   "Operations": [
    {
     "$id": "92",
     "Name": "public",
     "ResourceName": "SharedModelInOperation",
     "Accessibility": "public",
     "Parameters": [
      {
       "$id": "93",
       "Name": "endpoint",
       "NameInRequest": "endpoint",
       "Type": {
        "$id": "94",
        "Kind": "string"
       },
       "Location": "Uri",
       "IsApiVersion": false,
       "IsResourceParameter": false,
       "IsContentType": false,
       "IsRequired": true,
       "IsEndpoint": true,
       "SkipUrlEncoding": false,
       "Explode": false,
       "Kind": "Client",
       "DefaultValue": {
        "$id": "95",
        "Type": {
         "$id": "96",
         "Kind": "string"
        },
        "Value": "http://localhost:3000"
       }
      },
      {
       "$id": "97",
       "Name": "name",
       "NameInRequest": "name",
       "Type": {
        "$id": "98",
        "Kind": "string"
       },
       "Location": "Query",
       "IsApiVersion": false,
       "IsContentType": false,
       "IsEndpoint": false,
       "Explode": false,
       "IsRequired": true,
       "Kind": "Method"
      },
      {
       "$id": "99",
       "Name": "accept",
       "NameInRequest": "Accept",
       "Type": {
        "$id": "100",
        "Kind": "constant",
        "ValueType": {
         "$id": "101",
         "Kind": "string"
        },
        "Value": "application/json"
       },
       "Location": "Header",
       "IsApiVersion": false,
       "IsContentType": false,
       "IsEndpoint": false,
       "Explode": false,
       "IsRequired": true,
       "Kind": "Constant"
      }
     ],
     "Responses": [
      {
       "$id": "102",
       "StatusCodes": [
        200
       ],
       "BodyType": {
        "$ref": "20"
       },
       "BodyMediaType": "Json",
       "Headers": [],
       "IsErrorResponse": false,
       "ContentTypes": [
        "application/json"
       ]
      }
     ],
     "HttpMethod": "GET",
     "RequestBodyMediaType": "None",
     "Uri": "{endpoint}",
     "Path": "/azure/client-generator-core/access/sharedModelInOperation/public",
     "BufferResponse": true,
     "GenerateProtocolMethod": true,
     "GenerateConvenienceMethod": true
    },
    {
     "$id": "103",
     "Name": "internal",
     "ResourceName": "SharedModelInOperation",
     "Accessibility": "internal",
     "Parameters": [
      {
       "$ref": "93"
      },
      {
       "$id": "104",
       "Name": "name",
       "NameInRequest": "name",
       "Type": {
        "$id": "105",
        "Kind": "string"
       },
       "Location": "Query",
       "IsApiVersion": false,
       "IsContentType": false,
       "IsEndpoint": false,
       "Explode": false,
       "IsRequired": true,
       "Kind": "Method"
      },
      {
       "$id": "106",
       "Name": "accept",
       "NameInRequest": "Accept",
       "Type": {
        "$id": "107",
        "Kind": "constant",
        "ValueType": {
         "$id": "108",
         "Kind": "string"
        },
        "Value": "application/json"
       },
       "Location": "Header",
       "IsApiVersion": false,
       "IsContentType": false,
       "IsEndpoint": false,
       "Explode": false,
       "IsRequired": true,
       "Kind": "Constant"
      }
     ],
     "Responses": [
      {
       "$id": "109",
       "StatusCodes": [
        200
       ],
       "BodyType": {
        "$ref": "20"
       },
       "BodyMediaType": "Json",
       "Headers": [],
       "IsErrorResponse": false,
       "ContentTypes": [
        "application/json"
       ]
      }
     ],
     "HttpMethod": "GET",
     "RequestBodyMediaType": "None",
     "Uri": "{endpoint}",
     "Path": "/azure/client-generator-core/access/sharedModelInOperation/internal",
     "BufferResponse": true,
     "GenerateProtocolMethod": true,
     "GenerateConvenienceMethod": true
    }
   ],
   "Protocol": {
    "$id": "110"
   },
   "Parent": "AccessClient",
   "Parameters": [
    {
     "$ref": "93"
    }
   ]
  },
  {
   "$id": "111",
   "Name": "RelativeModelInOperation",
   "Operations": [
    {
     "$id": "112",
     "Name": "operation",
     "ResourceName": "RelativeModelInOperation",
     "Description": "Expected query parameter: name=<any string>\nExpected response body:\n```json\n{\n  \"name\": <any string>,\n  \"inner\":\n  {\n    \"name\": <any string>\n  }\n}\n```",
     "Accessibility": "internal",
     "Parameters": [
      {
       "$id": "113",
       "Name": "endpoint",
       "NameInRequest": "endpoint",
       "Type": {
        "$id": "114",
        "Kind": "string"
       },
       "Location": "Uri",
       "IsApiVersion": false,
       "IsResourceParameter": false,
       "IsContentType": false,
       "IsRequired": true,
       "IsEndpoint": true,
       "SkipUrlEncoding": false,
       "Explode": false,
       "Kind": "Client",
       "DefaultValue": {
        "$id": "115",
        "Type": {
         "$id": "116",
         "Kind": "string"
        },
        "Value": "http://localhost:3000"
       }
      },
      {
       "$id": "117",
       "Name": "name",
       "NameInRequest": "name",
       "Type": {
        "$id": "118",
        "Kind": "string"
       },
       "Location": "Query",
       "IsApiVersion": false,
       "IsContentType": false,
       "IsEndpoint": false,
       "Explode": false,
       "IsRequired": true,
       "Kind": "Method"
      },
      {
       "$id": "119",
       "Name": "accept",
       "NameInRequest": "Accept",
       "Type": {
        "$id": "120",
        "Kind": "constant",
        "ValueType": {
         "$id": "121",
         "Kind": "string"
        },
        "Value": "application/json"
       },
       "Location": "Header",
       "IsApiVersion": false,
       "IsContentType": false,
       "IsEndpoint": false,
       "Explode": false,
       "IsRequired": true,
       "Kind": "Constant"
      }
     ],
     "Responses": [
      {
       "$id": "122",
       "StatusCodes": [
        200
       ],
       "BodyType": {
        "$ref": "2"
       },
       "BodyMediaType": "Json",
       "Headers": [],
       "IsErrorResponse": false,
       "ContentTypes": [
        "application/json"
       ]
      }
     ],
     "HttpMethod": "GET",
     "RequestBodyMediaType": "None",
     "Uri": "{endpoint}",
     "Path": "/azure/client-generator-core/access/relativeModelInOperation/operation",
     "BufferResponse": true,
     "GenerateProtocolMethod": true,
     "GenerateConvenienceMethod": true
    },
    {
     "$id": "123",
     "Name": "discriminator",
     "ResourceName": "RelativeModelInOperation",
     "Description": "Expected query parameter: kind=<any string>\nExpected response body:\n```json\n{\n  \"name\": <any string>,\n  \"kind\": \"real\"\n}\n```",
     "Accessibility": "internal",
     "Parameters": [
      {
       "$ref": "113"
      },
      {
       "$id": "124",
       "Name": "kind",
       "NameInRequest": "kind",
       "Type": {
        "$id": "125",
        "Kind": "string"
       },
       "Location": "Query",
       "IsApiVersion": false,
       "IsContentType": false,
       "IsEndpoint": false,
       "Explode": false,
       "IsRequired": true,
       "Kind": "Method"
      },
      {
       "$id": "126",
       "Name": "accept",
       "NameInRequest": "Accept",
       "Type": {
        "$id": "127",
        "Kind": "constant",
        "ValueType": {
         "$id": "128",
         "Kind": "string"
        },
        "Value": "application/json"
       },
       "Location": "Header",
       "IsApiVersion": false,
       "IsContentType": false,
       "IsEndpoint": false,
       "Explode": false,
       "IsRequired": true,
       "Kind": "Constant"
      }
     ],
     "Responses": [
      {
       "$id": "129",
       "StatusCodes": [
        200
       ],
       "BodyType": {
        "$ref": "10"
       },
       "BodyMediaType": "Json",
       "Headers": [],
       "IsErrorResponse": false,
       "ContentTypes": [
        "application/json"
       ]
      }
     ],
     "HttpMethod": "GET",
     "RequestBodyMediaType": "None",
     "Uri": "{endpoint}",
     "Path": "/azure/client-generator-core/access/relativeModelInOperation/discriminator",
     "BufferResponse": true,
     "GenerateProtocolMethod": true,
     "GenerateConvenienceMethod": true
    }
   ],
   "Protocol": {
    "$id": "130"
   },
   "Parent": "AccessClient",
   "Parameters": [
    {
     "$ref": "113"
    }
   ]
  }
 ]
}<|MERGE_RESOLUTION|>--- conflicted
+++ resolved
@@ -7,144 +7,6 @@
   {
    "$id": "2",
    "Kind": "model",
-<<<<<<< HEAD
-=======
-   "Name": "NoDecoratorModelInPublic",
-   "CrossLanguageDefinitionId": "_Specs_.Azure.ClientGenerator.Core.Access.PublicOperation.NoDecoratorModelInPublic",
-   "Usage": "Output,Json",
-   "Description": "Used in a public operation, should be generated and exported.",
-   "Properties": [
-    {
-     "$id": "3",
-     "Name": "name",
-     "SerializedName": "name",
-     "Description": "",
-     "Type": {
-      "$id": "4",
-      "Kind": "string"
-     },
-     "IsRequired": true,
-     "IsReadOnly": false
-    }
-   ]
-  },
-  {
-   "$id": "5",
-   "Kind": "model",
-   "Name": "PublicDecoratorModelInPublic",
-   "CrossLanguageDefinitionId": "_Specs_.Azure.ClientGenerator.Core.Access.PublicOperation.PublicDecoratorModelInPublic",
-   "Access": "public",
-   "Usage": "Output,Json",
-   "Description": "Used in a public operation, should be generated and exported.",
-   "Properties": [
-    {
-     "$id": "6",
-     "Name": "name",
-     "SerializedName": "name",
-     "Description": "",
-     "Type": {
-      "$id": "7",
-      "Kind": "string"
-     },
-     "IsRequired": true,
-     "IsReadOnly": false
-    }
-   ]
-  },
-  {
-   "$id": "8",
-   "Kind": "model",
-   "Name": "NoDecoratorModelInInternal",
-   "CrossLanguageDefinitionId": "_Specs_.Azure.ClientGenerator.Core.Access.InternalOperation.NoDecoratorModelInInternal",
-   "Usage": "Output,Json",
-   "Description": "Used in an internal operation, should be generated but not exported.",
-   "Properties": [
-    {
-     "$id": "9",
-     "Name": "name",
-     "SerializedName": "name",
-     "Description": "",
-     "Type": {
-      "$id": "10",
-      "Kind": "string"
-     },
-     "IsRequired": true,
-     "IsReadOnly": false
-    }
-   ]
-  },
-  {
-   "$id": "11",
-   "Kind": "model",
-   "Name": "InternalDecoratorModelInInternal",
-   "CrossLanguageDefinitionId": "_Specs_.Azure.ClientGenerator.Core.Access.InternalOperation.InternalDecoratorModelInInternal",
-   "Access": "internal",
-   "Usage": "Output,Json",
-   "Description": "Used in an internal operation, should be generated but not exported.",
-   "Properties": [
-    {
-     "$id": "12",
-     "Name": "name",
-     "SerializedName": "name",
-     "Description": "",
-     "Type": {
-      "$id": "13",
-      "Kind": "string"
-     },
-     "IsRequired": true,
-     "IsReadOnly": false
-    }
-   ]
-  },
-  {
-   "$id": "14",
-   "Kind": "model",
-   "Name": "PublicDecoratorModelInInternal",
-   "CrossLanguageDefinitionId": "_Specs_.Azure.ClientGenerator.Core.Access.InternalOperation.PublicDecoratorModelInInternal",
-   "Access": "public",
-   "Usage": "Output,Json",
-   "Description": "Used in an internal operation but with public decorator, should be generated and exported.",
-   "Properties": [
-    {
-     "$id": "15",
-     "Name": "name",
-     "SerializedName": "name",
-     "Description": "",
-     "Type": {
-      "$id": "16",
-      "Kind": "string"
-     },
-     "IsRequired": true,
-     "IsReadOnly": false
-    }
-   ]
-  },
-  {
-   "$id": "17",
-   "Kind": "model",
-   "Name": "SharedModel",
-   "CrossLanguageDefinitionId": "_Specs_.Azure.ClientGenerator.Core.Access.SharedModelInOperation.SharedModel",
-   "Usage": "Output,Json",
-   "Description": "Used by both public and internal operation. It should be generated and exported.",
-   "Properties": [
-    {
-     "$id": "18",
-     "Name": "name",
-     "SerializedName": "name",
-     "Description": "",
-     "Type": {
-      "$id": "19",
-      "Kind": "string"
-     },
-     "IsRequired": true,
-     "IsReadOnly": false
-    }
-   ]
-  },
-  {
-   "$id": "20",
-   "Kind": "model",
->>>>>>> f082aaf1
    "Name": "OuterModel",
    "CrossLanguageDefinitionId": "_Specs_.Azure.ClientGenerator.Core.Access.RelativeModelInOperation.OuterModel",
    "Usage": "Output,Json",
@@ -291,7 +153,7 @@
    "Kind": "model",
    "Name": "SharedModel",
    "CrossLanguageDefinitionId": "_Specs_.Azure.ClientGenerator.Core.Access.SharedModelInOperation.SharedModel",
-   "Usage": "Output",
+   "Usage": "Output,Json",
    "Description": "Used by both public and internal operation. It should be generated and exported.",
    "Properties": [
     {
@@ -313,7 +175,7 @@
    "Kind": "model",
    "Name": "NoDecoratorModelInInternal",
    "CrossLanguageDefinitionId": "_Specs_.Azure.ClientGenerator.Core.Access.InternalOperation.NoDecoratorModelInInternal",
-   "Usage": "Output",
+   "Usage": "Output,Json",
    "Description": "Used in an internal operation, should be generated but not exported.",
    "Properties": [
     {
@@ -336,7 +198,7 @@
    "Name": "InternalDecoratorModelInInternal",
    "CrossLanguageDefinitionId": "_Specs_.Azure.ClientGenerator.Core.Access.InternalOperation.InternalDecoratorModelInInternal",
    "Access": "internal",
-   "Usage": "Output",
+   "Usage": "Output,Json",
    "Description": "Used in an internal operation, should be generated but not exported.",
    "Properties": [
     {
@@ -359,7 +221,7 @@
    "Name": "PublicDecoratorModelInInternal",
    "CrossLanguageDefinitionId": "_Specs_.Azure.ClientGenerator.Core.Access.InternalOperation.PublicDecoratorModelInInternal",
    "Access": "public",
-   "Usage": "Output",
+   "Usage": "Output,Json",
    "Description": "Used in an internal operation but with public decorator, should be generated and exported.",
    "Properties": [
     {
@@ -381,7 +243,7 @@
    "Kind": "model",
    "Name": "NoDecoratorModelInPublic",
    "CrossLanguageDefinitionId": "_Specs_.Azure.ClientGenerator.Core.Access.PublicOperation.NoDecoratorModelInPublic",
-   "Usage": "Output",
+   "Usage": "Output,Json",
    "Description": "Used in a public operation, should be generated and exported.",
    "Properties": [
     {
@@ -404,7 +266,7 @@
    "Name": "PublicDecoratorModelInPublic",
    "CrossLanguageDefinitionId": "_Specs_.Azure.ClientGenerator.Core.Access.PublicOperation.PublicDecoratorModelInPublic",
    "Access": "public",
-   "Usage": "Output",
+   "Usage": "Output,Json",
    "Description": "Used in a public operation, should be generated and exported.",
    "Properties": [
     {
