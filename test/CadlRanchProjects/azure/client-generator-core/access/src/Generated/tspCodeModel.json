--- conflicted
+++ resolved
@@ -9,15 +9,8 @@
    "Kind": "model",
    "Name": "NoDecoratorModelInPublic",
    "Namespace": "_Specs_.Azure.ClientGenerator.Core.Access.PublicOperation",
-<<<<<<< HEAD
-   "Access": "public",
    "Usage": "Output",
    "Description": "Used in a public operation, should be generated and exported.",
-   "IsNullable": false,
-=======
-   "Description": "Used in a public operation, should be generated and exported.",
-   "Usage": "Output",
->>>>>>> 25dabbd4
    "Properties": [
     {
      "$id": "3",
@@ -41,11 +34,6 @@
    "Access": "public",
    "Usage": "Output",
    "Description": "Used in a public operation, should be generated and exported.",
-<<<<<<< HEAD
-   "IsNullable": false,
-=======
-   "Usage": "Output",
->>>>>>> 25dabbd4
    "Properties": [
     {
      "$id": "6",
@@ -66,15 +54,8 @@
    "Kind": "model",
    "Name": "NoDecoratorModelInInternal",
    "Namespace": "_Specs_.Azure.ClientGenerator.Core.Access.InternalOperation",
-<<<<<<< HEAD
-   "Access": "internal",
    "Usage": "Output",
    "Description": "Used in an internal operation, should be generated but not exported.",
-   "IsNullable": false,
-=======
-   "Description": "Used in an internal operation, should be generated but not exported.",
-   "Usage": "Output",
->>>>>>> 25dabbd4
    "Properties": [
     {
      "$id": "9",
@@ -98,11 +79,6 @@
    "Access": "internal",
    "Usage": "Output",
    "Description": "Used in an internal operation, should be generated but not exported.",
-<<<<<<< HEAD
-   "IsNullable": false,
-=======
-   "Usage": "Output",
->>>>>>> 25dabbd4
    "Properties": [
     {
      "$id": "12",
@@ -126,11 +102,6 @@
    "Access": "public",
    "Usage": "Output",
    "Description": "Used in an internal operation but with public decorator, should be generated and exported.",
-<<<<<<< HEAD
-   "IsNullable": false,
-=======
-   "Usage": "Output",
->>>>>>> 25dabbd4
    "Properties": [
     {
      "$id": "15",
@@ -151,15 +122,8 @@
    "Kind": "model",
    "Name": "SharedModel",
    "Namespace": "_Specs_.Azure.ClientGenerator.Core.Access.SharedModelInOperation",
-<<<<<<< HEAD
-   "Access": "public",
    "Usage": "Output",
    "Description": "Used by both public and internal operation. It should be generated and exported.",
-   "IsNullable": false,
-=======
-   "Description": "Used by both public and internal operation. It should be generated and exported.",
-   "Usage": "Output",
->>>>>>> 25dabbd4
    "Properties": [
     {
      "$id": "18",
@@ -180,29 +144,15 @@
    "Kind": "model",
    "Name": "OuterModel",
    "Namespace": "_Specs_.Azure.ClientGenerator.Core.Access.RelativeModelInOperation",
-<<<<<<< HEAD
-   "Access": "internal",
    "Usage": "Output",
    "Description": "Used in internal operations, should be generated but not exported.",
-   "IsNullable": false,
-=======
-   "Description": "Used in internal operations, should be generated but not exported.",
-   "Usage": "Output",
->>>>>>> 25dabbd4
    "BaseModel": {
     "$id": "21",
     "Kind": "model",
     "Name": "BaseModel",
     "Namespace": "_Specs_.Azure.ClientGenerator.Core.Access.RelativeModelInOperation",
-<<<<<<< HEAD
-    "Access": "internal",
     "Usage": "Output",
     "Description": "Used in internal operations, should be generated but not exported.",
-    "IsNullable": false,
-=======
-    "Description": "Used in internal operations, should be generated but not exported.",
-    "Usage": "Output",
->>>>>>> 25dabbd4
     "Properties": [
      {
       "$id": "22",
@@ -229,15 +179,8 @@
       "Kind": "model",
       "Name": "InnerModel",
       "Namespace": "_Specs_.Azure.ClientGenerator.Core.Access.RelativeModelInOperation",
-<<<<<<< HEAD
-      "Access": "internal",
       "Usage": "Output",
       "Description": "Used in internal operations, should be generated but not exported.",
-      "IsNullable": false,
-=======
-      "Description": "Used in internal operations, should be generated but not exported.",
-      "Usage": "Output",
->>>>>>> 25dabbd4
       "Properties": [
        {
         "$id": "26",
@@ -269,20 +212,16 @@
    "Kind": "model",
    "Name": "AbstractModel",
    "Namespace": "_Specs_.Azure.ClientGenerator.Core.Access.RelativeModelInOperation",
-<<<<<<< HEAD
-   "Access": "internal",
    "Usage": "Output",
    "Description": "Used in internal operations, should be generated but not exported.",
-   "IsNullable": false,
    "DiscriminatorProperty": {
     "$id": "29",
     "Name": "kind",
     "SerializedName": "kind",
-    "Description": "Discriminator",
+    "Description": "Discriminator property for AbstractModel.",
     "Type": {
      "$id": "30",
-     "Kind": "string",
-     "IsNullable": false
+     "Kind": "string"
     },
     "IsRequired": true,
     "IsReadOnly": false,
@@ -291,24 +230,6 @@
    "Properties": [
     {
      "$ref": "29"
-=======
-   "Description": "Used in internal operations, should be generated but not exported.",
-   "DiscriminatorPropertyName": "kind",
-   "Usage": "Output",
-   "Properties": [
-    {
-     "$id": "29",
-     "Name": "kind",
-     "SerializedName": "kind",
-     "Description": "Discriminator property for AbstractModel.",
-     "Type": {
-      "$id": "30",
-      "Kind": "string"
-     },
-     "IsRequired": true,
-     "IsReadOnly": false,
-     "IsDiscriminator": true
->>>>>>> 25dabbd4
     },
     {
      "$id": "31",
@@ -330,10 +251,8 @@
      "Kind": "model",
      "Name": "RealModel",
      "Namespace": "_Specs_.Azure.ClientGenerator.Core.Access.RelativeModelInOperation",
-     "Access": "internal",
      "Usage": "Output",
      "Description": "Used in internal operations, should be generated but not exported.",
-     "IsNullable": false,
      "DiscriminatorValue": "real",
      "BaseModel": {
       "$ref": "28"
@@ -349,11 +268,9 @@
         "Kind": "constant",
         "ValueType": {
          "$id": "37",
-         "Kind": "string",
-         "IsNullable": false
+         "Kind": "string"
         },
-        "Value": "real",
-        "IsNullable": false
+        "Value": "real"
        },
        "IsRequired": true,
        "IsReadOnly": false,
@@ -364,21 +281,7 @@
    }
   },
   {
-<<<<<<< HEAD
    "$ref": "34"
-=======
-   "$id": "33",
-   "Kind": "Model",
-   "Name": "RealModel",
-   "Namespace": "_Specs_.Azure.ClientGenerator.Core.Access.RelativeModelInOperation",
-   "Description": "Used in internal operations, should be generated but not exported.",
-   "DiscriminatorValue": "real",
-   "Usage": "Output",
-   "BaseModel": {
-    "$ref": "28"
-   },
-   "Properties": []
->>>>>>> 25dabbd4
   }
  ],
  "Clients": [
@@ -442,14 +345,8 @@
        "Name": "name",
        "NameInRequest": "name",
        "Type": {
-<<<<<<< HEAD
         "$id": "47",
-        "Kind": "string",
-        "IsNullable": false
-=======
-        "$id": "43",
         "Kind": "string"
->>>>>>> 25dabbd4
        },
        "Location": "Query",
        "IsRequired": true,
@@ -527,14 +424,8 @@
        "Name": "name",
        "NameInRequest": "name",
        "Type": {
-<<<<<<< HEAD
         "$id": "54",
-        "Kind": "string",
-        "IsNullable": false
-=======
-        "$id": "50",
         "Kind": "string"
->>>>>>> 25dabbd4
        },
        "Location": "Query",
        "IsRequired": true,
@@ -629,14 +520,8 @@
        "Name": "name",
        "NameInRequest": "name",
        "Type": {
-<<<<<<< HEAD
         "$id": "63",
-        "Kind": "string",
-        "IsNullable": false
-=======
-        "$id": "59",
         "Kind": "string"
->>>>>>> 25dabbd4
        },
        "Location": "Query",
        "IsRequired": true,
@@ -714,14 +599,8 @@
        "Name": "name",
        "NameInRequest": "name",
        "Type": {
-<<<<<<< HEAD
         "$id": "70",
-        "Kind": "string",
-        "IsNullable": false
-=======
-        "$id": "66",
         "Kind": "string"
->>>>>>> 25dabbd4
        },
        "Location": "Query",
        "IsRequired": true,
@@ -799,14 +678,8 @@
        "Name": "name",
        "NameInRequest": "name",
        "Type": {
-<<<<<<< HEAD
         "$id": "77",
-        "Kind": "string",
-        "IsNullable": false
-=======
-        "$id": "73",
         "Kind": "string"
->>>>>>> 25dabbd4
        },
        "Location": "Query",
        "IsRequired": true,
@@ -901,14 +774,8 @@
        "Name": "name",
        "NameInRequest": "name",
        "Type": {
-<<<<<<< HEAD
         "$id": "86",
-        "Kind": "string",
-        "IsNullable": false
-=======
-        "$id": "82",
         "Kind": "string"
->>>>>>> 25dabbd4
        },
        "Location": "Query",
        "IsRequired": true,
@@ -986,14 +853,8 @@
        "Name": "name",
        "NameInRequest": "name",
        "Type": {
-<<<<<<< HEAD
         "$id": "93",
-        "Kind": "string",
-        "IsNullable": false
-=======
-        "$id": "89",
         "Kind": "string"
->>>>>>> 25dabbd4
        },
        "Location": "Query",
        "IsRequired": true,
@@ -1089,14 +950,8 @@
        "Name": "name",
        "NameInRequest": "name",
        "Type": {
-<<<<<<< HEAD
         "$id": "102",
-        "Kind": "string",
-        "IsNullable": false
-=======
-        "$id": "98",
         "Kind": "string"
->>>>>>> 25dabbd4
        },
        "Location": "Query",
        "IsRequired": true,
@@ -1175,14 +1030,8 @@
        "Name": "kind",
        "NameInRequest": "kind",
        "Type": {
-<<<<<<< HEAD
         "$id": "109",
-        "Kind": "string",
-        "IsNullable": false
-=======
-        "$id": "105",
         "Kind": "string"
->>>>>>> 25dabbd4
        },
        "Location": "Query",
        "IsRequired": true,
