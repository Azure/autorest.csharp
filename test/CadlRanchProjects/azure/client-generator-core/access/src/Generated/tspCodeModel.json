--- conflicted
+++ resolved
@@ -323,13 +323,9 @@
      "Description": "TestServer endpoint",
      "Type": {
       "$id": "41",
-<<<<<<< HEAD
       "Kind": "string",
       "Name": "string",
-      "CrossLanguageDefinitionId": ""
-=======
-      "Kind": "string"
->>>>>>> d4a5bea0
+      "CrossLanguageDefinitionId": "TypeSpec.string"
      },
      "Location": "Uri",
      "IsApiVersion": false,
@@ -344,13 +340,9 @@
       "$id": "42",
       "Type": {
        "$id": "43",
-<<<<<<< HEAD
        "Kind": "string",
        "Name": "string",
-       "CrossLanguageDefinitionId": ""
-=======
-       "Kind": "string"
->>>>>>> d4a5bea0
+       "CrossLanguageDefinitionId": "TypeSpec.string"
       },
       "Value": "http://localhost:3000"
      }
