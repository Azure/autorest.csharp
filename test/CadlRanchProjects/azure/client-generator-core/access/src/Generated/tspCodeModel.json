{
 "$id": "1",
 "Name": "_Specs_.Azure.ClientGenerator.Core.Access",
 "ApiVersions": [],
 "Enums": [],
 "Models": [
  {
   "$id": "2",
   "Kind": "Model",
   "Name": "NoDecoratorModelInPublic",
   "Namespace": "_Specs_.Azure.ClientGenerator.Core.Access.PublicOperation",
   "Description": "Used in a public operation, should be generated and exported.",
   "Usage": "Output",
   "Properties": [
    {
     "$id": "3",
     "Name": "name",
     "SerializedName": "name",
     "Description": "",
     "Type": {
      "$id": "4",
<<<<<<< HEAD
      "Kind": "Primitive",
      "Name": "String"
=======
      "Kind": "string",
      "IsNullable": false
>>>>>>> 9b8a321f
     },
     "IsRequired": true,
     "IsReadOnly": false
    }
   ]
  },
  {
   "$id": "5",
   "Kind": "Model",
   "Name": "PublicDecoratorModelInPublic",
   "Namespace": "_Specs_.Azure.ClientGenerator.Core.Access.PublicOperation",
   "Accessibility": "public",
   "Description": "Used in a public operation, should be generated and exported.",
   "Usage": "Output",
   "Properties": [
    {
     "$id": "6",
     "Name": "name",
     "SerializedName": "name",
     "Description": "",
     "Type": {
      "$id": "7",
<<<<<<< HEAD
      "Kind": "Primitive",
      "Name": "String"
=======
      "Kind": "string",
      "IsNullable": false
>>>>>>> 9b8a321f
     },
     "IsRequired": true,
     "IsReadOnly": false
    }
   ]
  },
  {
   "$id": "8",
   "Kind": "Model",
   "Name": "NoDecoratorModelInInternal",
   "Namespace": "_Specs_.Azure.ClientGenerator.Core.Access.InternalOperation",
   "Description": "Used in an internal operation, should be generated but not exported.",
   "Usage": "Output",
   "Properties": [
    {
     "$id": "9",
     "Name": "name",
     "SerializedName": "name",
     "Description": "",
     "Type": {
      "$id": "10",
<<<<<<< HEAD
      "Kind": "Primitive",
      "Name": "String"
=======
      "Kind": "string",
      "IsNullable": false
>>>>>>> 9b8a321f
     },
     "IsRequired": true,
     "IsReadOnly": false
    }
   ]
  },
  {
   "$id": "11",
   "Kind": "Model",
   "Name": "InternalDecoratorModelInInternal",
   "Namespace": "_Specs_.Azure.ClientGenerator.Core.Access.InternalOperation",
   "Accessibility": "internal",
   "Description": "Used in an internal operation, should be generated but not exported.",
   "Usage": "Output",
   "Properties": [
    {
     "$id": "12",
     "Name": "name",
     "SerializedName": "name",
     "Description": "",
     "Type": {
      "$id": "13",
<<<<<<< HEAD
      "Kind": "Primitive",
      "Name": "String"
=======
      "Kind": "string",
      "IsNullable": false
>>>>>>> 9b8a321f
     },
     "IsRequired": true,
     "IsReadOnly": false
    }
   ]
  },
  {
   "$id": "14",
   "Kind": "Model",
   "Name": "PublicDecoratorModelInInternal",
   "Namespace": "_Specs_.Azure.ClientGenerator.Core.Access.InternalOperation",
   "Accessibility": "public",
   "Description": "Used in an internal operation but with public decorator, should be generated and exported.",
   "Usage": "Output",
   "Properties": [
    {
     "$id": "15",
     "Name": "name",
     "SerializedName": "name",
     "Description": "",
     "Type": {
      "$id": "16",
<<<<<<< HEAD
      "Kind": "Primitive",
      "Name": "String"
=======
      "Kind": "string",
      "IsNullable": false
>>>>>>> 9b8a321f
     },
     "IsRequired": true,
     "IsReadOnly": false
    }
   ]
  },
  {
   "$id": "17",
   "Kind": "Model",
   "Name": "SharedModel",
   "Namespace": "_Specs_.Azure.ClientGenerator.Core.Access.SharedModelInOperation",
   "Description": "Used by both public and internal operation. It should be generated and exported.",
   "Usage": "Output",
   "Properties": [
    {
     "$id": "18",
     "Name": "name",
     "SerializedName": "name",
     "Description": "",
     "Type": {
      "$id": "19",
<<<<<<< HEAD
      "Kind": "Primitive",
      "Name": "String"
=======
      "Kind": "string",
      "IsNullable": false
>>>>>>> 9b8a321f
     },
     "IsRequired": true,
     "IsReadOnly": false
    }
   ]
  },
  {
   "$id": "20",
   "Kind": "Model",
   "Name": "OuterModel",
   "Namespace": "_Specs_.Azure.ClientGenerator.Core.Access.RelativeModelInOperation",
   "Description": "Used in internal operations, should be generated but not exported.",
   "Usage": "Output",
   "BaseModel": {
    "$id": "21",
    "Kind": "Model",
    "Name": "BaseModel",
    "Namespace": "_Specs_.Azure.ClientGenerator.Core.Access.RelativeModelInOperation",
    "Description": "Used in internal operations, should be generated but not exported.",
    "Usage": "Output",
    "Properties": [
     {
      "$id": "22",
      "Name": "name",
      "SerializedName": "name",
      "Description": "",
      "Type": {
       "$id": "23",
<<<<<<< HEAD
       "Kind": "Primitive",
       "Name": "String"
=======
       "Kind": "string",
       "IsNullable": false
>>>>>>> 9b8a321f
      },
      "IsRequired": true,
      "IsReadOnly": false
     }
    ]
   },
   "Properties": [
    {
     "$id": "24",
     "Name": "inner",
     "SerializedName": "inner",
     "Description": "",
     "Type": {
      "$id": "25",
      "Kind": "Model",
      "Name": "InnerModel",
      "Namespace": "_Specs_.Azure.ClientGenerator.Core.Access.RelativeModelInOperation",
      "Description": "Used in internal operations, should be generated but not exported.",
      "Usage": "Output",
      "Properties": [
       {
        "$id": "26",
        "Name": "name",
        "SerializedName": "name",
        "Description": "",
        "Type": {
         "$id": "27",
<<<<<<< HEAD
         "Kind": "Primitive",
         "Name": "String"
=======
         "Kind": "string",
         "IsNullable": false
>>>>>>> 9b8a321f
        },
        "IsRequired": true,
        "IsReadOnly": false
       }
      ]
     },
     "IsRequired": true,
     "IsReadOnly": false
    }
   ]
  },
  {
   "$ref": "21"
  },
  {
   "$ref": "25"
  },
  {
   "$id": "28",
   "Kind": "Model",
   "Name": "AbstractModel",
   "Namespace": "_Specs_.Azure.ClientGenerator.Core.Access.RelativeModelInOperation",
   "Description": "Used in internal operations, should be generated but not exported.",
   "DiscriminatorPropertyName": "kind",
   "Usage": "Output",
   "Properties": [
    {
     "$id": "29",
     "Name": "kind",
     "SerializedName": "kind",
     "Description": "Discriminator property for AbstractModel.",
     "Type": {
      "$id": "30",
<<<<<<< HEAD
      "Kind": "Primitive",
      "Name": "String"
=======
      "Kind": "string",
      "IsNullable": false
>>>>>>> 9b8a321f
     },
     "IsRequired": true,
     "IsReadOnly": false,
     "IsDiscriminator": true
    },
    {
     "$id": "31",
     "Name": "name",
     "SerializedName": "name",
     "Description": "",
     "Type": {
      "$id": "32",
<<<<<<< HEAD
      "Kind": "Primitive",
      "Name": "String"
=======
      "Kind": "string",
      "IsNullable": false
>>>>>>> 9b8a321f
     },
     "IsRequired": true,
     "IsReadOnly": false
    }
   ]
  },
  {
   "$id": "33",
   "Kind": "Model",
   "Name": "RealModel",
   "Namespace": "_Specs_.Azure.ClientGenerator.Core.Access.RelativeModelInOperation",
   "Description": "Used in internal operations, should be generated but not exported.",
   "DiscriminatorValue": "real",
   "Usage": "Output",
   "BaseModel": {
    "$ref": "28"
   },
   "Properties": []
  }
 ],
 "Clients": [
  {
   "$id": "34",
   "Name": "AccessClient",
   "Description": "",
   "Operations": [],
   "Protocol": {
    "$id": "35"
   },
   "Creatable": true,
   "Parameters": [
    {
     "$id": "36",
     "Name": "host",
     "NameInRequest": "host",
     "Description": "TestServer endpoint",
     "Type": {
      "$id": "37",
      "Kind": "string",
      "IsNullable": false
     },
     "Location": "Uri",
     "IsApiVersion": false,
     "IsResourceParameter": false,
     "IsContentType": false,
     "IsRequired": true,
     "IsEndpoint": true,
     "SkipUrlEncoding": false,
     "Explode": false,
     "Kind": "Client",
     "DefaultValue": {
      "$id": "38",
      "Type": {
       "$id": "39",
       "Kind": "string",
       "IsNullable": false
      },
      "Value": "http://localhost:3000"
     }
    }
   ]
  },
  {
   "$id": "40",
   "Name": "PublicOperation",
   "Description": "",
   "Operations": [
    {
     "$id": "41",
     "Name": "noDecoratorInPublic",
     "ResourceName": "PublicOperation",
     "Accessibility": "public",
     "Parameters": [
      {
       "$ref": "36"
      },
      {
       "$id": "42",
       "Name": "name",
       "NameInRequest": "name",
       "Type": {
        "$id": "43",
<<<<<<< HEAD
        "Kind": "Primitive",
        "Name": "String"
=======
        "Kind": "string",
        "IsNullable": false
>>>>>>> 9b8a321f
       },
       "Location": "Query",
       "IsRequired": true,
       "IsApiVersion": false,
       "IsResourceParameter": false,
       "IsContentType": false,
       "IsEndpoint": false,
       "SkipUrlEncoding": false,
       "Explode": false,
       "Kind": "Method"
      },
      {
       "$id": "44",
       "Name": "accept",
       "NameInRequest": "Accept",
       "Type": {
        "$id": "45",
        "Kind": "string",
        "IsNullable": false
       },
       "Location": "Header",
       "IsApiVersion": false,
       "IsResourceParameter": false,
       "IsContentType": false,
       "IsRequired": true,
       "IsEndpoint": false,
       "SkipUrlEncoding": false,
       "Explode": false,
       "Kind": "Constant",
       "DefaultValue": {
        "$id": "46",
        "Type": {
         "$ref": "45"
        },
        "Value": "application/json"
       }
      }
     ],
     "Responses": [
      {
       "$id": "47",
       "StatusCodes": [
        200
       ],
       "BodyType": {
        "$ref": "2"
       },
       "BodyMediaType": "Json",
       "Headers": [],
       "IsErrorResponse": false,
       "ContentTypes": [
        "application/json"
       ]
      }
     ],
     "HttpMethod": "GET",
     "RequestBodyMediaType": "None",
     "Uri": "{host}",
     "Path": "/azure/client-generator-core/access/publicOperation/noDecoratorInPublic",
     "BufferResponse": true,
     "GenerateProtocolMethod": true,
     "GenerateConvenienceMethod": true
    },
    {
     "$id": "48",
     "Name": "publicDecoratorInPublic",
     "ResourceName": "PublicOperation",
     "Accessibility": "public",
     "Parameters": [
      {
       "$ref": "36"
      },
      {
       "$id": "49",
       "Name": "name",
       "NameInRequest": "name",
       "Type": {
        "$id": "50",
<<<<<<< HEAD
        "Kind": "Primitive",
        "Name": "String"
=======
        "Kind": "string",
        "IsNullable": false
>>>>>>> 9b8a321f
       },
       "Location": "Query",
       "IsRequired": true,
       "IsApiVersion": false,
       "IsResourceParameter": false,
       "IsContentType": false,
       "IsEndpoint": false,
       "SkipUrlEncoding": false,
       "Explode": false,
       "Kind": "Method"
      },
      {
       "$id": "51",
       "Name": "accept",
       "NameInRequest": "Accept",
       "Type": {
        "$id": "52",
        "Kind": "string",
        "IsNullable": false
       },
       "Location": "Header",
       "IsApiVersion": false,
       "IsResourceParameter": false,
       "IsContentType": false,
       "IsRequired": true,
       "IsEndpoint": false,
       "SkipUrlEncoding": false,
       "Explode": false,
       "Kind": "Constant",
       "DefaultValue": {
        "$id": "53",
        "Type": {
         "$ref": "52"
        },
        "Value": "application/json"
       }
      }
     ],
     "Responses": [
      {
       "$id": "54",
       "StatusCodes": [
        200
       ],
       "BodyType": {
        "$ref": "5"
       },
       "BodyMediaType": "Json",
       "Headers": [],
       "IsErrorResponse": false,
       "ContentTypes": [
        "application/json"
       ]
      }
     ],
     "HttpMethod": "GET",
     "RequestBodyMediaType": "None",
     "Uri": "{host}",
     "Path": "/azure/client-generator-core/access/publicOperation/publicDecoratorInPublic",
     "BufferResponse": true,
     "GenerateProtocolMethod": true,
     "GenerateConvenienceMethod": true
    }
   ],
   "Protocol": {
    "$id": "55"
   },
   "Creatable": false,
   "Parent": "AccessClient",
   "Parameters": [
    {
     "$ref": "36"
    }
   ]
  },
  {
   "$id": "56",
   "Name": "InternalOperation",
   "Description": "",
   "Operations": [
    {
     "$id": "57",
     "Name": "noDecoratorInInternal",
     "ResourceName": "InternalOperation",
     "Accessibility": "internal",
     "Parameters": [
      {
       "$ref": "36"
      },
      {
       "$id": "58",
       "Name": "name",
       "NameInRequest": "name",
       "Type": {
        "$id": "59",
<<<<<<< HEAD
        "Kind": "Primitive",
        "Name": "String"
=======
        "Kind": "string",
        "IsNullable": false
>>>>>>> 9b8a321f
       },
       "Location": "Query",
       "IsRequired": true,
       "IsApiVersion": false,
       "IsResourceParameter": false,
       "IsContentType": false,
       "IsEndpoint": false,
       "SkipUrlEncoding": false,
       "Explode": false,
       "Kind": "Method"
      },
      {
       "$id": "60",
       "Name": "accept",
       "NameInRequest": "Accept",
       "Type": {
        "$id": "61",
        "Kind": "string",
        "IsNullable": false
       },
       "Location": "Header",
       "IsApiVersion": false,
       "IsResourceParameter": false,
       "IsContentType": false,
       "IsRequired": true,
       "IsEndpoint": false,
       "SkipUrlEncoding": false,
       "Explode": false,
       "Kind": "Constant",
       "DefaultValue": {
        "$id": "62",
        "Type": {
         "$ref": "61"
        },
        "Value": "application/json"
       }
      }
     ],
     "Responses": [
      {
       "$id": "63",
       "StatusCodes": [
        200
       ],
       "BodyType": {
        "$ref": "8"
       },
       "BodyMediaType": "Json",
       "Headers": [],
       "IsErrorResponse": false,
       "ContentTypes": [
        "application/json"
       ]
      }
     ],
     "HttpMethod": "GET",
     "RequestBodyMediaType": "None",
     "Uri": "{host}",
     "Path": "/azure/client-generator-core/access/internalOperation/noDecoratorInInternal",
     "BufferResponse": true,
     "GenerateProtocolMethod": true,
     "GenerateConvenienceMethod": true
    },
    {
     "$id": "64",
     "Name": "internalDecoratorInInternal",
     "ResourceName": "InternalOperation",
     "Accessibility": "internal",
     "Parameters": [
      {
       "$ref": "36"
      },
      {
       "$id": "65",
       "Name": "name",
       "NameInRequest": "name",
       "Type": {
        "$id": "66",
<<<<<<< HEAD
        "Kind": "Primitive",
        "Name": "String"
=======
        "Kind": "string",
        "IsNullable": false
>>>>>>> 9b8a321f
       },
       "Location": "Query",
       "IsRequired": true,
       "IsApiVersion": false,
       "IsResourceParameter": false,
       "IsContentType": false,
       "IsEndpoint": false,
       "SkipUrlEncoding": false,
       "Explode": false,
       "Kind": "Method"
      },
      {
       "$id": "67",
       "Name": "accept",
       "NameInRequest": "Accept",
       "Type": {
        "$id": "68",
        "Kind": "string",
        "IsNullable": false
       },
       "Location": "Header",
       "IsApiVersion": false,
       "IsResourceParameter": false,
       "IsContentType": false,
       "IsRequired": true,
       "IsEndpoint": false,
       "SkipUrlEncoding": false,
       "Explode": false,
       "Kind": "Constant",
       "DefaultValue": {
        "$id": "69",
        "Type": {
         "$ref": "68"
        },
        "Value": "application/json"
       }
      }
     ],
     "Responses": [
      {
       "$id": "70",
       "StatusCodes": [
        200
       ],
       "BodyType": {
        "$ref": "11"
       },
       "BodyMediaType": "Json",
       "Headers": [],
       "IsErrorResponse": false,
       "ContentTypes": [
        "application/json"
       ]
      }
     ],
     "HttpMethod": "GET",
     "RequestBodyMediaType": "None",
     "Uri": "{host}",
     "Path": "/azure/client-generator-core/access/internalOperation/internalDecoratorInInternal",
     "BufferResponse": true,
     "GenerateProtocolMethod": true,
     "GenerateConvenienceMethod": true
    },
    {
     "$id": "71",
     "Name": "publicDecoratorInInternal",
     "ResourceName": "InternalOperation",
     "Accessibility": "internal",
     "Parameters": [
      {
       "$ref": "36"
      },
      {
       "$id": "72",
       "Name": "name",
       "NameInRequest": "name",
       "Type": {
        "$id": "73",
<<<<<<< HEAD
        "Kind": "Primitive",
        "Name": "String"
=======
        "Kind": "string",
        "IsNullable": false
>>>>>>> 9b8a321f
       },
       "Location": "Query",
       "IsRequired": true,
       "IsApiVersion": false,
       "IsResourceParameter": false,
       "IsContentType": false,
       "IsEndpoint": false,
       "SkipUrlEncoding": false,
       "Explode": false,
       "Kind": "Method"
      },
      {
       "$id": "74",
       "Name": "accept",
       "NameInRequest": "Accept",
       "Type": {
        "$id": "75",
        "Kind": "string",
        "IsNullable": false
       },
       "Location": "Header",
       "IsApiVersion": false,
       "IsResourceParameter": false,
       "IsContentType": false,
       "IsRequired": true,
       "IsEndpoint": false,
       "SkipUrlEncoding": false,
       "Explode": false,
       "Kind": "Constant",
       "DefaultValue": {
        "$id": "76",
        "Type": {
         "$ref": "75"
        },
        "Value": "application/json"
       }
      }
     ],
     "Responses": [
      {
       "$id": "77",
       "StatusCodes": [
        200
       ],
       "BodyType": {
        "$ref": "14"
       },
       "BodyMediaType": "Json",
       "Headers": [],
       "IsErrorResponse": false,
       "ContentTypes": [
        "application/json"
       ]
      }
     ],
     "HttpMethod": "GET",
     "RequestBodyMediaType": "None",
     "Uri": "{host}",
     "Path": "/azure/client-generator-core/access/internalOperation/publicDecoratorInInternal",
     "BufferResponse": true,
     "GenerateProtocolMethod": true,
     "GenerateConvenienceMethod": true
    }
   ],
   "Protocol": {
    "$id": "78"
   },
   "Creatable": false,
   "Parent": "AccessClient",
   "Parameters": [
    {
     "$ref": "36"
    }
   ]
  },
  {
   "$id": "79",
   "Name": "SharedModelInOperation",
   "Description": "",
   "Operations": [
    {
     "$id": "80",
     "Name": "public",
     "ResourceName": "SharedModelInOperation",
     "Accessibility": "public",
     "Parameters": [
      {
       "$ref": "36"
      },
      {
       "$id": "81",
       "Name": "name",
       "NameInRequest": "name",
       "Type": {
        "$id": "82",
<<<<<<< HEAD
        "Kind": "Primitive",
        "Name": "String"
=======
        "Kind": "string",
        "IsNullable": false
>>>>>>> 9b8a321f
       },
       "Location": "Query",
       "IsRequired": true,
       "IsApiVersion": false,
       "IsResourceParameter": false,
       "IsContentType": false,
       "IsEndpoint": false,
       "SkipUrlEncoding": false,
       "Explode": false,
       "Kind": "Method"
      },
      {
       "$id": "83",
       "Name": "accept",
       "NameInRequest": "Accept",
       "Type": {
        "$id": "84",
        "Kind": "string",
        "IsNullable": false
       },
       "Location": "Header",
       "IsApiVersion": false,
       "IsResourceParameter": false,
       "IsContentType": false,
       "IsRequired": true,
       "IsEndpoint": false,
       "SkipUrlEncoding": false,
       "Explode": false,
       "Kind": "Constant",
       "DefaultValue": {
        "$id": "85",
        "Type": {
         "$ref": "84"
        },
        "Value": "application/json"
       }
      }
     ],
     "Responses": [
      {
       "$id": "86",
       "StatusCodes": [
        200
       ],
       "BodyType": {
        "$ref": "17"
       },
       "BodyMediaType": "Json",
       "Headers": [],
       "IsErrorResponse": false,
       "ContentTypes": [
        "application/json"
       ]
      }
     ],
     "HttpMethod": "GET",
     "RequestBodyMediaType": "None",
     "Uri": "{host}",
     "Path": "/azure/client-generator-core/access/sharedModelInOperation/public",
     "BufferResponse": true,
     "GenerateProtocolMethod": true,
     "GenerateConvenienceMethod": true
    },
    {
     "$id": "87",
     "Name": "internal",
     "ResourceName": "SharedModelInOperation",
     "Accessibility": "internal",
     "Parameters": [
      {
       "$ref": "36"
      },
      {
       "$id": "88",
       "Name": "name",
       "NameInRequest": "name",
       "Type": {
        "$id": "89",
<<<<<<< HEAD
        "Kind": "Primitive",
        "Name": "String"
=======
        "Kind": "string",
        "IsNullable": false
>>>>>>> 9b8a321f
       },
       "Location": "Query",
       "IsRequired": true,
       "IsApiVersion": false,
       "IsResourceParameter": false,
       "IsContentType": false,
       "IsEndpoint": false,
       "SkipUrlEncoding": false,
       "Explode": false,
       "Kind": "Method"
      },
      {
       "$id": "90",
       "Name": "accept",
       "NameInRequest": "Accept",
       "Type": {
        "$id": "91",
        "Kind": "string",
        "IsNullable": false
       },
       "Location": "Header",
       "IsApiVersion": false,
       "IsResourceParameter": false,
       "IsContentType": false,
       "IsRequired": true,
       "IsEndpoint": false,
       "SkipUrlEncoding": false,
       "Explode": false,
       "Kind": "Constant",
       "DefaultValue": {
        "$id": "92",
        "Type": {
         "$ref": "91"
        },
        "Value": "application/json"
       }
      }
     ],
     "Responses": [
      {
       "$id": "93",
       "StatusCodes": [
        200
       ],
       "BodyType": {
        "$ref": "17"
       },
       "BodyMediaType": "Json",
       "Headers": [],
       "IsErrorResponse": false,
       "ContentTypes": [
        "application/json"
       ]
      }
     ],
     "HttpMethod": "GET",
     "RequestBodyMediaType": "None",
     "Uri": "{host}",
     "Path": "/azure/client-generator-core/access/sharedModelInOperation/internal",
     "BufferResponse": true,
     "GenerateProtocolMethod": true,
     "GenerateConvenienceMethod": true
    }
   ],
   "Protocol": {
    "$id": "94"
   },
   "Creatable": false,
   "Parent": "AccessClient",
   "Parameters": [
    {
     "$ref": "36"
    }
   ]
  },
  {
   "$id": "95",
   "Name": "RelativeModelInOperation",
   "Description": "",
   "Operations": [
    {
     "$id": "96",
     "Name": "operation",
     "ResourceName": "RelativeModelInOperation",
     "Description": "Expected query parameter: name=<any string>\nExpected response body:\n```json\n{\n  \"name\": <any string>,\n  \"inner\":\n  {\n    \"name\": <any string>\n  }\n}\n```",
     "Accessibility": "internal",
     "Parameters": [
      {
       "$ref": "36"
      },
      {
       "$id": "97",
       "Name": "name",
       "NameInRequest": "name",
       "Type": {
        "$id": "98",
<<<<<<< HEAD
        "Kind": "Primitive",
        "Name": "String"
=======
        "Kind": "string",
        "IsNullable": false
>>>>>>> 9b8a321f
       },
       "Location": "Query",
       "IsRequired": true,
       "IsApiVersion": false,
       "IsResourceParameter": false,
       "IsContentType": false,
       "IsEndpoint": false,
       "SkipUrlEncoding": false,
       "Explode": false,
       "Kind": "Method"
      },
      {
       "$id": "99",
       "Name": "accept",
       "NameInRequest": "Accept",
       "Type": {
        "$id": "100",
        "Kind": "string",
        "IsNullable": false
       },
       "Location": "Header",
       "IsApiVersion": false,
       "IsResourceParameter": false,
       "IsContentType": false,
       "IsRequired": true,
       "IsEndpoint": false,
       "SkipUrlEncoding": false,
       "Explode": false,
       "Kind": "Constant",
       "DefaultValue": {
        "$id": "101",
        "Type": {
         "$ref": "100"
        },
        "Value": "application/json"
       }
      }
     ],
     "Responses": [
      {
       "$id": "102",
       "StatusCodes": [
        200
       ],
       "BodyType": {
        "$ref": "20"
       },
       "BodyMediaType": "Json",
       "Headers": [],
       "IsErrorResponse": false,
       "ContentTypes": [
        "application/json"
       ]
      }
     ],
     "HttpMethod": "GET",
     "RequestBodyMediaType": "None",
     "Uri": "{host}",
     "Path": "/azure/client-generator-core/access/relativeModelInOperation/operation",
     "BufferResponse": true,
     "GenerateProtocolMethod": true,
     "GenerateConvenienceMethod": true
    },
    {
     "$id": "103",
     "Name": "discriminator",
     "ResourceName": "RelativeModelInOperation",
     "Description": "Expected query parameter: kind=<any string>\nExpected response body:\n```json\n{\n  \"name\": <any string>,\n  \"kind\": \"real\"\n}\n```",
     "Accessibility": "internal",
     "Parameters": [
      {
       "$ref": "36"
      },
      {
       "$id": "104",
       "Name": "kind",
       "NameInRequest": "kind",
       "Type": {
        "$id": "105",
<<<<<<< HEAD
        "Kind": "Primitive",
        "Name": "String"
=======
        "Kind": "string",
        "IsNullable": false
>>>>>>> 9b8a321f
       },
       "Location": "Query",
       "IsRequired": true,
       "IsApiVersion": false,
       "IsResourceParameter": false,
       "IsContentType": false,
       "IsEndpoint": false,
       "SkipUrlEncoding": false,
       "Explode": false,
       "Kind": "Method"
      },
      {
       "$id": "106",
       "Name": "accept",
       "NameInRequest": "Accept",
       "Type": {
        "$id": "107",
        "Kind": "string",
        "IsNullable": false
       },
       "Location": "Header",
       "IsApiVersion": false,
       "IsResourceParameter": false,
       "IsContentType": false,
       "IsRequired": true,
       "IsEndpoint": false,
       "SkipUrlEncoding": false,
       "Explode": false,
       "Kind": "Constant",
       "DefaultValue": {
        "$id": "108",
        "Type": {
         "$ref": "107"
        },
        "Value": "application/json"
       }
      }
     ],
     "Responses": [
      {
       "$id": "109",
       "StatusCodes": [
        200
       ],
       "BodyType": {
        "$ref": "28"
       },
       "BodyMediaType": "Json",
       "Headers": [],
       "IsErrorResponse": false,
       "ContentTypes": [
        "application/json"
       ]
      }
     ],
     "HttpMethod": "GET",
     "RequestBodyMediaType": "None",
     "Uri": "{host}",
     "Path": "/azure/client-generator-core/access/relativeModelInOperation/discriminator",
     "BufferResponse": true,
     "GenerateProtocolMethod": true,
     "GenerateConvenienceMethod": true
    }
   ],
   "Protocol": {
    "$id": "110"
   },
   "Creatable": false,
   "Parent": "AccessClient",
   "Parameters": [
    {
     "$ref": "36"
    }
   ]
  }
 ]
}<|MERGE_RESOLUTION|>--- conflicted
+++ resolved
@@ -19,13 +19,7 @@
      "Description": "",
      "Type": {
       "$id": "4",
-<<<<<<< HEAD
-      "Kind": "Primitive",
-      "Name": "String"
-=======
-      "Kind": "string",
-      "IsNullable": false
->>>>>>> 9b8a321f
+      "Kind": "string"
      },
      "IsRequired": true,
      "IsReadOnly": false
@@ -48,13 +42,7 @@
      "Description": "",
      "Type": {
       "$id": "7",
-<<<<<<< HEAD
-      "Kind": "Primitive",
-      "Name": "String"
-=======
-      "Kind": "string",
-      "IsNullable": false
->>>>>>> 9b8a321f
+      "Kind": "string"
      },
      "IsRequired": true,
      "IsReadOnly": false
@@ -76,13 +64,7 @@
      "Description": "",
      "Type": {
       "$id": "10",
-<<<<<<< HEAD
-      "Kind": "Primitive",
-      "Name": "String"
-=======
-      "Kind": "string",
-      "IsNullable": false
->>>>>>> 9b8a321f
+      "Kind": "string"
      },
      "IsRequired": true,
      "IsReadOnly": false
@@ -105,13 +87,7 @@
      "Description": "",
      "Type": {
       "$id": "13",
-<<<<<<< HEAD
-      "Kind": "Primitive",
-      "Name": "String"
-=======
-      "Kind": "string",
-      "IsNullable": false
->>>>>>> 9b8a321f
+      "Kind": "string"
      },
      "IsRequired": true,
      "IsReadOnly": false
@@ -134,13 +110,7 @@
      "Description": "",
      "Type": {
       "$id": "16",
-<<<<<<< HEAD
-      "Kind": "Primitive",
-      "Name": "String"
-=======
-      "Kind": "string",
-      "IsNullable": false
->>>>>>> 9b8a321f
+      "Kind": "string"
      },
      "IsRequired": true,
      "IsReadOnly": false
@@ -162,13 +132,7 @@
      "Description": "",
      "Type": {
       "$id": "19",
-<<<<<<< HEAD
-      "Kind": "Primitive",
-      "Name": "String"
-=======
-      "Kind": "string",
-      "IsNullable": false
->>>>>>> 9b8a321f
+      "Kind": "string"
      },
      "IsRequired": true,
      "IsReadOnly": false
@@ -197,13 +161,7 @@
       "Description": "",
       "Type": {
        "$id": "23",
-<<<<<<< HEAD
-       "Kind": "Primitive",
-       "Name": "String"
-=======
-       "Kind": "string",
-       "IsNullable": false
->>>>>>> 9b8a321f
+       "Kind": "string"
       },
       "IsRequired": true,
       "IsReadOnly": false
@@ -231,13 +189,7 @@
         "Description": "",
         "Type": {
          "$id": "27",
-<<<<<<< HEAD
-         "Kind": "Primitive",
-         "Name": "String"
-=======
-         "Kind": "string",
-         "IsNullable": false
->>>>>>> 9b8a321f
+         "Kind": "string"
         },
         "IsRequired": true,
         "IsReadOnly": false
@@ -271,13 +223,7 @@
      "Description": "Discriminator property for AbstractModel.",
      "Type": {
       "$id": "30",
-<<<<<<< HEAD
-      "Kind": "Primitive",
-      "Name": "String"
-=======
-      "Kind": "string",
-      "IsNullable": false
->>>>>>> 9b8a321f
+      "Kind": "string"
      },
      "IsRequired": true,
      "IsReadOnly": false,
@@ -290,13 +236,7 @@
      "Description": "",
      "Type": {
       "$id": "32",
-<<<<<<< HEAD
-      "Kind": "Primitive",
-      "Name": "String"
-=======
-      "Kind": "string",
-      "IsNullable": false
->>>>>>> 9b8a321f
+      "Kind": "string"
      },
      "IsRequired": true,
      "IsReadOnly": false
@@ -379,13 +319,7 @@
        "NameInRequest": "name",
        "Type": {
         "$id": "43",
-<<<<<<< HEAD
-        "Kind": "Primitive",
-        "Name": "String"
-=======
-        "Kind": "string",
-        "IsNullable": false
->>>>>>> 9b8a321f
+        "Kind": "string"
        },
        "Location": "Query",
        "IsRequired": true,
@@ -464,13 +398,7 @@
        "NameInRequest": "name",
        "Type": {
         "$id": "50",
-<<<<<<< HEAD
-        "Kind": "Primitive",
-        "Name": "String"
-=======
-        "Kind": "string",
-        "IsNullable": false
->>>>>>> 9b8a321f
+        "Kind": "string"
        },
        "Location": "Query",
        "IsRequired": true,
@@ -566,13 +494,7 @@
        "NameInRequest": "name",
        "Type": {
         "$id": "59",
-<<<<<<< HEAD
-        "Kind": "Primitive",
-        "Name": "String"
-=======
-        "Kind": "string",
-        "IsNullable": false
->>>>>>> 9b8a321f
+        "Kind": "string"
        },
        "Location": "Query",
        "IsRequired": true,
@@ -651,13 +573,7 @@
        "NameInRequest": "name",
        "Type": {
         "$id": "66",
-<<<<<<< HEAD
-        "Kind": "Primitive",
-        "Name": "String"
-=======
-        "Kind": "string",
-        "IsNullable": false
->>>>>>> 9b8a321f
+        "Kind": "string"
        },
        "Location": "Query",
        "IsRequired": true,
@@ -736,13 +652,7 @@
        "NameInRequest": "name",
        "Type": {
         "$id": "73",
-<<<<<<< HEAD
-        "Kind": "Primitive",
-        "Name": "String"
-=======
-        "Kind": "string",
-        "IsNullable": false
->>>>>>> 9b8a321f
+        "Kind": "string"
        },
        "Location": "Query",
        "IsRequired": true,
@@ -838,13 +748,7 @@
        "NameInRequest": "name",
        "Type": {
         "$id": "82",
-<<<<<<< HEAD
-        "Kind": "Primitive",
-        "Name": "String"
-=======
-        "Kind": "string",
-        "IsNullable": false
->>>>>>> 9b8a321f
+        "Kind": "string"
        },
        "Location": "Query",
        "IsRequired": true,
@@ -923,13 +827,7 @@
        "NameInRequest": "name",
        "Type": {
         "$id": "89",
-<<<<<<< HEAD
-        "Kind": "Primitive",
-        "Name": "String"
-=======
-        "Kind": "string",
-        "IsNullable": false
->>>>>>> 9b8a321f
+        "Kind": "string"
        },
        "Location": "Query",
        "IsRequired": true,
@@ -1026,13 +924,7 @@
        "NameInRequest": "name",
        "Type": {
         "$id": "98",
-<<<<<<< HEAD
-        "Kind": "Primitive",
-        "Name": "String"
-=======
-        "Kind": "string",
-        "IsNullable": false
->>>>>>> 9b8a321f
+        "Kind": "string"
        },
        "Location": "Query",
        "IsRequired": true,
@@ -1112,13 +1004,7 @@
        "NameInRequest": "kind",
        "Type": {
         "$id": "105",
-<<<<<<< HEAD
-        "Kind": "Primitive",
-        "Name": "String"
-=======
-        "Kind": "string",
-        "IsNullable": false
->>>>>>> 9b8a321f
+        "Kind": "string"
        },
        "Location": "Query",
        "IsRequired": true,
