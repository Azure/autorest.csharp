--- conflicted
+++ resolved
@@ -64,36 +64,6 @@
        "Explode": false,
        "IsRequired": false,
        "Kind": "Method"
-<<<<<<< HEAD
-      },
-      {
-       "$id": "10",
-       "Name": "accept",
-       "NameInRequest": "Accept",
-       "Type": {
-        "$id": "11",
-        "Kind": "string",
-        "Name": "string",
-        "CrossLanguageDefinitionId": "TypeSpec.string"
-       },
-       "Location": "Header",
-       "IsApiVersion": false,
-       "IsResourceParameter": false,
-       "IsContentType": false,
-       "IsRequired": true,
-       "IsEndpoint": false,
-       "SkipUrlEncoding": false,
-       "Explode": false,
-       "Kind": "Constant",
-       "DefaultValue": {
-        "$id": "12",
-        "Type": {
-         "$ref": "11"
-        },
-        "Value": "application/json"
-       }
-=======
->>>>>>> cc743cb2
       }
      ],
      "Responses": [
