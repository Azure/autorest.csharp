{
 "$id": "1",
 "Name": "Azure.SpecialHeaders.XmsClientRequestId",
 "ApiVersions": [],
 "Enums": [],
 "Models": [],
 "Clients": [
  {
   "$id": "2",
   "Name": "XmsClientRequestIdClient",
   "Description": "Azure client request id header configurations.",
   "Operations": [
    {
     "$id": "3",
     "Name": "get",
     "ResourceName": "XmsClientRequestId",
     "Description": "Get operation with azure `x-ms-client-request-id` header.",
     "Accessibility": "public",
     "Parameters": [
      {
       "$id": "4",
       "Name": "endpoint",
       "NameInRequest": "endpoint",
       "Type": {
        "$id": "5",
        "Kind": "string",
        "Name": "string",
        "CrossLanguageDefinitionId": "TypeSpec.string"
       },
       "Location": "Uri",
       "IsApiVersion": false,
       "IsResourceParameter": false,
       "IsContentType": false,
       "IsRequired": true,
       "IsEndpoint": true,
       "SkipUrlEncoding": false,
       "Explode": false,
       "Kind": "Client",
       "DefaultValue": {
        "$id": "6",
        "Type": {
         "$id": "7",
         "Kind": "string",
         "Name": "string",
         "CrossLanguageDefinitionId": "TypeSpec.string"
        },
        "Value": "http://localhost:3000"
       }
      },
      {
       "$id": "8",
       "Name": "clientRequestId",
       "NameInRequest": "x-ms-client-request-id",
       "Type": {
        "$id": "9",
        "Kind": "string",
<<<<<<< HEAD
        "Decorators": []
=======
        "Name": "string",
        "CrossLanguageDefinitionId": "TypeSpec.string"
>>>>>>> 3e9fef80
       },
       "Location": "Header",
       "IsApiVersion": false,
       "IsContentType": false,
       "IsEndpoint": false,
       "Explode": false,
       "IsRequired": false,
       "Kind": "Method"
      }
     ],
     "Responses": [
      {
       "$id": "10",
       "StatusCodes": [
        204
       ],
       "BodyMediaType": "Json",
       "Headers": [],
       "IsErrorResponse": false
      }
     ],
     "HttpMethod": "GET",
     "RequestBodyMediaType": "None",
     "Uri": "{endpoint}",
     "Path": "/azure/special-headers/x-ms-client-request-id/",
     "BufferResponse": true,
     "GenerateProtocolMethod": true,
     "GenerateConvenienceMethod": true,
     "CrossLanguageDefinitionId": "Azure.SpecialHeaders.XmsClientRequestId.get"
    }
   ],
   "Protocol": {
    "$id": "11"
   },
   "Parameters": [
    {
     "$ref": "4"
    }
   ],
   "Decorators": []
  }
 ]
}<|MERGE_RESOLUTION|>--- conflicted
+++ resolved
@@ -54,12 +54,9 @@
        "Type": {
         "$id": "9",
         "Kind": "string",
-<<<<<<< HEAD
+        "Name": "string",
+        "CrossLanguageDefinitionId": "TypeSpec.string",
         "Decorators": []
-=======
-        "Name": "string",
-        "CrossLanguageDefinitionId": "TypeSpec.string"
->>>>>>> 3e9fef80
        },
        "Location": "Header",
        "IsApiVersion": false,
@@ -67,7 +64,8 @@
        "IsEndpoint": false,
        "Explode": false,
        "IsRequired": false,
-       "Kind": "Method"
+       "Kind": "Method",
+       "Decorators": []
       }
      ],
      "Responses": [
@@ -88,7 +86,8 @@
      "BufferResponse": true,
      "GenerateProtocolMethod": true,
      "GenerateConvenienceMethod": true,
-     "CrossLanguageDefinitionId": "Azure.SpecialHeaders.XmsClientRequestId.get"
+     "CrossLanguageDefinitionId": "Azure.SpecialHeaders.XmsClientRequestId.get",
+     "Decorators": []
     }
    ],
    "Protocol": {
