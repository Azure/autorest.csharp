{
 "$id": "1",
 "Name": "Azure.SpecialHeaders.XmsClientRequestId",
 "ApiVersions": [],
 "Enums": [],
 "Models": [],
 "Clients": [
  {
   "$id": "2",
   "Name": "XmsClientRequestIdClient",
   "Description": "Azure client request id header configurations.",
   "Operations": [
    {
     "$id": "3",
     "Name": "get",
     "ResourceName": "XmsClientRequestId",
     "Description": "Get operation with azure `x-ms-client-request-id` header.",
     "Accessibility": "public",
     "Parameters": [
      {
       "$id": "4",
<<<<<<< HEAD
       "Name": "clientRequestId",
       "NameInRequest": "x-ms-client-request-id",
       "Type": {
        "$id": "5",
        "Kind": "string",
        "Name": "string",
        "CrossLanguageDefinitionId": "TypeSpec.string",
        "Decorators": []
=======
       "Name": "endpoint",
       "NameInRequest": "endpoint",
       "Type": {
        "$id": "5",
        "kind": "url",
        "name": "url",
        "crossLanguageDefinitionId": "TypeSpec.url"
       },
       "Location": "Uri",
       "IsApiVersion": false,
       "IsResourceParameter": false,
       "IsContentType": false,
       "IsRequired": true,
       "IsEndpoint": true,
       "SkipUrlEncoding": false,
       "Explode": false,
       "Kind": "Client",
       "DefaultValue": {
        "$id": "6",
        "Type": {
         "$id": "7",
         "kind": "string",
         "name": "string",
         "crossLanguageDefinitionId": "TypeSpec.string"
        },
        "Value": "http://localhost:3000"
       }
      },
      {
       "$id": "8",
       "Name": "clientRequestId",
       "NameInRequest": "x-ms-client-request-id",
       "Type": {
        "$id": "9",
        "kind": "string",
        "name": "string",
        "crossLanguageDefinitionId": "TypeSpec.string",
        "decorators": []
>>>>>>> 6835b74d
       },
       "Location": "Header",
       "IsApiVersion": false,
       "IsContentType": false,
       "IsEndpoint": false,
       "Explode": false,
       "IsRequired": false,
       "Kind": "Method",
       "Decorators": [],
       "SkipUrlEncoding": false
      }
     ],
     "Responses": [
      {
       "$id": "6",
       "StatusCodes": [
        204
       ],
       "BodyMediaType": "Json",
       "Headers": [],
       "IsErrorResponse": false
      }
     ],
     "HttpMethod": "GET",
     "RequestBodyMediaType": "None",
     "Uri": "{endpoint}",
     "Path": "/azure/special-headers/x-ms-client-request-id/",
     "BufferResponse": true,
     "GenerateProtocolMethod": true,
     "GenerateConvenienceMethod": true,
     "CrossLanguageDefinitionId": "Azure.SpecialHeaders.XmsClientRequestId.get",
     "Decorators": []
    }
   ],
   "Protocol": {
    "$id": "7"
   },
   "Parameters": [
    {
     "$id": "8",
     "Name": "endpoint",
     "NameInRequest": "endpoint",
     "Type": {
      "$id": "9",
      "Kind": "url",
      "Name": "url",
      "CrossLanguageDefinitionId": "TypeSpec.url"
     },
     "Location": "Uri",
     "IsApiVersion": false,
     "IsResourceParameter": false,
     "IsContentType": false,
     "IsRequired": true,
     "IsEndpoint": true,
     "SkipUrlEncoding": false,
     "Explode": false,
     "Kind": "Client",
     "DefaultValue": {
      "$id": "10",
      "Type": {
       "$id": "11",
       "Kind": "string",
       "Name": "string",
       "CrossLanguageDefinitionId": "TypeSpec.string"
      },
      "Value": "http://localhost:3000"
     }
    }
   ],
   "Decorators": []
  }
 ]
}<|MERGE_RESOLUTION|>--- conflicted
+++ resolved
@@ -19,55 +19,14 @@
      "Parameters": [
       {
        "$id": "4",
-<<<<<<< HEAD
        "Name": "clientRequestId",
        "NameInRequest": "x-ms-client-request-id",
        "Type": {
         "$id": "5",
-        "Kind": "string",
-        "Name": "string",
-        "CrossLanguageDefinitionId": "TypeSpec.string",
-        "Decorators": []
-=======
-       "Name": "endpoint",
-       "NameInRequest": "endpoint",
-       "Type": {
-        "$id": "5",
-        "kind": "url",
-        "name": "url",
-        "crossLanguageDefinitionId": "TypeSpec.url"
-       },
-       "Location": "Uri",
-       "IsApiVersion": false,
-       "IsResourceParameter": false,
-       "IsContentType": false,
-       "IsRequired": true,
-       "IsEndpoint": true,
-       "SkipUrlEncoding": false,
-       "Explode": false,
-       "Kind": "Client",
-       "DefaultValue": {
-        "$id": "6",
-        "Type": {
-         "$id": "7",
-         "kind": "string",
-         "name": "string",
-         "crossLanguageDefinitionId": "TypeSpec.string"
-        },
-        "Value": "http://localhost:3000"
-       }
-      },
-      {
-       "$id": "8",
-       "Name": "clientRequestId",
-       "NameInRequest": "x-ms-client-request-id",
-       "Type": {
-        "$id": "9",
         "kind": "string",
         "name": "string",
         "crossLanguageDefinitionId": "TypeSpec.string",
         "decorators": []
->>>>>>> 6835b74d
        },
        "Location": "Header",
        "IsApiVersion": false,
@@ -112,9 +71,9 @@
      "NameInRequest": "endpoint",
      "Type": {
       "$id": "9",
-      "Kind": "url",
-      "Name": "url",
-      "CrossLanguageDefinitionId": "TypeSpec.url"
+      "kind": "url",
+      "name": "url",
+      "crossLanguageDefinitionId": "TypeSpec.url"
      },
      "Location": "Uri",
      "IsApiVersion": false,
@@ -129,9 +88,9 @@
       "$id": "10",
       "Type": {
        "$id": "11",
-       "Kind": "string",
-       "Name": "string",
-       "CrossLanguageDefinitionId": "TypeSpec.string"
+       "kind": "string",
+       "name": "string",
+       "crossLanguageDefinitionId": "TypeSpec.string"
       },
       "Value": "http://localhost:3000"
      }
