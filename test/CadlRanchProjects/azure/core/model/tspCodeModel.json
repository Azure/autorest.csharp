--- conflicted
+++ resolved
@@ -135,7 +135,9 @@
         "$id": "19",
         "Type": {
          "$id": "20",
-         "Kind": "string"
+         "Kind": "string",
+         "Name": "string",
+         "CrossLanguageDefinitionId": "TypeSpec.string"
         },
         "Value": "http://localhost:3000"
        }
@@ -149,7 +151,9 @@
         "Kind": "constant",
         "ValueType": {
          "$id": "23",
-         "Kind": "string"
+         "Kind": "string",
+         "Name": "string",
+         "CrossLanguageDefinitionId": "TypeSpec.string"
         },
         "Value": "application/json"
        },
@@ -173,15 +177,10 @@
         "Kind": "array",
         "Name": "EmbeddingVector",
         "ValueType": {
-<<<<<<< HEAD
-         "$id": "22",
+         "$id": "26",
          "Kind": "int32",
          "Name": "int32",
          "CrossLanguageDefinitionId": "TypeSpec.int32"
-=======
-         "$id": "26",
-         "Kind": "int32"
->>>>>>> cc743cb2
         },
         "CrossLanguageDefinitionId": "Azure.Core.EmbeddingVector"
        },
@@ -209,38 +208,7 @@
      "Accessibility": "public",
      "Parameters": [
       {
-<<<<<<< HEAD
-       "$ref": "11"
-      },
-      {
-       "$id": "24",
-       "Name": "body",
-       "NameInRequest": "body",
-       "Description": "_",
-       "Type": {
-        "$id": "25",
-        "Kind": "array",
-        "Name": "EmbeddingVector",
-        "ValueType": {
-         "$id": "26",
-         "Kind": "int32",
-         "Name": "int32",
-         "CrossLanguageDefinitionId": "TypeSpec.int32"
-        },
-        "CrossLanguageDefinitionId": "Azure.Core.EmbeddingVector"
-       },
-       "Location": "Body",
-       "IsRequired": true,
-       "IsApiVersion": false,
-       "IsResourceParameter": false,
-       "IsContentType": false,
-       "IsEndpoint": false,
-       "SkipUrlEncoding": false,
-       "Explode": false,
-       "Kind": "Method"
-=======
        "$ref": "17"
->>>>>>> cc743cb2
       },
       {
        "$id": "28",
@@ -248,20 +216,15 @@
        "NameInRequest": "Content-Type",
        "Description": "Body parameter's content type. Known values are application/json",
        "Type": {
-<<<<<<< HEAD
-        "$id": "28",
-        "Kind": "string",
-        "Name": "string",
-        "CrossLanguageDefinitionId": "TypeSpec.string"
-=======
         "$id": "29",
         "Kind": "constant",
         "ValueType": {
          "$id": "30",
-         "Kind": "string"
+         "Kind": "string",
+         "Name": "string",
+         "CrossLanguageDefinitionId": "TypeSpec.string"
         },
         "Value": "application/json"
->>>>>>> cc743cb2
        },
        "Location": "Header",
        "IsApiVersion": false,
@@ -277,21 +240,16 @@
        "NameInRequest": "body",
        "Description": "_",
        "Type": {
-<<<<<<< HEAD
-        "$id": "31",
-        "Kind": "string",
-        "Name": "string",
-        "CrossLanguageDefinitionId": "TypeSpec.string"
-=======
         "$id": "32",
         "Kind": "array",
         "Name": "EmbeddingVector",
         "ValueType": {
          "$id": "33",
-         "Kind": "int32"
+         "Kind": "int32",
+         "Name": "int32",
+         "CrossLanguageDefinitionId": "TypeSpec.int32"
         },
         "CrossLanguageDefinitionId": "Azure.Core.EmbeddingVector"
->>>>>>> cc743cb2
        },
        "Location": "Body",
        "IsApiVersion": false,
@@ -344,7 +302,9 @@
         "Kind": "constant",
         "ValueType": {
          "$id": "38",
-         "Kind": "string"
+         "Kind": "string",
+         "Name": "string",
+         "CrossLanguageDefinitionId": "TypeSpec.string"
         },
         "Value": "application/json"
        },
@@ -361,20 +321,15 @@
        "Name": "accept",
        "NameInRequest": "Accept",
        "Type": {
-<<<<<<< HEAD
-        "$id": "37",
-        "Kind": "string",
-        "Name": "string",
-        "CrossLanguageDefinitionId": "TypeSpec.string"
-=======
         "$id": "40",
         "Kind": "constant",
         "ValueType": {
          "$id": "41",
-         "Kind": "string"
+         "Kind": "string",
+         "Name": "string",
+         "CrossLanguageDefinitionId": "TypeSpec.string"
         },
         "Value": "application/json"
->>>>>>> cc743cb2
        },
        "Location": "Header",
        "IsApiVersion": false,
@@ -390,14 +345,7 @@
        "NameInRequest": "body",
        "Description": "_",
        "Type": {
-<<<<<<< HEAD
-        "$id": "40",
-        "Kind": "string",
-        "Name": "string",
-        "CrossLanguageDefinitionId": "TypeSpec.string"
-=======
         "$ref": "5"
->>>>>>> cc743cb2
        },
        "Location": "Body",
        "IsApiVersion": false,
