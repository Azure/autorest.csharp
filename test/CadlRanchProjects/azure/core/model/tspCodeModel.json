{
 "$id": "1",
 "Name": "_Specs_.Azure.Core.Model",
 "ApiVersions": [
  "2022-12-01-preview"
 ],
 "Enums": [
  {
   "$id": "2",
   "kind": "enum",
   "name": "Versions",
   "crossLanguageDefinitionId": "_Specs_.Azure.Core.Model.Versions",
   "valueType": {
    "$id": "3",
    "kind": "string",
    "name": "string",
    "crossLanguageDefinitionId": "TypeSpec.string",
    "decorators": []
   },
   "values": [
    {
     "$id": "4",
     "kind": "enumvalue",
     "name": "v2022_12_01_preview",
     "value": "2022-12-01-preview",
     "valueType": {
      "$id": "5",
      "kind": "string",
      "name": "string",
      "crossLanguageDefinitionId": "TypeSpec.string",
      "decorators": []
     },
     "enumType": {
      "$ref": "2"
     },
     "description": "The version 2022-12-01-preview.",
     "decorators": []
    }
   ],
   "description": "The version of the API.",
   "isFixed": true,
   "isFlags": false,
   "usage": "ApiVersionEnum",
   "decorators": []
  }
 ],
 "Models": [
  {
   "$id": "6",
   "kind": "model",
   "name": "AzureEmbeddingModel",
   "crossLanguageDefinitionId": "_Specs_.Azure.Core.Model.AzureEmbeddingModel",
   "usage": "Input,Output,Json",
   "decorators": [],
   "properties": [
    {
     "$id": "7",
     "kind": "property",
     "name": "embedding",
     "serializedName": "embedding",
     "type": {
      "$id": "8",
      "kind": "array",
      "name": "EmbeddingVector",
      "valueType": {
       "$id": "9",
       "kind": "int32",
       "name": "int32",
       "crossLanguageDefinitionId": "TypeSpec.int32",
       "decorators": []
      },
      "crossLanguageDefinitionId": "Azure.Core.EmbeddingVector",
      "decorators": []
     },
     "optional": false,
     "readOnly": false,
     "discriminator": false,
     "flatten": false,
     "decorators": [],
     "crossLanguageDefinitionId": "_Specs_.Azure.Core.Model.AzureEmbeddingModel.embedding"
    }
   ]
  }
 ],
 "Clients": [
  {
   "$id": "10",
   "Name": "ModelClient",
   "Operations": [],
   "Protocol": {
    "$id": "11"
   },
   "Parameters": [
    {
     "$id": "12",
     "Name": "endpoint",
     "NameInRequest": "endpoint",
     "Description": "Service host",
     "Type": {
      "$id": "13",
      "kind": "url",
      "name": "url",
      "crossLanguageDefinitionId": "TypeSpec.url"
     },
     "Location": "Uri",
     "IsApiVersion": false,
     "IsResourceParameter": false,
     "IsContentType": false,
     "IsRequired": true,
     "IsEndpoint": true,
     "SkipUrlEncoding": false,
     "Explode": false,
     "Kind": "Client",
     "DefaultValue": {
      "$id": "14",
      "Type": {
       "$id": "15",
       "kind": "string",
       "name": "string",
       "crossLanguageDefinitionId": "TypeSpec.string"
      },
      "Value": "http://localhost:3000"
     }
    }
   ],
   "Decorators": []
  },
  {
   "$id": "16",
   "Name": "AzureCoreEmbeddingVector",
   "Operations": [
    {
     "$id": "17",
     "Name": "get",
     "ResourceName": "AzureCoreEmbeddingVector",
     "Description": "get an embedding vector",
     "Accessibility": "public",
     "Parameters": [
      {
       "$id": "18",
<<<<<<< HEAD
=======
       "Name": "endpoint",
       "NameInRequest": "endpoint",
       "Description": "Service host",
       "Type": {
        "$id": "19",
        "kind": "url",
        "name": "url",
        "crossLanguageDefinitionId": "TypeSpec.url"
       },
       "Location": "Uri",
       "IsApiVersion": false,
       "IsResourceParameter": false,
       "IsContentType": false,
       "IsRequired": true,
       "IsEndpoint": true,
       "SkipUrlEncoding": false,
       "Explode": false,
       "Kind": "Client",
       "DefaultValue": {
        "$id": "20",
        "Type": {
         "$id": "21",
         "kind": "string",
         "name": "string",
         "crossLanguageDefinitionId": "TypeSpec.string"
        },
        "Value": "http://localhost:3000"
       }
      },
      {
       "$id": "22",
>>>>>>> fb93e005
       "Name": "accept",
       "NameInRequest": "Accept",
       "Type": {
        "$id": "19",
        "kind": "constant",
        "valueType": {
         "$id": "20",
         "kind": "string",
         "name": "string",
         "crossLanguageDefinitionId": "TypeSpec.string",
         "decorators": []
        },
        "value": "application/json",
        "decorators": []
       },
       "Location": "Header",
       "IsApiVersion": false,
       "IsContentType": false,
       "IsEndpoint": false,
       "Explode": false,
       "IsRequired": true,
       "Kind": "Constant",
       "Decorators": [],
       "SkipUrlEncoding": false
      }
     ],
     "Responses": [
      {
       "$id": "21",
       "StatusCodes": [
        200
       ],
       "BodyType": {
        "$id": "22",
        "kind": "array",
        "name": "EmbeddingVector",
        "valueType": {
         "$id": "23",
         "kind": "int32",
         "name": "int32",
         "crossLanguageDefinitionId": "TypeSpec.int32",
         "decorators": []
        },
        "crossLanguageDefinitionId": "Azure.Core.EmbeddingVector",
        "decorators": []
       },
       "BodyMediaType": "Json",
       "Headers": [],
       "IsErrorResponse": false,
       "ContentTypes": [
        "application/json"
       ]
      }
     ],
     "HttpMethod": "GET",
     "RequestBodyMediaType": "None",
     "Uri": "{endpoint}",
     "Path": "/azure/core/model/embeddingVector",
     "BufferResponse": true,
     "GenerateProtocolMethod": true,
     "GenerateConvenienceMethod": true,
     "CrossLanguageDefinitionId": "_Specs_.Azure.Core.Model.AzureCoreEmbeddingVector.get",
     "Decorators": []
    },
    {
     "$id": "24",
     "Name": "put",
     "ResourceName": "AzureCoreEmbeddingVector",
     "Description": "put an embedding vector",
     "Accessibility": "public",
     "Parameters": [
      {
       "$id": "25",
       "Name": "contentType",
       "NameInRequest": "Content-Type",
       "Description": "Body parameter's content type. Known values are application/json",
       "Type": {
        "$id": "26",
        "kind": "constant",
        "valueType": {
         "$id": "27",
         "kind": "string",
         "name": "string",
         "crossLanguageDefinitionId": "TypeSpec.string",
         "decorators": []
        },
        "value": "application/json",
        "decorators": []
       },
       "Location": "Header",
       "IsApiVersion": false,
       "IsContentType": true,
       "IsEndpoint": false,
       "Explode": false,
       "IsRequired": true,
       "Kind": "Constant",
       "Decorators": [],
       "SkipUrlEncoding": false
      },
      {
       "$id": "28",
       "Name": "body",
       "NameInRequest": "body",
       "Description": "_",
       "Type": {
        "$id": "29",
        "kind": "array",
        "name": "EmbeddingVector",
        "valueType": {
         "$id": "30",
         "kind": "int32",
         "name": "int32",
         "crossLanguageDefinitionId": "TypeSpec.int32",
         "decorators": []
        },
        "crossLanguageDefinitionId": "Azure.Core.EmbeddingVector",
        "decorators": []
       },
       "Location": "Body",
       "IsApiVersion": false,
       "IsContentType": false,
       "IsEndpoint": false,
       "Explode": false,
       "IsRequired": true,
       "Kind": "Method",
       "Decorators": [],
       "SkipUrlEncoding": false
      }
     ],
     "Responses": [
      {
       "$id": "31",
       "StatusCodes": [
        204
       ],
       "BodyMediaType": "Json",
       "Headers": [],
       "IsErrorResponse": false
      }
     ],
     "HttpMethod": "PUT",
     "RequestBodyMediaType": "None",
     "Uri": "{endpoint}",
     "Path": "/azure/core/model/embeddingVector",
     "RequestMediaTypes": [
      "application/json"
     ],
     "BufferResponse": true,
     "GenerateProtocolMethod": true,
     "GenerateConvenienceMethod": true,
     "CrossLanguageDefinitionId": "_Specs_.Azure.Core.Model.AzureCoreEmbeddingVector.put",
     "Decorators": []
    },
    {
     "$id": "32",
     "Name": "post",
     "ResourceName": "AzureCoreEmbeddingVector",
     "Description": "post a model which has an embeddingVector property",
     "Accessibility": "public",
     "Parameters": [
      {
       "$id": "33",
       "Name": "contentType",
       "NameInRequest": "Content-Type",
       "Description": "Body parameter's content type. Known values are application/json",
       "Type": {
        "$id": "34",
        "kind": "constant",
        "valueType": {
         "$id": "35",
         "kind": "string",
         "name": "string",
         "crossLanguageDefinitionId": "TypeSpec.string",
         "decorators": []
        },
        "value": "application/json",
        "decorators": []
       },
       "Location": "Header",
       "IsApiVersion": false,
       "IsContentType": true,
       "IsEndpoint": false,
       "Explode": false,
       "IsRequired": true,
       "Kind": "Constant",
       "Decorators": [],
       "SkipUrlEncoding": false
      },
      {
       "$id": "36",
       "Name": "accept",
       "NameInRequest": "Accept",
       "Type": {
        "$id": "37",
        "kind": "constant",
        "valueType": {
         "$id": "38",
         "kind": "string",
         "name": "string",
         "crossLanguageDefinitionId": "TypeSpec.string",
         "decorators": []
        },
        "value": "application/json",
        "decorators": []
       },
       "Location": "Header",
       "IsApiVersion": false,
       "IsContentType": false,
       "IsEndpoint": false,
       "Explode": false,
       "IsRequired": true,
       "Kind": "Constant",
       "Decorators": [],
       "SkipUrlEncoding": false
      },
      {
       "$id": "39",
       "Name": "body",
       "NameInRequest": "body",
       "Description": "_",
       "Type": {
        "$ref": "6"
       },
       "Location": "Body",
       "IsApiVersion": false,
       "IsContentType": false,
       "IsEndpoint": false,
       "Explode": false,
       "IsRequired": true,
       "Kind": "Method",
       "Decorators": [],
       "SkipUrlEncoding": false
      }
     ],
     "Responses": [
      {
       "$id": "40",
       "StatusCodes": [
        200
       ],
       "BodyType": {
        "$ref": "6"
       },
       "BodyMediaType": "Json",
       "Headers": [],
       "IsErrorResponse": false,
       "ContentTypes": [
        "application/json"
       ]
      }
     ],
     "HttpMethod": "POST",
     "RequestBodyMediaType": "Json",
     "Uri": "{endpoint}",
     "Path": "/azure/core/model/embeddingVector",
     "RequestMediaTypes": [
      "application/json"
     ],
     "BufferResponse": true,
     "GenerateProtocolMethod": true,
     "GenerateConvenienceMethod": true,
     "CrossLanguageDefinitionId": "_Specs_.Azure.Core.Model.AzureCoreEmbeddingVector.post",
     "Decorators": []
    }
   ],
   "Protocol": {
    "$id": "41"
   },
   "Parent": "ModelClient",
   "Parameters": [
    {
     "$id": "42",
     "Name": "endpoint",
     "NameInRequest": "endpoint",
     "Type": {
      "$id": "43",
      "kind": "url",
      "name": "url",
      "crossLanguageDefinitionId": "TypeSpec.url"
     },
     "Location": "Uri",
     "IsApiVersion": false,
     "IsResourceParameter": false,
     "IsContentType": false,
     "IsRequired": true,
     "IsEndpoint": true,
     "SkipUrlEncoding": false,
     "Explode": false,
     "Kind": "Client",
     "DefaultValue": {
      "$id": "44",
      "Type": {
       "$id": "45",
       "kind": "string",
       "name": "string",
       "crossLanguageDefinitionId": "TypeSpec.string"
      },
      "Value": "http://localhost:3000"
     }
    }
   ],
   "Decorators": []
  }
 ]
}<|MERGE_RESOLUTION|>--- conflicted
+++ resolved
@@ -138,40 +138,6 @@
      "Parameters": [
       {
        "$id": "18",
-<<<<<<< HEAD
-=======
-       "Name": "endpoint",
-       "NameInRequest": "endpoint",
-       "Description": "Service host",
-       "Type": {
-        "$id": "19",
-        "kind": "url",
-        "name": "url",
-        "crossLanguageDefinitionId": "TypeSpec.url"
-       },
-       "Location": "Uri",
-       "IsApiVersion": false,
-       "IsResourceParameter": false,
-       "IsContentType": false,
-       "IsRequired": true,
-       "IsEndpoint": true,
-       "SkipUrlEncoding": false,
-       "Explode": false,
-       "Kind": "Client",
-       "DefaultValue": {
-        "$id": "20",
-        "Type": {
-         "$id": "21",
-         "kind": "string",
-         "name": "string",
-         "crossLanguageDefinitionId": "TypeSpec.string"
-        },
-        "Value": "http://localhost:3000"
-       }
-      },
-      {
-       "$id": "22",
->>>>>>> fb93e005
        "Name": "accept",
        "NameInRequest": "Accept",
        "Type": {
@@ -446,6 +412,7 @@
      "$id": "42",
      "Name": "endpoint",
      "NameInRequest": "endpoint",
+     "Description": "Service host",
      "Type": {
       "$id": "43",
       "kind": "url",
