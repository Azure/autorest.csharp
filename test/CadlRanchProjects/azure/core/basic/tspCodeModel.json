--- conflicted
+++ resolved
@@ -237,12 +237,8 @@
    "Decorators": [],
    "Properties": [
     {
-<<<<<<< HEAD
-     "$id": "26",
-=======
      "$id": "23",
      "Kind": "property",
->>>>>>> bd4a44f4
      "Name": "value",
      "SerializedName": "value",
      "Description": "The User items on this page",
@@ -263,12 +259,8 @@
      "CrossLanguageDefinitionId": "Azure.Core.Foundations.CustomPage.value"
     },
     {
-<<<<<<< HEAD
-     "$id": "28",
-=======
      "$id": "25",
      "Kind": "property",
->>>>>>> bd4a44f4
      "Name": "nextLink",
      "SerializedName": "nextLink",
      "Description": "The link to the next page of items",
