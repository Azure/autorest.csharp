--- conflicted
+++ resolved
@@ -327,40 +327,6 @@
      "Parameters": [
       {
        "$id": "34",
-<<<<<<< HEAD
-=======
-       "Name": "endpoint",
-       "NameInRequest": "endpoint",
-       "Description": "Service host",
-       "Type": {
-        "$id": "35",
-        "kind": "url",
-        "name": "url",
-        "crossLanguageDefinitionId": "TypeSpec.url"
-       },
-       "Location": "Uri",
-       "IsApiVersion": false,
-       "IsResourceParameter": false,
-       "IsContentType": false,
-       "IsRequired": true,
-       "IsEndpoint": true,
-       "SkipUrlEncoding": false,
-       "Explode": false,
-       "Kind": "Client",
-       "DefaultValue": {
-        "$id": "36",
-        "Type": {
-         "$id": "37",
-         "kind": "string",
-         "name": "string",
-         "crossLanguageDefinitionId": "TypeSpec.string"
-        },
-        "Value": "http://localhost:3000"
-       }
-      },
-      {
-       "$id": "38",
->>>>>>> fb93e005
        "Name": "apiVersion",
        "NameInRequest": "api-version",
        "Description": "The API version to use for this operation.",
@@ -1481,6 +1447,7 @@
      "$id": "139",
      "Name": "endpoint",
      "NameInRequest": "endpoint",
+     "Description": "Service host",
      "Type": {
       "$id": "140",
       "kind": "url",
