--- conflicted
+++ resolved
@@ -8,42 +8,6 @@
   {
    "$id": "2",
    "Kind": "enum",
-<<<<<<< HEAD
-   "Name": "ListItemInputExtensibleEnum",
-   "CrossLanguageDefinitionId": "_Specs_.Azure.Core.Basic.ListItemInputExtensibleEnum",
-   "ValueType": {
-    "$id": "3",
-    "Kind": "string",
-    "Name": "string",
-    "CrossLanguageDefinitionId": "TypeSpec.string",
-    "Decorators": []
-   },
-   "Values": [
-    {
-     "$id": "4",
-     "Name": "First",
-     "Value": "First",
-     "Description": "The first enum value.",
-     "Decorators": []
-    },
-    {
-     "$id": "5",
-     "Name": "Second",
-     "Value": "Second",
-     "Description": "The second enum value.",
-     "Decorators": []
-    }
-   ],
-   "Description": "An extensible enum input parameter.",
-   "IsExtensible": true,
-   "Usage": "Input",
-   "Decorators": []
-  },
-  {
-   "$id": "6",
-   "Kind": "enum",
-=======
->>>>>>> 1c1fc7e3
    "Name": "Versions",
    "CrossLanguageDefinitionId": "_Specs_.Azure.Core.Basic.Versions",
    "ValueType": {
@@ -211,137 +175,7 @@
    ]
   },
   {
-<<<<<<< HEAD
-   "$ref": "16"
-  },
-  {
-   "$id": "26",
-   "Kind": "model",
-   "Name": "ListItemInputBody",
-   "CrossLanguageDefinitionId": "_Specs_.Azure.Core.Basic.ListItemInputBody",
-   "Usage": "Input,Json",
-   "Description": "The body of the input.",
-   "Decorators": [],
-   "Properties": [
-    {
-     "$id": "27",
-     "Name": "inputName",
-     "SerializedName": "inputName",
-     "Description": "The name of the input.",
-     "Type": {
-      "$id": "28",
-      "Kind": "string",
-      "Name": "string",
-      "CrossLanguageDefinitionId": "TypeSpec.string",
-      "Decorators": []
-     },
-     "IsRequired": true,
-     "IsReadOnly": false,
-     "Decorators": []
-    }
-   ]
-  },
-  {
-   "$id": "29",
-   "Kind": "model",
-   "Name": "UserListResults",
-   "CrossLanguageDefinitionId": "_Specs_.Azure.Core.Basic.CustomPageModel",
-   "Usage": "Output,Json",
-   "Decorators": [],
-   "Properties": [
-    {
-     "$id": "30",
-     "Name": "items",
-     "SerializedName": "items",
-     "Description": "List of items.",
-     "Type": {
-      "$id": "31",
-      "Kind": "array",
-      "Name": "ArrayUser",
-      "ValueType": {
-       "$ref": "9"
-      },
-      "CrossLanguageDefinitionId": "TypeSpec.Array",
-      "Decorators": []
-     },
-     "IsRequired": true,
-     "IsReadOnly": false,
-     "Decorators": []
-    },
-    {
-     "$id": "32",
-     "Name": "nextLink",
-     "SerializedName": "nextLink",
-     "Description": "Link to fetch more items.",
-     "Type": {
-      "$id": "33",
-      "Kind": "string",
-      "Name": "string",
-      "CrossLanguageDefinitionId": "TypeSpec.string",
-      "Decorators": []
-     },
-     "IsRequired": false,
-     "IsReadOnly": false,
-     "Decorators": []
-    }
-   ]
-  },
-  {
-   "$id": "34",
-   "Kind": "model",
-   "Name": "FirstItem",
-   "CrossLanguageDefinitionId": "_Specs_.Azure.Core.Basic.FirstItem",
-   "Usage": "Output,Json",
-   "Description": "First item.",
-   "Decorators": [],
-   "Properties": [
-    {
-     "$id": "35",
-     "Name": "id",
-     "SerializedName": "id",
-     "Description": "The id of the item.",
-     "Type": {
-      "$id": "36",
-      "Kind": "int32",
-      "Name": "int32",
-      "CrossLanguageDefinitionId": "TypeSpec.int32",
-      "Decorators": []
-     },
-     "IsRequired": true,
-     "IsReadOnly": true,
-     "Decorators": []
-    }
-   ]
-  },
-  {
-   "$id": "37",
-   "Kind": "model",
-   "Name": "SecondItem",
-   "CrossLanguageDefinitionId": "_Specs_.Azure.Core.Basic.SecondItem",
-   "Usage": "Output,Json",
-   "Description": "Second item.",
-   "Decorators": [],
-   "Properties": [
-    {
-     "$id": "38",
-     "Name": "name",
-     "SerializedName": "name",
-     "Description": "The name of the item.",
-     "Type": {
-      "$id": "39",
-      "Kind": "string",
-      "Name": "string",
-      "CrossLanguageDefinitionId": "TypeSpec.string",
-      "Decorators": []
-     },
-     "IsRequired": true,
-     "IsReadOnly": true,
-     "Decorators": []
-    }
-   ]
-=======
    "$ref": "12"
->>>>>>> 1c1fc7e3
   },
   {
    "$id": "22",
@@ -362,117 +196,7 @@
       "Kind": "array",
       "Name": "ArrayUser",
       "ValueType": {
-<<<<<<< HEAD
-       "$ref": "9"
-      },
-      "CrossLanguageDefinitionId": "TypeSpec.Array",
-      "Decorators": []
-     },
-     "IsRequired": true,
-     "IsReadOnly": false,
-     "Decorators": []
-    },
-    {
-     "$id": "43",
-     "Name": "nextLink",
-     "SerializedName": "nextLink",
-     "Description": "The link to the next page of items",
-     "Type": {
-      "$id": "44",
-      "Kind": "url",
-      "Name": "ResourceLocation",
-      "CrossLanguageDefinitionId": "TypeSpec.Rest.ResourceLocation",
-      "BaseType": {
-       "$id": "45",
-       "Kind": "url",
-       "Name": "url",
-       "CrossLanguageDefinitionId": "TypeSpec.url",
-       "Decorators": []
-      },
-      "Decorators": []
-     },
-     "IsRequired": false,
-     "IsReadOnly": false,
-     "Decorators": []
-    }
-   ]
-  },
-  {
-   "$id": "46",
-   "Kind": "model",
-   "Name": "PagedFirstItem",
-   "CrossLanguageDefinitionId": "Azure.Core.Page",
-   "Usage": "None",
-   "Description": "Paged collection of FirstItem items",
-   "Decorators": [],
-   "Properties": [
-    {
-     "$id": "47",
-     "Name": "value",
-     "SerializedName": "value",
-     "Description": "The FirstItem items on this page",
-     "Type": {
-      "$id": "48",
-      "Kind": "array",
-      "Name": "ArrayFirstItem",
-      "ValueType": {
-       "$ref": "34"
-      },
-      "CrossLanguageDefinitionId": "TypeSpec.Array",
-      "Decorators": []
-     },
-     "IsRequired": true,
-     "IsReadOnly": false,
-     "Decorators": []
-    },
-    {
-     "$id": "49",
-     "Name": "nextLink",
-     "SerializedName": "nextLink",
-     "Description": "The link to the next page of items",
-     "Type": {
-      "$id": "50",
-      "Kind": "url",
-      "Name": "ResourceLocation",
-      "CrossLanguageDefinitionId": "TypeSpec.Rest.ResourceLocation",
-      "BaseType": {
-       "$id": "51",
-       "Kind": "url",
-       "Name": "url",
-       "CrossLanguageDefinitionId": "TypeSpec.url",
-       "Decorators": []
-      },
-      "Decorators": []
-     },
-     "IsRequired": false,
-     "IsReadOnly": false,
-     "Decorators": []
-    }
-   ]
-  },
-  {
-   "$id": "52",
-   "Kind": "model",
-   "Name": "PagedSecondItem",
-   "CrossLanguageDefinitionId": "Azure.Core.Page",
-   "Usage": "None",
-   "Description": "Paged collection of SecondItem items",
-   "Decorators": [],
-   "Properties": [
-    {
-     "$id": "53",
-     "Name": "value",
-     "SerializedName": "value",
-     "Description": "The SecondItem items on this page",
-     "Type": {
-      "$id": "54",
-      "Kind": "array",
-      "Name": "ArraySecondItem",
-      "ValueType": {
-       "$ref": "37"
-=======
        "$ref": "5"
->>>>>>> 1c1fc7e3
       },
       "CrossLanguageDefinitionId": "TypeSpec.Array",
       "Decorators": []
@@ -1335,7 +1059,8 @@
         "$id": "109",
         "Kind": "int32",
         "Name": "int32",
-        "CrossLanguageDefinitionId": "TypeSpec.int32"
+        "CrossLanguageDefinitionId": "TypeSpec.int32",
+        "Decorators": []
        },
        "Location": "Path",
        "IsApiVersion": false,
@@ -1343,7 +1068,8 @@
        "IsEndpoint": false,
        "Explode": false,
        "IsRequired": true,
-       "Kind": "Method"
+       "Kind": "Method",
+       "Decorators": []
       },
       {
        "$id": "110",
@@ -1375,394 +1101,6 @@
      "Responses": [
       {
        "$id": "113",
-       "StatusCodes": [
-        204
-       ],
-       "BodyMediaType": "Json",
-       "Headers": [],
-       "IsErrorResponse": false
-      }
-     ],
-     "HttpMethod": "DELETE",
-     "RequestBodyMediaType": "None",
-     "Uri": "{endpoint}",
-     "Path": "/azure/core/basic/users/{id}",
-     "BufferResponse": true,
-     "GenerateProtocolMethod": true,
-     "GenerateConvenienceMethod": true,
-<<<<<<< HEAD
-     "CrossLanguageDefinitionId": "_Specs_.Azure.Core.Basic.listWithPage",
-     "Decorators": []
-=======
-     "CrossLanguageDefinitionId": "_Specs_.Azure.Core.Basic.delete"
->>>>>>> 1c1fc7e3
-    },
-    {
-     "$id": "114",
-     "Name": "export",
-     "ResourceName": "Basic",
-     "Summary": "Exports a user.",
-     "Description": "Exports a User",
-     "Accessibility": "public",
-     "Parameters": [
-      {
-       "$ref": "30"
-      },
-      {
-       "$id": "115",
-       "Name": "apiVersion",
-       "NameInRequest": "api-version",
-       "Description": "The API version to use for this operation.",
-       "Type": {
-        "$id": "116",
-        "Kind": "string",
-        "Name": "string",
-        "CrossLanguageDefinitionId": "TypeSpec.string",
-        "Decorators": []
-       },
-       "Location": "Query",
-       "IsApiVersion": true,
-       "IsContentType": false,
-       "IsEndpoint": false,
-       "Explode": false,
-       "IsRequired": true,
-       "Kind": "Client",
-       "DefaultValue": {
-        "$id": "117",
-        "Type": {
-         "$id": "118",
-         "Kind": "string",
-         "Name": "string",
-         "CrossLanguageDefinitionId": "TypeSpec.string"
-        },
-        "Value": "2022-12-01-preview"
-       },
-       "Decorators": []
-      },
-      {
-       "$id": "119",
-       "Name": "id",
-       "NameInRequest": "id",
-       "Description": "The user's id.",
-       "Type": {
-        "$id": "120",
-        "Kind": "int32",
-        "Name": "int32",
-        "CrossLanguageDefinitionId": "TypeSpec.int32"
-       },
-<<<<<<< HEAD
-       "Location": "Query",
-       "IsApiVersion": false,
-       "IsContentType": false,
-       "IsEndpoint": false,
-       "Explode": false,
-       "IsRequired": false,
-       "Kind": "Method",
-       "Decorators": []
-      },
-      {
-       "$id": "149",
-       "Name": "contentType",
-       "NameInRequest": "Content-Type",
-       "Description": "Body parameter's content type. Known values are application/json",
-       "Type": {
-        "$id": "150",
-        "Kind": "constant",
-        "ValueType": {
-         "$id": "151",
-         "Kind": "string",
-         "Name": "string",
-         "CrossLanguageDefinitionId": "TypeSpec.string",
-         "Decorators": []
-        },
-        "Value": "application/json",
-        "Decorators": []
-       },
-       "Location": "Header",
-       "IsApiVersion": false,
-       "IsContentType": true,
-       "IsEndpoint": false,
-       "Explode": false,
-       "IsRequired": true,
-       "Kind": "Constant",
-       "Decorators": []
-      },
-      {
-       "$id": "152",
-       "Name": "accept",
-       "NameInRequest": "Accept",
-       "Type": {
-        "$id": "153",
-        "Kind": "constant",
-        "ValueType": {
-         "$id": "154",
-         "Kind": "string",
-         "Name": "string",
-         "CrossLanguageDefinitionId": "TypeSpec.string",
-         "Decorators": []
-        },
-        "Value": "application/json",
-        "Decorators": []
-       },
-       "Location": "Header",
-       "IsApiVersion": false,
-       "IsContentType": false,
-       "IsEndpoint": false,
-       "Explode": false,
-       "IsRequired": true,
-       "Kind": "Constant",
-       "Decorators": []
-      },
-      {
-       "$id": "155",
-       "Name": "bodyInput",
-       "NameInRequest": "bodyInput",
-       "Description": "The body of the input.",
-       "Type": {
-        "$ref": "26"
-       },
-       "Location": "Body",
-=======
-       "Location": "Path",
->>>>>>> 1c1fc7e3
-       "IsApiVersion": false,
-       "IsContentType": false,
-       "IsEndpoint": false,
-       "Explode": false,
-       "IsRequired": true,
-<<<<<<< HEAD
-       "Kind": "Method",
-       "Decorators": []
-      }
-     ],
-     "Responses": [
-      {
-       "$id": "156",
-       "StatusCodes": [
-        200
-       ],
-       "BodyType": {
-        "$ref": "40"
-       },
-       "BodyMediaType": "Json",
-       "Headers": [],
-       "IsErrorResponse": false,
-       "ContentTypes": [
-        "application/json"
-       ]
-      }
-     ],
-     "HttpMethod": "GET",
-     "RequestBodyMediaType": "Json",
-     "Uri": "{endpoint}",
-     "Path": "/azure/core/basic/parameters",
-     "RequestMediaTypes": [
-      "application/json"
-     ],
-     "BufferResponse": true,
-     "Paging": {
-      "$id": "157",
-      "ItemName": "value",
-      "NextLinkName": "nextLink"
-     },
-     "GenerateProtocolMethod": true,
-     "GenerateConvenienceMethod": true,
-     "CrossLanguageDefinitionId": "_Specs_.Azure.Core.Basic.listWithParameters",
-     "Decorators": []
-    },
-    {
-     "$id": "158",
-     "Name": "listWithCustomPageModel",
-     "ResourceName": "Basic",
-     "Description": "List with custom page model.",
-     "Accessibility": "public",
-     "Parameters": [
-      {
-       "$ref": "60"
-      },
-      {
-       "$id": "159",
-       "Name": "apiVersion",
-       "NameInRequest": "api-version",
-       "Description": "The API version to use for this operation.",
-       "Type": {
-        "$id": "160",
-        "Kind": "string",
-        "Name": "string",
-        "CrossLanguageDefinitionId": "TypeSpec.string",
-        "Decorators": []
-       },
-       "Location": "Query",
-       "IsApiVersion": true,
-       "IsContentType": false,
-       "IsEndpoint": false,
-       "Explode": false,
-       "IsRequired": true,
-       "Kind": "Client",
-       "DefaultValue": {
-        "$id": "161",
-        "Type": {
-         "$id": "162",
-         "Kind": "string",
-         "Name": "string",
-         "CrossLanguageDefinitionId": "TypeSpec.string"
-        },
-        "Value": "2022-12-01-preview"
-       },
-       "Decorators": []
-      },
-      {
-       "$id": "163",
-       "Name": "accept",
-       "NameInRequest": "Accept",
-       "Type": {
-        "$id": "164",
-        "Kind": "constant",
-        "ValueType": {
-         "$id": "165",
-         "Kind": "string",
-         "Name": "string",
-         "CrossLanguageDefinitionId": "TypeSpec.string",
-         "Decorators": []
-        },
-        "Value": "application/json",
-        "Decorators": []
-       },
-       "Location": "Header",
-       "IsApiVersion": false,
-       "IsContentType": false,
-       "IsEndpoint": false,
-       "Explode": false,
-       "IsRequired": true,
-       "Kind": "Constant",
-       "Decorators": []
-      }
-     ],
-     "Responses": [
-      {
-       "$id": "166",
-       "StatusCodes": [
-        200
-       ],
-       "BodyType": {
-        "$ref": "29"
-       },
-       "BodyMediaType": "Json",
-       "Headers": [],
-       "IsErrorResponse": false,
-       "ContentTypes": [
-        "application/json"
-       ]
-      }
-     ],
-     "HttpMethod": "GET",
-     "RequestBodyMediaType": "None",
-     "Uri": "{endpoint}",
-     "Path": "/azure/core/basic/custom-page",
-     "BufferResponse": true,
-     "Paging": {
-      "$id": "167",
-      "ItemName": "items",
-      "NextLinkName": "nextLink"
-     },
-     "GenerateProtocolMethod": true,
-     "GenerateConvenienceMethod": true,
-     "CrossLanguageDefinitionId": "_Specs_.Azure.Core.Basic.listWithCustomPageModel",
-     "Decorators": []
-    },
-    {
-     "$id": "168",
-     "Name": "delete",
-     "ResourceName": "User",
-     "Summary": "Deletes a user.",
-     "Description": "Deletes a User",
-     "Accessibility": "public",
-     "Parameters": [
-      {
-       "$ref": "60"
-      },
-      {
-       "$id": "169",
-       "Name": "apiVersion",
-       "NameInRequest": "api-version",
-       "Description": "The API version to use for this operation.",
-       "Type": {
-        "$id": "170",
-        "Kind": "string",
-        "Name": "string",
-        "CrossLanguageDefinitionId": "TypeSpec.string",
-        "Decorators": []
-       },
-       "Location": "Query",
-       "IsApiVersion": true,
-       "IsContentType": false,
-       "IsEndpoint": false,
-       "Explode": false,
-       "IsRequired": true,
-       "Kind": "Client",
-       "DefaultValue": {
-        "$id": "171",
-        "Type": {
-         "$id": "172",
-         "Kind": "string",
-         "Name": "string",
-         "CrossLanguageDefinitionId": "TypeSpec.string"
-        },
-        "Value": "2022-12-01-preview"
-       },
-       "Decorators": []
-      },
-      {
-       "$id": "173",
-       "Name": "id",
-       "NameInRequest": "id",
-       "Description": "The user's id.",
-       "Type": {
-        "$id": "174",
-        "Kind": "int32",
-        "Name": "int32",
-        "CrossLanguageDefinitionId": "TypeSpec.int32",
-        "Decorators": []
-       },
-       "Location": "Path",
-       "IsApiVersion": false,
-       "IsContentType": false,
-       "IsEndpoint": false,
-       "Explode": false,
-       "IsRequired": true,
-       "Kind": "Method",
-       "Decorators": []
-      },
-      {
-       "$id": "175",
-       "Name": "accept",
-       "NameInRequest": "Accept",
-       "Type": {
-        "$id": "176",
-        "Kind": "constant",
-        "ValueType": {
-         "$id": "177",
-         "Kind": "string",
-         "Name": "string",
-         "CrossLanguageDefinitionId": "TypeSpec.string",
-         "Decorators": []
-        },
-        "Value": "application/json",
-        "Decorators": []
-       },
-       "Location": "Header",
-       "IsApiVersion": false,
-       "IsContentType": false,
-       "IsEndpoint": false,
-       "Explode": false,
-       "IsRequired": true,
-       "Kind": "Constant",
-       "Decorators": []
-      }
-     ],
-     "Responses": [
-      {
-       "$id": "178",
        "StatusCodes": [
         204
        ],
@@ -1782,7 +1120,7 @@
      "Decorators": []
     },
     {
-     "$id": "179",
+     "$id": "114",
      "Name": "export",
      "ResourceName": "Basic",
      "Summary": "Exports a user.",
@@ -1790,15 +1128,15 @@
      "Accessibility": "public",
      "Parameters": [
       {
-       "$ref": "60"
-      },
-      {
-       "$id": "180",
+       "$ref": "30"
+      },
+      {
+       "$id": "115",
        "Name": "apiVersion",
        "NameInRequest": "api-version",
        "Description": "The API version to use for this operation.",
        "Type": {
-        "$id": "181",
+        "$id": "116",
         "Kind": "string",
         "Name": "string",
         "CrossLanguageDefinitionId": "TypeSpec.string",
@@ -1812,9 +1150,9 @@
        "IsRequired": true,
        "Kind": "Client",
        "DefaultValue": {
-        "$id": "182",
+        "$id": "117",
         "Type": {
-         "$id": "183",
+         "$id": "118",
          "Kind": "string",
          "Name": "string",
          "CrossLanguageDefinitionId": "TypeSpec.string"
@@ -1824,12 +1162,12 @@
        "Decorators": []
       },
       {
-       "$id": "184",
+       "$id": "119",
        "Name": "id",
        "NameInRequest": "id",
        "Description": "The user's id.",
        "Type": {
-        "$id": "185",
+        "$id": "120",
         "Kind": "int32",
         "Name": "int32",
         "CrossLanguageDefinitionId": "TypeSpec.int32",
@@ -1845,13 +1183,7 @@
        "Decorators": []
       },
       {
-       "$id": "186",
-=======
-       "Kind": "Method"
-      },
-      {
        "$id": "121",
->>>>>>> 1c1fc7e3
        "Name": "format",
        "NameInRequest": "format",
        "Description": "The format of the data.",
@@ -1927,253 +1259,7 @@
     }
    ],
    "Protocol": {
-<<<<<<< HEAD
-    "$id": "192"
-   },
-   "Parameters": [
-    {
-     "$ref": "60"
-    }
-   ],
-   "Decorators": []
-  },
-  {
-   "$id": "193",
-   "Name": "TwoModelsAsPageItem",
-   "Operations": [
-    {
-     "$id": "194",
-     "Name": "listFirstItem",
-     "ResourceName": "TwoModelsAsPageItem",
-     "Description": "Two operations with two different page item types should be successfully generated. Should generate model for FirstItem.",
-     "Accessibility": "public",
-     "Parameters": [
-      {
-       "$id": "195",
-       "Name": "endpoint",
-       "NameInRequest": "endpoint",
-       "Type": {
-        "$id": "196",
-        "Kind": "string",
-        "Name": "string",
-        "CrossLanguageDefinitionId": "TypeSpec.string"
-       },
-       "Location": "Uri",
-       "IsApiVersion": false,
-       "IsResourceParameter": false,
-       "IsContentType": false,
-       "IsRequired": true,
-       "IsEndpoint": true,
-       "SkipUrlEncoding": false,
-       "Explode": false,
-       "Kind": "Client",
-       "DefaultValue": {
-        "$id": "197",
-        "Type": {
-         "$id": "198",
-         "Kind": "string",
-         "Name": "string",
-         "CrossLanguageDefinitionId": "TypeSpec.string"
-        },
-        "Value": "http://localhost:3000"
-       }
-      },
-      {
-       "$id": "199",
-       "Name": "apiVersion",
-       "NameInRequest": "api-version",
-       "Description": "The API version to use for this operation.",
-       "Type": {
-        "$id": "200",
-        "Kind": "string",
-        "Name": "string",
-        "CrossLanguageDefinitionId": "TypeSpec.string",
-        "Decorators": []
-       },
-       "Location": "Query",
-       "IsApiVersion": true,
-       "IsContentType": false,
-       "IsEndpoint": false,
-       "Explode": false,
-       "IsRequired": true,
-       "Kind": "Client",
-       "DefaultValue": {
-        "$id": "201",
-        "Type": {
-         "$id": "202",
-         "Kind": "string",
-         "Name": "string",
-         "CrossLanguageDefinitionId": "TypeSpec.string"
-        },
-        "Value": "2022-12-01-preview"
-       },
-       "Decorators": []
-      },
-      {
-       "$id": "203",
-       "Name": "accept",
-       "NameInRequest": "Accept",
-       "Type": {
-        "$id": "204",
-        "Kind": "constant",
-        "ValueType": {
-         "$id": "205",
-         "Kind": "string",
-         "Name": "string",
-         "CrossLanguageDefinitionId": "TypeSpec.string",
-         "Decorators": []
-        },
-        "Value": "application/json",
-        "Decorators": []
-       },
-       "Location": "Header",
-       "IsApiVersion": false,
-       "IsContentType": false,
-       "IsEndpoint": false,
-       "Explode": false,
-       "IsRequired": true,
-       "Kind": "Constant",
-       "Decorators": []
-      }
-     ],
-     "Responses": [
-      {
-       "$id": "206",
-       "StatusCodes": [
-        200
-       ],
-       "BodyType": {
-        "$ref": "46"
-       },
-       "BodyMediaType": "Json",
-       "Headers": [],
-       "IsErrorResponse": false,
-       "ContentTypes": [
-        "application/json"
-       ]
-      }
-     ],
-     "HttpMethod": "GET",
-     "RequestBodyMediaType": "None",
-     "Uri": "{endpoint}",
-     "Path": "/azure/core/basic/first-item",
-     "BufferResponse": true,
-     "Paging": {
-      "$id": "207",
-      "ItemName": "value",
-      "NextLinkName": "nextLink"
-     },
-     "GenerateProtocolMethod": true,
-     "GenerateConvenienceMethod": true,
-     "CrossLanguageDefinitionId": "_Specs_.Azure.Core.Basic.TwoModelsAsPageItem.listFirstItem",
-     "Decorators": []
-    },
-    {
-     "$id": "208",
-     "Name": "listSecondItem",
-     "ResourceName": "TwoModelsAsPageItem",
-     "Description": "Two operations with two different page item types should be successfully generated. Should generate model for SecondItem.",
-     "Accessibility": "public",
-     "Parameters": [
-      {
-       "$ref": "195"
-      },
-      {
-       "$id": "209",
-       "Name": "apiVersion",
-       "NameInRequest": "api-version",
-       "Description": "The API version to use for this operation.",
-       "Type": {
-        "$id": "210",
-        "Kind": "string",
-        "Name": "string",
-        "CrossLanguageDefinitionId": "TypeSpec.string",
-        "Decorators": []
-       },
-       "Location": "Query",
-       "IsApiVersion": true,
-       "IsContentType": false,
-       "IsEndpoint": false,
-       "Explode": false,
-       "IsRequired": true,
-       "Kind": "Client",
-       "DefaultValue": {
-        "$id": "211",
-        "Type": {
-         "$id": "212",
-         "Kind": "string",
-         "Name": "string",
-         "CrossLanguageDefinitionId": "TypeSpec.string"
-        },
-        "Value": "2022-12-01-preview"
-       },
-       "Decorators": []
-      },
-      {
-       "$id": "213",
-       "Name": "accept",
-       "NameInRequest": "Accept",
-       "Type": {
-        "$id": "214",
-        "Kind": "constant",
-        "ValueType": {
-         "$id": "215",
-         "Kind": "string",
-         "Name": "string",
-         "CrossLanguageDefinitionId": "TypeSpec.string",
-         "Decorators": []
-        },
-        "Value": "application/json",
-        "Decorators": []
-       },
-       "Location": "Header",
-       "IsApiVersion": false,
-       "IsContentType": false,
-       "IsEndpoint": false,
-       "Explode": false,
-       "IsRequired": true,
-       "Kind": "Constant",
-       "Decorators": []
-      }
-     ],
-     "Responses": [
-      {
-       "$id": "216",
-       "StatusCodes": [
-        200
-       ],
-       "BodyType": {
-        "$ref": "52"
-       },
-       "BodyMediaType": "Json",
-       "Headers": [],
-       "IsErrorResponse": false,
-       "ContentTypes": [
-        "application/json"
-       ]
-      }
-     ],
-     "HttpMethod": "GET",
-     "RequestBodyMediaType": "None",
-     "Uri": "{endpoint}",
-     "Path": "/azure/core/basic/second-item",
-     "BufferResponse": true,
-     "Paging": {
-      "$id": "217",
-      "ItemName": "value",
-      "NextLinkName": "nextLink"
-     },
-     "GenerateProtocolMethod": true,
-     "GenerateConvenienceMethod": true,
-     "CrossLanguageDefinitionId": "_Specs_.Azure.Core.Basic.TwoModelsAsPageItem.listSecondItem",
-     "Decorators": []
-    }
-   ],
-   "Protocol": {
-    "$id": "218"
-=======
     "$id": "127"
->>>>>>> 1c1fc7e3
    },
    "Parameters": [
     {
