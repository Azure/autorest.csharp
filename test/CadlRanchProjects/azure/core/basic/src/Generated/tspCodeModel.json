--- conflicted
+++ resolved
@@ -437,13 +437,9 @@
        "Description": "TestServer endpoint",
        "Type": {
         "$id": "57",
-<<<<<<< HEAD
-        "Kind": "string",
-        "Name": "string",
-        "CrossLanguageDefinitionId": ""
-=======
-        "Kind": "string"
->>>>>>> d4a5bea0
+        "Kind": "string",
+        "Name": "string",
+        "CrossLanguageDefinitionId": "TypeSpec.string"
        },
        "Location": "Uri",
        "IsApiVersion": false,
@@ -458,13 +454,9 @@
         "$id": "58",
         "Type": {
          "$id": "59",
-<<<<<<< HEAD
          "Kind": "string",
          "Name": "string",
-         "CrossLanguageDefinitionId": ""
-=======
-         "Kind": "string"
->>>>>>> d4a5bea0
+         "CrossLanguageDefinitionId": "TypeSpec.string"
         },
         "Value": "http://localhost:3000"
        }
@@ -1033,16 +1025,11 @@
         "Name": "Array",
         "ValueType": {
          "$id": "110",
-<<<<<<< HEAD
          "Kind": "string",
          "Name": "string",
          "CrossLanguageDefinitionId": "TypeSpec.string"
-        }
-=======
-         "Kind": "string"
         },
         "CrossLanguageDefinitionId": "TypeSpec.Array"
->>>>>>> d4a5bea0
        },
        "Location": "Query",
        "IsRequired": false,
@@ -1086,16 +1073,11 @@
         "Name": "Array",
         "ValueType": {
          "$id": "115",
-<<<<<<< HEAD
          "Kind": "string",
          "Name": "string",
          "CrossLanguageDefinitionId": "TypeSpec.string"
-        }
-=======
-         "Kind": "string"
         },
         "CrossLanguageDefinitionId": "TypeSpec.Array"
->>>>>>> d4a5bea0
        },
        "Location": "Query",
        "IsRequired": false,
@@ -1118,16 +1100,11 @@
         "Name": "Array",
         "ValueType": {
          "$id": "118",
-<<<<<<< HEAD
          "Kind": "string",
          "Name": "string",
          "CrossLanguageDefinitionId": "TypeSpec.string"
-        }
-=======
-         "Kind": "string"
         },
         "CrossLanguageDefinitionId": "TypeSpec.Array"
->>>>>>> d4a5bea0
        },
        "Location": "Query",
        "IsRequired": false,
