--- conflicted
+++ resolved
@@ -59,13 +59,8 @@
    "$id": "9",
    "Kind": "model",
    "Name": "User",
-<<<<<<< HEAD
-   "Namespace": "_Specs_.Azure.Core.Basic",
+   "CrossLanguageDefinitionId": "_Specs_.Azure.Core.Basic.User",
    "Usage": "Input,Output",
-=======
-   "CrossLanguageDefinitionId": "_Specs_.Azure.Core.Basic.User",
-   "Usage": "RoundTrip",
->>>>>>> 5f9dfa7e
    "Description": "Details about a user.",
    "Properties": [
     {
@@ -104,13 +99,8 @@
        "$id": "16",
        "Kind": "model",
        "Name": "UserOrder",
-<<<<<<< HEAD
-       "Namespace": "_Specs_.Azure.Core.Basic",
+       "CrossLanguageDefinitionId": "_Specs_.Azure.Core.Basic.UserOrder",
        "Usage": "Input,Output",
-=======
-       "CrossLanguageDefinitionId": "_Specs_.Azure.Core.Basic.UserOrder",
-       "Usage": "RoundTrip",
->>>>>>> 5f9dfa7e
        "Description": "UserOrder for testing list with expand.",
        "Properties": [
         {
@@ -177,13 +167,8 @@
    "$id": "25",
    "Kind": "model",
    "Name": "PagedUser",
-<<<<<<< HEAD
-   "Namespace": "Azure.Core.Foundations",
+   "CrossLanguageDefinitionId": "Azure.Core.Foundations.CustomPage",
    "Usage": "None",
-=======
-   "CrossLanguageDefinitionId": "Azure.Core.Foundations.CustomPage",
-   "Usage": "Output",
->>>>>>> 5f9dfa7e
    "Description": "Paged collection of User items",
    "Properties": [
     {
@@ -277,13 +262,8 @@
    "$id": "38",
    "Kind": "model",
    "Name": "PagedFirstItem",
-<<<<<<< HEAD
-   "Namespace": "Azure.Core",
+   "CrossLanguageDefinitionId": "Azure.Core.Page",
    "Usage": "None",
-=======
-   "CrossLanguageDefinitionId": "Azure.Core.Page",
-   "Usage": "Output",
->>>>>>> 5f9dfa7e
    "Description": "Paged collection of FirstItem items",
    "Properties": [
     {
@@ -341,13 +321,8 @@
    "$id": "46",
    "Kind": "model",
    "Name": "PagedSecondItem",
-<<<<<<< HEAD
-   "Namespace": "Azure.Core",
+   "CrossLanguageDefinitionId": "Azure.Core.Page",
    "Usage": "None",
-=======
-   "CrossLanguageDefinitionId": "Azure.Core.Page",
-   "Usage": "Output",
->>>>>>> 5f9dfa7e
    "Description": "Paged collection of SecondItem items",
    "Properties": [
     {
