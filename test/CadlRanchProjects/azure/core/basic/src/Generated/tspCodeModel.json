--- conflicted
+++ resolved
@@ -339,33 +339,21 @@
        "Type": {
         "$id": "44",
         "Name": "Literal",
-<<<<<<< HEAD
         "Value": {
-         "$id": "42",
+         "$id": "45",
          "Type": {
-          "$id": "43",
+          "$id": "46",
           "Name": "String",
           "Kind": "String",
           "IsNullable": false
          },
          "Value": "application/merge-patch+json"
-=======
-        "LiteralValueType": {
-         "$id": "45",
-         "Name": "String",
-         "Kind": "String",
-         "IsNullable": false
->>>>>>> 314cf99c
         },
         "IsNullable": false
        },
        "Location": "Header",
        "DefaultValue": {
-<<<<<<< HEAD
-        "$id": "44",
-=======
-        "$id": "46",
->>>>>>> 314cf99c
+        "$id": "47",
         "Type": {
          "$ref": "44"
         },
@@ -381,11 +369,7 @@
        "Kind": "Constant"
       },
       {
-<<<<<<< HEAD
-       "$id": "45",
-=======
-       "$id": "47",
->>>>>>> 314cf99c
+       "$id": "48",
        "Name": "resource",
        "NameInRequest": "resource",
        "Description": "The resource instance.",
@@ -403,19 +387,11 @@
        "Kind": "Method"
       },
       {
-<<<<<<< HEAD
-       "$id": "46",
+       "$id": "49",
        "Name": "accept",
        "NameInRequest": "Accept",
        "Type": {
-        "$id": "47",
-=======
-       "$id": "48",
-       "Name": "accept",
-       "NameInRequest": "Accept",
-       "Type": {
-        "$id": "49",
->>>>>>> 314cf99c
+        "$id": "50",
         "Name": "String",
         "Kind": "String",
         "IsNullable": false
@@ -430,15 +406,9 @@
        "Explode": false,
        "Kind": "Constant",
        "DefaultValue": {
-<<<<<<< HEAD
-        "$id": "48",
+        "$id": "51",
         "Type": {
-         "$ref": "47"
-=======
-        "$id": "50",
-        "Type": {
-         "$ref": "49"
->>>>>>> 314cf99c
+         "$ref": "50"
         },
         "Value": "application/json"
        }
@@ -446,11 +416,7 @@
      ],
      "Responses": [
       {
-<<<<<<< HEAD
-       "$id": "49",
-=======
-       "$id": "51",
->>>>>>> 314cf99c
+       "$id": "52",
        "StatusCodes": [
         201
        ],
@@ -462,11 +428,7 @@
        "IsErrorResponse": false
       },
       {
-<<<<<<< HEAD
-       "$id": "50",
-=======
-       "$id": "52",
->>>>>>> 314cf99c
+       "$id": "53",
        "StatusCodes": [
         200
        ],
@@ -490,11 +452,7 @@
      "GenerateConvenienceMethod": false
     },
     {
-<<<<<<< HEAD
-     "$id": "51",
-=======
-     "$id": "53",
->>>>>>> 314cf99c
+     "$id": "54",
      "Name": "createOrReplace",
      "ResourceName": "User",
      "Summary": "Adds a user or replaces a user's fields.",
@@ -507,20 +465,12 @@
        "$ref": "37"
       },
       {
-<<<<<<< HEAD
-       "$id": "52",
-=======
-       "$id": "54",
->>>>>>> 314cf99c
+       "$id": "55",
        "Name": "id",
        "NameInRequest": "id",
        "Description": "The user's id.",
        "Type": {
-<<<<<<< HEAD
-        "$id": "53",
-=======
-        "$id": "55",
->>>>>>> 314cf99c
+        "$id": "56",
         "Name": "int32",
         "Kind": "Int32",
         "IsNullable": false
@@ -536,11 +486,7 @@
        "Kind": "Method"
       },
       {
-<<<<<<< HEAD
-       "$id": "54",
-=======
-       "$id": "56",
->>>>>>> 314cf99c
+       "$id": "57",
        "Name": "resource",
        "NameInRequest": "resource",
        "Description": "The resource instance.",
@@ -558,19 +504,11 @@
        "Kind": "Method"
       },
       {
-<<<<<<< HEAD
-       "$id": "55",
+       "$id": "58",
        "Name": "contentType",
        "NameInRequest": "Content-Type",
        "Type": {
-        "$id": "56",
-=======
-       "$id": "57",
-       "Name": "contentType",
-       "NameInRequest": "Content-Type",
-       "Type": {
-        "$id": "58",
->>>>>>> 314cf99c
+        "$id": "59",
         "Name": "String",
         "Kind": "String",
         "IsNullable": false
@@ -585,68 +523,44 @@
        "Explode": false,
        "Kind": "Constant",
        "DefaultValue": {
-<<<<<<< HEAD
-        "$id": "57",
-        "Type": {
-         "$ref": "56"
-=======
-        "$id": "59",
-        "Type": {
-         "$ref": "58"
->>>>>>> 314cf99c
-        },
-        "Value": "application/json"
-       }
-      },
-      {
-<<<<<<< HEAD
-       "$id": "58",
-       "Name": "accept",
-       "NameInRequest": "Accept",
-       "Type": {
-        "$id": "59",
-=======
-       "$id": "60",
-       "Name": "accept",
-       "NameInRequest": "Accept",
-       "Type": {
-        "$id": "61",
->>>>>>> 314cf99c
-        "Name": "String",
-        "Kind": "String",
-        "IsNullable": false
-       },
-       "Location": "Header",
-       "IsApiVersion": false,
-       "IsResourceParameter": false,
-       "IsContentType": false,
-       "IsRequired": true,
-       "IsEndpoint": false,
-       "SkipUrlEncoding": false,
-       "Explode": false,
-       "Kind": "Constant",
-       "DefaultValue": {
-<<<<<<< HEAD
         "$id": "60",
         "Type": {
          "$ref": "59"
-=======
-        "$id": "62",
-        "Type": {
-         "$ref": "61"
->>>>>>> 314cf99c
         },
         "Value": "application/json"
        }
+      },
+      {
+       "$id": "61",
+       "Name": "accept",
+       "NameInRequest": "Accept",
+       "Type": {
+        "$id": "62",
+        "Name": "String",
+        "Kind": "String",
+        "IsNullable": false
+       },
+       "Location": "Header",
+       "IsApiVersion": false,
+       "IsResourceParameter": false,
+       "IsContentType": false,
+       "IsRequired": true,
+       "IsEndpoint": false,
+       "SkipUrlEncoding": false,
+       "Explode": false,
+       "Kind": "Constant",
+       "DefaultValue": {
+        "$id": "63",
+        "Type": {
+         "$ref": "62"
+        },
+        "Value": "application/json"
+       }
       }
      ],
      "Responses": [
       {
-<<<<<<< HEAD
-       "$id": "61",
-=======
-       "$id": "63",
->>>>>>> 314cf99c
+       "$id": "64",
        "StatusCodes": [
         201
        ],
@@ -658,11 +572,7 @@
        "IsErrorResponse": false
       },
       {
-<<<<<<< HEAD
-       "$id": "62",
-=======
-       "$id": "64",
->>>>>>> 314cf99c
+       "$id": "65",
        "StatusCodes": [
         200
        ],
@@ -686,11 +596,7 @@
      "GenerateConvenienceMethod": true
     },
     {
-<<<<<<< HEAD
-     "$id": "63",
-=======
-     "$id": "65",
->>>>>>> 314cf99c
+     "$id": "66",
      "Name": "get",
      "ResourceName": "User",
      "Summary": "Gets a user.",
@@ -703,20 +609,12 @@
        "$ref": "37"
       },
       {
-<<<<<<< HEAD
-       "$id": "64",
-=======
-       "$id": "66",
->>>>>>> 314cf99c
+       "$id": "67",
        "Name": "id",
        "NameInRequest": "id",
        "Description": "The user's id.",
        "Type": {
-<<<<<<< HEAD
-        "$id": "65",
-=======
-        "$id": "67",
->>>>>>> 314cf99c
+        "$id": "68",
         "Name": "int32",
         "Kind": "Int32",
         "IsNullable": false
@@ -732,19 +630,11 @@
        "Kind": "Method"
       },
       {
-<<<<<<< HEAD
-       "$id": "66",
+       "$id": "69",
        "Name": "accept",
        "NameInRequest": "Accept",
        "Type": {
-        "$id": "67",
-=======
-       "$id": "68",
-       "Name": "accept",
-       "NameInRequest": "Accept",
-       "Type": {
-        "$id": "69",
->>>>>>> 314cf99c
+        "$id": "70",
         "Name": "String",
         "Kind": "String",
         "IsNullable": false
@@ -759,15 +649,9 @@
        "Explode": false,
        "Kind": "Constant",
        "DefaultValue": {
-<<<<<<< HEAD
-        "$id": "68",
+        "$id": "71",
         "Type": {
-         "$ref": "67"
-=======
-        "$id": "70",
-        "Type": {
-         "$ref": "69"
->>>>>>> 314cf99c
+         "$ref": "70"
         },
         "Value": "application/json"
        }
@@ -775,11 +659,7 @@
      ],
      "Responses": [
       {
-<<<<<<< HEAD
-       "$id": "69",
-=======
-       "$id": "71",
->>>>>>> 314cf99c
+       "$id": "72",
        "StatusCodes": [
         200
        ],
@@ -800,11 +680,7 @@
      "GenerateConvenienceMethod": true
     },
     {
-<<<<<<< HEAD
-     "$id": "70",
-=======
-     "$id": "72",
->>>>>>> 314cf99c
+     "$id": "73",
      "Name": "list",
      "ResourceName": "User",
      "Summary": "Lists all users.",
@@ -817,20 +693,12 @@
        "$ref": "37"
       },
       {
-<<<<<<< HEAD
-       "$id": "71",
-=======
-       "$id": "73",
->>>>>>> 314cf99c
+       "$id": "74",
        "Name": "top",
        "NameInRequest": "top",
        "Description": "The number of result items to return.",
        "Type": {
-<<<<<<< HEAD
-        "$id": "72",
-=======
-        "$id": "74",
->>>>>>> 314cf99c
+        "$id": "75",
         "Name": "int32",
         "Kind": "Int32",
         "IsNullable": false
@@ -846,20 +714,12 @@
        "Kind": "Method"
       },
       {
-<<<<<<< HEAD
-       "$id": "73",
-=======
-       "$id": "75",
->>>>>>> 314cf99c
+       "$id": "76",
        "Name": "skip",
        "NameInRequest": "skip",
        "Description": "The number of result items to skip.",
        "Type": {
-<<<<<<< HEAD
-        "$id": "74",
-=======
-        "$id": "76",
->>>>>>> 314cf99c
+        "$id": "77",
         "Name": "int32",
         "Kind": "Int32",
         "IsNullable": false
@@ -875,20 +735,12 @@
        "Kind": "Method"
       },
       {
-<<<<<<< HEAD
-       "$id": "75",
-=======
-       "$id": "77",
->>>>>>> 314cf99c
+       "$id": "78",
        "Name": "maxpagesize",
        "NameInRequest": "maxpagesize",
        "Description": "The maximum number of result items per page.",
        "Type": {
-<<<<<<< HEAD
-        "$id": "76",
-=======
-        "$id": "78",
->>>>>>> 314cf99c
+        "$id": "79",
         "Name": "int32",
         "Kind": "Int32",
         "IsNullable": false
@@ -904,26 +756,15 @@
        "Kind": "Method"
       },
       {
-<<<<<<< HEAD
-       "$id": "77",
-=======
-       "$id": "79",
->>>>>>> 314cf99c
+       "$id": "80",
        "Name": "orderby",
        "NameInRequest": "orderby",
        "Description": "Expressions that specify the order of returned results.",
        "Type": {
-<<<<<<< HEAD
-        "$id": "78",
+        "$id": "81",
         "Name": "Array",
         "ElementType": {
-         "$id": "79",
-=======
-        "$id": "80",
-        "Name": "Array",
-        "ElementType": {
-         "$id": "81",
->>>>>>> 314cf99c
+         "$id": "82",
          "Name": "string",
          "Kind": "String",
          "IsNullable": false
@@ -941,20 +782,12 @@
        "Kind": "Method"
       },
       {
-<<<<<<< HEAD
-       "$id": "80",
-=======
-       "$id": "82",
->>>>>>> 314cf99c
+       "$id": "83",
        "Name": "filter",
        "NameInRequest": "filter",
        "Description": "Filter the result list using the given expression.",
        "Type": {
-<<<<<<< HEAD
-        "$id": "81",
-=======
-        "$id": "83",
->>>>>>> 314cf99c
+        "$id": "84",
         "Name": "string",
         "Kind": "String",
         "IsNullable": false
@@ -970,63 +803,15 @@
        "Kind": "Method"
       },
       {
-<<<<<<< HEAD
-       "$id": "82",
-=======
-       "$id": "84",
->>>>>>> 314cf99c
+       "$id": "85",
        "Name": "select",
        "NameInRequest": "select",
        "Description": "Select the specified fields to be included in the response.",
        "Type": {
-<<<<<<< HEAD
-        "$id": "83",
-        "Name": "Array",
-        "ElementType": {
-         "$id": "84",
-=======
-        "$id": "85",
-        "Name": "Array",
-        "ElementType": {
-         "$id": "86",
->>>>>>> 314cf99c
-         "Name": "string",
-         "Kind": "String",
-         "IsNullable": false
-        },
-        "IsNullable": false
-       },
-       "Location": "Query",
-       "IsRequired": false,
-       "IsApiVersion": false,
-       "IsResourceParameter": false,
-       "IsContentType": false,
-       "IsEndpoint": false,
-       "SkipUrlEncoding": false,
-       "Explode": true,
-       "Kind": "Method"
-      },
-      {
-<<<<<<< HEAD
-       "$id": "85",
-=======
-       "$id": "87",
->>>>>>> 314cf99c
-       "Name": "expand",
-       "NameInRequest": "expand",
-       "Description": "Expand the indicated resources into the response.",
-       "Type": {
-<<<<<<< HEAD
         "$id": "86",
         "Name": "Array",
         "ElementType": {
          "$id": "87",
-=======
-        "$id": "88",
-        "Name": "Array",
-        "ElementType": {
-         "$id": "89",
->>>>>>> 314cf99c
          "Name": "string",
          "Kind": "String",
          "IsNullable": false
@@ -1044,19 +829,37 @@
        "Kind": "Method"
       },
       {
-<<<<<<< HEAD
        "$id": "88",
+       "Name": "expand",
+       "NameInRequest": "expand",
+       "Description": "Expand the indicated resources into the response.",
+       "Type": {
+        "$id": "89",
+        "Name": "Array",
+        "ElementType": {
+         "$id": "90",
+         "Name": "string",
+         "Kind": "String",
+         "IsNullable": false
+        },
+        "IsNullable": false
+       },
+       "Location": "Query",
+       "IsRequired": false,
+       "IsApiVersion": false,
+       "IsResourceParameter": false,
+       "IsContentType": false,
+       "IsEndpoint": false,
+       "SkipUrlEncoding": false,
+       "Explode": true,
+       "Kind": "Method"
+      },
+      {
+       "$id": "91",
        "Name": "accept",
        "NameInRequest": "Accept",
        "Type": {
-        "$id": "89",
-=======
-       "$id": "90",
-       "Name": "accept",
-       "NameInRequest": "Accept",
-       "Type": {
-        "$id": "91",
->>>>>>> 314cf99c
+        "$id": "92",
         "Name": "String",
         "Kind": "String",
         "IsNullable": false
@@ -1071,15 +874,9 @@
        "Explode": false,
        "Kind": "Constant",
        "DefaultValue": {
-<<<<<<< HEAD
-        "$id": "90",
+        "$id": "93",
         "Type": {
-         "$ref": "89"
-=======
-        "$id": "92",
-        "Type": {
-         "$ref": "91"
->>>>>>> 314cf99c
+         "$ref": "92"
         },
         "Value": "application/json"
        }
@@ -1087,11 +884,7 @@
      ],
      "Responses": [
       {
-<<<<<<< HEAD
-       "$id": "91",
-=======
-       "$id": "93",
->>>>>>> 314cf99c
+       "$id": "94",
        "StatusCodes": [
         200
        ],
@@ -1109,11 +902,7 @@
      "Path": "/azure/core/basic/users",
      "BufferResponse": true,
      "Paging": {
-<<<<<<< HEAD
-      "$id": "92",
-=======
-      "$id": "94",
->>>>>>> 314cf99c
+      "$id": "95",
       "NextLinkName": "nextLink",
       "ItemName": "value"
      },
@@ -1121,11 +910,7 @@
      "GenerateConvenienceMethod": true
     },
     {
-<<<<<<< HEAD
-     "$id": "93",
-=======
-     "$id": "95",
->>>>>>> 314cf99c
+     "$id": "96",
      "Name": "listWithPage",
      "ResourceName": "Basic",
      "Description": "List with Azure.Core.Page<>.",
@@ -1137,19 +922,11 @@
        "$ref": "37"
       },
       {
-<<<<<<< HEAD
-       "$id": "94",
+       "$id": "97",
        "Name": "accept",
        "NameInRequest": "Accept",
        "Type": {
-        "$id": "95",
-=======
-       "$id": "96",
-       "Name": "accept",
-       "NameInRequest": "Accept",
-       "Type": {
-        "$id": "97",
->>>>>>> 314cf99c
+        "$id": "98",
         "Name": "String",
         "Kind": "String",
         "IsNullable": false
@@ -1164,15 +941,9 @@
        "Explode": false,
        "Kind": "Constant",
        "DefaultValue": {
-<<<<<<< HEAD
-        "$id": "96",
+        "$id": "99",
         "Type": {
-         "$ref": "95"
-=======
-        "$id": "98",
-        "Type": {
-         "$ref": "97"
->>>>>>> 314cf99c
+         "$ref": "98"
         },
         "Value": "application/json"
        }
@@ -1180,11 +951,7 @@
      ],
      "Responses": [
       {
-<<<<<<< HEAD
-       "$id": "97",
-=======
-       "$id": "99",
->>>>>>> 314cf99c
+       "$id": "100",
        "StatusCodes": [
         200
        ],
@@ -1202,11 +969,7 @@
      "Path": "/azure/core/basic/page",
      "BufferResponse": true,
      "Paging": {
-<<<<<<< HEAD
-      "$id": "98",
-=======
-      "$id": "100",
->>>>>>> 314cf99c
+      "$id": "101",
       "NextLinkName": "nextLink",
       "ItemName": "value"
      },
@@ -1214,11 +977,7 @@
      "GenerateConvenienceMethod": true
     },
     {
-<<<<<<< HEAD
-     "$id": "99",
-=======
-     "$id": "101",
->>>>>>> 314cf99c
+     "$id": "102",
      "Name": "listWithCustomPageModel",
      "ResourceName": "Basic",
      "Description": "List with custom page model.",
@@ -1230,19 +989,11 @@
        "$ref": "37"
       },
       {
-<<<<<<< HEAD
-       "$id": "100",
+       "$id": "103",
        "Name": "accept",
        "NameInRequest": "Accept",
        "Type": {
-        "$id": "101",
-=======
-       "$id": "102",
-       "Name": "accept",
-       "NameInRequest": "Accept",
-       "Type": {
-        "$id": "103",
->>>>>>> 314cf99c
+        "$id": "104",
         "Name": "String",
         "Kind": "String",
         "IsNullable": false
@@ -1257,15 +1008,9 @@
        "Explode": false,
        "Kind": "Constant",
        "DefaultValue": {
-<<<<<<< HEAD
-        "$id": "102",
+        "$id": "105",
         "Type": {
-         "$ref": "101"
-=======
-        "$id": "104",
-        "Type": {
-         "$ref": "103"
->>>>>>> 314cf99c
+         "$ref": "104"
         },
         "Value": "application/json"
        }
@@ -1273,11 +1018,7 @@
      ],
      "Responses": [
       {
-<<<<<<< HEAD
-       "$id": "103",
-=======
-       "$id": "105",
->>>>>>> 314cf99c
+       "$id": "106",
        "StatusCodes": [
         200
        ],
@@ -1295,11 +1036,7 @@
      "Path": "/azure/core/basic/custom-page",
      "BufferResponse": true,
      "Paging": {
-<<<<<<< HEAD
-      "$id": "104",
-=======
-      "$id": "106",
->>>>>>> 314cf99c
+      "$id": "107",
       "NextLinkName": "nextLink",
       "ItemName": "items"
      },
@@ -1307,11 +1044,7 @@
      "GenerateConvenienceMethod": true
     },
     {
-<<<<<<< HEAD
-     "$id": "105",
-=======
-     "$id": "107",
->>>>>>> 314cf99c
+     "$id": "108",
      "Name": "delete",
      "ResourceName": "User",
      "Summary": "Deletes a user.",
@@ -1324,20 +1057,12 @@
        "$ref": "37"
       },
       {
-<<<<<<< HEAD
-       "$id": "106",
-=======
-       "$id": "108",
->>>>>>> 314cf99c
+       "$id": "109",
        "Name": "id",
        "NameInRequest": "id",
        "Description": "The user's id.",
        "Type": {
-<<<<<<< HEAD
-        "$id": "107",
-=======
-        "$id": "109",
->>>>>>> 314cf99c
+        "$id": "110",
         "Name": "int32",
         "Kind": "Int32",
         "IsNullable": false
@@ -1353,19 +1078,11 @@
        "Kind": "Method"
       },
       {
-<<<<<<< HEAD
-       "$id": "108",
+       "$id": "111",
        "Name": "accept",
        "NameInRequest": "Accept",
        "Type": {
-        "$id": "109",
-=======
-       "$id": "110",
-       "Name": "accept",
-       "NameInRequest": "Accept",
-       "Type": {
-        "$id": "111",
->>>>>>> 314cf99c
+        "$id": "112",
         "Name": "String",
         "Kind": "String",
         "IsNullable": false
@@ -1380,15 +1097,9 @@
        "Explode": false,
        "Kind": "Constant",
        "DefaultValue": {
-<<<<<<< HEAD
-        "$id": "110",
+        "$id": "113",
         "Type": {
-         "$ref": "109"
-=======
-        "$id": "112",
-        "Type": {
-         "$ref": "111"
->>>>>>> 314cf99c
+         "$ref": "112"
         },
         "Value": "application/json"
        }
@@ -1396,11 +1107,7 @@
      ],
      "Responses": [
       {
-<<<<<<< HEAD
-       "$id": "111",
-=======
-       "$id": "113",
->>>>>>> 314cf99c
+       "$id": "114",
        "StatusCodes": [
         204
        ],
@@ -1418,11 +1125,7 @@
      "GenerateConvenienceMethod": true
     },
     {
-<<<<<<< HEAD
-     "$id": "112",
-=======
-     "$id": "114",
->>>>>>> 314cf99c
+     "$id": "115",
      "Name": "export",
      "ResourceName": "Basic",
      "Summary": "Exports a user.",
@@ -1435,20 +1138,12 @@
        "$ref": "37"
       },
       {
-<<<<<<< HEAD
-       "$id": "113",
-=======
-       "$id": "115",
->>>>>>> 314cf99c
+       "$id": "116",
        "Name": "id",
        "NameInRequest": "id",
        "Description": "The user's id.",
        "Type": {
-<<<<<<< HEAD
-        "$id": "114",
-=======
-        "$id": "116",
->>>>>>> 314cf99c
+        "$id": "117",
         "Name": "int32",
         "Kind": "Int32",
         "IsNullable": false
@@ -1464,20 +1159,12 @@
        "Kind": "Method"
       },
       {
-<<<<<<< HEAD
-       "$id": "115",
-=======
-       "$id": "117",
->>>>>>> 314cf99c
+       "$id": "118",
        "Name": "format",
        "NameInRequest": "format",
        "Description": "The format of the data.",
        "Type": {
-<<<<<<< HEAD
-        "$id": "116",
-=======
-        "$id": "118",
->>>>>>> 314cf99c
+        "$id": "119",
         "Name": "string",
         "Kind": "String",
         "IsNullable": false
@@ -1493,19 +1180,11 @@
        "Kind": "Method"
       },
       {
-<<<<<<< HEAD
-       "$id": "117",
+       "$id": "120",
        "Name": "accept",
        "NameInRequest": "Accept",
        "Type": {
-        "$id": "118",
-=======
-       "$id": "119",
-       "Name": "accept",
-       "NameInRequest": "Accept",
-       "Type": {
-        "$id": "120",
->>>>>>> 314cf99c
+        "$id": "121",
         "Name": "String",
         "Kind": "String",
         "IsNullable": false
@@ -1520,15 +1199,9 @@
        "Explode": false,
        "Kind": "Constant",
        "DefaultValue": {
-<<<<<<< HEAD
-        "$id": "119",
+        "$id": "122",
         "Type": {
-         "$ref": "118"
-=======
-        "$id": "121",
-        "Type": {
-         "$ref": "120"
->>>>>>> 314cf99c
+         "$ref": "121"
         },
         "Value": "application/json"
        }
@@ -1536,11 +1209,7 @@
      ],
      "Responses": [
       {
-<<<<<<< HEAD
-       "$id": "120",
-=======
-       "$id": "122",
->>>>>>> 314cf99c
+       "$id": "123",
        "StatusCodes": [
         200
        ],
@@ -1562,11 +1231,7 @@
     }
    ],
    "Protocol": {
-<<<<<<< HEAD
-    "$id": "121"
-=======
-    "$id": "123"
->>>>>>> 314cf99c
+    "$id": "124"
    },
    "Creatable": true
   }
