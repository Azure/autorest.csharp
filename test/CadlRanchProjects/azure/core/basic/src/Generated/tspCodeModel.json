--- conflicted
+++ resolved
@@ -62,11 +62,6 @@
    "Namespace": "_Specs_.Azure.Core.Basic",
    "Usage": "RoundTrip",
    "Description": "Details about a user.",
-<<<<<<< HEAD
-   "IsNullable": false,
-=======
-   "Usage": "RoundTrip",
->>>>>>> 25dabbd4
    "Properties": [
     {
      "$id": "10",
@@ -107,11 +102,6 @@
        "Namespace": "_Specs_.Azure.Core.Basic",
        "Usage": "RoundTrip",
        "Description": "UserOrder for testing list with expand.",
-<<<<<<< HEAD
-       "IsNullable": false,
-=======
-       "Usage": "RoundTrip",
->>>>>>> 25dabbd4
        "Properties": [
         {
          "$id": "17",
@@ -180,11 +170,6 @@
    "Namespace": "Azure.Core.Foundations",
    "Usage": "Output",
    "Description": "Paged collection of User items",
-<<<<<<< HEAD
-   "IsNullable": false,
-=======
-   "Usage": "Output",
->>>>>>> 25dabbd4
    "Properties": [
     {
      "$id": "26",
@@ -222,11 +207,6 @@
    "Namespace": "_Specs_.Azure.Core.Basic",
    "Usage": "Input",
    "Description": "The body of the input.",
-<<<<<<< HEAD
-   "IsNullable": false,
-=======
-   "Usage": "Input",
->>>>>>> 25dabbd4
    "Properties": [
     {
      "$id": "31",
@@ -248,7 +228,6 @@
    "Name": "UserListResults",
    "Namespace": "_Specs_.Azure.Core.Basic",
    "Usage": "Output",
-   "IsNullable": false,
    "Properties": [
     {
      "$id": "34",
@@ -286,11 +265,6 @@
    "Namespace": "Azure.Core",
    "Usage": "Output",
    "Description": "Paged collection of FirstItem items",
-<<<<<<< HEAD
-   "IsNullable": false,
-=======
-   "Usage": "Output",
->>>>>>> 25dabbd4
    "Properties": [
     {
      "$id": "39",
@@ -307,11 +281,6 @@
        "Namespace": "_Specs_.Azure.Core.Basic",
        "Usage": "Output",
        "Description": "First item.",
-<<<<<<< HEAD
-       "IsNullable": false,
-=======
-       "Usage": "Output",
->>>>>>> 25dabbd4
        "Properties": [
         {
          "$id": "42",
@@ -355,11 +324,6 @@
    "Namespace": "Azure.Core",
    "Usage": "Output",
    "Description": "Paged collection of SecondItem items",
-<<<<<<< HEAD
-   "IsNullable": false,
-=======
-   "Usage": "Output",
->>>>>>> 25dabbd4
    "Properties": [
     {
      "$id": "47",
@@ -376,11 +340,6 @@
        "Namespace": "_Specs_.Azure.Core.Basic",
        "Usage": "Output",
        "Description": "Second item.",
-<<<<<<< HEAD
-       "IsNullable": false,
-=======
-       "Usage": "Output",
->>>>>>> 25dabbd4
        "Properties": [
         {
          "$id": "50",
