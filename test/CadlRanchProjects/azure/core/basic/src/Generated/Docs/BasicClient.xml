<?xml version="1.0" encoding="utf-8"?>
<doc>
  <members>
    <member name="CreateOrUpdateAsync(int,RequestContent,RequestContext)">
      <example>
This sample shows how to call CreateOrUpdateAsync and parse the result.
<code><![CDATA[
BasicClient client = new BasicClient();

RequestContent content = RequestContent.Create(new
{
    name = "<name>",
});
Response response = await client.CreateOrUpdateAsync(1234, content);

JsonElement result = JsonDocument.Parse(response.ContentStream).RootElement;
Console.WriteLine(result.GetProperty("id").ToString());
Console.WriteLine(result.GetProperty("name").ToString());
Console.WriteLine(result.GetProperty("etag").ToString());
]]></code>
This sample shows how to call CreateOrUpdateAsync with all parameters and request content and parse the result.
<code><![CDATA[
BasicClient client = new BasicClient();

RequestContent content = RequestContent.Create(new
{
    name = "<name>",
    orders = new List<object>()
    {
        new
        {
            userId = 1234,
            detail = "<detail>",
        }
    },
});
Response response = await client.CreateOrUpdateAsync(1234, content);

JsonElement result = JsonDocument.Parse(response.ContentStream).RootElement;
Console.WriteLine(result.GetProperty("id").ToString());
Console.WriteLine(result.GetProperty("name").ToString());
Console.WriteLine(result.GetProperty("orders")[0].GetProperty("id").ToString());
Console.WriteLine(result.GetProperty("orders")[0].GetProperty("userId").ToString());
Console.WriteLine(result.GetProperty("orders")[0].GetProperty("detail").ToString());
Console.WriteLine(result.GetProperty("etag").ToString());
]]></code></example>
    </member>
    <member name="CreateOrUpdate(int,RequestContent,RequestContext)">
      <example>
This sample shows how to call CreateOrUpdate and parse the result.
<code><![CDATA[
BasicClient client = new BasicClient();

RequestContent content = RequestContent.Create(new
{
    name = "<name>",
});
Response response = client.CreateOrUpdate(1234, content);

JsonElement result = JsonDocument.Parse(response.ContentStream).RootElement;
Console.WriteLine(result.GetProperty("id").ToString());
Console.WriteLine(result.GetProperty("name").ToString());
Console.WriteLine(result.GetProperty("etag").ToString());
]]></code>
This sample shows how to call CreateOrUpdate with all parameters and request content and parse the result.
<code><![CDATA[
BasicClient client = new BasicClient();

RequestContent content = RequestContent.Create(new
{
    name = "<name>",
    orders = new List<object>()
    {
        new
        {
            userId = 1234,
            detail = "<detail>",
        }
    },
});
Response response = client.CreateOrUpdate(1234, content);

JsonElement result = JsonDocument.Parse(response.ContentStream).RootElement;
Console.WriteLine(result.GetProperty("id").ToString());
Console.WriteLine(result.GetProperty("name").ToString());
Console.WriteLine(result.GetProperty("orders")[0].GetProperty("id").ToString());
Console.WriteLine(result.GetProperty("orders")[0].GetProperty("userId").ToString());
Console.WriteLine(result.GetProperty("orders")[0].GetProperty("detail").ToString());
Console.WriteLine(result.GetProperty("etag").ToString());
]]></code></example>
    </member>
    <member name="CreateOrReplaceAsync(int,User,CancellationToken)">
      <example>
This sample shows how to call CreateOrReplaceAsync.
<code><![CDATA[
BasicClient client = new BasicClient();

<<<<<<< HEAD
var resource = new User("<name>")
{
    Orders =
    {
        new UserOrder(1234, "<detail>")
=======
User resource = new User("<name>");
Response<User> response = await client.CreateOrReplaceAsync(1234, resource);
]]></code>
This sample shows how to call CreateOrReplaceAsync with all parameters.
<code><![CDATA[
BasicClient client = new BasicClient();

User resource = new User("<name>")
{
    Orders =
    {
        new UserOrder(1234,"<detail>")
>>>>>>> 712159bd
    },
};
Response<User> response = await client.CreateOrReplaceAsync(1234, resource);
]]></code></example>
    </member>
    <member name="CreateOrReplace(int,User,CancellationToken)">
      <example>
This sample shows how to call CreateOrReplace.
<code><![CDATA[
BasicClient client = new BasicClient();

<<<<<<< HEAD
var resource = new User("<name>")
{
    Orders =
    {
        new UserOrder(1234, "<detail>")
=======
User resource = new User("<name>");
Response<User> response = client.CreateOrReplace(1234, resource);
]]></code>
This sample shows how to call CreateOrReplace with all parameters.
<code><![CDATA[
BasicClient client = new BasicClient();

User resource = new User("<name>")
{
    Orders =
    {
        new UserOrder(1234,"<detail>")
>>>>>>> 712159bd
    },
};
Response<User> response = client.CreateOrReplace(1234, resource);
]]></code></example>
    </member>
    <member name="CreateOrReplaceAsync(int,RequestContent,RequestContext)">
      <example>
This sample shows how to call CreateOrReplaceAsync and parse the result.
<code><![CDATA[
BasicClient client = new BasicClient();

RequestContent content = RequestContent.Create(new
{
    name = "<name>",
});
Response response = await client.CreateOrReplaceAsync(1234, content);

JsonElement result = JsonDocument.Parse(response.ContentStream).RootElement;
Console.WriteLine(result.GetProperty("id").ToString());
Console.WriteLine(result.GetProperty("name").ToString());
Console.WriteLine(result.GetProperty("etag").ToString());
]]></code>
This sample shows how to call CreateOrReplaceAsync with all parameters and request content and parse the result.
<code><![CDATA[
BasicClient client = new BasicClient();

RequestContent content = RequestContent.Create(new
{
    name = "<name>",
    orders = new List<object>()
    {
        new
        {
            userId = 1234,
            detail = "<detail>",
        }
    },
});
Response response = await client.CreateOrReplaceAsync(1234, content);

JsonElement result = JsonDocument.Parse(response.ContentStream).RootElement;
Console.WriteLine(result.GetProperty("id").ToString());
Console.WriteLine(result.GetProperty("name").ToString());
Console.WriteLine(result.GetProperty("orders")[0].GetProperty("id").ToString());
Console.WriteLine(result.GetProperty("orders")[0].GetProperty("userId").ToString());
Console.WriteLine(result.GetProperty("orders")[0].GetProperty("detail").ToString());
Console.WriteLine(result.GetProperty("etag").ToString());
]]></code></example>
    </member>
    <member name="CreateOrReplace(int,RequestContent,RequestContext)">
      <example>
This sample shows how to call CreateOrReplace and parse the result.
<code><![CDATA[
BasicClient client = new BasicClient();

RequestContent content = RequestContent.Create(new
{
    name = "<name>",
});
Response response = client.CreateOrReplace(1234, content);

JsonElement result = JsonDocument.Parse(response.ContentStream).RootElement;
Console.WriteLine(result.GetProperty("id").ToString());
Console.WriteLine(result.GetProperty("name").ToString());
Console.WriteLine(result.GetProperty("etag").ToString());
]]></code>
This sample shows how to call CreateOrReplace with all parameters and request content and parse the result.
<code><![CDATA[
BasicClient client = new BasicClient();

RequestContent content = RequestContent.Create(new
{
    name = "<name>",
    orders = new List<object>()
    {
        new
        {
            userId = 1234,
            detail = "<detail>",
        }
    },
});
Response response = client.CreateOrReplace(1234, content);

JsonElement result = JsonDocument.Parse(response.ContentStream).RootElement;
Console.WriteLine(result.GetProperty("id").ToString());
Console.WriteLine(result.GetProperty("name").ToString());
Console.WriteLine(result.GetProperty("orders")[0].GetProperty("id").ToString());
Console.WriteLine(result.GetProperty("orders")[0].GetProperty("userId").ToString());
Console.WriteLine(result.GetProperty("orders")[0].GetProperty("detail").ToString());
Console.WriteLine(result.GetProperty("etag").ToString());
]]></code></example>
    </member>
    <member name="GetUserAsync(int,CancellationToken)">
      <example>
This sample shows how to call GetUserAsync.
<code><![CDATA[
BasicClient client = new BasicClient();

Response<User> response = await client.GetUserAsync(1234);
]]></code>
This sample shows how to call GetUserAsync with all parameters.
<code><![CDATA[
BasicClient client = new BasicClient();

Response<User> response = await client.GetUserAsync(1234);
]]></code></example>
    </member>
    <member name="GetUser(int,CancellationToken)">
      <example>
This sample shows how to call GetUser.
<code><![CDATA[
BasicClient client = new BasicClient();

Response<User> response = client.GetUser(1234);
]]></code>
This sample shows how to call GetUser with all parameters.
<code><![CDATA[
BasicClient client = new BasicClient();

Response<User> response = client.GetUser(1234);
]]></code></example>
    </member>
    <member name="GetUserAsync(int,RequestContext)">
      <example>
This sample shows how to call GetUserAsync and parse the result.
<code><![CDATA[
BasicClient client = new BasicClient();

Response response = await client.GetUserAsync(1234, null);

JsonElement result = JsonDocument.Parse(response.ContentStream).RootElement;
Console.WriteLine(result.GetProperty("id").ToString());
Console.WriteLine(result.GetProperty("name").ToString());
Console.WriteLine(result.GetProperty("etag").ToString());
]]></code>
This sample shows how to call GetUserAsync with all parameters and parse the result.
<code><![CDATA[
BasicClient client = new BasicClient();

Response response = await client.GetUserAsync(1234, null);

JsonElement result = JsonDocument.Parse(response.ContentStream).RootElement;
Console.WriteLine(result.GetProperty("id").ToString());
Console.WriteLine(result.GetProperty("name").ToString());
Console.WriteLine(result.GetProperty("orders")[0].GetProperty("id").ToString());
Console.WriteLine(result.GetProperty("orders")[0].GetProperty("userId").ToString());
Console.WriteLine(result.GetProperty("orders")[0].GetProperty("detail").ToString());
Console.WriteLine(result.GetProperty("etag").ToString());
]]></code></example>
    </member>
    <member name="GetUser(int,RequestContext)">
      <example>
This sample shows how to call GetUser and parse the result.
<code><![CDATA[
BasicClient client = new BasicClient();

Response response = client.GetUser(1234, null);

JsonElement result = JsonDocument.Parse(response.ContentStream).RootElement;
Console.WriteLine(result.GetProperty("id").ToString());
Console.WriteLine(result.GetProperty("name").ToString());
Console.WriteLine(result.GetProperty("etag").ToString());
]]></code>
This sample shows how to call GetUser with all parameters and parse the result.
<code><![CDATA[
BasicClient client = new BasicClient();

Response response = client.GetUser(1234, null);

JsonElement result = JsonDocument.Parse(response.ContentStream).RootElement;
Console.WriteLine(result.GetProperty("id").ToString());
Console.WriteLine(result.GetProperty("name").ToString());
Console.WriteLine(result.GetProperty("orders")[0].GetProperty("id").ToString());
Console.WriteLine(result.GetProperty("orders")[0].GetProperty("userId").ToString());
Console.WriteLine(result.GetProperty("orders")[0].GetProperty("detail").ToString());
Console.WriteLine(result.GetProperty("etag").ToString());
]]></code></example>
    </member>
    <member name="DeleteAsync(int,RequestContext)">
      <example>
This sample shows how to call DeleteAsync.
<code><![CDATA[
BasicClient client = new BasicClient();

Response response = await client.DeleteAsync(1234);
Console.WriteLine(response.Status);
]]></code>
This sample shows how to call DeleteAsync with all parameters.
<code><![CDATA[
BasicClient client = new BasicClient();

Response response = await client.DeleteAsync(1234);
Console.WriteLine(response.Status);
]]></code></example>
    </member>
    <member name="Delete(int,RequestContext)">
      <example>
This sample shows how to call Delete.
<code><![CDATA[
BasicClient client = new BasicClient();

Response response = client.Delete(1234);
Console.WriteLine(response.Status);
]]></code>
This sample shows how to call Delete with all parameters.
<code><![CDATA[
BasicClient client = new BasicClient();

Response response = client.Delete(1234);
Console.WriteLine(response.Status);
]]></code></example>
    </member>
    <member name="ExportAsync(int,string,CancellationToken)">
      <example>
This sample shows how to call ExportAsync.
<code><![CDATA[
BasicClient client = new BasicClient();

Response<User> response = await client.ExportAsync(1234, "<format>");
]]></code>
This sample shows how to call ExportAsync with all parameters.
<code><![CDATA[
BasicClient client = new BasicClient();

Response<User> response = await client.ExportAsync(1234, "<format>");
]]></code></example>
    </member>
    <member name="Export(int,string,CancellationToken)">
      <example>
This sample shows how to call Export.
<code><![CDATA[
BasicClient client = new BasicClient();

Response<User> response = client.Export(1234, "<format>");
]]></code>
This sample shows how to call Export with all parameters.
<code><![CDATA[
BasicClient client = new BasicClient();

Response<User> response = client.Export(1234, "<format>");
]]></code></example>
    </member>
    <member name="ExportAsync(int,string,RequestContext)">
      <example>
This sample shows how to call ExportAsync and parse the result.
<code><![CDATA[
BasicClient client = new BasicClient();

Response response = await client.ExportAsync(1234, "<format>", null);

JsonElement result = JsonDocument.Parse(response.ContentStream).RootElement;
Console.WriteLine(result.GetProperty("id").ToString());
Console.WriteLine(result.GetProperty("name").ToString());
Console.WriteLine(result.GetProperty("etag").ToString());
]]></code>
This sample shows how to call ExportAsync with all parameters and parse the result.
<code><![CDATA[
BasicClient client = new BasicClient();

Response response = await client.ExportAsync(1234, "<format>", null);

JsonElement result = JsonDocument.Parse(response.ContentStream).RootElement;
Console.WriteLine(result.GetProperty("id").ToString());
Console.WriteLine(result.GetProperty("name").ToString());
Console.WriteLine(result.GetProperty("orders")[0].GetProperty("id").ToString());
Console.WriteLine(result.GetProperty("orders")[0].GetProperty("userId").ToString());
Console.WriteLine(result.GetProperty("orders")[0].GetProperty("detail").ToString());
Console.WriteLine(result.GetProperty("etag").ToString());
]]></code></example>
    </member>
    <member name="Export(int,string,RequestContext)">
      <example>
This sample shows how to call Export and parse the result.
<code><![CDATA[
BasicClient client = new BasicClient();

Response response = client.Export(1234, "<format>", null);

JsonElement result = JsonDocument.Parse(response.ContentStream).RootElement;
Console.WriteLine(result.GetProperty("id").ToString());
Console.WriteLine(result.GetProperty("name").ToString());
Console.WriteLine(result.GetProperty("etag").ToString());
]]></code>
This sample shows how to call Export with all parameters and parse the result.
<code><![CDATA[
BasicClient client = new BasicClient();

Response response = client.Export(1234, "<format>", null);

JsonElement result = JsonDocument.Parse(response.ContentStream).RootElement;
Console.WriteLine(result.GetProperty("id").ToString());
Console.WriteLine(result.GetProperty("name").ToString());
Console.WriteLine(result.GetProperty("orders")[0].GetProperty("id").ToString());
Console.WriteLine(result.GetProperty("orders")[0].GetProperty("userId").ToString());
Console.WriteLine(result.GetProperty("orders")[0].GetProperty("detail").ToString());
Console.WriteLine(result.GetProperty("etag").ToString());
]]></code></example>
    </member>
    <member name="GetUsersAsync(int?,int?,int?,IEnumerable{string},string,IEnumerable{string},IEnumerable{string},CancellationToken)">
      <example>
This sample shows how to call GetUsersAsync.
<code><![CDATA[
BasicClient client = new BasicClient();

<<<<<<< HEAD
await foreach (var item in client.GetUsersAsync(1234, 1234, 1234, new string[]{"<orderby>"}, "<filter>", new string[]{"<select>"}, new string[]{"<expand>"}))
=======
await foreach (User item in client.GetUsersAsync())
>>>>>>> 712159bd
{
}
]]></code>
This sample shows how to call GetUsersAsync with all parameters.
<code><![CDATA[
BasicClient client = new BasicClient();

await foreach (User item in client.GetUsersAsync(maxCount: 1234, skip: 1234, maxpagesize: 1234, orderby: new List<string>()
{
    "<orderby>"
}, filter: "<filter>", select: new List<string>()
{
    "<select>"
}, expand: new List<string>()
{
    "<expand>"
}))
{
}
]]></code></example>
    </member>
    <member name="GetUsers(int?,int?,int?,IEnumerable{string},string,IEnumerable{string},IEnumerable{string},CancellationToken)">
      <example>
This sample shows how to call GetUsers.
<code><![CDATA[
BasicClient client = new BasicClient();

<<<<<<< HEAD
foreach (var item in client.GetUsers(1234, 1234, 1234, new string[]{"<orderby>"}, "<filter>", new string[]{"<select>"}, new string[]{"<expand>"}))
=======
foreach (User item in client.GetUsers())
>>>>>>> 712159bd
{
}
]]></code>
This sample shows how to call GetUsers with all parameters.
<code><![CDATA[
BasicClient client = new BasicClient();

foreach (User item in client.GetUsers(maxCount: 1234, skip: 1234, maxpagesize: 1234, orderby: new List<string>()
{
    "<orderby>"
}, filter: "<filter>", select: new List<string>()
{
    "<select>"
}, expand: new List<string>()
{
    "<expand>"
}))
{
}
]]></code></example>
    </member>
    <member name="GetUsersAsync(int?,int?,int?,IEnumerable{string},string,IEnumerable{string},IEnumerable{string},RequestContext)">
      <example>
This sample shows how to call GetUsersAsync and parse the result.
<code><![CDATA[
BasicClient client = new BasicClient();

<<<<<<< HEAD
await foreach (var item in client.GetUsersAsync(1234, 1234, 1234, new string[]{"<orderby>"}, "<filter>", new string[]{"<select>"}, new string[]{"<expand>"}, new RequestContext()))
=======
await foreach (BinaryData item in client.GetUsersAsync(null, null, null, null, null, null, null, null))
>>>>>>> 712159bd
{
    JsonElement result = JsonDocument.Parse(item.ToStream()).RootElement;
    Console.WriteLine(result[0].GetProperty("id").ToString());
    Console.WriteLine(result[0].GetProperty("name").ToString());
    Console.WriteLine(result[0].GetProperty("etag").ToString());
}
]]></code>
This sample shows how to call GetUsersAsync with all parameters and parse the result.
<code><![CDATA[
BasicClient client = new BasicClient();

await foreach (BinaryData item in client.GetUsersAsync(1234, 1234, 1234, new List<string>()
{
    "<orderby>"
}, "<filter>", new List<string>()
{
    "<select>"
}, new List<string>()
{
    "<expand>"
}, null))
{
    JsonElement result = JsonDocument.Parse(item.ToStream()).RootElement;
    Console.WriteLine(result[0].GetProperty("id").ToString());
    Console.WriteLine(result[0].GetProperty("name").ToString());
    Console.WriteLine(result[0].GetProperty("orders")[0].GetProperty("id").ToString());
    Console.WriteLine(result[0].GetProperty("orders")[0].GetProperty("userId").ToString());
    Console.WriteLine(result[0].GetProperty("orders")[0].GetProperty("detail").ToString());
    Console.WriteLine(result[0].GetProperty("etag").ToString());
}
]]></code></example>
    </member>
    <member name="GetUsers(int?,int?,int?,IEnumerable{string},string,IEnumerable{string},IEnumerable{string},RequestContext)">
      <example>
This sample shows how to call GetUsers and parse the result.
<code><![CDATA[
BasicClient client = new BasicClient();

<<<<<<< HEAD
foreach (var item in client.GetUsers(1234, 1234, 1234, new string[]{"<orderby>"}, "<filter>", new string[]{"<select>"}, new string[]{"<expand>"}, new RequestContext()))
=======
foreach (BinaryData item in client.GetUsers(null, null, null, null, null, null, null, null))
>>>>>>> 712159bd
{
    JsonElement result = JsonDocument.Parse(item.ToStream()).RootElement;
    Console.WriteLine(result[0].GetProperty("id").ToString());
    Console.WriteLine(result[0].GetProperty("name").ToString());
    Console.WriteLine(result[0].GetProperty("etag").ToString());
}
]]></code>
This sample shows how to call GetUsers with all parameters and parse the result.
<code><![CDATA[
BasicClient client = new BasicClient();

foreach (BinaryData item in client.GetUsers(1234, 1234, 1234, new List<string>()
{
    "<orderby>"
}, "<filter>", new List<string>()
{
    "<select>"
}, new List<string>()
{
    "<expand>"
}, null))
{
    JsonElement result = JsonDocument.Parse(item.ToStream()).RootElement;
    Console.WriteLine(result[0].GetProperty("id").ToString());
    Console.WriteLine(result[0].GetProperty("name").ToString());
    Console.WriteLine(result[0].GetProperty("orders")[0].GetProperty("id").ToString());
    Console.WriteLine(result[0].GetProperty("orders")[0].GetProperty("userId").ToString());
    Console.WriteLine(result[0].GetProperty("orders")[0].GetProperty("detail").ToString());
    Console.WriteLine(result[0].GetProperty("etag").ToString());
}
]]></code></example>
    </member>
    <member name="GetWithPageAsync(CancellationToken)">
      <example>
This sample shows how to call GetWithPageAsync.
<code><![CDATA[
BasicClient client = new BasicClient();

await foreach (User item in client.GetWithPageAsync())
{
}
]]></code>
This sample shows how to call GetWithPageAsync with all parameters.
<code><![CDATA[
BasicClient client = new BasicClient();

await foreach (User item in client.GetWithPageAsync())
{
}
]]></code></example>
    </member>
    <member name="GetWithPage(CancellationToken)">
      <example>
This sample shows how to call GetWithPage.
<code><![CDATA[
BasicClient client = new BasicClient();

foreach (User item in client.GetWithPage())
{
}
]]></code>
This sample shows how to call GetWithPage with all parameters.
<code><![CDATA[
BasicClient client = new BasicClient();

foreach (User item in client.GetWithPage())
{
}
]]></code></example>
    </member>
    <member name="GetWithPageAsync(RequestContext)">
      <example>
This sample shows how to call GetWithPageAsync and parse the result.
<code><![CDATA[
BasicClient client = new BasicClient();

await foreach (BinaryData item in client.GetWithPageAsync(null))
{
    JsonElement result = JsonDocument.Parse(item.ToStream()).RootElement;
    Console.WriteLine(result[0].GetProperty("id").ToString());
    Console.WriteLine(result[0].GetProperty("name").ToString());
    Console.WriteLine(result[0].GetProperty("etag").ToString());
}
]]></code>
This sample shows how to call GetWithPageAsync with all parameters and parse the result.
<code><![CDATA[
BasicClient client = new BasicClient();

await foreach (BinaryData item in client.GetWithPageAsync(null))
{
    JsonElement result = JsonDocument.Parse(item.ToStream()).RootElement;
    Console.WriteLine(result[0].GetProperty("id").ToString());
    Console.WriteLine(result[0].GetProperty("name").ToString());
    Console.WriteLine(result[0].GetProperty("orders")[0].GetProperty("id").ToString());
    Console.WriteLine(result[0].GetProperty("orders")[0].GetProperty("userId").ToString());
    Console.WriteLine(result[0].GetProperty("orders")[0].GetProperty("detail").ToString());
    Console.WriteLine(result[0].GetProperty("etag").ToString());
}
]]></code></example>
    </member>
    <member name="GetWithPage(RequestContext)">
      <example>
This sample shows how to call GetWithPage and parse the result.
<code><![CDATA[
BasicClient client = new BasicClient();

foreach (BinaryData item in client.GetWithPage(null))
{
    JsonElement result = JsonDocument.Parse(item.ToStream()).RootElement;
    Console.WriteLine(result[0].GetProperty("id").ToString());
    Console.WriteLine(result[0].GetProperty("name").ToString());
    Console.WriteLine(result[0].GetProperty("etag").ToString());
}
]]></code>
This sample shows how to call GetWithPage with all parameters and parse the result.
<code><![CDATA[
BasicClient client = new BasicClient();

foreach (BinaryData item in client.GetWithPage(null))
{
    JsonElement result = JsonDocument.Parse(item.ToStream()).RootElement;
    Console.WriteLine(result[0].GetProperty("id").ToString());
    Console.WriteLine(result[0].GetProperty("name").ToString());
    Console.WriteLine(result[0].GetProperty("orders")[0].GetProperty("id").ToString());
    Console.WriteLine(result[0].GetProperty("orders")[0].GetProperty("userId").ToString());
    Console.WriteLine(result[0].GetProperty("orders")[0].GetProperty("detail").ToString());
    Console.WriteLine(result[0].GetProperty("etag").ToString());
}
]]></code></example>
    </member>
    <member name="GetWithCustomPageModelAsync(CancellationToken)">
      <example>
This sample shows how to call GetWithCustomPageModelAsync.
<code><![CDATA[
BasicClient client = new BasicClient();

await foreach (User item in client.GetWithCustomPageModelAsync())
{
}
]]></code>
This sample shows how to call GetWithCustomPageModelAsync with all parameters.
<code><![CDATA[
BasicClient client = new BasicClient();

await foreach (User item in client.GetWithCustomPageModelAsync())
{
}
]]></code></example>
    </member>
    <member name="GetWithCustomPageModel(CancellationToken)">
      <example>
This sample shows how to call GetWithCustomPageModel.
<code><![CDATA[
BasicClient client = new BasicClient();

foreach (User item in client.GetWithCustomPageModel())
{
}
]]></code>
This sample shows how to call GetWithCustomPageModel with all parameters.
<code><![CDATA[
BasicClient client = new BasicClient();

foreach (User item in client.GetWithCustomPageModel())
{
}
]]></code></example>
    </member>
    <member name="GetWithCustomPageModelAsync(RequestContext)">
      <example>
This sample shows how to call GetWithCustomPageModelAsync and parse the result.
<code><![CDATA[
BasicClient client = new BasicClient();

await foreach (BinaryData item in client.GetWithCustomPageModelAsync(null))
{
    JsonElement result = JsonDocument.Parse(item.ToStream()).RootElement;
    Console.WriteLine(result[0].GetProperty("id").ToString());
    Console.WriteLine(result[0].GetProperty("name").ToString());
    Console.WriteLine(result[0].GetProperty("etag").ToString());
}
]]></code>
This sample shows how to call GetWithCustomPageModelAsync with all parameters and parse the result.
<code><![CDATA[
BasicClient client = new BasicClient();

await foreach (BinaryData item in client.GetWithCustomPageModelAsync(null))
{
    JsonElement result = JsonDocument.Parse(item.ToStream()).RootElement;
    Console.WriteLine(result[0].GetProperty("id").ToString());
    Console.WriteLine(result[0].GetProperty("name").ToString());
    Console.WriteLine(result[0].GetProperty("orders")[0].GetProperty("id").ToString());
    Console.WriteLine(result[0].GetProperty("orders")[0].GetProperty("userId").ToString());
    Console.WriteLine(result[0].GetProperty("orders")[0].GetProperty("detail").ToString());
    Console.WriteLine(result[0].GetProperty("etag").ToString());
}
]]></code></example>
    </member>
    <member name="GetWithCustomPageModel(RequestContext)">
      <example>
This sample shows how to call GetWithCustomPageModel and parse the result.
<code><![CDATA[
BasicClient client = new BasicClient();

foreach (BinaryData item in client.GetWithCustomPageModel(null))
{
    JsonElement result = JsonDocument.Parse(item.ToStream()).RootElement;
    Console.WriteLine(result[0].GetProperty("id").ToString());
    Console.WriteLine(result[0].GetProperty("name").ToString());
    Console.WriteLine(result[0].GetProperty("etag").ToString());
}
]]></code>
This sample shows how to call GetWithCustomPageModel with all parameters and parse the result.
<code><![CDATA[
BasicClient client = new BasicClient();

foreach (BinaryData item in client.GetWithCustomPageModel(null))
{
    JsonElement result = JsonDocument.Parse(item.ToStream()).RootElement;
    Console.WriteLine(result[0].GetProperty("id").ToString());
    Console.WriteLine(result[0].GetProperty("name").ToString());
    Console.WriteLine(result[0].GetProperty("orders")[0].GetProperty("id").ToString());
    Console.WriteLine(result[0].GetProperty("orders")[0].GetProperty("userId").ToString());
    Console.WriteLine(result[0].GetProperty("orders")[0].GetProperty("detail").ToString());
    Console.WriteLine(result[0].GetProperty("etag").ToString());
}
]]></code></example>
    </member>
  </members>
</doc><|MERGE_RESOLUTION|>--- conflicted
+++ resolved
@@ -95,13 +95,6 @@
 <code><![CDATA[
 BasicClient client = new BasicClient();
 
-<<<<<<< HEAD
-var resource = new User("<name>")
-{
-    Orders =
-    {
-        new UserOrder(1234, "<detail>")
-=======
 User resource = new User("<name>");
 Response<User> response = await client.CreateOrReplaceAsync(1234, resource);
 ]]></code>
@@ -114,7 +107,6 @@
     Orders =
     {
         new UserOrder(1234,"<detail>")
->>>>>>> 712159bd
     },
 };
 Response<User> response = await client.CreateOrReplaceAsync(1234, resource);
@@ -126,13 +118,6 @@
 <code><![CDATA[
 BasicClient client = new BasicClient();
 
-<<<<<<< HEAD
-var resource = new User("<name>")
-{
-    Orders =
-    {
-        new UserOrder(1234, "<detail>")
-=======
 User resource = new User("<name>");
 Response<User> response = client.CreateOrReplace(1234, resource);
 ]]></code>
@@ -145,7 +130,6 @@
     Orders =
     {
         new UserOrder(1234,"<detail>")
->>>>>>> 712159bd
     },
 };
 Response<User> response = client.CreateOrReplace(1234, resource);
@@ -451,11 +435,7 @@
 <code><![CDATA[
 BasicClient client = new BasicClient();
 
-<<<<<<< HEAD
-await foreach (var item in client.GetUsersAsync(1234, 1234, 1234, new string[]{"<orderby>"}, "<filter>", new string[]{"<select>"}, new string[]{"<expand>"}))
-=======
 await foreach (User item in client.GetUsersAsync())
->>>>>>> 712159bd
 {
 }
 ]]></code>
@@ -483,11 +463,7 @@
 <code><![CDATA[
 BasicClient client = new BasicClient();
 
-<<<<<<< HEAD
-foreach (var item in client.GetUsers(1234, 1234, 1234, new string[]{"<orderby>"}, "<filter>", new string[]{"<select>"}, new string[]{"<expand>"}))
-=======
 foreach (User item in client.GetUsers())
->>>>>>> 712159bd
 {
 }
 ]]></code>
@@ -515,11 +491,7 @@
 <code><![CDATA[
 BasicClient client = new BasicClient();
 
-<<<<<<< HEAD
-await foreach (var item in client.GetUsersAsync(1234, 1234, 1234, new string[]{"<orderby>"}, "<filter>", new string[]{"<select>"}, new string[]{"<expand>"}, new RequestContext()))
-=======
 await foreach (BinaryData item in client.GetUsersAsync(null, null, null, null, null, null, null, null))
->>>>>>> 712159bd
 {
     JsonElement result = JsonDocument.Parse(item.ToStream()).RootElement;
     Console.WriteLine(result[0].GetProperty("id").ToString());
@@ -558,11 +530,7 @@
 <code><![CDATA[
 BasicClient client = new BasicClient();
 
-<<<<<<< HEAD
-foreach (var item in client.GetUsers(1234, 1234, 1234, new string[]{"<orderby>"}, "<filter>", new string[]{"<select>"}, new string[]{"<expand>"}, new RequestContext()))
-=======
 foreach (BinaryData item in client.GetUsers(null, null, null, null, null, null, null, null))
->>>>>>> 712159bd
 {
     JsonElement result = JsonDocument.Parse(item.ToStream()).RootElement;
     Console.WriteLine(result[0].GetProperty("id").ToString());
