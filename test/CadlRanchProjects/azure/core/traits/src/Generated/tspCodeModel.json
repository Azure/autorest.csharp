{
 "$id": "1",
 "Name": "_Specs_.Azure.Core.Traits",
 "ApiVersions": [
  "2022-12-01-preview"
 ],
 "Enums": [
  {
   "$id": "2",
   "Kind": "enum",
   "Name": "RepeatabilityResult",
   "ValueType": {
    "$id": "3",
    "Kind": "string",
    "IsNullable": false
   },
   "Values": [
    {
     "$id": "4",
     "Name": "accepted",
     "Value": "accepted",
     "Description": "If the request was accepted and the server guarantees that the server state reflects a single execution of the operation."
    },
    {
     "$id": "5",
     "Name": "rejected",
     "Value": "rejected",
     "Description": "If the request was rejected because the combination of Repeatability-First-Sent and Repeatability-Request-ID were invalid\nor because the Repeatability-First-Sent value was outside the range of values held by the server."
    }
   ],
   "Namespace": "Azure.Core",
   "Description": "Repeatability Result header options",
   "IsExtensible": false,
   "Usage": "Output"
  },
  {
   "$id": "6",
   "Kind": "enum",
   "Name": "Versions",
   "ValueType": {
    "$id": "7",
    "Kind": "string",
    "IsNullable": false
   },
   "Values": [
    {
     "$id": "8",
     "Name": "v2022_12_01_preview",
     "Value": "2022-12-01-preview",
     "Description": "2022-12-01-preview"
    }
   ],
   "Namespace": "_Specs_.Azure.Core.Traits",
   "Description": "Service versions",
   "IsExtensible": false,
   "Usage": "None"
  }
 ],
 "Models": [
  {
   "$id": "9",
   "Kind": "Model",
   "Name": "User",
   "Namespace": "_Specs_.Azure.Core.Traits",
   "Description": "Sample Model",
   "Usage": "Output",
   "Properties": [
    {
     "$id": "10",
     "Name": "id",
     "SerializedName": "id",
     "Description": "The user's id.",
     "Type": {
<<<<<<< HEAD
      "$id": "9",
      "Kind": "Primitive",
      "Name": "Int32"
=======
      "$id": "11",
      "Kind": "int32",
      "IsNullable": false
>>>>>>> 9b8a321f
     },
     "IsRequired": true,
     "IsReadOnly": true
    },
    {
     "$id": "12",
     "Name": "name",
     "SerializedName": "name",
     "Description": "The user's name.",
     "Type": {
<<<<<<< HEAD
      "$id": "11",
      "Kind": "Primitive",
      "Name": "String"
=======
      "$id": "13",
      "Kind": "string",
      "IsNullable": false
>>>>>>> 9b8a321f
     },
     "IsRequired": false,
     "IsReadOnly": false
    }
   ]
  },
  {
   "$id": "14",
   "Kind": "Model",
   "Name": "UserActionParam",
   "Namespace": "_Specs_.Azure.Core.Traits",
   "Description": "User action param",
   "Usage": "Input",
   "Properties": [
    {
     "$id": "15",
     "Name": "userActionValue",
     "SerializedName": "userActionValue",
     "Description": "User action value.",
     "Type": {
<<<<<<< HEAD
      "$id": "14",
      "Kind": "Primitive",
      "Name": "String"
=======
      "$id": "16",
      "Kind": "string",
      "IsNullable": false
>>>>>>> 9b8a321f
     },
     "IsRequired": true,
     "IsReadOnly": false
    }
   ]
  },
  {
   "$id": "17",
   "Kind": "Model",
   "Name": "UserActionResponse",
   "Namespace": "_Specs_.Azure.Core.Traits",
   "Description": "User action response",
   "Usage": "Output",
   "Properties": [
    {
     "$id": "18",
     "Name": "userActionResult",
     "SerializedName": "userActionResult",
     "Description": "User action result.",
     "Type": {
<<<<<<< HEAD
      "$id": "17",
      "Kind": "Primitive",
      "Name": "String"
=======
      "$id": "19",
      "Kind": "string",
      "IsNullable": false
>>>>>>> 9b8a321f
     },
     "IsRequired": true,
     "IsReadOnly": false
    }
   ]
  }
 ],
 "Clients": [
  {
   "$id": "20",
   "Name": "TraitsClient",
   "Description": "Illustrates Azure Core operation customizations by traits",
   "Operations": [
    {
     "$id": "21",
     "Name": "smokeTest",
     "ResourceName": "User",
     "Description": "Get a resource, sending and receiving headers.",
     "Accessibility": "public",
     "Parameters": [
      {
       "$id": "22",
       "Name": "host",
       "NameInRequest": "host",
       "Description": "TestServer endpoint",
       "Type": {
        "$id": "23",
        "Kind": "string",
        "IsNullable": false
       },
       "Location": "Uri",
       "IsApiVersion": false,
       "IsResourceParameter": false,
       "IsContentType": false,
       "IsRequired": true,
       "IsEndpoint": true,
       "SkipUrlEncoding": false,
       "Explode": false,
       "Kind": "Client",
       "DefaultValue": {
        "$id": "24",
        "Type": {
         "$id": "25",
         "Kind": "string",
         "IsNullable": false
        },
        "Value": "http://localhost:3000"
       }
      },
      {
       "$id": "26",
       "Name": "apiVersion",
       "NameInRequest": "api-version",
       "Description": "The API version to use for this operation.",
       "Type": {
<<<<<<< HEAD
        "$id": "25",
        "Kind": "Primitive",
        "Name": "String"
=======
        "$id": "27",
        "Kind": "string",
        "IsNullable": false
>>>>>>> 9b8a321f
       },
       "Location": "Query",
       "DefaultValue": {
        "$id": "28",
        "Type": {
         "$id": "29",
         "Kind": "string",
         "IsNullable": false
        },
        "Value": "2022-12-01-preview"
       },
       "IsRequired": true,
       "IsApiVersion": true,
       "IsResourceParameter": false,
       "IsContentType": false,
       "IsEndpoint": false,
       "SkipUrlEncoding": false,
       "Explode": false,
       "Kind": "Client"
      },
      {
       "$id": "30",
       "Name": "id",
       "NameInRequest": "id",
       "Description": "The user's id.",
       "Type": {
<<<<<<< HEAD
        "$id": "29",
        "Kind": "Primitive",
        "Name": "Int32"
=======
        "$id": "31",
        "Kind": "int32",
        "IsNullable": false
>>>>>>> 9b8a321f
       },
       "Location": "Path",
       "IsRequired": true,
       "IsApiVersion": false,
       "IsResourceParameter": false,
       "IsContentType": false,
       "IsEndpoint": false,
       "SkipUrlEncoding": false,
       "Explode": false,
       "Kind": "Method"
      },
      {
       "$id": "32",
       "Name": "foo",
       "NameInRequest": "foo",
       "Description": "header in request",
       "Type": {
<<<<<<< HEAD
        "$id": "31",
        "Kind": "Primitive",
        "Name": "String"
=======
        "$id": "33",
        "Kind": "string",
        "IsNullable": false
>>>>>>> 9b8a321f
       },
       "Location": "Header",
       "IsRequired": true,
       "IsApiVersion": false,
       "IsResourceParameter": false,
       "IsContentType": false,
       "IsEndpoint": false,
       "SkipUrlEncoding": false,
       "Explode": false,
       "Kind": "Method"
      },
      {
       "$id": "34",
       "Name": "ifMatch",
       "NameInRequest": "If-Match",
       "Description": "The request should only proceed if an entity matches this string.",
       "Type": {
<<<<<<< HEAD
        "$id": "33",
        "Kind": "Primitive",
        "Name": "String"
=======
        "$id": "35",
        "Kind": "string",
        "IsNullable": false
>>>>>>> 9b8a321f
       },
       "Location": "Header",
       "IsRequired": false,
       "IsApiVersion": false,
       "IsResourceParameter": false,
       "IsContentType": false,
       "IsEndpoint": false,
       "SkipUrlEncoding": false,
       "Explode": false,
       "Kind": "Method"
      },
      {
       "$id": "36",
       "Name": "ifNoneMatch",
       "NameInRequest": "If-None-Match",
       "Description": "The request should only proceed if no entity matches this string.",
       "Type": {
<<<<<<< HEAD
        "$id": "35",
        "Kind": "Primitive",
        "Name": "String"
=======
        "$id": "37",
        "Kind": "string",
        "IsNullable": false
>>>>>>> 9b8a321f
       },
       "Location": "Header",
       "IsRequired": false,
       "IsApiVersion": false,
       "IsResourceParameter": false,
       "IsContentType": false,
       "IsEndpoint": false,
       "SkipUrlEncoding": false,
       "Explode": false,
       "Kind": "Method"
      },
      {
       "$id": "38",
       "Name": "ifUnmodifiedSince",
       "NameInRequest": "If-Unmodified-Since",
       "Description": "The request should only proceed if the entity was not modified after this time.",
       "Type": {
        "$id": "39",
        "Kind": "utcDateTime",
        "IsNullable": false,
        "Encode": "rfc7231",
        "WireType": {
         "$id": "40",
         "Kind": "string",
         "IsNullable": false
        }
       },
       "Location": "Header",
       "IsRequired": false,
       "IsApiVersion": false,
       "IsResourceParameter": false,
       "IsContentType": false,
       "IsEndpoint": false,
       "SkipUrlEncoding": false,
       "Explode": false,
       "Kind": "Method"
      },
      {
       "$id": "41",
       "Name": "ifModifiedSince",
       "NameInRequest": "If-Modified-Since",
       "Description": "The request should only proceed if the entity was modified after this time.",
       "Type": {
        "$id": "42",
        "Kind": "utcDateTime",
        "IsNullable": false,
        "Encode": "rfc7231",
        "WireType": {
         "$id": "43",
         "Kind": "string",
         "IsNullable": false
        }
       },
       "Location": "Header",
       "IsRequired": false,
       "IsApiVersion": false,
       "IsResourceParameter": false,
       "IsContentType": false,
       "IsEndpoint": false,
       "SkipUrlEncoding": false,
       "Explode": false,
       "Kind": "Method"
      },
      {
       "$id": "44",
       "Name": "clientRequestId",
       "NameInRequest": "x-ms-client-request-id",
       "Description": "An opaque, globally-unique, client-generated string identifier for the request.",
       "Type": {
<<<<<<< HEAD
        "$id": "41",
        "Kind": "Primitive",
        "Name": "Guid"
=======
        "$id": "45",
        "Kind": "uuid",
        "IsNullable": false,
        "Encode": "string"
>>>>>>> 9b8a321f
       },
       "Location": "Header",
       "IsRequired": false,
       "IsApiVersion": false,
       "IsResourceParameter": false,
       "IsContentType": false,
       "IsEndpoint": false,
       "SkipUrlEncoding": false,
       "Explode": false,
       "Kind": "Method"
      },
      {
       "$id": "46",
       "Name": "accept",
       "NameInRequest": "Accept",
       "Type": {
        "$id": "47",
        "Kind": "string",
        "IsNullable": false
       },
       "Location": "Header",
       "IsApiVersion": false,
       "IsResourceParameter": false,
       "IsContentType": false,
       "IsRequired": true,
       "IsEndpoint": false,
       "SkipUrlEncoding": false,
       "Explode": false,
       "Kind": "Constant",
       "DefaultValue": {
        "$id": "48",
        "Type": {
         "$ref": "47"
        },
        "Value": "application/json"
       }
      }
     ],
     "Responses": [
      {
       "$id": "49",
       "StatusCodes": [
        200
       ],
       "BodyType": {
        "$ref": "9"
       },
       "BodyMediaType": "Json",
       "Headers": [
        {
         "$id": "50",
         "Name": "bar",
         "NameInResponse": "bar",
         "Description": "",
         "Type": {
<<<<<<< HEAD
          "$id": "47",
          "Kind": "Primitive",
          "Name": "String"
=======
          "$id": "51",
          "Kind": "string",
          "IsNullable": false
>>>>>>> 9b8a321f
         }
        },
        {
         "$id": "52",
         "Name": "ETag",
         "NameInResponse": "etagHeader",
         "Description": "The entity tag for the response.",
         "Type": {
<<<<<<< HEAD
          "$id": "49",
          "Kind": "Primitive",
          "Name": "String"
=======
          "$id": "53",
          "Kind": "string",
          "IsNullable": false
>>>>>>> 9b8a321f
         }
        },
        {
         "$id": "54",
         "Name": "x-ms-client-request-id",
         "NameInResponse": "clientRequestId",
         "Description": "An opaque, globally-unique, client-generated string identifier for the request.",
         "Type": {
<<<<<<< HEAD
          "$id": "51",
          "Kind": "Primitive",
          "Name": "Guid"
=======
          "$id": "55",
          "Kind": "uuid",
          "IsNullable": false,
          "Encode": "string"
>>>>>>> 9b8a321f
         }
        }
       ],
       "IsErrorResponse": false,
       "ContentTypes": [
        "application/json"
       ]
      }
     ],
     "HttpMethod": "GET",
     "RequestBodyMediaType": "None",
     "Uri": "{host}",
     "Path": "/azure/core/traits/user/{id}",
     "BufferResponse": true,
     "GenerateProtocolMethod": true,
     "GenerateConvenienceMethod": true
    },
    {
     "$id": "56",
     "Name": "repeatableAction",
     "ResourceName": "Traits",
     "Description": "Test for repeatable requests",
     "Accessibility": "public",
     "Parameters": [
      {
       "$ref": "22"
      },
      {
       "$id": "57",
       "Name": "apiVersion",
       "NameInRequest": "api-version",
       "Description": "The API version to use for this operation.",
       "Type": {
<<<<<<< HEAD
        "$id": "54",
        "Kind": "Primitive",
        "Name": "String"
=======
        "$id": "58",
        "Kind": "string",
        "IsNullable": false
>>>>>>> 9b8a321f
       },
       "Location": "Query",
       "DefaultValue": {
        "$ref": "28"
       },
       "IsRequired": true,
       "IsApiVersion": true,
       "IsResourceParameter": false,
       "IsContentType": false,
       "IsEndpoint": false,
       "SkipUrlEncoding": false,
       "Explode": false,
       "Kind": "Client"
      },
      {
       "$id": "59",
       "Name": "id",
       "NameInRequest": "id",
       "Description": "The user's id.",
       "Type": {
<<<<<<< HEAD
        "$id": "56",
        "Kind": "Primitive",
        "Name": "Int32"
=======
        "$id": "60",
        "Kind": "int32",
        "IsNullable": false
>>>>>>> 9b8a321f
       },
       "Location": "Path",
       "IsRequired": true,
       "IsApiVersion": false,
       "IsResourceParameter": false,
       "IsContentType": false,
       "IsEndpoint": false,
       "SkipUrlEncoding": false,
       "Explode": false,
       "Kind": "Method"
      },
      {
       "$id": "61",
       "Name": "repeatabilityRequestId",
       "NameInRequest": "Repeatability-Request-ID",
       "Description": "An opaque, globally-unique, client-generated string identifier for the request.",
       "Type": {
<<<<<<< HEAD
        "$id": "58",
        "Kind": "Primitive",
        "Name": "String"
=======
        "$id": "62",
        "Kind": "string",
        "IsNullable": false
>>>>>>> 9b8a321f
       },
       "Location": "Header",
       "IsRequired": false,
       "IsApiVersion": false,
       "IsResourceParameter": false,
       "IsContentType": false,
       "IsEndpoint": false,
       "SkipUrlEncoding": false,
       "Explode": false,
       "Kind": "Method"
      },
      {
       "$id": "63",
       "Name": "repeatabilityFirstSent",
       "NameInRequest": "Repeatability-First-Sent",
       "Description": "Specifies the date and time at which the request was first created.",
       "Type": {
        "$id": "64",
        "Kind": "utcDateTime",
        "IsNullable": false,
        "Encode": "rfc7231",
        "WireType": {
         "$id": "65",
         "Kind": "string",
         "IsNullable": false
        }
       },
       "Location": "Header",
       "IsRequired": false,
       "IsApiVersion": false,
       "IsResourceParameter": false,
       "IsContentType": false,
       "IsEndpoint": false,
       "SkipUrlEncoding": false,
       "Explode": false,
       "Kind": "Method"
      },
      {
       "$id": "66",
       "Name": "UserActionParam",
       "NameInRequest": "UserActionParam",
       "Description": "User action param",
       "Type": {
        "$ref": "14"
       },
       "Location": "Body",
       "IsRequired": true,
       "IsApiVersion": false,
       "IsResourceParameter": false,
       "IsContentType": false,
       "IsEndpoint": false,
       "SkipUrlEncoding": false,
       "Explode": false,
       "Kind": "Method"
      },
      {
       "$id": "67",
       "Name": "accept",
       "NameInRequest": "Accept",
       "Type": {
        "$id": "68",
        "Kind": "string",
        "IsNullable": false
       },
       "Location": "Header",
       "IsApiVersion": false,
       "IsResourceParameter": false,
       "IsContentType": false,
       "IsRequired": true,
       "IsEndpoint": false,
       "SkipUrlEncoding": false,
       "Explode": false,
       "Kind": "Constant",
       "DefaultValue": {
        "$id": "69",
        "Type": {
         "$ref": "68"
        },
        "Value": "application/json"
       }
      },
      {
       "$id": "70",
       "Name": "contentType",
       "NameInRequest": "Content-Type",
       "Type": {
        "$id": "71",
        "Kind": "string",
        "IsNullable": false
       },
       "Location": "Header",
       "IsApiVersion": false,
       "IsResourceParameter": false,
       "IsContentType": true,
       "IsRequired": true,
       "IsEndpoint": false,
       "SkipUrlEncoding": false,
       "Explode": false,
       "Kind": "Constant",
       "DefaultValue": {
        "$id": "72",
        "Type": {
         "$ref": "71"
        },
        "Value": "application/json"
       }
      }
     ],
     "Responses": [
      {
       "$id": "73",
       "StatusCodes": [
        200
       ],
       "BodyType": {
        "$ref": "17"
       },
       "BodyMediaType": "Json",
       "Headers": [
        {
         "$id": "74",
         "Name": "Repeatability-Result",
         "NameInResponse": "repeatabilityResult",
         "Description": "Indicates whether the repeatable request was accepted or rejected.",
         "Type": {
          "$ref": "2"
         }
        }
       ],
       "IsErrorResponse": false,
       "ContentTypes": [
        "application/json"
       ]
      }
     ],
     "HttpMethod": "POST",
     "RequestBodyMediaType": "Json",
     "Uri": "{host}",
     "Path": "/azure/core/traits/user/{id}:repeatableAction",
     "RequestMediaTypes": [
      "application/json"
     ],
     "BufferResponse": true,
     "GenerateProtocolMethod": true,
     "GenerateConvenienceMethod": true
    }
   ],
   "Protocol": {
    "$id": "75"
   },
   "Creatable": true,
   "Parameters": [
    {
     "$ref": "22"
    }
   ]
  }
 ]
}<|MERGE_RESOLUTION|>--- conflicted
+++ resolved
@@ -11,8 +11,7 @@
    "Name": "RepeatabilityResult",
    "ValueType": {
     "$id": "3",
-    "Kind": "string",
-    "IsNullable": false
+    "Kind": "string"
    },
    "Values": [
     {
@@ -39,8 +38,7 @@
    "Name": "Versions",
    "ValueType": {
     "$id": "7",
-    "Kind": "string",
-    "IsNullable": false
+    "Kind": "string"
    },
    "Values": [
     {
@@ -71,15 +69,8 @@
      "SerializedName": "id",
      "Description": "The user's id.",
      "Type": {
-<<<<<<< HEAD
-      "$id": "9",
-      "Kind": "Primitive",
-      "Name": "Int32"
-=======
       "$id": "11",
-      "Kind": "int32",
-      "IsNullable": false
->>>>>>> 9b8a321f
+      "Kind": "int32"
      },
      "IsRequired": true,
      "IsReadOnly": true
@@ -90,15 +81,8 @@
      "SerializedName": "name",
      "Description": "The user's name.",
      "Type": {
-<<<<<<< HEAD
-      "$id": "11",
-      "Kind": "Primitive",
-      "Name": "String"
-=======
       "$id": "13",
-      "Kind": "string",
-      "IsNullable": false
->>>>>>> 9b8a321f
+      "Kind": "string"
      },
      "IsRequired": false,
      "IsReadOnly": false
@@ -119,15 +103,8 @@
      "SerializedName": "userActionValue",
      "Description": "User action value.",
      "Type": {
-<<<<<<< HEAD
-      "$id": "14",
-      "Kind": "Primitive",
-      "Name": "String"
-=======
       "$id": "16",
-      "Kind": "string",
-      "IsNullable": false
->>>>>>> 9b8a321f
+      "Kind": "string"
      },
      "IsRequired": true,
      "IsReadOnly": false
@@ -148,15 +125,8 @@
      "SerializedName": "userActionResult",
      "Description": "User action result.",
      "Type": {
-<<<<<<< HEAD
-      "$id": "17",
-      "Kind": "Primitive",
-      "Name": "String"
-=======
       "$id": "19",
-      "Kind": "string",
-      "IsNullable": false
->>>>>>> 9b8a321f
+      "Kind": "string"
      },
      "IsRequired": true,
      "IsReadOnly": false
@@ -212,15 +182,8 @@
        "NameInRequest": "api-version",
        "Description": "The API version to use for this operation.",
        "Type": {
-<<<<<<< HEAD
-        "$id": "25",
-        "Kind": "Primitive",
-        "Name": "String"
-=======
         "$id": "27",
-        "Kind": "string",
-        "IsNullable": false
->>>>>>> 9b8a321f
+        "Kind": "string"
        },
        "Location": "Query",
        "DefaultValue": {
@@ -247,15 +210,8 @@
        "NameInRequest": "id",
        "Description": "The user's id.",
        "Type": {
-<<<<<<< HEAD
-        "$id": "29",
-        "Kind": "Primitive",
-        "Name": "Int32"
-=======
         "$id": "31",
-        "Kind": "int32",
-        "IsNullable": false
->>>>>>> 9b8a321f
+        "Kind": "int32"
        },
        "Location": "Path",
        "IsRequired": true,
@@ -273,15 +229,8 @@
        "NameInRequest": "foo",
        "Description": "header in request",
        "Type": {
-<<<<<<< HEAD
-        "$id": "31",
-        "Kind": "Primitive",
-        "Name": "String"
-=======
         "$id": "33",
-        "Kind": "string",
-        "IsNullable": false
->>>>>>> 9b8a321f
+        "Kind": "string"
        },
        "Location": "Header",
        "IsRequired": true,
@@ -299,15 +248,8 @@
        "NameInRequest": "If-Match",
        "Description": "The request should only proceed if an entity matches this string.",
        "Type": {
-<<<<<<< HEAD
-        "$id": "33",
-        "Kind": "Primitive",
-        "Name": "String"
-=======
         "$id": "35",
-        "Kind": "string",
-        "IsNullable": false
->>>>>>> 9b8a321f
+        "Kind": "string"
        },
        "Location": "Header",
        "IsRequired": false,
@@ -325,15 +267,8 @@
        "NameInRequest": "If-None-Match",
        "Description": "The request should only proceed if no entity matches this string.",
        "Type": {
-<<<<<<< HEAD
-        "$id": "35",
-        "Kind": "Primitive",
-        "Name": "String"
-=======
         "$id": "37",
-        "Kind": "string",
-        "IsNullable": false
->>>>>>> 9b8a321f
+        "Kind": "string"
        },
        "Location": "Header",
        "IsRequired": false,
@@ -353,12 +288,10 @@
        "Type": {
         "$id": "39",
         "Kind": "utcDateTime",
-        "IsNullable": false,
         "Encode": "rfc7231",
         "WireType": {
          "$id": "40",
-         "Kind": "string",
-         "IsNullable": false
+         "Kind": "string"
         }
        },
        "Location": "Header",
@@ -379,12 +312,10 @@
        "Type": {
         "$id": "42",
         "Kind": "utcDateTime",
-        "IsNullable": false,
         "Encode": "rfc7231",
         "WireType": {
          "$id": "43",
-         "Kind": "string",
-         "IsNullable": false
+         "Kind": "string"
         }
        },
        "Location": "Header",
@@ -403,16 +334,9 @@
        "NameInRequest": "x-ms-client-request-id",
        "Description": "An opaque, globally-unique, client-generated string identifier for the request.",
        "Type": {
-<<<<<<< HEAD
-        "$id": "41",
-        "Kind": "Primitive",
-        "Name": "Guid"
-=======
         "$id": "45",
         "Kind": "uuid",
-        "IsNullable": false,
         "Encode": "string"
->>>>>>> 9b8a321f
        },
        "Location": "Header",
        "IsRequired": false,
@@ -468,15 +392,8 @@
          "NameInResponse": "bar",
          "Description": "",
          "Type": {
-<<<<<<< HEAD
-          "$id": "47",
-          "Kind": "Primitive",
-          "Name": "String"
-=======
           "$id": "51",
-          "Kind": "string",
-          "IsNullable": false
->>>>>>> 9b8a321f
+          "Kind": "string"
          }
         },
         {
@@ -485,15 +402,8 @@
          "NameInResponse": "etagHeader",
          "Description": "The entity tag for the response.",
          "Type": {
-<<<<<<< HEAD
-          "$id": "49",
-          "Kind": "Primitive",
-          "Name": "String"
-=======
           "$id": "53",
-          "Kind": "string",
-          "IsNullable": false
->>>>>>> 9b8a321f
+          "Kind": "string"
          }
         },
         {
@@ -502,16 +412,9 @@
          "NameInResponse": "clientRequestId",
          "Description": "An opaque, globally-unique, client-generated string identifier for the request.",
          "Type": {
-<<<<<<< HEAD
-          "$id": "51",
-          "Kind": "Primitive",
-          "Name": "Guid"
-=======
           "$id": "55",
           "Kind": "uuid",
-          "IsNullable": false,
           "Encode": "string"
->>>>>>> 9b8a321f
          }
         }
        ],
@@ -545,15 +448,8 @@
        "NameInRequest": "api-version",
        "Description": "The API version to use for this operation.",
        "Type": {
-<<<<<<< HEAD
-        "$id": "54",
-        "Kind": "Primitive",
-        "Name": "String"
-=======
         "$id": "58",
-        "Kind": "string",
-        "IsNullable": false
->>>>>>> 9b8a321f
+        "Kind": "string"
        },
        "Location": "Query",
        "DefaultValue": {
@@ -574,15 +470,8 @@
        "NameInRequest": "id",
        "Description": "The user's id.",
        "Type": {
-<<<<<<< HEAD
-        "$id": "56",
-        "Kind": "Primitive",
-        "Name": "Int32"
-=======
         "$id": "60",
-        "Kind": "int32",
-        "IsNullable": false
->>>>>>> 9b8a321f
+        "Kind": "int32"
        },
        "Location": "Path",
        "IsRequired": true,
@@ -600,15 +489,8 @@
        "NameInRequest": "Repeatability-Request-ID",
        "Description": "An opaque, globally-unique, client-generated string identifier for the request.",
        "Type": {
-<<<<<<< HEAD
-        "$id": "58",
-        "Kind": "Primitive",
-        "Name": "String"
-=======
         "$id": "62",
-        "Kind": "string",
-        "IsNullable": false
->>>>>>> 9b8a321f
+        "Kind": "string"
        },
        "Location": "Header",
        "IsRequired": false,
@@ -628,12 +510,10 @@
        "Type": {
         "$id": "64",
         "Kind": "utcDateTime",
-        "IsNullable": false,
         "Encode": "rfc7231",
         "WireType": {
          "$id": "65",
-         "Kind": "string",
-         "IsNullable": false
+         "Kind": "string"
         }
        },
        "Location": "Header",
