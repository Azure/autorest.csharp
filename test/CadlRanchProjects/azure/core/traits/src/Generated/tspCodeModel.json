--- conflicted
+++ resolved
@@ -166,13 +166,9 @@
        "Description": "TestServer endpoint",
        "Type": {
         "$id": "23",
-<<<<<<< HEAD
-        "Kind": "string",
-        "Name": "string",
-        "CrossLanguageDefinitionId": ""
-=======
-        "Kind": "string"
->>>>>>> d4a5bea0
+        "Kind": "string",
+        "Name": "string",
+        "CrossLanguageDefinitionId": "TypeSpec.string"
        },
        "Location": "Uri",
        "IsApiVersion": false,
@@ -187,13 +183,9 @@
         "$id": "24",
         "Type": {
          "$id": "25",
-<<<<<<< HEAD
          "Kind": "string",
          "Name": "string",
-         "CrossLanguageDefinitionId": ""
-=======
-         "Kind": "string"
->>>>>>> d4a5bea0
+         "CrossLanguageDefinitionId": "TypeSpec.string"
         },
         "Value": "http://localhost:3000"
        }
