--- conflicted
+++ resolved
@@ -62,11 +62,6 @@
    "Namespace": "_Specs_.Azure.Core.Traits",
    "Usage": "Output",
    "Description": "Sample Model",
-<<<<<<< HEAD
-   "IsNullable": false,
-=======
-   "Usage": "Output",
->>>>>>> 25dabbd4
    "Properties": [
     {
      "$id": "10",
@@ -101,11 +96,6 @@
    "Namespace": "_Specs_.Azure.Core.Traits",
    "Usage": "Input",
    "Description": "User action param",
-<<<<<<< HEAD
-   "IsNullable": false,
-=======
-   "Usage": "Input",
->>>>>>> 25dabbd4
    "Properties": [
     {
      "$id": "15",
@@ -128,11 +118,6 @@
    "Namespace": "_Specs_.Azure.Core.Traits",
    "Usage": "Output",
    "Description": "User action response",
-<<<<<<< HEAD
-   "IsNullable": false,
-=======
-   "Usage": "Output",
->>>>>>> 25dabbd4
    "Properties": [
     {
      "$id": "18",
