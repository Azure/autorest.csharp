{
 "$id": "1",
 "Name": "_Specs_.Azure.Core.Traits",
 "ApiVersions": [
  "2022-12-01-preview"
 ],
 "Enums": [
  {
   "$id": "2",
   "Kind": "enum",
   "Name": "Versions",
   "CrossLanguageDefinitionId": "_Specs_.Azure.Core.Traits.Versions",
   "ValueType": {
    "$id": "3",
    "Kind": "string",
    "Name": "string",
    "CrossLanguageDefinitionId": "TypeSpec.string"
   },
   "Values": [
    {
     "$id": "4",
     "Name": "v2022_12_01_preview",
     "Value": "2022-12-01-preview",
     "Description": "2022-12-01-preview"
    }
   ],
   "Description": "Service versions",
   "IsExtensible": false,
   "Usage": "ApiVersionEnum"
  },
  {
   "$id": "5",
   "Kind": "enum",
   "Name": "RepeatabilityResult",
   "CrossLanguageDefinitionId": "Azure.Core.RepeatabilityResult",
   "ValueType": {
<<<<<<< HEAD
    "$id": "7",
    "Kind": "string",
    "Name": "string",
    "CrossLanguageDefinitionId": "TypeSpec.string"
=======
    "$id": "6",
    "Kind": "string"
>>>>>>> cc743cb2
   },
   "Values": [
    {
     "$id": "7",
     "Name": "accepted",
     "Value": "accepted",
     "Description": "If the request was accepted and the server guarantees that the server state reflects a single execution of the operation."
    },
    {
     "$id": "8",
     "Name": "rejected",
     "Value": "rejected",
     "Description": "If the request was rejected because the combination of Repeatability-First-Sent and Repeatability-Request-ID were invalid\nor because the Repeatability-First-Sent value was outside the range of values held by the server."
    }
   ],
   "Description": "Repeatability Result header options",
   "IsExtensible": false,
   "Usage": "None"
  }
 ],
 "Models": [
  {
   "$id": "9",
   "Kind": "model",
   "Name": "User",
   "CrossLanguageDefinitionId": "_Specs_.Azure.Core.Traits.User",
   "Usage": "Output,Json",
   "Description": "Sample Model",
   "Properties": [
    {
     "$id": "10",
     "Name": "id",
     "SerializedName": "id",
     "Description": "The user's id.",
     "Type": {
      "$id": "11",
      "Kind": "int32",
      "Name": "int32",
      "CrossLanguageDefinitionId": "TypeSpec.int32"
     },
     "IsRequired": true,
     "IsReadOnly": true
    },
    {
     "$id": "12",
     "Name": "name",
     "SerializedName": "name",
     "Description": "The user's name.",
     "Type": {
      "$id": "13",
      "Kind": "string",
      "Name": "string",
      "CrossLanguageDefinitionId": "TypeSpec.string"
     },
     "IsRequired": false,
     "IsReadOnly": false
    }
   ]
  },
  {
   "$id": "14",
   "Kind": "model",
   "Name": "UserActionParam",
   "CrossLanguageDefinitionId": "_Specs_.Azure.Core.Traits.UserActionParam",
   "Usage": "Input,Json",
   "Description": "User action param",
   "Properties": [
    {
     "$id": "15",
     "Name": "userActionValue",
     "SerializedName": "userActionValue",
     "Description": "User action value.",
     "Type": {
      "$id": "16",
      "Kind": "string",
      "Name": "string",
      "CrossLanguageDefinitionId": "TypeSpec.string"
     },
     "IsRequired": true,
     "IsReadOnly": false
    }
   ]
  },
  {
   "$id": "17",
   "Kind": "model",
   "Name": "UserActionResponse",
   "CrossLanguageDefinitionId": "_Specs_.Azure.Core.Traits.UserActionResponse",
   "Usage": "Output,Json",
   "Description": "User action response",
   "Properties": [
    {
     "$id": "18",
     "Name": "userActionResult",
     "SerializedName": "userActionResult",
     "Description": "User action result.",
     "Type": {
      "$id": "19",
      "Kind": "string",
      "Name": "string",
      "CrossLanguageDefinitionId": "TypeSpec.string"
     },
     "IsRequired": true,
     "IsReadOnly": false
    }
   ]
  }
 ],
 "Clients": [
  {
   "$id": "20",
   "Name": "TraitsClient",
   "Description": "Illustrates Azure Core operation customizations by traits",
   "Operations": [
    {
     "$id": "21",
     "Name": "smokeTest",
     "ResourceName": "User",
     "Description": "Get a resource, sending and receiving headers.",
     "Accessibility": "public",
     "Parameters": [
      {
       "$id": "22",
       "Name": "endpoint",
       "NameInRequest": "endpoint",
       "Type": {
        "$id": "23",
        "Kind": "string",
        "Name": "string",
        "CrossLanguageDefinitionId": "TypeSpec.string"
       },
       "Location": "Uri",
       "IsApiVersion": false,
       "IsResourceParameter": false,
       "IsContentType": false,
       "IsRequired": true,
       "IsEndpoint": true,
       "SkipUrlEncoding": false,
       "Explode": false,
       "Kind": "Client",
       "DefaultValue": {
        "$id": "24",
        "Type": {
         "$id": "25",
         "Kind": "string",
         "Name": "string",
         "CrossLanguageDefinitionId": "TypeSpec.string"
        },
        "Value": "http://localhost:3000"
       }
      },
      {
       "$id": "26",
       "Name": "apiVersion",
       "NameInRequest": "api-version",
       "Description": "The API version to use for this operation.",
       "Type": {
        "$id": "27",
        "Kind": "string",
        "Name": "string",
        "CrossLanguageDefinitionId": "TypeSpec.string"
       },
       "Location": "Query",
       "IsApiVersion": true,
       "IsContentType": false,
       "IsEndpoint": false,
       "Explode": false,
       "IsRequired": true,
       "Kind": "Client",
       "DefaultValue": {
        "$id": "28",
        "Type": {
         "$id": "29",
         "Kind": "string",
         "Name": "string",
         "CrossLanguageDefinitionId": "TypeSpec.string"
        },
        "Value": "2022-12-01-preview"
       }
      },
      {
       "$id": "30",
       "Name": "id",
       "NameInRequest": "id",
       "Description": "The user's id.",
       "Type": {
        "$id": "31",
        "Kind": "int32",
        "Name": "int32",
        "CrossLanguageDefinitionId": "TypeSpec.int32"
       },
       "Location": "Path",
       "IsApiVersion": false,
       "IsContentType": false,
       "IsEndpoint": false,
       "Explode": false,
       "IsRequired": true,
       "Kind": "Method"
      },
      {
       "$id": "32",
       "Name": "foo",
       "NameInRequest": "foo",
       "Description": "header in request",
       "Type": {
        "$id": "33",
        "Kind": "string",
        "Name": "string",
        "CrossLanguageDefinitionId": "TypeSpec.string"
       },
       "Location": "Header",
       "IsApiVersion": false,
       "IsContentType": false,
       "IsEndpoint": false,
       "Explode": false,
       "IsRequired": true,
       "Kind": "Method"
      },
      {
       "$id": "34",
       "Name": "ifMatch",
       "NameInRequest": "If-Match",
       "Description": "The request should only proceed if an entity matches this string.",
       "Type": {
        "$id": "35",
        "Kind": "string",
        "Name": "string",
        "CrossLanguageDefinitionId": "TypeSpec.string"
       },
       "Location": "Header",
       "IsApiVersion": false,
       "IsContentType": false,
       "IsEndpoint": false,
       "Explode": false,
       "IsRequired": false,
       "Kind": "Method"
      },
      {
       "$id": "36",
       "Name": "ifNoneMatch",
       "NameInRequest": "If-None-Match",
       "Description": "The request should only proceed if no entity matches this string.",
       "Type": {
        "$id": "37",
        "Kind": "string",
        "Name": "string",
        "CrossLanguageDefinitionId": "TypeSpec.string"
       },
       "Location": "Header",
       "IsApiVersion": false,
       "IsContentType": false,
       "IsEndpoint": false,
       "Explode": false,
       "IsRequired": false,
       "Kind": "Method"
      },
      {
       "$id": "38",
       "Name": "ifUnmodifiedSince",
       "NameInRequest": "If-Unmodified-Since",
       "Description": "The request should only proceed if the entity was not modified after this time.",
       "Type": {
        "$id": "39",
        "Kind": "utcDateTime",
        "Name": "utcDateTime",
        "Encode": "rfc7231",
        "WireType": {
         "$id": "40",
         "Kind": "string",
         "Name": "string",
         "CrossLanguageDefinitionId": "TypeSpec.string"
        },
        "CrossLanguageDefinitionId": "TypeSpec.utcDateTime"
       },
       "Location": "Header",
       "IsApiVersion": false,
       "IsContentType": false,
       "IsEndpoint": false,
       "Explode": false,
       "IsRequired": false,
       "Kind": "Method"
      },
      {
       "$id": "41",
       "Name": "ifModifiedSince",
       "NameInRequest": "If-Modified-Since",
       "Description": "The request should only proceed if the entity was modified after this time.",
       "Type": {
        "$id": "42",
        "Kind": "utcDateTime",
        "Name": "utcDateTime",
        "Encode": "rfc7231",
        "WireType": {
         "$id": "43",
         "Kind": "string",
         "Name": "string",
         "CrossLanguageDefinitionId": "TypeSpec.string"
        },
        "CrossLanguageDefinitionId": "TypeSpec.utcDateTime"
       },
       "Location": "Header",
       "IsApiVersion": false,
       "IsContentType": false,
       "IsEndpoint": false,
       "Explode": false,
       "IsRequired": false,
       "Kind": "Method"
      },
      {
       "$id": "44",
       "Name": "clientRequestId",
       "NameInRequest": "x-ms-client-request-id",
       "Description": "An opaque, globally-unique, client-generated string identifier for the request.",
       "Type": {
        "$id": "45",
        "Kind": "string",
        "Name": "uuid",
        "CrossLanguageDefinitionId": "Azure.Core.uuid",
        "BaseType": {
         "$id": "46",
         "Kind": "string",
         "Name": "string",
         "CrossLanguageDefinitionId": "TypeSpec.string"
        }
       },
       "Location": "Header",
       "IsApiVersion": false,
       "IsContentType": false,
       "IsEndpoint": false,
       "Explode": false,
       "IsRequired": false,
       "Kind": "Method"
      },
      {
       "$id": "47",
       "Name": "accept",
       "NameInRequest": "Accept",
       "Type": {
<<<<<<< HEAD
        "$id": "48",
        "Kind": "string",
        "Name": "string",
        "CrossLanguageDefinitionId": "TypeSpec.string"
=======
        "$id": "47",
        "Kind": "constant",
        "ValueType": {
         "$id": "48",
         "Kind": "string"
        },
        "Value": "application/json"
>>>>>>> cc743cb2
       },
       "Location": "Header",
       "IsApiVersion": false,
       "IsContentType": false,
       "IsEndpoint": false,
       "Explode": false,
<<<<<<< HEAD
       "Kind": "Constant",
       "DefaultValue": {
        "$id": "49",
        "Type": {
         "$ref": "48"
        },
        "Value": "application/json"
       }
=======
       "IsRequired": true,
       "Kind": "Constant"
>>>>>>> cc743cb2
      }
     ],
     "Responses": [
      {
       "$id": "50",
       "StatusCodes": [
        200
       ],
       "BodyType": {
        "$ref": "9"
       },
       "BodyMediaType": "Json",
       "Headers": [
        {
         "$id": "51",
         "Name": "bar",
         "NameInResponse": "bar",
         "Type": {
          "$id": "52",
          "Kind": "string",
          "Name": "string",
          "CrossLanguageDefinitionId": "TypeSpec.string"
         }
        },
        {
<<<<<<< HEAD
         "$id": "53",
         "Name": "ETag",
         "NameInResponse": "etagHeader",
=======
         "$id": "52",
         "Name": "etagHeader",
         "NameInResponse": "ETag",
>>>>>>> cc743cb2
         "Description": "The entity tag for the response.",
         "Type": {
          "$id": "54",
          "Kind": "string",
          "Name": "string",
          "CrossLanguageDefinitionId": "TypeSpec.string"
         }
        },
        {
<<<<<<< HEAD
         "$id": "55",
         "Name": "x-ms-client-request-id",
         "NameInResponse": "clientRequestId",
=======
         "$id": "54",
         "Name": "clientRequestId",
         "NameInResponse": "x-ms-client-request-id",
>>>>>>> cc743cb2
         "Description": "An opaque, globally-unique, client-generated string identifier for the request.",
         "Type": {
          "$id": "56",
          "Kind": "string",
          "Name": "uuid",
          "CrossLanguageDefinitionId": "Azure.Core.uuid",
          "BaseType": {
           "$id": "57",
           "Kind": "string",
           "Name": "string",
           "CrossLanguageDefinitionId": "TypeSpec.string"
          }
         }
        }
       ],
       "IsErrorResponse": false,
       "ContentTypes": [
        "application/json"
       ]
      }
     ],
     "HttpMethod": "GET",
     "RequestBodyMediaType": "None",
     "Uri": "{endpoint}",
     "Path": "/azure/core/traits/user/{id}",
     "BufferResponse": true,
     "GenerateProtocolMethod": true,
     "GenerateConvenienceMethod": true
    },
    {
     "$id": "58",
     "Name": "repeatableAction",
     "ResourceName": "Traits",
     "Description": "Test for repeatable requests",
     "Accessibility": "public",
     "Parameters": [
      {
       "$ref": "22"
      },
      {
       "$id": "59",
       "Name": "apiVersion",
       "NameInRequest": "api-version",
       "Description": "The API version to use for this operation.",
       "Type": {
        "$id": "60",
        "Kind": "string",
        "Name": "string",
        "CrossLanguageDefinitionId": "TypeSpec.string"
       },
       "Location": "Query",
       "IsApiVersion": true,
       "IsContentType": false,
       "IsEndpoint": false,
       "Explode": false,
       "IsRequired": true,
       "Kind": "Client",
       "DefaultValue": {
        "$id": "59",
        "Type": {
         "$id": "60",
         "Kind": "string"
        },
        "Value": "2022-12-01-preview"
       }
      },
      {
       "$id": "61",
       "Name": "id",
       "NameInRequest": "id",
       "Description": "The user's id.",
       "Type": {
        "$id": "62",
<<<<<<< HEAD
        "Kind": "int32",
        "Name": "int32",
        "CrossLanguageDefinitionId": "TypeSpec.int32"
=======
        "Kind": "int32"
>>>>>>> cc743cb2
       },
       "Location": "Path",
       "IsApiVersion": false,
       "IsContentType": false,
       "IsEndpoint": false,
       "Explode": false,
       "IsRequired": true,
       "Kind": "Method"
      },
      {
       "$id": "63",
       "Name": "repeatabilityRequestId",
       "NameInRequest": "Repeatability-Request-ID",
       "Description": "An opaque, globally-unique, client-generated string identifier for the request.",
       "Type": {
        "$id": "64",
<<<<<<< HEAD
        "Kind": "string",
        "Name": "string",
        "CrossLanguageDefinitionId": "TypeSpec.string"
=======
        "Kind": "string"
>>>>>>> cc743cb2
       },
       "Location": "Header",
       "IsApiVersion": false,
       "IsContentType": false,
       "IsEndpoint": false,
       "Explode": false,
       "IsRequired": false,
       "Kind": "Method"
      },
      {
       "$id": "65",
       "Name": "repeatabilityFirstSent",
       "NameInRequest": "Repeatability-First-Sent",
       "Description": "Specifies the date and time at which the request was first created.",
       "Type": {
        "$id": "66",
        "Kind": "utcDateTime",
        "Name": "utcDateTime",
        "Encode": "rfc7231",
        "WireType": {
         "$id": "67",
<<<<<<< HEAD
         "Kind": "string",
         "Name": "string",
         "CrossLanguageDefinitionId": "TypeSpec.string"
        },
        "CrossLanguageDefinitionId": "TypeSpec.utcDateTime"
=======
         "Kind": "string"
        }
>>>>>>> cc743cb2
       },
       "Location": "Header",
       "IsApiVersion": false,
       "IsContentType": false,
       "IsEndpoint": false,
       "Explode": false,
       "IsRequired": false,
       "Kind": "Method"
      },
      {
       "$id": "68",
<<<<<<< HEAD
       "Name": "body",
       "NameInRequest": "body",
       "Description": "The body parameter.",
=======
       "Name": "contentType",
       "NameInRequest": "Content-Type",
       "Description": "Body parameter's content type. Known values are application/json",
>>>>>>> cc743cb2
       "Type": {
        "$id": "69",
        "Kind": "constant",
        "ValueType": {
         "$id": "70",
         "Kind": "string"
        },
        "Value": "application/json"
       },
       "Location": "Header",
       "IsApiVersion": false,
       "IsContentType": true,
       "IsEndpoint": false,
       "Explode": false,
       "IsRequired": true,
       "Kind": "Constant"
      },
      {
<<<<<<< HEAD
       "$id": "69",
       "Name": "accept",
       "NameInRequest": "Accept",
       "Type": {
        "$id": "70",
        "Kind": "string",
        "Name": "string",
        "CrossLanguageDefinitionId": "TypeSpec.string"
=======
       "$id": "71",
       "Name": "accept",
       "NameInRequest": "Accept",
       "Type": {
        "$id": "72",
        "Kind": "constant",
        "ValueType": {
         "$id": "73",
         "Kind": "string"
        },
        "Value": "application/json"
>>>>>>> cc743cb2
       },
       "Location": "Header",
       "IsApiVersion": false,
       "IsContentType": false,
       "IsEndpoint": false,
       "Explode": false,
<<<<<<< HEAD
       "Kind": "Constant",
       "DefaultValue": {
        "$id": "71",
        "Type": {
         "$ref": "70"
        },
        "Value": "application/json"
       }
      },
      {
       "$id": "72",
       "Name": "contentType",
       "NameInRequest": "Content-Type",
       "Type": {
        "$id": "73",
        "Kind": "string",
        "Name": "string",
        "CrossLanguageDefinitionId": "TypeSpec.string"
=======
       "IsRequired": true,
       "Kind": "Constant"
      },
      {
       "$id": "74",
       "Name": "body",
       "NameInRequest": "body",
       "Description": "The body parameter.",
       "Type": {
        "$ref": "14"
>>>>>>> cc743cb2
       },
       "Location": "Body",
       "IsApiVersion": false,
       "IsContentType": false,
       "IsEndpoint": false,
       "Explode": false,
<<<<<<< HEAD
       "Kind": "Constant",
       "DefaultValue": {
        "$id": "74",
        "Type": {
         "$ref": "73"
        },
        "Value": "application/json"
       }
=======
       "IsRequired": true,
       "Kind": "Method"
>>>>>>> cc743cb2
      }
     ],
     "Responses": [
      {
       "$id": "75",
       "StatusCodes": [
        200
       ],
       "BodyType": {
        "$ref": "17"
       },
       "BodyMediaType": "Json",
       "Headers": [
        {
         "$id": "76",
<<<<<<< HEAD
         "Name": "Repeatability-Result",
         "NameInResponse": "repeatabilityResult",
=======
         "Name": "repeatabilityResult",
         "NameInResponse": "Repeatability-Result",
>>>>>>> cc743cb2
         "Description": "Indicates whether the repeatable request was accepted or rejected.",
         "Type": {
          "$ref": "5"
         }
        }
       ],
       "IsErrorResponse": false,
       "ContentTypes": [
        "application/json"
       ]
      }
     ],
     "HttpMethod": "POST",
     "RequestBodyMediaType": "Json",
     "Uri": "{endpoint}",
     "Path": "/azure/core/traits/user/{id}:repeatableAction",
     "RequestMediaTypes": [
      "application/json"
     ],
     "BufferResponse": true,
     "GenerateProtocolMethod": true,
     "GenerateConvenienceMethod": true
    }
   ],
   "Protocol": {
    "$id": "77"
   },
   "Parameters": [
    {
     "$ref": "22"
    }
   ]
  }
 ]
}<|MERGE_RESOLUTION|>--- conflicted
+++ resolved
@@ -34,15 +34,10 @@
    "Name": "RepeatabilityResult",
    "CrossLanguageDefinitionId": "Azure.Core.RepeatabilityResult",
    "ValueType": {
-<<<<<<< HEAD
-    "$id": "7",
+    "$id": "6",
     "Kind": "string",
     "Name": "string",
     "CrossLanguageDefinitionId": "TypeSpec.string"
-=======
-    "$id": "6",
-    "Kind": "string"
->>>>>>> cc743cb2
    },
    "Values": [
     {
@@ -381,39 +376,23 @@
        "Name": "accept",
        "NameInRequest": "Accept",
        "Type": {
-<<<<<<< HEAD
         "$id": "48",
-        "Kind": "string",
-        "Name": "string",
-        "CrossLanguageDefinitionId": "TypeSpec.string"
-=======
-        "$id": "47",
         "Kind": "constant",
         "ValueType": {
-         "$id": "48",
-         "Kind": "string"
+         "$id": "49",
+         "Kind": "string",
+         "Name": "string",
+         "CrossLanguageDefinitionId": "TypeSpec.string"
         },
         "Value": "application/json"
->>>>>>> cc743cb2
-       },
-       "Location": "Header",
-       "IsApiVersion": false,
-       "IsContentType": false,
-       "IsEndpoint": false,
-       "Explode": false,
-<<<<<<< HEAD
-       "Kind": "Constant",
-       "DefaultValue": {
-        "$id": "49",
-        "Type": {
-         "$ref": "48"
-        },
-        "Value": "application/json"
-       }
-=======
+       },
+       "Location": "Header",
+       "IsApiVersion": false,
+       "IsContentType": false,
+       "IsEndpoint": false,
+       "Explode": false,
        "IsRequired": true,
        "Kind": "Constant"
->>>>>>> cc743cb2
       }
      ],
      "Responses": [
@@ -439,15 +418,9 @@
          }
         },
         {
-<<<<<<< HEAD
          "$id": "53",
-         "Name": "ETag",
-         "NameInResponse": "etagHeader",
-=======
-         "$id": "52",
          "Name": "etagHeader",
          "NameInResponse": "ETag",
->>>>>>> cc743cb2
          "Description": "The entity tag for the response.",
          "Type": {
           "$id": "54",
@@ -457,15 +430,9 @@
          }
         },
         {
-<<<<<<< HEAD
          "$id": "55",
-         "Name": "x-ms-client-request-id",
-         "NameInResponse": "clientRequestId",
-=======
-         "$id": "54",
          "Name": "clientRequestId",
          "NameInResponse": "x-ms-client-request-id",
->>>>>>> cc743cb2
          "Description": "An opaque, globally-unique, client-generated string identifier for the request.",
          "Type": {
           "$id": "56",
@@ -524,28 +491,26 @@
        "IsRequired": true,
        "Kind": "Client",
        "DefaultValue": {
-        "$id": "59",
+        "$id": "61",
         "Type": {
-         "$id": "60",
-         "Kind": "string"
+         "$id": "62",
+         "Kind": "string",
+         "Name": "string",
+         "CrossLanguageDefinitionId": "TypeSpec.string"
         },
         "Value": "2022-12-01-preview"
        }
       },
       {
-       "$id": "61",
+       "$id": "63",
        "Name": "id",
        "NameInRequest": "id",
        "Description": "The user's id.",
        "Type": {
-        "$id": "62",
-<<<<<<< HEAD
+        "$id": "64",
         "Kind": "int32",
         "Name": "int32",
         "CrossLanguageDefinitionId": "TypeSpec.int32"
-=======
-        "Kind": "int32"
->>>>>>> cc743cb2
        },
        "Location": "Path",
        "IsApiVersion": false,
@@ -556,19 +521,15 @@
        "Kind": "Method"
       },
       {
-       "$id": "63",
+       "$id": "65",
        "Name": "repeatabilityRequestId",
        "NameInRequest": "Repeatability-Request-ID",
        "Description": "An opaque, globally-unique, client-generated string identifier for the request.",
        "Type": {
-        "$id": "64",
-<<<<<<< HEAD
+        "$id": "66",
         "Kind": "string",
         "Name": "string",
         "CrossLanguageDefinitionId": "TypeSpec.string"
-=======
-        "Kind": "string"
->>>>>>> cc743cb2
        },
        "Location": "Header",
        "IsApiVersion": false,
@@ -579,27 +540,22 @@
        "Kind": "Method"
       },
       {
-       "$id": "65",
+       "$id": "67",
        "Name": "repeatabilityFirstSent",
        "NameInRequest": "Repeatability-First-Sent",
        "Description": "Specifies the date and time at which the request was first created.",
        "Type": {
-        "$id": "66",
+        "$id": "68",
         "Kind": "utcDateTime",
         "Name": "utcDateTime",
         "Encode": "rfc7231",
         "WireType": {
-         "$id": "67",
-<<<<<<< HEAD
+         "$id": "69",
          "Kind": "string",
          "Name": "string",
          "CrossLanguageDefinitionId": "TypeSpec.string"
         },
         "CrossLanguageDefinitionId": "TypeSpec.utcDateTime"
-=======
-         "Kind": "string"
-        }
->>>>>>> cc743cb2
        },
        "Location": "Header",
        "IsApiVersion": false,
@@ -610,117 +566,72 @@
        "Kind": "Method"
       },
       {
-       "$id": "68",
-<<<<<<< HEAD
+       "$id": "70",
+       "Name": "contentType",
+       "NameInRequest": "Content-Type",
+       "Description": "Body parameter's content type. Known values are application/json",
+       "Type": {
+        "$id": "71",
+        "Kind": "constant",
+        "ValueType": {
+         "$id": "72",
+         "Kind": "string",
+         "Name": "string",
+         "CrossLanguageDefinitionId": "TypeSpec.string"
+        },
+        "Value": "application/json"
+       },
+       "Location": "Header",
+       "IsApiVersion": false,
+       "IsContentType": true,
+       "IsEndpoint": false,
+       "Explode": false,
+       "IsRequired": true,
+       "Kind": "Constant"
+      },
+      {
+       "$id": "73",
+       "Name": "accept",
+       "NameInRequest": "Accept",
+       "Type": {
+        "$id": "74",
+        "Kind": "constant",
+        "ValueType": {
+         "$id": "75",
+         "Kind": "string",
+         "Name": "string",
+         "CrossLanguageDefinitionId": "TypeSpec.string"
+        },
+        "Value": "application/json"
+       },
+       "Location": "Header",
+       "IsApiVersion": false,
+       "IsContentType": false,
+       "IsEndpoint": false,
+       "Explode": false,
+       "IsRequired": true,
+       "Kind": "Constant"
+      },
+      {
+       "$id": "76",
        "Name": "body",
        "NameInRequest": "body",
        "Description": "The body parameter.",
-=======
-       "Name": "contentType",
-       "NameInRequest": "Content-Type",
-       "Description": "Body parameter's content type. Known values are application/json",
->>>>>>> cc743cb2
-       "Type": {
-        "$id": "69",
-        "Kind": "constant",
-        "ValueType": {
-         "$id": "70",
-         "Kind": "string"
-        },
-        "Value": "application/json"
-       },
-       "Location": "Header",
-       "IsApiVersion": false,
-       "IsContentType": true,
-       "IsEndpoint": false,
-       "Explode": false,
-       "IsRequired": true,
-       "Kind": "Constant"
-      },
-      {
-<<<<<<< HEAD
-       "$id": "69",
-       "Name": "accept",
-       "NameInRequest": "Accept",
-       "Type": {
-        "$id": "70",
-        "Kind": "string",
-        "Name": "string",
-        "CrossLanguageDefinitionId": "TypeSpec.string"
-=======
-       "$id": "71",
-       "Name": "accept",
-       "NameInRequest": "Accept",
-       "Type": {
-        "$id": "72",
-        "Kind": "constant",
-        "ValueType": {
-         "$id": "73",
-         "Kind": "string"
-        },
-        "Value": "application/json"
->>>>>>> cc743cb2
-       },
-       "Location": "Header",
-       "IsApiVersion": false,
-       "IsContentType": false,
-       "IsEndpoint": false,
-       "Explode": false,
-<<<<<<< HEAD
-       "Kind": "Constant",
-       "DefaultValue": {
-        "$id": "71",
-        "Type": {
-         "$ref": "70"
-        },
-        "Value": "application/json"
-       }
-      },
-      {
-       "$id": "72",
-       "Name": "contentType",
-       "NameInRequest": "Content-Type",
-       "Type": {
-        "$id": "73",
-        "Kind": "string",
-        "Name": "string",
-        "CrossLanguageDefinitionId": "TypeSpec.string"
-=======
-       "IsRequired": true,
-       "Kind": "Constant"
-      },
-      {
-       "$id": "74",
-       "Name": "body",
-       "NameInRequest": "body",
-       "Description": "The body parameter.",
        "Type": {
         "$ref": "14"
->>>>>>> cc743cb2
        },
        "Location": "Body",
        "IsApiVersion": false,
        "IsContentType": false,
        "IsEndpoint": false,
        "Explode": false,
-<<<<<<< HEAD
-       "Kind": "Constant",
-       "DefaultValue": {
-        "$id": "74",
-        "Type": {
-         "$ref": "73"
-        },
-        "Value": "application/json"
-       }
-=======
-       "IsRequired": true,
-       "Kind": "Method"
->>>>>>> cc743cb2
+       "IsRequired": true,
+       "Kind": "Method"
       }
      ],
      "Responses": [
       {
-       "$id": "75",
+       "$id": "77",
        "StatusCodes": [
         200
        ],
@@ -730,14 +641,9 @@
        "BodyMediaType": "Json",
        "Headers": [
         {
-         "$id": "76",
-<<<<<<< HEAD
-         "Name": "Repeatability-Result",
-         "NameInResponse": "repeatabilityResult",
-=======
+         "$id": "78",
          "Name": "repeatabilityResult",
          "NameInResponse": "Repeatability-Result",
->>>>>>> cc743cb2
          "Description": "Indicates whether the repeatable request was accepted or rejected.",
          "Type": {
           "$ref": "5"
@@ -763,7 +669,7 @@
     }
    ],
    "Protocol": {
-    "$id": "77"
+    "$id": "79"
    },
    "Parameters": [
     {
