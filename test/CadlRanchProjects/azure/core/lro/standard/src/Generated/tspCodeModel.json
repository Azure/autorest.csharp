{
 "$id": "1",
 "Name": "_Specs_.Azure.Core.Lro.Standard",
 "ApiVersions": [
  "2022-12-01-preview"
 ],
 "Enums": [
  {
   "$id": "2",
   "Kind": "enum",
   "Name": "OperationState",
   "ValueType": {
    "$id": "3",
    "Kind": "string"
   },
   "Values": [
    {
     "$id": "4",
     "Name": "NotStarted",
     "Value": "NotStarted",
     "Description": "The operation has not started."
    },
    {
     "$id": "5",
     "Name": "Running",
     "Value": "Running",
     "Description": "The operation is in progress."
    },
    {
     "$id": "6",
     "Name": "Succeeded",
     "Value": "Succeeded",
     "Description": "The operation has completed successfully."
    },
    {
     "$id": "7",
     "Name": "Failed",
     "Value": "Failed",
     "Description": "The operation has failed."
    },
    {
     "$id": "8",
     "Name": "Canceled",
     "Value": "Canceled",
     "Description": "The operation has been canceled by the user."
    }
   ],
   "Namespace": "Azure.Core.Foundations",
   "Description": "Enum describing allowed operation states.",
   "IsExtensible": true,
   "Usage": "Output"
  },
  {
   "$id": "9",
   "Kind": "enum",
   "Name": "Versions",
   "ValueType": {
    "$id": "10",
    "Kind": "string"
   },
   "Values": [
    {
     "$id": "11",
     "Name": "v2022_12_01_preview",
     "Value": "2022-12-01-preview",
     "Description": "The 2022-12-01-preview version."
    }
   ],
   "Namespace": "_Specs_.Azure.Core.Lro.Standard",
   "Description": "The API version.",
   "IsExtensible": false,
   "Usage": "None"
  }
 ],
 "Models": [
  {
   "$id": "12",
   "Kind": "model",
   "Name": "User",
   "Namespace": "_Specs_.Azure.Core.Lro.Standard",
   "Usage": "RoundTrip",
   "Description": "Details about a user.",
<<<<<<< HEAD
   "IsNullable": false,
=======
   "Usage": "RoundTrip",
>>>>>>> 25dabbd4
   "Properties": [
    {
     "$id": "13",
     "Name": "name",
     "SerializedName": "name",
     "Description": "The name of user.",
     "Type": {
      "$id": "14",
      "Kind": "string"
     },
     "IsRequired": true,
     "IsReadOnly": true
    },
    {
     "$id": "15",
     "Name": "role",
     "SerializedName": "role",
     "Description": "The role of user",
     "Type": {
      "$id": "16",
      "Kind": "string"
     },
     "IsRequired": true,
     "IsReadOnly": false
    }
   ]
  },
  {
   "$id": "17",
   "Kind": "model",
   "Name": "OperationStatusError",
   "Namespace": "Azure.Core.Foundations",
   "Usage": "Output",
   "Description": "Provides status details for long running operations.",
<<<<<<< HEAD
   "IsNullable": false,
=======
   "Usage": "Output",
>>>>>>> 25dabbd4
   "Properties": [
    {
     "$id": "18",
     "Name": "id",
     "SerializedName": "id",
     "Description": "The unique ID of the operation.",
     "Type": {
      "$id": "19",
      "Kind": "string"
     },
     "IsRequired": true,
     "IsReadOnly": false
    },
    {
     "$id": "20",
     "Name": "status",
     "SerializedName": "status",
     "Description": "The status of the operation",
     "Type": {
      "$ref": "2"
     },
     "IsRequired": true,
     "IsReadOnly": false
    },
    {
     "$id": "21",
     "Name": "error",
     "SerializedName": "error",
     "Description": "Error object that describes the error when status is \"Failed\".",
     "Type": {
      "$id": "22",
      "Kind": "model",
      "Name": "Error",
      "Namespace": "Azure.Core.Foundations",
      "Usage": "Output",
      "Description": "The error object.",
<<<<<<< HEAD
      "IsNullable": false,
=======
      "Usage": "Output",
>>>>>>> 25dabbd4
      "Properties": [
       {
        "$id": "23",
        "Name": "code",
        "SerializedName": "code",
        "Description": "One of a server-defined set of error codes.",
        "Type": {
         "$id": "24",
         "Kind": "string"
        },
        "IsRequired": true,
        "IsReadOnly": false
       },
       {
        "$id": "25",
        "Name": "message",
        "SerializedName": "message",
        "Description": "A human-readable representation of the error.",
        "Type": {
         "$id": "26",
         "Kind": "string"
        },
        "IsRequired": true,
        "IsReadOnly": false
       },
       {
        "$id": "27",
        "Name": "target",
        "SerializedName": "target",
        "Description": "The target of the error.",
        "Type": {
         "$id": "28",
         "Kind": "string"
        },
        "IsRequired": false,
        "IsReadOnly": false
       },
       {
        "$id": "29",
        "Name": "details",
        "SerializedName": "details",
        "Description": "An array of details about specific errors that led to this reported error.",
        "Type": {
         "$id": "30",
         "Kind": "array",
         "ValueType": {
          "$ref": "22"
         }
        },
        "IsRequired": false,
        "IsReadOnly": false
       },
       {
        "$id": "31",
        "Name": "innererror",
        "SerializedName": "innererror",
        "Description": "An object containing more specific information than the current object about the error.",
        "Type": {
         "$id": "32",
         "Kind": "model",
         "Name": "InnerError",
         "Namespace": "Azure.Core.Foundations",
         "Usage": "Output",
         "Description": "An object containing more specific information about the error. As per Microsoft One API guidelines - https://github.com/Microsoft/api-guidelines/blob/vNext/Guidelines.md#7102-error-condition-responses.",
<<<<<<< HEAD
         "IsNullable": false,
=======
         "Usage": "Output",
>>>>>>> 25dabbd4
         "Properties": [
          {
           "$id": "33",
           "Name": "code",
           "SerializedName": "code",
           "Description": "One of a server-defined set of error codes.",
           "Type": {
            "$id": "34",
            "Kind": "string"
           },
           "IsRequired": false,
           "IsReadOnly": false
          },
          {
           "$id": "35",
           "Name": "innererror",
           "SerializedName": "innererror",
           "Description": "Inner error.",
           "Type": {
            "$ref": "32"
           },
           "IsRequired": false,
           "IsReadOnly": false
          }
         ]
        },
        "IsRequired": false,
        "IsReadOnly": false
       }
      ]
     },
     "IsRequired": false,
     "IsReadOnly": false
    }
   ]
  },
  {
   "$ref": "22"
  },
  {
   "$ref": "32"
  },
  {
   "$id": "36",
   "Kind": "model",
   "Name": "ResourceOperationStatusUserExportedUserError",
   "Namespace": "Azure.Core",
   "Usage": "Output",
   "Description": "Provides status details for long running operations.",
<<<<<<< HEAD
   "IsNullable": false,
=======
   "Usage": "Output",
>>>>>>> 25dabbd4
   "Properties": [
    {
     "$id": "37",
     "Name": "id",
     "SerializedName": "id",
     "Description": "The unique ID of the operation.",
     "Type": {
      "$id": "38",
      "Kind": "string"
     },
     "IsRequired": true,
     "IsReadOnly": false
    },
    {
     "$id": "39",
     "Name": "status",
     "SerializedName": "status",
     "Description": "The status of the operation",
     "Type": {
      "$ref": "2"
     },
     "IsRequired": true,
     "IsReadOnly": false
    },
    {
     "$id": "40",
     "Name": "error",
     "SerializedName": "error",
     "Description": "Error object that describes the error when status is \"Failed\".",
     "Type": {
      "$ref": "22"
     },
     "IsRequired": false,
     "IsReadOnly": false
    },
    {
     "$id": "41",
     "Name": "result",
     "SerializedName": "result",
     "Description": "The result of the operation.",
     "Type": {
      "$id": "42",
      "Kind": "model",
      "Name": "ExportedUser",
      "Namespace": "_Specs_.Azure.Core.Lro.Standard",
      "Usage": "Output",
      "Description": "The exported user data.",
<<<<<<< HEAD
      "IsNullable": false,
=======
      "Usage": "Output",
>>>>>>> 25dabbd4
      "Properties": [
       {
        "$id": "43",
        "Name": "name",
        "SerializedName": "name",
        "Description": "The name of user.",
        "Type": {
         "$id": "44",
         "Kind": "string"
        },
        "IsRequired": true,
        "IsReadOnly": false
       },
       {
        "$id": "45",
        "Name": "resourceUri",
        "SerializedName": "resourceUri",
        "Description": "The exported URI.",
        "Type": {
         "$id": "46",
         "Kind": "string"
        },
        "IsRequired": true,
        "IsReadOnly": false
       }
      ]
     },
     "IsRequired": false,
     "IsReadOnly": false
    }
   ]
  },
  {
   "$ref": "42"
  },
  {
   "$id": "47",
   "Kind": "model",
   "Name": "OperationStatusExportedUserError",
   "Namespace": "Azure.Core.Foundations",
   "Usage": "Output",
   "Description": "Provides status details for long running operations.",
<<<<<<< HEAD
   "IsNullable": false,
=======
   "Usage": "Output",
>>>>>>> 25dabbd4
   "Properties": [
    {
     "$id": "48",
     "Name": "id",
     "SerializedName": "id",
     "Description": "The unique ID of the operation.",
     "Type": {
      "$id": "49",
      "Kind": "string"
     },
     "IsRequired": true,
     "IsReadOnly": false
    },
    {
     "$id": "50",
     "Name": "status",
     "SerializedName": "status",
     "Description": "The status of the operation",
     "Type": {
      "$ref": "2"
     },
     "IsRequired": true,
     "IsReadOnly": false
    },
    {
     "$id": "51",
     "Name": "error",
     "SerializedName": "error",
     "Description": "Error object that describes the error when status is \"Failed\".",
     "Type": {
      "$ref": "22"
     },
     "IsRequired": false,
     "IsReadOnly": false
    },
    {
     "$id": "52",
     "Name": "result",
     "SerializedName": "result",
     "Description": "The result of the operation.",
     "Type": {
      "$ref": "42"
     },
     "IsRequired": false,
     "IsReadOnly": false
    }
   ]
  }
 ],
 "Clients": [
  {
   "$id": "53",
   "Name": "StandardClient",
   "Description": "Illustrates bodies templated with Azure Core with long-running operation",
   "Operations": [
    {
     "$id": "54",
     "Name": "createOrReplace",
     "ResourceName": "User",
     "Summary": "Adds a user or replaces a user's fields.",
     "Description": "Creates or replaces a User",
     "Accessibility": "public",
     "Parameters": [
      {
       "$id": "55",
       "Name": "host",
       "NameInRequest": "host",
       "Description": "TestServer endpoint",
       "Type": {
        "$id": "56",
        "Kind": "string",
        "IsNullable": false
       },
       "Location": "Uri",
       "IsApiVersion": false,
       "IsResourceParameter": false,
       "IsContentType": false,
       "IsRequired": true,
       "IsEndpoint": true,
       "SkipUrlEncoding": false,
       "Explode": false,
       "Kind": "Client",
       "DefaultValue": {
        "$id": "57",
        "Type": {
         "$id": "58",
         "Kind": "string",
         "IsNullable": false
        },
        "Value": "http://localhost:3000"
       }
      },
      {
       "$id": "59",
       "Name": "apiVersion",
       "NameInRequest": "api-version",
       "Description": "The API version to use for this operation.",
       "Type": {
        "$id": "60",
        "Kind": "string"
       },
       "Location": "Query",
       "DefaultValue": {
        "$id": "61",
        "Type": {
         "$id": "62",
         "Kind": "string",
         "IsNullable": false
        },
        "Value": "2022-12-01-preview"
       },
       "IsRequired": true,
       "IsApiVersion": true,
       "IsResourceParameter": false,
       "IsContentType": false,
       "IsEndpoint": false,
       "SkipUrlEncoding": false,
       "Explode": false,
       "Kind": "Client"
      },
      {
       "$id": "63",
       "Name": "name",
       "NameInRequest": "name",
       "Description": "The name of user.",
       "Type": {
        "$id": "64",
        "Kind": "string"
       },
       "Location": "Path",
       "IsRequired": true,
       "IsApiVersion": false,
       "IsResourceParameter": false,
       "IsContentType": false,
       "IsEndpoint": false,
       "SkipUrlEncoding": false,
       "Explode": false,
       "Kind": "Method"
      },
      {
       "$id": "65",
       "Name": "resource",
       "NameInRequest": "resource",
       "Description": "The resource instance.",
       "Type": {
        "$ref": "12"
       },
       "Location": "Body",
       "IsRequired": true,
       "IsApiVersion": false,
       "IsResourceParameter": false,
       "IsContentType": false,
       "IsEndpoint": false,
       "SkipUrlEncoding": false,
       "Explode": false,
       "Kind": "Method"
      },
      {
       "$id": "66",
       "Name": "accept",
       "NameInRequest": "Accept",
       "Type": {
        "$id": "67",
        "Kind": "string",
        "IsNullable": false
       },
       "Location": "Header",
       "IsApiVersion": false,
       "IsResourceParameter": false,
       "IsContentType": false,
       "IsRequired": true,
       "IsEndpoint": false,
       "SkipUrlEncoding": false,
       "Explode": false,
       "Kind": "Constant",
       "DefaultValue": {
        "$id": "68",
        "Type": {
         "$ref": "67"
        },
        "Value": "application/json"
       }
      },
      {
       "$id": "69",
       "Name": "contentType",
       "NameInRequest": "Content-Type",
       "Type": {
        "$id": "70",
        "Kind": "string",
        "IsNullable": false
       },
       "Location": "Header",
       "IsApiVersion": false,
       "IsResourceParameter": false,
       "IsContentType": true,
       "IsRequired": true,
       "IsEndpoint": false,
       "SkipUrlEncoding": false,
       "Explode": false,
       "Kind": "Constant",
       "DefaultValue": {
        "$id": "71",
        "Type": {
         "$ref": "70"
        },
        "Value": "application/json"
       }
      }
     ],
     "Responses": [
      {
       "$id": "72",
       "StatusCodes": [
        201
       ],
       "BodyType": {
        "$ref": "12"
       },
       "BodyMediaType": "Json",
       "Headers": [
        {
         "$id": "73",
         "Name": "Operation-Location",
         "NameInResponse": "operationLocation",
         "Description": "The location for monitoring the operation state.",
         "Type": {
          "$id": "74",
          "Kind": "url"
         }
        }
       ],
       "IsErrorResponse": false,
       "ContentTypes": [
        "application/json"
       ]
      },
      {
       "$id": "75",
       "StatusCodes": [
        200
       ],
       "BodyType": {
        "$ref": "12"
       },
       "BodyMediaType": "Json",
       "Headers": [
        {
         "$id": "76",
         "Name": "Operation-Location",
         "NameInResponse": "operationLocation",
         "Description": "The location for monitoring the operation state.",
         "Type": {
          "$id": "77",
          "Kind": "url"
         }
        }
       ],
       "IsErrorResponse": false,
       "ContentTypes": [
        "application/json"
       ]
      }
     ],
     "HttpMethod": "PUT",
     "RequestBodyMediaType": "Json",
     "Uri": "{host}",
     "Path": "/azure/core/lro/standard/users/{name}",
     "RequestMediaTypes": [
      "application/json"
     ],
     "BufferResponse": true,
     "LongRunning": {
      "$id": "78",
      "FinalStateVia": 2,
      "FinalResponse": {
       "$id": "79",
       "StatusCodes": [
        200
       ],
       "BodyType": {
        "$ref": "12"
       },
       "BodyMediaType": "Json"
      }
     },
     "GenerateProtocolMethod": true,
     "GenerateConvenienceMethod": true
    },
    {
     "$id": "80",
     "Name": "delete",
     "ResourceName": "User",
     "Summary": "Deletes a user.",
     "Description": "Deletes a User",
     "Accessibility": "public",
     "Parameters": [
      {
       "$ref": "55"
      },
      {
       "$id": "81",
       "Name": "apiVersion",
       "NameInRequest": "api-version",
       "Description": "The API version to use for this operation.",
       "Type": {
        "$id": "82",
        "Kind": "string"
       },
       "Location": "Query",
       "DefaultValue": {
        "$ref": "61"
       },
       "IsRequired": true,
       "IsApiVersion": true,
       "IsResourceParameter": false,
       "IsContentType": false,
       "IsEndpoint": false,
       "SkipUrlEncoding": false,
       "Explode": false,
       "Kind": "Client"
      },
      {
       "$id": "83",
       "Name": "name",
       "NameInRequest": "name",
       "Description": "The name of user.",
       "Type": {
        "$id": "84",
        "Kind": "string"
       },
       "Location": "Path",
       "IsRequired": true,
       "IsApiVersion": false,
       "IsResourceParameter": false,
       "IsContentType": false,
       "IsEndpoint": false,
       "SkipUrlEncoding": false,
       "Explode": false,
       "Kind": "Method"
      },
      {
       "$id": "85",
       "Name": "accept",
       "NameInRequest": "Accept",
       "Type": {
        "$id": "86",
        "Kind": "string",
        "IsNullable": false
       },
       "Location": "Header",
       "IsApiVersion": false,
       "IsResourceParameter": false,
       "IsContentType": false,
       "IsRequired": true,
       "IsEndpoint": false,
       "SkipUrlEncoding": false,
       "Explode": false,
       "Kind": "Constant",
       "DefaultValue": {
        "$id": "87",
        "Type": {
         "$ref": "86"
        },
        "Value": "application/json"
       }
      }
     ],
     "Responses": [
      {
       "$id": "88",
       "StatusCodes": [
        202
       ],
       "BodyType": {
        "$ref": "17"
       },
       "BodyMediaType": "Json",
       "Headers": [
        {
         "$id": "89",
         "Name": "Operation-Location",
         "NameInResponse": "operationLocation",
         "Description": "The location for monitoring the operation state.",
         "Type": {
          "$id": "90",
          "Kind": "url"
         }
        }
       ],
       "IsErrorResponse": false,
       "ContentTypes": [
        "application/json"
       ]
      }
     ],
     "HttpMethod": "DELETE",
     "RequestBodyMediaType": "None",
     "Uri": "{host}",
     "Path": "/azure/core/lro/standard/users/{name}",
     "BufferResponse": true,
     "LongRunning": {
      "$id": "91",
      "FinalStateVia": 3,
      "FinalResponse": {
       "$id": "92",
       "StatusCodes": [
        204
       ],
       "BodyMediaType": "Json"
      }
     },
     "GenerateProtocolMethod": true,
     "GenerateConvenienceMethod": true
    },
    {
     "$id": "93",
     "Name": "export",
     "ResourceName": "Standard",
     "Summary": "Exports a user.",
     "Description": "Exports a User",
     "Accessibility": "public",
     "Parameters": [
      {
       "$ref": "55"
      },
      {
       "$id": "94",
       "Name": "apiVersion",
       "NameInRequest": "api-version",
       "Description": "The API version to use for this operation.",
       "Type": {
        "$id": "95",
        "Kind": "string"
       },
       "Location": "Query",
       "DefaultValue": {
        "$ref": "61"
       },
       "IsRequired": true,
       "IsApiVersion": true,
       "IsResourceParameter": false,
       "IsContentType": false,
       "IsEndpoint": false,
       "SkipUrlEncoding": false,
       "Explode": false,
       "Kind": "Client"
      },
      {
       "$id": "96",
       "Name": "name",
       "NameInRequest": "name",
       "Description": "The name of user.",
       "Type": {
        "$id": "97",
        "Kind": "string"
       },
       "Location": "Path",
       "IsRequired": true,
       "IsApiVersion": false,
       "IsResourceParameter": false,
       "IsContentType": false,
       "IsEndpoint": false,
       "SkipUrlEncoding": false,
       "Explode": false,
       "Kind": "Method"
      },
      {
       "$id": "98",
       "Name": "format",
       "NameInRequest": "format",
       "Description": "The format of the data.",
       "Type": {
        "$id": "99",
        "Kind": "string"
       },
       "Location": "Query",
       "IsRequired": true,
       "IsApiVersion": false,
       "IsResourceParameter": false,
       "IsContentType": false,
       "IsEndpoint": false,
       "SkipUrlEncoding": false,
       "Explode": false,
       "Kind": "Method"
      },
      {
       "$id": "100",
       "Name": "accept",
       "NameInRequest": "Accept",
       "Type": {
        "$id": "101",
        "Kind": "string",
        "IsNullable": false
       },
       "Location": "Header",
       "IsApiVersion": false,
       "IsResourceParameter": false,
       "IsContentType": false,
       "IsRequired": true,
       "IsEndpoint": false,
       "SkipUrlEncoding": false,
       "Explode": false,
       "Kind": "Constant",
       "DefaultValue": {
        "$id": "102",
        "Type": {
         "$ref": "101"
        },
        "Value": "application/json"
       }
      }
     ],
     "Responses": [
      {
       "$id": "103",
       "StatusCodes": [
        202
       ],
       "BodyType": {
        "$ref": "36"
       },
       "BodyMediaType": "Json",
       "Headers": [
        {
         "$id": "104",
         "Name": "Operation-Location",
         "NameInResponse": "operationLocation",
         "Description": "The location for monitoring the operation state.",
         "Type": {
          "$id": "105",
          "Kind": "url"
         }
        }
       ],
       "IsErrorResponse": false,
       "ContentTypes": [
        "application/json"
       ]
      }
     ],
     "HttpMethod": "POST",
     "RequestBodyMediaType": "None",
     "Uri": "{host}",
     "Path": "/azure/core/lro/standard/users/{name}:export",
     "BufferResponse": true,
     "LongRunning": {
      "$id": "106",
      "FinalStateVia": 3,
      "FinalResponse": {
       "$id": "107",
       "StatusCodes": [
        200
       ],
       "BodyType": {
        "$ref": "47"
       },
       "BodyMediaType": "Json"
      },
      "ResultPath": "result"
     },
     "GenerateProtocolMethod": true,
     "GenerateConvenienceMethod": true
    }
   ],
   "Protocol": {
    "$id": "108"
   },
   "Creatable": true,
   "Parameters": [
    {
     "$ref": "55"
    }
   ]
  }
 ]
}<|MERGE_RESOLUTION|>--- conflicted
+++ resolved
@@ -80,11 +80,6 @@
    "Namespace": "_Specs_.Azure.Core.Lro.Standard",
    "Usage": "RoundTrip",
    "Description": "Details about a user.",
-<<<<<<< HEAD
-   "IsNullable": false,
-=======
-   "Usage": "RoundTrip",
->>>>>>> 25dabbd4
    "Properties": [
     {
      "$id": "13",
@@ -119,11 +114,6 @@
    "Namespace": "Azure.Core.Foundations",
    "Usage": "Output",
    "Description": "Provides status details for long running operations.",
-<<<<<<< HEAD
-   "IsNullable": false,
-=======
-   "Usage": "Output",
->>>>>>> 25dabbd4
    "Properties": [
     {
      "$id": "18",
@@ -160,11 +150,6 @@
       "Namespace": "Azure.Core.Foundations",
       "Usage": "Output",
       "Description": "The error object.",
-<<<<<<< HEAD
-      "IsNullable": false,
-=======
-      "Usage": "Output",
->>>>>>> 25dabbd4
       "Properties": [
        {
         "$id": "23",
@@ -229,11 +214,6 @@
          "Namespace": "Azure.Core.Foundations",
          "Usage": "Output",
          "Description": "An object containing more specific information about the error. As per Microsoft One API guidelines - https://github.com/Microsoft/api-guidelines/blob/vNext/Guidelines.md#7102-error-condition-responses.",
-<<<<<<< HEAD
-         "IsNullable": false,
-=======
-         "Usage": "Output",
->>>>>>> 25dabbd4
          "Properties": [
           {
            "$id": "33",
@@ -283,11 +263,6 @@
    "Namespace": "Azure.Core",
    "Usage": "Output",
    "Description": "Provides status details for long running operations.",
-<<<<<<< HEAD
-   "IsNullable": false,
-=======
-   "Usage": "Output",
->>>>>>> 25dabbd4
    "Properties": [
     {
      "$id": "37",
@@ -335,11 +310,6 @@
       "Namespace": "_Specs_.Azure.Core.Lro.Standard",
       "Usage": "Output",
       "Description": "The exported user data.",
-<<<<<<< HEAD
-      "IsNullable": false,
-=======
-      "Usage": "Output",
->>>>>>> 25dabbd4
       "Properties": [
        {
         "$id": "43",
@@ -382,11 +352,6 @@
    "Namespace": "Azure.Core.Foundations",
    "Usage": "Output",
    "Description": "Provides status details for long running operations.",
-<<<<<<< HEAD
-   "IsNullable": false,
-=======
-   "Usage": "Output",
->>>>>>> 25dabbd4
    "Properties": [
     {
      "$id": "48",
