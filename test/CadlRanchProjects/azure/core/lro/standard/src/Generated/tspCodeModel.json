{
 "$id": "1",
 "Name": "_Specs_.Azure.Core.Lro.Standard",
 "ApiVersions": [
  "2022-12-01-preview"
 ],
 "Enums": [
  {
   "$id": "2",
   "Kind": "enum",
   "Name": "Versions",
   "CrossLanguageDefinitionId": "_Specs_.Azure.Core.Lro.Standard.Versions",
   "ValueType": {
    "$id": "3",
    "Kind": "string"
   },
   "Values": [
    {
     "$id": "4",
     "Name": "v2022_12_01_preview",
     "Value": "2022-12-01-preview",
     "Description": "The 2022-12-01-preview version."
    }
   ],
   "Description": "The API version.",
   "IsExtensible": false,
   "Usage": "None"
  },
  {
   "$id": "5",
   "Kind": "enum",
   "Name": "OperationState",
   "CrossLanguageDefinitionId": "Azure.Core.Foundations.OperationState",
   "ValueType": {
    "$id": "6",
    "Kind": "string"
   },
   "Values": [
    {
     "$id": "7",
     "Name": "NotStarted",
     "Value": "NotStarted",
     "Description": "The operation has not started."
    },
    {
     "$id": "8",
     "Name": "Running",
     "Value": "Running",
     "Description": "The operation is in progress."
    },
    {
     "$id": "9",
     "Name": "Succeeded",
     "Value": "Succeeded",
     "Description": "The operation has completed successfully."
    },
    {
     "$id": "10",
     "Name": "Failed",
     "Value": "Failed",
     "Description": "The operation has failed."
    },
    {
     "$id": "11",
     "Name": "Canceled",
     "Value": "Canceled",
     "Description": "The operation has been canceled by the user."
    }
   ],
   "Description": "Enum describing allowed operation states.",
   "IsExtensible": true,
   "Usage": "None"
  }
 ],
 "Models": [
  {
   "$id": "12",
   "Kind": "model",
   "Name": "User",
   "CrossLanguageDefinitionId": "_Specs_.Azure.Core.Lro.Standard.User",
   "Usage": "RoundTrip",
   "Description": "Details about a user.",
   "Properties": [
    {
     "$id": "13",
     "Name": "name",
     "SerializedName": "name",
     "Description": "The name of user.",
     "Type": {
      "$id": "14",
      "Kind": "string"
     },
     "IsRequired": true,
     "IsReadOnly": true
    },
    {
     "$id": "15",
     "Name": "role",
     "SerializedName": "role",
     "Description": "The role of user",
     "Type": {
      "$id": "16",
      "Kind": "string"
     },
     "IsRequired": true,
     "IsReadOnly": false
    }
   ]
  },
  {
   "$id": "17",
   "Kind": "model",
   "Name": "ExportedUser",
   "CrossLanguageDefinitionId": "_Specs_.Azure.Core.Lro.Standard.ExportedUser",
   "Usage": "Output",
   "Description": "The exported user data.",
   "Properties": [
    {
     "$id": "18",
     "Name": "name",
     "SerializedName": "name",
     "Description": "The name of user.",
     "Type": {
      "$id": "19",
      "Kind": "string"
     },
     "IsRequired": true,
     "IsReadOnly": false
    },
    {
     "$id": "20",
     "Name": "resourceUri",
     "SerializedName": "resourceUri",
     "Description": "The exported URI.",
     "Type": {
      "$id": "21",
      "Kind": "string"
     },
     "IsRequired": true,
     "IsReadOnly": false
    }
   ]
  },
  {
   "$id": "22",
   "Kind": "model",
   "Name": "OperationStatusError",
   "CrossLanguageDefinitionId": "Azure.Core.Foundations.OperationStatus",
   "Usage": "None",
   "Description": "Provides status details for long running operations.",
   "Properties": [
    {
     "$id": "23",
     "Name": "id",
     "SerializedName": "id",
     "Description": "The unique ID of the operation.",
     "Type": {
      "$id": "24",
      "Kind": "string"
     },
     "IsRequired": true,
     "IsReadOnly": false
    },
    {
     "$id": "25",
     "Name": "status",
     "SerializedName": "status",
     "Description": "The status of the operation",
     "Type": {
      "$ref": "5"
     },
     "IsRequired": true,
     "IsReadOnly": false
    },
    {
     "$id": "26",
     "Name": "error",
     "SerializedName": "error",
     "Description": "Error object that describes the error when status is \"Failed\".",
     "Type": {
      "$id": "27",
      "Kind": "model",
      "Name": "Error",
      "CrossLanguageDefinitionId": "Azure.Core.Foundations.Error",
      "Usage": "None",
      "Description": "The error object.",
      "Properties": [
       {
        "$id": "28",
        "Name": "code",
        "SerializedName": "code",
        "Description": "One of a server-defined set of error codes.",
        "Type": {
         "$id": "29",
         "Kind": "string"
        },
        "IsRequired": true,
        "IsReadOnly": false
       },
       {
        "$id": "30",
        "Name": "message",
        "SerializedName": "message",
        "Description": "A human-readable representation of the error.",
        "Type": {
         "$id": "31",
         "Kind": "string"
        },
        "IsRequired": true,
        "IsReadOnly": false
       },
       {
        "$id": "32",
        "Name": "target",
        "SerializedName": "target",
        "Description": "The target of the error.",
        "Type": {
         "$id": "33",
         "Kind": "string"
        },
        "IsRequired": false,
        "IsReadOnly": false
       },
       {
        "$id": "34",
        "Name": "details",
        "SerializedName": "details",
        "Description": "An array of details about specific errors that led to this reported error.",
        "Type": {
         "$id": "35",
         "Kind": "array",
         "Name": "ArrayError",
         "ValueType": {
<<<<<<< HEAD
          "$ref": "27"
         }
=======
          "$ref": "22"
         },
         "CrossLanguageDefinitionId": "TypeSpec.Array"
>>>>>>> f09b0deb
        },
        "IsRequired": false,
        "IsReadOnly": false
       },
       {
        "$id": "36",
        "Name": "innererror",
        "SerializedName": "innererror",
        "Description": "An object containing more specific information than the current object about the error.",
        "Type": {
         "$id": "37",
         "Kind": "model",
         "Name": "InnerError",
         "CrossLanguageDefinitionId": "Azure.Core.Foundations.InnerError",
         "Usage": "None",
         "Description": "An object containing more specific information about the error. As per Microsoft One API guidelines - https://github.com/Microsoft/api-guidelines/blob/vNext/Guidelines.md#7102-error-condition-responses.",
         "Properties": [
          {
           "$id": "38",
           "Name": "code",
           "SerializedName": "code",
           "Description": "One of a server-defined set of error codes.",
           "Type": {
            "$id": "39",
            "Kind": "string"
           },
           "IsRequired": false,
           "IsReadOnly": false
          },
          {
           "$id": "40",
           "Name": "innererror",
           "SerializedName": "innererror",
           "Description": "Inner error.",
           "Type": {
            "$ref": "37"
           },
           "IsRequired": false,
           "IsReadOnly": false
          }
         ]
        },
        "IsRequired": false,
        "IsReadOnly": false
       }
      ]
     },
     "IsRequired": false,
     "IsReadOnly": false
    }
   ]
  },
  {
   "$ref": "27"
  },
  {
   "$ref": "37"
  },
  {
   "$id": "41",
   "Kind": "model",
   "Name": "ResourceOperationStatusUserExportedUserError",
   "CrossLanguageDefinitionId": "Azure.Core.ResourceOperationStatus",
   "Usage": "None",
   "Description": "Provides status details for long running operations.",
   "Properties": [
    {
     "$id": "42",
     "Name": "id",
     "SerializedName": "id",
     "Description": "The unique ID of the operation.",
     "Type": {
      "$id": "43",
      "Kind": "string"
     },
     "IsRequired": true,
     "IsReadOnly": false
    },
    {
     "$id": "44",
     "Name": "status",
     "SerializedName": "status",
     "Description": "The status of the operation",
     "Type": {
      "$ref": "5"
     },
     "IsRequired": true,
     "IsReadOnly": false
    },
    {
     "$id": "45",
     "Name": "error",
     "SerializedName": "error",
     "Description": "Error object that describes the error when status is \"Failed\".",
     "Type": {
      "$ref": "27"
     },
     "IsRequired": false,
     "IsReadOnly": false
    },
    {
     "$id": "46",
     "Name": "result",
     "SerializedName": "result",
     "Description": "The result of the operation.",
     "Type": {
      "$ref": "17"
     },
     "IsRequired": false,
     "IsReadOnly": false
    }
   ]
  },
  {
   "$id": "47",
   "Kind": "model",
   "Name": "OperationStatusExportedUserError",
   "CrossLanguageDefinitionId": "Azure.Core.Foundations.OperationStatus",
   "Usage": "None",
   "Description": "Provides status details for long running operations.",
   "Properties": [
    {
     "$id": "48",
     "Name": "id",
     "SerializedName": "id",
     "Description": "The unique ID of the operation.",
     "Type": {
      "$id": "49",
      "Kind": "string"
     },
     "IsRequired": true,
     "IsReadOnly": false
    },
    {
     "$id": "50",
     "Name": "status",
     "SerializedName": "status",
     "Description": "The status of the operation",
     "Type": {
      "$ref": "5"
     },
     "IsRequired": true,
     "IsReadOnly": false
    },
    {
     "$id": "51",
     "Name": "error",
     "SerializedName": "error",
     "Description": "Error object that describes the error when status is \"Failed\".",
     "Type": {
      "$ref": "27"
     },
     "IsRequired": false,
     "IsReadOnly": false
    },
    {
     "$id": "52",
     "Name": "result",
     "SerializedName": "result",
     "Description": "The result of the operation.",
     "Type": {
      "$ref": "17"
     },
     "IsRequired": false,
     "IsReadOnly": false
    }
   ]
  }
 ],
 "Clients": [
  {
   "$id": "53",
   "Name": "StandardClient",
   "Description": "Illustrates bodies templated with Azure Core with long-running operation",
   "Operations": [
    {
     "$id": "54",
     "Name": "createOrReplace",
     "ResourceName": "User",
     "Description": "Adds a user or replaces a user's fields.",
     "Accessibility": "public",
     "Parameters": [
      {
       "$id": "55",
       "Name": "endpoint",
       "NameInRequest": "endpoint",
       "Description": "Service host",
       "Type": {
        "$id": "56",
        "Kind": "string"
       },
       "Location": "Uri",
       "IsApiVersion": false,
       "IsResourceParameter": false,
       "IsContentType": false,
       "IsRequired": true,
       "IsEndpoint": true,
       "SkipUrlEncoding": false,
       "Explode": false,
       "Kind": "Client",
       "DefaultValue": {
        "$id": "57",
        "Type": {
         "$id": "58",
         "Kind": "string"
        },
        "Value": "http://localhost:3000"
       }
      },
      {
       "$id": "59",
       "Name": "apiVersion",
       "NameInRequest": "api-version",
       "Description": "The API version to use for this operation.",
       "Type": {
        "$id": "60",
        "Kind": "string"
       },
       "Location": "Query",
       "IsApiVersion": true,
       "IsContentType": false,
       "IsEndpoint": false,
       "Explode": false,
       "IsRequired": true,
       "Kind": "Client",
       "DefaultValue": {
        "$id": "61",
        "Type": {
         "$id": "62",
         "Kind": "string"
        },
        "Value": "2022-12-01-preview"
       }
      },
      {
       "$id": "63",
       "Name": "name",
       "NameInRequest": "name",
       "Description": "The name of user.",
       "Type": {
        "$id": "64",
        "Kind": "string"
       },
       "Location": "Path",
       "IsApiVersion": false,
       "IsContentType": false,
       "IsEndpoint": false,
       "Explode": false,
       "IsRequired": true,
       "Kind": "Method"
      },
      {
       "$id": "65",
       "Name": "contentType",
       "NameInRequest": "Content-Type",
       "Description": "Body parameter's content type. Known values are application/json",
       "Type": {
        "$id": "66",
        "Kind": "constant",
        "ValueType": {
         "$id": "67",
         "Kind": "string"
        },
        "Value": "application/json"
       },
       "Location": "Header",
       "IsApiVersion": false,
       "IsContentType": true,
       "IsEndpoint": false,
       "Explode": false,
       "IsRequired": true,
       "Kind": "Constant"
      },
      {
       "$id": "68",
       "Name": "accept",
       "NameInRequest": "Accept",
       "Type": {
        "$id": "69",
        "Kind": "constant",
        "ValueType": {
         "$id": "70",
         "Kind": "string"
        },
        "Value": "application/json"
       },
       "Location": "Header",
       "IsApiVersion": false,
       "IsContentType": false,
       "IsEndpoint": false,
       "Explode": false,
       "IsRequired": true,
       "Kind": "Constant"
      },
      {
       "$id": "71",
       "Name": "resource",
       "NameInRequest": "resource",
       "Description": "The resource instance.",
       "Type": {
        "$ref": "12"
       },
       "Location": "Body",
       "IsApiVersion": false,
       "IsContentType": false,
       "IsEndpoint": false,
       "Explode": false,
       "IsRequired": true,
       "Kind": "Method"
      }
     ],
     "Responses": [
      {
       "$id": "72",
       "StatusCodes": [
        201
       ],
       "BodyType": {
        "$ref": "12"
       },
       "BodyMediaType": "Json",
       "Headers": [
        {
         "$id": "73",
         "Name": "operationLocation",
         "NameInResponse": "Operation-Location",
         "Description": "The location for monitoring the operation state.",
         "Type": {
          "$id": "74",
          "Kind": "url"
         }
        }
       ],
       "IsErrorResponse": false,
       "ContentTypes": [
        "application/json"
       ]
      },
      {
       "$id": "75",
       "StatusCodes": [
        200
       ],
       "BodyType": {
        "$ref": "12"
       },
       "BodyMediaType": "Json",
       "Headers": [
        {
         "$id": "76",
         "Name": "operationLocation",
         "NameInResponse": "Operation-Location",
         "Description": "The location for monitoring the operation state.",
         "Type": {
          "$id": "77",
          "Kind": "url"
         }
        }
       ],
       "IsErrorResponse": false,
       "ContentTypes": [
        "application/json"
       ]
      }
     ],
     "HttpMethod": "PUT",
     "RequestBodyMediaType": "Json",
     "Uri": "{endpoint}",
     "Path": "/azure/core/lro/standard/users/{name}",
     "RequestMediaTypes": [
      "application/json"
     ],
     "BufferResponse": true,
     "LongRunning": {
      "$id": "78",
      "FinalStateVia": 2,
      "FinalResponse": {
       "$id": "79",
       "StatusCodes": [
        200
       ],
       "BodyType": {
        "$ref": "12"
       },
       "BodyMediaType": "Json"
      }
     },
     "GenerateProtocolMethod": true,
     "GenerateConvenienceMethod": true
    },
    {
     "$id": "80",
     "Name": "delete",
     "ResourceName": "User",
     "Description": "Deletes a user.",
     "Accessibility": "public",
     "Parameters": [
      {
       "$ref": "55"
      },
      {
       "$id": "81",
       "Name": "apiVersion",
       "NameInRequest": "api-version",
       "Description": "The API version to use for this operation.",
       "Type": {
        "$id": "82",
        "Kind": "string"
       },
       "Location": "Query",
       "IsApiVersion": true,
       "IsContentType": false,
       "IsEndpoint": false,
       "Explode": false,
       "IsRequired": true,
       "Kind": "Client",
       "DefaultValue": {
        "$id": "83",
        "Type": {
         "$id": "84",
         "Kind": "string"
        },
        "Value": "2022-12-01-preview"
       }
      },
      {
       "$id": "85",
       "Name": "name",
       "NameInRequest": "name",
       "Description": "The name of user.",
       "Type": {
        "$id": "86",
        "Kind": "string"
       },
       "Location": "Path",
       "IsApiVersion": false,
       "IsContentType": false,
       "IsEndpoint": false,
       "Explode": false,
       "IsRequired": true,
       "Kind": "Method"
      },
      {
       "$id": "87",
       "Name": "accept",
       "NameInRequest": "Accept",
       "Type": {
        "$id": "88",
        "Kind": "constant",
        "ValueType": {
         "$id": "89",
         "Kind": "string"
        },
        "Value": "application/json"
       },
       "Location": "Header",
       "IsApiVersion": false,
       "IsContentType": false,
       "IsEndpoint": false,
       "Explode": false,
       "IsRequired": true,
       "Kind": "Constant"
      }
     ],
     "Responses": [
      {
       "$id": "90",
       "StatusCodes": [
        202
       ],
       "BodyType": {
        "$ref": "22"
       },
       "BodyMediaType": "Json",
       "Headers": [
        {
         "$id": "91",
         "Name": "operationLocation",
         "NameInResponse": "Operation-Location",
         "Description": "The location for monitoring the operation state.",
         "Type": {
          "$id": "92",
          "Kind": "url"
         }
        }
       ],
       "IsErrorResponse": false,
       "ContentTypes": [
        "application/json"
       ]
      }
     ],
     "HttpMethod": "DELETE",
     "RequestBodyMediaType": "None",
     "Uri": "{endpoint}",
     "Path": "/azure/core/lro/standard/users/{name}",
     "BufferResponse": true,
     "LongRunning": {
      "$id": "93",
      "FinalStateVia": 3,
      "FinalResponse": {
       "$id": "94",
       "StatusCodes": [
        204
       ],
       "BodyMediaType": "Json"
      }
     },
     "GenerateProtocolMethod": true,
     "GenerateConvenienceMethod": true
    },
    {
     "$id": "95",
     "Name": "export",
     "ResourceName": "Standard",
     "Description": "Exports a user.",
     "Accessibility": "public",
     "Parameters": [
      {
       "$ref": "55"
      },
      {
       "$id": "96",
       "Name": "apiVersion",
       "NameInRequest": "api-version",
       "Description": "The API version to use for this operation.",
       "Type": {
        "$id": "97",
        "Kind": "string"
       },
       "Location": "Query",
       "IsApiVersion": true,
       "IsContentType": false,
       "IsEndpoint": false,
       "Explode": false,
       "IsRequired": true,
       "Kind": "Client",
       "DefaultValue": {
        "$id": "98",
        "Type": {
         "$id": "99",
         "Kind": "string"
        },
        "Value": "2022-12-01-preview"
       }
      },
      {
       "$id": "100",
       "Name": "name",
       "NameInRequest": "name",
       "Description": "The name of user.",
       "Type": {
        "$id": "101",
        "Kind": "string"
       },
       "Location": "Path",
       "IsApiVersion": false,
       "IsContentType": false,
       "IsEndpoint": false,
       "Explode": false,
       "IsRequired": true,
       "Kind": "Method"
      },
      {
       "$id": "102",
       "Name": "format",
       "NameInRequest": "format",
       "Description": "The format of the data.",
       "Type": {
        "$id": "103",
        "Kind": "string"
       },
       "Location": "Query",
       "IsApiVersion": false,
       "IsContentType": false,
       "IsEndpoint": false,
       "Explode": false,
       "IsRequired": true,
       "Kind": "Method"
      },
      {
       "$id": "104",
       "Name": "accept",
       "NameInRequest": "Accept",
       "Type": {
        "$id": "105",
        "Kind": "constant",
        "ValueType": {
         "$id": "106",
         "Kind": "string"
        },
        "Value": "application/json"
       },
       "Location": "Header",
       "IsApiVersion": false,
       "IsContentType": false,
       "IsEndpoint": false,
       "Explode": false,
       "IsRequired": true,
       "Kind": "Constant"
      }
     ],
     "Responses": [
      {
       "$id": "107",
       "StatusCodes": [
        202
       ],
       "BodyType": {
        "$ref": "41"
       },
       "BodyMediaType": "Json",
       "Headers": [
        {
         "$id": "108",
         "Name": "operationLocation",
         "NameInResponse": "Operation-Location",
         "Description": "The location for monitoring the operation state.",
         "Type": {
          "$id": "109",
          "Kind": "url"
         }
        }
       ],
       "IsErrorResponse": false,
       "ContentTypes": [
        "application/json"
       ]
      }
     ],
     "HttpMethod": "POST",
     "RequestBodyMediaType": "None",
     "Uri": "{endpoint}",
     "Path": "/azure/core/lro/standard/users/{name}:export",
     "BufferResponse": true,
     "LongRunning": {
      "$id": "110",
      "FinalStateVia": 3,
      "FinalResponse": {
       "$id": "111",
       "StatusCodes": [
        200
       ],
       "BodyType": {
        "$ref": "47"
       },
       "BodyMediaType": "Json"
      },
      "ResultPath": "result"
     },
     "GenerateProtocolMethod": true,
     "GenerateConvenienceMethod": true
    }
   ],
   "Protocol": {
    "$id": "112"
   },
   "Parameters": [
    {
     "$ref": "55"
    }
   ]
  }
 ]
}<|MERGE_RESOLUTION|>--- conflicted
+++ resolved
@@ -231,14 +231,9 @@
          "Kind": "array",
          "Name": "ArrayError",
          "ValueType": {
-<<<<<<< HEAD
           "$ref": "27"
-         }
-=======
-          "$ref": "22"
          },
          "CrossLanguageDefinitionId": "TypeSpec.Array"
->>>>>>> f09b0deb
         },
         "IsRequired": false,
         "IsReadOnly": false
