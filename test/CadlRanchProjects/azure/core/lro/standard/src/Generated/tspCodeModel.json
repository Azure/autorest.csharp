--- conflicted
+++ resolved
@@ -77,13 +77,8 @@
    "$id": "12",
    "Kind": "model",
    "Name": "User",
-<<<<<<< HEAD
-   "Namespace": "_Specs_.Azure.Core.Lro.Standard",
+   "CrossLanguageDefinitionId": "_Specs_.Azure.Core.Lro.Standard.User",
    "Usage": "Input,Output",
-=======
-   "CrossLanguageDefinitionId": "_Specs_.Azure.Core.Lro.Standard.User",
-   "Usage": "RoundTrip",
->>>>>>> 5f9dfa7e
    "Description": "Details about a user.",
    "Properties": [
     {
@@ -116,13 +111,8 @@
    "$id": "17",
    "Kind": "model",
    "Name": "OperationStatusError",
-<<<<<<< HEAD
-   "Namespace": "Azure.Core.Foundations",
+   "CrossLanguageDefinitionId": "Azure.Core.Foundations.OperationStatus",
    "Usage": "None",
-=======
-   "CrossLanguageDefinitionId": "Azure.Core.Foundations.OperationStatus",
-   "Usage": "Output",
->>>>>>> 5f9dfa7e
    "Description": "Provides status details for long running operations.",
    "Properties": [
     {
@@ -157,13 +147,8 @@
       "$id": "22",
       "Kind": "model",
       "Name": "Error",
-<<<<<<< HEAD
-      "Namespace": "Azure.Core.Foundations",
+      "CrossLanguageDefinitionId": "Azure.Core.Foundations.Error",
       "Usage": "None",
-=======
-      "CrossLanguageDefinitionId": "Azure.Core.Foundations.Error",
-      "Usage": "Output",
->>>>>>> 5f9dfa7e
       "Description": "The error object.",
       "Properties": [
        {
@@ -226,13 +211,8 @@
          "$id": "32",
          "Kind": "model",
          "Name": "InnerError",
-<<<<<<< HEAD
-         "Namespace": "Azure.Core.Foundations",
+         "CrossLanguageDefinitionId": "Azure.Core.Foundations.InnerError",
          "Usage": "None",
-=======
-         "CrossLanguageDefinitionId": "Azure.Core.Foundations.InnerError",
-         "Usage": "Output",
->>>>>>> 5f9dfa7e
          "Description": "An object containing more specific information about the error. As per Microsoft One API guidelines - https://github.com/Microsoft/api-guidelines/blob/vNext/Guidelines.md#7102-error-condition-responses.",
          "Properties": [
           {
@@ -280,13 +260,8 @@
    "$id": "36",
    "Kind": "model",
    "Name": "ResourceOperationStatusUserExportedUserError",
-<<<<<<< HEAD
-   "Namespace": "Azure.Core",
+   "CrossLanguageDefinitionId": "Azure.Core.ResourceOperationStatus",
    "Usage": "None",
-=======
-   "CrossLanguageDefinitionId": "Azure.Core.ResourceOperationStatus",
-   "Usage": "Output",
->>>>>>> 5f9dfa7e
    "Description": "Provides status details for long running operations.",
    "Properties": [
     {
@@ -374,13 +349,8 @@
    "$id": "47",
    "Kind": "model",
    "Name": "OperationStatusExportedUserError",
-<<<<<<< HEAD
-   "Namespace": "Azure.Core.Foundations",
+   "CrossLanguageDefinitionId": "Azure.Core.Foundations.OperationStatus",
    "Usage": "None",
-=======
-   "CrossLanguageDefinitionId": "Azure.Core.Foundations.OperationStatus",
-   "Usage": "Output",
->>>>>>> 5f9dfa7e
    "Description": "Provides status details for long running operations.",
    "Properties": [
     {
