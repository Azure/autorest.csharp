{
 "$id": "1",
 "Name": "_Specs_.Azure.Core.Lro.Standard",
 "ApiVersions": [
  "2022-12-01-preview"
 ],
 "Enums": [
  {
   "$id": "2",
   "Kind": "enum",
   "Name": "OperationState",
   "ValueType": {
    "$id": "3",
    "Kind": "string"
   },
   "Values": [
    {
     "$id": "4",
     "Name": "NotStarted",
     "Value": "NotStarted",
     "Description": "The operation has not started."
    },
    {
     "$id": "5",
     "Name": "Running",
     "Value": "Running",
     "Description": "The operation is in progress."
    },
    {
     "$id": "6",
     "Name": "Succeeded",
     "Value": "Succeeded",
     "Description": "The operation has completed successfully."
    },
    {
     "$id": "7",
     "Name": "Failed",
     "Value": "Failed",
     "Description": "The operation has failed."
    },
    {
     "$id": "8",
     "Name": "Canceled",
     "Value": "Canceled",
     "Description": "The operation has been canceled by the user."
    }
   ],
   "Namespace": "Azure.Core.Foundations",
   "Description": "Enum describing allowed operation states.",
<<<<<<< HEAD
   "IsExtensible": false,
   "IsNullable": false,
   "Usage": "None"
=======
   "IsExtensible": true,
   "Usage": "Output"
>>>>>>> 64632414
  },
  {
   "$id": "9",
   "Kind": "enum",
   "Name": "Versions",
   "ValueType": {
    "$id": "10",
    "Kind": "string"
   },
   "Values": [
    {
     "$id": "11",
     "Name": "v2022_12_01_preview",
     "Value": "2022-12-01-preview",
     "Description": "The 2022-12-01-preview version."
    }
   ],
   "Namespace": "_Specs_.Azure.Core.Lro.Standard",
   "Description": "The API version.",
   "IsExtensible": false,
<<<<<<< HEAD
   "IsNullable": false,
   "Usage": "ApiVersionEnum"
=======
   "Usage": "None"
>>>>>>> 64632414
  }
 ],
 "Models": [
  {
   "$id": "12",
   "Kind": "Model",
   "Name": "User",
   "Namespace": "_Specs_.Azure.Core.Lro.Standard",
   "Description": "Details about a user.",
<<<<<<< HEAD
   "IsNullable": false,
   "Usage": "Input,Output",
=======
   "Usage": "RoundTrip",
>>>>>>> 64632414
   "Properties": [
    {
     "$id": "13",
     "Name": "name",
     "SerializedName": "name",
     "Description": "The name of user.",
     "Type": {
      "$id": "14",
      "Kind": "string"
     },
     "IsRequired": true,
     "IsReadOnly": true
    },
    {
     "$id": "15",
     "Name": "role",
     "SerializedName": "role",
     "Description": "The role of user",
     "Type": {
      "$id": "16",
      "Kind": "string"
     },
     "IsRequired": true,
     "IsReadOnly": false
    }
   ]
  },
  {
   "$id": "17",
   "Kind": "Model",
   "Name": "OperationStatusError",
   "Namespace": "Azure.Core.Foundations",
   "Description": "Provides status details for long running operations.",
<<<<<<< HEAD
   "IsNullable": false,
   "Usage": "None",
=======
   "Usage": "Output",
>>>>>>> 64632414
   "Properties": [
    {
     "$id": "18",
     "Name": "id",
     "SerializedName": "id",
     "Description": "The unique ID of the operation.",
     "Type": {
      "$id": "19",
      "Kind": "string"
     },
     "IsRequired": true,
     "IsReadOnly": false
    },
    {
     "$id": "20",
     "Name": "status",
     "SerializedName": "status",
     "Description": "The status of the operation",
     "Type": {
      "$ref": "2"
     },
     "IsRequired": true,
     "IsReadOnly": false
    },
    {
     "$id": "21",
     "Name": "error",
     "SerializedName": "error",
     "Description": "Error object that describes the error when status is \"Failed\".",
     "Type": {
      "$id": "22",
      "Kind": "Model",
      "Name": "Error",
      "Namespace": "Azure.Core.Foundations",
      "Description": "The error object.",
<<<<<<< HEAD
      "IsNullable": false,
      "Usage": "None",
=======
      "Usage": "Output",
>>>>>>> 64632414
      "Properties": [
       {
        "$id": "23",
        "Name": "code",
        "SerializedName": "code",
        "Description": "One of a server-defined set of error codes.",
        "Type": {
         "$id": "24",
         "Kind": "string"
        },
        "IsRequired": true,
        "IsReadOnly": false
       },
       {
        "$id": "25",
        "Name": "message",
        "SerializedName": "message",
        "Description": "A human-readable representation of the error.",
        "Type": {
         "$id": "26",
         "Kind": "string"
        },
        "IsRequired": true,
        "IsReadOnly": false
       },
       {
        "$id": "27",
        "Name": "target",
        "SerializedName": "target",
        "Description": "The target of the error.",
        "Type": {
         "$id": "28",
         "Kind": "string"
        },
        "IsRequired": false,
        "IsReadOnly": false
       },
       {
        "$id": "29",
        "Name": "details",
        "SerializedName": "details",
        "Description": "An array of details about specific errors that led to this reported error.",
        "Type": {
         "$id": "30",
         "Kind": "Array",
         "Name": "Array",
         "ElementType": {
          "$ref": "22"
         }
        },
        "IsRequired": false,
        "IsReadOnly": false
       },
       {
        "$id": "31",
        "Name": "innererror",
        "SerializedName": "innererror",
        "Description": "An object containing more specific information than the current object about the error.",
        "Type": {
         "$id": "32",
         "Kind": "Model",
         "Name": "InnerError",
         "Namespace": "Azure.Core.Foundations",
         "Description": "An object containing more specific information about the error. As per Microsoft One API guidelines - https://github.com/Microsoft/api-guidelines/blob/vNext/Guidelines.md#7102-error-condition-responses.",
<<<<<<< HEAD
         "IsNullable": false,
         "Usage": "None",
=======
         "Usage": "Output",
>>>>>>> 64632414
         "Properties": [
          {
           "$id": "33",
           "Name": "code",
           "SerializedName": "code",
           "Description": "One of a server-defined set of error codes.",
           "Type": {
            "$id": "34",
            "Kind": "string"
           },
           "IsRequired": false,
           "IsReadOnly": false
          },
          {
           "$id": "35",
           "Name": "innererror",
           "SerializedName": "innererror",
           "Description": "Inner error.",
           "Type": {
            "$ref": "32"
           },
           "IsRequired": false,
           "IsReadOnly": false
          }
         ]
        },
        "IsRequired": false,
        "IsReadOnly": false
       }
      ]
     },
     "IsRequired": false,
     "IsReadOnly": false
    }
   ]
  },
  {
   "$ref": "22"
  },
  {
   "$ref": "32"
  },
  {
   "$id": "36",
   "Kind": "Model",
   "Name": "ResourceOperationStatusUserExportedUserError",
   "Namespace": "Azure.Core",
   "Description": "Provides status details for long running operations.",
<<<<<<< HEAD
   "IsNullable": false,
   "Usage": "None",
=======
   "Usage": "Output",
>>>>>>> 64632414
   "Properties": [
    {
     "$id": "37",
     "Name": "id",
     "SerializedName": "id",
     "Description": "The unique ID of the operation.",
     "Type": {
      "$id": "38",
      "Kind": "string"
     },
     "IsRequired": true,
     "IsReadOnly": false
    },
    {
     "$id": "39",
     "Name": "status",
     "SerializedName": "status",
     "Description": "The status of the operation",
     "Type": {
      "$ref": "2"
     },
     "IsRequired": true,
     "IsReadOnly": false
    },
    {
     "$id": "40",
     "Name": "error",
     "SerializedName": "error",
     "Description": "Error object that describes the error when status is \"Failed\".",
     "Type": {
      "$ref": "22"
     },
     "IsRequired": false,
     "IsReadOnly": false
    },
    {
     "$id": "41",
     "Name": "result",
     "SerializedName": "result",
     "Description": "The result of the operation.",
     "Type": {
      "$id": "42",
      "Kind": "Model",
      "Name": "ExportedUser",
      "Namespace": "_Specs_.Azure.Core.Lro.Standard",
      "Description": "The exported user data.",
      "Usage": "Output",
      "Properties": [
       {
        "$id": "43",
        "Name": "name",
        "SerializedName": "name",
        "Description": "The name of user.",
        "Type": {
         "$id": "44",
         "Kind": "string"
        },
        "IsRequired": true,
        "IsReadOnly": false
       },
       {
        "$id": "45",
        "Name": "resourceUri",
        "SerializedName": "resourceUri",
        "Description": "The exported URI.",
        "Type": {
         "$id": "46",
         "Kind": "string"
        },
        "IsRequired": true,
        "IsReadOnly": false
       }
      ]
     },
     "IsRequired": false,
     "IsReadOnly": false
    }
   ]
  },
  {
   "$ref": "42"
  },
  {
   "$id": "47",
   "Kind": "Model",
   "Name": "OperationStatusExportedUserError",
   "Namespace": "Azure.Core.Foundations",
   "Description": "Provides status details for long running operations.",
<<<<<<< HEAD
   "IsNullable": false,
   "Usage": "None",
=======
   "Usage": "Output",
>>>>>>> 64632414
   "Properties": [
    {
     "$id": "48",
     "Name": "id",
     "SerializedName": "id",
     "Description": "The unique ID of the operation.",
     "Type": {
      "$id": "49",
      "Kind": "string"
     },
     "IsRequired": true,
     "IsReadOnly": false
    },
    {
     "$id": "50",
     "Name": "status",
     "SerializedName": "status",
     "Description": "The status of the operation",
     "Type": {
      "$ref": "2"
     },
     "IsRequired": true,
     "IsReadOnly": false
    },
    {
     "$id": "51",
     "Name": "error",
     "SerializedName": "error",
     "Description": "Error object that describes the error when status is \"Failed\".",
     "Type": {
      "$ref": "22"
     },
     "IsRequired": false,
     "IsReadOnly": false
    },
    {
     "$id": "52",
     "Name": "result",
     "SerializedName": "result",
     "Description": "The result of the operation.",
     "Type": {
      "$ref": "42"
     },
     "IsRequired": false,
     "IsReadOnly": false
    }
   ]
  }
 ],
 "Clients": [
  {
   "$id": "53",
   "Name": "StandardClient",
   "Description": "Illustrates bodies templated with Azure Core with long-running operation",
   "Operations": [
    {
     "$id": "54",
     "Name": "createOrReplace",
     "ResourceName": "User",
     "Summary": "Adds a user or replaces a user's fields.",
     "Description": "Creates or replaces a User",
     "Accessibility": "public",
     "Parameters": [
      {
       "$id": "55",
       "Name": "host",
       "NameInRequest": "host",
       "Description": "TestServer endpoint",
       "Type": {
        "$id": "56",
        "Kind": "string",
        "IsNullable": false
       },
       "Location": "Uri",
       "IsApiVersion": false,
       "IsResourceParameter": false,
       "IsContentType": false,
       "IsRequired": true,
       "IsEndpoint": true,
       "SkipUrlEncoding": false,
       "Explode": false,
       "Kind": "Client",
       "DefaultValue": {
        "$id": "57",
        "Type": {
         "$id": "58",
         "Kind": "string",
         "IsNullable": false
        },
        "Value": "http://localhost:3000"
       }
      },
      {
       "$id": "59",
       "Name": "apiVersion",
       "NameInRequest": "api-version",
       "Description": "The API version to use for this operation.",
       "Type": {
        "$id": "60",
        "Kind": "string"
       },
       "Location": "Query",
       "DefaultValue": {
        "$id": "61",
        "Type": {
         "$id": "62",
         "Kind": "string",
         "IsNullable": false
        },
        "Value": "2022-12-01-preview"
       },
       "IsRequired": true,
       "IsApiVersion": true,
       "IsResourceParameter": false,
       "IsContentType": false,
       "IsEndpoint": false,
       "SkipUrlEncoding": false,
       "Explode": false,
       "Kind": "Client"
      },
      {
       "$id": "63",
       "Name": "name",
       "NameInRequest": "name",
       "Description": "The name of user.",
       "Type": {
        "$id": "64",
        "Kind": "string"
       },
       "Location": "Path",
       "IsRequired": true,
       "IsApiVersion": false,
       "IsResourceParameter": false,
       "IsContentType": false,
       "IsEndpoint": false,
       "SkipUrlEncoding": false,
       "Explode": false,
       "Kind": "Method"
      },
      {
       "$id": "65",
       "Name": "resource",
       "NameInRequest": "resource",
       "Description": "The resource instance.",
       "Type": {
        "$ref": "12"
       },
       "Location": "Body",
       "IsRequired": true,
       "IsApiVersion": false,
       "IsResourceParameter": false,
       "IsContentType": false,
       "IsEndpoint": false,
       "SkipUrlEncoding": false,
       "Explode": false,
       "Kind": "Method"
      },
      {
       "$id": "66",
       "Name": "accept",
       "NameInRequest": "Accept",
       "Type": {
        "$id": "67",
        "Kind": "string",
        "IsNullable": false
       },
       "Location": "Header",
       "IsApiVersion": false,
       "IsResourceParameter": false,
       "IsContentType": false,
       "IsRequired": true,
       "IsEndpoint": false,
       "SkipUrlEncoding": false,
       "Explode": false,
       "Kind": "Constant",
       "DefaultValue": {
        "$id": "68",
        "Type": {
         "$ref": "67"
        },
        "Value": "application/json"
       }
      },
      {
       "$id": "69",
       "Name": "contentType",
       "NameInRequest": "Content-Type",
       "Type": {
        "$id": "70",
        "Kind": "string",
        "IsNullable": false
       },
       "Location": "Header",
       "IsApiVersion": false,
       "IsResourceParameter": false,
       "IsContentType": true,
       "IsRequired": true,
       "IsEndpoint": false,
       "SkipUrlEncoding": false,
       "Explode": false,
       "Kind": "Constant",
       "DefaultValue": {
        "$id": "71",
        "Type": {
         "$ref": "70"
        },
        "Value": "application/json"
       }
      }
     ],
     "Responses": [
      {
       "$id": "72",
       "StatusCodes": [
        201
       ],
       "BodyType": {
        "$ref": "12"
       },
       "BodyMediaType": "Json",
       "Headers": [
        {
         "$id": "73",
         "Name": "Operation-Location",
         "NameInResponse": "operationLocation",
         "Description": "The location for monitoring the operation state.",
         "Type": {
          "$id": "74",
          "Kind": "url"
         }
        }
       ],
       "IsErrorResponse": false,
       "ContentTypes": [
        "application/json"
       ]
      },
      {
       "$id": "75",
       "StatusCodes": [
        200
       ],
       "BodyType": {
        "$ref": "12"
       },
       "BodyMediaType": "Json",
       "Headers": [
        {
         "$id": "76",
         "Name": "Operation-Location",
         "NameInResponse": "operationLocation",
         "Description": "The location for monitoring the operation state.",
         "Type": {
          "$id": "77",
          "Kind": "url"
         }
        }
       ],
       "IsErrorResponse": false,
       "ContentTypes": [
        "application/json"
       ]
      }
     ],
     "HttpMethod": "PUT",
     "RequestBodyMediaType": "Json",
     "Uri": "{host}",
     "Path": "/azure/core/lro/standard/users/{name}",
     "RequestMediaTypes": [
      "application/json"
     ],
     "BufferResponse": true,
     "LongRunning": {
      "$id": "78",
      "FinalStateVia": 2,
      "FinalResponse": {
       "$id": "79",
       "StatusCodes": [
        200
       ],
       "BodyType": {
        "$ref": "12"
       },
       "BodyMediaType": "Json"
      }
     },
     "GenerateProtocolMethod": true,
     "GenerateConvenienceMethod": true
    },
    {
     "$id": "80",
     "Name": "delete",
     "ResourceName": "User",
     "Summary": "Deletes a user.",
     "Description": "Deletes a User",
     "Accessibility": "public",
     "Parameters": [
      {
       "$ref": "55"
      },
      {
       "$id": "81",
       "Name": "apiVersion",
       "NameInRequest": "api-version",
       "Description": "The API version to use for this operation.",
       "Type": {
        "$id": "82",
        "Kind": "string"
       },
       "Location": "Query",
       "DefaultValue": {
        "$ref": "61"
       },
       "IsRequired": true,
       "IsApiVersion": true,
       "IsResourceParameter": false,
       "IsContentType": false,
       "IsEndpoint": false,
       "SkipUrlEncoding": false,
       "Explode": false,
       "Kind": "Client"
      },
      {
       "$id": "83",
       "Name": "name",
       "NameInRequest": "name",
       "Description": "The name of user.",
       "Type": {
        "$id": "84",
        "Kind": "string"
       },
       "Location": "Path",
       "IsRequired": true,
       "IsApiVersion": false,
       "IsResourceParameter": false,
       "IsContentType": false,
       "IsEndpoint": false,
       "SkipUrlEncoding": false,
       "Explode": false,
       "Kind": "Method"
      },
      {
       "$id": "85",
       "Name": "accept",
       "NameInRequest": "Accept",
       "Type": {
        "$id": "86",
        "Kind": "string",
        "IsNullable": false
       },
       "Location": "Header",
       "IsApiVersion": false,
       "IsResourceParameter": false,
       "IsContentType": false,
       "IsRequired": true,
       "IsEndpoint": false,
       "SkipUrlEncoding": false,
       "Explode": false,
       "Kind": "Constant",
       "DefaultValue": {
        "$id": "87",
        "Type": {
         "$ref": "86"
        },
        "Value": "application/json"
       }
      }
     ],
     "Responses": [
      {
       "$id": "88",
       "StatusCodes": [
        202
       ],
       "BodyType": {
        "$ref": "17"
       },
       "BodyMediaType": "Json",
       "Headers": [
        {
         "$id": "89",
         "Name": "Operation-Location",
         "NameInResponse": "operationLocation",
         "Description": "The location for monitoring the operation state.",
         "Type": {
          "$id": "90",
          "Kind": "url"
         }
        }
       ],
       "IsErrorResponse": false,
       "ContentTypes": [
        "application/json"
       ]
      }
     ],
     "HttpMethod": "DELETE",
     "RequestBodyMediaType": "None",
     "Uri": "{host}",
     "Path": "/azure/core/lro/standard/users/{name}",
     "BufferResponse": true,
     "LongRunning": {
      "$id": "91",
      "FinalStateVia": 3,
      "FinalResponse": {
       "$id": "92",
       "StatusCodes": [
        204
       ],
       "BodyMediaType": "Json"
      }
     },
     "GenerateProtocolMethod": true,
     "GenerateConvenienceMethod": true
    },
    {
     "$id": "93",
     "Name": "export",
     "ResourceName": "Standard",
     "Summary": "Exports a user.",
     "Description": "Exports a User",
     "Accessibility": "public",
     "Parameters": [
      {
       "$ref": "55"
      },
      {
       "$id": "94",
       "Name": "apiVersion",
       "NameInRequest": "api-version",
       "Description": "The API version to use for this operation.",
       "Type": {
        "$id": "95",
        "Kind": "string"
       },
       "Location": "Query",
       "DefaultValue": {
        "$ref": "61"
       },
       "IsRequired": true,
       "IsApiVersion": true,
       "IsResourceParameter": false,
       "IsContentType": false,
       "IsEndpoint": false,
       "SkipUrlEncoding": false,
       "Explode": false,
       "Kind": "Client"
      },
      {
       "$id": "96",
       "Name": "name",
       "NameInRequest": "name",
       "Description": "The name of user.",
       "Type": {
        "$id": "97",
        "Kind": "string"
       },
       "Location": "Path",
       "IsRequired": true,
       "IsApiVersion": false,
       "IsResourceParameter": false,
       "IsContentType": false,
       "IsEndpoint": false,
       "SkipUrlEncoding": false,
       "Explode": false,
       "Kind": "Method"
      },
      {
       "$id": "98",
       "Name": "format",
       "NameInRequest": "format",
       "Description": "The format of the data.",
       "Type": {
        "$id": "99",
        "Kind": "string"
       },
       "Location": "Query",
       "IsRequired": true,
       "IsApiVersion": false,
       "IsResourceParameter": false,
       "IsContentType": false,
       "IsEndpoint": false,
       "SkipUrlEncoding": false,
       "Explode": false,
       "Kind": "Method"
      },
      {
       "$id": "100",
       "Name": "accept",
       "NameInRequest": "Accept",
       "Type": {
        "$id": "101",
        "Kind": "string",
        "IsNullable": false
       },
       "Location": "Header",
       "IsApiVersion": false,
       "IsResourceParameter": false,
       "IsContentType": false,
       "IsRequired": true,
       "IsEndpoint": false,
       "SkipUrlEncoding": false,
       "Explode": false,
       "Kind": "Constant",
       "DefaultValue": {
        "$id": "102",
        "Type": {
         "$ref": "101"
        },
        "Value": "application/json"
       }
      }
     ],
     "Responses": [
      {
       "$id": "103",
       "StatusCodes": [
        202
       ],
       "BodyType": {
        "$ref": "36"
       },
       "BodyMediaType": "Json",
       "Headers": [
        {
         "$id": "104",
         "Name": "Operation-Location",
         "NameInResponse": "operationLocation",
         "Description": "The location for monitoring the operation state.",
         "Type": {
          "$id": "105",
          "Kind": "url"
         }
        }
       ],
       "IsErrorResponse": false,
       "ContentTypes": [
        "application/json"
       ]
      }
     ],
     "HttpMethod": "POST",
     "RequestBodyMediaType": "None",
     "Uri": "{host}",
     "Path": "/azure/core/lro/standard/users/{name}:export",
     "BufferResponse": true,
     "LongRunning": {
      "$id": "106",
      "FinalStateVia": 3,
      "FinalResponse": {
       "$id": "107",
       "StatusCodes": [
        200
       ],
       "BodyType": {
        "$ref": "47"
       },
       "BodyMediaType": "Json"
      },
      "ResultPath": "result"
     },
     "GenerateProtocolMethod": true,
     "GenerateConvenienceMethod": true
    }
   ],
   "Protocol": {
    "$id": "108"
   },
   "Creatable": true,
   "Parameters": [
    {
     "$ref": "55"
    }
   ]
  }
 ]
}<|MERGE_RESOLUTION|>--- conflicted
+++ resolved
@@ -47,14 +47,8 @@
    ],
    "Namespace": "Azure.Core.Foundations",
    "Description": "Enum describing allowed operation states.",
-<<<<<<< HEAD
-   "IsExtensible": false,
-   "IsNullable": false,
+   "IsExtensible": true,
    "Usage": "None"
-=======
-   "IsExtensible": true,
-   "Usage": "Output"
->>>>>>> 64632414
   },
   {
    "$id": "9",
@@ -75,12 +69,7 @@
    "Namespace": "_Specs_.Azure.Core.Lro.Standard",
    "Description": "The API version.",
    "IsExtensible": false,
-<<<<<<< HEAD
-   "IsNullable": false,
    "Usage": "ApiVersionEnum"
-=======
-   "Usage": "None"
->>>>>>> 64632414
   }
  ],
  "Models": [
@@ -90,12 +79,7 @@
    "Name": "User",
    "Namespace": "_Specs_.Azure.Core.Lro.Standard",
    "Description": "Details about a user.",
-<<<<<<< HEAD
-   "IsNullable": false,
    "Usage": "Input,Output",
-=======
-   "Usage": "RoundTrip",
->>>>>>> 64632414
    "Properties": [
     {
      "$id": "13",
@@ -129,12 +113,7 @@
    "Name": "OperationStatusError",
    "Namespace": "Azure.Core.Foundations",
    "Description": "Provides status details for long running operations.",
-<<<<<<< HEAD
-   "IsNullable": false,
    "Usage": "None",
-=======
-   "Usage": "Output",
->>>>>>> 64632414
    "Properties": [
     {
      "$id": "18",
@@ -170,12 +149,7 @@
       "Name": "Error",
       "Namespace": "Azure.Core.Foundations",
       "Description": "The error object.",
-<<<<<<< HEAD
-      "IsNullable": false,
       "Usage": "None",
-=======
-      "Usage": "Output",
->>>>>>> 64632414
       "Properties": [
        {
         "$id": "23",
@@ -240,12 +214,7 @@
          "Name": "InnerError",
          "Namespace": "Azure.Core.Foundations",
          "Description": "An object containing more specific information about the error. As per Microsoft One API guidelines - https://github.com/Microsoft/api-guidelines/blob/vNext/Guidelines.md#7102-error-condition-responses.",
-<<<<<<< HEAD
-         "IsNullable": false,
          "Usage": "None",
-=======
-         "Usage": "Output",
->>>>>>> 64632414
          "Properties": [
           {
            "$id": "33",
@@ -294,12 +263,7 @@
    "Name": "ResourceOperationStatusUserExportedUserError",
    "Namespace": "Azure.Core",
    "Description": "Provides status details for long running operations.",
-<<<<<<< HEAD
-   "IsNullable": false,
    "Usage": "None",
-=======
-   "Usage": "Output",
->>>>>>> 64632414
    "Properties": [
     {
      "$id": "37",
@@ -388,12 +352,7 @@
    "Name": "OperationStatusExportedUserError",
    "Namespace": "Azure.Core.Foundations",
    "Description": "Provides status details for long running operations.",
-<<<<<<< HEAD
-   "IsNullable": false,
    "Usage": "None",
-=======
-   "Usage": "Output",
->>>>>>> 64632414
    "Properties": [
     {
      "$id": "48",
