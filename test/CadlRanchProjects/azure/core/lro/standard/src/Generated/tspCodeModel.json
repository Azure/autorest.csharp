{
 "$id": "1",
 "Name": "_Specs_.Azure.Core.Lro.Standard",
 "ApiVersions": [
  "2022-12-01-preview"
 ],
 "Enums": [
  {
   "$id": "2",
   "Kind": "enum",
   "Name": "OperationState",
   "ValueType": {
    "$id": "3",
    "Kind": "string",
    "IsNullable": false
   },
   "Values": [
    {
     "$id": "4",
     "Name": "NotStarted",
     "Value": "NotStarted",
     "Description": "The operation has not started."
    },
    {
     "$id": "5",
     "Name": "Running",
     "Value": "Running",
     "Description": "The operation is in progress."
    },
    {
     "$id": "6",
     "Name": "Succeeded",
     "Value": "Succeeded",
     "Description": "The operation has completed successfully."
    },
    {
     "$id": "7",
     "Name": "Failed",
     "Value": "Failed",
     "Description": "The operation has failed."
    },
    {
     "$id": "8",
     "Name": "Canceled",
     "Value": "Canceled",
     "Description": "The operation has been canceled by the user."
    }
   ],
   "Namespace": "Azure.Core.Foundations",
   "Description": "Enum describing allowed operation states.",
   "IsExtensible": false,
   "Usage": "Output"
  },
  {
   "$id": "9",
   "Kind": "enum",
   "Name": "Versions",
   "ValueType": {
    "$id": "10",
    "Kind": "string",
    "IsNullable": false
   },
   "Values": [
    {
     "$id": "11",
     "Name": "v2022_12_01_preview",
     "Value": "2022-12-01-preview",
     "Description": "The 2022-12-01-preview version."
    }
   ],
   "Namespace": "_Specs_.Azure.Core.Lro.Standard",
   "Description": "The API version.",
   "IsExtensible": false,
   "Usage": "None"
  }
 ],
 "Models": [
  {
   "$id": "12",
   "Kind": "Model",
   "Name": "User",
   "Namespace": "_Specs_.Azure.Core.Lro.Standard",
   "Description": "Details about a user.",
   "Usage": "RoundTrip",
   "Properties": [
    {
     "$id": "13",
     "Name": "name",
     "SerializedName": "name",
     "Description": "The name of user.",
     "Type": {
<<<<<<< HEAD
      "$id": "12",
      "Kind": "Primitive",
      "Name": "String"
=======
      "$id": "14",
      "Kind": "string",
      "IsNullable": false
>>>>>>> 9b8a321f
     },
     "IsRequired": true,
     "IsReadOnly": true
    },
    {
     "$id": "15",
     "Name": "role",
     "SerializedName": "role",
     "Description": "The role of user",
     "Type": {
<<<<<<< HEAD
      "$id": "14",
      "Kind": "Primitive",
      "Name": "String"
=======
      "$id": "16",
      "Kind": "string",
      "IsNullable": false
>>>>>>> 9b8a321f
     },
     "IsRequired": true,
     "IsReadOnly": false
    }
   ]
  },
  {
   "$id": "17",
   "Kind": "Model",
   "Name": "OperationStatusError",
   "Namespace": "Azure.Core.Foundations",
   "Description": "Provides status details for long running operations.",
   "Usage": "Output",
   "Properties": [
    {
     "$id": "18",
     "Name": "id",
     "SerializedName": "id",
     "Description": "The unique ID of the operation.",
     "Type": {
<<<<<<< HEAD
      "$id": "17",
      "Kind": "Primitive",
      "Name": "String"
=======
      "$id": "19",
      "Kind": "string",
      "IsNullable": false
>>>>>>> 9b8a321f
     },
     "IsRequired": true,
     "IsReadOnly": false
    },
    {
     "$id": "20",
     "Name": "status",
     "SerializedName": "status",
     "Description": "The status of the operation",
     "Type": {
      "$ref": "2"
     },
     "IsRequired": true,
     "IsReadOnly": false
    },
    {
     "$id": "21",
     "Name": "error",
     "SerializedName": "error",
     "Description": "Error object that describes the error when status is \"Failed\".",
     "Type": {
      "$id": "22",
      "Kind": "Model",
      "Name": "Error",
      "Namespace": "Azure.Core.Foundations",
      "Description": "The error object.",
      "Usage": "Output",
      "Properties": [
       {
        "$id": "23",
        "Name": "code",
        "SerializedName": "code",
        "Description": "One of a server-defined set of error codes.",
        "Type": {
<<<<<<< HEAD
         "$id": "22",
         "Kind": "Primitive",
         "Name": "String"
=======
         "$id": "24",
         "Kind": "string",
         "IsNullable": false
>>>>>>> 9b8a321f
        },
        "IsRequired": true,
        "IsReadOnly": false
       },
       {
        "$id": "25",
        "Name": "message",
        "SerializedName": "message",
        "Description": "A human-readable representation of the error.",
        "Type": {
<<<<<<< HEAD
         "$id": "24",
         "Kind": "Primitive",
         "Name": "String"
=======
         "$id": "26",
         "Kind": "string",
         "IsNullable": false
>>>>>>> 9b8a321f
        },
        "IsRequired": true,
        "IsReadOnly": false
       },
       {
        "$id": "27",
        "Name": "target",
        "SerializedName": "target",
        "Description": "The target of the error.",
        "Type": {
<<<<<<< HEAD
         "$id": "26",
         "Kind": "Primitive",
         "Name": "String"
=======
         "$id": "28",
         "Kind": "string",
         "IsNullable": false
>>>>>>> 9b8a321f
        },
        "IsRequired": false,
        "IsReadOnly": false
       },
       {
        "$id": "29",
        "Name": "details",
        "SerializedName": "details",
        "Description": "An array of details about specific errors that led to this reported error.",
        "Type": {
         "$id": "30",
         "Kind": "Array",
         "Name": "Array",
         "ElementType": {
<<<<<<< HEAD
          "$ref": "20"
         }
=======
          "$ref": "22"
         },
         "IsNullable": false
>>>>>>> 9b8a321f
        },
        "IsRequired": false,
        "IsReadOnly": false
       },
       {
        "$id": "31",
        "Name": "innererror",
        "SerializedName": "innererror",
        "Description": "An object containing more specific information than the current object about the error.",
        "Type": {
         "$id": "32",
         "Kind": "Model",
         "Name": "InnerError",
         "Namespace": "Azure.Core.Foundations",
         "Description": "An object containing more specific information about the error. As per Microsoft One API guidelines - https://github.com/Microsoft/api-guidelines/blob/vNext/Guidelines.md#7102-error-condition-responses.",
         "Usage": "Output",
         "Properties": [
          {
           "$id": "33",
           "Name": "code",
           "SerializedName": "code",
           "Description": "One of a server-defined set of error codes.",
           "Type": {
<<<<<<< HEAD
            "$id": "32",
            "Kind": "Primitive",
            "Name": "String"
=======
            "$id": "34",
            "Kind": "string",
            "IsNullable": false
>>>>>>> 9b8a321f
           },
           "IsRequired": false,
           "IsReadOnly": false
          },
          {
           "$id": "35",
           "Name": "innererror",
           "SerializedName": "innererror",
           "Description": "Inner error.",
           "Type": {
            "$ref": "32"
           },
           "IsRequired": false,
           "IsReadOnly": false
          }
         ]
        },
        "IsRequired": false,
        "IsReadOnly": false
       }
      ]
     },
     "IsRequired": false,
     "IsReadOnly": false
    }
   ]
  },
  {
   "$ref": "22"
  },
  {
   "$ref": "32"
  },
  {
   "$id": "36",
   "Kind": "Model",
   "Name": "ResourceOperationStatusUserExportedUserError",
   "Namespace": "Azure.Core",
   "Description": "Provides status details for long running operations.",
   "Usage": "Output",
   "Properties": [
    {
     "$id": "37",
     "Name": "id",
     "SerializedName": "id",
     "Description": "The unique ID of the operation.",
     "Type": {
<<<<<<< HEAD
      "$id": "36",
      "Kind": "Primitive",
      "Name": "String"
=======
      "$id": "38",
      "Kind": "string",
      "IsNullable": false
>>>>>>> 9b8a321f
     },
     "IsRequired": true,
     "IsReadOnly": false
    },
    {
     "$id": "39",
     "Name": "status",
     "SerializedName": "status",
     "Description": "The status of the operation",
     "Type": {
      "$ref": "2"
     },
     "IsRequired": true,
     "IsReadOnly": false
    },
    {
     "$id": "40",
     "Name": "error",
     "SerializedName": "error",
     "Description": "Error object that describes the error when status is \"Failed\".",
     "Type": {
      "$ref": "22"
     },
     "IsRequired": false,
     "IsReadOnly": false
    },
    {
     "$id": "41",
     "Name": "result",
     "SerializedName": "result",
     "Description": "The result of the operation.",
     "Type": {
      "$id": "42",
      "Kind": "Model",
      "Name": "ExportedUser",
      "Namespace": "_Specs_.Azure.Core.Lro.Standard",
      "Description": "The exported user data.",
      "Usage": "Output",
      "Properties": [
       {
        "$id": "43",
        "Name": "name",
        "SerializedName": "name",
        "Description": "The name of user.",
        "Type": {
<<<<<<< HEAD
         "$id": "42",
         "Kind": "Primitive",
         "Name": "String"
=======
         "$id": "44",
         "Kind": "string",
         "IsNullable": false
>>>>>>> 9b8a321f
        },
        "IsRequired": true,
        "IsReadOnly": false
       },
       {
        "$id": "45",
        "Name": "resourceUri",
        "SerializedName": "resourceUri",
        "Description": "The exported URI.",
        "Type": {
<<<<<<< HEAD
         "$id": "44",
         "Kind": "Primitive",
         "Name": "String"
=======
         "$id": "46",
         "Kind": "string",
         "IsNullable": false
>>>>>>> 9b8a321f
        },
        "IsRequired": true,
        "IsReadOnly": false
       }
      ]
     },
     "IsRequired": false,
     "IsReadOnly": false
    }
   ]
  },
  {
   "$ref": "42"
  },
  {
   "$id": "47",
   "Kind": "Model",
   "Name": "OperationStatusExportedUserError",
   "Namespace": "Azure.Core.Foundations",
   "Description": "Provides status details for long running operations.",
   "Usage": "Output",
   "Properties": [
    {
     "$id": "48",
     "Name": "id",
     "SerializedName": "id",
     "Description": "The unique ID of the operation.",
     "Type": {
<<<<<<< HEAD
      "$id": "47",
      "Kind": "Primitive",
      "Name": "String"
=======
      "$id": "49",
      "Kind": "string",
      "IsNullable": false
>>>>>>> 9b8a321f
     },
     "IsRequired": true,
     "IsReadOnly": false
    },
    {
     "$id": "50",
     "Name": "status",
     "SerializedName": "status",
     "Description": "The status of the operation",
     "Type": {
      "$ref": "2"
     },
     "IsRequired": true,
     "IsReadOnly": false
    },
    {
     "$id": "51",
     "Name": "error",
     "SerializedName": "error",
     "Description": "Error object that describes the error when status is \"Failed\".",
     "Type": {
      "$ref": "22"
     },
     "IsRequired": false,
     "IsReadOnly": false
    },
    {
     "$id": "52",
     "Name": "result",
     "SerializedName": "result",
     "Description": "The result of the operation.",
     "Type": {
      "$ref": "42"
     },
     "IsRequired": false,
     "IsReadOnly": false
    }
   ]
  }
 ],
 "Clients": [
  {
   "$id": "53",
   "Name": "StandardClient",
   "Description": "Illustrates bodies templated with Azure Core with long-running operation",
   "Operations": [
    {
     "$id": "54",
     "Name": "createOrReplace",
     "ResourceName": "User",
     "Summary": "Adds a user or replaces a user's fields.",
     "Description": "Creates or replaces a User",
     "Accessibility": "public",
     "Parameters": [
      {
       "$id": "55",
       "Name": "host",
       "NameInRequest": "host",
       "Description": "TestServer endpoint",
       "Type": {
        "$id": "56",
        "Kind": "string",
        "IsNullable": false
       },
       "Location": "Uri",
       "IsApiVersion": false,
       "IsResourceParameter": false,
       "IsContentType": false,
       "IsRequired": true,
       "IsEndpoint": true,
       "SkipUrlEncoding": false,
       "Explode": false,
       "Kind": "Client",
       "DefaultValue": {
        "$id": "57",
        "Type": {
         "$id": "58",
         "Kind": "string",
         "IsNullable": false
        },
        "Value": "http://localhost:3000"
       }
      },
      {
       "$id": "59",
       "Name": "apiVersion",
       "NameInRequest": "api-version",
       "Description": "The API version to use for this operation.",
       "Type": {
<<<<<<< HEAD
        "$id": "58",
        "Kind": "Primitive",
        "Name": "String"
=======
        "$id": "60",
        "Kind": "string",
        "IsNullable": false
>>>>>>> 9b8a321f
       },
       "Location": "Query",
       "DefaultValue": {
        "$id": "61",
        "Type": {
         "$id": "62",
         "Kind": "string",
         "IsNullable": false
        },
        "Value": "2022-12-01-preview"
       },
       "IsRequired": true,
       "IsApiVersion": true,
       "IsResourceParameter": false,
       "IsContentType": false,
       "IsEndpoint": false,
       "SkipUrlEncoding": false,
       "Explode": false,
       "Kind": "Client"
      },
      {
       "$id": "63",
       "Name": "name",
       "NameInRequest": "name",
       "Description": "The name of user.",
       "Type": {
<<<<<<< HEAD
        "$id": "62",
        "Kind": "Primitive",
        "Name": "String"
=======
        "$id": "64",
        "Kind": "string",
        "IsNullable": false
>>>>>>> 9b8a321f
       },
       "Location": "Path",
       "IsRequired": true,
       "IsApiVersion": false,
       "IsResourceParameter": false,
       "IsContentType": false,
       "IsEndpoint": false,
       "SkipUrlEncoding": false,
       "Explode": false,
       "Kind": "Method"
      },
      {
       "$id": "65",
       "Name": "resource",
       "NameInRequest": "resource",
       "Description": "The resource instance.",
       "Type": {
        "$ref": "12"
       },
       "Location": "Body",
       "IsRequired": true,
       "IsApiVersion": false,
       "IsResourceParameter": false,
       "IsContentType": false,
       "IsEndpoint": false,
       "SkipUrlEncoding": false,
       "Explode": false,
       "Kind": "Method"
      },
      {
       "$id": "66",
       "Name": "accept",
       "NameInRequest": "Accept",
       "Type": {
        "$id": "67",
        "Kind": "string",
        "IsNullable": false
       },
       "Location": "Header",
       "IsApiVersion": false,
       "IsResourceParameter": false,
       "IsContentType": false,
       "IsRequired": true,
       "IsEndpoint": false,
       "SkipUrlEncoding": false,
       "Explode": false,
       "Kind": "Constant",
       "DefaultValue": {
        "$id": "68",
        "Type": {
         "$ref": "67"
        },
        "Value": "application/json"
       }
      },
      {
       "$id": "69",
       "Name": "contentType",
       "NameInRequest": "Content-Type",
       "Type": {
        "$id": "70",
        "Kind": "string",
        "IsNullable": false
       },
       "Location": "Header",
       "IsApiVersion": false,
       "IsResourceParameter": false,
       "IsContentType": true,
       "IsRequired": true,
       "IsEndpoint": false,
       "SkipUrlEncoding": false,
       "Explode": false,
       "Kind": "Constant",
       "DefaultValue": {
        "$id": "71",
        "Type": {
         "$ref": "70"
        },
        "Value": "application/json"
       }
      }
     ],
     "Responses": [
      {
       "$id": "72",
       "StatusCodes": [
        201
       ],
       "BodyType": {
        "$ref": "12"
       },
       "BodyMediaType": "Json",
       "Headers": [
        {
         "$id": "73",
         "Name": "Operation-Location",
         "NameInResponse": "operationLocation",
         "Description": "The location for monitoring the operation state.",
         "Type": {
<<<<<<< HEAD
          "$id": "72",
          "Kind": "Primitive",
          "Name": "Uri"
=======
          "$id": "74",
          "Kind": "url",
          "IsNullable": false
>>>>>>> 9b8a321f
         }
        }
       ],
       "IsErrorResponse": false,
       "ContentTypes": [
        "application/json"
       ]
      },
      {
       "$id": "75",
       "StatusCodes": [
        200
       ],
       "BodyType": {
        "$ref": "12"
       },
       "BodyMediaType": "Json",
       "Headers": [
        {
         "$id": "76",
         "Name": "Operation-Location",
         "NameInResponse": "operationLocation",
         "Description": "The location for monitoring the operation state.",
         "Type": {
<<<<<<< HEAD
          "$id": "75",
          "Kind": "Primitive",
          "Name": "Uri"
=======
          "$id": "77",
          "Kind": "url",
          "IsNullable": false
>>>>>>> 9b8a321f
         }
        }
       ],
       "IsErrorResponse": false,
       "ContentTypes": [
        "application/json"
       ]
      }
     ],
     "HttpMethod": "PUT",
     "RequestBodyMediaType": "Json",
     "Uri": "{host}",
     "Path": "/azure/core/lro/standard/users/{name}",
     "RequestMediaTypes": [
      "application/json"
     ],
     "BufferResponse": true,
     "LongRunning": {
      "$id": "78",
      "FinalStateVia": 2,
      "FinalResponse": {
       "$id": "79",
       "StatusCodes": [
        200
       ],
       "BodyType": {
        "$ref": "12"
       },
       "BodyMediaType": "Json"
      }
     },
     "GenerateProtocolMethod": true,
     "GenerateConvenienceMethod": true
    },
    {
     "$id": "80",
     "Name": "delete",
     "ResourceName": "User",
     "Summary": "Deletes a user.",
     "Description": "Deletes a User",
     "Accessibility": "public",
     "Parameters": [
      {
       "$ref": "55"
      },
      {
       "$id": "81",
       "Name": "apiVersion",
       "NameInRequest": "api-version",
       "Description": "The API version to use for this operation.",
       "Type": {
<<<<<<< HEAD
        "$id": "80",
        "Kind": "Primitive",
        "Name": "String"
=======
        "$id": "82",
        "Kind": "string",
        "IsNullable": false
>>>>>>> 9b8a321f
       },
       "Location": "Query",
       "DefaultValue": {
        "$ref": "61"
       },
       "IsRequired": true,
       "IsApiVersion": true,
       "IsResourceParameter": false,
       "IsContentType": false,
       "IsEndpoint": false,
       "SkipUrlEncoding": false,
       "Explode": false,
       "Kind": "Client"
      },
      {
       "$id": "83",
       "Name": "name",
       "NameInRequest": "name",
       "Description": "The name of user.",
       "Type": {
<<<<<<< HEAD
        "$id": "82",
        "Kind": "Primitive",
        "Name": "String"
=======
        "$id": "84",
        "Kind": "string",
        "IsNullable": false
>>>>>>> 9b8a321f
       },
       "Location": "Path",
       "IsRequired": true,
       "IsApiVersion": false,
       "IsResourceParameter": false,
       "IsContentType": false,
       "IsEndpoint": false,
       "SkipUrlEncoding": false,
       "Explode": false,
       "Kind": "Method"
      },
      {
       "$id": "85",
       "Name": "accept",
       "NameInRequest": "Accept",
       "Type": {
        "$id": "86",
        "Kind": "string",
        "IsNullable": false
       },
       "Location": "Header",
       "IsApiVersion": false,
       "IsResourceParameter": false,
       "IsContentType": false,
       "IsRequired": true,
       "IsEndpoint": false,
       "SkipUrlEncoding": false,
       "Explode": false,
       "Kind": "Constant",
       "DefaultValue": {
        "$id": "87",
        "Type": {
         "$ref": "86"
        },
        "Value": "application/json"
       }
      }
     ],
     "Responses": [
      {
       "$id": "88",
       "StatusCodes": [
        202
       ],
       "BodyType": {
        "$ref": "17"
       },
       "BodyMediaType": "Json",
       "Headers": [
        {
         "$id": "89",
         "Name": "Operation-Location",
         "NameInResponse": "operationLocation",
         "Description": "The location for monitoring the operation state.",
         "Type": {
<<<<<<< HEAD
          "$id": "88",
          "Kind": "Primitive",
          "Name": "Uri"
=======
          "$id": "90",
          "Kind": "url",
          "IsNullable": false
>>>>>>> 9b8a321f
         }
        }
       ],
       "IsErrorResponse": false,
       "ContentTypes": [
        "application/json"
       ]
      }
     ],
     "HttpMethod": "DELETE",
     "RequestBodyMediaType": "None",
     "Uri": "{host}",
     "Path": "/azure/core/lro/standard/users/{name}",
     "BufferResponse": true,
     "LongRunning": {
      "$id": "91",
      "FinalStateVia": 3,
      "FinalResponse": {
       "$id": "92",
       "StatusCodes": [
        204
       ],
       "BodyMediaType": "Json"
      }
     },
     "GenerateProtocolMethod": true,
     "GenerateConvenienceMethod": true
    },
    {
     "$id": "93",
     "Name": "export",
     "ResourceName": "Standard",
     "Summary": "Exports a user.",
     "Description": "Exports a User",
     "Accessibility": "public",
     "Parameters": [
      {
       "$ref": "55"
      },
      {
       "$id": "94",
       "Name": "apiVersion",
       "NameInRequest": "api-version",
       "Description": "The API version to use for this operation.",
       "Type": {
<<<<<<< HEAD
        "$id": "93",
        "Kind": "Primitive",
        "Name": "String"
=======
        "$id": "95",
        "Kind": "string",
        "IsNullable": false
>>>>>>> 9b8a321f
       },
       "Location": "Query",
       "DefaultValue": {
        "$ref": "61"
       },
       "IsRequired": true,
       "IsApiVersion": true,
       "IsResourceParameter": false,
       "IsContentType": false,
       "IsEndpoint": false,
       "SkipUrlEncoding": false,
       "Explode": false,
       "Kind": "Client"
      },
      {
       "$id": "96",
       "Name": "name",
       "NameInRequest": "name",
       "Description": "The name of user.",
       "Type": {
<<<<<<< HEAD
        "$id": "95",
        "Kind": "Primitive",
        "Name": "String"
=======
        "$id": "97",
        "Kind": "string",
        "IsNullable": false
>>>>>>> 9b8a321f
       },
       "Location": "Path",
       "IsRequired": true,
       "IsApiVersion": false,
       "IsResourceParameter": false,
       "IsContentType": false,
       "IsEndpoint": false,
       "SkipUrlEncoding": false,
       "Explode": false,
       "Kind": "Method"
      },
      {
       "$id": "98",
       "Name": "format",
       "NameInRequest": "format",
       "Description": "The format of the data.",
       "Type": {
<<<<<<< HEAD
        "$id": "97",
        "Kind": "Primitive",
        "Name": "String"
=======
        "$id": "99",
        "Kind": "string",
        "IsNullable": false
>>>>>>> 9b8a321f
       },
       "Location": "Query",
       "IsRequired": true,
       "IsApiVersion": false,
       "IsResourceParameter": false,
       "IsContentType": false,
       "IsEndpoint": false,
       "SkipUrlEncoding": false,
       "Explode": false,
       "Kind": "Method"
      },
      {
       "$id": "100",
       "Name": "accept",
       "NameInRequest": "Accept",
       "Type": {
        "$id": "101",
        "Kind": "string",
        "IsNullable": false
       },
       "Location": "Header",
       "IsApiVersion": false,
       "IsResourceParameter": false,
       "IsContentType": false,
       "IsRequired": true,
       "IsEndpoint": false,
       "SkipUrlEncoding": false,
       "Explode": false,
       "Kind": "Constant",
       "DefaultValue": {
        "$id": "102",
        "Type": {
         "$ref": "101"
        },
        "Value": "application/json"
       }
      }
     ],
     "Responses": [
      {
       "$id": "103",
       "StatusCodes": [
        202
       ],
       "BodyType": {
        "$ref": "36"
       },
       "BodyMediaType": "Json",
       "Headers": [
        {
         "$id": "104",
         "Name": "Operation-Location",
         "NameInResponse": "operationLocation",
         "Description": "The location for monitoring the operation state.",
         "Type": {
<<<<<<< HEAD
          "$id": "103",
          "Kind": "Primitive",
          "Name": "Uri"
=======
          "$id": "105",
          "Kind": "url",
          "IsNullable": false
>>>>>>> 9b8a321f
         }
        }
       ],
       "IsErrorResponse": false,
       "ContentTypes": [
        "application/json"
       ]
      }
     ],
     "HttpMethod": "POST",
     "RequestBodyMediaType": "None",
     "Uri": "{host}",
     "Path": "/azure/core/lro/standard/users/{name}:export",
     "BufferResponse": true,
     "LongRunning": {
      "$id": "106",
      "FinalStateVia": 3,
      "FinalResponse": {
       "$id": "107",
       "StatusCodes": [
        200
       ],
       "BodyType": {
        "$ref": "47"
       },
       "BodyMediaType": "Json"
      },
      "ResultPath": "result"
     },
     "GenerateProtocolMethod": true,
     "GenerateConvenienceMethod": true
    }
   ],
   "Protocol": {
    "$id": "108"
   },
   "Creatable": true,
   "Parameters": [
    {
     "$ref": "55"
    }
   ]
  }
 ]
}<|MERGE_RESOLUTION|>--- conflicted
+++ resolved
@@ -11,8 +11,7 @@
    "Name": "OperationState",
    "ValueType": {
     "$id": "3",
-    "Kind": "string",
-    "IsNullable": false
+    "Kind": "string"
    },
    "Values": [
     {
@@ -57,8 +56,7 @@
    "Name": "Versions",
    "ValueType": {
     "$id": "10",
-    "Kind": "string",
-    "IsNullable": false
+    "Kind": "string"
    },
    "Values": [
     {
@@ -89,15 +87,8 @@
      "SerializedName": "name",
      "Description": "The name of user.",
      "Type": {
-<<<<<<< HEAD
-      "$id": "12",
-      "Kind": "Primitive",
-      "Name": "String"
-=======
       "$id": "14",
-      "Kind": "string",
-      "IsNullable": false
->>>>>>> 9b8a321f
+      "Kind": "string"
      },
      "IsRequired": true,
      "IsReadOnly": true
@@ -108,15 +99,8 @@
      "SerializedName": "role",
      "Description": "The role of user",
      "Type": {
-<<<<<<< HEAD
-      "$id": "14",
-      "Kind": "Primitive",
-      "Name": "String"
-=======
       "$id": "16",
-      "Kind": "string",
-      "IsNullable": false
->>>>>>> 9b8a321f
+      "Kind": "string"
      },
      "IsRequired": true,
      "IsReadOnly": false
@@ -137,15 +121,8 @@
      "SerializedName": "id",
      "Description": "The unique ID of the operation.",
      "Type": {
-<<<<<<< HEAD
-      "$id": "17",
-      "Kind": "Primitive",
-      "Name": "String"
-=======
       "$id": "19",
-      "Kind": "string",
-      "IsNullable": false
->>>>>>> 9b8a321f
+      "Kind": "string"
      },
      "IsRequired": true,
      "IsReadOnly": false
@@ -180,15 +157,8 @@
         "SerializedName": "code",
         "Description": "One of a server-defined set of error codes.",
         "Type": {
-<<<<<<< HEAD
-         "$id": "22",
-         "Kind": "Primitive",
-         "Name": "String"
-=======
          "$id": "24",
-         "Kind": "string",
-         "IsNullable": false
->>>>>>> 9b8a321f
+         "Kind": "string"
         },
         "IsRequired": true,
         "IsReadOnly": false
@@ -199,15 +169,8 @@
         "SerializedName": "message",
         "Description": "A human-readable representation of the error.",
         "Type": {
-<<<<<<< HEAD
-         "$id": "24",
-         "Kind": "Primitive",
-         "Name": "String"
-=======
          "$id": "26",
-         "Kind": "string",
-         "IsNullable": false
->>>>>>> 9b8a321f
+         "Kind": "string"
         },
         "IsRequired": true,
         "IsReadOnly": false
@@ -218,15 +181,8 @@
         "SerializedName": "target",
         "Description": "The target of the error.",
         "Type": {
-<<<<<<< HEAD
-         "$id": "26",
-         "Kind": "Primitive",
-         "Name": "String"
-=======
          "$id": "28",
-         "Kind": "string",
-         "IsNullable": false
->>>>>>> 9b8a321f
+         "Kind": "string"
         },
         "IsRequired": false,
         "IsReadOnly": false
@@ -241,14 +197,8 @@
          "Kind": "Array",
          "Name": "Array",
          "ElementType": {
-<<<<<<< HEAD
-          "$ref": "20"
+          "$ref": "22"
          }
-=======
-          "$ref": "22"
-         },
-         "IsNullable": false
->>>>>>> 9b8a321f
         },
         "IsRequired": false,
         "IsReadOnly": false
@@ -272,15 +222,8 @@
            "SerializedName": "code",
            "Description": "One of a server-defined set of error codes.",
            "Type": {
-<<<<<<< HEAD
-            "$id": "32",
-            "Kind": "Primitive",
-            "Name": "String"
-=======
             "$id": "34",
-            "Kind": "string",
-            "IsNullable": false
->>>>>>> 9b8a321f
+            "Kind": "string"
            },
            "IsRequired": false,
            "IsReadOnly": false
@@ -328,15 +271,8 @@
      "SerializedName": "id",
      "Description": "The unique ID of the operation.",
      "Type": {
-<<<<<<< HEAD
-      "$id": "36",
-      "Kind": "Primitive",
-      "Name": "String"
-=======
       "$id": "38",
-      "Kind": "string",
-      "IsNullable": false
->>>>>>> 9b8a321f
+      "Kind": "string"
      },
      "IsRequired": true,
      "IsReadOnly": false
@@ -382,15 +318,8 @@
         "SerializedName": "name",
         "Description": "The name of user.",
         "Type": {
-<<<<<<< HEAD
-         "$id": "42",
-         "Kind": "Primitive",
-         "Name": "String"
-=======
          "$id": "44",
-         "Kind": "string",
-         "IsNullable": false
->>>>>>> 9b8a321f
+         "Kind": "string"
         },
         "IsRequired": true,
         "IsReadOnly": false
@@ -401,15 +330,8 @@
         "SerializedName": "resourceUri",
         "Description": "The exported URI.",
         "Type": {
-<<<<<<< HEAD
-         "$id": "44",
-         "Kind": "Primitive",
-         "Name": "String"
-=======
          "$id": "46",
-         "Kind": "string",
-         "IsNullable": false
->>>>>>> 9b8a321f
+         "Kind": "string"
         },
         "IsRequired": true,
         "IsReadOnly": false
@@ -438,15 +360,8 @@
      "SerializedName": "id",
      "Description": "The unique ID of the operation.",
      "Type": {
-<<<<<<< HEAD
-      "$id": "47",
-      "Kind": "Primitive",
-      "Name": "String"
-=======
       "$id": "49",
-      "Kind": "string",
-      "IsNullable": false
->>>>>>> 9b8a321f
+      "Kind": "string"
      },
      "IsRequired": true,
      "IsReadOnly": false
@@ -536,15 +451,8 @@
        "NameInRequest": "api-version",
        "Description": "The API version to use for this operation.",
        "Type": {
-<<<<<<< HEAD
-        "$id": "58",
-        "Kind": "Primitive",
-        "Name": "String"
-=======
         "$id": "60",
-        "Kind": "string",
-        "IsNullable": false
->>>>>>> 9b8a321f
+        "Kind": "string"
        },
        "Location": "Query",
        "DefaultValue": {
@@ -571,15 +479,8 @@
        "NameInRequest": "name",
        "Description": "The name of user.",
        "Type": {
-<<<<<<< HEAD
-        "$id": "62",
-        "Kind": "Primitive",
-        "Name": "String"
-=======
         "$id": "64",
-        "Kind": "string",
-        "IsNullable": false
->>>>>>> 9b8a321f
+        "Kind": "string"
        },
        "Location": "Path",
        "IsRequired": true,
@@ -679,15 +580,8 @@
          "NameInResponse": "operationLocation",
          "Description": "The location for monitoring the operation state.",
          "Type": {
-<<<<<<< HEAD
-          "$id": "72",
-          "Kind": "Primitive",
-          "Name": "Uri"
-=======
           "$id": "74",
-          "Kind": "url",
-          "IsNullable": false
->>>>>>> 9b8a321f
+          "Kind": "url"
          }
         }
        ],
@@ -712,15 +606,8 @@
          "NameInResponse": "operationLocation",
          "Description": "The location for monitoring the operation state.",
          "Type": {
-<<<<<<< HEAD
-          "$id": "75",
-          "Kind": "Primitive",
-          "Name": "Uri"
-=======
           "$id": "77",
-          "Kind": "url",
-          "IsNullable": false
->>>>>>> 9b8a321f
+          "Kind": "url"
          }
         }
        ],
@@ -772,15 +659,8 @@
        "NameInRequest": "api-version",
        "Description": "The API version to use for this operation.",
        "Type": {
-<<<<<<< HEAD
-        "$id": "80",
-        "Kind": "Primitive",
-        "Name": "String"
-=======
         "$id": "82",
-        "Kind": "string",
-        "IsNullable": false
->>>>>>> 9b8a321f
+        "Kind": "string"
        },
        "Location": "Query",
        "DefaultValue": {
@@ -801,15 +681,8 @@
        "NameInRequest": "name",
        "Description": "The name of user.",
        "Type": {
-<<<<<<< HEAD
-        "$id": "82",
-        "Kind": "Primitive",
-        "Name": "String"
-=======
         "$id": "84",
-        "Kind": "string",
-        "IsNullable": false
->>>>>>> 9b8a321f
+        "Kind": "string"
        },
        "Location": "Path",
        "IsRequired": true,
@@ -865,15 +738,8 @@
          "NameInResponse": "operationLocation",
          "Description": "The location for monitoring the operation state.",
          "Type": {
-<<<<<<< HEAD
-          "$id": "88",
-          "Kind": "Primitive",
-          "Name": "Uri"
-=======
           "$id": "90",
-          "Kind": "url",
-          "IsNullable": false
->>>>>>> 9b8a321f
+          "Kind": "url"
          }
         }
        ],
@@ -919,15 +785,8 @@
        "NameInRequest": "api-version",
        "Description": "The API version to use for this operation.",
        "Type": {
-<<<<<<< HEAD
-        "$id": "93",
-        "Kind": "Primitive",
-        "Name": "String"
-=======
         "$id": "95",
-        "Kind": "string",
-        "IsNullable": false
->>>>>>> 9b8a321f
+        "Kind": "string"
        },
        "Location": "Query",
        "DefaultValue": {
@@ -948,15 +807,8 @@
        "NameInRequest": "name",
        "Description": "The name of user.",
        "Type": {
-<<<<<<< HEAD
-        "$id": "95",
-        "Kind": "Primitive",
-        "Name": "String"
-=======
         "$id": "97",
-        "Kind": "string",
-        "IsNullable": false
->>>>>>> 9b8a321f
+        "Kind": "string"
        },
        "Location": "Path",
        "IsRequired": true,
@@ -974,15 +826,8 @@
        "NameInRequest": "format",
        "Description": "The format of the data.",
        "Type": {
-<<<<<<< HEAD
-        "$id": "97",
-        "Kind": "Primitive",
-        "Name": "String"
-=======
         "$id": "99",
-        "Kind": "string",
-        "IsNullable": false
->>>>>>> 9b8a321f
+        "Kind": "string"
        },
        "Location": "Query",
        "IsRequired": true,
@@ -1038,15 +883,8 @@
          "NameInResponse": "operationLocation",
          "Description": "The location for monitoring the operation state.",
          "Type": {
-<<<<<<< HEAD
-          "$id": "103",
-          "Kind": "Primitive",
-          "Name": "Uri"
-=======
           "$id": "105",
-          "Kind": "url",
-          "IsNullable": false
->>>>>>> 9b8a321f
+          "Kind": "url"
          }
         }
        ],
