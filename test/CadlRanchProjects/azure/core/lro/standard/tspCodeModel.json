--- conflicted
+++ resolved
@@ -24,7 +24,7 @@
    ],
    "Description": "The API version.",
    "IsExtensible": false,
-   "Usage": "None"
+   "Usage": "ApiVersionEnum"
   },
   {
    "$id": "5",
@@ -70,30 +70,6 @@
    "Description": "Enum describing allowed operation states.",
    "IsExtensible": true,
    "Usage": "None"
-<<<<<<< HEAD
-=======
-  },
-  {
-   "$id": "9",
-   "Kind": "enum",
-   "Name": "Versions",
-   "CrossLanguageDefinitionId": "_Specs_.Azure.Core.Lro.Standard.Versions",
-   "ValueType": {
-    "$id": "10",
-    "Kind": "string"
-   },
-   "Values": [
-    {
-     "$id": "11",
-     "Name": "v2022_12_01_preview",
-     "Value": "2022-12-01-preview",
-     "Description": "The 2022-12-01-preview version."
-    }
-   ],
-   "Description": "The API version.",
-   "IsExtensible": false,
-   "Usage": "ApiVersionEnum"
->>>>>>> f082aaf1
   }
  ],
  "Models": [
@@ -136,7 +112,7 @@
    "Kind": "model",
    "Name": "ExportedUser",
    "CrossLanguageDefinitionId": "_Specs_.Azure.Core.Lro.Standard.ExportedUser",
-   "Usage": "Output",
+   "Usage": "Output,Json",
    "Description": "The exported user data.",
    "Properties": [
     {
@@ -364,42 +340,7 @@
      "SerializedName": "result",
      "Description": "The result of the operation.",
      "Type": {
-<<<<<<< HEAD
       "$ref": "17"
-=======
-      "$id": "42",
-      "Kind": "model",
-      "Name": "ExportedUser",
-      "CrossLanguageDefinitionId": "_Specs_.Azure.Core.Lro.Standard.ExportedUser",
-      "Usage": "Output,Json",
-      "Description": "The exported user data.",
-      "Properties": [
-       {
-        "$id": "43",
-        "Name": "name",
-        "SerializedName": "name",
-        "Description": "The name of user.",
-        "Type": {
-         "$id": "44",
-         "Kind": "string"
-        },
-        "IsRequired": true,
-        "IsReadOnly": false
-       },
-       {
-        "$id": "45",
-        "Name": "resourceUri",
-        "SerializedName": "resourceUri",
-        "Description": "The exported URI.",
-        "Type": {
-         "$id": "46",
-         "Kind": "string"
-        },
-        "IsRequired": true,
-        "IsReadOnly": false
-       }
-      ]
->>>>>>> f082aaf1
      },
      "IsRequired": false,
      "IsReadOnly": false
