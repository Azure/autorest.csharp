--- conflicted
+++ resolved
@@ -712,11 +712,7 @@
        "DefaultValue": {
         "$id": "85",
         "Type": {
-<<<<<<< HEAD
-         "$id": "84",
-=======
          "$id": "86",
->>>>>>> 8ee18d2d
          "Kind": "string",
          "Name": "string",
          "CrossLanguageDefinitionId": "TypeSpec.string"
@@ -854,11 +850,7 @@
        "DefaultValue": {
         "$id": "101",
         "Type": {
-<<<<<<< HEAD
-         "$id": "99",
-=======
          "$id": "102",
->>>>>>> 8ee18d2d
          "Kind": "string",
          "Name": "string",
          "CrossLanguageDefinitionId": "TypeSpec.string"
