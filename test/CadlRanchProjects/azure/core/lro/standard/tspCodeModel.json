{
 "$id": "1",
 "Name": "_Specs_.Azure.Core.Lro.Standard",
 "ApiVersions": [
  "2022-12-01-preview"
 ],
 "Enums": [
  {
   "$id": "2",
   "kind": "enum",
   "name": "Versions",
   "crossLanguageDefinitionId": "_Specs_.Azure.Core.Lro.Standard.Versions",
   "valueType": {
    "$id": "3",
    "kind": "string",
    "name": "string",
    "crossLanguageDefinitionId": "TypeSpec.string",
    "decorators": []
   },
   "values": [
    {
     "$id": "4",
     "kind": "enumvalue",
     "name": "v2022_12_01_preview",
     "value": "2022-12-01-preview",
     "valueType": {
      "$id": "5",
      "kind": "string",
      "name": "string",
      "crossLanguageDefinitionId": "TypeSpec.string",
      "decorators": []
     },
     "enumType": {
      "$ref": "2"
     },
     "description": "The 2022-12-01-preview version.",
     "decorators": []
    }
   ],
   "description": "The API version.",
   "isFixed": true,
   "isFlags": false,
   "usage": "ApiVersionEnum",
   "decorators": []
  },
  {
   "$id": "6",
   "kind": "enum",
   "name": "OperationState",
   "crossLanguageDefinitionId": "Azure.Core.Foundations.OperationState",
   "valueType": {
    "$id": "7",
    "kind": "string",
    "name": "string",
    "crossLanguageDefinitionId": "TypeSpec.string",
    "decorators": []
   },
   "values": [
    {
     "$id": "8",
     "kind": "enumvalue",
     "name": "NotStarted",
     "value": "NotStarted",
     "valueType": {
      "$id": "9",
      "kind": "string",
      "name": "string",
      "crossLanguageDefinitionId": "TypeSpec.string",
      "decorators": []
     },
     "enumType": {
      "$ref": "6"
     },
     "description": "The operation has not started.",
     "decorators": []
    },
    {
     "$id": "10",
     "kind": "enumvalue",
     "name": "Running",
     "value": "Running",
     "valueType": {
      "$id": "11",
      "kind": "string",
      "name": "string",
      "crossLanguageDefinitionId": "TypeSpec.string",
      "decorators": []
     },
     "enumType": {
      "$ref": "6"
     },
     "description": "The operation is in progress.",
     "decorators": []
    },
    {
     "$id": "12",
     "kind": "enumvalue",
     "name": "Succeeded",
     "value": "Succeeded",
     "valueType": {
      "$id": "13",
      "kind": "string",
      "name": "string",
      "crossLanguageDefinitionId": "TypeSpec.string",
      "decorators": []
     },
     "enumType": {
      "$ref": "6"
     },
     "description": "The operation has completed successfully.",
     "decorators": []
    },
    {
     "$id": "14",
     "kind": "enumvalue",
     "name": "Failed",
     "value": "Failed",
     "valueType": {
      "$id": "15",
      "kind": "string",
      "name": "string",
      "crossLanguageDefinitionId": "TypeSpec.string",
      "decorators": []
     },
     "enumType": {
      "$ref": "6"
     },
     "description": "The operation has failed.",
     "decorators": []
    },
    {
     "$id": "16",
     "kind": "enumvalue",
     "name": "Canceled",
     "value": "Canceled",
     "valueType": {
      "$id": "17",
      "kind": "string",
      "name": "string",
      "crossLanguageDefinitionId": "TypeSpec.string",
      "decorators": []
     },
     "enumType": {
      "$ref": "6"
     },
     "description": "The operation has been canceled by the user.",
     "decorators": []
    }
   ],
   "description": "Enum describing allowed operation states.",
   "isFixed": false,
   "isFlags": false,
   "usage": "Output,Json",
   "decorators": []
  }
 ],
 "Models": [
  {
   "$id": "18",
   "kind": "model",
   "name": "User",
   "crossLanguageDefinitionId": "_Specs_.Azure.Core.Lro.Standard.User",
   "usage": "Input,Output,Json",
   "description": "Details about a user.",
   "decorators": [],
   "properties": [
    {
     "$id": "19",
     "kind": "property",
     "name": "name",
     "serializedName": "name",
     "description": "The name of user.",
     "type": {
      "$id": "20",
      "kind": "string",
      "name": "string",
      "crossLanguageDefinitionId": "TypeSpec.string",
      "decorators": []
     },
     "optional": false,
     "readOnly": true,
     "discriminator": false,
     "flatten": false,
     "decorators": [],
     "crossLanguageDefinitionId": "_Specs_.Azure.Core.Lro.Standard.User.name"
    },
    {
     "$id": "21",
     "kind": "property",
     "name": "role",
     "serializedName": "role",
     "description": "The role of user",
     "type": {
      "$id": "22",
      "kind": "string",
      "name": "string",
      "crossLanguageDefinitionId": "TypeSpec.string",
      "decorators": []
     },
     "optional": false,
     "readOnly": false,
     "discriminator": false,
     "flatten": false,
     "decorators": [],
     "crossLanguageDefinitionId": "_Specs_.Azure.Core.Lro.Standard.User.role"
    }
   ]
  },
  {
   "$id": "23",
   "kind": "model",
   "name": "ExportedUser",
   "crossLanguageDefinitionId": "_Specs_.Azure.Core.Lro.Standard.ExportedUser",
   "usage": "Output,Json",
   "description": "The exported user data.",
   "decorators": [],
   "properties": [
    {
     "$id": "24",
     "kind": "property",
     "name": "name",
     "serializedName": "name",
     "description": "The name of user.",
     "type": {
      "$id": "25",
      "kind": "string",
      "name": "string",
      "crossLanguageDefinitionId": "TypeSpec.string",
      "decorators": []
     },
     "optional": false,
     "readOnly": false,
     "discriminator": false,
     "flatten": false,
     "decorators": [],
     "crossLanguageDefinitionId": "_Specs_.Azure.Core.Lro.Standard.ExportedUser.name"
    },
    {
     "$id": "26",
     "kind": "property",
     "name": "resourceUri",
     "serializedName": "resourceUri",
     "description": "The exported URI.",
     "type": {
      "$id": "27",
      "kind": "string",
      "name": "string",
      "crossLanguageDefinitionId": "TypeSpec.string",
      "decorators": []
     },
     "optional": false,
     "readOnly": false,
     "discriminator": false,
     "flatten": false,
     "decorators": [],
     "crossLanguageDefinitionId": "_Specs_.Azure.Core.Lro.Standard.ExportedUser.resourceUri"
    }
   ]
  },
  {
   "$id": "28",
   "kind": "model",
   "name": "OperationStatusError",
   "crossLanguageDefinitionId": "Azure.Core.Foundations.OperationStatus",
   "usage": "Output,Json",
   "description": "Provides status details for long running operations.",
   "decorators": [],
   "properties": [
    {
     "$id": "29",
     "kind": "property",
     "name": "id",
     "serializedName": "id",
     "description": "The unique ID of the operation.",
     "type": {
      "$id": "30",
      "kind": "string",
      "name": "string",
      "crossLanguageDefinitionId": "TypeSpec.string",
      "decorators": []
     },
     "optional": false,
     "readOnly": false,
     "discriminator": false,
     "flatten": false,
     "decorators": [],
     "crossLanguageDefinitionId": "Azure.Core.Foundations.OperationStatus.id"
    },
    {
     "$id": "31",
     "kind": "property",
     "name": "status",
     "serializedName": "status",
     "description": "The status of the operation",
     "type": {
      "$ref": "6"
     },
     "optional": false,
     "readOnly": false,
     "discriminator": false,
     "flatten": false,
     "decorators": [],
     "crossLanguageDefinitionId": "Azure.Core.Foundations.OperationStatus.status"
    },
    {
     "$id": "32",
     "kind": "property",
     "name": "error",
     "serializedName": "error",
     "description": "Error object that describes the error when status is \"Failed\".",
     "type": {
      "$id": "33",
      "kind": "model",
      "name": "Error",
      "crossLanguageDefinitionId": "Azure.Core.Foundations.Error",
      "usage": "Output,Json",
      "description": "The error object.",
      "decorators": [],
      "properties": [
       {
        "$id": "34",
        "kind": "property",
        "name": "code",
        "serializedName": "code",
        "description": "One of a server-defined set of error codes.",
        "type": {
         "$id": "35",
         "kind": "string",
         "name": "string",
         "crossLanguageDefinitionId": "TypeSpec.string",
         "decorators": []
        },
        "optional": false,
        "readOnly": false,
        "discriminator": false,
        "flatten": false,
        "decorators": [],
        "crossLanguageDefinitionId": "Azure.Core.Foundations.Error.code"
       },
       {
        "$id": "36",
        "kind": "property",
        "name": "message",
        "serializedName": "message",
        "description": "A human-readable representation of the error.",
        "type": {
         "$id": "37",
         "kind": "string",
         "name": "string",
         "crossLanguageDefinitionId": "TypeSpec.string",
         "decorators": []
        },
        "optional": false,
        "readOnly": false,
        "discriminator": false,
        "flatten": false,
        "decorators": [],
        "crossLanguageDefinitionId": "Azure.Core.Foundations.Error.message"
       },
       {
        "$id": "38",
        "kind": "property",
        "name": "target",
        "serializedName": "target",
        "description": "The target of the error.",
        "type": {
         "$id": "39",
         "kind": "string",
         "name": "string",
         "crossLanguageDefinitionId": "TypeSpec.string",
         "decorators": []
        },
        "optional": true,
        "readOnly": false,
        "discriminator": false,
        "flatten": false,
        "decorators": [],
        "crossLanguageDefinitionId": "Azure.Core.Foundations.Error.target"
       },
       {
        "$id": "40",
        "kind": "property",
        "name": "details",
        "serializedName": "details",
        "description": "An array of details about specific errors that led to this reported error.",
        "type": {
         "$id": "41",
         "kind": "array",
         "name": "ArrayError",
         "valueType": {
          "$ref": "33"
         },
         "crossLanguageDefinitionId": "TypeSpec.Array",
         "decorators": []
        },
        "optional": true,
        "readOnly": false,
        "discriminator": false,
        "flatten": false,
        "decorators": [],
        "crossLanguageDefinitionId": "Azure.Core.Foundations.Error.details"
       },
       {
        "$id": "42",
        "kind": "property",
        "name": "innererror",
        "serializedName": "innererror",
        "description": "An object containing more specific information than the current object about the error.",
        "type": {
         "$id": "43",
         "kind": "model",
         "name": "InnerError",
         "crossLanguageDefinitionId": "Azure.Core.Foundations.InnerError",
         "usage": "Output,Json",
         "description": "An object containing more specific information about the error. As per Microsoft One API guidelines - https://github.com/Microsoft/api-guidelines/blob/vNext/Guidelines.md#7102-error-condition-responses.",
         "decorators": [],
         "properties": [
          {
           "$id": "44",
           "kind": "property",
           "name": "code",
           "serializedName": "code",
           "description": "One of a server-defined set of error codes.",
           "type": {
            "$id": "45",
            "kind": "string",
            "name": "string",
            "crossLanguageDefinitionId": "TypeSpec.string",
            "decorators": []
           },
           "optional": true,
           "readOnly": false,
           "discriminator": false,
           "flatten": false,
           "decorators": [],
           "crossLanguageDefinitionId": "Azure.Core.Foundations.InnerError.code"
          },
          {
           "$id": "46",
           "kind": "property",
           "name": "innererror",
           "serializedName": "innererror",
           "description": "Inner error.",
           "type": {
            "$ref": "43"
           },
           "optional": true,
           "readOnly": false,
           "discriminator": false,
           "flatten": false,
           "decorators": [],
           "crossLanguageDefinitionId": "Azure.Core.Foundations.InnerError.innererror"
          }
         ]
        },
        "optional": true,
        "readOnly": false,
        "discriminator": false,
        "flatten": false,
        "decorators": [],
        "crossLanguageDefinitionId": "Azure.Core.Foundations.Error.innererror"
       }
      ]
     },
     "optional": true,
     "readOnly": false,
     "discriminator": false,
     "flatten": false,
     "decorators": [],
     "crossLanguageDefinitionId": "Azure.Core.Foundations.OperationStatus.error"
    }
   ]
  },
  {
   "$ref": "33"
  },
  {
   "$ref": "43"
  },
  {
   "$id": "47",
   "kind": "model",
   "name": "ResourceOperationStatusUserExportedUserError",
   "crossLanguageDefinitionId": "Azure.Core.ResourceOperationStatus",
   "usage": "Output,Json",
   "description": "Provides status details for long running operations.",
   "decorators": [],
   "properties": [
    {
     "$id": "48",
     "kind": "property",
     "name": "id",
     "serializedName": "id",
     "description": "The unique ID of the operation.",
     "type": {
      "$id": "49",
      "kind": "string",
      "name": "string",
      "crossLanguageDefinitionId": "TypeSpec.string",
      "decorators": []
     },
     "optional": false,
     "readOnly": false,
     "discriminator": false,
     "flatten": false,
     "decorators": [],
     "crossLanguageDefinitionId": "Azure.Core.ResourceOperationStatus.id"
    },
    {
     "$id": "50",
     "kind": "property",
     "name": "status",
     "serializedName": "status",
     "description": "The status of the operation",
     "type": {
      "$ref": "6"
     },
     "optional": false,
     "readOnly": false,
     "discriminator": false,
     "flatten": false,
     "decorators": [],
     "crossLanguageDefinitionId": "Azure.Core.ResourceOperationStatus.status"
    },
    {
     "$id": "51",
     "kind": "property",
     "name": "error",
     "serializedName": "error",
     "description": "Error object that describes the error when status is \"Failed\".",
     "type": {
      "$ref": "33"
     },
     "optional": true,
     "readOnly": false,
     "discriminator": false,
     "flatten": false,
     "decorators": [],
     "crossLanguageDefinitionId": "Azure.Core.ResourceOperationStatus.error"
    },
    {
     "$id": "52",
     "kind": "property",
     "name": "result",
     "serializedName": "result",
     "description": "The result of the operation.",
     "type": {
      "$ref": "23"
     },
     "optional": true,
     "readOnly": false,
     "discriminator": false,
     "flatten": false,
     "decorators": [],
     "crossLanguageDefinitionId": "Azure.Core.ResourceOperationStatus.result"
    }
   ]
  },
  {
   "$id": "53",
   "kind": "model",
   "name": "OperationStatusExportedUserError",
   "crossLanguageDefinitionId": "Azure.Core.Foundations.OperationStatus",
   "usage": "Output",
   "description": "Provides status details for long running operations.",
   "decorators": [],
   "properties": [
    {
     "$id": "54",
     "kind": "property",
     "name": "id",
     "serializedName": "id",
     "description": "The unique ID of the operation.",
     "type": {
      "$id": "55",
      "kind": "string",
      "name": "string",
      "crossLanguageDefinitionId": "TypeSpec.string",
      "decorators": []
     },
     "optional": false,
     "readOnly": false,
     "discriminator": false,
     "flatten": false,
     "decorators": [],
     "crossLanguageDefinitionId": "Azure.Core.Foundations.OperationStatus.id"
    },
    {
     "$id": "56",
     "kind": "property",
     "name": "status",
     "serializedName": "status",
     "description": "The status of the operation",
     "type": {
      "$ref": "6"
     },
     "optional": false,
     "readOnly": false,
     "discriminator": false,
     "flatten": false,
     "decorators": [],
     "crossLanguageDefinitionId": "Azure.Core.Foundations.OperationStatus.status"
    },
    {
     "$id": "57",
     "kind": "property",
     "name": "error",
     "serializedName": "error",
     "description": "Error object that describes the error when status is \"Failed\".",
     "type": {
      "$ref": "33"
     },
     "optional": true,
     "readOnly": false,
     "discriminator": false,
     "flatten": false,
     "decorators": [],
     "crossLanguageDefinitionId": "Azure.Core.Foundations.OperationStatus.error"
    },
    {
     "$id": "58",
     "kind": "property",
     "name": "result",
     "serializedName": "result",
     "description": "The result of the operation.",
     "type": {
      "$ref": "23"
     },
     "optional": true,
     "readOnly": false,
     "discriminator": false,
     "flatten": false,
     "decorators": [],
     "crossLanguageDefinitionId": "Azure.Core.Foundations.OperationStatus.result"
    }
   ]
  }
 ],
 "Clients": [
  {
   "$id": "59",
   "Name": "StandardClient",
   "Description": "Illustrates bodies templated with Azure Core with long-running operation",
   "Operations": [
    {
     "$id": "60",
     "Name": "createOrReplace",
     "ResourceName": "User",
     "Summary": "Adds a user or replaces a user's fields.",
     "Description": "Creates or replaces a User",
     "Accessibility": "public",
     "Parameters": [
      {
<<<<<<< HEAD
       "$id": "55",
=======
       "$id": "61",
       "Name": "endpoint",
       "NameInRequest": "endpoint",
       "Description": "Service host",
       "Type": {
        "$id": "62",
        "kind": "url",
        "name": "url",
        "crossLanguageDefinitionId": "TypeSpec.url"
       },
       "Location": "Uri",
       "IsApiVersion": false,
       "IsResourceParameter": false,
       "IsContentType": false,
       "IsRequired": true,
       "IsEndpoint": true,
       "SkipUrlEncoding": false,
       "Explode": false,
       "Kind": "Client",
       "DefaultValue": {
        "$id": "63",
        "Type": {
         "$id": "64",
         "kind": "string",
         "name": "string",
         "crossLanguageDefinitionId": "TypeSpec.string"
        },
        "Value": "http://localhost:3000"
       }
      },
      {
       "$id": "65",
>>>>>>> 53d68c43
       "Name": "apiVersion",
       "NameInRequest": "api-version",
       "Description": "The API version to use for this operation.",
       "Type": {
<<<<<<< HEAD
        "$id": "56",
        "Kind": "string",
        "Name": "string",
        "CrossLanguageDefinitionId": "TypeSpec.string",
        "Decorators": []
=======
        "$id": "66",
        "kind": "string",
        "name": "string",
        "crossLanguageDefinitionId": "TypeSpec.string",
        "decorators": []
>>>>>>> 53d68c43
       },
       "Location": "Query",
       "IsApiVersion": true,
       "IsContentType": false,
       "IsEndpoint": false,
       "Explode": false,
       "IsRequired": true,
       "Kind": "Client",
       "DefaultValue": {
<<<<<<< HEAD
        "$id": "57",
        "Type": {
         "$id": "58",
         "Kind": "string",
         "Name": "string",
         "CrossLanguageDefinitionId": "TypeSpec.string"
=======
        "$id": "67",
        "Type": {
         "$id": "68",
         "kind": "string",
         "name": "string",
         "crossLanguageDefinitionId": "TypeSpec.string"
>>>>>>> 53d68c43
        },
        "Value": "2022-12-01-preview"
       },
       "Decorators": [],
       "SkipUrlEncoding": false
      },
      {
<<<<<<< HEAD
       "$id": "59",
=======
       "$id": "69",
>>>>>>> 53d68c43
       "Name": "name",
       "NameInRequest": "name",
       "Description": "The name of user.",
       "Type": {
<<<<<<< HEAD
        "$id": "60",
        "Kind": "string",
        "Name": "string",
        "CrossLanguageDefinitionId": "TypeSpec.string",
        "Decorators": []
=======
        "$id": "70",
        "kind": "string",
        "name": "string",
        "crossLanguageDefinitionId": "TypeSpec.string",
        "decorators": []
>>>>>>> 53d68c43
       },
       "Location": "Path",
       "IsApiVersion": false,
       "IsContentType": false,
       "IsEndpoint": false,
       "Explode": false,
       "IsRequired": true,
       "Kind": "Method",
       "Decorators": [],
       "SkipUrlEncoding": false
      },
      {
<<<<<<< HEAD
       "$id": "61",
=======
       "$id": "71",
>>>>>>> 53d68c43
       "Name": "contentType",
       "NameInRequest": "Content-Type",
       "Description": "Body parameter's content type. Known values are application/json",
       "Type": {
<<<<<<< HEAD
        "$id": "62",
        "Kind": "constant",
        "ValueType": {
         "$id": "63",
         "Kind": "string",
         "Name": "string",
         "CrossLanguageDefinitionId": "TypeSpec.string",
         "Decorators": []
=======
        "$id": "72",
        "kind": "constant",
        "valueType": {
         "$id": "73",
         "kind": "string",
         "name": "string",
         "crossLanguageDefinitionId": "TypeSpec.string",
         "decorators": []
>>>>>>> 53d68c43
        },
        "value": "application/json",
        "decorators": []
       },
       "Location": "Header",
       "IsApiVersion": false,
       "IsContentType": true,
       "IsEndpoint": false,
       "Explode": false,
       "IsRequired": true,
       "Kind": "Constant",
       "Decorators": [],
       "SkipUrlEncoding": false
      },
      {
<<<<<<< HEAD
       "$id": "64",
       "Name": "accept",
       "NameInRequest": "Accept",
       "Type": {
        "$id": "65",
        "Kind": "constant",
        "ValueType": {
         "$id": "66",
         "Kind": "string",
         "Name": "string",
         "CrossLanguageDefinitionId": "TypeSpec.string",
         "Decorators": []
=======
       "$id": "74",
       "Name": "accept",
       "NameInRequest": "Accept",
       "Type": {
        "$id": "75",
        "kind": "constant",
        "valueType": {
         "$id": "76",
         "kind": "string",
         "name": "string",
         "crossLanguageDefinitionId": "TypeSpec.string",
         "decorators": []
>>>>>>> 53d68c43
        },
        "value": "application/json",
        "decorators": []
       },
       "Location": "Header",
       "IsApiVersion": false,
       "IsContentType": false,
       "IsEndpoint": false,
       "Explode": false,
       "IsRequired": true,
       "Kind": "Constant",
       "Decorators": [],
       "SkipUrlEncoding": false
      },
      {
<<<<<<< HEAD
       "$id": "67",
=======
       "$id": "77",
>>>>>>> 53d68c43
       "Name": "resource",
       "NameInRequest": "resource",
       "Description": "The resource instance.",
       "Type": {
        "$ref": "18"
       },
       "Location": "Body",
       "IsApiVersion": false,
       "IsContentType": false,
       "IsEndpoint": false,
       "Explode": false,
       "IsRequired": true,
       "Kind": "Method",
       "Decorators": [],
       "SkipUrlEncoding": false
      }
     ],
     "Responses": [
      {
<<<<<<< HEAD
       "$id": "68",
=======
       "$id": "78",
>>>>>>> 53d68c43
       "StatusCodes": [
        201
       ],
       "BodyType": {
        "$ref": "18"
       },
       "BodyMediaType": "Json",
       "Headers": [
        {
<<<<<<< HEAD
         "$id": "69",
=======
         "$id": "79",
>>>>>>> 53d68c43
         "Name": "operationLocation",
         "NameInResponse": "Operation-Location",
         "Description": "The location for monitoring the operation state.",
         "Type": {
<<<<<<< HEAD
          "$id": "70",
          "Kind": "url",
          "Name": "ResourceLocation",
          "CrossLanguageDefinitionId": "TypeSpec.Rest.ResourceLocation",
          "BaseType": {
           "$id": "71",
           "Kind": "url",
           "Name": "url",
           "CrossLanguageDefinitionId": "TypeSpec.url",
           "Decorators": []
=======
          "$id": "80",
          "kind": "url",
          "name": "ResourceLocation",
          "crossLanguageDefinitionId": "TypeSpec.Rest.ResourceLocation",
          "baseType": {
           "$id": "81",
           "kind": "url",
           "name": "url",
           "crossLanguageDefinitionId": "TypeSpec.url",
           "decorators": []
>>>>>>> 53d68c43
          },
          "decorators": []
         }
        }
       ],
       "IsErrorResponse": false,
       "ContentTypes": [
        "application/json"
       ]
      },
      {
<<<<<<< HEAD
       "$id": "72",
=======
       "$id": "82",
>>>>>>> 53d68c43
       "StatusCodes": [
        200
       ],
       "BodyType": {
        "$ref": "18"
       },
       "BodyMediaType": "Json",
       "Headers": [
        {
<<<<<<< HEAD
         "$id": "73",
=======
         "$id": "83",
>>>>>>> 53d68c43
         "Name": "operationLocation",
         "NameInResponse": "Operation-Location",
         "Description": "The location for monitoring the operation state.",
         "Type": {
<<<<<<< HEAD
          "$id": "74",
          "Kind": "url",
          "Name": "ResourceLocation",
          "CrossLanguageDefinitionId": "TypeSpec.Rest.ResourceLocation",
          "BaseType": {
           "$id": "75",
           "Kind": "url",
           "Name": "url",
           "CrossLanguageDefinitionId": "TypeSpec.url",
           "Decorators": []
=======
          "$id": "84",
          "kind": "url",
          "name": "ResourceLocation",
          "crossLanguageDefinitionId": "TypeSpec.Rest.ResourceLocation",
          "baseType": {
           "$id": "85",
           "kind": "url",
           "name": "url",
           "crossLanguageDefinitionId": "TypeSpec.url",
           "decorators": []
>>>>>>> 53d68c43
          },
          "decorators": []
         }
        }
       ],
       "IsErrorResponse": false,
       "ContentTypes": [
        "application/json"
       ]
      }
     ],
     "HttpMethod": "PUT",
     "RequestBodyMediaType": "Json",
     "Uri": "{endpoint}",
     "Path": "/azure/core/lro/standard/users/{name}",
     "RequestMediaTypes": [
      "application/json"
     ],
     "BufferResponse": true,
     "LongRunning": {
<<<<<<< HEAD
      "$id": "76",
      "FinalStateVia": 2,
      "FinalResponse": {
       "$id": "77",
=======
      "$id": "86",
      "FinalStateVia": 2,
      "FinalResponse": {
       "$id": "87",
>>>>>>> 53d68c43
       "StatusCodes": [
        200
       ],
       "BodyType": {
        "$ref": "18"
       },
       "BodyMediaType": "Json"
      }
     },
     "GenerateProtocolMethod": true,
     "GenerateConvenienceMethod": true,
     "CrossLanguageDefinitionId": "_Specs_.Azure.Core.Lro.Standard.createOrReplace",
     "Decorators": []
    },
    {
<<<<<<< HEAD
     "$id": "78",
=======
     "$id": "88",
>>>>>>> 53d68c43
     "Name": "delete",
     "ResourceName": "User",
     "Summary": "Deletes a user.",
     "Description": "Deletes a User",
     "Accessibility": "public",
     "Parameters": [
      {
<<<<<<< HEAD
       "$id": "79",
=======
       "$ref": "61"
      },
      {
       "$id": "89",
>>>>>>> 53d68c43
       "Name": "apiVersion",
       "NameInRequest": "api-version",
       "Description": "The API version to use for this operation.",
       "Type": {
<<<<<<< HEAD
        "$id": "80",
        "Kind": "string",
        "Name": "string",
        "CrossLanguageDefinitionId": "TypeSpec.string",
        "Decorators": []
=======
        "$id": "90",
        "kind": "string",
        "name": "string",
        "crossLanguageDefinitionId": "TypeSpec.string",
        "decorators": []
>>>>>>> 53d68c43
       },
       "Location": "Query",
       "IsApiVersion": true,
       "IsContentType": false,
       "IsEndpoint": false,
       "Explode": false,
       "IsRequired": true,
       "Kind": "Client",
       "DefaultValue": {
<<<<<<< HEAD
        "$id": "81",
        "Type": {
         "$id": "82",
         "Kind": "string",
         "Name": "string",
         "CrossLanguageDefinitionId": "TypeSpec.string"
=======
        "$id": "91",
        "Type": {
         "$id": "92",
         "kind": "string",
         "name": "string",
         "crossLanguageDefinitionId": "TypeSpec.string"
>>>>>>> 53d68c43
        },
        "Value": "2022-12-01-preview"
       },
       "Decorators": [],
       "SkipUrlEncoding": false
      },
      {
<<<<<<< HEAD
       "$id": "83",
=======
       "$id": "93",
>>>>>>> 53d68c43
       "Name": "name",
       "NameInRequest": "name",
       "Description": "The name of user.",
       "Type": {
<<<<<<< HEAD
        "$id": "84",
        "Kind": "string",
        "Name": "string",
        "CrossLanguageDefinitionId": "TypeSpec.string",
        "Decorators": []
=======
        "$id": "94",
        "kind": "string",
        "name": "string",
        "crossLanguageDefinitionId": "TypeSpec.string",
        "decorators": []
>>>>>>> 53d68c43
       },
       "Location": "Path",
       "IsApiVersion": false,
       "IsContentType": false,
       "IsEndpoint": false,
       "Explode": false,
       "IsRequired": true,
       "Kind": "Method",
       "Decorators": [],
       "SkipUrlEncoding": false
      },
      {
<<<<<<< HEAD
       "$id": "85",
       "Name": "accept",
       "NameInRequest": "Accept",
       "Type": {
        "$id": "86",
        "Kind": "constant",
        "ValueType": {
         "$id": "87",
         "Kind": "string",
         "Name": "string",
         "CrossLanguageDefinitionId": "TypeSpec.string",
         "Decorators": []
=======
       "$id": "95",
       "Name": "accept",
       "NameInRequest": "Accept",
       "Type": {
        "$id": "96",
        "kind": "constant",
        "valueType": {
         "$id": "97",
         "kind": "string",
         "name": "string",
         "crossLanguageDefinitionId": "TypeSpec.string",
         "decorators": []
>>>>>>> 53d68c43
        },
        "value": "application/json",
        "decorators": []
       },
       "Location": "Header",
       "IsApiVersion": false,
       "IsContentType": false,
       "IsEndpoint": false,
       "Explode": false,
       "IsRequired": true,
       "Kind": "Constant",
       "Decorators": [],
       "SkipUrlEncoding": false
      }
     ],
     "Responses": [
      {
<<<<<<< HEAD
       "$id": "88",
=======
       "$id": "98",
>>>>>>> 53d68c43
       "StatusCodes": [
        202
       ],
       "BodyType": {
        "$ref": "28"
       },
       "BodyMediaType": "Json",
       "Headers": [
        {
<<<<<<< HEAD
         "$id": "89",
=======
         "$id": "99",
>>>>>>> 53d68c43
         "Name": "operationLocation",
         "NameInResponse": "Operation-Location",
         "Description": "The location for monitoring the operation state.",
         "Type": {
<<<<<<< HEAD
          "$id": "90",
          "Kind": "url",
          "Name": "ResourceLocation",
          "CrossLanguageDefinitionId": "TypeSpec.Rest.ResourceLocation",
          "BaseType": {
           "$id": "91",
           "Kind": "url",
           "Name": "url",
           "CrossLanguageDefinitionId": "TypeSpec.url",
           "Decorators": []
=======
          "$id": "100",
          "kind": "url",
          "name": "ResourceLocation",
          "crossLanguageDefinitionId": "TypeSpec.Rest.ResourceLocation",
          "baseType": {
           "$id": "101",
           "kind": "url",
           "name": "url",
           "crossLanguageDefinitionId": "TypeSpec.url",
           "decorators": []
>>>>>>> 53d68c43
          },
          "decorators": []
         }
        }
       ],
       "IsErrorResponse": false,
       "ContentTypes": [
        "application/json"
       ]
      }
     ],
     "HttpMethod": "DELETE",
     "RequestBodyMediaType": "None",
     "Uri": "{endpoint}",
     "Path": "/azure/core/lro/standard/users/{name}",
     "BufferResponse": true,
     "LongRunning": {
<<<<<<< HEAD
      "$id": "92",
      "FinalStateVia": 3,
      "FinalResponse": {
       "$id": "93",
=======
      "$id": "102",
      "FinalStateVia": 3,
      "FinalResponse": {
       "$id": "103",
>>>>>>> 53d68c43
       "StatusCodes": [
        204
       ],
       "BodyMediaType": "Json"
      }
     },
     "GenerateProtocolMethod": true,
     "GenerateConvenienceMethod": true,
     "CrossLanguageDefinitionId": "_Specs_.Azure.Core.Lro.Standard.delete",
     "Decorators": []
    },
    {
<<<<<<< HEAD
     "$id": "94",
=======
     "$id": "104",
>>>>>>> 53d68c43
     "Name": "export",
     "ResourceName": "Standard",
     "Summary": "Exports a user.",
     "Description": "Exports a User",
     "Accessibility": "public",
     "Parameters": [
      {
<<<<<<< HEAD
       "$id": "95",
=======
       "$ref": "61"
      },
      {
       "$id": "105",
>>>>>>> 53d68c43
       "Name": "apiVersion",
       "NameInRequest": "api-version",
       "Description": "The API version to use for this operation.",
       "Type": {
<<<<<<< HEAD
        "$id": "96",
        "Kind": "string",
        "Name": "string",
        "CrossLanguageDefinitionId": "TypeSpec.string",
        "Decorators": []
=======
        "$id": "106",
        "kind": "string",
        "name": "string",
        "crossLanguageDefinitionId": "TypeSpec.string",
        "decorators": []
>>>>>>> 53d68c43
       },
       "Location": "Query",
       "IsApiVersion": true,
       "IsContentType": false,
       "IsEndpoint": false,
       "Explode": false,
       "IsRequired": true,
       "Kind": "Client",
       "DefaultValue": {
<<<<<<< HEAD
        "$id": "97",
        "Type": {
         "$id": "98",
         "Kind": "string",
         "Name": "string",
         "CrossLanguageDefinitionId": "TypeSpec.string"
=======
        "$id": "107",
        "Type": {
         "$id": "108",
         "kind": "string",
         "name": "string",
         "crossLanguageDefinitionId": "TypeSpec.string"
>>>>>>> 53d68c43
        },
        "Value": "2022-12-01-preview"
       },
       "Decorators": [],
       "SkipUrlEncoding": false
      },
      {
<<<<<<< HEAD
       "$id": "99",
=======
       "$id": "109",
>>>>>>> 53d68c43
       "Name": "name",
       "NameInRequest": "name",
       "Description": "The name of user.",
       "Type": {
<<<<<<< HEAD
        "$id": "100",
        "Kind": "string",
        "Name": "string",
        "CrossLanguageDefinitionId": "TypeSpec.string",
        "Decorators": []
=======
        "$id": "110",
        "kind": "string",
        "name": "string",
        "crossLanguageDefinitionId": "TypeSpec.string",
        "decorators": []
>>>>>>> 53d68c43
       },
       "Location": "Path",
       "IsApiVersion": false,
       "IsContentType": false,
       "IsEndpoint": false,
       "Explode": false,
       "IsRequired": true,
       "Kind": "Method",
       "Decorators": [],
       "SkipUrlEncoding": false
      },
      {
<<<<<<< HEAD
       "$id": "101",
=======
       "$id": "111",
>>>>>>> 53d68c43
       "Name": "format",
       "NameInRequest": "format",
       "Description": "The format of the data.",
       "Type": {
<<<<<<< HEAD
        "$id": "102",
        "Kind": "string",
        "Name": "string",
        "CrossLanguageDefinitionId": "TypeSpec.string",
        "Decorators": []
=======
        "$id": "112",
        "kind": "string",
        "name": "string",
        "crossLanguageDefinitionId": "TypeSpec.string",
        "decorators": []
>>>>>>> 53d68c43
       },
       "Location": "Query",
       "IsApiVersion": false,
       "IsContentType": false,
       "IsEndpoint": false,
       "Explode": false,
       "IsRequired": true,
       "Kind": "Method",
       "Decorators": [],
       "SkipUrlEncoding": false
      },
      {
<<<<<<< HEAD
       "$id": "103",
       "Name": "accept",
       "NameInRequest": "Accept",
       "Type": {
        "$id": "104",
        "Kind": "constant",
        "ValueType": {
         "$id": "105",
         "Kind": "string",
         "Name": "string",
         "CrossLanguageDefinitionId": "TypeSpec.string",
         "Decorators": []
=======
       "$id": "113",
       "Name": "accept",
       "NameInRequest": "Accept",
       "Type": {
        "$id": "114",
        "kind": "constant",
        "valueType": {
         "$id": "115",
         "kind": "string",
         "name": "string",
         "crossLanguageDefinitionId": "TypeSpec.string",
         "decorators": []
>>>>>>> 53d68c43
        },
        "value": "application/json",
        "decorators": []
       },
       "Location": "Header",
       "IsApiVersion": false,
       "IsContentType": false,
       "IsEndpoint": false,
       "Explode": false,
       "IsRequired": true,
       "Kind": "Constant",
       "Decorators": [],
       "SkipUrlEncoding": false
      }
     ],
     "Responses": [
      {
<<<<<<< HEAD
       "$id": "106",
=======
       "$id": "116",
>>>>>>> 53d68c43
       "StatusCodes": [
        202
       ],
       "BodyType": {
        "$ref": "47"
       },
       "BodyMediaType": "Json",
       "Headers": [
        {
<<<<<<< HEAD
         "$id": "107",
=======
         "$id": "117",
>>>>>>> 53d68c43
         "Name": "operationLocation",
         "NameInResponse": "Operation-Location",
         "Description": "The location for monitoring the operation state.",
         "Type": {
<<<<<<< HEAD
          "$id": "108",
          "Kind": "url",
          "Name": "ResourceLocation",
          "CrossLanguageDefinitionId": "TypeSpec.Rest.ResourceLocation",
          "BaseType": {
           "$id": "109",
           "Kind": "url",
           "Name": "url",
           "CrossLanguageDefinitionId": "TypeSpec.url",
           "Decorators": []
=======
          "$id": "118",
          "kind": "url",
          "name": "ResourceLocation",
          "crossLanguageDefinitionId": "TypeSpec.Rest.ResourceLocation",
          "baseType": {
           "$id": "119",
           "kind": "url",
           "name": "url",
           "crossLanguageDefinitionId": "TypeSpec.url",
           "decorators": []
>>>>>>> 53d68c43
          },
          "decorators": []
         }
        }
       ],
       "IsErrorResponse": false,
       "ContentTypes": [
        "application/json"
       ]
      }
     ],
     "HttpMethod": "POST",
     "RequestBodyMediaType": "None",
     "Uri": "{endpoint}",
     "Path": "/azure/core/lro/standard/users/{name}:export",
     "BufferResponse": true,
     "LongRunning": {
<<<<<<< HEAD
      "$id": "110",
      "FinalStateVia": 3,
      "FinalResponse": {
       "$id": "111",
=======
      "$id": "120",
      "FinalStateVia": 3,
      "FinalResponse": {
       "$id": "121",
>>>>>>> 53d68c43
       "StatusCodes": [
        200
       ],
       "BodyType": {
        "$ref": "53"
       },
       "BodyMediaType": "Json"
      },
      "ResultPath": "result"
     },
     "GenerateProtocolMethod": true,
     "GenerateConvenienceMethod": true,
     "CrossLanguageDefinitionId": "_Specs_.Azure.Core.Lro.Standard.export",
     "Decorators": []
    }
   ],
   "Protocol": {
<<<<<<< HEAD
    "$id": "112"
   },
   "Parameters": [
    {
     "$id": "113",
     "Name": "endpoint",
     "NameInRequest": "endpoint",
     "Type": {
      "$id": "114",
      "Kind": "url",
      "Name": "url",
      "CrossLanguageDefinitionId": "TypeSpec.url"
     },
     "Location": "Uri",
     "IsApiVersion": false,
     "IsResourceParameter": false,
     "IsContentType": false,
     "IsRequired": true,
     "IsEndpoint": true,
     "SkipUrlEncoding": false,
     "Explode": false,
     "Kind": "Client",
     "DefaultValue": {
      "$id": "115",
      "Type": {
       "$id": "116",
       "Kind": "string",
       "Name": "string",
       "CrossLanguageDefinitionId": "TypeSpec.string"
      },
      "Value": "http://localhost:3000"
     }
=======
    "$id": "122"
   },
   "Parameters": [
    {
     "$ref": "61"
>>>>>>> 53d68c43
    }
   ],
   "Decorators": []
  }
 ]
}<|MERGE_RESOLUTION|>--- conflicted
+++ resolved
@@ -651,27 +651,23 @@
      "Accessibility": "public",
      "Parameters": [
       {
-<<<<<<< HEAD
-       "$id": "55",
-=======
        "$id": "61",
-       "Name": "endpoint",
-       "NameInRequest": "endpoint",
-       "Description": "Service host",
+       "Name": "apiVersion",
+       "NameInRequest": "api-version",
+       "Description": "The API version to use for this operation.",
        "Type": {
         "$id": "62",
-        "kind": "url",
-        "name": "url",
-        "crossLanguageDefinitionId": "TypeSpec.url"
-       },
-       "Location": "Uri",
-       "IsApiVersion": false,
-       "IsResourceParameter": false,
+        "kind": "string",
+        "name": "string",
+        "crossLanguageDefinitionId": "TypeSpec.string",
+        "decorators": []
+       },
+       "Location": "Query",
+       "IsApiVersion": true,
        "IsContentType": false,
+       "IsEndpoint": false,
+       "Explode": false,
        "IsRequired": true,
-       "IsEndpoint": true,
-       "SkipUrlEncoding": false,
-       "Explode": false,
        "Kind": "Client",
        "DefaultValue": {
         "$id": "63",
@@ -681,82 +677,22 @@
          "name": "string",
          "crossLanguageDefinitionId": "TypeSpec.string"
         },
-        "Value": "http://localhost:3000"
-       }
+        "Value": "2022-12-01-preview"
+       },
+       "Decorators": [],
+       "SkipUrlEncoding": false
       },
       {
        "$id": "65",
->>>>>>> 53d68c43
-       "Name": "apiVersion",
-       "NameInRequest": "api-version",
-       "Description": "The API version to use for this operation.",
+       "Name": "name",
+       "NameInRequest": "name",
+       "Description": "The name of user.",
        "Type": {
-<<<<<<< HEAD
-        "$id": "56",
-        "Kind": "string",
-        "Name": "string",
-        "CrossLanguageDefinitionId": "TypeSpec.string",
-        "Decorators": []
-=======
         "$id": "66",
         "kind": "string",
         "name": "string",
         "crossLanguageDefinitionId": "TypeSpec.string",
         "decorators": []
->>>>>>> 53d68c43
-       },
-       "Location": "Query",
-       "IsApiVersion": true,
-       "IsContentType": false,
-       "IsEndpoint": false,
-       "Explode": false,
-       "IsRequired": true,
-       "Kind": "Client",
-       "DefaultValue": {
-<<<<<<< HEAD
-        "$id": "57",
-        "Type": {
-         "$id": "58",
-         "Kind": "string",
-         "Name": "string",
-         "CrossLanguageDefinitionId": "TypeSpec.string"
-=======
-        "$id": "67",
-        "Type": {
-         "$id": "68",
-         "kind": "string",
-         "name": "string",
-         "crossLanguageDefinitionId": "TypeSpec.string"
->>>>>>> 53d68c43
-        },
-        "Value": "2022-12-01-preview"
-       },
-       "Decorators": [],
-       "SkipUrlEncoding": false
-      },
-      {
-<<<<<<< HEAD
-       "$id": "59",
-=======
-       "$id": "69",
->>>>>>> 53d68c43
-       "Name": "name",
-       "NameInRequest": "name",
-       "Description": "The name of user.",
-       "Type": {
-<<<<<<< HEAD
-        "$id": "60",
-        "Kind": "string",
-        "Name": "string",
-        "CrossLanguageDefinitionId": "TypeSpec.string",
-        "Decorators": []
-=======
-        "$id": "70",
-        "kind": "string",
-        "name": "string",
-        "crossLanguageDefinitionId": "TypeSpec.string",
-        "decorators": []
->>>>>>> 53d68c43
        },
        "Location": "Path",
        "IsApiVersion": false,
@@ -769,34 +705,19 @@
        "SkipUrlEncoding": false
       },
       {
-<<<<<<< HEAD
-       "$id": "61",
-=======
-       "$id": "71",
->>>>>>> 53d68c43
+       "$id": "67",
        "Name": "contentType",
        "NameInRequest": "Content-Type",
        "Description": "Body parameter's content type. Known values are application/json",
        "Type": {
-<<<<<<< HEAD
-        "$id": "62",
-        "Kind": "constant",
-        "ValueType": {
-         "$id": "63",
-         "Kind": "string",
-         "Name": "string",
-         "CrossLanguageDefinitionId": "TypeSpec.string",
-         "Decorators": []
-=======
-        "$id": "72",
+        "$id": "68",
         "kind": "constant",
         "valueType": {
-         "$id": "73",
+         "$id": "69",
          "kind": "string",
          "name": "string",
          "crossLanguageDefinitionId": "TypeSpec.string",
          "decorators": []
->>>>>>> 53d68c43
         },
         "value": "application/json",
         "decorators": []
@@ -812,33 +733,18 @@
        "SkipUrlEncoding": false
       },
       {
-<<<<<<< HEAD
-       "$id": "64",
+       "$id": "70",
        "Name": "accept",
        "NameInRequest": "Accept",
        "Type": {
-        "$id": "65",
-        "Kind": "constant",
-        "ValueType": {
-         "$id": "66",
-         "Kind": "string",
-         "Name": "string",
-         "CrossLanguageDefinitionId": "TypeSpec.string",
-         "Decorators": []
-=======
-       "$id": "74",
-       "Name": "accept",
-       "NameInRequest": "Accept",
-       "Type": {
-        "$id": "75",
+        "$id": "71",
         "kind": "constant",
         "valueType": {
-         "$id": "76",
+         "$id": "72",
          "kind": "string",
          "name": "string",
          "crossLanguageDefinitionId": "TypeSpec.string",
          "decorators": []
->>>>>>> 53d68c43
         },
         "value": "application/json",
         "decorators": []
@@ -854,11 +760,7 @@
        "SkipUrlEncoding": false
       },
       {
-<<<<<<< HEAD
-       "$id": "67",
-=======
-       "$id": "77",
->>>>>>> 53d68c43
+       "$id": "73",
        "Name": "resource",
        "NameInRequest": "resource",
        "Description": "The resource instance.",
@@ -878,11 +780,7 @@
      ],
      "Responses": [
       {
-<<<<<<< HEAD
-       "$id": "68",
-=======
-       "$id": "78",
->>>>>>> 53d68c43
+       "$id": "74",
        "StatusCodes": [
         201
        ],
@@ -892,27 +790,47 @@
        "BodyMediaType": "Json",
        "Headers": [
         {
-<<<<<<< HEAD
-         "$id": "69",
-=======
-         "$id": "79",
->>>>>>> 53d68c43
+         "$id": "75",
          "Name": "operationLocation",
          "NameInResponse": "Operation-Location",
          "Description": "The location for monitoring the operation state.",
          "Type": {
-<<<<<<< HEAD
-          "$id": "70",
-          "Kind": "url",
-          "Name": "ResourceLocation",
-          "CrossLanguageDefinitionId": "TypeSpec.Rest.ResourceLocation",
-          "BaseType": {
-           "$id": "71",
-           "Kind": "url",
-           "Name": "url",
-           "CrossLanguageDefinitionId": "TypeSpec.url",
-           "Decorators": []
-=======
+          "$id": "76",
+          "kind": "url",
+          "name": "ResourceLocation",
+          "crossLanguageDefinitionId": "TypeSpec.Rest.ResourceLocation",
+          "baseType": {
+           "$id": "77",
+           "kind": "url",
+           "name": "url",
+           "crossLanguageDefinitionId": "TypeSpec.url",
+           "decorators": []
+          },
+          "decorators": []
+         }
+        }
+       ],
+       "IsErrorResponse": false,
+       "ContentTypes": [
+        "application/json"
+       ]
+      },
+      {
+       "$id": "78",
+       "StatusCodes": [
+        200
+       ],
+       "BodyType": {
+        "$ref": "18"
+       },
+       "BodyMediaType": "Json",
+       "Headers": [
+        {
+         "$id": "79",
+         "Name": "operationLocation",
+         "NameInResponse": "Operation-Location",
+         "Description": "The location for monitoring the operation state.",
+         "Type": {
           "$id": "80",
           "kind": "url",
           "name": "ResourceLocation",
@@ -923,64 +841,6 @@
            "name": "url",
            "crossLanguageDefinitionId": "TypeSpec.url",
            "decorators": []
->>>>>>> 53d68c43
-          },
-          "decorators": []
-         }
-        }
-       ],
-       "IsErrorResponse": false,
-       "ContentTypes": [
-        "application/json"
-       ]
-      },
-      {
-<<<<<<< HEAD
-       "$id": "72",
-=======
-       "$id": "82",
->>>>>>> 53d68c43
-       "StatusCodes": [
-        200
-       ],
-       "BodyType": {
-        "$ref": "18"
-       },
-       "BodyMediaType": "Json",
-       "Headers": [
-        {
-<<<<<<< HEAD
-         "$id": "73",
-=======
-         "$id": "83",
->>>>>>> 53d68c43
-         "Name": "operationLocation",
-         "NameInResponse": "Operation-Location",
-         "Description": "The location for monitoring the operation state.",
-         "Type": {
-<<<<<<< HEAD
-          "$id": "74",
-          "Kind": "url",
-          "Name": "ResourceLocation",
-          "CrossLanguageDefinitionId": "TypeSpec.Rest.ResourceLocation",
-          "BaseType": {
-           "$id": "75",
-           "Kind": "url",
-           "Name": "url",
-           "CrossLanguageDefinitionId": "TypeSpec.url",
-           "Decorators": []
-=======
-          "$id": "84",
-          "kind": "url",
-          "name": "ResourceLocation",
-          "crossLanguageDefinitionId": "TypeSpec.Rest.ResourceLocation",
-          "baseType": {
-           "$id": "85",
-           "kind": "url",
-           "name": "url",
-           "crossLanguageDefinitionId": "TypeSpec.url",
-           "decorators": []
->>>>>>> 53d68c43
           },
           "decorators": []
          }
@@ -1001,17 +861,10 @@
      ],
      "BufferResponse": true,
      "LongRunning": {
-<<<<<<< HEAD
-      "$id": "76",
+      "$id": "82",
       "FinalStateVia": 2,
       "FinalResponse": {
-       "$id": "77",
-=======
-      "$id": "86",
-      "FinalStateVia": 2,
-      "FinalResponse": {
-       "$id": "87",
->>>>>>> 53d68c43
+       "$id": "83",
        "StatusCodes": [
         200
        ],
@@ -1027,11 +880,7 @@
      "Decorators": []
     },
     {
-<<<<<<< HEAD
-     "$id": "78",
-=======
-     "$id": "88",
->>>>>>> 53d68c43
+     "$id": "84",
      "Name": "delete",
      "ResourceName": "User",
      "Summary": "Deletes a user.",
@@ -1039,31 +888,16 @@
      "Accessibility": "public",
      "Parameters": [
       {
-<<<<<<< HEAD
-       "$id": "79",
-=======
-       "$ref": "61"
-      },
-      {
-       "$id": "89",
->>>>>>> 53d68c43
+       "$id": "85",
        "Name": "apiVersion",
        "NameInRequest": "api-version",
        "Description": "The API version to use for this operation.",
        "Type": {
-<<<<<<< HEAD
-        "$id": "80",
-        "Kind": "string",
-        "Name": "string",
-        "CrossLanguageDefinitionId": "TypeSpec.string",
-        "Decorators": []
-=======
-        "$id": "90",
+        "$id": "86",
         "kind": "string",
         "name": "string",
         "crossLanguageDefinitionId": "TypeSpec.string",
         "decorators": []
->>>>>>> 53d68c43
        },
        "Location": "Query",
        "IsApiVersion": true,
@@ -1073,21 +907,12 @@
        "IsRequired": true,
        "Kind": "Client",
        "DefaultValue": {
-<<<<<<< HEAD
-        "$id": "81",
+        "$id": "87",
         "Type": {
-         "$id": "82",
-         "Kind": "string",
-         "Name": "string",
-         "CrossLanguageDefinitionId": "TypeSpec.string"
-=======
-        "$id": "91",
-        "Type": {
-         "$id": "92",
+         "$id": "88",
          "kind": "string",
          "name": "string",
          "crossLanguageDefinitionId": "TypeSpec.string"
->>>>>>> 53d68c43
         },
         "Value": "2022-12-01-preview"
        },
@@ -1095,28 +920,16 @@
        "SkipUrlEncoding": false
       },
       {
-<<<<<<< HEAD
-       "$id": "83",
-=======
-       "$id": "93",
->>>>>>> 53d68c43
+       "$id": "89",
        "Name": "name",
        "NameInRequest": "name",
        "Description": "The name of user.",
        "Type": {
-<<<<<<< HEAD
-        "$id": "84",
-        "Kind": "string",
-        "Name": "string",
-        "CrossLanguageDefinitionId": "TypeSpec.string",
-        "Decorators": []
-=======
-        "$id": "94",
+        "$id": "90",
         "kind": "string",
         "name": "string",
         "crossLanguageDefinitionId": "TypeSpec.string",
         "decorators": []
->>>>>>> 53d68c43
        },
        "Location": "Path",
        "IsApiVersion": false,
@@ -1129,33 +942,18 @@
        "SkipUrlEncoding": false
       },
       {
-<<<<<<< HEAD
-       "$id": "85",
+       "$id": "91",
        "Name": "accept",
        "NameInRequest": "Accept",
        "Type": {
-        "$id": "86",
-        "Kind": "constant",
-        "ValueType": {
-         "$id": "87",
-         "Kind": "string",
-         "Name": "string",
-         "CrossLanguageDefinitionId": "TypeSpec.string",
-         "Decorators": []
-=======
-       "$id": "95",
-       "Name": "accept",
-       "NameInRequest": "Accept",
-       "Type": {
-        "$id": "96",
+        "$id": "92",
         "kind": "constant",
         "valueType": {
-         "$id": "97",
+         "$id": "93",
          "kind": "string",
          "name": "string",
          "crossLanguageDefinitionId": "TypeSpec.string",
          "decorators": []
->>>>>>> 53d68c43
         },
         "value": "application/json",
         "decorators": []
@@ -1173,11 +971,7 @@
      ],
      "Responses": [
       {
-<<<<<<< HEAD
-       "$id": "88",
-=======
-       "$id": "98",
->>>>>>> 53d68c43
+       "$id": "94",
        "StatusCodes": [
         202
        ],
@@ -1187,38 +981,21 @@
        "BodyMediaType": "Json",
        "Headers": [
         {
-<<<<<<< HEAD
-         "$id": "89",
-=======
-         "$id": "99",
->>>>>>> 53d68c43
+         "$id": "95",
          "Name": "operationLocation",
          "NameInResponse": "Operation-Location",
          "Description": "The location for monitoring the operation state.",
          "Type": {
-<<<<<<< HEAD
-          "$id": "90",
-          "Kind": "url",
-          "Name": "ResourceLocation",
-          "CrossLanguageDefinitionId": "TypeSpec.Rest.ResourceLocation",
-          "BaseType": {
-           "$id": "91",
-           "Kind": "url",
-           "Name": "url",
-           "CrossLanguageDefinitionId": "TypeSpec.url",
-           "Decorators": []
-=======
-          "$id": "100",
+          "$id": "96",
           "kind": "url",
           "name": "ResourceLocation",
           "crossLanguageDefinitionId": "TypeSpec.Rest.ResourceLocation",
           "baseType": {
-           "$id": "101",
+           "$id": "97",
            "kind": "url",
            "name": "url",
            "crossLanguageDefinitionId": "TypeSpec.url",
            "decorators": []
->>>>>>> 53d68c43
           },
           "decorators": []
          }
@@ -1236,17 +1013,10 @@
      "Path": "/azure/core/lro/standard/users/{name}",
      "BufferResponse": true,
      "LongRunning": {
-<<<<<<< HEAD
-      "$id": "92",
+      "$id": "98",
       "FinalStateVia": 3,
       "FinalResponse": {
-       "$id": "93",
-=======
-      "$id": "102",
-      "FinalStateVia": 3,
-      "FinalResponse": {
-       "$id": "103",
->>>>>>> 53d68c43
+       "$id": "99",
        "StatusCodes": [
         204
        ],
@@ -1259,11 +1029,7 @@
      "Decorators": []
     },
     {
-<<<<<<< HEAD
-     "$id": "94",
-=======
-     "$id": "104",
->>>>>>> 53d68c43
+     "$id": "100",
      "Name": "export",
      "ResourceName": "Standard",
      "Summary": "Exports a user.",
@@ -1271,31 +1037,16 @@
      "Accessibility": "public",
      "Parameters": [
       {
-<<<<<<< HEAD
-       "$id": "95",
-=======
-       "$ref": "61"
-      },
-      {
-       "$id": "105",
->>>>>>> 53d68c43
+       "$id": "101",
        "Name": "apiVersion",
        "NameInRequest": "api-version",
        "Description": "The API version to use for this operation.",
        "Type": {
-<<<<<<< HEAD
-        "$id": "96",
-        "Kind": "string",
-        "Name": "string",
-        "CrossLanguageDefinitionId": "TypeSpec.string",
-        "Decorators": []
-=======
-        "$id": "106",
+        "$id": "102",
         "kind": "string",
         "name": "string",
         "crossLanguageDefinitionId": "TypeSpec.string",
         "decorators": []
->>>>>>> 53d68c43
        },
        "Location": "Query",
        "IsApiVersion": true,
@@ -1305,21 +1056,12 @@
        "IsRequired": true,
        "Kind": "Client",
        "DefaultValue": {
-<<<<<<< HEAD
-        "$id": "97",
+        "$id": "103",
         "Type": {
-         "$id": "98",
-         "Kind": "string",
-         "Name": "string",
-         "CrossLanguageDefinitionId": "TypeSpec.string"
-=======
-        "$id": "107",
-        "Type": {
-         "$id": "108",
+         "$id": "104",
          "kind": "string",
          "name": "string",
          "crossLanguageDefinitionId": "TypeSpec.string"
->>>>>>> 53d68c43
         },
         "Value": "2022-12-01-preview"
        },
@@ -1327,28 +1069,16 @@
        "SkipUrlEncoding": false
       },
       {
-<<<<<<< HEAD
-       "$id": "99",
-=======
-       "$id": "109",
->>>>>>> 53d68c43
+       "$id": "105",
        "Name": "name",
        "NameInRequest": "name",
        "Description": "The name of user.",
        "Type": {
-<<<<<<< HEAD
-        "$id": "100",
-        "Kind": "string",
-        "Name": "string",
-        "CrossLanguageDefinitionId": "TypeSpec.string",
-        "Decorators": []
-=======
-        "$id": "110",
+        "$id": "106",
         "kind": "string",
         "name": "string",
         "crossLanguageDefinitionId": "TypeSpec.string",
         "decorators": []
->>>>>>> 53d68c43
        },
        "Location": "Path",
        "IsApiVersion": false,
@@ -1361,28 +1091,16 @@
        "SkipUrlEncoding": false
       },
       {
-<<<<<<< HEAD
-       "$id": "101",
-=======
-       "$id": "111",
->>>>>>> 53d68c43
+       "$id": "107",
        "Name": "format",
        "NameInRequest": "format",
        "Description": "The format of the data.",
        "Type": {
-<<<<<<< HEAD
-        "$id": "102",
-        "Kind": "string",
-        "Name": "string",
-        "CrossLanguageDefinitionId": "TypeSpec.string",
-        "Decorators": []
-=======
-        "$id": "112",
+        "$id": "108",
         "kind": "string",
         "name": "string",
         "crossLanguageDefinitionId": "TypeSpec.string",
         "decorators": []
->>>>>>> 53d68c43
        },
        "Location": "Query",
        "IsApiVersion": false,
@@ -1395,33 +1113,18 @@
        "SkipUrlEncoding": false
       },
       {
-<<<<<<< HEAD
-       "$id": "103",
+       "$id": "109",
        "Name": "accept",
        "NameInRequest": "Accept",
        "Type": {
-        "$id": "104",
-        "Kind": "constant",
-        "ValueType": {
-         "$id": "105",
-         "Kind": "string",
-         "Name": "string",
-         "CrossLanguageDefinitionId": "TypeSpec.string",
-         "Decorators": []
-=======
-       "$id": "113",
-       "Name": "accept",
-       "NameInRequest": "Accept",
-       "Type": {
-        "$id": "114",
+        "$id": "110",
         "kind": "constant",
         "valueType": {
-         "$id": "115",
+         "$id": "111",
          "kind": "string",
          "name": "string",
          "crossLanguageDefinitionId": "TypeSpec.string",
          "decorators": []
->>>>>>> 53d68c43
         },
         "value": "application/json",
         "decorators": []
@@ -1439,11 +1142,7 @@
      ],
      "Responses": [
       {
-<<<<<<< HEAD
-       "$id": "106",
-=======
-       "$id": "116",
->>>>>>> 53d68c43
+       "$id": "112",
        "StatusCodes": [
         202
        ],
@@ -1453,38 +1152,21 @@
        "BodyMediaType": "Json",
        "Headers": [
         {
-<<<<<<< HEAD
-         "$id": "107",
-=======
-         "$id": "117",
->>>>>>> 53d68c43
+         "$id": "113",
          "Name": "operationLocation",
          "NameInResponse": "Operation-Location",
          "Description": "The location for monitoring the operation state.",
          "Type": {
-<<<<<<< HEAD
-          "$id": "108",
-          "Kind": "url",
-          "Name": "ResourceLocation",
-          "CrossLanguageDefinitionId": "TypeSpec.Rest.ResourceLocation",
-          "BaseType": {
-           "$id": "109",
-           "Kind": "url",
-           "Name": "url",
-           "CrossLanguageDefinitionId": "TypeSpec.url",
-           "Decorators": []
-=======
-          "$id": "118",
+          "$id": "114",
           "kind": "url",
           "name": "ResourceLocation",
           "crossLanguageDefinitionId": "TypeSpec.Rest.ResourceLocation",
           "baseType": {
-           "$id": "119",
+           "$id": "115",
            "kind": "url",
            "name": "url",
            "crossLanguageDefinitionId": "TypeSpec.url",
            "decorators": []
->>>>>>> 53d68c43
           },
           "decorators": []
          }
@@ -1502,17 +1184,10 @@
      "Path": "/azure/core/lro/standard/users/{name}:export",
      "BufferResponse": true,
      "LongRunning": {
-<<<<<<< HEAD
-      "$id": "110",
+      "$id": "116",
       "FinalStateVia": 3,
       "FinalResponse": {
-       "$id": "111",
-=======
-      "$id": "120",
-      "FinalStateVia": 3,
-      "FinalResponse": {
-       "$id": "121",
->>>>>>> 53d68c43
+       "$id": "117",
        "StatusCodes": [
         200
        ],
@@ -1530,19 +1205,19 @@
     }
    ],
    "Protocol": {
-<<<<<<< HEAD
-    "$id": "112"
+    "$id": "118"
    },
    "Parameters": [
     {
-     "$id": "113",
+     "$id": "119",
      "Name": "endpoint",
      "NameInRequest": "endpoint",
+     "Description": "Service host",
      "Type": {
-      "$id": "114",
-      "Kind": "url",
-      "Name": "url",
-      "CrossLanguageDefinitionId": "TypeSpec.url"
+      "$id": "120",
+      "kind": "url",
+      "name": "url",
+      "crossLanguageDefinitionId": "TypeSpec.url"
      },
      "Location": "Uri",
      "IsApiVersion": false,
@@ -1554,22 +1229,15 @@
      "Explode": false,
      "Kind": "Client",
      "DefaultValue": {
-      "$id": "115",
+      "$id": "121",
       "Type": {
-       "$id": "116",
-       "Kind": "string",
-       "Name": "string",
-       "CrossLanguageDefinitionId": "TypeSpec.string"
+       "$id": "122",
+       "kind": "string",
+       "name": "string",
+       "crossLanguageDefinitionId": "TypeSpec.string"
       },
       "Value": "http://localhost:3000"
      }
-=======
-    "$id": "122"
-   },
-   "Parameters": [
-    {
-     "$ref": "61"
->>>>>>> 53d68c43
     }
    ],
    "Decorators": []
