--- conflicted
+++ resolved
@@ -652,40 +652,6 @@
      "Parameters": [
       {
        "$id": "61",
-<<<<<<< HEAD
-=======
-       "Name": "endpoint",
-       "NameInRequest": "endpoint",
-       "Description": "Service host",
-       "Type": {
-        "$id": "62",
-        "kind": "url",
-        "name": "url",
-        "crossLanguageDefinitionId": "TypeSpec.url"
-       },
-       "Location": "Uri",
-       "IsApiVersion": false,
-       "IsResourceParameter": false,
-       "IsContentType": false,
-       "IsRequired": true,
-       "IsEndpoint": true,
-       "SkipUrlEncoding": false,
-       "Explode": false,
-       "Kind": "Client",
-       "DefaultValue": {
-        "$id": "63",
-        "Type": {
-         "$id": "64",
-         "kind": "string",
-         "name": "string",
-         "crossLanguageDefinitionId": "TypeSpec.string"
-        },
-        "Value": "http://localhost:3000"
-       }
-      },
-      {
-       "$id": "65",
->>>>>>> fb93e005
        "Name": "apiVersion",
        "NameInRequest": "api-version",
        "Description": "The API version to use for this operation.",
@@ -1246,6 +1212,7 @@
      "$id": "119",
      "Name": "endpoint",
      "NameInRequest": "endpoint",
+     "Description": "Service host",
      "Type": {
       "$id": "120",
       "kind": "url",
