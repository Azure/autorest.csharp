{
 "$id": "1",
 "Name": "_Specs_.Azure.Core.Lro.Rpc",
 "ApiVersions": [
  "2022-12-01-preview"
 ],
 "Enums": [
  {
   "$id": "2",
   "kind": "enum",
   "name": "Versions",
   "crossLanguageDefinitionId": "_Specs_.Azure.Core.Lro.Rpc.Versions",
   "valueType": {
    "$id": "3",
    "kind": "string",
    "name": "string",
    "crossLanguageDefinitionId": "TypeSpec.string",
    "decorators": []
   },
   "values": [
    {
     "$id": "4",
     "kind": "enumvalue",
     "name": "v2022_12_01_preview",
     "value": "2022-12-01-preview",
     "valueType": {
      "$id": "5",
      "kind": "string",
      "name": "string",
      "crossLanguageDefinitionId": "TypeSpec.string",
      "decorators": []
     },
     "enumType": {
      "$ref": "2"
     },
     "doc": "The 2022-12-01-preview version.",
     "decorators": []
    }
   ],
   "doc": "The API version.",
   "isFixed": true,
   "isFlags": false,
   "usage": "ApiVersionEnum",
   "decorators": []
  },
  {
   "$id": "6",
   "kind": "enum",
   "name": "OperationState",
   "crossLanguageDefinitionId": "Azure.Core.Foundations.OperationState",
   "valueType": {
    "$id": "7",
    "kind": "string",
    "name": "string",
    "crossLanguageDefinitionId": "TypeSpec.string",
    "decorators": []
   },
   "values": [
    {
     "$id": "8",
     "kind": "enumvalue",
     "name": "NotStarted",
     "value": "NotStarted",
     "valueType": {
      "$id": "9",
      "kind": "string",
      "name": "string",
      "crossLanguageDefinitionId": "TypeSpec.string",
      "decorators": []
     },
     "enumType": {
      "$ref": "6"
     },
     "doc": "The operation has not started.",
     "decorators": []
    },
    {
     "$id": "10",
     "kind": "enumvalue",
     "name": "Running",
     "value": "Running",
     "valueType": {
      "$id": "11",
      "kind": "string",
      "name": "string",
      "crossLanguageDefinitionId": "TypeSpec.string",
      "decorators": []
     },
     "enumType": {
      "$ref": "6"
     },
     "doc": "The operation is in progress.",
     "decorators": []
    },
    {
     "$id": "12",
     "kind": "enumvalue",
     "name": "Succeeded",
     "value": "Succeeded",
     "valueType": {
      "$id": "13",
      "kind": "string",
      "name": "string",
      "crossLanguageDefinitionId": "TypeSpec.string",
      "decorators": []
     },
     "enumType": {
      "$ref": "6"
     },
     "doc": "The operation has completed successfully.",
     "decorators": []
    },
    {
     "$id": "14",
     "kind": "enumvalue",
     "name": "Failed",
     "value": "Failed",
     "valueType": {
      "$id": "15",
      "kind": "string",
      "name": "string",
      "crossLanguageDefinitionId": "TypeSpec.string",
      "decorators": []
     },
     "enumType": {
      "$ref": "6"
     },
     "doc": "The operation has failed.",
     "decorators": []
    },
    {
     "$id": "16",
     "kind": "enumvalue",
     "name": "Canceled",
     "value": "Canceled",
     "valueType": {
      "$id": "17",
      "kind": "string",
      "name": "string",
      "crossLanguageDefinitionId": "TypeSpec.string",
      "decorators": []
     },
     "enumType": {
      "$ref": "6"
     },
     "doc": "The operation has been canceled by the user.",
     "decorators": []
    }
   ],
   "doc": "Enum describing allowed operation states.",
   "isFixed": false,
   "isFlags": false,
   "usage": "Json,LroInitial,LroPolling,LroFinalEnvelope",
   "decorators": []
  }
 ],
 "Models": [
  {
   "$id": "18",
   "kind": "model",
   "name": "GenerationOptions",
   "crossLanguageDefinitionId": "_Specs_.Azure.Core.Lro.Rpc.GenerationOptions",
   "usage": "Input,Json",
   "doc": "Options for the generation.",
   "decorators": [],
   "properties": [
    {
     "$id": "19",
     "kind": "property",
     "name": "prompt",
     "serializedName": "prompt",
     "doc": "Prompt.",
     "type": {
      "$id": "20",
      "kind": "string",
      "name": "string",
      "crossLanguageDefinitionId": "TypeSpec.string",
      "decorators": []
     },
     "optional": false,
     "readOnly": false,
     "discriminator": false,
     "flatten": false,
     "decorators": [],
     "crossLanguageDefinitionId": "_Specs_.Azure.Core.Lro.Rpc.GenerationOptions.prompt"
    }
   ]
  },
  {
   "$id": "21",
   "kind": "model",
   "name": "GenerationResult",
   "crossLanguageDefinitionId": "_Specs_.Azure.Core.Lro.Rpc.GenerationResult",
<<<<<<< HEAD
   "usage": "Output,Json",
   "doc": "Result of the generation.",
=======
   "usage": "Output,Json,LroInitial,LroPolling,LroFinalEnvelope",
   "description": "Result of the generation.",
>>>>>>> 31f2a989
   "decorators": [],
   "properties": [
    {
     "$id": "22",
     "kind": "property",
     "name": "data",
     "serializedName": "data",
     "doc": "The data.",
     "type": {
      "$id": "23",
      "kind": "string",
      "name": "string",
      "crossLanguageDefinitionId": "TypeSpec.string",
      "decorators": []
     },
     "optional": false,
     "readOnly": false,
     "discriminator": false,
     "flatten": false,
     "decorators": [],
     "crossLanguageDefinitionId": "_Specs_.Azure.Core.Lro.Rpc.GenerationResult.data"
    }
   ]
  },
  {
   "$id": "24",
   "kind": "model",
   "name": "ResourceOperationStatusGenerationResponseGenerationResultError",
   "crossLanguageDefinitionId": "Azure.Core.ResourceOperationStatus",
<<<<<<< HEAD
   "usage": "Output,Json",
   "doc": "Provides status details for long running operations.",
=======
   "usage": "Json,LroInitial",
   "description": "Provides status details for long running operations.",
>>>>>>> 31f2a989
   "decorators": [],
   "properties": [
    {
     "$id": "25",
     "kind": "property",
     "name": "id",
     "serializedName": "id",
     "doc": "The unique ID of the operation.",
     "type": {
      "$id": "26",
      "kind": "string",
      "name": "string",
      "crossLanguageDefinitionId": "TypeSpec.string",
      "decorators": []
     },
     "optional": false,
     "readOnly": true,
     "discriminator": false,
     "flatten": false,
     "decorators": [],
     "crossLanguageDefinitionId": "Azure.Core.ResourceOperationStatus.id"
    },
    {
     "$id": "27",
     "kind": "property",
     "name": "status",
     "serializedName": "status",
     "doc": "The status of the operation",
     "type": {
      "$ref": "6"
     },
     "optional": false,
     "readOnly": false,
     "discriminator": false,
     "flatten": false,
     "decorators": [],
     "crossLanguageDefinitionId": "Azure.Core.ResourceOperationStatus.status"
    },
    {
     "$id": "28",
     "kind": "property",
     "name": "error",
     "serializedName": "error",
     "doc": "Error object that describes the error when status is \"Failed\".",
     "type": {
      "$id": "29",
      "kind": "model",
      "name": "Error",
      "crossLanguageDefinitionId": "Azure.Core.Foundations.Error",
<<<<<<< HEAD
      "usage": "Output,Json",
      "doc": "The error object.",
=======
      "usage": "Json,Exception,LroInitial,LroPolling,LroFinalEnvelope",
      "description": "The error object.",
>>>>>>> 31f2a989
      "decorators": [],
      "properties": [
       {
        "$id": "30",
        "kind": "property",
        "name": "code",
        "serializedName": "code",
        "doc": "One of a server-defined set of error codes.",
        "type": {
         "$id": "31",
         "kind": "string",
         "name": "string",
         "crossLanguageDefinitionId": "TypeSpec.string",
         "decorators": []
        },
        "optional": false,
        "readOnly": false,
        "discriminator": false,
        "flatten": false,
        "decorators": [],
        "crossLanguageDefinitionId": "Azure.Core.Foundations.Error.code"
       },
       {
        "$id": "32",
        "kind": "property",
        "name": "message",
        "serializedName": "message",
        "doc": "A human-readable representation of the error.",
        "type": {
         "$id": "33",
         "kind": "string",
         "name": "string",
         "crossLanguageDefinitionId": "TypeSpec.string",
         "decorators": []
        },
        "optional": false,
        "readOnly": false,
        "discriminator": false,
        "flatten": false,
        "decorators": [],
        "crossLanguageDefinitionId": "Azure.Core.Foundations.Error.message"
       },
       {
        "$id": "34",
        "kind": "property",
        "name": "target",
        "serializedName": "target",
        "doc": "The target of the error.",
        "type": {
         "$id": "35",
         "kind": "string",
         "name": "string",
         "crossLanguageDefinitionId": "TypeSpec.string",
         "decorators": []
        },
        "optional": true,
        "readOnly": false,
        "discriminator": false,
        "flatten": false,
        "decorators": [],
        "crossLanguageDefinitionId": "Azure.Core.Foundations.Error.target"
       },
       {
        "$id": "36",
        "kind": "property",
        "name": "details",
        "serializedName": "details",
        "doc": "An array of details about specific errors that led to this reported error.",
        "type": {
         "$id": "37",
         "kind": "array",
         "name": "ArrayError",
         "valueType": {
          "$ref": "29"
         },
         "crossLanguageDefinitionId": "TypeSpec.Array",
         "decorators": []
        },
        "optional": true,
        "readOnly": false,
        "discriminator": false,
        "flatten": false,
        "decorators": [],
        "crossLanguageDefinitionId": "Azure.Core.Foundations.Error.details"
       },
       {
        "$id": "38",
        "kind": "property",
        "name": "innererror",
        "serializedName": "innererror",
        "doc": "An object containing more specific information than the current object about the error.",
        "type": {
         "$id": "39",
         "kind": "model",
         "name": "InnerError",
         "crossLanguageDefinitionId": "Azure.Core.Foundations.InnerError",
<<<<<<< HEAD
         "usage": "Output,Json",
         "doc": "An object containing more specific information about the error. As per Microsoft One API guidelines - https://github.com/Microsoft/api-guidelines/blob/vNext/Guidelines.md#7102-error-condition-responses.",
=======
         "usage": "Json,Exception,LroInitial,LroPolling,LroFinalEnvelope",
         "description": "An object containing more specific information about the error. As per Microsoft One API guidelines - https://github.com/Microsoft/api-guidelines/blob/vNext/Guidelines.md#7102-error-condition-responses.",
>>>>>>> 31f2a989
         "decorators": [],
         "properties": [
          {
           "$id": "40",
           "kind": "property",
           "name": "code",
           "serializedName": "code",
           "doc": "One of a server-defined set of error codes.",
           "type": {
            "$id": "41",
            "kind": "string",
            "name": "string",
            "crossLanguageDefinitionId": "TypeSpec.string",
            "decorators": []
           },
           "optional": true,
           "readOnly": false,
           "discriminator": false,
           "flatten": false,
           "decorators": [],
           "crossLanguageDefinitionId": "Azure.Core.Foundations.InnerError.code"
          },
          {
           "$id": "42",
           "kind": "property",
           "name": "innererror",
           "serializedName": "innererror",
           "doc": "Inner error.",
           "type": {
            "$ref": "39"
           },
           "optional": true,
           "readOnly": false,
           "discriminator": false,
           "flatten": false,
           "decorators": [],
           "crossLanguageDefinitionId": "Azure.Core.Foundations.InnerError.innererror"
          }
         ]
        },
        "optional": true,
        "readOnly": false,
        "discriminator": false,
        "flatten": false,
        "decorators": [],
        "crossLanguageDefinitionId": "Azure.Core.Foundations.Error.innererror"
       }
      ]
     },
     "optional": true,
     "readOnly": false,
     "discriminator": false,
     "flatten": false,
     "decorators": [],
     "crossLanguageDefinitionId": "Azure.Core.ResourceOperationStatus.error"
    },
    {
     "$id": "43",
     "kind": "property",
     "name": "result",
     "serializedName": "result",
     "doc": "The result of the operation.",
     "type": {
      "$ref": "21"
     },
     "optional": true,
     "readOnly": false,
     "discriminator": false,
     "flatten": false,
     "decorators": [],
     "crossLanguageDefinitionId": "Azure.Core.ResourceOperationStatus.result"
    }
   ]
  },
  {
   "$ref": "29"
  },
  {
   "$ref": "39"
  },
  {
   "$id": "44",
   "kind": "model",
   "name": "OperationStatusGenerationResultError",
   "crossLanguageDefinitionId": "Azure.Core.Foundations.OperationStatus",
<<<<<<< HEAD
   "usage": "Output",
   "doc": "Provides status details for long running operations.",
=======
   "usage": "LroPolling,LroFinalEnvelope",
   "description": "Provides status details for long running operations.",
>>>>>>> 31f2a989
   "decorators": [],
   "properties": [
    {
     "$id": "45",
     "kind": "property",
     "name": "id",
     "serializedName": "id",
     "doc": "The unique ID of the operation.",
     "type": {
      "$id": "46",
      "kind": "string",
      "name": "string",
      "crossLanguageDefinitionId": "TypeSpec.string",
      "decorators": []
     },
     "optional": false,
     "readOnly": true,
     "discriminator": false,
     "flatten": false,
     "decorators": [],
     "crossLanguageDefinitionId": "Azure.Core.Foundations.OperationStatus.id"
    },
    {
     "$id": "47",
     "kind": "property",
     "name": "status",
     "serializedName": "status",
     "doc": "The status of the operation",
     "type": {
      "$ref": "6"
     },
     "optional": false,
     "readOnly": false,
     "discriminator": false,
     "flatten": false,
     "decorators": [],
     "crossLanguageDefinitionId": "Azure.Core.Foundations.OperationStatus.status"
    },
    {
     "$id": "48",
     "kind": "property",
     "name": "error",
     "serializedName": "error",
     "doc": "Error object that describes the error when status is \"Failed\".",
     "type": {
      "$ref": "29"
     },
     "optional": true,
     "readOnly": false,
     "discriminator": false,
     "flatten": false,
     "decorators": [],
     "crossLanguageDefinitionId": "Azure.Core.Foundations.OperationStatus.error"
    },
    {
     "$id": "49",
     "kind": "property",
     "name": "result",
     "serializedName": "result",
     "doc": "The result of the operation.",
     "type": {
      "$ref": "21"
     },
     "optional": true,
     "readOnly": false,
     "discriminator": false,
     "flatten": false,
     "decorators": [],
     "crossLanguageDefinitionId": "Azure.Core.Foundations.OperationStatus.result"
    }
   ]
  }
 ],
 "Clients": [
  {
   "$id": "50",
   "Name": "RpcClient",
   "Doc": "Illustrates bodies templated with Azure Core with long-running RPC operation",
   "Operations": [
    {
     "$id": "51",
     "Name": "longRunningRpc",
     "ResourceName": "Rpc",
     "Summary": "Generate data.",
     "Doc": "Generate data.",
     "Accessibility": "public",
     "Parameters": [
      {
       "$id": "52",
       "Name": "apiVersion",
       "NameInRequest": "api-version",
       "Doc": "The API version to use for this operation.",
       "Type": {
        "$id": "53",
        "kind": "string",
        "name": "string",
        "crossLanguageDefinitionId": "TypeSpec.string",
        "decorators": []
       },
       "Location": "Query",
       "IsApiVersion": true,
       "IsContentType": false,
       "IsEndpoint": false,
       "Explode": false,
       "IsRequired": true,
       "Kind": "Client",
       "DefaultValue": {
        "$id": "54",
        "Type": {
         "$id": "55",
         "kind": "string",
         "name": "string",
         "crossLanguageDefinitionId": "TypeSpec.string"
        },
        "Value": "2022-12-01-preview"
       },
       "Decorators": [],
       "SkipUrlEncoding": false
      },
      {
       "$id": "56",
       "Name": "contentType",
       "NameInRequest": "Content-Type",
       "Doc": "Body parameter's content type. Known values are application/json",
       "Type": {
        "$id": "57",
        "kind": "constant",
        "valueType": {
         "$id": "58",
         "kind": "string",
         "name": "string",
         "crossLanguageDefinitionId": "TypeSpec.string",
         "decorators": []
        },
        "value": "application/json",
        "decorators": []
       },
       "Location": "Header",
       "IsApiVersion": false,
       "IsContentType": true,
       "IsEndpoint": false,
       "Explode": false,
       "IsRequired": true,
       "Kind": "Constant",
       "Decorators": [],
       "SkipUrlEncoding": false
      },
      {
       "$id": "59",
       "Name": "accept",
       "NameInRequest": "Accept",
       "Type": {
        "$id": "60",
        "kind": "constant",
        "valueType": {
         "$id": "61",
         "kind": "string",
         "name": "string",
         "crossLanguageDefinitionId": "TypeSpec.string",
         "decorators": []
        },
        "value": "application/json",
        "decorators": []
       },
       "Location": "Header",
       "IsApiVersion": false,
       "IsContentType": false,
       "IsEndpoint": false,
       "Explode": false,
       "IsRequired": true,
       "Kind": "Constant",
       "Decorators": [],
       "SkipUrlEncoding": false
      },
      {
       "$id": "62",
       "Name": "body",
       "NameInRequest": "body",
       "Doc": "The body parameter.",
       "Type": {
        "$ref": "18"
       },
       "Location": "Body",
       "IsApiVersion": false,
       "IsContentType": false,
       "IsEndpoint": false,
       "Explode": false,
       "IsRequired": true,
       "Kind": "Method",
       "Decorators": [],
       "SkipUrlEncoding": false
      }
     ],
     "Responses": [
      {
       "$id": "63",
       "StatusCodes": [
        202
       ],
       "BodyType": {
        "$ref": "24"
       },
       "BodyMediaType": "Json",
       "Headers": [
        {
         "$id": "64",
         "Name": "operationLocation",
         "NameInResponse": "Operation-Location",
         "Doc": "The location for monitoring the operation state.",
         "Type": {
          "$id": "65",
          "kind": "url",
          "name": "ResourceLocation",
          "crossLanguageDefinitionId": "TypeSpec.Rest.ResourceLocation",
          "baseType": {
           "$id": "66",
           "kind": "url",
           "name": "url",
           "crossLanguageDefinitionId": "TypeSpec.url",
           "decorators": []
          },
          "decorators": []
         }
        }
       ],
       "IsErrorResponse": false,
       "ContentTypes": [
        "application/json"
       ]
      }
     ],
     "HttpMethod": "POST",
     "RequestBodyMediaType": "Json",
     "Uri": "{endpoint}",
     "Path": "/azure/core/lro/rpc/generations:submit",
     "RequestMediaTypes": [
      "application/json"
     ],
     "BufferResponse": true,
     "LongRunning": {
      "$id": "67",
      "FinalStateVia": 3,
      "FinalResponse": {
       "$id": "68",
       "StatusCodes": [
        200
       ],
       "BodyType": {
        "$ref": "44"
       },
       "BodyMediaType": "Json"
      },
      "ResultPath": "result"
     },
     "GenerateProtocolMethod": true,
     "GenerateConvenienceMethod": true,
     "CrossLanguageDefinitionId": "_Specs_.Azure.Core.Lro.Rpc.longRunningRpc",
     "Decorators": []
    }
   ],
   "Protocol": {
    "$id": "69"
   },
   "Parameters": [
    {
     "$id": "70",
     "Name": "endpoint",
     "NameInRequest": "endpoint",
     "Doc": "Service host",
     "Type": {
      "$id": "71",
      "kind": "url",
      "name": "url",
      "crossLanguageDefinitionId": "TypeSpec.url"
     },
     "Location": "Uri",
     "IsApiVersion": false,
     "IsResourceParameter": false,
     "IsContentType": false,
     "IsRequired": true,
     "IsEndpoint": true,
     "SkipUrlEncoding": false,
     "Explode": false,
     "Kind": "Client",
     "DefaultValue": {
      "$id": "72",
      "Type": {
       "$id": "73",
       "kind": "string",
       "name": "string",
       "crossLanguageDefinitionId": "TypeSpec.string"
      },
      "Value": "http://localhost:3000"
     }
    }
   ],
   "Decorators": []
  }
 ]
}<|MERGE_RESOLUTION|>--- conflicted
+++ resolved
@@ -33,11 +33,11 @@
      "enumType": {
       "$ref": "2"
      },
-     "doc": "The 2022-12-01-preview version.",
+     "description": "The 2022-12-01-preview version.",
      "decorators": []
     }
    ],
-   "doc": "The API version.",
+   "description": "The API version.",
    "isFixed": true,
    "isFlags": false,
    "usage": "ApiVersionEnum",
@@ -71,7 +71,7 @@
      "enumType": {
       "$ref": "6"
      },
-     "doc": "The operation has not started.",
+     "description": "The operation has not started.",
      "decorators": []
     },
     {
@@ -89,7 +89,7 @@
      "enumType": {
       "$ref": "6"
      },
-     "doc": "The operation is in progress.",
+     "description": "The operation is in progress.",
      "decorators": []
     },
     {
@@ -107,7 +107,7 @@
      "enumType": {
       "$ref": "6"
      },
-     "doc": "The operation has completed successfully.",
+     "description": "The operation has completed successfully.",
      "decorators": []
     },
     {
@@ -125,7 +125,7 @@
      "enumType": {
       "$ref": "6"
      },
-     "doc": "The operation has failed.",
+     "description": "The operation has failed.",
      "decorators": []
     },
     {
@@ -143,11 +143,11 @@
      "enumType": {
       "$ref": "6"
      },
-     "doc": "The operation has been canceled by the user.",
+     "description": "The operation has been canceled by the user.",
      "decorators": []
     }
    ],
-   "doc": "Enum describing allowed operation states.",
+   "description": "Enum describing allowed operation states.",
    "isFixed": false,
    "isFlags": false,
    "usage": "Json,LroInitial,LroPolling,LroFinalEnvelope",
@@ -161,7 +161,7 @@
    "name": "GenerationOptions",
    "crossLanguageDefinitionId": "_Specs_.Azure.Core.Lro.Rpc.GenerationOptions",
    "usage": "Input,Json",
-   "doc": "Options for the generation.",
+   "description": "Options for the generation.",
    "decorators": [],
    "properties": [
     {
@@ -169,7 +169,7 @@
      "kind": "property",
      "name": "prompt",
      "serializedName": "prompt",
-     "doc": "Prompt.",
+     "description": "Prompt.",
      "type": {
       "$id": "20",
       "kind": "string",
@@ -191,13 +191,8 @@
    "kind": "model",
    "name": "GenerationResult",
    "crossLanguageDefinitionId": "_Specs_.Azure.Core.Lro.Rpc.GenerationResult",
-<<<<<<< HEAD
-   "usage": "Output,Json",
-   "doc": "Result of the generation.",
-=======
    "usage": "Output,Json,LroInitial,LroPolling,LroFinalEnvelope",
    "description": "Result of the generation.",
->>>>>>> 31f2a989
    "decorators": [],
    "properties": [
     {
@@ -205,7 +200,7 @@
      "kind": "property",
      "name": "data",
      "serializedName": "data",
-     "doc": "The data.",
+     "description": "The data.",
      "type": {
       "$id": "23",
       "kind": "string",
@@ -227,13 +222,8 @@
    "kind": "model",
    "name": "ResourceOperationStatusGenerationResponseGenerationResultError",
    "crossLanguageDefinitionId": "Azure.Core.ResourceOperationStatus",
-<<<<<<< HEAD
-   "usage": "Output,Json",
-   "doc": "Provides status details for long running operations.",
-=======
    "usage": "Json,LroInitial",
    "description": "Provides status details for long running operations.",
->>>>>>> 31f2a989
    "decorators": [],
    "properties": [
     {
@@ -241,7 +231,7 @@
      "kind": "property",
      "name": "id",
      "serializedName": "id",
-     "doc": "The unique ID of the operation.",
+     "description": "The unique ID of the operation.",
      "type": {
       "$id": "26",
       "kind": "string",
@@ -261,7 +251,7 @@
      "kind": "property",
      "name": "status",
      "serializedName": "status",
-     "doc": "The status of the operation",
+     "description": "The status of the operation",
      "type": {
       "$ref": "6"
      },
@@ -277,19 +267,14 @@
      "kind": "property",
      "name": "error",
      "serializedName": "error",
-     "doc": "Error object that describes the error when status is \"Failed\".",
+     "description": "Error object that describes the error when status is \"Failed\".",
      "type": {
       "$id": "29",
       "kind": "model",
       "name": "Error",
       "crossLanguageDefinitionId": "Azure.Core.Foundations.Error",
-<<<<<<< HEAD
-      "usage": "Output,Json",
-      "doc": "The error object.",
-=======
       "usage": "Json,Exception,LroInitial,LroPolling,LroFinalEnvelope",
       "description": "The error object.",
->>>>>>> 31f2a989
       "decorators": [],
       "properties": [
        {
@@ -297,7 +282,7 @@
         "kind": "property",
         "name": "code",
         "serializedName": "code",
-        "doc": "One of a server-defined set of error codes.",
+        "description": "One of a server-defined set of error codes.",
         "type": {
          "$id": "31",
          "kind": "string",
@@ -317,7 +302,7 @@
         "kind": "property",
         "name": "message",
         "serializedName": "message",
-        "doc": "A human-readable representation of the error.",
+        "description": "A human-readable representation of the error.",
         "type": {
          "$id": "33",
          "kind": "string",
@@ -337,7 +322,7 @@
         "kind": "property",
         "name": "target",
         "serializedName": "target",
-        "doc": "The target of the error.",
+        "description": "The target of the error.",
         "type": {
          "$id": "35",
          "kind": "string",
@@ -357,7 +342,7 @@
         "kind": "property",
         "name": "details",
         "serializedName": "details",
-        "doc": "An array of details about specific errors that led to this reported error.",
+        "description": "An array of details about specific errors that led to this reported error.",
         "type": {
          "$id": "37",
          "kind": "array",
@@ -380,19 +365,14 @@
         "kind": "property",
         "name": "innererror",
         "serializedName": "innererror",
-        "doc": "An object containing more specific information than the current object about the error.",
+        "description": "An object containing more specific information than the current object about the error.",
         "type": {
          "$id": "39",
          "kind": "model",
          "name": "InnerError",
          "crossLanguageDefinitionId": "Azure.Core.Foundations.InnerError",
-<<<<<<< HEAD
-         "usage": "Output,Json",
-         "doc": "An object containing more specific information about the error. As per Microsoft One API guidelines - https://github.com/Microsoft/api-guidelines/blob/vNext/Guidelines.md#7102-error-condition-responses.",
-=======
          "usage": "Json,Exception,LroInitial,LroPolling,LroFinalEnvelope",
          "description": "An object containing more specific information about the error. As per Microsoft One API guidelines - https://github.com/Microsoft/api-guidelines/blob/vNext/Guidelines.md#7102-error-condition-responses.",
->>>>>>> 31f2a989
          "decorators": [],
          "properties": [
           {
@@ -400,7 +380,7 @@
            "kind": "property",
            "name": "code",
            "serializedName": "code",
-           "doc": "One of a server-defined set of error codes.",
+           "description": "One of a server-defined set of error codes.",
            "type": {
             "$id": "41",
             "kind": "string",
@@ -420,7 +400,7 @@
            "kind": "property",
            "name": "innererror",
            "serializedName": "innererror",
-           "doc": "Inner error.",
+           "description": "Inner error.",
            "type": {
             "$ref": "39"
            },
@@ -454,7 +434,7 @@
      "kind": "property",
      "name": "result",
      "serializedName": "result",
-     "doc": "The result of the operation.",
+     "description": "The result of the operation.",
      "type": {
       "$ref": "21"
      },
@@ -478,13 +458,8 @@
    "kind": "model",
    "name": "OperationStatusGenerationResultError",
    "crossLanguageDefinitionId": "Azure.Core.Foundations.OperationStatus",
-<<<<<<< HEAD
-   "usage": "Output",
-   "doc": "Provides status details for long running operations.",
-=======
    "usage": "LroPolling,LroFinalEnvelope",
    "description": "Provides status details for long running operations.",
->>>>>>> 31f2a989
    "decorators": [],
    "properties": [
     {
@@ -492,7 +467,7 @@
      "kind": "property",
      "name": "id",
      "serializedName": "id",
-     "doc": "The unique ID of the operation.",
+     "description": "The unique ID of the operation.",
      "type": {
       "$id": "46",
       "kind": "string",
@@ -512,7 +487,7 @@
      "kind": "property",
      "name": "status",
      "serializedName": "status",
-     "doc": "The status of the operation",
+     "description": "The status of the operation",
      "type": {
       "$ref": "6"
      },
@@ -528,7 +503,7 @@
      "kind": "property",
      "name": "error",
      "serializedName": "error",
-     "doc": "Error object that describes the error when status is \"Failed\".",
+     "description": "Error object that describes the error when status is \"Failed\".",
      "type": {
       "$ref": "29"
      },
@@ -544,7 +519,7 @@
      "kind": "property",
      "name": "result",
      "serializedName": "result",
-     "doc": "The result of the operation.",
+     "description": "The result of the operation.",
      "type": {
       "$ref": "21"
      },
@@ -562,21 +537,21 @@
   {
    "$id": "50",
    "Name": "RpcClient",
-   "Doc": "Illustrates bodies templated with Azure Core with long-running RPC operation",
+   "Description": "Illustrates bodies templated with Azure Core with long-running RPC operation",
    "Operations": [
     {
      "$id": "51",
      "Name": "longRunningRpc",
      "ResourceName": "Rpc",
      "Summary": "Generate data.",
-     "Doc": "Generate data.",
+     "Description": "Generate data.",
      "Accessibility": "public",
      "Parameters": [
       {
        "$id": "52",
        "Name": "apiVersion",
        "NameInRequest": "api-version",
-       "Doc": "The API version to use for this operation.",
+       "Description": "The API version to use for this operation.",
        "Type": {
         "$id": "53",
         "kind": "string",
@@ -608,7 +583,7 @@
        "$id": "56",
        "Name": "contentType",
        "NameInRequest": "Content-Type",
-       "Doc": "Body parameter's content type. Known values are application/json",
+       "Description": "Body parameter's content type. Known values are application/json",
        "Type": {
         "$id": "57",
         "kind": "constant",
@@ -663,7 +638,7 @@
        "$id": "62",
        "Name": "body",
        "NameInRequest": "body",
-       "Doc": "The body parameter.",
+       "Description": "The body parameter.",
        "Type": {
         "$ref": "18"
        },
@@ -693,7 +668,7 @@
          "$id": "64",
          "Name": "operationLocation",
          "NameInResponse": "Operation-Location",
-         "Doc": "The location for monitoring the operation state.",
+         "Description": "The location for monitoring the operation state.",
          "Type": {
           "$id": "65",
           "kind": "url",
@@ -753,7 +728,7 @@
      "$id": "70",
      "Name": "endpoint",
      "NameInRequest": "endpoint",
-     "Doc": "Service host",
+     "Description": "Service host",
      "Type": {
       "$id": "71",
       "kind": "url",
