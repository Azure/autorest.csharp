--- conflicted
+++ resolved
@@ -561,10 +561,7 @@
        },
        "BodyMediaType": "Json",
        "Headers": [],
-       "IsErrorResponse": false,
-       "ContentTypes": [
-        "application/json"
-       ]
+       "IsErrorResponse": false
       }
      ],
      "HttpMethod": "GET",
@@ -606,15 +603,9 @@
        "Kind": "Method"
       },
       {
-<<<<<<< HEAD
-       "$id": "71",
-       "Name": "accept",
-       "NameInRequest": "Accept",
-=======
        "$id": "73",
        "Name": "contentType",
        "NameInRequest": "Content-Type",
->>>>>>> a777802b
        "Type": {
         "$id": "74",
         "Name": "String",
@@ -624,7 +615,7 @@
        "Location": "Header",
        "IsApiVersion": false,
        "IsResourceParameter": false,
-       "IsContentType": false,
+       "IsContentType": true,
        "IsRequired": true,
        "IsEndpoint": false,
        "SkipUrlEncoding": false,
@@ -639,15 +630,9 @@
        }
       },
       {
-<<<<<<< HEAD
-       "$id": "74",
-       "Name": "contentType",
-       "NameInRequest": "Content-Type",
-=======
        "$id": "76",
        "Name": "accept",
        "NameInRequest": "Accept",
->>>>>>> a777802b
        "Type": {
         "$id": "77",
         "Name": "String",
@@ -657,7 +642,7 @@
        "Location": "Header",
        "IsApiVersion": false,
        "IsResourceParameter": false,
-       "IsContentType": true,
+       "IsContentType": false,
        "IsRequired": true,
        "IsEndpoint": false,
        "SkipUrlEncoding": false,
@@ -696,10 +681,7 @@
          }
         }
        ],
-       "IsErrorResponse": false,
-       "ContentTypes": [
-        "application/json"
-       ]
+       "IsErrorResponse": false
       }
      ],
      "HttpMethod": "POST",
