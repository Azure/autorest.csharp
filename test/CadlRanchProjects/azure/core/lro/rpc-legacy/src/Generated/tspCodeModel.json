{
 "$id": "1",
 "Name": "_Specs_.Azure.Core.Lro.Rpc.Legacy",
 "Description": "Illustrates bodies templated with Azure Core with long-running operation",
 "ApiVersions": [
  "2022-12-01-preview"
 ],
 "Enums": [
  {
   "$id": "2",
   "Name": "JobStatus",
   "EnumValueType": "String",
   "AllowedValues": [
    {
     "$id": "3",
     "Name": "NotStarted",
     "Value": "notStarted",
     "Description": "The operation is not started."
    },
    {
     "$id": "4",
     "Name": "Running",
     "Value": "running",
     "Description": "The operation is in progress."
    },
    {
     "$id": "5",
     "Name": "Succeeded",
     "Value": "succeeded",
     "Description": "The operation has completed successfully."
    },
    {
     "$id": "6",
     "Name": "Failed",
     "Value": "failed",
     "Description": "The operation has failed."
    },
    {
     "$id": "7",
     "Name": "Canceled",
     "Value": "canceled",
     "Description": "The operation has been canceled by the user."
    },
    {
     "$id": "8",
     "Name": "PartiallyCompleted",
     "Value": "partiallyCompleted",
     "Description": "The operation has partially completed."
    }
   ],
   "Namespace": "_Specs_.Azure.Core.Lro.Rpc.Legacy",
   "Description": "The status of the processing job.",
   "IsExtensible": true,
   "IsNullable": false,
   "Usage": "Output"
  },
  {
   "$id": "9",
   "Name": "OperationState",
   "EnumValueType": "String",
   "AllowedValues": [
    {
     "$id": "10",
     "Name": "NotStarted",
     "Value": "NotStarted",
     "Description": "The operation has not started."
    },
    {
     "$id": "11",
     "Name": "Running",
     "Value": "Running",
     "Description": "The operation is in progress."
    },
    {
     "$id": "12",
     "Name": "Succeeded",
     "Value": "Succeeded",
     "Description": "The operation has completed successfully."
    },
    {
     "$id": "13",
     "Name": "Failed",
     "Value": "Failed",
     "Description": "The operation has failed."
    },
    {
     "$id": "14",
     "Name": "Canceled",
     "Value": "Canceled",
     "Description": "The operation has been canceled by the user."
    }
   ],
   "Namespace": "Azure.Core.Foundations",
   "Description": "Enum describing allowed operation states.",
   "IsExtensible": true,
   "IsNullable": false,
   "Usage": "Output"
  },
  {
   "$id": "15",
   "Name": "Versions",
   "EnumValueType": "String",
   "AllowedValues": [
    {
     "$id": "16",
     "Name": "v2022_12_01_preview",
     "Value": "2022-12-01-preview",
     "Description": "2022-12-01-preview"
    }
   ],
   "Namespace": "_Specs_.Azure.Core.Lro.Rpc.Legacy",
   "Description": "Versions of the service",
   "IsExtensible": true,
   "IsNullable": false,
   "Usage": "None"
  }
 ],
 "Models": [
  {
   "$id": "17",
   "Name": "JobResult",
   "Namespace": "_Specs_.Azure.Core.Lro.Rpc.Legacy",
   "Description": "Result of the job",
   "IsNullable": false,
   "Usage": "Output",
   "Properties": [
    {
     "$id": "18",
     "Name": "jobId",
     "SerializedName": "jobId",
     "Description": "A processing job identifier.",
     "Type": {
      "$id": "19",
      "Name": "string",
      "Kind": "String",
      "IsNullable": false
     },
     "IsRequired": true,
     "IsReadOnly": true
    },
    {
     "$id": "20",
     "Name": "comment",
     "SerializedName": "comment",
     "Description": "Comment.",
     "Type": {
      "$id": "21",
      "Name": "string",
      "Kind": "String",
      "IsNullable": false
     },
     "IsRequired": true,
     "IsReadOnly": true
    },
    {
     "$id": "22",
     "Name": "status",
     "SerializedName": "status",
     "Description": "The status of the processing job.",
     "Type": {
      "$ref": "2"
     },
     "IsRequired": true,
     "IsReadOnly": true
    },
    {
     "$id": "23",
     "Name": "errors",
     "SerializedName": "errors",
     "Description": "Error objects that describes the error when status is \"Failed\".",
     "Type": {
      "$id": "24",
      "Name": "Array",
      "ElementType": {
       "$id": "25",
       "Name": "ErrorResponse",
       "Namespace": "Azure.Core.Foundations",
       "Description": "A response containing error details.",
       "IsNullable": false,
       "Usage": "Output",
       "Properties": [
        {
         "$id": "26",
         "Name": "error",
         "SerializedName": "error",
         "Description": "The error object.",
         "Type": {
          "$id": "27",
          "Name": "Error",
          "Namespace": "Azure.Core.Foundations",
          "Description": "The error object.",
          "IsNullable": false,
          "Usage": "Output",
          "Properties": [
           {
            "$id": "28",
            "Name": "code",
            "SerializedName": "code",
            "Description": "One of a server-defined set of error codes.",
            "Type": {
             "$id": "29",
             "Name": "string",
             "Kind": "String",
             "IsNullable": false
            },
            "IsRequired": true,
            "IsReadOnly": false
           },
           {
            "$id": "30",
            "Name": "message",
            "SerializedName": "message",
            "Description": "A human-readable representation of the error.",
            "Type": {
             "$id": "31",
             "Name": "string",
             "Kind": "String",
             "IsNullable": false
            },
            "IsRequired": true,
            "IsReadOnly": false
           },
           {
            "$id": "32",
            "Name": "target",
            "SerializedName": "target",
            "Description": "The target of the error.",
            "Type": {
             "$id": "33",
             "Name": "string",
             "Kind": "String",
             "IsNullable": false
            },
            "IsRequired": false,
            "IsReadOnly": false
           },
           {
            "$id": "34",
            "Name": "details",
            "SerializedName": "details",
            "Description": "An array of details about specific errors that led to this reported error.",
            "Type": {
             "$id": "35",
             "Name": "Array",
             "ElementType": {
              "$ref": "27"
             },
             "IsNullable": false
            },
            "IsRequired": false,
            "IsReadOnly": false
           },
           {
            "$id": "36",
            "Name": "innererror",
            "SerializedName": "innererror",
            "Description": "An object containing more specific information than the current object about the error.",
            "Type": {
             "$id": "37",
             "Name": "InnerError",
             "Namespace": "Azure.Core.Foundations",
             "Description": "An object containing more specific information about the error. As per Microsoft One API guidelines - https://github.com/Microsoft/api-guidelines/blob/vNext/Guidelines.md#7102-error-condition-responses.",
             "IsNullable": false,
             "Usage": "Output",
             "Properties": [
              {
               "$id": "38",
               "Name": "code",
               "SerializedName": "code",
               "Description": "One of a server-defined set of error codes.",
               "Type": {
                "$id": "39",
                "Name": "string",
                "Kind": "String",
                "IsNullable": false
               },
               "IsRequired": false,
               "IsReadOnly": false
              },
              {
               "$id": "40",
               "Name": "InnerErrorObject",
               "SerializedName": "innererror",
               "Description": "Inner error.",
               "Type": {
                "$ref": "37"
               },
               "IsRequired": false,
               "IsReadOnly": false
              }
             ]
            },
            "IsRequired": false,
            "IsReadOnly": false
           }
          ]
         },
         "IsRequired": true,
         "IsReadOnly": false
        }
       ]
      },
      "IsNullable": false
     },
     "IsRequired": false,
     "IsReadOnly": true
    },
    {
     "$id": "41",
     "Name": "results",
     "SerializedName": "results",
     "Description": "The results.",
     "Type": {
      "$id": "42",
      "Name": "Array",
      "ElementType": {
       "$id": "43",
       "Name": "string",
       "Kind": "String",
       "IsNullable": false
      },
      "IsNullable": false
     },
     "IsRequired": false,
     "IsReadOnly": true
    }
   ]
  },
  {
   "$ref": "25"
  },
  {
   "$ref": "27"
  },
  {
   "$ref": "37"
  },
  {
   "$id": "44",
   "Name": "JobData",
   "Namespace": "_Specs_.Azure.Core.Lro.Rpc.Legacy",
   "Description": "Data of the job",
   "IsNullable": false,
   "Usage": "Input",
   "Properties": [
    {
     "$id": "45",
     "Name": "comment",
     "SerializedName": "comment",
     "Description": "Comment.",
     "Type": {
      "$id": "46",
      "Name": "string",
      "Kind": "String",
      "IsNullable": false
     },
     "IsRequired": true,
     "IsReadOnly": false
    }
   ]
  },
  {
   "$id": "47",
   "Name": "ResourceOperationStatusJobResultJobResultError",
   "Namespace": "Azure.Core",
   "Description": "Provides status details for long running operations.",
   "IsNullable": false,
   "Usage": "Output",
   "Properties": [
    {
     "$id": "48",
     "Name": "id",
     "SerializedName": "id",
     "Description": "The unique ID of the operation.",
     "Type": {
      "$id": "49",
      "Name": "string",
      "Kind": "String",
      "IsNullable": false
     },
     "IsRequired": true,
     "IsReadOnly": false
    },
    {
     "$id": "50",
     "Name": "status",
     "SerializedName": "status",
     "Description": "The status of the operation",
     "Type": {
      "$ref": "9"
     },
     "IsRequired": true,
     "IsReadOnly": false
    },
    {
     "$id": "51",
     "Name": "error",
     "SerializedName": "error",
     "Description": "Error object that describes the error when status is \"Failed\".",
     "Type": {
      "$ref": "27"
     },
     "IsRequired": false,
     "IsReadOnly": false
    },
    {
     "$id": "52",
     "Name": "result",
     "SerializedName": "result",
     "Description": "The result of the operation.",
     "Type": {
      "$ref": "17"
     },
     "IsRequired": false,
     "IsReadOnly": false
    }
   ]
  }
 ],
 "Clients": [
  {
   "$id": "53",
   "Name": "LegacyClient",
   "Description": "",
   "Operations": [],
   "Protocol": {
    "$id": "54"
   },
   "Creatable": true
  },
  {
   "$id": "55",
   "Name": "CreateResourcePollViaOperationLocation",
   "Description": "POST to create resource, poll URL via operation-location header.",
   "Operations": [
    {
<<<<<<< HEAD
     "$id": "56",
     "Name": "createJob",
     "ResourceName": "CreateResourcePollViaOperationLocation",
     "Description": "Creates a Job",
=======
     "$id": "54",
     "Name": "getJob",
     "ResourceName": "JobResult",
     "Description": "Poll a Job",
>>>>>>> 84a45fc1
     "Parameters": [
      {
       "$id": "57",
       "Name": "host",
       "NameInRequest": "host",
       "Description": "TestServer endpoint",
       "Type": {
        "$id": "58",
        "Name": "String",
        "Kind": "String",
        "IsNullable": false
       },
       "Location": "Uri",
       "IsApiVersion": false,
       "IsResourceParameter": false,
       "IsContentType": false,
       "IsRequired": true,
       "IsEndpoint": true,
       "SkipUrlEncoding": false,
       "Explode": false,
       "Kind": "Client",
       "DefaultValue": {
        "$id": "59",
        "Type": {
         "$id": "60",
         "Name": "String",
         "Kind": "String",
         "IsNullable": false
        },
        "Value": "http://localhost:3000"
       }
      },
      {
       "$id": "61",
       "Name": "apiVersion",
       "NameInRequest": "api-version",
       "Description": "",
       "Type": {
        "$id": "62",
        "Name": "String",
        "Kind": "String",
        "IsNullable": false
       },
       "Location": "Query",
       "IsRequired": true,
       "IsApiVersion": true,
       "IsContentType": false,
       "IsEndpoint": false,
       "IsResourceParameter": false,
       "SkipUrlEncoding": false,
       "Explode": false,
       "Kind": "Client",
       "DefaultValue": {
        "$id": "63",
        "Type": {
         "$id": "64",
         "Name": "String",
         "Kind": "String",
         "IsNullable": false
        },
        "Value": "2022-12-01-preview"
       }
      },
      {
<<<<<<< HEAD
       "$id": "65",
=======
       "$id": "63",
       "Name": "jobId",
       "NameInRequest": "jobId",
       "Description": "A processing job identifier.",
       "Type": {
        "$id": "64",
        "Name": "string",
        "Kind": "String",
        "IsNullable": false
       },
       "Location": "Path",
       "IsRequired": true,
       "IsApiVersion": false,
       "IsResourceParameter": false,
       "IsContentType": false,
       "IsEndpoint": false,
       "SkipUrlEncoding": false,
       "Explode": false,
       "Kind": "Method"
      },
      {
       "$id": "65",
       "Name": "accept",
       "NameInRequest": "Accept",
       "Type": {
        "$id": "66",
        "Name": "String",
        "Kind": "String",
        "IsNullable": false
       },
       "Location": "Header",
       "IsApiVersion": false,
       "IsResourceParameter": false,
       "IsContentType": false,
       "IsRequired": true,
       "IsEndpoint": false,
       "SkipUrlEncoding": false,
       "Explode": false,
       "Kind": "Constant",
       "DefaultValue": {
        "$id": "67",
        "Type": {
         "$ref": "66"
        },
        "Value": "application/json"
       }
      }
     ],
     "Responses": [
      {
       "$id": "68",
       "StatusCodes": [
        200
       ],
       "BodyType": {
        "$ref": "17"
       },
       "BodyMediaType": "Json",
       "Headers": [],
       "IsErrorResponse": false
      }
     ],
     "HttpMethod": "GET",
     "RequestBodyMediaType": "None",
     "Uri": "{host}",
     "Path": "/azure/core/lro/rpc/legacy/create-resource-poll-via-operation-location/jobs/{jobId}",
     "BufferResponse": true,
     "GenerateProtocolMethod": true,
     "GenerateConvenienceMethod": true
    },
    {
     "$id": "69",
     "Name": "createJob",
     "ResourceName": "CreateResourcePollViaOperationLocation",
     "Description": "Creates a Job",
     "Parameters": [
      {
       "$ref": "55"
      },
      {
       "$ref": "59"
      },
      {
       "$id": "70",
>>>>>>> 84a45fc1
       "Name": "JobData",
       "NameInRequest": "JobData",
       "Description": "Data of the job",
       "Type": {
        "$ref": "44"
       },
       "Location": "Body",
       "IsRequired": true,
       "IsApiVersion": false,
       "IsResourceParameter": false,
       "IsContentType": false,
       "IsEndpoint": false,
       "SkipUrlEncoding": false,
       "Explode": false,
       "Kind": "Method"
      },
      {
<<<<<<< HEAD
       "$id": "66",
       "Name": "contentType",
       "NameInRequest": "Content-Type",
       "Type": {
        "$id": "67",
=======
       "$id": "71",
       "Name": "contentType",
       "NameInRequest": "Content-Type",
       "Type": {
        "$id": "72",
>>>>>>> 84a45fc1
        "Name": "String",
        "Kind": "String",
        "IsNullable": false
       },
       "Location": "Header",
       "IsApiVersion": false,
       "IsResourceParameter": false,
       "IsContentType": true,
       "IsRequired": true,
       "IsEndpoint": false,
       "SkipUrlEncoding": false,
       "Explode": false,
       "Kind": "Constant",
       "DefaultValue": {
<<<<<<< HEAD
        "$id": "68",
        "Type": {
         "$ref": "67"
=======
        "$id": "73",
        "Type": {
         "$ref": "72"
>>>>>>> 84a45fc1
        },
        "Value": "application/json"
       }
      },
      {
<<<<<<< HEAD
       "$id": "69",
       "Name": "accept",
       "NameInRequest": "Accept",
       "Type": {
        "$id": "70",
=======
       "$id": "74",
       "Name": "accept",
       "NameInRequest": "Accept",
       "Type": {
        "$id": "75",
>>>>>>> 84a45fc1
        "Name": "String",
        "Kind": "String",
        "IsNullable": false
       },
       "Location": "Header",
       "IsApiVersion": false,
       "IsResourceParameter": false,
       "IsContentType": false,
       "IsRequired": true,
       "IsEndpoint": false,
       "SkipUrlEncoding": false,
       "Explode": false,
       "Kind": "Constant",
       "DefaultValue": {
<<<<<<< HEAD
        "$id": "71",
        "Type": {
         "$ref": "70"
=======
        "$id": "76",
        "Type": {
         "$ref": "75"
>>>>>>> 84a45fc1
        },
        "Value": "application/json"
       }
      }
     ],
     "Responses": [
      {
<<<<<<< HEAD
       "$id": "72",
=======
       "$id": "77",
>>>>>>> 84a45fc1
       "StatusCodes": [
        202
       ],
       "BodyType": {
        "$ref": "47"
       },
       "BodyMediaType": "Json",
       "Headers": [
        {
<<<<<<< HEAD
         "$id": "73",
=======
         "$id": "78",
>>>>>>> 84a45fc1
         "Name": "Operation-Location",
         "NameInResponse": "operationLocation",
         "Description": "The location for monitoring the operation state.",
         "Type": {
<<<<<<< HEAD
          "$id": "74",
=======
          "$id": "79",
>>>>>>> 84a45fc1
          "Name": "ResourceLocation",
          "Kind": "Uri",
          "IsNullable": false
         }
        }
       ],
       "IsErrorResponse": false
      }
     ],
     "HttpMethod": "POST",
     "RequestBodyMediaType": "Json",
     "Uri": "{host}",
     "Path": "/azure/core/lro/rpc/legacy/create-resource-poll-via-operation-location/jobs",
     "RequestMediaTypes": [
      "application/json"
     ],
     "BufferResponse": true,
     "LongRunning": {
<<<<<<< HEAD
      "$id": "75",
      "FinalStateVia": 3,
      "FinalResponse": {
       "$id": "76",
       "StatusCodes": [
        200
       ],
=======
      "$id": "80",
      "FinalStateVia": 3,
      "FinalResponse": {
       "$id": "81",
       "StatusCodes": [
        200
       ],
       "BodyType": {
        "$ref": "17"
       },
>>>>>>> 84a45fc1
       "BodyMediaType": "Json"
      }
     },
     "GenerateProtocolMethod": true,
     "GenerateConvenienceMethod": true
    }
   ],
   "Protocol": {
<<<<<<< HEAD
    "$id": "77"
=======
    "$id": "82"
>>>>>>> 84a45fc1
   },
   "Creatable": false,
   "Parent": "LegacyClient"
  }
 ]
}<|MERGE_RESOLUTION|>--- conflicted
+++ resolved
@@ -434,17 +434,10 @@
    "Description": "POST to create resource, poll URL via operation-location header.",
    "Operations": [
     {
-<<<<<<< HEAD
      "$id": "56",
-     "Name": "createJob",
-     "ResourceName": "CreateResourcePollViaOperationLocation",
-     "Description": "Creates a Job",
-=======
-     "$id": "54",
      "Name": "getJob",
      "ResourceName": "JobResult",
      "Description": "Poll a Job",
->>>>>>> 84a45fc1
      "Parameters": [
       {
        "$id": "57",
@@ -509,15 +502,12 @@
        }
       },
       {
-<<<<<<< HEAD
        "$id": "65",
-=======
-       "$id": "63",
        "Name": "jobId",
        "NameInRequest": "jobId",
        "Description": "A processing job identifier.",
        "Type": {
-        "$id": "64",
+        "$id": "66",
         "Name": "string",
         "Kind": "String",
         "IsNullable": false
@@ -533,11 +523,11 @@
        "Kind": "Method"
       },
       {
-       "$id": "65",
+       "$id": "67",
        "Name": "accept",
        "NameInRequest": "Accept",
        "Type": {
-        "$id": "66",
+        "$id": "68",
         "Name": "String",
         "Kind": "String",
         "IsNullable": false
@@ -552,9 +542,9 @@
        "Explode": false,
        "Kind": "Constant",
        "DefaultValue": {
-        "$id": "67",
+        "$id": "69",
         "Type": {
-         "$ref": "66"
+         "$ref": "68"
         },
         "Value": "application/json"
        }
@@ -562,7 +552,7 @@
      ],
      "Responses": [
       {
-       "$id": "68",
+       "$id": "70",
        "StatusCodes": [
         200
        ],
@@ -583,20 +573,19 @@
      "GenerateConvenienceMethod": true
     },
     {
-     "$id": "69",
+     "$id": "71",
      "Name": "createJob",
      "ResourceName": "CreateResourcePollViaOperationLocation",
      "Description": "Creates a Job",
      "Parameters": [
       {
-       "$ref": "55"
-      },
-      {
-       "$ref": "59"
-      },
-      {
-       "$id": "70",
->>>>>>> 84a45fc1
+       "$ref": "57"
+      },
+      {
+       "$ref": "61"
+      },
+      {
+       "$id": "72",
        "Name": "JobData",
        "NameInRequest": "JobData",
        "Description": "Data of the job",
@@ -614,19 +603,11 @@
        "Kind": "Method"
       },
       {
-<<<<<<< HEAD
-       "$id": "66",
+       "$id": "73",
        "Name": "contentType",
        "NameInRequest": "Content-Type",
        "Type": {
-        "$id": "67",
-=======
-       "$id": "71",
-       "Name": "contentType",
-       "NameInRequest": "Content-Type",
-       "Type": {
-        "$id": "72",
->>>>>>> 84a45fc1
+        "$id": "74",
         "Name": "String",
         "Kind": "String",
         "IsNullable": false
@@ -641,33 +622,19 @@
        "Explode": false,
        "Kind": "Constant",
        "DefaultValue": {
-<<<<<<< HEAD
-        "$id": "68",
+        "$id": "75",
         "Type": {
-         "$ref": "67"
-=======
-        "$id": "73",
-        "Type": {
-         "$ref": "72"
->>>>>>> 84a45fc1
+         "$ref": "74"
         },
         "Value": "application/json"
        }
       },
       {
-<<<<<<< HEAD
-       "$id": "69",
+       "$id": "76",
        "Name": "accept",
        "NameInRequest": "Accept",
        "Type": {
-        "$id": "70",
-=======
-       "$id": "74",
-       "Name": "accept",
-       "NameInRequest": "Accept",
-       "Type": {
-        "$id": "75",
->>>>>>> 84a45fc1
+        "$id": "77",
         "Name": "String",
         "Kind": "String",
         "IsNullable": false
@@ -682,15 +649,9 @@
        "Explode": false,
        "Kind": "Constant",
        "DefaultValue": {
-<<<<<<< HEAD
-        "$id": "71",
+        "$id": "78",
         "Type": {
-         "$ref": "70"
-=======
-        "$id": "76",
-        "Type": {
-         "$ref": "75"
->>>>>>> 84a45fc1
+         "$ref": "77"
         },
         "Value": "application/json"
        }
@@ -698,11 +659,7 @@
      ],
      "Responses": [
       {
-<<<<<<< HEAD
-       "$id": "72",
-=======
-       "$id": "77",
->>>>>>> 84a45fc1
+       "$id": "79",
        "StatusCodes": [
         202
        ],
@@ -712,20 +669,12 @@
        "BodyMediaType": "Json",
        "Headers": [
         {
-<<<<<<< HEAD
-         "$id": "73",
-=======
-         "$id": "78",
->>>>>>> 84a45fc1
+         "$id": "80",
          "Name": "Operation-Location",
          "NameInResponse": "operationLocation",
          "Description": "The location for monitoring the operation state.",
          "Type": {
-<<<<<<< HEAD
-          "$id": "74",
-=======
-          "$id": "79",
->>>>>>> 84a45fc1
+          "$id": "81",
           "Name": "ResourceLocation",
           "Kind": "Uri",
           "IsNullable": false
@@ -744,26 +693,13 @@
      ],
      "BufferResponse": true,
      "LongRunning": {
-<<<<<<< HEAD
-      "$id": "75",
+      "$id": "82",
       "FinalStateVia": 3,
       "FinalResponse": {
-       "$id": "76",
+       "$id": "83",
        "StatusCodes": [
         200
        ],
-=======
-      "$id": "80",
-      "FinalStateVia": 3,
-      "FinalResponse": {
-       "$id": "81",
-       "StatusCodes": [
-        200
-       ],
-       "BodyType": {
-        "$ref": "17"
-       },
->>>>>>> 84a45fc1
        "BodyMediaType": "Json"
       }
      },
@@ -772,11 +708,7 @@
     }
    ],
    "Protocol": {
-<<<<<<< HEAD
-    "$id": "77"
-=======
-    "$id": "82"
->>>>>>> 84a45fc1
+    "$id": "84"
    },
    "Creatable": false,
    "Parent": "LegacyClient"
