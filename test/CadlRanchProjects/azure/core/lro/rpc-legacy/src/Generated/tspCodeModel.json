{
 "$id": "1",
 "Name": "_Specs_.Azure.Core.Lro.Rpc.Legacy",
 "Description": "Illustrates bodies templated with Azure Core with long-running operation",
 "ApiVersions": [
  "2022-12-01-preview"
 ],
 "Enums": [
  {
   "$id": "2",
   "Name": "JobStatus",
   "EnumValueType": "String",
   "AllowedValues": [
    {
     "$id": "3",
     "Name": "NotStarted",
     "Value": "notStarted",
     "Description": "The operation is not started."
    },
    {
     "$id": "4",
     "Name": "Running",
     "Value": "running",
     "Description": "The operation is in progress."
    },
    {
     "$id": "5",
     "Name": "Succeeded",
     "Value": "succeeded",
     "Description": "The operation has completed successfully."
    },
    {
     "$id": "6",
     "Name": "Failed",
     "Value": "failed",
     "Description": "The operation has failed."
    },
    {
     "$id": "7",
     "Name": "Canceled",
     "Value": "canceled",
     "Description": "The operation has been canceled by the user."
    },
    {
     "$id": "8",
     "Name": "PartiallyCompleted",
     "Value": "partiallyCompleted",
     "Description": "The operation has partially completed."
    }
   ],
   "Namespace": "_Specs_.Azure.Core.Lro.Rpc.Legacy",
   "Description": "The status of the processing job.",
   "IsExtensible": true,
   "IsNullable": false,
   "Usage": "Output"
  },
  {
   "$id": "9",
   "Name": "OperationState",
   "EnumValueType": "String",
   "AllowedValues": [
    {
     "$id": "10",
     "Name": "NotStarted",
     "Value": "NotStarted",
     "Description": "The operation has not started."
    },
    {
     "$id": "11",
     "Name": "Running",
     "Value": "Running",
     "Description": "The operation is in progress."
    },
    {
     "$id": "12",
     "Name": "Succeeded",
     "Value": "Succeeded",
     "Description": "The operation has completed successfully."
    },
    {
     "$id": "13",
     "Name": "Failed",
     "Value": "Failed",
     "Description": "The operation has failed."
    },
    {
     "$id": "14",
     "Name": "Canceled",
     "Value": "Canceled",
     "Description": "The operation has been canceled by the user."
    }
   ],
   "Namespace": "Azure.Core.Foundations",
   "Description": "Enum describing allowed operation states.",
   "IsExtensible": true,
   "IsNullable": false,
   "Usage": "Output"
  },
  {
   "$id": "15",
   "Name": "Versions",
   "EnumValueType": "String",
   "AllowedValues": [
    {
     "$id": "16",
     "Name": "v2022_12_01_preview",
     "Value": "2022-12-01-preview",
     "Description": "2022-12-01-preview"
    }
   ],
   "Namespace": "_Specs_.Azure.Core.Lro.Rpc.Legacy",
   "Description": "Versions of the service",
   "IsExtensible": true,
   "IsNullable": false,
   "Usage": "None"
  }
 ],
 "Models": [
  {
   "$id": "17",
   "Name": "JobResult",
   "Namespace": "_Specs_.Azure.Core.Lro.Rpc.Legacy",
   "Description": "Result of the job",
   "IsNullable": false,
   "Usage": "Output",
   "Properties": [
    {
     "$id": "18",
     "Name": "jobId",
     "SerializedName": "jobId",
     "Description": "A processing job identifier.",
     "Type": {
      "$id": "19",
      "Name": "string",
      "Kind": "String",
      "IsNullable": false
     },
     "IsRequired": true,
     "IsReadOnly": true
    },
    {
     "$id": "20",
     "Name": "comment",
     "SerializedName": "comment",
     "Description": "Comment.",
     "Type": {
      "$id": "21",
      "Name": "string",
      "Kind": "String",
      "IsNullable": false
     },
     "IsRequired": true,
     "IsReadOnly": true
    },
    {
     "$id": "22",
     "Name": "status",
     "SerializedName": "status",
     "Description": "The status of the processing job.",
     "Type": {
      "$ref": "2"
     },
     "IsRequired": true,
     "IsReadOnly": true
    },
    {
     "$id": "23",
     "Name": "errors",
     "SerializedName": "errors",
     "Description": "Error objects that describes the error when status is \"Failed\".",
     "Type": {
      "$id": "24",
      "Name": "Array",
      "ElementType": {
       "$id": "25",
       "Name": "ErrorResponse",
       "Namespace": "Azure.Core.Foundations",
       "Description": "A response containing error details.",
       "IsNullable": false,
       "Usage": "Output",
       "Properties": [
        {
         "$id": "26",
         "Name": "error",
         "SerializedName": "error",
         "Description": "The error object.",
         "Type": {
          "$id": "27",
          "Name": "Error",
          "Namespace": "Azure.Core.Foundations",
          "Description": "The error object.",
          "IsNullable": false,
          "Usage": "Output",
          "Properties": [
           {
            "$id": "28",
            "Name": "code",
            "SerializedName": "code",
            "Description": "One of a server-defined set of error codes.",
            "Type": {
             "$id": "29",
             "Name": "string",
             "Kind": "String",
             "IsNullable": false
            },
            "IsRequired": true,
            "IsReadOnly": false
           },
           {
            "$id": "30",
            "Name": "message",
            "SerializedName": "message",
            "Description": "A human-readable representation of the error.",
            "Type": {
             "$id": "31",
             "Name": "string",
             "Kind": "String",
             "IsNullable": false
            },
            "IsRequired": true,
            "IsReadOnly": false
           },
           {
            "$id": "32",
            "Name": "target",
            "SerializedName": "target",
            "Description": "The target of the error.",
            "Type": {
             "$id": "33",
             "Name": "string",
             "Kind": "String",
             "IsNullable": false
            },
            "IsRequired": false,
            "IsReadOnly": false
           },
           {
            "$id": "34",
            "Name": "details",
            "SerializedName": "details",
            "Description": "An array of details about specific errors that led to this reported error.",
            "Type": {
             "$id": "35",
             "Name": "Array",
             "ElementType": {
              "$ref": "27"
             },
             "IsNullable": false
            },
            "IsRequired": false,
            "IsReadOnly": false
           },
           {
            "$id": "36",
            "Name": "innererror",
            "SerializedName": "innererror",
            "Description": "An object containing more specific information than the current object about the error.",
            "Type": {
             "$id": "37",
             "Name": "InnerError",
             "Namespace": "Azure.Core.Foundations",
             "Description": "An object containing more specific information about the error. As per Microsoft One API guidelines - https://github.com/Microsoft/api-guidelines/blob/vNext/Guidelines.md#7102-error-condition-responses.",
             "IsNullable": false,
             "Usage": "Output",
             "Properties": [
              {
               "$id": "38",
               "Name": "code",
               "SerializedName": "code",
               "Description": "One of a server-defined set of error codes.",
               "Type": {
                "$id": "39",
                "Name": "string",
                "Kind": "String",
                "IsNullable": false
               },
               "IsRequired": false,
               "IsReadOnly": false
              },
              {
               "$id": "40",
               "Name": "InnerErrorObject",
               "SerializedName": "innererror",
               "Description": "Inner error.",
               "Type": {
                "$ref": "37"
               },
               "IsRequired": false,
               "IsReadOnly": false
              }
             ]
            },
            "IsRequired": false,
            "IsReadOnly": false
           }
          ]
         },
         "IsRequired": true,
         "IsReadOnly": false
        }
       ]
      },
      "IsNullable": false
     },
     "IsRequired": false,
     "IsReadOnly": true
    },
    {
     "$id": "41",
     "Name": "results",
     "SerializedName": "results",
     "Description": "The results.",
     "Type": {
      "$id": "42",
      "Name": "Array",
      "ElementType": {
       "$id": "43",
       "Name": "string",
       "Kind": "String",
       "IsNullable": false
      },
      "IsNullable": false
     },
     "IsRequired": false,
     "IsReadOnly": true
    }
   ]
  },
  {
   "$ref": "25"
  },
  {
   "$ref": "27"
  },
  {
   "$ref": "37"
  },
  {
   "$id": "44",
   "Name": "JobData",
   "Namespace": "_Specs_.Azure.Core.Lro.Rpc.Legacy",
   "Description": "Data of the job",
   "IsNullable": false,
   "Usage": "Input",
   "Properties": [
    {
     "$id": "45",
     "Name": "comment",
     "SerializedName": "comment",
     "Description": "Comment.",
     "Type": {
      "$id": "46",
      "Name": "string",
      "Kind": "String",
      "IsNullable": false
     },
     "IsRequired": true,
     "IsReadOnly": false
    }
   ]
  },
  {
   "$id": "47",
   "Name": "ResourceOperationStatusJobResultJobResultError",
   "Namespace": "Azure.Core",
   "Description": "Provides status details for long running operations.",
   "IsNullable": false,
   "Usage": "Output",
   "Properties": [
    {
     "$id": "48",
     "Name": "id",
     "SerializedName": "id",
     "Description": "The unique ID of the operation.",
     "Type": {
      "$id": "49",
      "Name": "string",
      "Kind": "String",
      "IsNullable": false
     },
     "IsRequired": true,
     "IsReadOnly": false
    },
    {
     "$id": "50",
     "Name": "status",
     "SerializedName": "status",
     "Description": "The status of the operation",
     "Type": {
      "$ref": "9"
     },
     "IsRequired": true,
     "IsReadOnly": false
    },
    {
     "$id": "51",
     "Name": "error",
     "SerializedName": "error",
     "Description": "Error object that describes the error when status is \"Failed\".",
     "Type": {
      "$ref": "27"
     },
     "IsRequired": false,
     "IsReadOnly": false
    },
    {
     "$id": "52",
     "Name": "result",
     "SerializedName": "result",
     "Description": "The result of the operation.",
     "Type": {
      "$ref": "17"
     },
     "IsRequired": false,
     "IsReadOnly": false
    }
   ]
  }
 ],
 "Clients": [
  {
   "$id": "53",
   "Name": "LegacyClient",
   "Description": "POST to create resource, poll URL via operation-location header.",
   "Operations": [
    {
     "$id": "54",
     "Name": "getJob",
     "ResourceName": "JobResult",
     "Description": "Poll a Job",
     "Parameters": [
      {
       "$id": "55",
       "Name": "host",
       "NameInRequest": "host",
       "Description": "TestServer endpoint",
       "Type": {
        "$id": "56",
        "Name": "String",
        "Kind": "String",
        "IsNullable": false
       },
       "Location": "Uri",
       "IsApiVersion": false,
       "IsResourceParameter": false,
       "IsContentType": false,
       "IsRequired": true,
       "IsEndpoint": true,
       "SkipUrlEncoding": false,
       "Explode": false,
       "Kind": "Client",
       "DefaultValue": {
        "$id": "57",
        "Type": {
         "$id": "58",
         "Name": "String",
         "Kind": "String",
         "IsNullable": false
        },
        "Value": "http://localhost:3000"
       }
      },
      {
       "$id": "59",
       "Name": "apiVersion",
       "NameInRequest": "api-version",
       "Description": "",
       "Type": {
        "$id": "60",
        "Name": "String",
        "Kind": "String",
        "IsNullable": false
       },
       "Location": "Query",
       "IsRequired": true,
       "IsApiVersion": true,
       "IsContentType": false,
       "IsEndpoint": false,
       "IsResourceParameter": false,
       "SkipUrlEncoding": false,
       "Explode": false,
       "Kind": "Client",
       "DefaultValue": {
        "$id": "61",
        "Type": {
         "$id": "62",
         "Name": "String",
         "Kind": "String",
         "IsNullable": false
        },
        "Value": "2022-12-01-preview"
       }
      },
      {
       "$id": "63",
       "Name": "jobId",
       "NameInRequest": "jobId",
       "Description": "A processing job identifier.",
       "Type": {
        "$id": "64",
        "Name": "string",
        "Kind": "String",
        "IsNullable": false
       },
       "Location": "Path",
       "IsRequired": true,
       "IsApiVersion": false,
       "IsResourceParameter": false,
       "IsContentType": false,
       "IsEndpoint": false,
       "SkipUrlEncoding": false,
       "Explode": false,
       "Kind": "Method"
      },
      {
       "$id": "65",
       "Name": "accept",
       "NameInRequest": "Accept",
       "Type": {
        "$id": "66",
        "Name": "String",
        "Kind": "String",
        "IsNullable": false
       },
       "Location": "Header",
       "IsApiVersion": false,
       "IsResourceParameter": false,
       "IsContentType": false,
       "IsRequired": true,
       "IsEndpoint": false,
       "SkipUrlEncoding": false,
       "Explode": false,
       "Kind": "Constant",
       "DefaultValue": {
        "$id": "67",
        "Type": {
         "$ref": "66"
        },
        "Value": "application/json"
       }
      }
     ],
     "Responses": [
      {
       "$id": "68",
       "StatusCodes": [
        200
       ],
       "BodyType": {
        "$ref": "17"
       },
       "BodyMediaType": "Json",
       "Headers": [],
       "IsErrorResponse": false
      }
     ],
     "HttpMethod": "GET",
     "RequestBodyMediaType": "None",
     "Uri": "{host}",
     "Path": "/azure/core/lro/rpc/legacy/create-resource-poll-via-operation-location/jobs/{jobId}",
     "BufferResponse": true,
     "GenerateProtocolMethod": true,
     "GenerateConvenienceMethod": true
    },
    {
     "$id": "69",
     "Name": "createJob",
     "ResourceName": "CreateResourcePollViaOperationLocation",
     "Description": "Creates a Job",
     "Parameters": [
      {
       "$ref": "55"
      },
      {
       "$ref": "59"
      },
      {
       "$id": "70",
       "Name": "JobData",
       "NameInRequest": "JobData",
       "Description": "Data of the job",
       "Type": {
        "$ref": "44"
       },
       "Location": "Body",
       "IsRequired": true,
       "IsApiVersion": false,
       "IsResourceParameter": false,
       "IsContentType": false,
       "IsEndpoint": false,
       "SkipUrlEncoding": false,
       "Explode": false,
       "Kind": "Method"
      },
      {
<<<<<<< HEAD
       "$id": "64",
       "Name": "accept",
       "NameInRequest": "Accept",
=======
       "$id": "71",
       "Name": "contentType",
       "NameInRequest": "Content-Type",
>>>>>>> ce355872
       "Type": {
        "$id": "72",
        "Name": "String",
        "Kind": "String",
        "IsNullable": false
       },
       "Location": "Header",
       "IsApiVersion": false,
       "IsResourceParameter": false,
       "IsContentType": false,
       "IsRequired": true,
       "IsEndpoint": false,
       "SkipUrlEncoding": false,
       "Explode": false,
       "Kind": "Constant",
       "DefaultValue": {
        "$id": "73",
        "Type": {
         "$ref": "72"
        },
        "Value": "application/json"
       }
      },
      {
<<<<<<< HEAD
       "$id": "67",
       "Name": "contentType",
       "NameInRequest": "Content-Type",
=======
       "$id": "74",
       "Name": "accept",
       "NameInRequest": "Accept",
>>>>>>> ce355872
       "Type": {
        "$id": "75",
        "Name": "String",
        "Kind": "String",
        "IsNullable": false
       },
       "Location": "Header",
       "IsApiVersion": false,
       "IsResourceParameter": false,
       "IsContentType": true,
       "IsRequired": true,
       "IsEndpoint": false,
       "SkipUrlEncoding": false,
       "Explode": false,
       "Kind": "Constant",
       "DefaultValue": {
        "$id": "76",
        "Type": {
         "$ref": "75"
        },
        "Value": "application/json"
       }
      }
     ],
     "Responses": [
      {
       "$id": "77",
       "StatusCodes": [
        202
       ],
       "BodyType": {
        "$ref": "47"
       },
       "BodyMediaType": "Json",
       "Headers": [
        {
         "$id": "78",
         "Name": "Operation-Location",
         "NameInResponse": "operationLocation",
         "Description": "The location for monitoring the operation state.",
         "Type": {
          "$id": "79",
          "Name": "ResourceLocation",
          "Kind": "Uri",
          "IsNullable": false
         }
        }
       ],
       "IsErrorResponse": false,
       "ContentTypes": [
        "application/json"
       ]
      }
     ],
     "HttpMethod": "POST",
     "RequestBodyMediaType": "Json",
     "Uri": "{host}",
     "Path": "/azure/core/lro/rpc/legacy/create-resource-poll-via-operation-location/jobs",
     "RequestMediaTypes": [
      "application/json"
     ],
     "BufferResponse": true,
     "LongRunning": {
      "$id": "80",
      "FinalStateVia": 3,
      "FinalResponse": {
       "$id": "81",
       "StatusCodes": [
        200
       ],
       "BodyType": {
        "$ref": "17"
       },
       "BodyMediaType": "Json"
      }
     },
     "GenerateProtocolMethod": true,
     "GenerateConvenienceMethod": true
    }
   ],
   "Protocol": {
    "$id": "82"
   },
   "Creatable": true
  }
 ]
}<|MERGE_RESOLUTION|>--- conflicted
+++ resolved
@@ -593,15 +593,9 @@
        "Kind": "Method"
       },
       {
-<<<<<<< HEAD
-       "$id": "64",
-       "Name": "accept",
-       "NameInRequest": "Accept",
-=======
        "$id": "71",
        "Name": "contentType",
        "NameInRequest": "Content-Type",
->>>>>>> ce355872
        "Type": {
         "$id": "72",
         "Name": "String",
@@ -626,15 +620,9 @@
        }
       },
       {
-<<<<<<< HEAD
-       "$id": "67",
-       "Name": "contentType",
-       "NameInRequest": "Content-Type",
-=======
        "$id": "74",
        "Name": "accept",
        "NameInRequest": "Accept",
->>>>>>> ce355872
        "Type": {
         "$id": "75",
         "Name": "String",
