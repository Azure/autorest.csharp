{
 "$id": "1",
 "Name": "_Specs_.Azure.Core.Scalar",
 "ApiVersions": [
  "2022-12-01-preview"
 ],
 "Enums": [
  {
   "$id": "2",
   "Kind": "enum",
   "Name": "Versions",
   "CrossLanguageDefinitionId": "_Specs_.Azure.Core.Scalar.Versions",
   "ValueType": {
    "$id": "3",
    "Kind": "string",
    "Name": "string",
    "CrossLanguageDefinitionId": "TypeSpec.string"
   },
   "Values": [
    {
     "$id": "4",
     "Name": "v2022_12_01_preview",
     "Value": "2022-12-01-preview",
     "Description": "The version 2022-12-01-preview."
    }
   ],
   "Description": "The version of the API.",
   "IsExtensible": false,
   "Usage": "None"
  }
 ],
 "Models": [
  {
   "$id": "5",
   "Kind": "model",
   "Name": "AzureLocationModel",
   "CrossLanguageDefinitionId": "_Specs_.Azure.Core.Scalar.AzureLocationModel",
   "Usage": "RoundTrip",
   "Properties": [
    {
     "$id": "6",
     "Name": "location",
     "SerializedName": "location",
     "Description": "",
     "Type": {
      "$id": "7",
      "Kind": "string",
      "Name": "azureLocation",
      "CrossLanguageDefinitionId": "Azure.Core.azureLocation"
     },
     "IsRequired": true,
     "IsReadOnly": false
    }
   ]
  }
 ],
 "Clients": [
  {
   "$id": "8",
   "Name": "ScalarClient",
   "Description": "",
   "Operations": [],
   "Protocol": {
    "$id": "9"
   },
   "Parameters": [
    {
     "$id": "10",
     "Name": "host",
     "NameInRequest": "host",
     "Description": "TestServer endpoint",
     "Type": {
      "$id": "11",
<<<<<<< HEAD
      "Kind": "string",
      "Name": "string",
      "CrossLanguageDefinitionId": ""
=======
      "Kind": "string"
>>>>>>> d4a5bea0
     },
     "Location": "Uri",
     "IsApiVersion": false,
     "IsResourceParameter": false,
     "IsContentType": false,
     "IsRequired": true,
     "IsEndpoint": true,
     "SkipUrlEncoding": false,
     "Explode": false,
     "Kind": "Client",
     "DefaultValue": {
      "$id": "12",
      "Type": {
       "$id": "13",
<<<<<<< HEAD
       "Kind": "string",
       "Name": "string",
       "CrossLanguageDefinitionId": ""
=======
       "Kind": "string"
>>>>>>> d4a5bea0
      },
      "Value": "http://localhost:3000"
     }
    }
   ]
  },
  {
   "$id": "14",
   "Name": "AzureLocationScalar",
   "Description": "",
   "Operations": [
    {
     "$id": "15",
     "Name": "get",
     "ResourceName": "AzureLocationScalar",
     "Description": "get azureLocation value",
     "Accessibility": "public",
     "Parameters": [
      {
       "$ref": "10"
      },
      {
       "$id": "16",
       "Name": "accept",
       "NameInRequest": "Accept",
       "Type": {
        "$id": "17",
        "Kind": "string",
        "Name": "string",
        "CrossLanguageDefinitionId": ""
       },
       "Location": "Header",
       "IsApiVersion": false,
       "IsResourceParameter": false,
       "IsContentType": false,
       "IsRequired": true,
       "IsEndpoint": false,
       "SkipUrlEncoding": false,
       "Explode": false,
       "Kind": "Constant",
       "DefaultValue": {
        "$id": "18",
        "Type": {
         "$ref": "17"
        },
        "Value": "application/json"
       }
      }
     ],
     "Responses": [
      {
       "$id": "19",
       "StatusCodes": [
        200
       ],
       "BodyType": {
        "$id": "20",
        "Kind": "string",
        "Name": "azureLocation",
        "CrossLanguageDefinitionId": "Azure.Core.azureLocation"
       },
       "BodyMediaType": "Json",
       "Headers": [],
       "IsErrorResponse": false,
       "ContentTypes": [
        "application/json"
       ]
      }
     ],
     "HttpMethod": "GET",
     "RequestBodyMediaType": "None",
     "Uri": "{host}",
     "Path": "/azure/core/scalar/azureLocation",
     "BufferResponse": true,
     "GenerateProtocolMethod": true,
     "GenerateConvenienceMethod": true
    },
    {
     "$id": "21",
     "Name": "put",
     "ResourceName": "AzureLocationScalar",
     "Description": "put azureLocation value",
     "Accessibility": "public",
     "Parameters": [
      {
       "$ref": "10"
      },
      {
       "$id": "22",
       "Name": "body",
       "NameInRequest": "body",
       "Description": "_",
       "Type": {
        "$id": "23",
        "Kind": "string",
        "Name": "azureLocation",
        "CrossLanguageDefinitionId": "Azure.Core.azureLocation"
       },
       "Location": "Body",
       "IsRequired": true,
       "IsApiVersion": false,
       "IsResourceParameter": false,
       "IsContentType": false,
       "IsEndpoint": false,
       "SkipUrlEncoding": false,
       "Explode": false,
       "Kind": "Method"
      },
      {
       "$id": "24",
       "Name": "contentType",
       "NameInRequest": "Content-Type",
       "Type": {
        "$id": "25",
        "Kind": "string",
        "Name": "string",
        "CrossLanguageDefinitionId": ""
       },
       "Location": "Header",
       "IsApiVersion": false,
       "IsResourceParameter": false,
       "IsContentType": true,
       "IsRequired": true,
       "IsEndpoint": false,
       "SkipUrlEncoding": false,
       "Explode": false,
       "Kind": "Constant",
       "DefaultValue": {
        "$id": "26",
        "Type": {
         "$ref": "25"
        },
        "Value": "application/json"
       }
      },
      {
       "$id": "27",
       "Name": "accept",
       "NameInRequest": "Accept",
       "Type": {
        "$id": "28",
        "Kind": "string",
        "Name": "string",
        "CrossLanguageDefinitionId": ""
       },
       "Location": "Header",
       "IsApiVersion": false,
       "IsResourceParameter": false,
       "IsContentType": false,
       "IsRequired": true,
       "IsEndpoint": false,
       "SkipUrlEncoding": false,
       "Explode": false,
       "Kind": "Constant",
       "DefaultValue": {
        "$id": "29",
        "Type": {
         "$ref": "28"
        },
        "Value": "application/json"
       }
      }
     ],
     "Responses": [
      {
       "$id": "30",
       "StatusCodes": [
        204
       ],
       "BodyMediaType": "Json",
       "Headers": [],
       "IsErrorResponse": false
      }
     ],
     "HttpMethod": "PUT",
     "RequestBodyMediaType": "None",
     "Uri": "{host}",
     "Path": "/azure/core/scalar/azureLocation",
     "RequestMediaTypes": [
      "application/json"
     ],
     "BufferResponse": true,
     "GenerateProtocolMethod": true,
     "GenerateConvenienceMethod": true
    },
    {
     "$id": "31",
     "Name": "post",
     "ResourceName": "AzureLocationScalar",
     "Description": "post a model which has azureLocation property",
     "Accessibility": "public",
     "Parameters": [
      {
       "$ref": "10"
      },
      {
       "$id": "32",
       "Name": "body",
       "NameInRequest": "body",
       "Description": "_",
       "Type": {
        "$ref": "5"
       },
       "Location": "Body",
       "IsRequired": true,
       "IsApiVersion": false,
       "IsResourceParameter": false,
       "IsContentType": false,
       "IsEndpoint": false,
       "SkipUrlEncoding": false,
       "Explode": false,
       "Kind": "Method"
      },
      {
       "$id": "33",
       "Name": "accept",
       "NameInRequest": "Accept",
       "Type": {
        "$id": "34",
        "Kind": "string",
        "Name": "string",
        "CrossLanguageDefinitionId": ""
       },
       "Location": "Header",
       "IsApiVersion": false,
       "IsResourceParameter": false,
       "IsContentType": false,
       "IsRequired": true,
       "IsEndpoint": false,
       "SkipUrlEncoding": false,
       "Explode": false,
       "Kind": "Constant",
       "DefaultValue": {
        "$id": "35",
        "Type": {
         "$ref": "34"
        },
        "Value": "application/json"
       }
      },
      {
       "$id": "36",
       "Name": "contentType",
       "NameInRequest": "Content-Type",
       "Type": {
        "$id": "37",
        "Kind": "string",
        "Name": "string",
        "CrossLanguageDefinitionId": ""
       },
       "Location": "Header",
       "IsApiVersion": false,
       "IsResourceParameter": false,
       "IsContentType": true,
       "IsRequired": true,
       "IsEndpoint": false,
       "SkipUrlEncoding": false,
       "Explode": false,
       "Kind": "Constant",
       "DefaultValue": {
        "$id": "38",
        "Type": {
         "$ref": "37"
        },
        "Value": "application/json"
       }
      }
     ],
     "Responses": [
      {
       "$id": "39",
       "StatusCodes": [
        200
       ],
       "BodyType": {
        "$ref": "5"
       },
       "BodyMediaType": "Json",
       "Headers": [],
       "IsErrorResponse": false,
       "ContentTypes": [
        "application/json"
       ]
      }
     ],
     "HttpMethod": "POST",
     "RequestBodyMediaType": "Json",
     "Uri": "{host}",
     "Path": "/azure/core/scalar/azureLocation",
     "RequestMediaTypes": [
      "application/json"
     ],
     "BufferResponse": true,
     "GenerateProtocolMethod": true,
     "GenerateConvenienceMethod": true
    },
    {
     "$id": "40",
     "Name": "header",
     "ResourceName": "AzureLocationScalar",
     "Description": "azureLocation value header",
     "Accessibility": "public",
     "Parameters": [
      {
       "$ref": "10"
      },
      {
       "$id": "41",
       "Name": "region",
       "NameInRequest": "region",
       "Description": "_",
       "Type": {
        "$id": "42",
        "Kind": "string",
        "Name": "azureLocation",
        "CrossLanguageDefinitionId": "Azure.Core.azureLocation"
       },
       "Location": "Header",
       "IsRequired": true,
       "IsApiVersion": false,
       "IsResourceParameter": false,
       "IsContentType": false,
       "IsEndpoint": false,
       "SkipUrlEncoding": false,
       "Explode": false,
       "Kind": "Method"
      },
      {
       "$id": "43",
       "Name": "accept",
       "NameInRequest": "Accept",
       "Type": {
        "$id": "44",
        "Kind": "string",
        "Name": "string",
        "CrossLanguageDefinitionId": ""
       },
       "Location": "Header",
       "IsApiVersion": false,
       "IsResourceParameter": false,
       "IsContentType": false,
       "IsRequired": true,
       "IsEndpoint": false,
       "SkipUrlEncoding": false,
       "Explode": false,
       "Kind": "Constant",
       "DefaultValue": {
        "$id": "45",
        "Type": {
         "$ref": "44"
        },
        "Value": "application/json"
       }
      }
     ],
     "Responses": [
      {
       "$id": "46",
       "StatusCodes": [
        204
       ],
       "BodyMediaType": "Json",
       "Headers": [],
       "IsErrorResponse": false
      }
     ],
     "HttpMethod": "POST",
     "RequestBodyMediaType": "None",
     "Uri": "{host}",
     "Path": "/azure/core/scalar/azureLocation/header",
     "BufferResponse": true,
     "GenerateProtocolMethod": true,
     "GenerateConvenienceMethod": true
    },
    {
     "$id": "47",
     "Name": "query",
     "ResourceName": "AzureLocationScalar",
     "Description": "azureLocation value query",
     "Accessibility": "public",
     "Parameters": [
      {
       "$ref": "10"
      },
      {
       "$id": "48",
       "Name": "region",
       "NameInRequest": "region",
       "Description": "_",
       "Type": {
        "$id": "49",
        "Kind": "string",
        "Name": "azureLocation",
        "CrossLanguageDefinitionId": "Azure.Core.azureLocation"
       },
       "Location": "Query",
       "IsRequired": true,
       "IsApiVersion": false,
       "IsResourceParameter": false,
       "IsContentType": false,
       "IsEndpoint": false,
       "SkipUrlEncoding": false,
       "Explode": false,
       "Kind": "Method"
      },
      {
       "$id": "50",
       "Name": "accept",
       "NameInRequest": "Accept",
       "Type": {
        "$id": "51",
        "Kind": "string",
        "Name": "string",
        "CrossLanguageDefinitionId": ""
       },
       "Location": "Header",
       "IsApiVersion": false,
       "IsResourceParameter": false,
       "IsContentType": false,
       "IsRequired": true,
       "IsEndpoint": false,
       "SkipUrlEncoding": false,
       "Explode": false,
       "Kind": "Constant",
       "DefaultValue": {
        "$id": "52",
        "Type": {
         "$ref": "51"
        },
        "Value": "application/json"
       }
      }
     ],
     "Responses": [
      {
       "$id": "53",
       "StatusCodes": [
        204
       ],
       "BodyMediaType": "Json",
       "Headers": [],
       "IsErrorResponse": false
      }
     ],
     "HttpMethod": "POST",
     "RequestBodyMediaType": "None",
     "Uri": "{host}",
     "Path": "/azure/core/scalar/azureLocation/query",
     "BufferResponse": true,
     "GenerateProtocolMethod": true,
     "GenerateConvenienceMethod": true
    }
   ],
   "Protocol": {
    "$id": "54"
   },
   "Parent": "ScalarClient",
   "Parameters": [
    {
     "$ref": "10"
    }
   ]
  }
 ]
}<|MERGE_RESOLUTION|>--- conflicted
+++ resolved
@@ -71,13 +71,9 @@
      "Description": "TestServer endpoint",
      "Type": {
       "$id": "11",
-<<<<<<< HEAD
       "Kind": "string",
       "Name": "string",
-      "CrossLanguageDefinitionId": ""
-=======
-      "Kind": "string"
->>>>>>> d4a5bea0
+      "CrossLanguageDefinitionId": "TypeSpec.string"
      },
      "Location": "Uri",
      "IsApiVersion": false,
@@ -92,13 +88,9 @@
       "$id": "12",
       "Type": {
        "$id": "13",
-<<<<<<< HEAD
        "Kind": "string",
        "Name": "string",
-       "CrossLanguageDefinitionId": ""
-=======
-       "Kind": "string"
->>>>>>> d4a5bea0
+       "CrossLanguageDefinitionId": "TypeSpec.string"
       },
       "Value": "http://localhost:3000"
      }
