--- conflicted
+++ resolved
@@ -11,8 +11,7 @@
    "Name": "Versions",
    "ValueType": {
     "$id": "3",
-    "Kind": "string",
-    "IsNullable": false
+    "Kind": "string"
    },
    "Values": [
     {
@@ -42,16 +41,9 @@
      "SerializedName": "location",
      "Description": "",
      "Type": {
-<<<<<<< HEAD
-      "$id": "6",
-      "Kind": "Primitive",
-      "Name": "AzureLocation"
-=======
       "$id": "7",
       "Kind": "azureLocation",
-      "IsNullable": false,
       "Encode": "string"
->>>>>>> 9b8a321f
      },
      "IsRequired": true,
      "IsReadOnly": false
@@ -150,16 +142,9 @@
         200
        ],
        "BodyType": {
-<<<<<<< HEAD
-        "$id": "19",
-        "Kind": "Primitive",
-        "Name": "AzureLocation"
-=======
         "$id": "20",
         "Kind": "azureLocation",
-        "IsNullable": false,
         "Encode": "string"
->>>>>>> 9b8a321f
        },
        "BodyMediaType": "Json",
        "Headers": [],
@@ -193,16 +178,9 @@
        "NameInRequest": "body",
        "Description": "_",
        "Type": {
-<<<<<<< HEAD
-        "$id": "22",
-        "Kind": "Primitive",
-        "Name": "AzureLocation"
-=======
         "$id": "23",
         "Kind": "azureLocation",
-        "IsNullable": false,
         "Encode": "string"
->>>>>>> 9b8a321f
        },
        "Location": "Body",
        "IsRequired": true,
@@ -414,16 +392,9 @@
        "NameInRequest": "region",
        "Description": "_",
        "Type": {
-<<<<<<< HEAD
-        "$id": "41",
-        "Kind": "Primitive",
-        "Name": "AzureLocation"
-=======
         "$id": "42",
         "Kind": "azureLocation",
-        "IsNullable": false,
         "Encode": "string"
->>>>>>> 9b8a321f
        },
        "Location": "Header",
        "IsRequired": true,
@@ -497,16 +468,9 @@
        "NameInRequest": "region",
        "Description": "_",
        "Type": {
-<<<<<<< HEAD
-        "$id": "48",
-        "Kind": "Primitive",
-        "Name": "AzureLocation"
-=======
         "$id": "49",
         "Kind": "azureLocation",
-        "IsNullable": false,
         "Encode": "string"
->>>>>>> 9b8a321f
        },
        "Location": "Query",
        "IsRequired": true,
