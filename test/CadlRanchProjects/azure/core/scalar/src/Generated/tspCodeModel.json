--- conflicted
+++ resolved
@@ -6,26 +6,17 @@
  ],
  "Enums": [
   {
-<<<<<<< HEAD
    "$id": "1",
-   "Kind": "Enum",
-=======
-   "$id": "2",
    "Kind": "enum",
->>>>>>> f4b8779e
    "Name": "Versions",
    "ValueType": {
-    "$id": "3",
+    "$id": "2",
     "Kind": "string",
     "IsNullable": false
    },
    "Values": [
     {
-<<<<<<< HEAD
-     "$id": "2",
-=======
-     "$id": "4",
->>>>>>> f4b8779e
+     "$id": "3",
      "Name": "v2022_12_01_preview",
      "Value": "2022-12-01-preview",
      "Description": "The version 2022-12-01-preview."
@@ -40,11 +31,7 @@
  ],
  "Models": [
   {
-<<<<<<< HEAD
-   "$id": "3",
-=======
-   "$id": "5",
->>>>>>> f4b8779e
+   "$id": "4",
    "Kind": "Model",
    "Name": "AzureLocationModel",
    "Namespace": "_Specs_.Azure.Core.Scalar",
@@ -52,26 +39,15 @@
    "Usage": "RoundTrip",
    "Properties": [
     {
-<<<<<<< HEAD
-     "$id": "4",
-=======
-     "$id": "6",
->>>>>>> f4b8779e
+     "$id": "5",
      "Name": "location",
      "SerializedName": "location",
      "Description": "",
      "Type": {
-<<<<<<< HEAD
-      "$id": "5",
-      "Kind": "Primitive",
-      "Name": "AzureLocation",
-      "IsNullable": false
-=======
-      "$id": "7",
+      "$id": "6",
       "Kind": "azureLocation",
       "IsNullable": false,
       "Encode": "string"
->>>>>>> f4b8779e
      },
      "IsRequired": true,
      "IsReadOnly": false
@@ -81,41 +57,23 @@
  ],
  "Clients": [
   {
-<<<<<<< HEAD
-   "$id": "6",
-=======
-   "$id": "8",
->>>>>>> f4b8779e
+   "$id": "7",
    "Name": "ScalarClient",
    "Description": "",
    "Operations": [],
    "Protocol": {
-<<<<<<< HEAD
-    "$id": "7"
-=======
-    "$id": "9"
->>>>>>> f4b8779e
+    "$id": "8"
    },
    "Creatable": true,
    "Parameters": [
     {
-<<<<<<< HEAD
-     "$id": "8",
-=======
-     "$id": "10",
->>>>>>> f4b8779e
+     "$id": "9",
      "Name": "host",
      "NameInRequest": "host",
      "Description": "TestServer endpoint",
      "Type": {
-<<<<<<< HEAD
-      "$id": "9",
-      "Kind": "Primitive",
-      "Name": "String",
-=======
-      "$id": "11",
+      "$id": "10",
       "Kind": "string",
->>>>>>> f4b8779e
       "IsNullable": false
      },
      "Location": "Uri",
@@ -128,18 +86,10 @@
      "Explode": false,
      "Kind": "Client",
      "DefaultValue": {
-<<<<<<< HEAD
-      "$id": "10",
+      "$id": "11",
       "Type": {
-       "$id": "11",
-       "Kind": "Primitive",
-       "Name": "String",
-=======
-      "$id": "12",
-      "Type": {
-       "$id": "13",
+       "$id": "12",
        "Kind": "string",
->>>>>>> f4b8779e
        "IsNullable": false
       },
       "Value": "http://localhost:3000"
@@ -148,68 +98,41 @@
    ]
   },
   {
-<<<<<<< HEAD
-   "$id": "12",
-=======
-   "$id": "14",
->>>>>>> f4b8779e
+   "$id": "13",
    "Name": "AzureLocationScalar",
    "Description": "",
    "Operations": [
     {
-<<<<<<< HEAD
-     "$id": "13",
-=======
-     "$id": "15",
->>>>>>> f4b8779e
+     "$id": "14",
      "Name": "get",
      "ResourceName": "AzureLocationScalar",
      "Description": "get azureLocation value",
      "Parameters": [
       {
-<<<<<<< HEAD
-       "$ref": "8"
-      },
-      {
-       "$id": "14",
+       "$ref": "9"
+      },
+      {
+       "$id": "15",
        "Name": "accept",
        "NameInRequest": "Accept",
        "Type": {
-        "$id": "15",
-        "Kind": "Primitive",
-        "Name": "String",
-=======
-       "$ref": "10"
-      },
-      {
-       "$id": "16",
-       "Name": "accept",
-       "NameInRequest": "Accept",
-       "Type": {
+        "$id": "16",
+        "Kind": "string",
+        "IsNullable": false
+       },
+       "Location": "Header",
+       "IsApiVersion": false,
+       "IsResourceParameter": false,
+       "IsContentType": false,
+       "IsRequired": true,
+       "IsEndpoint": false,
+       "SkipUrlEncoding": false,
+       "Explode": false,
+       "Kind": "Constant",
+       "DefaultValue": {
         "$id": "17",
-        "Kind": "string",
->>>>>>> f4b8779e
-        "IsNullable": false
-       },
-       "Location": "Header",
-       "IsApiVersion": false,
-       "IsResourceParameter": false,
-       "IsContentType": false,
-       "IsRequired": true,
-       "IsEndpoint": false,
-       "SkipUrlEncoding": false,
-       "Explode": false,
-       "Kind": "Constant",
-       "DefaultValue": {
-<<<<<<< HEAD
-        "$id": "16",
-        "Type": {
-         "$ref": "15"
-=======
-        "$id": "18",
-        "Type": {
-         "$ref": "17"
->>>>>>> f4b8779e
+        "Type": {
+         "$ref": "16"
         },
         "Value": "application/json"
        }
@@ -217,26 +140,15 @@
      ],
      "Responses": [
       {
-<<<<<<< HEAD
-       "$id": "17",
-=======
-       "$id": "19",
->>>>>>> f4b8779e
+       "$id": "18",
        "StatusCodes": [
         200
        ],
        "BodyType": {
-<<<<<<< HEAD
-        "$id": "18",
-        "Kind": "Primitive",
-        "Name": "AzureLocation",
-        "IsNullable": false
-=======
-        "$id": "20",
+        "$id": "19",
         "Kind": "azureLocation",
         "IsNullable": false,
         "Encode": "string"
->>>>>>> f4b8779e
        },
        "BodyMediaType": "Json",
        "Headers": [],
@@ -255,42 +167,24 @@
      "GenerateConvenienceMethod": true
     },
     {
-<<<<<<< HEAD
-     "$id": "19",
-=======
-     "$id": "21",
->>>>>>> f4b8779e
+     "$id": "20",
      "Name": "put",
      "ResourceName": "AzureLocationScalar",
      "Description": "put azureLocation value",
      "Parameters": [
       {
-<<<<<<< HEAD
-       "$ref": "8"
-      },
-      {
-       "$id": "20",
-=======
-       "$ref": "10"
-      },
-      {
-       "$id": "22",
->>>>>>> f4b8779e
+       "$ref": "9"
+      },
+      {
+       "$id": "21",
        "Name": "body",
        "NameInRequest": "body",
        "Description": "_",
        "Type": {
-<<<<<<< HEAD
-        "$id": "21",
-        "Kind": "Primitive",
-        "Name": "AzureLocation",
-        "IsNullable": false
-=======
-        "$id": "23",
+        "$id": "22",
         "Kind": "azureLocation",
         "IsNullable": false,
         "Encode": "string"
->>>>>>> f4b8779e
        },
        "Location": "Body",
        "IsRequired": true,
@@ -303,85 +197,53 @@
        "Kind": "Method"
       },
       {
-<<<<<<< HEAD
-       "$id": "22",
+       "$id": "23",
        "Name": "contentType",
        "NameInRequest": "Content-Type",
        "Type": {
-        "$id": "23",
-        "Kind": "Primitive",
-        "Name": "String",
-=======
-       "$id": "24",
-       "Name": "contentType",
-       "NameInRequest": "Content-Type",
-       "Type": {
+        "$id": "24",
+        "Kind": "string",
+        "IsNullable": false
+       },
+       "Location": "Header",
+       "IsApiVersion": false,
+       "IsResourceParameter": false,
+       "IsContentType": true,
+       "IsRequired": true,
+       "IsEndpoint": false,
+       "SkipUrlEncoding": false,
+       "Explode": false,
+       "Kind": "Constant",
+       "DefaultValue": {
         "$id": "25",
-        "Kind": "string",
->>>>>>> f4b8779e
-        "IsNullable": false
-       },
-       "Location": "Header",
-       "IsApiVersion": false,
-       "IsResourceParameter": false,
-       "IsContentType": true,
-       "IsRequired": true,
-       "IsEndpoint": false,
-       "SkipUrlEncoding": false,
-       "Explode": false,
-       "Kind": "Constant",
-       "DefaultValue": {
-<<<<<<< HEAD
-        "$id": "24",
-        "Type": {
-         "$ref": "23"
-=======
-        "$id": "26",
-        "Type": {
-         "$ref": "25"
->>>>>>> f4b8779e
-        },
-        "Value": "application/json"
-       }
-      },
-      {
-<<<<<<< HEAD
-       "$id": "25",
+        "Type": {
+         "$ref": "24"
+        },
+        "Value": "application/json"
+       }
+      },
+      {
+       "$id": "26",
        "Name": "accept",
        "NameInRequest": "Accept",
        "Type": {
-        "$id": "26",
-        "Kind": "Primitive",
-        "Name": "String",
-=======
-       "$id": "27",
-       "Name": "accept",
-       "NameInRequest": "Accept",
-       "Type": {
+        "$id": "27",
+        "Kind": "string",
+        "IsNullable": false
+       },
+       "Location": "Header",
+       "IsApiVersion": false,
+       "IsResourceParameter": false,
+       "IsContentType": false,
+       "IsRequired": true,
+       "IsEndpoint": false,
+       "SkipUrlEncoding": false,
+       "Explode": false,
+       "Kind": "Constant",
+       "DefaultValue": {
         "$id": "28",
-        "Kind": "string",
->>>>>>> f4b8779e
-        "IsNullable": false
-       },
-       "Location": "Header",
-       "IsApiVersion": false,
-       "IsResourceParameter": false,
-       "IsContentType": false,
-       "IsRequired": true,
-       "IsEndpoint": false,
-       "SkipUrlEncoding": false,
-       "Explode": false,
-       "Kind": "Constant",
-       "DefaultValue": {
-<<<<<<< HEAD
-        "$id": "27",
-        "Type": {
-         "$ref": "26"
-=======
-        "$id": "29",
-        "Type": {
-         "$ref": "28"
->>>>>>> f4b8779e
+        "Type": {
+         "$ref": "27"
         },
         "Value": "application/json"
        }
@@ -389,11 +251,7 @@
      ],
      "Responses": [
       {
-<<<<<<< HEAD
-       "$id": "28",
-=======
-       "$id": "30",
->>>>>>> f4b8779e
+       "$id": "29",
        "StatusCodes": [
         204
        ],
@@ -414,36 +272,21 @@
      "GenerateConvenienceMethod": true
     },
     {
-<<<<<<< HEAD
-     "$id": "29",
-=======
-     "$id": "31",
->>>>>>> f4b8779e
+     "$id": "30",
      "Name": "post",
      "ResourceName": "AzureLocationScalar",
      "Description": "post a model which has azureLocation property",
      "Parameters": [
       {
-<<<<<<< HEAD
-       "$ref": "8"
-      },
-      {
-       "$id": "30",
-=======
-       "$ref": "10"
-      },
-      {
-       "$id": "32",
->>>>>>> f4b8779e
+       "$ref": "9"
+      },
+      {
+       "$id": "31",
        "Name": "body",
        "NameInRequest": "body",
        "Description": "_",
        "Type": {
-<<<<<<< HEAD
-        "$ref": "3"
-=======
-        "$ref": "5"
->>>>>>> f4b8779e
+        "$ref": "4"
        },
        "Location": "Body",
        "IsRequired": true,
@@ -456,85 +299,53 @@
        "Kind": "Method"
       },
       {
-<<<<<<< HEAD
-       "$id": "31",
+       "$id": "32",
        "Name": "accept",
        "NameInRequest": "Accept",
        "Type": {
-        "$id": "32",
-        "Kind": "Primitive",
-        "Name": "String",
-=======
-       "$id": "33",
-       "Name": "accept",
-       "NameInRequest": "Accept",
-       "Type": {
+        "$id": "33",
+        "Kind": "string",
+        "IsNullable": false
+       },
+       "Location": "Header",
+       "IsApiVersion": false,
+       "IsResourceParameter": false,
+       "IsContentType": false,
+       "IsRequired": true,
+       "IsEndpoint": false,
+       "SkipUrlEncoding": false,
+       "Explode": false,
+       "Kind": "Constant",
+       "DefaultValue": {
         "$id": "34",
-        "Kind": "string",
->>>>>>> f4b8779e
-        "IsNullable": false
-       },
-       "Location": "Header",
-       "IsApiVersion": false,
-       "IsResourceParameter": false,
-       "IsContentType": false,
-       "IsRequired": true,
-       "IsEndpoint": false,
-       "SkipUrlEncoding": false,
-       "Explode": false,
-       "Kind": "Constant",
-       "DefaultValue": {
-<<<<<<< HEAD
-        "$id": "33",
-        "Type": {
-         "$ref": "32"
-=======
-        "$id": "35",
-        "Type": {
-         "$ref": "34"
->>>>>>> f4b8779e
-        },
-        "Value": "application/json"
-       }
-      },
-      {
-<<<<<<< HEAD
-       "$id": "34",
+        "Type": {
+         "$ref": "33"
+        },
+        "Value": "application/json"
+       }
+      },
+      {
+       "$id": "35",
        "Name": "contentType",
        "NameInRequest": "Content-Type",
        "Type": {
-        "$id": "35",
-        "Kind": "Primitive",
-        "Name": "String",
-=======
-       "$id": "36",
-       "Name": "contentType",
-       "NameInRequest": "Content-Type",
-       "Type": {
+        "$id": "36",
+        "Kind": "string",
+        "IsNullable": false
+       },
+       "Location": "Header",
+       "IsApiVersion": false,
+       "IsResourceParameter": false,
+       "IsContentType": true,
+       "IsRequired": true,
+       "IsEndpoint": false,
+       "SkipUrlEncoding": false,
+       "Explode": false,
+       "Kind": "Constant",
+       "DefaultValue": {
         "$id": "37",
-        "Kind": "string",
->>>>>>> f4b8779e
-        "IsNullable": false
-       },
-       "Location": "Header",
-       "IsApiVersion": false,
-       "IsResourceParameter": false,
-       "IsContentType": true,
-       "IsRequired": true,
-       "IsEndpoint": false,
-       "SkipUrlEncoding": false,
-       "Explode": false,
-       "Kind": "Constant",
-       "DefaultValue": {
-<<<<<<< HEAD
-        "$id": "36",
-        "Type": {
-         "$ref": "35"
-=======
-        "$id": "38",
-        "Type": {
-         "$ref": "37"
->>>>>>> f4b8779e
+        "Type": {
+         "$ref": "36"
         },
         "Value": "application/json"
        }
@@ -542,20 +353,12 @@
      ],
      "Responses": [
       {
-<<<<<<< HEAD
-       "$id": "37",
-=======
-       "$id": "39",
->>>>>>> f4b8779e
+       "$id": "38",
        "StatusCodes": [
         200
        ],
        "BodyType": {
-<<<<<<< HEAD
-        "$ref": "3"
-=======
-        "$ref": "5"
->>>>>>> f4b8779e
+        "$ref": "4"
        },
        "BodyMediaType": "Json",
        "Headers": [],
@@ -577,42 +380,24 @@
      "GenerateConvenienceMethod": true
     },
     {
-<<<<<<< HEAD
-     "$id": "38",
-=======
-     "$id": "40",
->>>>>>> f4b8779e
+     "$id": "39",
      "Name": "header",
      "ResourceName": "AzureLocationScalar",
      "Description": "azureLocation value header",
      "Parameters": [
       {
-<<<<<<< HEAD
-       "$ref": "8"
-      },
-      {
-       "$id": "39",
-=======
-       "$ref": "10"
-      },
-      {
-       "$id": "41",
->>>>>>> f4b8779e
+       "$ref": "9"
+      },
+      {
+       "$id": "40",
        "Name": "region",
        "NameInRequest": "region",
        "Description": "_",
        "Type": {
-<<<<<<< HEAD
-        "$id": "40",
-        "Kind": "Primitive",
-        "Name": "AzureLocation",
-        "IsNullable": false
-=======
-        "$id": "42",
+        "$id": "41",
         "Kind": "azureLocation",
         "IsNullable": false,
         "Encode": "string"
->>>>>>> f4b8779e
        },
        "Location": "Header",
        "IsRequired": true,
@@ -625,43 +410,27 @@
        "Kind": "Method"
       },
       {
-<<<<<<< HEAD
-       "$id": "41",
+       "$id": "42",
        "Name": "accept",
        "NameInRequest": "Accept",
        "Type": {
-        "$id": "42",
-        "Kind": "Primitive",
-        "Name": "String",
-=======
-       "$id": "43",
-       "Name": "accept",
-       "NameInRequest": "Accept",
-       "Type": {
+        "$id": "43",
+        "Kind": "string",
+        "IsNullable": false
+       },
+       "Location": "Header",
+       "IsApiVersion": false,
+       "IsResourceParameter": false,
+       "IsContentType": false,
+       "IsRequired": true,
+       "IsEndpoint": false,
+       "SkipUrlEncoding": false,
+       "Explode": false,
+       "Kind": "Constant",
+       "DefaultValue": {
         "$id": "44",
-        "Kind": "string",
->>>>>>> f4b8779e
-        "IsNullable": false
-       },
-       "Location": "Header",
-       "IsApiVersion": false,
-       "IsResourceParameter": false,
-       "IsContentType": false,
-       "IsRequired": true,
-       "IsEndpoint": false,
-       "SkipUrlEncoding": false,
-       "Explode": false,
-       "Kind": "Constant",
-       "DefaultValue": {
-<<<<<<< HEAD
-        "$id": "43",
-        "Type": {
-         "$ref": "42"
-=======
-        "$id": "45",
-        "Type": {
-         "$ref": "44"
->>>>>>> f4b8779e
+        "Type": {
+         "$ref": "43"
         },
         "Value": "application/json"
        }
@@ -669,11 +438,7 @@
      ],
      "Responses": [
       {
-<<<<<<< HEAD
-       "$id": "44",
-=======
-       "$id": "46",
->>>>>>> f4b8779e
+       "$id": "45",
        "StatusCodes": [
         204
        ],
@@ -691,42 +456,24 @@
      "GenerateConvenienceMethod": true
     },
     {
-<<<<<<< HEAD
-     "$id": "45",
-=======
-     "$id": "47",
->>>>>>> f4b8779e
+     "$id": "46",
      "Name": "query",
      "ResourceName": "AzureLocationScalar",
      "Description": "azureLocation value query",
      "Parameters": [
       {
-<<<<<<< HEAD
-       "$ref": "8"
-      },
-      {
-       "$id": "46",
-=======
-       "$ref": "10"
-      },
-      {
-       "$id": "48",
->>>>>>> f4b8779e
+       "$ref": "9"
+      },
+      {
+       "$id": "47",
        "Name": "region",
        "NameInRequest": "region",
        "Description": "_",
        "Type": {
-<<<<<<< HEAD
-        "$id": "47",
-        "Kind": "Primitive",
-        "Name": "AzureLocation",
-        "IsNullable": false
-=======
-        "$id": "49",
+        "$id": "48",
         "Kind": "azureLocation",
         "IsNullable": false,
         "Encode": "string"
->>>>>>> f4b8779e
        },
        "Location": "Query",
        "IsRequired": true,
@@ -739,43 +486,27 @@
        "Kind": "Method"
       },
       {
-<<<<<<< HEAD
-       "$id": "48",
+       "$id": "49",
        "Name": "accept",
        "NameInRequest": "Accept",
        "Type": {
-        "$id": "49",
-        "Kind": "Primitive",
-        "Name": "String",
-=======
-       "$id": "50",
-       "Name": "accept",
-       "NameInRequest": "Accept",
-       "Type": {
+        "$id": "50",
+        "Kind": "string",
+        "IsNullable": false
+       },
+       "Location": "Header",
+       "IsApiVersion": false,
+       "IsResourceParameter": false,
+       "IsContentType": false,
+       "IsRequired": true,
+       "IsEndpoint": false,
+       "SkipUrlEncoding": false,
+       "Explode": false,
+       "Kind": "Constant",
+       "DefaultValue": {
         "$id": "51",
-        "Kind": "string",
->>>>>>> f4b8779e
-        "IsNullable": false
-       },
-       "Location": "Header",
-       "IsApiVersion": false,
-       "IsResourceParameter": false,
-       "IsContentType": false,
-       "IsRequired": true,
-       "IsEndpoint": false,
-       "SkipUrlEncoding": false,
-       "Explode": false,
-       "Kind": "Constant",
-       "DefaultValue": {
-<<<<<<< HEAD
-        "$id": "50",
-        "Type": {
-         "$ref": "49"
-=======
-        "$id": "52",
-        "Type": {
-         "$ref": "51"
->>>>>>> f4b8779e
+        "Type": {
+         "$ref": "50"
         },
         "Value": "application/json"
        }
@@ -783,11 +514,7 @@
      ],
      "Responses": [
       {
-<<<<<<< HEAD
-       "$id": "51",
-=======
-       "$id": "53",
->>>>>>> f4b8779e
+       "$id": "52",
        "StatusCodes": [
         204
        ],
@@ -806,21 +533,13 @@
     }
    ],
    "Protocol": {
-<<<<<<< HEAD
-    "$id": "52"
-=======
-    "$id": "54"
->>>>>>> f4b8779e
+    "$id": "53"
    },
    "Creatable": false,
    "Parent": "ScalarClient",
    "Parameters": [
     {
-<<<<<<< HEAD
-     "$ref": "8"
-=======
-     "$ref": "10"
->>>>>>> f4b8779e
+     "$ref": "9"
     }
    ]
   }
