--- conflicted
+++ resolved
@@ -24,12 +24,7 @@
    "Namespace": "_Specs_.Azure.Core.Scalar",
    "Description": "The version of the API.",
    "IsExtensible": false,
-<<<<<<< HEAD
-   "IsNullable": false,
    "Usage": "ApiVersionEnum"
-=======
-   "Usage": "None"
->>>>>>> 64632414
   }
  ],
  "Models": [
@@ -38,12 +33,7 @@
    "Kind": "Model",
    "Name": "AzureLocationModel",
    "Namespace": "_Specs_.Azure.Core.Scalar",
-<<<<<<< HEAD
-   "IsNullable": false,
    "Usage": "Input,Output",
-=======
-   "Usage": "RoundTrip",
->>>>>>> 64632414
    "Properties": [
     {
      "$id": "6",
