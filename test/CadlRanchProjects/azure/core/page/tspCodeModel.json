--- conflicted
+++ resolved
@@ -617,26 +617,23 @@
      "Accessibility": "public",
      "Parameters": [
       {
-<<<<<<< HEAD
-       "$id": "60",
-=======
        "$id": "63",
-       "Name": "endpoint",
-       "NameInRequest": "endpoint",
+       "Name": "apiVersion",
+       "NameInRequest": "api-version",
+       "Description": "The API version to use for this operation.",
        "Type": {
         "$id": "64",
-        "kind": "url",
-        "name": "url",
-        "crossLanguageDefinitionId": "TypeSpec.url"
-       },
-       "Location": "Uri",
-       "IsApiVersion": false,
-       "IsResourceParameter": false,
+        "kind": "string",
+        "name": "string",
+        "crossLanguageDefinitionId": "TypeSpec.string",
+        "decorators": []
+       },
+       "Location": "Query",
+       "IsApiVersion": true,
        "IsContentType": false,
+       "IsEndpoint": false,
+       "Explode": false,
        "IsRequired": true,
-       "IsEndpoint": true,
-       "SkipUrlEncoding": false,
-       "Explode": false,
        "Kind": "Client",
        "DefaultValue": {
         "$id": "65",
@@ -646,87 +643,24 @@
          "name": "string",
          "crossLanguageDefinitionId": "TypeSpec.string"
         },
-        "Value": "http://localhost:3000"
-       }
-      },
-      {
-       "$id": "67",
->>>>>>> 6835b74d
-       "Name": "apiVersion",
-       "NameInRequest": "api-version",
-       "Description": "The API version to use for this operation.",
-       "Type": {
-<<<<<<< HEAD
-        "$id": "61",
-        "Kind": "string",
-        "Name": "string",
-        "CrossLanguageDefinitionId": "TypeSpec.string",
-        "Decorators": []
-=======
-        "$id": "68",
-        "kind": "string",
-        "name": "string",
-        "crossLanguageDefinitionId": "TypeSpec.string",
-        "decorators": []
->>>>>>> 6835b74d
-       },
-       "Location": "Query",
-       "IsApiVersion": true,
-       "IsContentType": false,
-       "IsEndpoint": false,
-       "Explode": false,
-       "IsRequired": true,
-       "Kind": "Client",
-       "DefaultValue": {
-<<<<<<< HEAD
-        "$id": "62",
-        "Type": {
-         "$id": "63",
-         "Kind": "string",
-         "Name": "string",
-         "CrossLanguageDefinitionId": "TypeSpec.string"
-=======
-        "$id": "69",
-        "Type": {
-         "$id": "70",
-         "kind": "string",
-         "name": "string",
-         "crossLanguageDefinitionId": "TypeSpec.string"
->>>>>>> 6835b74d
-        },
         "Value": "2022-12-01-preview"
        },
        "Decorators": [],
        "SkipUrlEncoding": false
       },
       {
-<<<<<<< HEAD
-       "$id": "64",
+       "$id": "67",
        "Name": "accept",
        "NameInRequest": "Accept",
        "Type": {
-        "$id": "65",
-        "Kind": "constant",
-        "ValueType": {
-         "$id": "66",
-         "Kind": "string",
-         "Name": "string",
-         "CrossLanguageDefinitionId": "TypeSpec.string",
-         "Decorators": []
-=======
-       "$id": "71",
-       "Name": "accept",
-       "NameInRequest": "Accept",
-       "Type": {
-        "$id": "72",
+        "$id": "68",
         "kind": "constant",
         "valueType": {
-         "$id": "73",
+         "$id": "69",
          "kind": "string",
          "name": "string",
          "crossLanguageDefinitionId": "TypeSpec.string",
          "decorators": []
->>>>>>> 6835b74d
         },
         "value": "application/json",
         "decorators": []
@@ -744,11 +678,7 @@
      ],
      "Responses": [
       {
-<<<<<<< HEAD
-       "$id": "67",
-=======
-       "$id": "74",
->>>>>>> 6835b74d
+       "$id": "70",
        "StatusCodes": [
         200
        ],
@@ -769,11 +699,7 @@
      "Path": "/azure/core/page/page",
      "BufferResponse": true,
      "Paging": {
-<<<<<<< HEAD
-      "$id": "68",
-=======
-      "$id": "75",
->>>>>>> 6835b74d
+      "$id": "71",
       "ItemName": "value",
       "NextLinkName": "nextLink"
      },
@@ -783,42 +709,23 @@
      "Decorators": []
     },
     {
-<<<<<<< HEAD
-     "$id": "69",
-=======
-     "$id": "76",
->>>>>>> 6835b74d
+     "$id": "72",
      "Name": "listWithParameters",
      "ResourceName": "Page",
      "Description": "List with extensible enum parameter Azure.Core.Page<>.",
      "Accessibility": "public",
      "Parameters": [
       {
-<<<<<<< HEAD
-       "$id": "70",
-=======
-       "$ref": "63"
-      },
-      {
-       "$id": "77",
->>>>>>> 6835b74d
+       "$id": "73",
        "Name": "apiVersion",
        "NameInRequest": "api-version",
        "Description": "The API version to use for this operation.",
        "Type": {
-<<<<<<< HEAD
-        "$id": "71",
-        "Kind": "string",
-        "Name": "string",
-        "CrossLanguageDefinitionId": "TypeSpec.string",
-        "Decorators": []
-=======
-        "$id": "78",
+        "$id": "74",
         "kind": "string",
         "name": "string",
         "crossLanguageDefinitionId": "TypeSpec.string",
         "decorators": []
->>>>>>> 6835b74d
        },
        "Location": "Query",
        "IsApiVersion": true,
@@ -828,21 +735,12 @@
        "IsRequired": true,
        "Kind": "Client",
        "DefaultValue": {
-<<<<<<< HEAD
-        "$id": "72",
+        "$id": "75",
         "Type": {
-         "$id": "73",
-         "Kind": "string",
-         "Name": "string",
-         "CrossLanguageDefinitionId": "TypeSpec.string"
-=======
-        "$id": "79",
-        "Type": {
-         "$id": "80",
+         "$id": "76",
          "kind": "string",
          "name": "string",
          "crossLanguageDefinitionId": "TypeSpec.string"
->>>>>>> 6835b74d
         },
         "Value": "2022-12-01-preview"
        },
@@ -850,11 +748,7 @@
        "SkipUrlEncoding": false
       },
       {
-<<<<<<< HEAD
-       "$id": "74",
-=======
-       "$id": "81",
->>>>>>> 6835b74d
+       "$id": "77",
        "Name": "another",
        "NameInRequest": "another",
        "Description": "Another query parameter.",
@@ -872,34 +766,19 @@
        "SkipUrlEncoding": false
       },
       {
-<<<<<<< HEAD
-       "$id": "75",
-=======
-       "$id": "82",
->>>>>>> 6835b74d
+       "$id": "78",
        "Name": "contentType",
        "NameInRequest": "Content-Type",
        "Description": "Body parameter's content type. Known values are application/json",
        "Type": {
-<<<<<<< HEAD
-        "$id": "76",
-        "Kind": "constant",
-        "ValueType": {
-         "$id": "77",
-         "Kind": "string",
-         "Name": "string",
-         "CrossLanguageDefinitionId": "TypeSpec.string",
-         "Decorators": []
-=======
-        "$id": "83",
+        "$id": "79",
         "kind": "constant",
         "valueType": {
-         "$id": "84",
+         "$id": "80",
          "kind": "string",
          "name": "string",
          "crossLanguageDefinitionId": "TypeSpec.string",
          "decorators": []
->>>>>>> 6835b74d
         },
         "value": "application/json",
         "decorators": []
@@ -915,33 +794,18 @@
        "SkipUrlEncoding": false
       },
       {
-<<<<<<< HEAD
-       "$id": "78",
+       "$id": "81",
        "Name": "accept",
        "NameInRequest": "Accept",
        "Type": {
-        "$id": "79",
-        "Kind": "constant",
-        "ValueType": {
-         "$id": "80",
-         "Kind": "string",
-         "Name": "string",
-         "CrossLanguageDefinitionId": "TypeSpec.string",
-         "Decorators": []
-=======
-       "$id": "85",
-       "Name": "accept",
-       "NameInRequest": "Accept",
-       "Type": {
-        "$id": "86",
+        "$id": "82",
         "kind": "constant",
         "valueType": {
-         "$id": "87",
+         "$id": "83",
          "kind": "string",
          "name": "string",
          "crossLanguageDefinitionId": "TypeSpec.string",
          "decorators": []
->>>>>>> 6835b74d
         },
         "value": "application/json",
         "decorators": []
@@ -957,11 +821,7 @@
        "SkipUrlEncoding": false
       },
       {
-<<<<<<< HEAD
-       "$id": "81",
-=======
-       "$id": "88",
->>>>>>> 6835b74d
+       "$id": "84",
        "Name": "bodyInput",
        "NameInRequest": "bodyInput",
        "Description": "The body of the input.",
@@ -981,11 +841,7 @@
      ],
      "Responses": [
       {
-<<<<<<< HEAD
-       "$id": "82",
-=======
-       "$id": "89",
->>>>>>> 6835b74d
+       "$id": "85",
        "StatusCodes": [
         200
        ],
@@ -1009,11 +865,7 @@
      ],
      "BufferResponse": true,
      "Paging": {
-<<<<<<< HEAD
-      "$id": "83",
-=======
-      "$id": "90",
->>>>>>> 6835b74d
+      "$id": "86",
       "ItemName": "value",
       "NextLinkName": "nextLink"
      },
@@ -1023,42 +875,23 @@
      "Decorators": []
     },
     {
-<<<<<<< HEAD
-     "$id": "84",
-=======
-     "$id": "91",
->>>>>>> 6835b74d
+     "$id": "87",
      "Name": "listWithCustomPageModel",
      "ResourceName": "Page",
      "Description": "List with custom page model.",
      "Accessibility": "public",
      "Parameters": [
       {
-<<<<<<< HEAD
-       "$id": "85",
-=======
-       "$ref": "63"
-      },
-      {
-       "$id": "92",
->>>>>>> 6835b74d
+       "$id": "88",
        "Name": "apiVersion",
        "NameInRequest": "api-version",
        "Description": "The API version to use for this operation.",
        "Type": {
-<<<<<<< HEAD
-        "$id": "86",
-        "Kind": "string",
-        "Name": "string",
-        "CrossLanguageDefinitionId": "TypeSpec.string",
-        "Decorators": []
-=======
-        "$id": "93",
+        "$id": "89",
         "kind": "string",
         "name": "string",
         "crossLanguageDefinitionId": "TypeSpec.string",
         "decorators": []
->>>>>>> 6835b74d
        },
        "Location": "Query",
        "IsApiVersion": true,
@@ -1068,21 +901,12 @@
        "IsRequired": true,
        "Kind": "Client",
        "DefaultValue": {
-<<<<<<< HEAD
-        "$id": "87",
+        "$id": "90",
         "Type": {
-         "$id": "88",
-         "Kind": "string",
-         "Name": "string",
-         "CrossLanguageDefinitionId": "TypeSpec.string"
-=======
-        "$id": "94",
-        "Type": {
-         "$id": "95",
+         "$id": "91",
          "kind": "string",
          "name": "string",
          "crossLanguageDefinitionId": "TypeSpec.string"
->>>>>>> 6835b74d
         },
         "Value": "2022-12-01-preview"
        },
@@ -1090,33 +914,18 @@
        "SkipUrlEncoding": false
       },
       {
-<<<<<<< HEAD
-       "$id": "89",
+       "$id": "92",
        "Name": "accept",
        "NameInRequest": "Accept",
        "Type": {
-        "$id": "90",
-        "Kind": "constant",
-        "ValueType": {
-         "$id": "91",
-         "Kind": "string",
-         "Name": "string",
-         "CrossLanguageDefinitionId": "TypeSpec.string",
-         "Decorators": []
-=======
-       "$id": "96",
-       "Name": "accept",
-       "NameInRequest": "Accept",
-       "Type": {
-        "$id": "97",
+        "$id": "93",
         "kind": "constant",
         "valueType": {
-         "$id": "98",
+         "$id": "94",
          "kind": "string",
          "name": "string",
          "crossLanguageDefinitionId": "TypeSpec.string",
          "decorators": []
->>>>>>> 6835b74d
         },
         "value": "application/json",
         "decorators": []
@@ -1134,11 +943,7 @@
      ],
      "Responses": [
       {
-<<<<<<< HEAD
-       "$id": "92",
-=======
-       "$id": "99",
->>>>>>> 6835b74d
+       "$id": "95",
        "StatusCodes": [
         200
        ],
@@ -1159,11 +964,7 @@
      "Path": "/azure/core/page/custom-page",
      "BufferResponse": true,
      "Paging": {
-<<<<<<< HEAD
-      "$id": "93",
-=======
-      "$id": "100",
->>>>>>> 6835b74d
+      "$id": "96",
       "ItemName": "items",
       "NextLinkName": "nextLink"
      },
@@ -1174,19 +975,18 @@
     }
    ],
    "Protocol": {
-<<<<<<< HEAD
-    "$id": "94"
+    "$id": "97"
    },
    "Parameters": [
     {
-     "$id": "95",
+     "$id": "98",
      "Name": "endpoint",
      "NameInRequest": "endpoint",
      "Type": {
-      "$id": "96",
-      "Kind": "url",
-      "Name": "url",
-      "CrossLanguageDefinitionId": "TypeSpec.url"
+      "$id": "99",
+      "kind": "url",
+      "name": "url",
+      "crossLanguageDefinitionId": "TypeSpec.url"
      },
      "Location": "Uri",
      "IsApiVersion": false,
@@ -1198,22 +998,15 @@
      "Explode": false,
      "Kind": "Client",
      "DefaultValue": {
-      "$id": "97",
+      "$id": "100",
       "Type": {
-       "$id": "98",
-       "Kind": "string",
-       "Name": "string",
-       "CrossLanguageDefinitionId": "TypeSpec.string"
+       "$id": "101",
+       "kind": "string",
+       "name": "string",
+       "crossLanguageDefinitionId": "TypeSpec.string"
       },
       "Value": "http://localhost:3000"
      }
-=======
-    "$id": "101"
-   },
-   "Parameters": [
-    {
-     "$ref": "63"
->>>>>>> 6835b74d
     }
    ],
    "Decorators": []
@@ -1230,26 +1023,23 @@
      "Accessibility": "public",
      "Parameters": [
       {
-<<<<<<< HEAD
-       "$id": "101",
-=======
        "$id": "104",
-       "Name": "endpoint",
-       "NameInRequest": "endpoint",
+       "Name": "apiVersion",
+       "NameInRequest": "api-version",
+       "Description": "The API version to use for this operation.",
        "Type": {
         "$id": "105",
-        "kind": "url",
-        "name": "url",
-        "crossLanguageDefinitionId": "TypeSpec.url"
-       },
-       "Location": "Uri",
-       "IsApiVersion": false,
-       "IsResourceParameter": false,
+        "kind": "string",
+        "name": "string",
+        "crossLanguageDefinitionId": "TypeSpec.string",
+        "decorators": []
+       },
+       "Location": "Query",
+       "IsApiVersion": true,
        "IsContentType": false,
+       "IsEndpoint": false,
+       "Explode": false,
        "IsRequired": true,
-       "IsEndpoint": true,
-       "SkipUrlEncoding": false,
-       "Explode": false,
        "Kind": "Client",
        "DefaultValue": {
         "$id": "106",
@@ -1259,87 +1049,24 @@
          "name": "string",
          "crossLanguageDefinitionId": "TypeSpec.string"
         },
-        "Value": "http://localhost:3000"
-       }
-      },
-      {
-       "$id": "108",
->>>>>>> 6835b74d
-       "Name": "apiVersion",
-       "NameInRequest": "api-version",
-       "Description": "The API version to use for this operation.",
-       "Type": {
-<<<<<<< HEAD
-        "$id": "102",
-        "Kind": "string",
-        "Name": "string",
-        "CrossLanguageDefinitionId": "TypeSpec.string",
-        "Decorators": []
-=======
-        "$id": "109",
-        "kind": "string",
-        "name": "string",
-        "crossLanguageDefinitionId": "TypeSpec.string",
-        "decorators": []
->>>>>>> 6835b74d
-       },
-       "Location": "Query",
-       "IsApiVersion": true,
-       "IsContentType": false,
-       "IsEndpoint": false,
-       "Explode": false,
-       "IsRequired": true,
-       "Kind": "Client",
-       "DefaultValue": {
-<<<<<<< HEAD
-        "$id": "103",
-        "Type": {
-         "$id": "104",
-         "Kind": "string",
-         "Name": "string",
-         "CrossLanguageDefinitionId": "TypeSpec.string"
-=======
-        "$id": "110",
-        "Type": {
-         "$id": "111",
-         "kind": "string",
-         "name": "string",
-         "crossLanguageDefinitionId": "TypeSpec.string"
->>>>>>> 6835b74d
-        },
         "Value": "2022-12-01-preview"
        },
        "Decorators": [],
        "SkipUrlEncoding": false
       },
       {
-<<<<<<< HEAD
-       "$id": "105",
+       "$id": "108",
        "Name": "accept",
        "NameInRequest": "Accept",
        "Type": {
-        "$id": "106",
-        "Kind": "constant",
-        "ValueType": {
-         "$id": "107",
-         "Kind": "string",
-         "Name": "string",
-         "CrossLanguageDefinitionId": "TypeSpec.string",
-         "Decorators": []
-=======
-       "$id": "112",
-       "Name": "accept",
-       "NameInRequest": "Accept",
-       "Type": {
-        "$id": "113",
+        "$id": "109",
         "kind": "constant",
         "valueType": {
-         "$id": "114",
+         "$id": "110",
          "kind": "string",
          "name": "string",
          "crossLanguageDefinitionId": "TypeSpec.string",
          "decorators": []
->>>>>>> 6835b74d
         },
         "value": "application/json",
         "decorators": []
@@ -1357,11 +1084,7 @@
      ],
      "Responses": [
       {
-<<<<<<< HEAD
-       "$id": "108",
-=======
-       "$id": "115",
->>>>>>> 6835b74d
+       "$id": "111",
        "StatusCodes": [
         200
        ],
@@ -1382,11 +1105,7 @@
      "Path": "/azure/core/page/first-item",
      "BufferResponse": true,
      "Paging": {
-<<<<<<< HEAD
-      "$id": "109",
-=======
-      "$id": "116",
->>>>>>> 6835b74d
+      "$id": "112",
       "ItemName": "value",
       "NextLinkName": "nextLink"
      },
@@ -1396,42 +1115,23 @@
      "Decorators": []
     },
     {
-<<<<<<< HEAD
-     "$id": "110",
-=======
-     "$id": "117",
->>>>>>> 6835b74d
+     "$id": "113",
      "Name": "listSecondItem",
      "ResourceName": "TwoModelsAsPageItem",
      "Description": "Two operations with two different page item types should be successfully generated. Should generate model for SecondItem.",
      "Accessibility": "public",
      "Parameters": [
       {
-<<<<<<< HEAD
-       "$id": "111",
-=======
-       "$ref": "104"
-      },
-      {
-       "$id": "118",
->>>>>>> 6835b74d
+       "$id": "114",
        "Name": "apiVersion",
        "NameInRequest": "api-version",
        "Description": "The API version to use for this operation.",
        "Type": {
-<<<<<<< HEAD
-        "$id": "112",
-        "Kind": "string",
-        "Name": "string",
-        "CrossLanguageDefinitionId": "TypeSpec.string",
-        "Decorators": []
-=======
-        "$id": "119",
+        "$id": "115",
         "kind": "string",
         "name": "string",
         "crossLanguageDefinitionId": "TypeSpec.string",
         "decorators": []
->>>>>>> 6835b74d
        },
        "Location": "Query",
        "IsApiVersion": true,
@@ -1441,21 +1141,12 @@
        "IsRequired": true,
        "Kind": "Client",
        "DefaultValue": {
-<<<<<<< HEAD
-        "$id": "113",
+        "$id": "116",
         "Type": {
-         "$id": "114",
-         "Kind": "string",
-         "Name": "string",
-         "CrossLanguageDefinitionId": "TypeSpec.string"
-=======
-        "$id": "120",
-        "Type": {
-         "$id": "121",
+         "$id": "117",
          "kind": "string",
          "name": "string",
          "crossLanguageDefinitionId": "TypeSpec.string"
->>>>>>> 6835b74d
         },
         "Value": "2022-12-01-preview"
        },
@@ -1463,33 +1154,18 @@
        "SkipUrlEncoding": false
       },
       {
-<<<<<<< HEAD
-       "$id": "115",
+       "$id": "118",
        "Name": "accept",
        "NameInRequest": "Accept",
        "Type": {
-        "$id": "116",
-        "Kind": "constant",
-        "ValueType": {
-         "$id": "117",
-         "Kind": "string",
-         "Name": "string",
-         "CrossLanguageDefinitionId": "TypeSpec.string",
-         "Decorators": []
-=======
-       "$id": "122",
-       "Name": "accept",
-       "NameInRequest": "Accept",
-       "Type": {
-        "$id": "123",
+        "$id": "119",
         "kind": "constant",
         "valueType": {
-         "$id": "124",
+         "$id": "120",
          "kind": "string",
          "name": "string",
          "crossLanguageDefinitionId": "TypeSpec.string",
          "decorators": []
->>>>>>> 6835b74d
         },
         "value": "application/json",
         "decorators": []
@@ -1507,11 +1183,7 @@
      ],
      "Responses": [
       {
-<<<<<<< HEAD
-       "$id": "118",
-=======
-       "$id": "125",
->>>>>>> 6835b74d
+       "$id": "121",
        "StatusCodes": [
         200
        ],
@@ -1532,11 +1204,7 @@
      "Path": "/azure/core/page/second-item",
      "BufferResponse": true,
      "Paging": {
-<<<<<<< HEAD
-      "$id": "119",
-=======
-      "$id": "126",
->>>>>>> 6835b74d
+      "$id": "122",
       "ItemName": "value",
       "NextLinkName": "nextLink"
      },
@@ -1547,24 +1215,19 @@
     }
    ],
    "Protocol": {
-<<<<<<< HEAD
-    "$id": "120"
-=======
-    "$id": "127"
->>>>>>> 6835b74d
+    "$id": "123"
    },
    "Parent": "PageClient",
    "Parameters": [
     {
-<<<<<<< HEAD
-     "$id": "121",
+     "$id": "124",
      "Name": "endpoint",
      "NameInRequest": "endpoint",
      "Type": {
-      "$id": "122",
-      "Kind": "url",
-      "Name": "url",
-      "CrossLanguageDefinitionId": "TypeSpec.url"
+      "$id": "125",
+      "kind": "url",
+      "name": "url",
+      "crossLanguageDefinitionId": "TypeSpec.url"
      },
      "Location": "Uri",
      "IsApiVersion": false,
@@ -1576,18 +1239,15 @@
      "Explode": false,
      "Kind": "Client",
      "DefaultValue": {
-      "$id": "123",
+      "$id": "126",
       "Type": {
-       "$id": "124",
-       "Kind": "string",
-       "Name": "string",
-       "CrossLanguageDefinitionId": "TypeSpec.string"
+       "$id": "127",
+       "kind": "string",
+       "name": "string",
+       "crossLanguageDefinitionId": "TypeSpec.string"
       },
       "Value": "http://localhost:3000"
      }
-=======
-     "$ref": "104"
->>>>>>> 6835b74d
     }
    ],
    "Decorators": []
