--- conflicted
+++ resolved
@@ -2638,8 +2638,6 @@
        "Location": "Header",
        "IsApiVersion": false,
        "IsContentType": true,
-<<<<<<< HEAD
-=======
        "IsEndpoint": false,
        "Explode": false,
        "IsRequired": true,
@@ -2890,25 +2888,14 @@
        "Location": "Path",
        "IsApiVersion": false,
        "IsContentType": false,
->>>>>>> d3c4da44
-       "IsEndpoint": false,
-       "Explode": false,
-       "IsRequired": true,
-       "Kind": "Constant",
-       "Decorators": [],
-       "SkipUrlEncoding": false
-      },
-      {
-<<<<<<< HEAD
-       "$id": "268",
-       "Name": "accept",
-       "NameInRequest": "Accept",
-       "Type": {
-        "$id": "269",
-        "kind": "constant",
-        "valueType": {
-         "$id": "270",
-=======
+       "IsEndpoint": false,
+       "Explode": false,
+       "IsRequired": true,
+       "Kind": "Method",
+       "Decorators": [],
+       "SkipUrlEncoding": false
+      },
+      {
        "$id": "293",
        "Name": "accept",
        "NameInRequest": "Accept",
@@ -2917,7 +2904,6 @@
         "kind": "constant",
         "valueType": {
          "$id": "295",
->>>>>>> d3c4da44
          "kind": "string",
          "name": "string",
          "crossLanguageDefinitionId": "TypeSpec.string",
@@ -2933,395 +2919,13 @@
        "Explode": false,
        "IsRequired": true,
        "Kind": "Constant",
-       "Decorators": [],
-       "SkipUrlEncoding": false
-      },
-      {
-       "$id": "271",
-       "Name": "body",
-       "NameInRequest": "body",
-       "Description": "The content of the action request",
-       "Type": {
-        "$ref": "116"
-       },
-       "Location": "Body",
-       "IsApiVersion": false,
-       "IsContentType": false,
-       "IsEndpoint": false,
-       "Explode": false,
-       "IsRequired": true,
-       "Kind": "Method",
        "Decorators": [],
        "SkipUrlEncoding": false
       }
      ],
      "Responses": [
       {
-<<<<<<< HEAD
-       "$id": "272",
-=======
        "$id": "296",
->>>>>>> d3c4da44
-       "StatusCodes": [
-        204
-       ],
-<<<<<<< HEAD
-=======
-       "BodyType": {
-        "$ref": "91"
-       },
->>>>>>> d3c4da44
-       "BodyMediaType": "Json",
-       "Headers": [],
-       "IsErrorResponse": false
-      }
-     ],
-     "HttpMethod": "POST",
-     "RequestBodyMediaType": "Json",
-     "Uri": "{endpoint}",
-     "Path": "/subscriptions/{subscriptionId}/resourceGroups/{resourceGroupName}/providers/Azure.ResourceManager.Models.Resources/topLevelTrackedResources/{topLevelTrackedResourceName}/actionSync",
-     "RequestMediaTypes": [
-      "application/json"
-     ],
-     "BufferResponse": true,
-     "GenerateProtocolMethod": true,
-     "GenerateConvenienceMethod": true,
-     "CrossLanguageDefinitionId": "Azure.ResourceManager.Models.Resources.TopLevelTrackedResources.actionSync",
-     "Decorators": []
-    }
-   ],
-   "Protocol": {
-    "$id": "273"
-   },
-   "Parent": "ResourcesClient",
-   "Parameters": [
-    {
-<<<<<<< HEAD
-     "$ref": "129"
-    }
-   ],
-   "Decorators": []
-  },
-  {
-   "$id": "274",
-   "Name": "NestedProxyResources",
-   "Operations": [
-    {
-     "$id": "275",
-     "Name": "get",
-=======
-     "$id": "297",
-     "Name": "createOrReplace",
->>>>>>> d3c4da44
-     "ResourceName": "NestedProxyResources",
-     "Description": "Get a NestedProxyResource",
-     "Accessibility": "public",
-     "Parameters": [
-      {
-<<<<<<< HEAD
-       "$id": "276",
-       "Name": "endpoint",
-       "NameInRequest": "endpoint",
-       "Type": {
-        "$id": "277",
-        "kind": "url",
-        "name": "url",
-        "crossLanguageDefinitionId": "TypeSpec.url"
-       },
-       "Location": "Uri",
-       "IsApiVersion": false,
-       "IsResourceParameter": false,
-       "IsContentType": false,
-       "IsRequired": true,
-       "IsEndpoint": true,
-       "SkipUrlEncoding": false,
-       "Explode": false,
-       "Kind": "Client",
-       "DefaultValue": {
-        "$id": "278",
-        "Type": {
-         "$id": "279",
-         "kind": "string",
-         "name": "string",
-         "crossLanguageDefinitionId": "TypeSpec.string"
-        },
-        "Value": "https://management.azure.com"
-       }
-      },
-      {
-       "$id": "280",
-=======
-       "$ref": "276"
-      },
-      {
-       "$id": "298",
->>>>>>> d3c4da44
-       "Name": "apiVersion",
-       "NameInRequest": "api-version",
-       "Description": "The API version to use for this operation.",
-       "Type": {
-<<<<<<< HEAD
-        "$id": "281",
-=======
-        "$id": "299",
->>>>>>> d3c4da44
-        "kind": "string",
-        "name": "string",
-        "crossLanguageDefinitionId": "TypeSpec.string",
-        "decorators": []
-       },
-       "Location": "Query",
-       "IsApiVersion": true,
-       "IsContentType": false,
-       "IsEndpoint": false,
-       "Explode": false,
-       "IsRequired": true,
-       "Kind": "Client",
-       "DefaultValue": {
-<<<<<<< HEAD
-        "$id": "282",
-        "Type": {
-         "$id": "283",
-=======
-        "$id": "300",
-        "Type": {
-         "$id": "301",
->>>>>>> d3c4da44
-         "kind": "string",
-         "name": "string",
-         "crossLanguageDefinitionId": "TypeSpec.string"
-        },
-        "Value": "2023-12-01-preview"
-       },
-       "Decorators": [],
-       "SkipUrlEncoding": false
-      },
-      {
-<<<<<<< HEAD
-       "$id": "284",
-=======
-       "$id": "302",
->>>>>>> d3c4da44
-       "Name": "subscriptionId",
-       "NameInRequest": "subscriptionId",
-       "Description": "The ID of the target subscription. The value must be an UUID.",
-       "Type": {
-<<<<<<< HEAD
-        "$id": "285",
-=======
-        "$id": "303",
->>>>>>> d3c4da44
-        "kind": "string",
-        "name": "uuid",
-        "crossLanguageDefinitionId": "Azure.Core.uuid",
-        "baseType": {
-<<<<<<< HEAD
-         "$id": "286",
-=======
-         "$id": "304",
->>>>>>> d3c4da44
-         "kind": "string",
-         "name": "string",
-         "crossLanguageDefinitionId": "TypeSpec.string",
-         "decorators": []
-        },
-        "decorators": []
-       },
-       "Location": "Path",
-       "IsApiVersion": false,
-       "IsContentType": false,
-       "IsEndpoint": false,
-       "Explode": false,
-       "IsRequired": true,
-       "Kind": "Client",
-       "Decorators": [],
-       "SkipUrlEncoding": false
-      },
-      {
-<<<<<<< HEAD
-       "$id": "287",
-=======
-       "$id": "305",
->>>>>>> d3c4da44
-       "Name": "resourceGroupName",
-       "NameInRequest": "resourceGroupName",
-       "Description": "The name of the resource group. The name is case insensitive.",
-       "Type": {
-<<<<<<< HEAD
-        "$id": "288",
-=======
-        "$id": "306",
->>>>>>> d3c4da44
-        "kind": "string",
-        "name": "string",
-        "crossLanguageDefinitionId": "TypeSpec.string",
-        "decorators": []
-       },
-       "Location": "Path",
-       "IsApiVersion": false,
-       "IsContentType": false,
-       "IsEndpoint": false,
-       "Explode": false,
-       "IsRequired": true,
-       "Kind": "Method",
-       "Decorators": [],
-       "SkipUrlEncoding": false
-      },
-      {
-<<<<<<< HEAD
-       "$id": "289",
-=======
-       "$id": "307",
->>>>>>> d3c4da44
-       "Name": "topLevelTrackedResourceName",
-       "NameInRequest": "topLevelTrackedResourceName",
-       "Description": "arm resource name for path",
-       "Type": {
-<<<<<<< HEAD
-        "$id": "290",
-=======
-        "$id": "308",
->>>>>>> d3c4da44
-        "kind": "string",
-        "name": "string",
-        "crossLanguageDefinitionId": "TypeSpec.string",
-        "decorators": []
-       },
-       "Location": "Path",
-       "IsApiVersion": false,
-       "IsContentType": false,
-       "IsEndpoint": false,
-       "Explode": false,
-       "IsRequired": true,
-       "Kind": "Method",
-       "Decorators": [],
-       "SkipUrlEncoding": false
-      },
-      {
-<<<<<<< HEAD
-       "$id": "291",
-=======
-       "$id": "309",
->>>>>>> d3c4da44
-       "Name": "nextedProxyResourceName",
-       "NameInRequest": "nextedProxyResourceName",
-       "Description": "Name of the nested resource.",
-       "Type": {
-<<<<<<< HEAD
-        "$id": "292",
-=======
-        "$id": "310",
->>>>>>> d3c4da44
-        "kind": "string",
-        "name": "string",
-        "crossLanguageDefinitionId": "TypeSpec.string",
-        "decorators": []
-       },
-       "Location": "Path",
-       "IsApiVersion": false,
-       "IsContentType": false,
-       "IsEndpoint": false,
-       "Explode": false,
-       "IsRequired": true,
-       "Kind": "Method",
-       "Decorators": [],
-       "SkipUrlEncoding": false
-      },
-      {
-<<<<<<< HEAD
-       "$id": "293",
-       "Name": "accept",
-       "NameInRequest": "Accept",
-       "Type": {
-        "$id": "294",
-        "kind": "constant",
-        "valueType": {
-         "$id": "295",
-=======
-       "$id": "311",
-       "Name": "contentType",
-       "NameInRequest": "Content-Type",
-       "Description": "Body parameter's content type. Known values are application/json",
-       "Type": {
-        "$id": "312",
-        "kind": "constant",
-        "valueType": {
-         "$id": "313",
-         "kind": "string",
-         "name": "string",
-         "crossLanguageDefinitionId": "TypeSpec.string",
-         "decorators": []
-        },
-        "value": "application/json",
-        "decorators": []
-       },
-       "Location": "Header",
-       "IsApiVersion": false,
-       "IsContentType": true,
-       "IsEndpoint": false,
-       "Explode": false,
-       "IsRequired": true,
-       "Kind": "Constant",
-       "Decorators": [],
-       "SkipUrlEncoding": false
-      },
-      {
-       "$id": "314",
-       "Name": "accept",
-       "NameInRequest": "Accept",
-       "Type": {
-        "$id": "315",
-        "kind": "constant",
-        "valueType": {
-         "$id": "316",
->>>>>>> d3c4da44
-         "kind": "string",
-         "name": "string",
-         "crossLanguageDefinitionId": "TypeSpec.string",
-         "decorators": []
-        },
-        "value": "application/json",
-        "decorators": []
-       },
-       "Location": "Header",
-       "IsApiVersion": false,
-       "IsContentType": false,
-       "IsEndpoint": false,
-       "Explode": false,
-       "IsRequired": true,
-       "Kind": "Constant",
-       "Decorators": [],
-       "SkipUrlEncoding": false
-<<<<<<< HEAD
-=======
-      },
-      {
-       "$id": "317",
-       "Name": "resource",
-       "NameInRequest": "resource",
-       "Description": "Resource create parameters.",
-       "Type": {
-        "$ref": "91"
-       },
-       "Location": "Body",
-       "IsApiVersion": false,
-       "IsContentType": false,
-       "IsEndpoint": false,
-       "Explode": false,
-       "IsRequired": true,
-       "Kind": "Method",
-       "Decorators": [],
-       "SkipUrlEncoding": false
->>>>>>> d3c4da44
-      }
-     ],
-     "Responses": [
-      {
-<<<<<<< HEAD
-       "$id": "296",
-=======
-       "$id": "318",
->>>>>>> d3c4da44
        "StatusCodes": [
         200
        ],
@@ -3334,8 +2938,244 @@
        "ContentTypes": [
         "application/json"
        ]
-<<<<<<< HEAD
-=======
+      }
+     ],
+     "HttpMethod": "GET",
+     "RequestBodyMediaType": "None",
+     "Uri": "{endpoint}",
+     "Path": "/subscriptions/{subscriptionId}/resourceGroups/{resourceGroupName}/providers/Azure.ResourceManager.Models.Resources/topLevelTrackedResources/{topLevelTrackedResourceName}/nestedProxyResources/{nextedProxyResourceName}",
+     "BufferResponse": true,
+     "GenerateProtocolMethod": true,
+     "GenerateConvenienceMethod": true,
+     "CrossLanguageDefinitionId": "Azure.ResourceManager.Models.Resources.NestedProxyResources.get",
+     "Decorators": []
+    },
+    {
+     "$id": "297",
+     "Name": "createOrReplace",
+     "ResourceName": "NestedProxyResources",
+     "Description": "Create a NestedProxyResource",
+     "Accessibility": "public",
+     "Parameters": [
+      {
+       "$ref": "276"
+      },
+      {
+       "$id": "298",
+       "Name": "apiVersion",
+       "NameInRequest": "api-version",
+       "Description": "The API version to use for this operation.",
+       "Type": {
+        "$id": "299",
+        "kind": "string",
+        "name": "string",
+        "crossLanguageDefinitionId": "TypeSpec.string",
+        "decorators": []
+       },
+       "Location": "Query",
+       "IsApiVersion": true,
+       "IsContentType": false,
+       "IsEndpoint": false,
+       "Explode": false,
+       "IsRequired": true,
+       "Kind": "Client",
+       "DefaultValue": {
+        "$id": "300",
+        "Type": {
+         "$id": "301",
+         "kind": "string",
+         "name": "string",
+         "crossLanguageDefinitionId": "TypeSpec.string"
+        },
+        "Value": "2023-12-01-preview"
+       },
+       "Decorators": [],
+       "SkipUrlEncoding": false
+      },
+      {
+       "$id": "302",
+       "Name": "subscriptionId",
+       "NameInRequest": "subscriptionId",
+       "Description": "The ID of the target subscription. The value must be an UUID.",
+       "Type": {
+        "$id": "303",
+        "kind": "string",
+        "name": "uuid",
+        "crossLanguageDefinitionId": "Azure.Core.uuid",
+        "baseType": {
+         "$id": "304",
+         "kind": "string",
+         "name": "string",
+         "crossLanguageDefinitionId": "TypeSpec.string",
+         "decorators": []
+        },
+        "decorators": []
+       },
+       "Location": "Path",
+       "IsApiVersion": false,
+       "IsContentType": false,
+       "IsEndpoint": false,
+       "Explode": false,
+       "IsRequired": true,
+       "Kind": "Client",
+       "Decorators": [],
+       "SkipUrlEncoding": false
+      },
+      {
+       "$id": "305",
+       "Name": "resourceGroupName",
+       "NameInRequest": "resourceGroupName",
+       "Description": "The name of the resource group. The name is case insensitive.",
+       "Type": {
+        "$id": "306",
+        "kind": "string",
+        "name": "string",
+        "crossLanguageDefinitionId": "TypeSpec.string",
+        "decorators": []
+       },
+       "Location": "Path",
+       "IsApiVersion": false,
+       "IsContentType": false,
+       "IsEndpoint": false,
+       "Explode": false,
+       "IsRequired": true,
+       "Kind": "Method",
+       "Decorators": [],
+       "SkipUrlEncoding": false
+      },
+      {
+       "$id": "307",
+       "Name": "topLevelTrackedResourceName",
+       "NameInRequest": "topLevelTrackedResourceName",
+       "Description": "arm resource name for path",
+       "Type": {
+        "$id": "308",
+        "kind": "string",
+        "name": "string",
+        "crossLanguageDefinitionId": "TypeSpec.string",
+        "decorators": []
+       },
+       "Location": "Path",
+       "IsApiVersion": false,
+       "IsContentType": false,
+       "IsEndpoint": false,
+       "Explode": false,
+       "IsRequired": true,
+       "Kind": "Method",
+       "Decorators": [],
+       "SkipUrlEncoding": false
+      },
+      {
+       "$id": "309",
+       "Name": "nextedProxyResourceName",
+       "NameInRequest": "nextedProxyResourceName",
+       "Description": "Name of the nested resource.",
+       "Type": {
+        "$id": "310",
+        "kind": "string",
+        "name": "string",
+        "crossLanguageDefinitionId": "TypeSpec.string",
+        "decorators": []
+       },
+       "Location": "Path",
+       "IsApiVersion": false,
+       "IsContentType": false,
+       "IsEndpoint": false,
+       "Explode": false,
+       "IsRequired": true,
+       "Kind": "Method",
+       "Decorators": [],
+       "SkipUrlEncoding": false
+      },
+      {
+       "$id": "311",
+       "Name": "contentType",
+       "NameInRequest": "Content-Type",
+       "Description": "Body parameter's content type. Known values are application/json",
+       "Type": {
+        "$id": "312",
+        "kind": "constant",
+        "valueType": {
+         "$id": "313",
+         "kind": "string",
+         "name": "string",
+         "crossLanguageDefinitionId": "TypeSpec.string",
+         "decorators": []
+        },
+        "value": "application/json",
+        "decorators": []
+       },
+       "Location": "Header",
+       "IsApiVersion": false,
+       "IsContentType": true,
+       "IsEndpoint": false,
+       "Explode": false,
+       "IsRequired": true,
+       "Kind": "Constant",
+       "Decorators": [],
+       "SkipUrlEncoding": false
+      },
+      {
+       "$id": "314",
+       "Name": "accept",
+       "NameInRequest": "Accept",
+       "Type": {
+        "$id": "315",
+        "kind": "constant",
+        "valueType": {
+         "$id": "316",
+         "kind": "string",
+         "name": "string",
+         "crossLanguageDefinitionId": "TypeSpec.string",
+         "decorators": []
+        },
+        "value": "application/json",
+        "decorators": []
+       },
+       "Location": "Header",
+       "IsApiVersion": false,
+       "IsContentType": false,
+       "IsEndpoint": false,
+       "Explode": false,
+       "IsRequired": true,
+       "Kind": "Constant",
+       "Decorators": [],
+       "SkipUrlEncoding": false
+      },
+      {
+       "$id": "317",
+       "Name": "resource",
+       "NameInRequest": "resource",
+       "Description": "Resource create parameters.",
+       "Type": {
+        "$ref": "91"
+       },
+       "Location": "Body",
+       "IsApiVersion": false,
+       "IsContentType": false,
+       "IsEndpoint": false,
+       "Explode": false,
+       "IsRequired": true,
+       "Kind": "Method",
+       "Decorators": [],
+       "SkipUrlEncoding": false
+      }
+     ],
+     "Responses": [
+      {
+       "$id": "318",
+       "StatusCodes": [
+        200
+       ],
+       "BodyType": {
+        "$ref": "91"
+       },
+       "BodyMediaType": "Json",
+       "Headers": [],
+       "IsErrorResponse": false,
+       "ContentTypes": [
+        "application/json"
+       ]
       },
       {
        "$id": "319",
@@ -3378,33 +3218,16 @@
        "ContentTypes": [
         "application/json"
        ]
->>>>>>> d3c4da44
       }
      ],
-     "HttpMethod": "GET",
-     "RequestBodyMediaType": "None",
+     "HttpMethod": "PUT",
+     "RequestBodyMediaType": "Json",
      "Uri": "{endpoint}",
      "Path": "/subscriptions/{subscriptionId}/resourceGroups/{resourceGroupName}/providers/Azure.ResourceManager.Models.Resources/topLevelTrackedResources/{topLevelTrackedResourceName}/nestedProxyResources/{nextedProxyResourceName}",
+     "RequestMediaTypes": [
+      "application/json"
+     ],
      "BufferResponse": true,
-<<<<<<< HEAD
-     "GenerateProtocolMethod": true,
-     "GenerateConvenienceMethod": true,
-     "CrossLanguageDefinitionId": "Azure.ResourceManager.Models.Resources.NestedProxyResources.get",
-     "Decorators": []
-    },
-    {
-     "$id": "297",
-     "Name": "createOrReplace",
-     "ResourceName": "NestedProxyResources",
-     "Description": "Create a NestedProxyResource",
-     "Accessibility": "public",
-     "Parameters": [
-      {
-       "$ref": "276"
-      },
-      {
-       "$id": "298",
-=======
      "LongRunning": {
       "$id": "324",
       "FinalStateVia": 0,
@@ -4326,16 +4149,11 @@
       },
       {
        "$id": "418",
->>>>>>> d3c4da44
        "Name": "apiVersion",
        "NameInRequest": "api-version",
        "Description": "The API version to use for this operation.",
        "Type": {
-<<<<<<< HEAD
-        "$id": "299",
-=======
         "$id": "419",
->>>>>>> d3c4da44
         "kind": "string",
         "name": "string",
         "crossLanguageDefinitionId": "TypeSpec.string",
@@ -4349,15 +4167,9 @@
        "IsRequired": true,
        "Kind": "Client",
        "DefaultValue": {
-<<<<<<< HEAD
-        "$id": "300",
-        "Type": {
-         "$id": "301",
-=======
         "$id": "420",
         "Type": {
          "$id": "421",
->>>>>>> d3c4da44
          "kind": "string",
          "name": "string",
          "crossLanguageDefinitionId": "TypeSpec.string"
@@ -4368,29 +4180,17 @@
        "SkipUrlEncoding": false
       },
       {
-<<<<<<< HEAD
-       "$id": "302",
-=======
        "$id": "422",
->>>>>>> d3c4da44
        "Name": "subscriptionId",
        "NameInRequest": "subscriptionId",
        "Description": "The ID of the target subscription. The value must be an UUID.",
        "Type": {
-<<<<<<< HEAD
-        "$id": "303",
-=======
         "$id": "423",
->>>>>>> d3c4da44
         "kind": "string",
         "name": "uuid",
         "crossLanguageDefinitionId": "Azure.Core.uuid",
         "baseType": {
-<<<<<<< HEAD
-         "$id": "304",
-=======
          "$id": "424",
->>>>>>> d3c4da44
          "kind": "string",
          "name": "string",
          "crossLanguageDefinitionId": "TypeSpec.string",
@@ -4409,17 +4209,12 @@
        "SkipUrlEncoding": false
       },
       {
-<<<<<<< HEAD
-       "$id": "305",
-=======
        "$id": "425",
->>>>>>> d3c4da44
        "Name": "resourceGroupName",
        "NameInRequest": "resourceGroupName",
        "Description": "The name of the resource group. The name is case insensitive.",
        "Type": {
-<<<<<<< HEAD
-        "$id": "306",
+        "$id": "426",
         "kind": "string",
         "name": "string",
         "crossLanguageDefinitionId": "TypeSpec.string",
@@ -4436,73 +4231,15 @@
        "SkipUrlEncoding": false
       },
       {
-       "$id": "307",
-       "Name": "topLevelTrackedResourceName",
-       "NameInRequest": "topLevelTrackedResourceName",
-       "Description": "arm resource name for path",
-       "Type": {
-        "$id": "308",
-        "kind": "string",
-        "name": "string",
-        "crossLanguageDefinitionId": "TypeSpec.string",
-        "decorators": []
-       },
-       "Location": "Path",
-       "IsApiVersion": false,
-       "IsContentType": false,
-       "IsEndpoint": false,
-       "Explode": false,
-       "IsRequired": true,
-       "Kind": "Method",
-       "Decorators": [],
-       "SkipUrlEncoding": false
-      },
-      {
-       "$id": "309",
-       "Name": "nextedProxyResourceName",
-       "NameInRequest": "nextedProxyResourceName",
-       "Description": "Name of the nested resource.",
-       "Type": {
-        "$id": "310",
-=======
-        "$id": "426",
->>>>>>> d3c4da44
-        "kind": "string",
-        "name": "string",
-        "crossLanguageDefinitionId": "TypeSpec.string",
-        "decorators": []
-       },
-       "Location": "Path",
-       "IsApiVersion": false,
-       "IsContentType": false,
-       "IsEndpoint": false,
-       "Explode": false,
-       "IsRequired": true,
-       "Kind": "Method",
-       "Decorators": [],
-       "SkipUrlEncoding": false
-      },
-      {
-<<<<<<< HEAD
-       "$id": "311",
-=======
        "$id": "427",
->>>>>>> d3c4da44
        "Name": "contentType",
        "NameInRequest": "Content-Type",
        "Description": "Body parameter's content type. Known values are application/json",
        "Type": {
-<<<<<<< HEAD
-        "$id": "312",
-        "kind": "constant",
-        "valueType": {
-         "$id": "313",
-=======
         "$id": "428",
         "kind": "constant",
         "valueType": {
          "$id": "429",
->>>>>>> d3c4da44
          "kind": "string",
          "name": "string",
          "crossLanguageDefinitionId": "TypeSpec.string",
@@ -4522,16 +4259,6 @@
        "SkipUrlEncoding": false
       },
       {
-<<<<<<< HEAD
-       "$id": "314",
-       "Name": "accept",
-       "NameInRequest": "Accept",
-       "Type": {
-        "$id": "315",
-        "kind": "constant",
-        "valueType": {
-         "$id": "316",
-=======
        "$id": "430",
        "Name": "accept",
        "NameInRequest": "Accept",
@@ -4540,7 +4267,6 @@
         "kind": "constant",
         "valueType": {
          "$id": "432",
->>>>>>> d3c4da44
          "kind": "string",
          "name": "string",
          "crossLanguageDefinitionId": "TypeSpec.string",
@@ -4560,16 +4286,12 @@
        "SkipUrlEncoding": false
       },
       {
-<<<<<<< HEAD
-       "$id": "317",
-=======
        "$id": "433",
->>>>>>> d3c4da44
        "Name": "resource",
        "NameInRequest": "resource",
        "Description": "Resource create parameters.",
        "Type": {
-        "$ref": "91"
+        "$ref": "32"
        },
        "Location": "Body",
        "IsApiVersion": false,
@@ -4584,16 +4306,12 @@
      ],
      "Responses": [
       {
-<<<<<<< HEAD
-       "$id": "318",
-=======
        "$id": "434",
->>>>>>> d3c4da44
        "StatusCodes": [
         200
        ],
        "BodyType": {
-        "$ref": "91"
+        "$ref": "32"
        },
        "BodyMediaType": "Json",
        "Headers": [],
@@ -4603,38 +4321,22 @@
        ]
       },
       {
-<<<<<<< HEAD
-       "$id": "319",
-=======
        "$id": "435",
->>>>>>> d3c4da44
        "StatusCodes": [
         201
        ],
        "BodyType": {
-<<<<<<< HEAD
-        "$ref": "91"
-=======
         "$ref": "32"
->>>>>>> d3c4da44
        },
        "BodyMediaType": "Json",
        "Headers": [
         {
-<<<<<<< HEAD
-         "$id": "320",
-=======
          "$id": "436",
->>>>>>> d3c4da44
          "Name": "azureAsyncOperation",
          "NameInResponse": "Azure-AsyncOperation",
          "Description": "A link to the status monitor",
          "Type": {
-<<<<<<< HEAD
-          "$id": "321",
-=======
           "$id": "437",
->>>>>>> d3c4da44
           "kind": "string",
           "name": "string",
           "crossLanguageDefinitionId": "TypeSpec.string",
@@ -4642,20 +4344,12 @@
          }
         },
         {
-<<<<<<< HEAD
-         "$id": "322",
-=======
          "$id": "438",
->>>>>>> d3c4da44
          "Name": "retryAfter",
          "NameInResponse": "Retry-After",
          "Description": "The Retry-After header can indicate how long the client should wait before polling the operation status.",
          "Type": {
-<<<<<<< HEAD
-          "$id": "323",
-=======
           "$id": "439",
->>>>>>> d3c4da44
           "kind": "int32",
           "name": "int32",
           "crossLanguageDefinitionId": "TypeSpec.int32",
@@ -4678,45 +4372,21 @@
      ],
      "BufferResponse": true,
      "LongRunning": {
-<<<<<<< HEAD
-      "$id": "324",
-      "FinalStateVia": 0,
-      "FinalResponse": {
-       "$id": "325",
-=======
       "$id": "440",
       "FinalStateVia": 0,
       "FinalResponse": {
        "$id": "441",
->>>>>>> d3c4da44
        "StatusCodes": [
         200
        ],
        "BodyType": {
-        "$ref": "91"
+        "$ref": "32"
        },
        "BodyMediaType": "Json"
       }
      },
      "GenerateProtocolMethod": true,
      "GenerateConvenienceMethod": true,
-<<<<<<< HEAD
-     "CrossLanguageDefinitionId": "Azure.ResourceManager.Models.Resources.NestedProxyResources.createOrReplace",
-     "Decorators": []
-    },
-    {
-     "$id": "326",
-     "Name": "update",
-     "ResourceName": "NestedProxyResources",
-     "Description": "Update a NestedProxyResource",
-     "Accessibility": "public",
-     "Parameters": [
-      {
-       "$ref": "276"
-      },
-      {
-       "$id": "327",
-=======
      "CrossLanguageDefinitionId": "Azure.ResourceManager.Models.Resources.SingletonTrackedResources.createOrUpdate",
      "Decorators": []
     },
@@ -4732,16 +4402,11 @@
       },
       {
        "$id": "443",
->>>>>>> d3c4da44
        "Name": "apiVersion",
        "NameInRequest": "api-version",
        "Description": "The API version to use for this operation.",
        "Type": {
-<<<<<<< HEAD
-        "$id": "328",
-=======
         "$id": "444",
->>>>>>> d3c4da44
         "kind": "string",
         "name": "string",
         "crossLanguageDefinitionId": "TypeSpec.string",
@@ -4755,15 +4420,9 @@
        "IsRequired": true,
        "Kind": "Client",
        "DefaultValue": {
-<<<<<<< HEAD
-        "$id": "329",
-        "Type": {
-         "$id": "330",
-=======
         "$id": "445",
         "Type": {
          "$id": "446",
->>>>>>> d3c4da44
          "kind": "string",
          "name": "string",
          "crossLanguageDefinitionId": "TypeSpec.string"
@@ -4774,29 +4433,17 @@
        "SkipUrlEncoding": false
       },
       {
-<<<<<<< HEAD
-       "$id": "331",
-=======
        "$id": "447",
->>>>>>> d3c4da44
        "Name": "subscriptionId",
        "NameInRequest": "subscriptionId",
        "Description": "The ID of the target subscription. The value must be an UUID.",
        "Type": {
-<<<<<<< HEAD
-        "$id": "332",
-=======
         "$id": "448",
->>>>>>> d3c4da44
         "kind": "string",
         "name": "uuid",
         "crossLanguageDefinitionId": "Azure.Core.uuid",
         "baseType": {
-<<<<<<< HEAD
-         "$id": "333",
-=======
          "$id": "449",
->>>>>>> d3c4da44
          "kind": "string",
          "name": "string",
          "crossLanguageDefinitionId": "TypeSpec.string",
@@ -4815,1252 +4462,11 @@
        "SkipUrlEncoding": false
       },
       {
-<<<<<<< HEAD
-       "$id": "334",
-=======
        "$id": "450",
->>>>>>> d3c4da44
        "Name": "resourceGroupName",
        "NameInRequest": "resourceGroupName",
        "Description": "The name of the resource group. The name is case insensitive.",
        "Type": {
-<<<<<<< HEAD
-        "$id": "335",
-        "kind": "string",
-        "name": "string",
-        "crossLanguageDefinitionId": "TypeSpec.string",
-        "decorators": []
-       },
-       "Location": "Path",
-       "IsApiVersion": false,
-       "IsContentType": false,
-       "IsEndpoint": false,
-       "Explode": false,
-       "IsRequired": true,
-       "Kind": "Method",
-       "Decorators": [],
-       "SkipUrlEncoding": false
-      },
-      {
-       "$id": "336",
-       "Name": "topLevelTrackedResourceName",
-       "NameInRequest": "topLevelTrackedResourceName",
-       "Description": "arm resource name for path",
-       "Type": {
-        "$id": "337",
-=======
-        "$id": "451",
->>>>>>> d3c4da44
-        "kind": "string",
-        "name": "string",
-        "crossLanguageDefinitionId": "TypeSpec.string",
-        "decorators": []
-       },
-       "Location": "Path",
-       "IsApiVersion": false,
-       "IsContentType": false,
-       "IsEndpoint": false,
-       "Explode": false,
-       "IsRequired": true,
-       "Kind": "Method",
-       "Decorators": [],
-       "SkipUrlEncoding": false
-      },
-      {
-<<<<<<< HEAD
-       "$id": "338",
-       "Name": "nextedProxyResourceName",
-       "NameInRequest": "nextedProxyResourceName",
-       "Description": "Name of the nested resource.",
-       "Type": {
-        "$id": "339",
-        "kind": "string",
-        "name": "string",
-        "crossLanguageDefinitionId": "TypeSpec.string",
-=======
-       "$id": "452",
-       "Name": "contentType",
-       "NameInRequest": "Content-Type",
-       "Description": "Body parameter's content type. Known values are application/json",
-       "Type": {
-        "$id": "453",
-        "kind": "constant",
-        "valueType": {
-         "$id": "454",
-         "kind": "string",
-         "name": "string",
-         "crossLanguageDefinitionId": "TypeSpec.string",
-         "decorators": []
-        },
-        "value": "application/json",
->>>>>>> d3c4da44
-        "decorators": []
-       },
-       "Location": "Header",
-       "IsApiVersion": false,
-       "IsContentType": true,
-       "IsEndpoint": false,
-       "Explode": false,
-       "IsRequired": true,
-       "Kind": "Constant",
-       "Decorators": [],
-       "SkipUrlEncoding": false
-      },
-      {
-<<<<<<< HEAD
-       "$id": "340",
-       "Name": "contentType",
-       "NameInRequest": "Content-Type",
-       "Description": "Body parameter's content type. Known values are application/json",
-       "Type": {
-        "$id": "341",
-        "kind": "constant",
-        "valueType": {
-         "$id": "342",
-=======
-       "$id": "455",
-       "Name": "accept",
-       "NameInRequest": "Accept",
-       "Type": {
-        "$id": "456",
-        "kind": "constant",
-        "valueType": {
-         "$id": "457",
->>>>>>> d3c4da44
-         "kind": "string",
-         "name": "string",
-         "crossLanguageDefinitionId": "TypeSpec.string",
-         "decorators": []
-        },
-        "value": "application/json",
-        "decorators": []
-       },
-       "Location": "Header",
-       "IsApiVersion": false,
-       "IsContentType": true,
-       "IsEndpoint": false,
-       "Explode": false,
-       "IsRequired": true,
-       "Kind": "Constant",
-       "Decorators": [],
-       "SkipUrlEncoding": false
-      },
-      {
-<<<<<<< HEAD
-       "$id": "343",
-       "Name": "accept",
-       "NameInRequest": "Accept",
-       "Type": {
-        "$id": "344",
-        "kind": "constant",
-        "valueType": {
-         "$id": "345",
-         "kind": "string",
-         "name": "string",
-         "crossLanguageDefinitionId": "TypeSpec.string",
-         "decorators": []
-        },
-        "value": "application/json",
-        "decorators": []
-       },
-       "Location": "Header",
-       "IsApiVersion": false,
-       "IsContentType": false,
-       "IsEndpoint": false,
-       "Explode": false,
-       "IsRequired": true,
-       "Kind": "Constant",
-       "Decorators": [],
-       "SkipUrlEncoding": false
-      },
-      {
-       "$id": "346",
-=======
-       "$id": "458",
->>>>>>> d3c4da44
-       "Name": "properties",
-       "NameInRequest": "properties",
-       "Description": "The resource properties to be updated.",
-       "Type": {
-<<<<<<< HEAD
-        "$ref": "91"
-       },
-       "Location": "Body",
-       "IsApiVersion": false,
-       "IsContentType": false,
-       "IsEndpoint": false,
-       "Explode": false,
-       "IsRequired": true,
-       "Kind": "Method",
-       "Decorators": [],
-       "SkipUrlEncoding": false
-      }
-     ],
-     "Responses": [
-      {
-       "$id": "347",
-       "StatusCodes": [
-        200
-       ],
-       "BodyType": {
-        "$ref": "91"
-       },
-       "BodyMediaType": "Json",
-       "Headers": [],
-       "IsErrorResponse": false,
-       "ContentTypes": [
-        "application/json"
-       ]
-      },
-      {
-       "$id": "348",
-       "StatusCodes": [
-        202
-       ],
-       "BodyMediaType": "Json",
-       "Headers": [
-        {
-         "$id": "349",
-         "Name": "location",
-         "NameInResponse": "Location",
-         "Description": "The Location header contains the URL where the status of the long running operation can be checked.",
-         "Type": {
-          "$id": "350",
-          "kind": "string",
-          "name": "string",
-          "crossLanguageDefinitionId": "TypeSpec.string",
-          "decorators": []
-         }
-        },
-        {
-         "$id": "351",
-         "Name": "retryAfter",
-         "NameInResponse": "Retry-After",
-         "Description": "The Retry-After header can indicate how long the client should wait before polling the operation status.",
-         "Type": {
-          "$id": "352",
-          "kind": "int32",
-          "name": "int32",
-          "crossLanguageDefinitionId": "TypeSpec.int32",
-          "decorators": []
-         }
-        }
-       ],
-       "IsErrorResponse": false
-      }
-     ],
-     "HttpMethod": "PATCH",
-     "RequestBodyMediaType": "Json",
-     "Uri": "{endpoint}",
-     "Path": "/subscriptions/{subscriptionId}/resourceGroups/{resourceGroupName}/providers/Azure.ResourceManager.Models.Resources/topLevelTrackedResources/{topLevelTrackedResourceName}/nestedProxyResources/{nextedProxyResourceName}",
-     "RequestMediaTypes": [
-      "application/json"
-     ],
-     "BufferResponse": true,
-     "LongRunning": {
-      "$id": "353",
-      "FinalStateVia": 1,
-      "FinalResponse": {
-       "$id": "354",
-       "StatusCodes": [
-        200
-       ],
-       "BodyType": {
-        "$ref": "91"
-       },
-       "BodyMediaType": "Json"
-      }
-     },
-     "GenerateProtocolMethod": true,
-     "GenerateConvenienceMethod": false,
-     "CrossLanguageDefinitionId": "Azure.ResourceManager.Models.Resources.NestedProxyResources.update",
-     "Decorators": []
-    },
-    {
-     "$id": "355",
-     "Name": "delete",
-     "ResourceName": "NestedProxyResources",
-     "Description": "Delete a NestedProxyResource",
-     "Accessibility": "public",
-     "Parameters": [
-      {
-       "$ref": "276"
-      },
-      {
-       "$id": "356",
-       "Name": "apiVersion",
-       "NameInRequest": "api-version",
-       "Description": "The API version to use for this operation.",
-       "Type": {
-        "$id": "357",
-        "kind": "string",
-        "name": "string",
-        "crossLanguageDefinitionId": "TypeSpec.string",
-        "decorators": []
-       },
-       "Location": "Query",
-       "IsApiVersion": true,
-       "IsContentType": false,
-       "IsEndpoint": false,
-       "Explode": false,
-       "IsRequired": true,
-       "Kind": "Client",
-       "DefaultValue": {
-        "$id": "358",
-        "Type": {
-         "$id": "359",
-         "kind": "string",
-         "name": "string",
-         "crossLanguageDefinitionId": "TypeSpec.string"
-        },
-        "Value": "2023-12-01-preview"
-       },
-       "Decorators": [],
-       "SkipUrlEncoding": false
-      },
-      {
-       "$id": "360",
-       "Name": "subscriptionId",
-       "NameInRequest": "subscriptionId",
-       "Description": "The ID of the target subscription. The value must be an UUID.",
-       "Type": {
-        "$id": "361",
-        "kind": "string",
-        "name": "uuid",
-        "crossLanguageDefinitionId": "Azure.Core.uuid",
-        "baseType": {
-         "$id": "362",
-         "kind": "string",
-         "name": "string",
-         "crossLanguageDefinitionId": "TypeSpec.string",
-         "decorators": []
-        },
-        "decorators": []
-       },
-       "Location": "Path",
-       "IsApiVersion": false,
-       "IsContentType": false,
-       "IsEndpoint": false,
-       "Explode": false,
-       "IsRequired": true,
-       "Kind": "Method",
-       "Decorators": [],
-       "SkipUrlEncoding": false
-      },
-      {
-       "$id": "363",
-       "Name": "resourceGroupName",
-       "NameInRequest": "resourceGroupName",
-       "Description": "The name of the resource group. The name is case insensitive.",
-       "Type": {
-        "$id": "364",
-        "kind": "string",
-        "name": "string",
-        "crossLanguageDefinitionId": "TypeSpec.string",
-        "decorators": []
-       },
-       "Location": "Path",
-       "IsApiVersion": false,
-       "IsContentType": false,
-       "IsEndpoint": false,
-       "Explode": false,
-       "IsRequired": true,
-       "Kind": "Method",
-       "Decorators": [],
-       "SkipUrlEncoding": false
-      },
-      {
-       "$id": "365",
-       "Name": "topLevelTrackedResourceName",
-       "NameInRequest": "topLevelTrackedResourceName",
-       "Description": "arm resource name for path",
-       "Type": {
-        "$id": "366",
-        "kind": "string",
-        "name": "string",
-        "crossLanguageDefinitionId": "TypeSpec.string",
-        "decorators": []
-       },
-       "Location": "Path",
-       "IsApiVersion": false,
-       "IsContentType": false,
-       "IsEndpoint": false,
-       "Explode": false,
-       "IsRequired": true,
-       "Kind": "Method",
-       "Decorators": [],
-       "SkipUrlEncoding": false
-      },
-      {
-       "$id": "367",
-       "Name": "nextedProxyResourceName",
-       "NameInRequest": "nextedProxyResourceName",
-       "Description": "Name of the nested resource.",
-       "Type": {
-        "$id": "368",
-        "kind": "string",
-        "name": "string",
-        "crossLanguageDefinitionId": "TypeSpec.string",
-        "decorators": []
-       },
-       "Location": "Path",
-       "IsApiVersion": false,
-       "IsContentType": false,
-       "IsEndpoint": false,
-       "Explode": false,
-       "IsRequired": true,
-       "Kind": "Method",
-       "Decorators": [],
-       "SkipUrlEncoding": false
-      },
-      {
-       "$id": "369",
-       "Name": "accept",
-       "NameInRequest": "Accept",
-       "Type": {
-        "$id": "370",
-        "kind": "constant",
-        "valueType": {
-         "$id": "371",
-         "kind": "string",
-         "name": "string",
-         "crossLanguageDefinitionId": "TypeSpec.string",
-         "decorators": []
-        },
-        "value": "application/json",
-        "decorators": []
-       },
-       "Location": "Header",
-       "IsApiVersion": false,
-       "IsContentType": false,
-       "IsEndpoint": false,
-       "Explode": false,
-       "IsRequired": true,
-       "Kind": "Constant",
-       "Decorators": [],
-       "SkipUrlEncoding": false
-      }
-     ],
-     "Responses": [
-      {
-       "$id": "372",
-       "StatusCodes": [
-        202
-       ],
-       "BodyMediaType": "Json",
-       "Headers": [
-        {
-         "$id": "373",
-         "Name": "location",
-         "NameInResponse": "Location",
-         "Description": "The Location header contains the URL where the status of the long running operation can be checked.",
-         "Type": {
-          "$id": "374",
-          "kind": "string",
-          "name": "string",
-          "crossLanguageDefinitionId": "TypeSpec.string",
-          "decorators": []
-         }
-        },
-        {
-         "$id": "375",
-         "Name": "retryAfter",
-         "NameInResponse": "Retry-After",
-         "Description": "The Retry-After header can indicate how long the client should wait before polling the operation status.",
-         "Type": {
-          "$id": "376",
-          "kind": "int32",
-          "name": "int32",
-          "crossLanguageDefinitionId": "TypeSpec.int32",
-          "decorators": []
-         }
-        }
-       ],
-       "IsErrorResponse": false
-      },
-      {
-       "$id": "377",
-       "StatusCodes": [
-        204
-       ],
-       "BodyMediaType": "Json",
-       "Headers": [],
-       "IsErrorResponse": false
-      }
-     ],
-     "HttpMethod": "DELETE",
-     "RequestBodyMediaType": "None",
-     "Uri": "{endpoint}",
-     "Path": "/subscriptions/{subscriptionId}/resourceGroups/{resourceGroupName}/providers/Azure.ResourceManager.Models.Resources/topLevelTrackedResources/{topLevelTrackedResourceName}/nestedProxyResources/{nextedProxyResourceName}",
-     "BufferResponse": true,
-     "LongRunning": {
-      "$id": "378",
-      "FinalStateVia": 1,
-      "FinalResponse": {
-       "$id": "379",
-       "StatusCodes": [
-        204
-       ],
-       "BodyMediaType": "Json"
-      }
-     },
-     "GenerateProtocolMethod": true,
-     "GenerateConvenienceMethod": true,
-     "CrossLanguageDefinitionId": "Azure.ResourceManager.Models.Resources.NestedProxyResources.delete",
-     "Decorators": []
-    },
-    {
-     "$id": "380",
-     "Name": "listByTopLevelTrackedResource",
-     "ResourceName": "NestedProxyResource",
-     "Description": "List NestedProxyResource resources by TopLevelTrackedResource",
-     "Accessibility": "public",
-     "Parameters": [
-      {
-       "$ref": "276"
-      },
-      {
-       "$id": "381",
-       "Name": "apiVersion",
-       "NameInRequest": "api-version",
-       "Description": "The API version to use for this operation.",
-       "Type": {
-        "$id": "382",
-        "kind": "string",
-        "name": "string",
-        "crossLanguageDefinitionId": "TypeSpec.string",
-        "decorators": []
-       },
-       "Location": "Query",
-       "IsApiVersion": true,
-       "IsContentType": false,
-       "IsEndpoint": false,
-       "Explode": false,
-       "IsRequired": true,
-       "Kind": "Client",
-       "DefaultValue": {
-        "$id": "383",
-        "Type": {
-         "$id": "384",
-         "kind": "string",
-         "name": "string",
-         "crossLanguageDefinitionId": "TypeSpec.string"
-        },
-        "Value": "2023-12-01-preview"
-       },
-       "Decorators": [],
-       "SkipUrlEncoding": false
-      },
-      {
-       "$id": "385",
-       "Name": "subscriptionId",
-       "NameInRequest": "subscriptionId",
-       "Description": "The ID of the target subscription. The value must be an UUID.",
-       "Type": {
-        "$id": "386",
-        "kind": "string",
-        "name": "uuid",
-        "crossLanguageDefinitionId": "Azure.Core.uuid",
-        "baseType": {
-         "$id": "387",
-         "kind": "string",
-         "name": "string",
-         "crossLanguageDefinitionId": "TypeSpec.string",
-         "decorators": []
-        },
-        "decorators": []
-       },
-       "Location": "Path",
-       "IsApiVersion": false,
-       "IsContentType": false,
-       "IsEndpoint": false,
-       "Explode": false,
-       "IsRequired": true,
-       "Kind": "Method",
-       "Decorators": [],
-       "SkipUrlEncoding": false
-      },
-      {
-       "$id": "388",
-       "Name": "resourceGroupName",
-       "NameInRequest": "resourceGroupName",
-       "Description": "The name of the resource group. The name is case insensitive.",
-       "Type": {
-        "$id": "389",
-        "kind": "string",
-        "name": "string",
-        "crossLanguageDefinitionId": "TypeSpec.string",
-        "decorators": []
-       },
-       "Location": "Path",
-       "IsApiVersion": false,
-       "IsContentType": false,
-       "IsEndpoint": false,
-       "Explode": false,
-       "IsRequired": true,
-       "Kind": "Method",
-       "Decorators": [],
-       "SkipUrlEncoding": false
-      },
-      {
-       "$id": "390",
-       "Name": "topLevelTrackedResourceName",
-       "NameInRequest": "topLevelTrackedResourceName",
-       "Description": "arm resource name for path",
-       "Type": {
-        "$id": "391",
-        "kind": "string",
-        "name": "string",
-        "crossLanguageDefinitionId": "TypeSpec.string",
-        "decorators": []
-       },
-       "Location": "Path",
-       "IsApiVersion": false,
-       "IsContentType": false,
-       "IsEndpoint": false,
-       "Explode": false,
-       "IsRequired": true,
-       "Kind": "Method",
-       "Decorators": [],
-       "SkipUrlEncoding": false
-      },
-      {
-       "$id": "392",
-       "Name": "accept",
-       "NameInRequest": "Accept",
-       "Type": {
-        "$id": "393",
-        "kind": "constant",
-        "valueType": {
-         "$id": "394",
-         "kind": "string",
-         "name": "string",
-         "crossLanguageDefinitionId": "TypeSpec.string",
-         "decorators": []
-        },
-        "value": "application/json",
-        "decorators": []
-       },
-       "Location": "Header",
-       "IsApiVersion": false,
-       "IsContentType": false,
-       "IsEndpoint": false,
-       "Explode": false,
-       "IsRequired": true,
-       "Kind": "Constant",
-       "Decorators": [],
-       "SkipUrlEncoding": false
-      }
-     ],
-     "Responses": [
-      {
-       "$id": "395",
-       "StatusCodes": [
-        200
-       ],
-       "BodyType": {
-        "$ref": "98"
-       },
-       "BodyMediaType": "Json",
-       "Headers": [],
-       "IsErrorResponse": false,
-       "ContentTypes": [
-        "application/json"
-       ]
-      }
-     ],
-     "HttpMethod": "GET",
-     "RequestBodyMediaType": "None",
-     "Uri": "{endpoint}",
-     "Path": "/subscriptions/{subscriptionId}/resourceGroups/{resourceGroupName}/providers/Azure.ResourceManager.Models.Resources/topLevelTrackedResources/{topLevelTrackedResourceName}/nestedProxyResources",
-     "BufferResponse": true,
-     "Paging": {
-      "$id": "396",
-      "ItemName": "value",
-      "NextLinkName": "nextLink"
-     },
-     "GenerateProtocolMethod": true,
-     "GenerateConvenienceMethod": true,
-     "CrossLanguageDefinitionId": "Azure.ResourceManager.Models.Resources.NestedProxyResources.listByTopLevelTrackedResource",
-     "Decorators": []
-    }
-   ],
-   "Protocol": {
-    "$id": "397"
-   },
-   "Parent": "ResourcesClient",
-   "Parameters": [
-    {
-     "$ref": "276"
-    }
-   ],
-   "Decorators": []
-  },
-  {
-   "$id": "398",
-   "Name": "SingletonTrackedResources",
-   "Operations": [
-    {
-     "$id": "399",
-     "Name": "getByResourceGroup",
-     "ResourceName": "SingletonTrackedResources",
-     "Description": "Get a SingletonTrackedResource",
-     "Accessibility": "public",
-     "Parameters": [
-      {
-       "$id": "400",
-       "Name": "endpoint",
-       "NameInRequest": "endpoint",
-       "Type": {
-        "$id": "401",
-        "kind": "url",
-        "name": "url",
-        "crossLanguageDefinitionId": "TypeSpec.url"
-       },
-       "Location": "Uri",
-       "IsApiVersion": false,
-       "IsResourceParameter": false,
-       "IsContentType": false,
-       "IsRequired": true,
-       "IsEndpoint": true,
-       "SkipUrlEncoding": false,
-       "Explode": false,
-       "Kind": "Client",
-       "DefaultValue": {
-        "$id": "402",
-        "Type": {
-         "$id": "403",
-         "kind": "string",
-         "name": "string",
-         "crossLanguageDefinitionId": "TypeSpec.string"
-        },
-        "Value": "https://management.azure.com"
-       }
-      },
-      {
-       "$id": "404",
-       "Name": "apiVersion",
-       "NameInRequest": "api-version",
-       "Description": "The API version to use for this operation.",
-       "Type": {
-        "$id": "405",
-        "kind": "string",
-        "name": "string",
-        "crossLanguageDefinitionId": "TypeSpec.string",
-        "decorators": []
-       },
-       "Location": "Query",
-       "IsApiVersion": true,
-       "IsContentType": false,
-       "IsEndpoint": false,
-       "Explode": false,
-       "IsRequired": true,
-       "Kind": "Client",
-       "DefaultValue": {
-        "$id": "406",
-        "Type": {
-         "$id": "407",
-         "kind": "string",
-         "name": "string",
-         "crossLanguageDefinitionId": "TypeSpec.string"
-        },
-        "Value": "2023-12-01-preview"
-       },
-       "Decorators": [],
-       "SkipUrlEncoding": false
-      },
-      {
-       "$id": "408",
-       "Name": "subscriptionId",
-       "NameInRequest": "subscriptionId",
-       "Description": "The ID of the target subscription. The value must be an UUID.",
-       "Type": {
-        "$id": "409",
-        "kind": "string",
-        "name": "uuid",
-        "crossLanguageDefinitionId": "Azure.Core.uuid",
-        "baseType": {
-         "$id": "410",
-         "kind": "string",
-         "name": "string",
-         "crossLanguageDefinitionId": "TypeSpec.string",
-         "decorators": []
-        },
-        "decorators": []
-       },
-       "Location": "Path",
-       "IsApiVersion": false,
-       "IsContentType": false,
-       "IsEndpoint": false,
-       "Explode": false,
-       "IsRequired": true,
-       "Kind": "Method",
-       "Decorators": [],
-       "SkipUrlEncoding": false
-      },
-      {
-       "$id": "411",
-       "Name": "resourceGroupName",
-       "NameInRequest": "resourceGroupName",
-       "Description": "The name of the resource group. The name is case insensitive.",
-       "Type": {
-        "$id": "412",
-        "kind": "string",
-        "name": "string",
-        "crossLanguageDefinitionId": "TypeSpec.string",
-        "decorators": []
-       },
-       "Location": "Path",
-       "IsApiVersion": false,
-       "IsContentType": false,
-       "IsEndpoint": false,
-       "Explode": false,
-       "IsRequired": true,
-       "Kind": "Method",
-       "Decorators": [],
-       "SkipUrlEncoding": false
-      },
-      {
-       "$id": "413",
-       "Name": "accept",
-       "NameInRequest": "Accept",
-       "Type": {
-        "$id": "414",
-        "kind": "constant",
-        "valueType": {
-         "$id": "415",
-         "kind": "string",
-         "name": "string",
-         "crossLanguageDefinitionId": "TypeSpec.string",
-         "decorators": []
-        },
-        "value": "application/json",
-        "decorators": []
-       },
-       "Location": "Header",
-       "IsApiVersion": false,
-       "IsContentType": false,
-       "IsEndpoint": false,
-       "Explode": false,
-       "IsRequired": true,
-       "Kind": "Constant",
-       "Decorators": [],
-       "SkipUrlEncoding": false
-      }
-     ],
-     "Responses": [
-      {
-       "$id": "416",
-       "StatusCodes": [
-        200
-       ],
-       "BodyType": {
-        "$ref": "32"
-       },
-       "BodyMediaType": "Json",
-       "Headers": [],
-       "IsErrorResponse": false,
-       "ContentTypes": [
-        "application/json"
-       ]
-      }
-     ],
-     "HttpMethod": "GET",
-     "RequestBodyMediaType": "None",
-     "Uri": "{endpoint}",
-     "Path": "/subscriptions/{subscriptionId}/resourceGroups/{resourceGroupName}/providers/Azure.ResourceManager.Models.Resources/singletonTrackedResources/default",
-     "BufferResponse": true,
-     "GenerateProtocolMethod": true,
-     "GenerateConvenienceMethod": true,
-     "CrossLanguageDefinitionId": "Azure.ResourceManager.Models.Resources.SingletonTrackedResources.getByResourceGroup",
-     "Decorators": []
-    },
-    {
-     "$id": "417",
-     "Name": "createOrUpdate",
-     "ResourceName": "SingletonTrackedResources",
-     "Description": "Create a SingletonTrackedResource",
-     "Accessibility": "public",
-     "Parameters": [
-      {
-       "$ref": "400"
-      },
-      {
-       "$id": "418",
-       "Name": "apiVersion",
-       "NameInRequest": "api-version",
-       "Description": "The API version to use for this operation.",
-       "Type": {
-        "$id": "419",
-        "kind": "string",
-        "name": "string",
-        "crossLanguageDefinitionId": "TypeSpec.string",
-        "decorators": []
-       },
-       "Location": "Query",
-       "IsApiVersion": true,
-       "IsContentType": false,
-       "IsEndpoint": false,
-       "Explode": false,
-       "IsRequired": true,
-       "Kind": "Client",
-       "DefaultValue": {
-        "$id": "420",
-        "Type": {
-         "$id": "421",
-         "kind": "string",
-         "name": "string",
-         "crossLanguageDefinitionId": "TypeSpec.string"
-        },
-        "Value": "2023-12-01-preview"
-       },
-       "Decorators": [],
-       "SkipUrlEncoding": false
-      },
-      {
-       "$id": "422",
-       "Name": "subscriptionId",
-       "NameInRequest": "subscriptionId",
-       "Description": "The ID of the target subscription. The value must be an UUID.",
-       "Type": {
-        "$id": "423",
-        "kind": "string",
-        "name": "uuid",
-        "crossLanguageDefinitionId": "Azure.Core.uuid",
-        "baseType": {
-         "$id": "424",
-         "kind": "string",
-         "name": "string",
-         "crossLanguageDefinitionId": "TypeSpec.string",
-         "decorators": []
-        },
-        "decorators": []
-       },
-       "Location": "Path",
-       "IsApiVersion": false,
-       "IsContentType": false,
-       "IsEndpoint": false,
-       "Explode": false,
-       "IsRequired": true,
-       "Kind": "Method",
-       "Decorators": [],
-       "SkipUrlEncoding": false
-      },
-      {
-       "$id": "425",
-       "Name": "resourceGroupName",
-       "NameInRequest": "resourceGroupName",
-       "Description": "The name of the resource group. The name is case insensitive.",
-       "Type": {
-        "$id": "426",
-        "kind": "string",
-        "name": "string",
-        "crossLanguageDefinitionId": "TypeSpec.string",
-        "decorators": []
-       },
-       "Location": "Path",
-       "IsApiVersion": false,
-       "IsContentType": false,
-       "IsEndpoint": false,
-       "Explode": false,
-       "IsRequired": true,
-       "Kind": "Method",
-       "Decorators": [],
-       "SkipUrlEncoding": false
-      },
-      {
-       "$id": "427",
-       "Name": "contentType",
-       "NameInRequest": "Content-Type",
-       "Description": "Body parameter's content type. Known values are application/json",
-       "Type": {
-        "$id": "428",
-        "kind": "constant",
-        "valueType": {
-         "$id": "429",
-         "kind": "string",
-         "name": "string",
-         "crossLanguageDefinitionId": "TypeSpec.string",
-         "decorators": []
-        },
-        "value": "application/json",
-        "decorators": []
-       },
-       "Location": "Header",
-       "IsApiVersion": false,
-       "IsContentType": true,
-       "IsEndpoint": false,
-       "Explode": false,
-       "IsRequired": true,
-       "Kind": "Constant",
-       "Decorators": [],
-       "SkipUrlEncoding": false
-      },
-      {
-       "$id": "430",
-       "Name": "accept",
-       "NameInRequest": "Accept",
-       "Type": {
-        "$id": "431",
-        "kind": "constant",
-        "valueType": {
-         "$id": "432",
-         "kind": "string",
-         "name": "string",
-         "crossLanguageDefinitionId": "TypeSpec.string",
-         "decorators": []
-        },
-        "value": "application/json",
-        "decorators": []
-       },
-       "Location": "Header",
-       "IsApiVersion": false,
-       "IsContentType": false,
-       "IsEndpoint": false,
-       "Explode": false,
-       "IsRequired": true,
-       "Kind": "Constant",
-       "Decorators": [],
-       "SkipUrlEncoding": false
-      },
-      {
-       "$id": "433",
-       "Name": "resource",
-       "NameInRequest": "resource",
-       "Description": "Resource create parameters.",
-       "Type": {
-=======
->>>>>>> d3c4da44
-        "$ref": "32"
-       },
-       "Location": "Body",
-       "IsApiVersion": false,
-       "IsContentType": false,
-       "IsEndpoint": false,
-       "Explode": false,
-       "IsRequired": true,
-       "Kind": "Method",
-       "Decorators": [],
-       "SkipUrlEncoding": false
-      }
-     ],
-     "Responses": [
-      {
-<<<<<<< HEAD
-       "$id": "434",
-=======
-       "$id": "459",
->>>>>>> d3c4da44
-       "StatusCodes": [
-        200
-       ],
-       "BodyType": {
-        "$ref": "32"
-       },
-       "BodyMediaType": "Json",
-       "Headers": [],
-       "IsErrorResponse": false,
-       "ContentTypes": [
-        "application/json"
-       ]
-<<<<<<< HEAD
-      },
-      {
-       "$id": "435",
-       "StatusCodes": [
-        201
-       ],
-       "BodyType": {
-        "$ref": "32"
-       },
-       "BodyMediaType": "Json",
-       "Headers": [
-        {
-         "$id": "436",
-         "Name": "azureAsyncOperation",
-         "NameInResponse": "Azure-AsyncOperation",
-         "Description": "A link to the status monitor",
-         "Type": {
-          "$id": "437",
-          "kind": "string",
-          "name": "string",
-          "crossLanguageDefinitionId": "TypeSpec.string",
-          "decorators": []
-         }
-        },
-        {
-         "$id": "438",
-         "Name": "retryAfter",
-         "NameInResponse": "Retry-After",
-         "Description": "The Retry-After header can indicate how long the client should wait before polling the operation status.",
-         "Type": {
-          "$id": "439",
-          "kind": "int32",
-          "name": "int32",
-          "crossLanguageDefinitionId": "TypeSpec.int32",
-          "decorators": []
-         }
-        }
-       ],
-       "IsErrorResponse": false,
-       "ContentTypes": [
-        "application/json"
-       ]
-      }
-     ],
-     "HttpMethod": "PUT",
-=======
-      }
-     ],
-     "HttpMethod": "PATCH",
->>>>>>> d3c4da44
-     "RequestBodyMediaType": "Json",
-     "Uri": "{endpoint}",
-     "Path": "/subscriptions/{subscriptionId}/resourceGroups/{resourceGroupName}/providers/Azure.ResourceManager.Models.Resources/singletonTrackedResources/default",
-     "RequestMediaTypes": [
-      "application/json"
-     ],
-     "BufferResponse": true,
-<<<<<<< HEAD
-     "LongRunning": {
-      "$id": "440",
-      "FinalStateVia": 0,
-      "FinalResponse": {
-       "$id": "441",
-       "StatusCodes": [
-        200
-       ],
-       "BodyType": {
-        "$ref": "32"
-       },
-       "BodyMediaType": "Json"
-      }
-     },
-     "GenerateProtocolMethod": true,
-     "GenerateConvenienceMethod": true,
-     "CrossLanguageDefinitionId": "Azure.ResourceManager.Models.Resources.SingletonTrackedResources.createOrUpdate",
-     "Decorators": []
-    },
-    {
-     "$id": "442",
-     "Name": "update",
-     "ResourceName": "SingletonTrackedResources",
-     "Description": "Update a SingletonTrackedResource",
-=======
-     "GenerateProtocolMethod": true,
-     "GenerateConvenienceMethod": false,
-     "CrossLanguageDefinitionId": "Azure.ResourceManager.Models.Resources.SingletonTrackedResources.update",
-     "Decorators": []
-    },
-    {
-     "$id": "460",
-     "Name": "listByResourceGroup",
-     "ResourceName": "SingletonTrackedResource",
-     "Description": "List SingletonTrackedResource resources by resource group",
->>>>>>> d3c4da44
-     "Accessibility": "public",
-     "Parameters": [
-      {
-       "$ref": "400"
-      },
-      {
-<<<<<<< HEAD
-       "$id": "443",
-=======
-       "$id": "461",
->>>>>>> d3c4da44
-       "Name": "apiVersion",
-       "NameInRequest": "api-version",
-       "Description": "The API version to use for this operation.",
-       "Type": {
-<<<<<<< HEAD
-        "$id": "444",
-=======
-        "$id": "462",
->>>>>>> d3c4da44
-        "kind": "string",
-        "name": "string",
-        "crossLanguageDefinitionId": "TypeSpec.string",
-        "decorators": []
-       },
-       "Location": "Query",
-       "IsApiVersion": true,
-       "IsContentType": false,
-       "IsEndpoint": false,
-       "Explode": false,
-       "IsRequired": true,
-       "Kind": "Client",
-       "DefaultValue": {
-<<<<<<< HEAD
-        "$id": "445",
-        "Type": {
-         "$id": "446",
-=======
-        "$id": "463",
-        "Type": {
-         "$id": "464",
->>>>>>> d3c4da44
-         "kind": "string",
-         "name": "string",
-         "crossLanguageDefinitionId": "TypeSpec.string"
-        },
-        "Value": "2023-12-01-preview"
-       },
-       "Decorators": [],
-       "SkipUrlEncoding": false
-      },
-      {
-<<<<<<< HEAD
-       "$id": "447",
-=======
-       "$id": "465",
->>>>>>> d3c4da44
-       "Name": "subscriptionId",
-       "NameInRequest": "subscriptionId",
-       "Description": "The ID of the target subscription. The value must be an UUID.",
-       "Type": {
-<<<<<<< HEAD
-        "$id": "448",
-=======
-        "$id": "466",
->>>>>>> d3c4da44
-        "kind": "string",
-        "name": "uuid",
-        "crossLanguageDefinitionId": "Azure.Core.uuid",
-        "baseType": {
-<<<<<<< HEAD
-         "$id": "449",
-=======
-         "$id": "467",
->>>>>>> d3c4da44
-         "kind": "string",
-         "name": "string",
-         "crossLanguageDefinitionId": "TypeSpec.string",
-         "decorators": []
-        },
-        "decorators": []
-       },
-       "Location": "Path",
-       "IsApiVersion": false,
-       "IsContentType": false,
-       "IsEndpoint": false,
-       "Explode": false,
-       "IsRequired": true,
-       "Kind": "Client",
-       "Decorators": [],
-       "SkipUrlEncoding": false
-      },
-      {
-<<<<<<< HEAD
-       "$id": "450",
-=======
-       "$id": "468",
->>>>>>> d3c4da44
-       "Name": "resourceGroupName",
-       "NameInRequest": "resourceGroupName",
-       "Description": "The name of the resource group. The name is case insensitive.",
-       "Type": {
-<<<<<<< HEAD
         "$id": "451",
         "kind": "string",
         "name": "string",
@@ -6248,7 +4654,7 @@
        "IsEndpoint": false,
        "Explode": false,
        "IsRequired": true,
-       "Kind": "Method",
+       "Kind": "Client",
        "Decorators": [],
        "SkipUrlEncoding": false
       },
@@ -6258,8 +4664,6 @@
        "NameInRequest": "resourceGroupName",
        "Description": "The name of the resource group. The name is case insensitive.",
        "Type": {
-=======
->>>>>>> d3c4da44
         "$id": "469",
         "kind": "string",
         "name": "string",
