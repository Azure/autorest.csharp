--- conflicted
+++ resolved
@@ -307,86 +307,199 @@
       }
      ]
     },
-<<<<<<< HEAD
-    "Properties": [
-     {
-      "$id": "44",
-      "Name": "tags",
-      "SerializedName": "tags",
-      "Description": "Resource tags.",
-      "Type": {
-       "$id": "45",
-       "Kind": "dict",
-       "KeyType": {
-        "$id": "46",
-        "Kind": "string",
-        "Name": "string",
-        "CrossLanguageDefinitionId": "TypeSpec.string"
-       },
-       "ValueType": {
-        "$id": "47",
-        "Kind": "string",
-        "Name": "string",
-        "CrossLanguageDefinitionId": "TypeSpec.string"
-       }
-      },
-      "IsRequired": false,
-      "IsReadOnly": false
-     },
-     {
-      "$id": "48",
-      "Name": "location",
-      "SerializedName": "location",
-      "Description": "The geo-location where the resource lives",
-      "Type": {
-       "$id": "49",
-       "Kind": "string",
-       "Name": "string",
-       "CrossLanguageDefinitionId": "TypeSpec.string"
-      },
-      "IsRequired": true,
-      "IsReadOnly": false
-     }
-    ]
+    "Properties": []
    },
    "Properties": [
     {
-     "$id": "50",
+     "$id": "44",
      "Name": "properties",
      "SerializedName": "properties",
      "Description": "The resource-specific properties for this resource.",
      "Type": {
+      "$id": "45",
+      "Kind": "model",
+      "Name": "NestedProxyResourceProperties",
+      "CrossLanguageDefinitionId": "Azure.ResourceManager.Models.Resources.NestedProxyResourceProperties",
+      "Usage": "Input,Output,Json",
+      "Description": "Nested Proxy Resource Properties.",
+      "Properties": [
+       {
+        "$id": "46",
+        "Name": "provisioningState",
+        "SerializedName": "provisioningState",
+        "Description": "Provisioning State of the nested child Resource",
+        "Type": {
+         "$ref": "2"
+        },
+        "IsRequired": false,
+        "IsReadOnly": true
+       },
+       {
+        "$id": "47",
+        "Name": "description",
+        "SerializedName": "description",
+        "Description": "Nested resource description.",
+        "Type": {
+         "$id": "48",
+         "Kind": "string",
+         "Name": "string",
+         "CrossLanguageDefinitionId": "TypeSpec.string"
+        },
+        "IsRequired": false,
+        "IsReadOnly": false
+       }
+      ]
+     },
+     "IsRequired": false,
+     "IsReadOnly": false
+    }
+   ]
+  },
+  {
+   "$ref": "45"
+  },
+  {
+   "$ref": "21"
+  },
+  {
+   "$ref": "22"
+  },
+  {
+   "$ref": "31"
+  },
+  {
+   "$id": "49",
+   "Kind": "model",
+   "Name": "ErrorResponse",
+   "CrossLanguageDefinitionId": "Azure.ResourceManager.CommonTypes.ErrorResponse",
+   "Usage": "Output,Error,Json",
+   "Description": "Common error response for all Azure Resource Manager APIs to return error details for failed operations.",
+   "Properties": [
+    {
+     "$id": "50",
+     "Name": "error",
+     "SerializedName": "error",
+     "Description": "The error object.",
+     "Type": {
       "$id": "51",
       "Kind": "model",
-      "Name": "TopLevelTrackedResourceProperties",
-      "CrossLanguageDefinitionId": "Azure.ResourceManager.Models.Resources.TopLevelTrackedResourceProperties",
-      "Usage": "Input,Output,Json",
-      "Description": "Top Level Arm Resource Properties.",
+      "Name": "ErrorDetail",
+      "CrossLanguageDefinitionId": "Azure.ResourceManager.CommonTypes.ErrorDetail",
+      "Usage": "Output,Json",
+      "Description": "The error detail.",
       "Properties": [
        {
         "$id": "52",
-        "Name": "provisioningState",
-        "SerializedName": "provisioningState",
-        "Description": "The status of the last operation.",
+        "Name": "code",
+        "SerializedName": "code",
+        "Description": "The error code.",
         "Type": {
-         "$ref": "2"
+         "$id": "53",
+         "Kind": "string",
+         "Name": "string",
+         "CrossLanguageDefinitionId": "TypeSpec.string"
         },
         "IsRequired": false,
         "IsReadOnly": true
        },
        {
-        "$id": "53",
-        "Name": "description",
-        "SerializedName": "description",
-        "Description": "The description of the resource.",
+        "$id": "54",
+        "Name": "message",
+        "SerializedName": "message",
+        "Description": "The error message.",
         "Type": {
-         "$id": "54",
+         "$id": "55",
          "Kind": "string",
          "Name": "string",
          "CrossLanguageDefinitionId": "TypeSpec.string"
         },
         "IsRequired": false,
-        "IsReadOnly": false
+        "IsReadOnly": true
+       },
+       {
+        "$id": "56",
+        "Name": "target",
+        "SerializedName": "target",
+        "Description": "The error target.",
+        "Type": {
+         "$id": "57",
+         "Kind": "string",
+         "Name": "string",
+         "CrossLanguageDefinitionId": "TypeSpec.string"
+        },
+        "IsRequired": false,
+        "IsReadOnly": true
+       },
+       {
+        "$id": "58",
+        "Name": "details",
+        "SerializedName": "details",
+        "Description": "The error details.",
+        "Type": {
+         "$id": "59",
+         "Kind": "array",
+         "Name": "ArrayErrorDetail",
+         "ValueType": {
+          "$ref": "51"
+         },
+         "CrossLanguageDefinitionId": "TypeSpec.Array"
+        },
+        "IsRequired": false,
+        "IsReadOnly": true
+       },
+       {
+        "$id": "60",
+        "Name": "additionalInfo",
+        "SerializedName": "additionalInfo",
+        "Description": "The error additional info.",
+        "Type": {
+         "$id": "61",
+         "Kind": "array",
+         "Name": "ArrayErrorAdditionalInfo",
+         "ValueType": {
+          "$id": "62",
+          "Kind": "model",
+          "Name": "ErrorAdditionalInfo",
+          "CrossLanguageDefinitionId": "Azure.ResourceManager.CommonTypes.ErrorAdditionalInfo",
+          "Usage": "Output,Json",
+          "Description": "The resource management error additional info.",
+          "Properties": [
+           {
+            "$id": "63",
+            "Name": "type",
+            "SerializedName": "type",
+            "Description": "The additional info type.",
+            "Type": {
+             "$id": "64",
+             "Kind": "string",
+             "Name": "string",
+             "CrossLanguageDefinitionId": "TypeSpec.string"
+            },
+            "IsRequired": false,
+            "IsReadOnly": true
+           },
+           {
+            "$id": "65",
+            "Name": "info",
+            "SerializedName": "info",
+            "Description": "The additional info.",
+            "Type": {
+             "$id": "66",
+             "Kind": "model",
+             "Name": "ErrorAdditionalInfoInfo",
+             "CrossLanguageDefinitionId": "Azure.ResourceManager.CommonTypes.ErrorAdditionalInfo.info.anonymous",
+             "Usage": "Output,Json",
+             "Properties": []
+            },
+            "IsRequired": false,
+            "IsReadOnly": true
+           }
+          ]
+         },
+         "CrossLanguageDefinitionId": "TypeSpec.Array"
+        },
+        "IsRequired": false,
+        "IsReadOnly": true
        }
       ]
      },
@@ -399,31 +512,28 @@
    "$ref": "51"
   },
   {
-   "$ref": "21"
+   "$ref": "62"
   },
   {
-   "$ref": "22"
+   "$ref": "66"
   },
   {
-   "$ref": "31"
-  },
-  {
-   "$id": "55",
+   "$id": "67",
    "Kind": "model",
-   "Name": "TopLevelTrackedResourceListResult",
+   "Name": "NestedProxyResourceListResult",
    "CrossLanguageDefinitionId": "Azure.ResourceManager.ResourceListResult",
    "Usage": "Output,Json",
-   "Description": "The response of a TopLevelTrackedResource list operation.",
+   "Description": "The response of a NestedProxyResource list operation.",
    "Properties": [
     {
-     "$id": "56",
+     "$id": "68",
      "Name": "value",
      "SerializedName": "value",
-     "Description": "The TopLevelTrackedResource items on this page",
+     "Description": "The NestedProxyResource items on this page",
      "Type": {
-      "$id": "57",
+      "$id": "69",
       "Kind": "array",
-      "Name": "ArrayTopLevelTrackedResource",
+      "Name": "ArrayNestedProxyResource",
       "ValueType": {
        "$ref": "20"
       },
@@ -433,17 +543,17 @@
      "IsReadOnly": false
     },
     {
-     "$id": "58",
+     "$id": "70",
      "Name": "nextLink",
      "SerializedName": "nextLink",
      "Description": "The link to the next page of items",
      "Type": {
-      "$id": "59",
+      "$id": "71",
       "Kind": "url",
       "Name": "ResourceLocation",
       "CrossLanguageDefinitionId": "TypeSpec.Rest.ResourceLocation",
       "BaseType": {
-       "$id": "60",
+       "$id": "72",
        "Kind": "url",
        "Name": "url",
        "CrossLanguageDefinitionId": "TypeSpec.url"
@@ -455,57 +565,82 @@
    ]
   },
   {
-   "$id": "61",
+   "$id": "73",
    "Kind": "model",
-   "Name": "NestedProxyResource",
-   "CrossLanguageDefinitionId": "Azure.ResourceManager.Models.Resources.NestedProxyResource",
+   "Name": "TopLevelTrackedResource",
+   "CrossLanguageDefinitionId": "Azure.ResourceManager.Models.Resources.TopLevelTrackedResource",
    "Usage": "Input,Output,Json",
-   "Description": "Nested child of Top Level Tracked Resource.",
+   "Description": "Concrete tracked resource types can be created by aliasing this type using a specific property type.",
    "BaseModel": {
-    "$id": "62",
+    "$id": "74",
     "Kind": "model",
-    "Name": "ProxyResource",
-    "CrossLanguageDefinitionId": "Azure.ResourceManager.CommonTypes.ProxyResource",
+    "Name": "TrackedResource",
+    "CrossLanguageDefinitionId": "Azure.ResourceManager.CommonTypes.TrackedResource",
     "Usage": "Input,Output,Json",
-    "Description": "The resource model definition for a Azure Resource Manager proxy resource. It will not have tags and a location",
+    "Description": "The resource model definition for an Azure Resource Manager tracked top level resource which has 'tags' and a 'location'",
     "BaseModel": {
      "$ref": "22"
     },
-=======
->>>>>>> cc743cb2
-    "Properties": []
+    "Properties": [
+     {
+      "$id": "75",
+      "Name": "tags",
+      "SerializedName": "tags",
+      "Description": "Resource tags.",
+      "Type": {
+       "$id": "76",
+       "Kind": "dict",
+       "KeyType": {
+        "$id": "77",
+        "Kind": "string",
+        "Name": "string",
+        "CrossLanguageDefinitionId": "TypeSpec.string"
+       },
+       "ValueType": {
+        "$id": "78",
+        "Kind": "string",
+        "Name": "string",
+        "CrossLanguageDefinitionId": "TypeSpec.string"
+       }
+      },
+      "IsRequired": false,
+      "IsReadOnly": false
+     },
+     {
+      "$id": "79",
+      "Name": "location",
+      "SerializedName": "location",
+      "Description": "The geo-location where the resource lives",
+      "Type": {
+       "$id": "80",
+       "Kind": "string",
+       "Name": "string",
+       "CrossLanguageDefinitionId": "TypeSpec.string"
+      },
+      "IsRequired": true,
+      "IsReadOnly": false
+     }
+    ]
    },
    "Properties": [
     {
-<<<<<<< HEAD
-     "$id": "63",
-=======
-     "$id": "43",
->>>>>>> cc743cb2
+     "$id": "81",
      "Name": "properties",
      "SerializedName": "properties",
      "Description": "The resource-specific properties for this resource.",
      "Type": {
-<<<<<<< HEAD
-      "$id": "64",
-=======
-      "$id": "44",
->>>>>>> cc743cb2
+      "$id": "82",
       "Kind": "model",
-      "Name": "NestedProxyResourceProperties",
-      "CrossLanguageDefinitionId": "Azure.ResourceManager.Models.Resources.NestedProxyResourceProperties",
+      "Name": "TopLevelTrackedResourceProperties",
+      "CrossLanguageDefinitionId": "Azure.ResourceManager.Models.Resources.TopLevelTrackedResourceProperties",
       "Usage": "Input,Output,Json",
-      "Description": "Nested Proxy Resource Properties.",
+      "Description": "Top Level Arm Resource Properties.",
       "Properties": [
        {
-<<<<<<< HEAD
-        "$id": "65",
-=======
-        "$id": "45",
->>>>>>> cc743cb2
+        "$id": "83",
         "Name": "provisioningState",
         "SerializedName": "provisioningState",
-        "Description": "Provisioning State of the nested child Resource",
+        "Description": "The status of the last operation.",
         "Type": {
          "$ref": "2"
         },
@@ -513,24 +648,15 @@
         "IsReadOnly": true
        },
        {
-<<<<<<< HEAD
-        "$id": "66",
-=======
-        "$id": "46",
->>>>>>> cc743cb2
+        "$id": "84",
         "Name": "description",
         "SerializedName": "description",
-        "Description": "Nested resource description.",
+        "Description": "The description of the resource.",
         "Type": {
-<<<<<<< HEAD
-         "$id": "67",
-         "Kind": "string",
-         "Name": "string",
-         "CrossLanguageDefinitionId": "TypeSpec.string"
-=======
-         "$id": "47",
-         "Kind": "string"
->>>>>>> cc743cb2
+         "$id": "85",
+         "Kind": "string",
+         "Name": "string",
+         "CrossLanguageDefinitionId": "TypeSpec.string"
         },
         "IsRequired": false,
         "IsReadOnly": false
@@ -543,31 +669,30 @@
    ]
   },
   {
-<<<<<<< HEAD
-   "$ref": "64"
+   "$ref": "82"
   },
   {
-   "$ref": "62"
+   "$ref": "74"
   },
   {
-   "$id": "68",
+   "$id": "86",
    "Kind": "model",
-   "Name": "NestedProxyResourceListResult",
+   "Name": "TopLevelTrackedResourceListResult",
    "CrossLanguageDefinitionId": "Azure.ResourceManager.ResourceListResult",
    "Usage": "Output,Json",
-   "Description": "The response of a NestedProxyResource list operation.",
+   "Description": "The response of a TopLevelTrackedResource list operation.",
    "Properties": [
     {
-     "$id": "69",
+     "$id": "87",
      "Name": "value",
      "SerializedName": "value",
-     "Description": "The NestedProxyResource items on this page",
+     "Description": "The TopLevelTrackedResource items on this page",
      "Type": {
-      "$id": "70",
+      "$id": "88",
       "Kind": "array",
-      "Name": "ArrayNestedProxyResource",
+      "Name": "ArrayTopLevelTrackedResource",
       "ValueType": {
-       "$ref": "61"
+       "$ref": "73"
       },
       "CrossLanguageDefinitionId": "TypeSpec.Array"
      },
@@ -575,17 +700,17 @@
      "IsReadOnly": false
     },
     {
-     "$id": "71",
+     "$id": "89",
      "Name": "nextLink",
      "SerializedName": "nextLink",
      "Description": "The link to the next page of items",
      "Type": {
-      "$id": "72",
+      "$id": "90",
       "Kind": "url",
       "Name": "ResourceLocation",
       "CrossLanguageDefinitionId": "TypeSpec.Rest.ResourceLocation",
       "BaseType": {
-       "$id": "73",
+       "$id": "91",
        "Kind": "url",
        "Name": "url",
        "CrossLanguageDefinitionId": "TypeSpec.url"
@@ -595,437 +720,6 @@
      "IsReadOnly": false
     }
    ]
-  },
-  {
-   "$id": "74",
-=======
-   "$ref": "44"
-  },
-  {
-   "$ref": "21"
-  },
-  {
-   "$ref": "22"
-  },
-  {
-   "$ref": "30"
-  },
-  {
-   "$id": "48",
->>>>>>> cc743cb2
-   "Kind": "model",
-   "Name": "ErrorResponse",
-   "CrossLanguageDefinitionId": "Azure.ResourceManager.CommonTypes.ErrorResponse",
-   "Usage": "Output,Error,Json",
-   "Description": "Common error response for all Azure Resource Manager APIs to return error details for failed operations.",
-   "Properties": [
-    {
-<<<<<<< HEAD
-     "$id": "75",
-=======
-     "$id": "49",
->>>>>>> cc743cb2
-     "Name": "error",
-     "SerializedName": "error",
-     "Description": "The error object.",
-     "Type": {
-<<<<<<< HEAD
-      "$id": "76",
-=======
-      "$id": "50",
->>>>>>> cc743cb2
-      "Kind": "model",
-      "Name": "ErrorDetail",
-      "CrossLanguageDefinitionId": "Azure.ResourceManager.CommonTypes.ErrorDetail",
-      "Usage": "Output,Json",
-      "Description": "The error detail.",
-      "Properties": [
-       {
-<<<<<<< HEAD
-        "$id": "77",
-=======
-        "$id": "51",
->>>>>>> cc743cb2
-        "Name": "code",
-        "SerializedName": "code",
-        "Description": "The error code.",
-        "Type": {
-<<<<<<< HEAD
-         "$id": "78",
-         "Kind": "string",
-         "Name": "string",
-         "CrossLanguageDefinitionId": "TypeSpec.string"
-=======
-         "$id": "52",
-         "Kind": "string"
->>>>>>> cc743cb2
-        },
-        "IsRequired": false,
-        "IsReadOnly": true
-       },
-       {
-<<<<<<< HEAD
-        "$id": "79",
-=======
-        "$id": "53",
->>>>>>> cc743cb2
-        "Name": "message",
-        "SerializedName": "message",
-        "Description": "The error message.",
-        "Type": {
-<<<<<<< HEAD
-         "$id": "80",
-         "Kind": "string",
-         "Name": "string",
-         "CrossLanguageDefinitionId": "TypeSpec.string"
-=======
-         "$id": "54",
-         "Kind": "string"
->>>>>>> cc743cb2
-        },
-        "IsRequired": false,
-        "IsReadOnly": true
-       },
-       {
-<<<<<<< HEAD
-        "$id": "81",
-=======
-        "$id": "55",
->>>>>>> cc743cb2
-        "Name": "target",
-        "SerializedName": "target",
-        "Description": "The error target.",
-        "Type": {
-<<<<<<< HEAD
-         "$id": "82",
-         "Kind": "string",
-         "Name": "string",
-         "CrossLanguageDefinitionId": "TypeSpec.string"
-=======
-         "$id": "56",
-         "Kind": "string"
->>>>>>> cc743cb2
-        },
-        "IsRequired": false,
-        "IsReadOnly": true
-       },
-       {
-<<<<<<< HEAD
-        "$id": "83",
-=======
-        "$id": "57",
->>>>>>> cc743cb2
-        "Name": "details",
-        "SerializedName": "details",
-        "Description": "The error details.",
-        "Type": {
-<<<<<<< HEAD
-         "$id": "84",
-         "Kind": "array",
-         "Name": "ArrayErrorDetail",
-         "ValueType": {
-          "$ref": "76"
-=======
-         "$id": "58",
-         "Kind": "array",
-         "Name": "ArrayErrorDetail",
-         "ValueType": {
-          "$ref": "50"
->>>>>>> cc743cb2
-         },
-         "CrossLanguageDefinitionId": "TypeSpec.Array"
-        },
-        "IsRequired": false,
-        "IsReadOnly": true
-       },
-       {
-<<<<<<< HEAD
-        "$id": "85",
-=======
-        "$id": "59",
->>>>>>> cc743cb2
-        "Name": "additionalInfo",
-        "SerializedName": "additionalInfo",
-        "Description": "The error additional info.",
-        "Type": {
-<<<<<<< HEAD
-         "$id": "86",
-         "Kind": "array",
-         "Name": "ArrayErrorAdditionalInfo",
-         "ValueType": {
-          "$id": "87",
-=======
-         "$id": "60",
-         "Kind": "array",
-         "Name": "ArrayErrorAdditionalInfo",
-         "ValueType": {
-          "$id": "61",
->>>>>>> cc743cb2
-          "Kind": "model",
-          "Name": "ErrorAdditionalInfo",
-          "CrossLanguageDefinitionId": "Azure.ResourceManager.CommonTypes.ErrorAdditionalInfo",
-          "Usage": "Output,Json",
-          "Description": "The resource management error additional info.",
-          "Properties": [
-           {
-<<<<<<< HEAD
-            "$id": "88",
-=======
-            "$id": "62",
->>>>>>> cc743cb2
-            "Name": "type",
-            "SerializedName": "type",
-            "Description": "The additional info type.",
-            "Type": {
-<<<<<<< HEAD
-             "$id": "89",
-             "Kind": "string",
-             "Name": "string",
-             "CrossLanguageDefinitionId": "TypeSpec.string"
-=======
-             "$id": "63",
-             "Kind": "string"
->>>>>>> cc743cb2
-            },
-            "IsRequired": false,
-            "IsReadOnly": true
-           },
-           {
-<<<<<<< HEAD
-            "$id": "90",
-=======
-            "$id": "64",
->>>>>>> cc743cb2
-            "Name": "info",
-            "SerializedName": "info",
-            "Description": "The additional info.",
-            "Type": {
-<<<<<<< HEAD
-             "$id": "91",
-=======
-             "$id": "65",
->>>>>>> cc743cb2
-             "Kind": "model",
-             "Name": "ErrorAdditionalInfoInfo",
-             "CrossLanguageDefinitionId": "Azure.ResourceManager.CommonTypes.ErrorAdditionalInfo.info.anonymous",
-             "Usage": "Output,Json",
-             "Properties": []
-            },
-            "IsRequired": false,
-            "IsReadOnly": true
-           }
-          ]
-         },
-         "CrossLanguageDefinitionId": "TypeSpec.Array"
-        },
-        "IsRequired": false,
-        "IsReadOnly": true
-       }
-      ]
-     },
-     "IsRequired": false,
-     "IsReadOnly": false
-    }
-   ]
-  },
-  {
-<<<<<<< HEAD
-   "$ref": "76"
-  },
-  {
-   "$ref": "87"
-  },
-  {
-   "$ref": "91"
-=======
-   "$ref": "50"
-  },
-  {
-   "$ref": "61"
-  },
-  {
-   "$ref": "65"
-  },
-  {
-   "$id": "66",
-   "Kind": "model",
-   "Name": "NestedProxyResourceListResult",
-   "CrossLanguageDefinitionId": "Azure.ResourceManager.ResourceListResult",
-   "Usage": "Output,Json",
-   "Description": "The response of a NestedProxyResource list operation.",
-   "Properties": [
-    {
-     "$id": "67",
-     "Name": "value",
-     "SerializedName": "value",
-     "Description": "The NestedProxyResource items on this page",
-     "Type": {
-      "$id": "68",
-      "Kind": "array",
-      "Name": "ArrayNestedProxyResource",
-      "ValueType": {
-       "$ref": "20"
-      },
-      "CrossLanguageDefinitionId": "TypeSpec.Array"
-     },
-     "IsRequired": true,
-     "IsReadOnly": false
-    },
-    {
-     "$id": "69",
-     "Name": "nextLink",
-     "SerializedName": "nextLink",
-     "Description": "The link to the next page of items",
-     "Type": {
-      "$id": "70",
-      "Kind": "url"
-     },
-     "IsRequired": false,
-     "IsReadOnly": false
-    }
-   ]
-  },
-  {
-   "$id": "71",
-   "Kind": "model",
-   "Name": "TopLevelTrackedResource",
-   "CrossLanguageDefinitionId": "Azure.ResourceManager.Models.Resources.TopLevelTrackedResource",
-   "Usage": "Input,Output,Json",
-   "Description": "Concrete tracked resource types can be created by aliasing this type using a specific property type.",
-   "BaseModel": {
-    "$id": "72",
-    "Kind": "model",
-    "Name": "TrackedResource",
-    "CrossLanguageDefinitionId": "Azure.ResourceManager.CommonTypes.TrackedResource",
-    "Usage": "Input,Output,Json",
-    "Description": "The resource model definition for an Azure Resource Manager tracked top level resource which has 'tags' and a 'location'",
-    "BaseModel": {
-     "$ref": "22"
-    },
-    "Properties": [
-     {
-      "$id": "73",
-      "Name": "tags",
-      "SerializedName": "tags",
-      "Description": "Resource tags.",
-      "Type": {
-       "$id": "74",
-       "Kind": "dict",
-       "KeyType": {
-        "$id": "75",
-        "Kind": "string"
-       },
-       "ValueType": {
-        "$id": "76",
-        "Kind": "string"
-       }
-      },
-      "IsRequired": false,
-      "IsReadOnly": false
-     },
-     {
-      "$id": "77",
-      "Name": "location",
-      "SerializedName": "location",
-      "Description": "The geo-location where the resource lives",
-      "Type": {
-       "$id": "78",
-       "Kind": "string"
-      },
-      "IsRequired": true,
-      "IsReadOnly": false
-     }
-    ]
-   },
-   "Properties": [
-    {
-     "$id": "79",
-     "Name": "properties",
-     "SerializedName": "properties",
-     "Description": "The resource-specific properties for this resource.",
-     "Type": {
-      "$id": "80",
-      "Kind": "model",
-      "Name": "TopLevelTrackedResourceProperties",
-      "CrossLanguageDefinitionId": "Azure.ResourceManager.Models.Resources.TopLevelTrackedResourceProperties",
-      "Usage": "Input,Output,Json",
-      "Description": "Top Level Arm Resource Properties.",
-      "Properties": [
-       {
-        "$id": "81",
-        "Name": "provisioningState",
-        "SerializedName": "provisioningState",
-        "Description": "The status of the last operation.",
-        "Type": {
-         "$ref": "2"
-        },
-        "IsRequired": false,
-        "IsReadOnly": true
-       },
-       {
-        "$id": "82",
-        "Name": "description",
-        "SerializedName": "description",
-        "Description": "The description of the resource.",
-        "Type": {
-         "$id": "83",
-         "Kind": "string"
-        },
-        "IsRequired": false,
-        "IsReadOnly": false
-       }
-      ]
-     },
-     "IsRequired": false,
-     "IsReadOnly": false
-    }
-   ]
-  },
-  {
-   "$ref": "80"
-  },
-  {
-   "$ref": "72"
-  },
-  {
-   "$id": "84",
-   "Kind": "model",
-   "Name": "TopLevelTrackedResourceListResult",
-   "CrossLanguageDefinitionId": "Azure.ResourceManager.ResourceListResult",
-   "Usage": "Output,Json",
-   "Description": "The response of a TopLevelTrackedResource list operation.",
-   "Properties": [
-    {
-     "$id": "85",
-     "Name": "value",
-     "SerializedName": "value",
-     "Description": "The TopLevelTrackedResource items on this page",
-     "Type": {
-      "$id": "86",
-      "Kind": "array",
-      "Name": "ArrayTopLevelTrackedResource",
-      "ValueType": {
-       "$ref": "71"
-      },
-      "CrossLanguageDefinitionId": "TypeSpec.Array"
-     },
-     "IsRequired": true,
-     "IsReadOnly": false
-    },
-    {
-     "$id": "87",
-     "Name": "nextLink",
-     "SerializedName": "nextLink",
-     "Description": "The link to the next page of items",
-     "Type": {
-      "$id": "88",
-      "Kind": "url"
-     },
-     "IsRequired": false,
-     "IsReadOnly": false
-    }
-   ]
->>>>>>> cc743cb2
   }
  ],
  "Clients": [
@@ -1039,16 +733,9 @@
    },
    "Parameters": [
     {
-<<<<<<< HEAD
      "$id": "94",
-     "Name": "host",
-     "NameInRequest": "host",
-     "Description": "Azure Resource Manager url.",
-=======
-     "$id": "91",
      "Name": "endpoint",
      "NameInRequest": "endpoint",
->>>>>>> cc743cb2
      "Type": {
       "$id": "95",
       "Kind": "string",
@@ -1089,19 +776,9 @@
      "Accessibility": "public",
      "Parameters": [
       {
-<<<<<<< HEAD
-       "$ref": "94"
-      },
-      {
        "$id": "100",
-       "Name": "apiVersion",
-       "NameInRequest": "api-version",
-       "Description": "The API version to use for this operation.",
-=======
-       "$id": "97",
        "Name": "endpoint",
        "NameInRequest": "endpoint",
->>>>>>> cc743cb2
        "Type": {
         "$id": "101",
         "Kind": "string",
@@ -1129,13 +806,15 @@
        }
       },
       {
-       "$id": "101",
+       "$id": "104",
        "Name": "apiVersion",
        "NameInRequest": "api-version",
        "Description": "The API version to use for this operation.",
        "Type": {
-        "$id": "102",
-        "Kind": "string"
+        "$id": "105",
+        "Kind": "string",
+        "Name": "string",
+        "CrossLanguageDefinitionId": "TypeSpec.string"
        },
        "Location": "Query",
        "IsApiVersion": true,
@@ -1145,142 +824,111 @@
        "IsRequired": true,
        "Kind": "Client",
        "DefaultValue": {
-        "$id": "103",
+        "$id": "106",
         "Type": {
-         "$id": "104",
-         "Kind": "string"
+         "$id": "107",
+         "Kind": "string",
+         "Name": "string",
+         "CrossLanguageDefinitionId": "TypeSpec.string"
         },
         "Value": "2023-12-01-preview"
        }
       },
       {
-<<<<<<< HEAD
-       "$id": "104",
-=======
-       "$id": "105",
->>>>>>> cc743cb2
+       "$id": "108",
        "Name": "subscriptionId",
        "NameInRequest": "subscriptionId",
        "Description": "The ID of the target subscription. The value must be an UUID.",
        "Type": {
-<<<<<<< HEAD
-        "$id": "105",
+        "$id": "109",
         "Kind": "string",
         "Name": "uuid",
         "CrossLanguageDefinitionId": "Azure.Core.uuid",
         "BaseType": {
-         "$id": "106",
+         "$id": "110",
          "Kind": "string",
          "Name": "string",
          "CrossLanguageDefinitionId": "TypeSpec.string"
         }
-=======
-        "$id": "106",
-        "Kind": "uuid",
-        "Encode": "string"
->>>>>>> cc743cb2
-       },
-       "Location": "Path",
-       "IsApiVersion": false,
-       "IsContentType": false,
-       "IsEndpoint": false,
-       "Explode": false,
-       "IsRequired": true,
-       "Kind": "Method"
-      },
-      {
-       "$id": "107",
+       },
+       "Location": "Path",
+       "IsApiVersion": false,
+       "IsContentType": false,
+       "IsEndpoint": false,
+       "Explode": false,
+       "IsRequired": true,
+       "Kind": "Method"
+      },
+      {
+       "$id": "111",
        "Name": "resourceGroupName",
        "NameInRequest": "resourceGroupName",
        "Description": "The name of the resource group. The name is case insensitive.",
        "Type": {
-        "$id": "108",
-<<<<<<< HEAD
-        "Kind": "string",
-        "Name": "string",
-        "CrossLanguageDefinitionId": "TypeSpec.string"
-=======
-        "Kind": "string"
->>>>>>> cc743cb2
-       },
-       "Location": "Path",
-       "IsApiVersion": false,
-       "IsContentType": false,
-       "IsEndpoint": false,
-       "Explode": false,
-       "IsRequired": true,
-       "Kind": "Method"
-      },
-      {
-       "$id": "109",
+        "$id": "112",
+        "Kind": "string",
+        "Name": "string",
+        "CrossLanguageDefinitionId": "TypeSpec.string"
+       },
+       "Location": "Path",
+       "IsApiVersion": false,
+       "IsContentType": false,
+       "IsEndpoint": false,
+       "Explode": false,
+       "IsRequired": true,
+       "Kind": "Method"
+      },
+      {
+       "$id": "113",
        "Name": "topLevelTrackedResourceName",
        "NameInRequest": "topLevelTrackedResourceName",
        "Description": "arm resource name for path",
        "Type": {
-        "$id": "110",
-<<<<<<< HEAD
-        "Kind": "string",
-        "Name": "string",
-        "CrossLanguageDefinitionId": "TypeSpec.string"
-=======
-        "Kind": "string"
->>>>>>> cc743cb2
-       },
-       "Location": "Path",
-       "IsApiVersion": false,
-       "IsContentType": false,
-       "IsEndpoint": false,
-       "Explode": false,
-       "IsRequired": true,
-       "Kind": "Method"
-      },
-      {
-       "$id": "111",
+        "$id": "114",
+        "Kind": "string",
+        "Name": "string",
+        "CrossLanguageDefinitionId": "TypeSpec.string"
+       },
+       "Location": "Path",
+       "IsApiVersion": false,
+       "IsContentType": false,
+       "IsEndpoint": false,
+       "Explode": false,
+       "IsRequired": true,
+       "Kind": "Method"
+      },
+      {
+       "$id": "115",
        "Name": "accept",
        "NameInRequest": "Accept",
        "Type": {
-        "$id": "112",
-<<<<<<< HEAD
-        "Kind": "string",
-        "Name": "string",
-        "CrossLanguageDefinitionId": "TypeSpec.string"
-=======
+        "$id": "116",
         "Kind": "constant",
         "ValueType": {
-         "$id": "113",
-         "Kind": "string"
+         "$id": "117",
+         "Kind": "string",
+         "Name": "string",
+         "CrossLanguageDefinitionId": "TypeSpec.string"
         },
         "Value": "application/json"
->>>>>>> cc743cb2
        },
        "Location": "Header",
        "IsApiVersion": false,
        "IsContentType": false,
        "IsEndpoint": false,
        "Explode": false,
-<<<<<<< HEAD
-       "Kind": "Constant",
-       "DefaultValue": {
-        "$id": "113",
-        "Type": {
-         "$ref": "112"
-        },
-        "Value": "application/json"
-       }
-=======
        "IsRequired": true,
        "Kind": "Constant"
->>>>>>> cc743cb2
       }
      ],
      "Responses": [
       {
-       "$id": "114",
+       "$id": "118",
        "StatusCodes": [
         200
        ],
        "BodyType": {
-        "$ref": "71"
+        "$ref": "73"
        },
        "BodyMediaType": "Json",
        "Headers": [],
@@ -1299,41 +947,27 @@
      "GenerateConvenienceMethod": true
     },
     {
-     "$id": "115",
+     "$id": "119",
      "Name": "createOrReplace",
      "ResourceName": "TopLevelTrackedResources",
      "Description": "Create a TopLevelTrackedResource",
      "Accessibility": "public",
      "Parameters": [
       {
-<<<<<<< HEAD
-       "$ref": "94"
-=======
-       "$ref": "97"
->>>>>>> cc743cb2
-      },
-      {
-       "$id": "116",
+       "$ref": "100"
+      },
+      {
+       "$id": "120",
        "Name": "apiVersion",
        "NameInRequest": "api-version",
        "Description": "The API version to use for this operation.",
        "Type": {
-        "$id": "117",
-<<<<<<< HEAD
+        "$id": "121",
         "Kind": "string",
         "Name": "string",
         "CrossLanguageDefinitionId": "TypeSpec.string"
        },
        "Location": "Query",
-       "DefaultValue": {
-        "$ref": "102"
-       },
-       "IsRequired": true,
-=======
-        "Kind": "string"
-       },
-       "Location": "Query",
->>>>>>> cc743cb2
        "IsApiVersion": true,
        "IsContentType": false,
        "IsEndpoint": false,
@@ -1341,227 +975,151 @@
        "IsRequired": true,
        "Kind": "Client",
        "DefaultValue": {
-        "$id": "118",
+        "$id": "122",
         "Type": {
-         "$id": "119",
-         "Kind": "string"
+         "$id": "123",
+         "Kind": "string",
+         "Name": "string",
+         "CrossLanguageDefinitionId": "TypeSpec.string"
         },
         "Value": "2023-12-01-preview"
        }
       },
       {
-<<<<<<< HEAD
-       "$id": "118",
-=======
-       "$id": "120",
->>>>>>> cc743cb2
+       "$id": "124",
        "Name": "subscriptionId",
        "NameInRequest": "subscriptionId",
        "Description": "The ID of the target subscription. The value must be an UUID.",
        "Type": {
-<<<<<<< HEAD
-        "$id": "119",
+        "$id": "125",
         "Kind": "string",
         "Name": "uuid",
         "CrossLanguageDefinitionId": "Azure.Core.uuid",
         "BaseType": {
-         "$id": "120",
+         "$id": "126",
          "Kind": "string",
          "Name": "string",
          "CrossLanguageDefinitionId": "TypeSpec.string"
         }
-=======
-        "$id": "121",
-        "Kind": "uuid",
-        "Encode": "string"
->>>>>>> cc743cb2
-       },
-       "Location": "Path",
-       "IsApiVersion": false,
-       "IsContentType": false,
-       "IsEndpoint": false,
-       "Explode": false,
-       "IsRequired": true,
-       "Kind": "Method"
-      },
-      {
-<<<<<<< HEAD
-       "$id": "121",
-=======
-       "$id": "122",
->>>>>>> cc743cb2
+       },
+       "Location": "Path",
+       "IsApiVersion": false,
+       "IsContentType": false,
+       "IsEndpoint": false,
+       "Explode": false,
+       "IsRequired": true,
+       "Kind": "Method"
+      },
+      {
+       "$id": "127",
        "Name": "resourceGroupName",
        "NameInRequest": "resourceGroupName",
        "Description": "The name of the resource group. The name is case insensitive.",
        "Type": {
-<<<<<<< HEAD
-        "$id": "122",
-        "Kind": "string",
-        "Name": "string",
-        "CrossLanguageDefinitionId": "TypeSpec.string"
-=======
-        "$id": "123",
-        "Kind": "string"
->>>>>>> cc743cb2
-       },
-       "Location": "Path",
-       "IsApiVersion": false,
-       "IsContentType": false,
-       "IsEndpoint": false,
-       "Explode": false,
-       "IsRequired": true,
-       "Kind": "Method"
-      },
-      {
-<<<<<<< HEAD
-       "$id": "123",
-=======
-       "$id": "124",
->>>>>>> cc743cb2
+        "$id": "128",
+        "Kind": "string",
+        "Name": "string",
+        "CrossLanguageDefinitionId": "TypeSpec.string"
+       },
+       "Location": "Path",
+       "IsApiVersion": false,
+       "IsContentType": false,
+       "IsEndpoint": false,
+       "Explode": false,
+       "IsRequired": true,
+       "Kind": "Method"
+      },
+      {
+       "$id": "129",
        "Name": "topLevelTrackedResourceName",
        "NameInRequest": "topLevelTrackedResourceName",
        "Description": "arm resource name for path",
        "Type": {
-<<<<<<< HEAD
-        "$id": "124",
-        "Kind": "string",
-        "Name": "string",
-        "CrossLanguageDefinitionId": "TypeSpec.string"
-=======
-        "$id": "125",
-        "Kind": "string"
->>>>>>> cc743cb2
-       },
-       "Location": "Path",
-       "IsApiVersion": false,
-       "IsContentType": false,
-       "IsEndpoint": false,
-       "Explode": false,
-       "IsRequired": true,
-       "Kind": "Method"
-      },
-      {
-<<<<<<< HEAD
-       "$id": "125",
+        "$id": "130",
+        "Kind": "string",
+        "Name": "string",
+        "CrossLanguageDefinitionId": "TypeSpec.string"
+       },
+       "Location": "Path",
+       "IsApiVersion": false,
+       "IsContentType": false,
+       "IsEndpoint": false,
+       "Explode": false,
+       "IsRequired": true,
+       "Kind": "Method"
+      },
+      {
+       "$id": "131",
+       "Name": "contentType",
+       "NameInRequest": "Content-Type",
+       "Description": "Body parameter's content type. Known values are application/json",
+       "Type": {
+        "$id": "132",
+        "Kind": "constant",
+        "ValueType": {
+         "$id": "133",
+         "Kind": "string",
+         "Name": "string",
+         "CrossLanguageDefinitionId": "TypeSpec.string"
+        },
+        "Value": "application/json"
+       },
+       "Location": "Header",
+       "IsApiVersion": false,
+       "IsContentType": true,
+       "IsEndpoint": false,
+       "Explode": false,
+       "IsRequired": true,
+       "Kind": "Constant"
+      },
+      {
+       "$id": "134",
+       "Name": "accept",
+       "NameInRequest": "Accept",
+       "Type": {
+        "$id": "135",
+        "Kind": "constant",
+        "ValueType": {
+         "$id": "136",
+         "Kind": "string",
+         "Name": "string",
+         "CrossLanguageDefinitionId": "TypeSpec.string"
+        },
+        "Value": "application/json"
+       },
+       "Location": "Header",
+       "IsApiVersion": false,
+       "IsContentType": false,
+       "IsEndpoint": false,
+       "Explode": false,
+       "IsRequired": true,
+       "Kind": "Constant"
+      },
+      {
+       "$id": "137",
        "Name": "resource",
        "NameInRequest": "resource",
        "Description": "Resource create parameters.",
-=======
-       "$id": "126",
-       "Name": "contentType",
-       "NameInRequest": "Content-Type",
-       "Description": "Body parameter's content type. Known values are application/json",
->>>>>>> cc743cb2
-       "Type": {
-        "$id": "127",
-        "Kind": "constant",
-        "ValueType": {
-         "$id": "128",
-         "Kind": "string"
-        },
-        "Value": "application/json"
-       },
-       "Location": "Header",
-       "IsApiVersion": false,
-       "IsContentType": true,
-       "IsEndpoint": false,
-       "Explode": false,
-       "IsRequired": true,
-       "Kind": "Constant"
-      },
-      {
-<<<<<<< HEAD
-       "$id": "126",
-       "Name": "accept",
-       "NameInRequest": "Accept",
-       "Type": {
-        "$id": "127",
-        "Kind": "string",
-        "Name": "string",
-        "CrossLanguageDefinitionId": "TypeSpec.string"
-=======
-       "$id": "129",
-       "Name": "accept",
-       "NameInRequest": "Accept",
-       "Type": {
-        "$id": "130",
-        "Kind": "constant",
-        "ValueType": {
-         "$id": "131",
-         "Kind": "string"
-        },
-        "Value": "application/json"
->>>>>>> cc743cb2
-       },
-       "Location": "Header",
-       "IsApiVersion": false,
-       "IsContentType": false,
-       "IsEndpoint": false,
-       "Explode": false,
-<<<<<<< HEAD
-       "Kind": "Constant",
-       "DefaultValue": {
-        "$id": "128",
-        "Type": {
-         "$ref": "127"
-        },
-        "Value": "application/json"
-       }
-      },
-      {
-       "$id": "129",
-       "Name": "contentType",
-       "NameInRequest": "Content-Type",
-       "Type": {
-        "$id": "130",
-        "Kind": "string",
-        "Name": "string",
-        "CrossLanguageDefinitionId": "TypeSpec.string"
-=======
-       "IsRequired": true,
-       "Kind": "Constant"
-      },
-      {
-       "$id": "132",
-       "Name": "resource",
-       "NameInRequest": "resource",
-       "Description": "Resource create parameters.",
-       "Type": {
-        "$ref": "71"
->>>>>>> cc743cb2
+       "Type": {
+        "$ref": "73"
        },
        "Location": "Body",
        "IsApiVersion": false,
        "IsContentType": false,
        "IsEndpoint": false,
        "Explode": false,
-<<<<<<< HEAD
-       "Kind": "Constant",
-       "DefaultValue": {
-        "$id": "131",
-        "Type": {
-         "$ref": "130"
-        },
-        "Value": "application/json"
-       }
-=======
-       "IsRequired": true,
-       "Kind": "Method"
->>>>>>> cc743cb2
+       "IsRequired": true,
+       "Kind": "Method"
       }
      ],
      "Responses": [
       {
-<<<<<<< HEAD
-       "$id": "132",
-=======
-       "$id": "133",
->>>>>>> cc743cb2
+       "$id": "138",
        "StatusCodes": [
         200
        ],
        "BodyType": {
-        "$ref": "71"
+        "$ref": "73"
        },
        "BodyMediaType": "Json",
        "Headers": [],
@@ -1571,61 +1129,37 @@
        ]
       },
       {
-<<<<<<< HEAD
-       "$id": "133",
-=======
-       "$id": "134",
->>>>>>> cc743cb2
+       "$id": "139",
        "StatusCodes": [
         201
        ],
        "BodyType": {
-        "$ref": "71"
+        "$ref": "73"
        },
        "BodyMediaType": "Json",
        "Headers": [
         {
-<<<<<<< HEAD
-         "$id": "134",
-         "Name": "Azure-AsyncOperation",
-         "NameInResponse": "azureAsyncOperation",
+         "$id": "140",
+         "Name": "azureAsyncOperation",
+         "NameInResponse": "Azure-AsyncOperation",
          "Description": "A link to the status monitor",
          "Type": {
-          "$id": "135",
+          "$id": "141",
           "Kind": "string",
           "Name": "string",
           "CrossLanguageDefinitionId": "TypeSpec.string"
          }
         },
         {
-         "$id": "136",
-         "Name": "Retry-After",
-         "NameInResponse": "retryAfter",
-         "Description": "The Retry-After header can indicate how long the client should wait before polling the operation status.",
-         "Type": {
-          "$id": "137",
-          "Kind": "int32",
-          "Name": "int32",
-          "CrossLanguageDefinitionId": "TypeSpec.int32"
-=======
-         "$id": "135",
-         "Name": "azureAsyncOperation",
-         "NameInResponse": "Azure-AsyncOperation",
-         "Description": "A link to the status monitor",
-         "Type": {
-          "$id": "136",
-          "Kind": "string"
-         }
-        },
-        {
-         "$id": "137",
+         "$id": "142",
          "Name": "retryAfter",
          "NameInResponse": "Retry-After",
          "Description": "The Retry-After header can indicate how long the client should wait before polling the operation status.",
          "Type": {
-          "$id": "138",
-          "Kind": "int32"
->>>>>>> cc743cb2
+          "$id": "143",
+          "Kind": "int32",
+          "Name": "int32",
+          "CrossLanguageDefinitionId": "TypeSpec.int32"
          }
         }
        ],
@@ -1644,22 +1178,15 @@
      ],
      "BufferResponse": true,
      "LongRunning": {
-<<<<<<< HEAD
-      "$id": "138",
+      "$id": "144",
       "FinalStateVia": 0,
       "FinalResponse": {
-       "$id": "139",
-=======
-      "$id": "139",
-      "FinalStateVia": 0,
-      "FinalResponse": {
-       "$id": "140",
->>>>>>> cc743cb2
+       "$id": "145",
        "StatusCodes": [
         200
        ],
        "BodyType": {
-        "$ref": "71"
+        "$ref": "73"
        },
        "BodyMediaType": "Json"
       }
@@ -1668,49 +1195,27 @@
      "GenerateConvenienceMethod": true
     },
     {
-<<<<<<< HEAD
-     "$id": "140",
-=======
-     "$id": "141",
->>>>>>> cc743cb2
+     "$id": "146",
      "Name": "update",
      "ResourceName": "TopLevelTrackedResources",
      "Description": "Update a TopLevelTrackedResource",
      "Accessibility": "public",
      "Parameters": [
       {
-<<<<<<< HEAD
-       "$ref": "94"
-      },
-      {
-       "$id": "141",
-=======
-       "$ref": "97"
-      },
-      {
-       "$id": "142",
->>>>>>> cc743cb2
+       "$ref": "100"
+      },
+      {
+       "$id": "147",
        "Name": "apiVersion",
        "NameInRequest": "api-version",
        "Description": "The API version to use for this operation.",
        "Type": {
-<<<<<<< HEAD
-        "$id": "142",
+        "$id": "148",
         "Kind": "string",
         "Name": "string",
         "CrossLanguageDefinitionId": "TypeSpec.string"
        },
        "Location": "Query",
-       "DefaultValue": {
-        "$ref": "102"
-       },
-       "IsRequired": true,
-=======
-        "$id": "143",
-        "Kind": "string"
-       },
-       "Location": "Query",
->>>>>>> cc743cb2
        "IsApiVersion": true,
        "IsContentType": false,
        "IsEndpoint": false,
@@ -1718,210 +1223,133 @@
        "IsRequired": true,
        "Kind": "Client",
        "DefaultValue": {
-        "$id": "144",
+        "$id": "149",
         "Type": {
-         "$id": "145",
-         "Kind": "string"
+         "$id": "150",
+         "Kind": "string",
+         "Name": "string",
+         "CrossLanguageDefinitionId": "TypeSpec.string"
         },
         "Value": "2023-12-01-preview"
        }
       },
       {
-<<<<<<< HEAD
-       "$id": "143",
-=======
-       "$id": "146",
->>>>>>> cc743cb2
+       "$id": "151",
        "Name": "subscriptionId",
        "NameInRequest": "subscriptionId",
        "Description": "The ID of the target subscription. The value must be an UUID.",
        "Type": {
-<<<<<<< HEAD
-        "$id": "144",
+        "$id": "152",
         "Kind": "string",
         "Name": "uuid",
         "CrossLanguageDefinitionId": "Azure.Core.uuid",
         "BaseType": {
-         "$id": "145",
+         "$id": "153",
          "Kind": "string",
          "Name": "string",
          "CrossLanguageDefinitionId": "TypeSpec.string"
         }
-=======
-        "$id": "147",
-        "Kind": "uuid",
-        "Encode": "string"
->>>>>>> cc743cb2
-       },
-       "Location": "Path",
-       "IsApiVersion": false,
-       "IsContentType": false,
-       "IsEndpoint": false,
-       "Explode": false,
-       "IsRequired": true,
-       "Kind": "Method"
-      },
-      {
-<<<<<<< HEAD
-       "$id": "146",
-=======
-       "$id": "148",
->>>>>>> cc743cb2
+       },
+       "Location": "Path",
+       "IsApiVersion": false,
+       "IsContentType": false,
+       "IsEndpoint": false,
+       "Explode": false,
+       "IsRequired": true,
+       "Kind": "Method"
+      },
+      {
+       "$id": "154",
        "Name": "resourceGroupName",
        "NameInRequest": "resourceGroupName",
        "Description": "The name of the resource group. The name is case insensitive.",
        "Type": {
-<<<<<<< HEAD
-        "$id": "147",
-        "Kind": "string",
-        "Name": "string",
-        "CrossLanguageDefinitionId": "TypeSpec.string"
-=======
-        "$id": "149",
-        "Kind": "string"
->>>>>>> cc743cb2
-       },
-       "Location": "Path",
-       "IsApiVersion": false,
-       "IsContentType": false,
-       "IsEndpoint": false,
-       "Explode": false,
-       "IsRequired": true,
-       "Kind": "Method"
-      },
-      {
-<<<<<<< HEAD
-       "$id": "148",
-=======
-       "$id": "150",
->>>>>>> cc743cb2
+        "$id": "155",
+        "Kind": "string",
+        "Name": "string",
+        "CrossLanguageDefinitionId": "TypeSpec.string"
+       },
+       "Location": "Path",
+       "IsApiVersion": false,
+       "IsContentType": false,
+       "IsEndpoint": false,
+       "Explode": false,
+       "IsRequired": true,
+       "Kind": "Method"
+      },
+      {
+       "$id": "156",
        "Name": "topLevelTrackedResourceName",
        "NameInRequest": "topLevelTrackedResourceName",
        "Description": "arm resource name for path",
        "Type": {
-<<<<<<< HEAD
-        "$id": "149",
-        "Kind": "string",
-        "Name": "string",
-        "CrossLanguageDefinitionId": "TypeSpec.string"
-=======
-        "$id": "151",
-        "Kind": "string"
->>>>>>> cc743cb2
-       },
-       "Location": "Path",
-       "IsApiVersion": false,
-       "IsContentType": false,
-       "IsEndpoint": false,
-       "Explode": false,
-       "IsRequired": true,
-       "Kind": "Method"
-      },
-      {
-<<<<<<< HEAD
-       "$id": "150",
+        "$id": "157",
+        "Kind": "string",
+        "Name": "string",
+        "CrossLanguageDefinitionId": "TypeSpec.string"
+       },
+       "Location": "Path",
+       "IsApiVersion": false,
+       "IsContentType": false,
+       "IsEndpoint": false,
+       "Explode": false,
+       "IsRequired": true,
+       "Kind": "Method"
+      },
+      {
+       "$id": "158",
+       "Name": "contentType",
+       "NameInRequest": "Content-Type",
+       "Description": "Body parameter's content type. Known values are application/json",
+       "Type": {
+        "$id": "159",
+        "Kind": "constant",
+        "ValueType": {
+         "$id": "160",
+         "Kind": "string",
+         "Name": "string",
+         "CrossLanguageDefinitionId": "TypeSpec.string"
+        },
+        "Value": "application/json"
+       },
+       "Location": "Header",
+       "IsApiVersion": false,
+       "IsContentType": true,
+       "IsEndpoint": false,
+       "Explode": false,
+       "IsRequired": true,
+       "Kind": "Constant"
+      },
+      {
+       "$id": "161",
+       "Name": "accept",
+       "NameInRequest": "Accept",
+       "Type": {
+        "$id": "162",
+        "Kind": "constant",
+        "ValueType": {
+         "$id": "163",
+         "Kind": "string",
+         "Name": "string",
+         "CrossLanguageDefinitionId": "TypeSpec.string"
+        },
+        "Value": "application/json"
+       },
+       "Location": "Header",
+       "IsApiVersion": false,
+       "IsContentType": false,
+       "IsEndpoint": false,
+       "Explode": false,
+       "IsRequired": true,
+       "Kind": "Constant"
+      },
+      {
+       "$id": "164",
        "Name": "properties",
        "NameInRequest": "properties",
        "Description": "The resource properties to be updated.",
-=======
-       "$id": "152",
-       "Name": "contentType",
-       "NameInRequest": "Content-Type",
-       "Description": "Body parameter's content type. Known values are application/json",
->>>>>>> cc743cb2
-       "Type": {
-        "$id": "153",
-        "Kind": "constant",
-        "ValueType": {
-         "$id": "154",
-         "Kind": "string"
-        },
-        "Value": "application/json"
-       },
-       "Location": "Header",
-       "IsApiVersion": false,
-       "IsContentType": true,
-       "IsEndpoint": false,
-       "Explode": false,
-       "IsRequired": true,
-       "Kind": "Constant"
-      },
-      {
-<<<<<<< HEAD
-       "$id": "151",
-       "Name": "accept",
-       "NameInRequest": "Accept",
-       "Type": {
-        "$id": "152",
-        "Kind": "string",
-        "Name": "string",
-        "CrossLanguageDefinitionId": "TypeSpec.string"
-=======
-       "$id": "155",
-       "Name": "accept",
-       "NameInRequest": "Accept",
-       "Type": {
-        "$id": "156",
-        "Kind": "constant",
-        "ValueType": {
-         "$id": "157",
-         "Kind": "string"
-        },
-        "Value": "application/json"
->>>>>>> cc743cb2
-       },
-       "Location": "Header",
-       "IsApiVersion": false,
-       "IsContentType": false,
-       "IsEndpoint": false,
-       "Explode": false,
-<<<<<<< HEAD
-       "Kind": "Constant",
-       "DefaultValue": {
-        "$id": "153",
-        "Type": {
-         "$ref": "152"
-        },
-        "Value": "application/json"
-       }
-      },
-      {
-       "$id": "154",
-       "Name": "contentType",
-       "NameInRequest": "Content-Type",
-       "Type": {
-        "$id": "155",
-        "Kind": "string",
-        "Name": "string",
-        "CrossLanguageDefinitionId": "TypeSpec.string"
-       },
-       "Location": "Header",
-       "IsApiVersion": false,
-       "IsResourceParameter": false,
-       "IsContentType": true,
-       "IsRequired": true,
-       "IsEndpoint": false,
-       "SkipUrlEncoding": false,
-       "Explode": false,
-       "Kind": "Constant",
-       "DefaultValue": {
-        "$id": "156",
-        "Type": {
-         "$ref": "155"
-        },
-        "Value": "application/json"
-       }
-=======
-       "IsRequired": true,
-       "Kind": "Constant"
-      },
-      {
-       "$id": "158",
-       "Name": "properties",
-       "NameInRequest": "properties",
-       "Description": "The resource properties to be updated.",
-       "Type": {
-        "$ref": "71"
+       "Type": {
+        "$ref": "73"
        },
        "Location": "Body",
        "IsApiVersion": false,
@@ -1930,21 +1358,16 @@
        "Explode": false,
        "IsRequired": true,
        "Kind": "Method"
->>>>>>> cc743cb2
       }
      ],
      "Responses": [
       {
-<<<<<<< HEAD
-       "$id": "157",
-=======
-       "$id": "159",
->>>>>>> cc743cb2
+       "$id": "165",
        "StatusCodes": [
         200
        ],
        "BodyType": {
-        "$ref": "71"
+        "$ref": "73"
        },
        "BodyMediaType": "Json",
        "Headers": [],
@@ -1954,58 +1377,34 @@
        ]
       },
       {
-<<<<<<< HEAD
-       "$id": "158",
-=======
-       "$id": "160",
->>>>>>> cc743cb2
+       "$id": "166",
        "StatusCodes": [
         202
        ],
        "BodyMediaType": "Json",
        "Headers": [
         {
-<<<<<<< HEAD
-         "$id": "159",
-         "Name": "Location",
-         "NameInResponse": "location",
+         "$id": "167",
+         "Name": "location",
+         "NameInResponse": "Location",
          "Description": "The Location header contains the URL where the status of the long running operation can be checked.",
          "Type": {
-          "$id": "160",
+          "$id": "168",
           "Kind": "string",
           "Name": "string",
           "CrossLanguageDefinitionId": "TypeSpec.string"
          }
         },
         {
-         "$id": "161",
-         "Name": "Retry-After",
-         "NameInResponse": "retryAfter",
-         "Description": "The Retry-After header can indicate how long the client should wait before polling the operation status.",
-         "Type": {
-          "$id": "162",
-          "Kind": "int32",
-          "Name": "int32",
-          "CrossLanguageDefinitionId": "TypeSpec.int32"
-=======
-         "$id": "161",
-         "Name": "location",
-         "NameInResponse": "Location",
-         "Description": "The Location header contains the URL where the status of the long running operation can be checked.",
-         "Type": {
-          "$id": "162",
-          "Kind": "string"
-         }
-        },
-        {
-         "$id": "163",
+         "$id": "169",
          "Name": "retryAfter",
          "NameInResponse": "Retry-After",
          "Description": "The Retry-After header can indicate how long the client should wait before polling the operation status.",
          "Type": {
-          "$id": "164",
-          "Kind": "int32"
->>>>>>> cc743cb2
+          "$id": "170",
+          "Kind": "int32",
+          "Name": "int32",
+          "CrossLanguageDefinitionId": "TypeSpec.int32"
          }
         }
        ],
@@ -2021,22 +1420,15 @@
      ],
      "BufferResponse": true,
      "LongRunning": {
-<<<<<<< HEAD
-      "$id": "163",
+      "$id": "171",
       "FinalStateVia": 1,
       "FinalResponse": {
-       "$id": "164",
-=======
-      "$id": "165",
-      "FinalStateVia": 1,
-      "FinalResponse": {
-       "$id": "166",
->>>>>>> cc743cb2
+       "$id": "172",
        "StatusCodes": [
         200
        ],
        "BodyType": {
-        "$ref": "71"
+        "$ref": "73"
        },
        "BodyMediaType": "Json"
       }
@@ -2045,49 +1437,27 @@
      "GenerateConvenienceMethod": false
     },
     {
-<<<<<<< HEAD
-     "$id": "165",
-=======
-     "$id": "167",
->>>>>>> cc743cb2
+     "$id": "173",
      "Name": "delete",
      "ResourceName": "TopLevelTrackedResources",
      "Description": "Delete a TopLevelTrackedResource",
      "Accessibility": "public",
      "Parameters": [
       {
-<<<<<<< HEAD
-       "$ref": "94"
-      },
-      {
-       "$id": "166",
-=======
-       "$ref": "97"
-      },
-      {
-       "$id": "168",
->>>>>>> cc743cb2
+       "$ref": "100"
+      },
+      {
+       "$id": "174",
        "Name": "apiVersion",
        "NameInRequest": "api-version",
        "Description": "The API version to use for this operation.",
        "Type": {
-<<<<<<< HEAD
-        "$id": "167",
+        "$id": "175",
         "Kind": "string",
         "Name": "string",
         "CrossLanguageDefinitionId": "TypeSpec.string"
        },
        "Location": "Query",
-       "DefaultValue": {
-        "$ref": "102"
-       },
-       "IsRequired": true,
-=======
-        "$id": "169",
-        "Kind": "string"
-       },
-       "Location": "Query",
->>>>>>> cc743cb2
        "IsApiVersion": true,
        "IsContentType": false,
        "IsEndpoint": false,
@@ -2095,214 +1465,140 @@
        "IsRequired": true,
        "Kind": "Client",
        "DefaultValue": {
-        "$id": "170",
+        "$id": "176",
         "Type": {
-         "$id": "171",
-         "Kind": "string"
+         "$id": "177",
+         "Kind": "string",
+         "Name": "string",
+         "CrossLanguageDefinitionId": "TypeSpec.string"
         },
         "Value": "2023-12-01-preview"
        }
       },
       {
-<<<<<<< HEAD
-       "$id": "168",
-=======
-       "$id": "172",
->>>>>>> cc743cb2
+       "$id": "178",
        "Name": "subscriptionId",
        "NameInRequest": "subscriptionId",
        "Description": "The ID of the target subscription. The value must be an UUID.",
        "Type": {
-<<<<<<< HEAD
-        "$id": "169",
+        "$id": "179",
         "Kind": "string",
         "Name": "uuid",
         "CrossLanguageDefinitionId": "Azure.Core.uuid",
         "BaseType": {
-         "$id": "170",
+         "$id": "180",
          "Kind": "string",
          "Name": "string",
          "CrossLanguageDefinitionId": "TypeSpec.string"
         }
-=======
-        "$id": "173",
-        "Kind": "uuid",
-        "Encode": "string"
->>>>>>> cc743cb2
-       },
-       "Location": "Path",
-       "IsApiVersion": false,
-       "IsContentType": false,
-       "IsEndpoint": false,
-       "Explode": false,
-       "IsRequired": true,
-       "Kind": "Method"
-      },
-      {
-<<<<<<< HEAD
-       "$id": "171",
-=======
-       "$id": "174",
->>>>>>> cc743cb2
+       },
+       "Location": "Path",
+       "IsApiVersion": false,
+       "IsContentType": false,
+       "IsEndpoint": false,
+       "Explode": false,
+       "IsRequired": true,
+       "Kind": "Method"
+      },
+      {
+       "$id": "181",
        "Name": "resourceGroupName",
        "NameInRequest": "resourceGroupName",
        "Description": "The name of the resource group. The name is case insensitive.",
        "Type": {
-<<<<<<< HEAD
-        "$id": "172",
-        "Kind": "string",
-        "Name": "string",
-        "CrossLanguageDefinitionId": "TypeSpec.string"
-=======
-        "$id": "175",
-        "Kind": "string"
->>>>>>> cc743cb2
-       },
-       "Location": "Path",
-       "IsApiVersion": false,
-       "IsContentType": false,
-       "IsEndpoint": false,
-       "Explode": false,
-       "IsRequired": true,
-       "Kind": "Method"
-      },
-      {
-<<<<<<< HEAD
-       "$id": "173",
-=======
-       "$id": "176",
->>>>>>> cc743cb2
+        "$id": "182",
+        "Kind": "string",
+        "Name": "string",
+        "CrossLanguageDefinitionId": "TypeSpec.string"
+       },
+       "Location": "Path",
+       "IsApiVersion": false,
+       "IsContentType": false,
+       "IsEndpoint": false,
+       "Explode": false,
+       "IsRequired": true,
+       "Kind": "Method"
+      },
+      {
+       "$id": "183",
        "Name": "topLevelTrackedResourceName",
        "NameInRequest": "topLevelTrackedResourceName",
        "Description": "arm resource name for path",
        "Type": {
-<<<<<<< HEAD
-        "$id": "174",
-        "Kind": "string",
-        "Name": "string",
-        "CrossLanguageDefinitionId": "TypeSpec.string"
-=======
-        "$id": "177",
-        "Kind": "string"
->>>>>>> cc743cb2
-       },
-       "Location": "Path",
-       "IsApiVersion": false,
-       "IsContentType": false,
-       "IsEndpoint": false,
-       "Explode": false,
-       "IsRequired": true,
-       "Kind": "Method"
-      },
-      {
-<<<<<<< HEAD
-       "$id": "175",
+        "$id": "184",
+        "Kind": "string",
+        "Name": "string",
+        "CrossLanguageDefinitionId": "TypeSpec.string"
+       },
+       "Location": "Path",
+       "IsApiVersion": false,
+       "IsContentType": false,
+       "IsEndpoint": false,
+       "Explode": false,
+       "IsRequired": true,
+       "Kind": "Method"
+      },
+      {
+       "$id": "185",
        "Name": "accept",
        "NameInRequest": "Accept",
        "Type": {
-        "$id": "176",
-        "Kind": "string",
-        "Name": "string",
-        "CrossLanguageDefinitionId": "TypeSpec.string"
-=======
-       "$id": "178",
-       "Name": "accept",
-       "NameInRequest": "Accept",
-       "Type": {
-        "$id": "179",
+        "$id": "186",
         "Kind": "constant",
         "ValueType": {
-         "$id": "180",
-         "Kind": "string"
+         "$id": "187",
+         "Kind": "string",
+         "Name": "string",
+         "CrossLanguageDefinitionId": "TypeSpec.string"
         },
         "Value": "application/json"
->>>>>>> cc743cb2
        },
        "Location": "Header",
        "IsApiVersion": false,
        "IsContentType": false,
        "IsEndpoint": false,
        "Explode": false,
-<<<<<<< HEAD
-       "Kind": "Constant",
-       "DefaultValue": {
-        "$id": "177",
-        "Type": {
-         "$ref": "176"
-        },
-        "Value": "application/json"
-       }
-=======
        "IsRequired": true,
        "Kind": "Constant"
->>>>>>> cc743cb2
       }
      ],
      "Responses": [
       {
-<<<<<<< HEAD
-       "$id": "178",
-=======
-       "$id": "181",
->>>>>>> cc743cb2
+       "$id": "188",
        "StatusCodes": [
         202
        ],
        "BodyMediaType": "Json",
        "Headers": [
         {
-<<<<<<< HEAD
-         "$id": "179",
-         "Name": "Location",
-         "NameInResponse": "location",
+         "$id": "189",
+         "Name": "location",
+         "NameInResponse": "Location",
          "Description": "The Location header contains the URL where the status of the long running operation can be checked.",
          "Type": {
-          "$id": "180",
+          "$id": "190",
           "Kind": "string",
           "Name": "string",
           "CrossLanguageDefinitionId": "TypeSpec.string"
          }
         },
         {
-         "$id": "181",
-         "Name": "Retry-After",
-         "NameInResponse": "retryAfter",
-         "Description": "The Retry-After header can indicate how long the client should wait before polling the operation status.",
-         "Type": {
-          "$id": "182",
-          "Kind": "int32",
-          "Name": "int32",
-          "CrossLanguageDefinitionId": "TypeSpec.int32"
-=======
-         "$id": "182",
-         "Name": "location",
-         "NameInResponse": "Location",
-         "Description": "The Location header contains the URL where the status of the long running operation can be checked.",
-         "Type": {
-          "$id": "183",
-          "Kind": "string"
-         }
-        },
-        {
-         "$id": "184",
+         "$id": "191",
          "Name": "retryAfter",
          "NameInResponse": "Retry-After",
          "Description": "The Retry-After header can indicate how long the client should wait before polling the operation status.",
          "Type": {
-          "$id": "185",
-          "Kind": "int32"
->>>>>>> cc743cb2
+          "$id": "192",
+          "Kind": "int32",
+          "Name": "int32",
+          "CrossLanguageDefinitionId": "TypeSpec.int32"
          }
         }
        ],
        "IsErrorResponse": false
       },
       {
-<<<<<<< HEAD
-       "$id": "183",
-=======
-       "$id": "186",
->>>>>>> cc743cb2
+       "$id": "193",
        "StatusCodes": [
         204
        ],
@@ -2317,17 +1613,10 @@
      "Path": "/subscriptions/{subscriptionId}/resourceGroups/{resourceGroupName}/providers/Azure.ResourceManager.Models.Resources/topLevelTrackedResources/{topLevelTrackedResourceName}",
      "BufferResponse": true,
      "LongRunning": {
-<<<<<<< HEAD
-      "$id": "184",
+      "$id": "194",
       "FinalStateVia": 1,
       "FinalResponse": {
-       "$id": "185",
-=======
-      "$id": "187",
-      "FinalStateVia": 1,
-      "FinalResponse": {
-       "$id": "188",
->>>>>>> cc743cb2
+       "$id": "195",
        "StatusCodes": [
         204
        ],
@@ -2338,49 +1627,27 @@
      "GenerateConvenienceMethod": true
     },
     {
-<<<<<<< HEAD
-     "$id": "186",
-=======
-     "$id": "189",
->>>>>>> cc743cb2
+     "$id": "196",
      "Name": "listByResourceGroup",
      "ResourceName": "TopLevelTrackedResource",
      "Description": "List TopLevelTrackedResource resources by resource group",
      "Accessibility": "public",
      "Parameters": [
       {
-<<<<<<< HEAD
-       "$ref": "94"
-      },
-      {
-       "$id": "187",
-=======
-       "$ref": "97"
-      },
-      {
-       "$id": "190",
->>>>>>> cc743cb2
+       "$ref": "100"
+      },
+      {
+       "$id": "197",
        "Name": "apiVersion",
        "NameInRequest": "api-version",
        "Description": "The API version to use for this operation.",
        "Type": {
-<<<<<<< HEAD
-        "$id": "188",
+        "$id": "198",
         "Kind": "string",
         "Name": "string",
         "CrossLanguageDefinitionId": "TypeSpec.string"
        },
        "Location": "Query",
-       "DefaultValue": {
-        "$ref": "102"
-       },
-       "IsRequired": true,
-=======
-        "$id": "191",
-        "Kind": "string"
-       },
-       "Location": "Query",
->>>>>>> cc743cb2
        "IsApiVersion": true,
        "IsContentType": false,
        "IsEndpoint": false,
@@ -2388,137 +1655,92 @@
        "IsRequired": true,
        "Kind": "Client",
        "DefaultValue": {
-        "$id": "192",
+        "$id": "199",
         "Type": {
-         "$id": "193",
-         "Kind": "string"
+         "$id": "200",
+         "Kind": "string",
+         "Name": "string",
+         "CrossLanguageDefinitionId": "TypeSpec.string"
         },
         "Value": "2023-12-01-preview"
        }
       },
       {
-<<<<<<< HEAD
-       "$id": "189",
-=======
-       "$id": "194",
->>>>>>> cc743cb2
+       "$id": "201",
        "Name": "subscriptionId",
        "NameInRequest": "subscriptionId",
        "Description": "The ID of the target subscription. The value must be an UUID.",
        "Type": {
-<<<<<<< HEAD
-        "$id": "190",
+        "$id": "202",
         "Kind": "string",
         "Name": "uuid",
         "CrossLanguageDefinitionId": "Azure.Core.uuid",
         "BaseType": {
-         "$id": "191",
+         "$id": "203",
          "Kind": "string",
          "Name": "string",
          "CrossLanguageDefinitionId": "TypeSpec.string"
         }
-=======
-        "$id": "195",
-        "Kind": "uuid",
-        "Encode": "string"
->>>>>>> cc743cb2
-       },
-       "Location": "Path",
-       "IsApiVersion": false,
-       "IsContentType": false,
-       "IsEndpoint": false,
-       "Explode": false,
-       "IsRequired": true,
-       "Kind": "Method"
-      },
-      {
-<<<<<<< HEAD
-       "$id": "192",
-=======
-       "$id": "196",
->>>>>>> cc743cb2
+       },
+       "Location": "Path",
+       "IsApiVersion": false,
+       "IsContentType": false,
+       "IsEndpoint": false,
+       "Explode": false,
+       "IsRequired": true,
+       "Kind": "Method"
+      },
+      {
+       "$id": "204",
        "Name": "resourceGroupName",
        "NameInRequest": "resourceGroupName",
        "Description": "The name of the resource group. The name is case insensitive.",
        "Type": {
-<<<<<<< HEAD
-        "$id": "193",
-        "Kind": "string",
-        "Name": "string",
-        "CrossLanguageDefinitionId": "TypeSpec.string"
-=======
-        "$id": "197",
-        "Kind": "string"
->>>>>>> cc743cb2
-       },
-       "Location": "Path",
-       "IsApiVersion": false,
-       "IsContentType": false,
-       "IsEndpoint": false,
-       "Explode": false,
-       "IsRequired": true,
-       "Kind": "Method"
-      },
-      {
-<<<<<<< HEAD
-       "$id": "194",
+        "$id": "205",
+        "Kind": "string",
+        "Name": "string",
+        "CrossLanguageDefinitionId": "TypeSpec.string"
+       },
+       "Location": "Path",
+       "IsApiVersion": false,
+       "IsContentType": false,
+       "IsEndpoint": false,
+       "Explode": false,
+       "IsRequired": true,
+       "Kind": "Method"
+      },
+      {
+       "$id": "206",
        "Name": "accept",
        "NameInRequest": "Accept",
        "Type": {
-        "$id": "195",
-        "Kind": "string",
-        "Name": "string",
-        "CrossLanguageDefinitionId": "TypeSpec.string"
-=======
-       "$id": "198",
-       "Name": "accept",
-       "NameInRequest": "Accept",
-       "Type": {
-        "$id": "199",
+        "$id": "207",
         "Kind": "constant",
         "ValueType": {
-         "$id": "200",
-         "Kind": "string"
+         "$id": "208",
+         "Kind": "string",
+         "Name": "string",
+         "CrossLanguageDefinitionId": "TypeSpec.string"
         },
         "Value": "application/json"
->>>>>>> cc743cb2
        },
        "Location": "Header",
        "IsApiVersion": false,
        "IsContentType": false,
        "IsEndpoint": false,
        "Explode": false,
-<<<<<<< HEAD
-       "Kind": "Constant",
-       "DefaultValue": {
-        "$id": "196",
-        "Type": {
-         "$ref": "195"
-        },
-        "Value": "application/json"
-       }
-=======
        "IsRequired": true,
        "Kind": "Constant"
->>>>>>> cc743cb2
       }
      ],
      "Responses": [
       {
-<<<<<<< HEAD
-       "$id": "197",
-=======
-       "$id": "201",
->>>>>>> cc743cb2
+       "$id": "209",
        "StatusCodes": [
         200
        ],
        "BodyType": {
-<<<<<<< HEAD
-        "$ref": "55"
-=======
-        "$ref": "84"
->>>>>>> cc743cb2
+        "$ref": "86"
        },
        "BodyMediaType": "Json",
        "Headers": [],
@@ -2534,63 +1756,35 @@
      "Path": "/subscriptions/{subscriptionId}/resourceGroups/{resourceGroupName}/providers/Azure.ResourceManager.Models.Resources/topLevelTrackedResources",
      "BufferResponse": true,
      "Paging": {
-<<<<<<< HEAD
-      "$id": "198",
-      "NextLinkName": "nextLink",
-      "ItemName": "value"
-=======
-      "$id": "202",
+      "$id": "210",
       "ItemName": "value",
       "NextLinkName": "nextLink"
->>>>>>> cc743cb2
      },
      "GenerateProtocolMethod": true,
      "GenerateConvenienceMethod": true
     },
     {
-<<<<<<< HEAD
-     "$id": "199",
-=======
-     "$id": "203",
->>>>>>> cc743cb2
+     "$id": "211",
      "Name": "listBySubscription",
      "ResourceName": "TopLevelTrackedResource",
      "Description": "List TopLevelTrackedResource resources by subscription ID",
      "Accessibility": "public",
      "Parameters": [
       {
-<<<<<<< HEAD
-       "$ref": "94"
-      },
-      {
-       "$id": "200",
-=======
-       "$ref": "97"
-      },
-      {
-       "$id": "204",
->>>>>>> cc743cb2
+       "$ref": "100"
+      },
+      {
+       "$id": "212",
        "Name": "apiVersion",
        "NameInRequest": "api-version",
        "Description": "The API version to use for this operation.",
        "Type": {
-<<<<<<< HEAD
-        "$id": "201",
+        "$id": "213",
         "Kind": "string",
         "Name": "string",
         "CrossLanguageDefinitionId": "TypeSpec.string"
        },
        "Location": "Query",
-       "DefaultValue": {
-        "$ref": "102"
-       },
-       "IsRequired": true,
-=======
-        "$id": "205",
-        "Kind": "string"
-       },
-       "Location": "Query",
->>>>>>> cc743cb2
        "IsApiVersion": true,
        "IsContentType": false,
        "IsEndpoint": false,
@@ -2598,109 +1792,73 @@
        "IsRequired": true,
        "Kind": "Client",
        "DefaultValue": {
-        "$id": "206",
+        "$id": "214",
         "Type": {
-         "$id": "207",
-         "Kind": "string"
+         "$id": "215",
+         "Kind": "string",
+         "Name": "string",
+         "CrossLanguageDefinitionId": "TypeSpec.string"
         },
         "Value": "2023-12-01-preview"
        }
       },
       {
-<<<<<<< HEAD
-       "$id": "202",
-=======
-       "$id": "208",
->>>>>>> cc743cb2
+       "$id": "216",
        "Name": "subscriptionId",
        "NameInRequest": "subscriptionId",
        "Description": "The ID of the target subscription. The value must be an UUID.",
        "Type": {
-<<<<<<< HEAD
-        "$id": "203",
+        "$id": "217",
         "Kind": "string",
         "Name": "uuid",
         "CrossLanguageDefinitionId": "Azure.Core.uuid",
         "BaseType": {
-         "$id": "204",
+         "$id": "218",
          "Kind": "string",
          "Name": "string",
          "CrossLanguageDefinitionId": "TypeSpec.string"
         }
-=======
-        "$id": "209",
-        "Kind": "uuid",
-        "Encode": "string"
->>>>>>> cc743cb2
-       },
-       "Location": "Path",
-       "IsApiVersion": false,
-       "IsContentType": false,
-       "IsEndpoint": false,
-       "Explode": false,
-       "IsRequired": true,
-       "Kind": "Method"
-      },
-      {
-<<<<<<< HEAD
-       "$id": "205",
+       },
+       "Location": "Path",
+       "IsApiVersion": false,
+       "IsContentType": false,
+       "IsEndpoint": false,
+       "Explode": false,
+       "IsRequired": true,
+       "Kind": "Method"
+      },
+      {
+       "$id": "219",
        "Name": "accept",
        "NameInRequest": "Accept",
        "Type": {
-        "$id": "206",
-        "Kind": "string",
-        "Name": "string",
-        "CrossLanguageDefinitionId": "TypeSpec.string"
-=======
-       "$id": "210",
-       "Name": "accept",
-       "NameInRequest": "Accept",
-       "Type": {
-        "$id": "211",
+        "$id": "220",
         "Kind": "constant",
         "ValueType": {
-         "$id": "212",
-         "Kind": "string"
+         "$id": "221",
+         "Kind": "string",
+         "Name": "string",
+         "CrossLanguageDefinitionId": "TypeSpec.string"
         },
         "Value": "application/json"
->>>>>>> cc743cb2
        },
        "Location": "Header",
        "IsApiVersion": false,
        "IsContentType": false,
        "IsEndpoint": false,
        "Explode": false,
-<<<<<<< HEAD
-       "Kind": "Constant",
-       "DefaultValue": {
-        "$id": "207",
-        "Type": {
-         "$ref": "206"
-        },
-        "Value": "application/json"
-       }
-=======
        "IsRequired": true,
        "Kind": "Constant"
->>>>>>> cc743cb2
       }
      ],
      "Responses": [
       {
-<<<<<<< HEAD
-       "$id": "208",
-=======
-       "$id": "213",
->>>>>>> cc743cb2
+       "$id": "222",
        "StatusCodes": [
         200
        ],
        "BodyType": {
-<<<<<<< HEAD
-        "$ref": "55"
-=======
-        "$ref": "84"
->>>>>>> cc743cb2
+        "$ref": "86"
        },
        "BodyMediaType": "Json",
        "Headers": [],
@@ -2716,71 +1874,44 @@
      "Path": "/subscriptions/{subscriptionId}/providers/Azure.ResourceManager.Models.Resources/topLevelTrackedResources",
      "BufferResponse": true,
      "Paging": {
-<<<<<<< HEAD
-      "$id": "209",
-      "NextLinkName": "nextLink",
-      "ItemName": "value"
-=======
-      "$id": "214",
+      "$id": "223",
       "ItemName": "value",
       "NextLinkName": "nextLink"
->>>>>>> cc743cb2
      },
      "GenerateProtocolMethod": true,
      "GenerateConvenienceMethod": true
     }
    ],
    "Protocol": {
-<<<<<<< HEAD
-    "$id": "210"
-=======
-    "$id": "215"
->>>>>>> cc743cb2
+    "$id": "224"
    },
    "Parent": "ResourcesClient",
    "Parameters": [
     {
-<<<<<<< HEAD
-     "$ref": "94"
+     "$ref": "100"
     }
    ]
   },
   {
-   "$id": "211",
-=======
-     "$ref": "97"
-    }
-   ]
-  },
-  {
-   "$id": "216",
->>>>>>> cc743cb2
+   "$id": "225",
    "Name": "NestedProxyResources",
    "Operations": [
     {
-<<<<<<< HEAD
-     "$id": "212",
-=======
-     "$id": "217",
->>>>>>> cc743cb2
+     "$id": "226",
      "Name": "get",
      "ResourceName": "NestedProxyResources",
      "Description": "Get a NestedProxyResource",
      "Accessibility": "public",
      "Parameters": [
       {
-<<<<<<< HEAD
-       "$ref": "94"
-      },
-      {
-       "$id": "213",
-=======
-       "$id": "218",
+       "$id": "227",
        "Name": "endpoint",
        "NameInRequest": "endpoint",
        "Type": {
-        "$id": "219",
-        "Kind": "string"
+        "$id": "228",
+        "Kind": "string",
+        "Name": "string",
+        "CrossLanguageDefinitionId": "TypeSpec.string"
        },
        "Location": "Uri",
        "IsApiVersion": false,
@@ -2792,38 +1923,28 @@
        "Explode": false,
        "Kind": "Client",
        "DefaultValue": {
-        "$id": "220",
+        "$id": "229",
         "Type": {
-         "$id": "221",
-         "Kind": "string"
+         "$id": "230",
+         "Kind": "string",
+         "Name": "string",
+         "CrossLanguageDefinitionId": "TypeSpec.string"
         },
         "Value": "https://management.azure.com"
        }
       },
       {
-       "$id": "222",
->>>>>>> cc743cb2
+       "$id": "231",
        "Name": "apiVersion",
        "NameInRequest": "api-version",
        "Description": "The API version to use for this operation.",
        "Type": {
-<<<<<<< HEAD
-        "$id": "214",
+        "$id": "232",
         "Kind": "string",
         "Name": "string",
         "CrossLanguageDefinitionId": "TypeSpec.string"
        },
        "Location": "Query",
-       "DefaultValue": {
-        "$ref": "102"
-       },
-       "IsRequired": true,
-=======
-        "$id": "223",
-        "Kind": "string"
-       },
-       "Location": "Query",
->>>>>>> cc743cb2
        "IsApiVersion": true,
        "IsContentType": false,
        "IsEndpoint": false,
@@ -2831,193 +1952,130 @@
        "IsRequired": true,
        "Kind": "Client",
        "DefaultValue": {
-        "$id": "224",
+        "$id": "233",
         "Type": {
-         "$id": "225",
-         "Kind": "string"
+         "$id": "234",
+         "Kind": "string",
+         "Name": "string",
+         "CrossLanguageDefinitionId": "TypeSpec.string"
         },
         "Value": "2023-12-01-preview"
        }
       },
       {
-<<<<<<< HEAD
-       "$id": "215",
-=======
-       "$id": "226",
->>>>>>> cc743cb2
+       "$id": "235",
        "Name": "subscriptionId",
        "NameInRequest": "subscriptionId",
        "Description": "The ID of the target subscription. The value must be an UUID.",
        "Type": {
-<<<<<<< HEAD
-        "$id": "216",
+        "$id": "236",
         "Kind": "string",
         "Name": "uuid",
         "CrossLanguageDefinitionId": "Azure.Core.uuid",
         "BaseType": {
-         "$id": "217",
+         "$id": "237",
          "Kind": "string",
          "Name": "string",
          "CrossLanguageDefinitionId": "TypeSpec.string"
         }
-=======
-        "$id": "227",
-        "Kind": "uuid",
-        "Encode": "string"
->>>>>>> cc743cb2
-       },
-       "Location": "Path",
-       "IsApiVersion": false,
-       "IsContentType": false,
-       "IsEndpoint": false,
-       "Explode": false,
-       "IsRequired": true,
-       "Kind": "Method"
-      },
-      {
-<<<<<<< HEAD
-       "$id": "218",
-=======
-       "$id": "228",
->>>>>>> cc743cb2
+       },
+       "Location": "Path",
+       "IsApiVersion": false,
+       "IsContentType": false,
+       "IsEndpoint": false,
+       "Explode": false,
+       "IsRequired": true,
+       "Kind": "Method"
+      },
+      {
+       "$id": "238",
        "Name": "resourceGroupName",
        "NameInRequest": "resourceGroupName",
        "Description": "The name of the resource group. The name is case insensitive.",
        "Type": {
-<<<<<<< HEAD
-        "$id": "219",
-        "Kind": "string",
-        "Name": "string",
-        "CrossLanguageDefinitionId": "TypeSpec.string"
-=======
-        "$id": "229",
-        "Kind": "string"
->>>>>>> cc743cb2
-       },
-       "Location": "Path",
-       "IsApiVersion": false,
-       "IsContentType": false,
-       "IsEndpoint": false,
-       "Explode": false,
-       "IsRequired": true,
-       "Kind": "Method"
-      },
-      {
-<<<<<<< HEAD
-       "$id": "220",
-=======
-       "$id": "230",
->>>>>>> cc743cb2
+        "$id": "239",
+        "Kind": "string",
+        "Name": "string",
+        "CrossLanguageDefinitionId": "TypeSpec.string"
+       },
+       "Location": "Path",
+       "IsApiVersion": false,
+       "IsContentType": false,
+       "IsEndpoint": false,
+       "Explode": false,
+       "IsRequired": true,
+       "Kind": "Method"
+      },
+      {
+       "$id": "240",
        "Name": "topLevelTrackedResourceName",
        "NameInRequest": "topLevelTrackedResourceName",
        "Description": "arm resource name for path",
        "Type": {
-<<<<<<< HEAD
-        "$id": "221",
-        "Kind": "string",
-        "Name": "string",
-        "CrossLanguageDefinitionId": "TypeSpec.string"
-=======
-        "$id": "231",
-        "Kind": "string"
->>>>>>> cc743cb2
-       },
-       "Location": "Path",
-       "IsApiVersion": false,
-       "IsContentType": false,
-       "IsEndpoint": false,
-       "Explode": false,
-       "IsRequired": true,
-       "Kind": "Method"
-      },
-      {
-<<<<<<< HEAD
-       "$id": "222",
-=======
-       "$id": "232",
->>>>>>> cc743cb2
+        "$id": "241",
+        "Kind": "string",
+        "Name": "string",
+        "CrossLanguageDefinitionId": "TypeSpec.string"
+       },
+       "Location": "Path",
+       "IsApiVersion": false,
+       "IsContentType": false,
+       "IsEndpoint": false,
+       "Explode": false,
+       "IsRequired": true,
+       "Kind": "Method"
+      },
+      {
+       "$id": "242",
        "Name": "nextedProxyResourceName",
        "NameInRequest": "nextedProxyResourceName",
        "Description": "Name of the nested resource.",
        "Type": {
-<<<<<<< HEAD
-        "$id": "223",
-        "Kind": "string",
-        "Name": "string",
-        "CrossLanguageDefinitionId": "TypeSpec.string"
-=======
-        "$id": "233",
-        "Kind": "string"
->>>>>>> cc743cb2
-       },
-       "Location": "Path",
-       "IsApiVersion": false,
-       "IsContentType": false,
-       "IsEndpoint": false,
-       "Explode": false,
-       "IsRequired": true,
-       "Kind": "Method"
-      },
-      {
-<<<<<<< HEAD
-       "$id": "224",
+        "$id": "243",
+        "Kind": "string",
+        "Name": "string",
+        "CrossLanguageDefinitionId": "TypeSpec.string"
+       },
+       "Location": "Path",
+       "IsApiVersion": false,
+       "IsContentType": false,
+       "IsEndpoint": false,
+       "Explode": false,
+       "IsRequired": true,
+       "Kind": "Method"
+      },
+      {
+       "$id": "244",
        "Name": "accept",
        "NameInRequest": "Accept",
        "Type": {
-        "$id": "225",
-        "Kind": "string",
-        "Name": "string",
-        "CrossLanguageDefinitionId": "TypeSpec.string"
-=======
-       "$id": "234",
-       "Name": "accept",
-       "NameInRequest": "Accept",
-       "Type": {
-        "$id": "235",
+        "$id": "245",
         "Kind": "constant",
         "ValueType": {
-         "$id": "236",
-         "Kind": "string"
+         "$id": "246",
+         "Kind": "string",
+         "Name": "string",
+         "CrossLanguageDefinitionId": "TypeSpec.string"
         },
         "Value": "application/json"
->>>>>>> cc743cb2
        },
        "Location": "Header",
        "IsApiVersion": false,
        "IsContentType": false,
        "IsEndpoint": false,
        "Explode": false,
-<<<<<<< HEAD
-       "Kind": "Constant",
-       "DefaultValue": {
-        "$id": "226",
-        "Type": {
-         "$ref": "225"
-        },
-        "Value": "application/json"
-       }
-=======
        "IsRequired": true,
        "Kind": "Constant"
->>>>>>> cc743cb2
       }
      ],
      "Responses": [
       {
-<<<<<<< HEAD
-       "$id": "227",
-=======
-       "$id": "237",
->>>>>>> cc743cb2
+       "$id": "247",
        "StatusCodes": [
         200
        ],
        "BodyType": {
-<<<<<<< HEAD
-        "$ref": "61"
-=======
         "$ref": "20"
->>>>>>> cc743cb2
        },
        "BodyMediaType": "Json",
        "Headers": [],
@@ -3036,49 +2094,27 @@
      "GenerateConvenienceMethod": true
     },
     {
-<<<<<<< HEAD
-     "$id": "228",
-=======
-     "$id": "238",
->>>>>>> cc743cb2
+     "$id": "248",
      "Name": "createOrReplace",
      "ResourceName": "NestedProxyResources",
      "Description": "Create a NestedProxyResource",
      "Accessibility": "public",
      "Parameters": [
       {
-<<<<<<< HEAD
-       "$ref": "94"
-      },
-      {
-       "$id": "229",
-=======
-       "$ref": "218"
-      },
-      {
-       "$id": "239",
->>>>>>> cc743cb2
+       "$ref": "227"
+      },
+      {
+       "$id": "249",
        "Name": "apiVersion",
        "NameInRequest": "api-version",
        "Description": "The API version to use for this operation.",
        "Type": {
-<<<<<<< HEAD
-        "$id": "230",
+        "$id": "250",
         "Kind": "string",
         "Name": "string",
         "CrossLanguageDefinitionId": "TypeSpec.string"
        },
        "Location": "Query",
-       "DefaultValue": {
-        "$ref": "102"
-       },
-       "IsRequired": true,
-=======
-        "$id": "240",
-        "Kind": "string"
-       },
-       "Location": "Query",
->>>>>>> cc743cb2
        "IsApiVersion": true,
        "IsContentType": false,
        "IsEndpoint": false,
@@ -3086,261 +2122,170 @@
        "IsRequired": true,
        "Kind": "Client",
        "DefaultValue": {
-        "$id": "241",
+        "$id": "251",
         "Type": {
-         "$id": "242",
-         "Kind": "string"
+         "$id": "252",
+         "Kind": "string",
+         "Name": "string",
+         "CrossLanguageDefinitionId": "TypeSpec.string"
         },
         "Value": "2023-12-01-preview"
        }
       },
       {
-<<<<<<< HEAD
-       "$id": "231",
-=======
-       "$id": "243",
->>>>>>> cc743cb2
+       "$id": "253",
        "Name": "subscriptionId",
        "NameInRequest": "subscriptionId",
        "Description": "The ID of the target subscription. The value must be an UUID.",
        "Type": {
-<<<<<<< HEAD
-        "$id": "232",
+        "$id": "254",
         "Kind": "string",
         "Name": "uuid",
         "CrossLanguageDefinitionId": "Azure.Core.uuid",
         "BaseType": {
-         "$id": "233",
+         "$id": "255",
          "Kind": "string",
          "Name": "string",
          "CrossLanguageDefinitionId": "TypeSpec.string"
         }
-=======
-        "$id": "244",
-        "Kind": "uuid",
-        "Encode": "string"
->>>>>>> cc743cb2
-       },
-       "Location": "Path",
-       "IsApiVersion": false,
-       "IsContentType": false,
-       "IsEndpoint": false,
-       "Explode": false,
-       "IsRequired": true,
-       "Kind": "Method"
-      },
-      {
-<<<<<<< HEAD
-       "$id": "234",
-=======
-       "$id": "245",
->>>>>>> cc743cb2
+       },
+       "Location": "Path",
+       "IsApiVersion": false,
+       "IsContentType": false,
+       "IsEndpoint": false,
+       "Explode": false,
+       "IsRequired": true,
+       "Kind": "Method"
+      },
+      {
+       "$id": "256",
        "Name": "resourceGroupName",
        "NameInRequest": "resourceGroupName",
        "Description": "The name of the resource group. The name is case insensitive.",
        "Type": {
-<<<<<<< HEAD
-        "$id": "235",
-        "Kind": "string",
-        "Name": "string",
-        "CrossLanguageDefinitionId": "TypeSpec.string"
-=======
-        "$id": "246",
-        "Kind": "string"
->>>>>>> cc743cb2
-       },
-       "Location": "Path",
-       "IsApiVersion": false,
-       "IsContentType": false,
-       "IsEndpoint": false,
-       "Explode": false,
-       "IsRequired": true,
-       "Kind": "Method"
-      },
-      {
-<<<<<<< HEAD
-       "$id": "236",
-=======
-       "$id": "247",
->>>>>>> cc743cb2
+        "$id": "257",
+        "Kind": "string",
+        "Name": "string",
+        "CrossLanguageDefinitionId": "TypeSpec.string"
+       },
+       "Location": "Path",
+       "IsApiVersion": false,
+       "IsContentType": false,
+       "IsEndpoint": false,
+       "Explode": false,
+       "IsRequired": true,
+       "Kind": "Method"
+      },
+      {
+       "$id": "258",
        "Name": "topLevelTrackedResourceName",
        "NameInRequest": "topLevelTrackedResourceName",
        "Description": "arm resource name for path",
        "Type": {
-<<<<<<< HEAD
-        "$id": "237",
-        "Kind": "string",
-        "Name": "string",
-        "CrossLanguageDefinitionId": "TypeSpec.string"
-=======
-        "$id": "248",
-        "Kind": "string"
->>>>>>> cc743cb2
-       },
-       "Location": "Path",
-       "IsApiVersion": false,
-       "IsContentType": false,
-       "IsEndpoint": false,
-       "Explode": false,
-       "IsRequired": true,
-       "Kind": "Method"
-      },
-      {
-<<<<<<< HEAD
-       "$id": "238",
-=======
-       "$id": "249",
->>>>>>> cc743cb2
+        "$id": "259",
+        "Kind": "string",
+        "Name": "string",
+        "CrossLanguageDefinitionId": "TypeSpec.string"
+       },
+       "Location": "Path",
+       "IsApiVersion": false,
+       "IsContentType": false,
+       "IsEndpoint": false,
+       "Explode": false,
+       "IsRequired": true,
+       "Kind": "Method"
+      },
+      {
+       "$id": "260",
        "Name": "nextedProxyResourceName",
        "NameInRequest": "nextedProxyResourceName",
        "Description": "Name of the nested resource.",
        "Type": {
-<<<<<<< HEAD
-        "$id": "239",
-        "Kind": "string",
-        "Name": "string",
-        "CrossLanguageDefinitionId": "TypeSpec.string"
-=======
-        "$id": "250",
-        "Kind": "string"
->>>>>>> cc743cb2
-       },
-       "Location": "Path",
-       "IsApiVersion": false,
-       "IsContentType": false,
-       "IsEndpoint": false,
-       "Explode": false,
-       "IsRequired": true,
-       "Kind": "Method"
-      },
-      {
-<<<<<<< HEAD
-       "$id": "240",
+        "$id": "261",
+        "Kind": "string",
+        "Name": "string",
+        "CrossLanguageDefinitionId": "TypeSpec.string"
+       },
+       "Location": "Path",
+       "IsApiVersion": false,
+       "IsContentType": false,
+       "IsEndpoint": false,
+       "Explode": false,
+       "IsRequired": true,
+       "Kind": "Method"
+      },
+      {
+       "$id": "262",
+       "Name": "contentType",
+       "NameInRequest": "Content-Type",
+       "Description": "Body parameter's content type. Known values are application/json",
+       "Type": {
+        "$id": "263",
+        "Kind": "constant",
+        "ValueType": {
+         "$id": "264",
+         "Kind": "string",
+         "Name": "string",
+         "CrossLanguageDefinitionId": "TypeSpec.string"
+        },
+        "Value": "application/json"
+       },
+       "Location": "Header",
+       "IsApiVersion": false,
+       "IsContentType": true,
+       "IsEndpoint": false,
+       "Explode": false,
+       "IsRequired": true,
+       "Kind": "Constant"
+      },
+      {
+       "$id": "265",
+       "Name": "accept",
+       "NameInRequest": "Accept",
+       "Type": {
+        "$id": "266",
+        "Kind": "constant",
+        "ValueType": {
+         "$id": "267",
+         "Kind": "string",
+         "Name": "string",
+         "CrossLanguageDefinitionId": "TypeSpec.string"
+        },
+        "Value": "application/json"
+       },
+       "Location": "Header",
+       "IsApiVersion": false,
+       "IsContentType": false,
+       "IsEndpoint": false,
+       "Explode": false,
+       "IsRequired": true,
+       "Kind": "Constant"
+      },
+      {
+       "$id": "268",
        "Name": "resource",
        "NameInRequest": "resource",
        "Description": "Resource create parameters.",
        "Type": {
-        "$ref": "61"
-=======
-       "$id": "251",
-       "Name": "contentType",
-       "NameInRequest": "Content-Type",
-       "Description": "Body parameter's content type. Known values are application/json",
-       "Type": {
-        "$id": "252",
-        "Kind": "constant",
-        "ValueType": {
-         "$id": "253",
-         "Kind": "string"
-        },
-        "Value": "application/json"
->>>>>>> cc743cb2
-       },
-       "Location": "Header",
-       "IsApiVersion": false,
-       "IsContentType": true,
-       "IsEndpoint": false,
-       "Explode": false,
-       "IsRequired": true,
-       "Kind": "Constant"
-      },
-      {
-<<<<<<< HEAD
-       "$id": "241",
-       "Name": "accept",
-       "NameInRequest": "Accept",
-       "Type": {
-        "$id": "242",
-        "Kind": "string",
-        "Name": "string",
-        "CrossLanguageDefinitionId": "TypeSpec.string"
-=======
-       "$id": "254",
-       "Name": "accept",
-       "NameInRequest": "Accept",
-       "Type": {
-        "$id": "255",
-        "Kind": "constant",
-        "ValueType": {
-         "$id": "256",
-         "Kind": "string"
-        },
-        "Value": "application/json"
->>>>>>> cc743cb2
-       },
-       "Location": "Header",
-       "IsApiVersion": false,
-       "IsContentType": false,
-       "IsEndpoint": false,
-       "Explode": false,
-<<<<<<< HEAD
-       "Kind": "Constant",
-       "DefaultValue": {
-        "$id": "243",
-        "Type": {
-         "$ref": "242"
-        },
-        "Value": "application/json"
-       }
-      },
-      {
-       "$id": "244",
-       "Name": "contentType",
-       "NameInRequest": "Content-Type",
-       "Type": {
-        "$id": "245",
-        "Kind": "string",
-        "Name": "string",
-        "CrossLanguageDefinitionId": "TypeSpec.string"
-=======
-       "IsRequired": true,
-       "Kind": "Constant"
-      },
-      {
-       "$id": "257",
-       "Name": "resource",
-       "NameInRequest": "resource",
-       "Description": "Resource create parameters.",
-       "Type": {
         "$ref": "20"
->>>>>>> cc743cb2
        },
        "Location": "Body",
        "IsApiVersion": false,
        "IsContentType": false,
        "IsEndpoint": false,
        "Explode": false,
-<<<<<<< HEAD
-       "Kind": "Constant",
-       "DefaultValue": {
-        "$id": "246",
-        "Type": {
-         "$ref": "245"
-        },
-        "Value": "application/json"
-       }
-=======
-       "IsRequired": true,
-       "Kind": "Method"
->>>>>>> cc743cb2
+       "IsRequired": true,
+       "Kind": "Method"
       }
      ],
      "Responses": [
       {
-<<<<<<< HEAD
-       "$id": "247",
-=======
-       "$id": "258",
->>>>>>> cc743cb2
+       "$id": "269",
        "StatusCodes": [
         200
        ],
        "BodyType": {
-<<<<<<< HEAD
-        "$ref": "61"
-=======
         "$ref": "20"
->>>>>>> cc743cb2
        },
        "BodyMediaType": "Json",
        "Headers": [],
@@ -3350,65 +2295,37 @@
        ]
       },
       {
-<<<<<<< HEAD
-       "$id": "248",
-=======
-       "$id": "259",
->>>>>>> cc743cb2
+       "$id": "270",
        "StatusCodes": [
         201
        ],
        "BodyType": {
-<<<<<<< HEAD
-        "$ref": "61"
-=======
         "$ref": "20"
->>>>>>> cc743cb2
        },
        "BodyMediaType": "Json",
        "Headers": [
         {
-<<<<<<< HEAD
-         "$id": "249",
-         "Name": "Azure-AsyncOperation",
-         "NameInResponse": "azureAsyncOperation",
+         "$id": "271",
+         "Name": "azureAsyncOperation",
+         "NameInResponse": "Azure-AsyncOperation",
          "Description": "A link to the status monitor",
          "Type": {
-          "$id": "250",
+          "$id": "272",
           "Kind": "string",
           "Name": "string",
           "CrossLanguageDefinitionId": "TypeSpec.string"
          }
         },
         {
-         "$id": "251",
-         "Name": "Retry-After",
-         "NameInResponse": "retryAfter",
-         "Description": "The Retry-After header can indicate how long the client should wait before polling the operation status.",
-         "Type": {
-          "$id": "252",
-          "Kind": "int32",
-          "Name": "int32",
-          "CrossLanguageDefinitionId": "TypeSpec.int32"
-=======
-         "$id": "260",
-         "Name": "azureAsyncOperation",
-         "NameInResponse": "Azure-AsyncOperation",
-         "Description": "A link to the status monitor",
-         "Type": {
-          "$id": "261",
-          "Kind": "string"
-         }
-        },
-        {
-         "$id": "262",
+         "$id": "273",
          "Name": "retryAfter",
          "NameInResponse": "Retry-After",
          "Description": "The Retry-After header can indicate how long the client should wait before polling the operation status.",
          "Type": {
-          "$id": "263",
-          "Kind": "int32"
->>>>>>> cc743cb2
+          "$id": "274",
+          "Kind": "int32",
+          "Name": "int32",
+          "CrossLanguageDefinitionId": "TypeSpec.int32"
          }
         }
        ],
@@ -3427,26 +2344,15 @@
      ],
      "BufferResponse": true,
      "LongRunning": {
-<<<<<<< HEAD
-      "$id": "253",
+      "$id": "275",
       "FinalStateVia": 0,
       "FinalResponse": {
-       "$id": "254",
-=======
-      "$id": "264",
-      "FinalStateVia": 0,
-      "FinalResponse": {
-       "$id": "265",
->>>>>>> cc743cb2
+       "$id": "276",
        "StatusCodes": [
         200
        ],
        "BodyType": {
-<<<<<<< HEAD
-        "$ref": "61"
-=======
         "$ref": "20"
->>>>>>> cc743cb2
        },
        "BodyMediaType": "Json"
       }
@@ -3455,49 +2361,27 @@
      "GenerateConvenienceMethod": true
     },
     {
-<<<<<<< HEAD
-     "$id": "255",
-=======
-     "$id": "266",
->>>>>>> cc743cb2
+     "$id": "277",
      "Name": "update",
      "ResourceName": "NestedProxyResources",
      "Description": "Update a NestedProxyResource",
      "Accessibility": "public",
      "Parameters": [
       {
-<<<<<<< HEAD
-       "$ref": "94"
-      },
-      {
-       "$id": "256",
-=======
-       "$ref": "218"
-      },
-      {
-       "$id": "267",
->>>>>>> cc743cb2
+       "$ref": "227"
+      },
+      {
+       "$id": "278",
        "Name": "apiVersion",
        "NameInRequest": "api-version",
        "Description": "The API version to use for this operation.",
        "Type": {
-<<<<<<< HEAD
-        "$id": "257",
+        "$id": "279",
         "Kind": "string",
         "Name": "string",
         "CrossLanguageDefinitionId": "TypeSpec.string"
        },
        "Location": "Query",
-       "DefaultValue": {
-        "$ref": "102"
-       },
-       "IsRequired": true,
-=======
-        "$id": "268",
-        "Kind": "string"
-       },
-       "Location": "Query",
->>>>>>> cc743cb2
        "IsApiVersion": true,
        "IsContentType": false,
        "IsEndpoint": false,
@@ -3505,261 +2389,170 @@
        "IsRequired": true,
        "Kind": "Client",
        "DefaultValue": {
-        "$id": "269",
+        "$id": "280",
         "Type": {
-         "$id": "270",
-         "Kind": "string"
+         "$id": "281",
+         "Kind": "string",
+         "Name": "string",
+         "CrossLanguageDefinitionId": "TypeSpec.string"
         },
         "Value": "2023-12-01-preview"
        }
       },
       {
-<<<<<<< HEAD
-       "$id": "258",
-=======
-       "$id": "271",
->>>>>>> cc743cb2
+       "$id": "282",
        "Name": "subscriptionId",
        "NameInRequest": "subscriptionId",
        "Description": "The ID of the target subscription. The value must be an UUID.",
        "Type": {
-<<<<<<< HEAD
-        "$id": "259",
+        "$id": "283",
         "Kind": "string",
         "Name": "uuid",
         "CrossLanguageDefinitionId": "Azure.Core.uuid",
         "BaseType": {
-         "$id": "260",
+         "$id": "284",
          "Kind": "string",
          "Name": "string",
          "CrossLanguageDefinitionId": "TypeSpec.string"
         }
-=======
-        "$id": "272",
-        "Kind": "uuid",
-        "Encode": "string"
->>>>>>> cc743cb2
-       },
-       "Location": "Path",
-       "IsApiVersion": false,
-       "IsContentType": false,
-       "IsEndpoint": false,
-       "Explode": false,
-       "IsRequired": true,
-       "Kind": "Method"
-      },
-      {
-<<<<<<< HEAD
-       "$id": "261",
-=======
-       "$id": "273",
->>>>>>> cc743cb2
+       },
+       "Location": "Path",
+       "IsApiVersion": false,
+       "IsContentType": false,
+       "IsEndpoint": false,
+       "Explode": false,
+       "IsRequired": true,
+       "Kind": "Method"
+      },
+      {
+       "$id": "285",
        "Name": "resourceGroupName",
        "NameInRequest": "resourceGroupName",
        "Description": "The name of the resource group. The name is case insensitive.",
        "Type": {
-<<<<<<< HEAD
-        "$id": "262",
-        "Kind": "string",
-        "Name": "string",
-        "CrossLanguageDefinitionId": "TypeSpec.string"
-=======
-        "$id": "274",
-        "Kind": "string"
->>>>>>> cc743cb2
-       },
-       "Location": "Path",
-       "IsApiVersion": false,
-       "IsContentType": false,
-       "IsEndpoint": false,
-       "Explode": false,
-       "IsRequired": true,
-       "Kind": "Method"
-      },
-      {
-<<<<<<< HEAD
-       "$id": "263",
-=======
-       "$id": "275",
->>>>>>> cc743cb2
+        "$id": "286",
+        "Kind": "string",
+        "Name": "string",
+        "CrossLanguageDefinitionId": "TypeSpec.string"
+       },
+       "Location": "Path",
+       "IsApiVersion": false,
+       "IsContentType": false,
+       "IsEndpoint": false,
+       "Explode": false,
+       "IsRequired": true,
+       "Kind": "Method"
+      },
+      {
+       "$id": "287",
        "Name": "topLevelTrackedResourceName",
        "NameInRequest": "topLevelTrackedResourceName",
        "Description": "arm resource name for path",
        "Type": {
-<<<<<<< HEAD
-        "$id": "264",
-        "Kind": "string",
-        "Name": "string",
-        "CrossLanguageDefinitionId": "TypeSpec.string"
-=======
-        "$id": "276",
-        "Kind": "string"
->>>>>>> cc743cb2
-       },
-       "Location": "Path",
-       "IsApiVersion": false,
-       "IsContentType": false,
-       "IsEndpoint": false,
-       "Explode": false,
-       "IsRequired": true,
-       "Kind": "Method"
-      },
-      {
-<<<<<<< HEAD
-       "$id": "265",
-=======
-       "$id": "277",
->>>>>>> cc743cb2
+        "$id": "288",
+        "Kind": "string",
+        "Name": "string",
+        "CrossLanguageDefinitionId": "TypeSpec.string"
+       },
+       "Location": "Path",
+       "IsApiVersion": false,
+       "IsContentType": false,
+       "IsEndpoint": false,
+       "Explode": false,
+       "IsRequired": true,
+       "Kind": "Method"
+      },
+      {
+       "$id": "289",
        "Name": "nextedProxyResourceName",
        "NameInRequest": "nextedProxyResourceName",
        "Description": "Name of the nested resource.",
        "Type": {
-<<<<<<< HEAD
-        "$id": "266",
-        "Kind": "string",
-        "Name": "string",
-        "CrossLanguageDefinitionId": "TypeSpec.string"
-=======
-        "$id": "278",
-        "Kind": "string"
->>>>>>> cc743cb2
-       },
-       "Location": "Path",
-       "IsApiVersion": false,
-       "IsContentType": false,
-       "IsEndpoint": false,
-       "Explode": false,
-       "IsRequired": true,
-       "Kind": "Method"
-      },
-      {
-<<<<<<< HEAD
-       "$id": "267",
+        "$id": "290",
+        "Kind": "string",
+        "Name": "string",
+        "CrossLanguageDefinitionId": "TypeSpec.string"
+       },
+       "Location": "Path",
+       "IsApiVersion": false,
+       "IsContentType": false,
+       "IsEndpoint": false,
+       "Explode": false,
+       "IsRequired": true,
+       "Kind": "Method"
+      },
+      {
+       "$id": "291",
+       "Name": "contentType",
+       "NameInRequest": "Content-Type",
+       "Description": "Body parameter's content type. Known values are application/json",
+       "Type": {
+        "$id": "292",
+        "Kind": "constant",
+        "ValueType": {
+         "$id": "293",
+         "Kind": "string",
+         "Name": "string",
+         "CrossLanguageDefinitionId": "TypeSpec.string"
+        },
+        "Value": "application/json"
+       },
+       "Location": "Header",
+       "IsApiVersion": false,
+       "IsContentType": true,
+       "IsEndpoint": false,
+       "Explode": false,
+       "IsRequired": true,
+       "Kind": "Constant"
+      },
+      {
+       "$id": "294",
+       "Name": "accept",
+       "NameInRequest": "Accept",
+       "Type": {
+        "$id": "295",
+        "Kind": "constant",
+        "ValueType": {
+         "$id": "296",
+         "Kind": "string",
+         "Name": "string",
+         "CrossLanguageDefinitionId": "TypeSpec.string"
+        },
+        "Value": "application/json"
+       },
+       "Location": "Header",
+       "IsApiVersion": false,
+       "IsContentType": false,
+       "IsEndpoint": false,
+       "Explode": false,
+       "IsRequired": true,
+       "Kind": "Constant"
+      },
+      {
+       "$id": "297",
        "Name": "properties",
        "NameInRequest": "properties",
        "Description": "The resource properties to be updated.",
        "Type": {
-        "$ref": "61"
-=======
-       "$id": "279",
-       "Name": "contentType",
-       "NameInRequest": "Content-Type",
-       "Description": "Body parameter's content type. Known values are application/json",
-       "Type": {
-        "$id": "280",
-        "Kind": "constant",
-        "ValueType": {
-         "$id": "281",
-         "Kind": "string"
-        },
-        "Value": "application/json"
->>>>>>> cc743cb2
-       },
-       "Location": "Header",
-       "IsApiVersion": false,
-       "IsContentType": true,
-       "IsEndpoint": false,
-       "Explode": false,
-       "IsRequired": true,
-       "Kind": "Constant"
-      },
-      {
-<<<<<<< HEAD
-       "$id": "268",
-       "Name": "accept",
-       "NameInRequest": "Accept",
-       "Type": {
-        "$id": "269",
-        "Kind": "string",
-        "Name": "string",
-        "CrossLanguageDefinitionId": "TypeSpec.string"
-=======
-       "$id": "282",
-       "Name": "accept",
-       "NameInRequest": "Accept",
-       "Type": {
-        "$id": "283",
-        "Kind": "constant",
-        "ValueType": {
-         "$id": "284",
-         "Kind": "string"
-        },
-        "Value": "application/json"
->>>>>>> cc743cb2
-       },
-       "Location": "Header",
-       "IsApiVersion": false,
-       "IsContentType": false,
-       "IsEndpoint": false,
-       "Explode": false,
-<<<<<<< HEAD
-       "Kind": "Constant",
-       "DefaultValue": {
-        "$id": "270",
-        "Type": {
-         "$ref": "269"
-        },
-        "Value": "application/json"
-       }
-      },
-      {
-       "$id": "271",
-       "Name": "contentType",
-       "NameInRequest": "Content-Type",
-       "Type": {
-        "$id": "272",
-        "Kind": "string",
-        "Name": "string",
-        "CrossLanguageDefinitionId": "TypeSpec.string"
-=======
-       "IsRequired": true,
-       "Kind": "Constant"
-      },
-      {
-       "$id": "285",
-       "Name": "properties",
-       "NameInRequest": "properties",
-       "Description": "The resource properties to be updated.",
-       "Type": {
         "$ref": "20"
->>>>>>> cc743cb2
        },
        "Location": "Body",
        "IsApiVersion": false,
        "IsContentType": false,
        "IsEndpoint": false,
        "Explode": false,
-<<<<<<< HEAD
-       "Kind": "Constant",
-       "DefaultValue": {
-        "$id": "273",
-        "Type": {
-         "$ref": "272"
-        },
-        "Value": "application/json"
-       }
-=======
-       "IsRequired": true,
-       "Kind": "Method"
->>>>>>> cc743cb2
+       "IsRequired": true,
+       "Kind": "Method"
       }
      ],
      "Responses": [
       {
-<<<<<<< HEAD
-       "$id": "274",
-=======
-       "$id": "286",
->>>>>>> cc743cb2
+       "$id": "298",
        "StatusCodes": [
         200
        ],
        "BodyType": {
-<<<<<<< HEAD
-        "$ref": "61"
-=======
         "$ref": "20"
->>>>>>> cc743cb2
        },
        "BodyMediaType": "Json",
        "Headers": [],
@@ -3769,58 +2562,34 @@
        ]
       },
       {
-<<<<<<< HEAD
-       "$id": "275",
-=======
-       "$id": "287",
->>>>>>> cc743cb2
+       "$id": "299",
        "StatusCodes": [
         202
        ],
        "BodyMediaType": "Json",
        "Headers": [
         {
-<<<<<<< HEAD
-         "$id": "276",
-         "Name": "Location",
-         "NameInResponse": "location",
+         "$id": "300",
+         "Name": "location",
+         "NameInResponse": "Location",
          "Description": "The Location header contains the URL where the status of the long running operation can be checked.",
          "Type": {
-          "$id": "277",
+          "$id": "301",
           "Kind": "string",
           "Name": "string",
           "CrossLanguageDefinitionId": "TypeSpec.string"
          }
         },
         {
-         "$id": "278",
-         "Name": "Retry-After",
-         "NameInResponse": "retryAfter",
-         "Description": "The Retry-After header can indicate how long the client should wait before polling the operation status.",
-         "Type": {
-          "$id": "279",
-          "Kind": "int32",
-          "Name": "int32",
-          "CrossLanguageDefinitionId": "TypeSpec.int32"
-=======
-         "$id": "288",
-         "Name": "location",
-         "NameInResponse": "Location",
-         "Description": "The Location header contains the URL where the status of the long running operation can be checked.",
-         "Type": {
-          "$id": "289",
-          "Kind": "string"
-         }
-        },
-        {
-         "$id": "290",
+         "$id": "302",
          "Name": "retryAfter",
          "NameInResponse": "Retry-After",
          "Description": "The Retry-After header can indicate how long the client should wait before polling the operation status.",
          "Type": {
-          "$id": "291",
-          "Kind": "int32"
->>>>>>> cc743cb2
+          "$id": "303",
+          "Kind": "int32",
+          "Name": "int32",
+          "CrossLanguageDefinitionId": "TypeSpec.int32"
          }
         }
        ],
@@ -3836,26 +2605,15 @@
      ],
      "BufferResponse": true,
      "LongRunning": {
-<<<<<<< HEAD
-      "$id": "280",
+      "$id": "304",
       "FinalStateVia": 1,
       "FinalResponse": {
-       "$id": "281",
-=======
-      "$id": "292",
-      "FinalStateVia": 1,
-      "FinalResponse": {
-       "$id": "293",
->>>>>>> cc743cb2
+       "$id": "305",
        "StatusCodes": [
         200
        ],
        "BodyType": {
-<<<<<<< HEAD
-        "$ref": "61"
-=======
         "$ref": "20"
->>>>>>> cc743cb2
        },
        "BodyMediaType": "Json"
       }
@@ -3864,49 +2622,27 @@
      "GenerateConvenienceMethod": false
     },
     {
-<<<<<<< HEAD
-     "$id": "282",
-=======
-     "$id": "294",
->>>>>>> cc743cb2
+     "$id": "306",
      "Name": "delete",
      "ResourceName": "NestedProxyResources",
      "Description": "Delete a NestedProxyResource",
      "Accessibility": "public",
      "Parameters": [
       {
-<<<<<<< HEAD
-       "$ref": "94"
-      },
-      {
-       "$id": "283",
-=======
-       "$ref": "218"
-      },
-      {
-       "$id": "295",
->>>>>>> cc743cb2
+       "$ref": "227"
+      },
+      {
+       "$id": "307",
        "Name": "apiVersion",
        "NameInRequest": "api-version",
        "Description": "The API version to use for this operation.",
        "Type": {
-<<<<<<< HEAD
-        "$id": "284",
+        "$id": "308",
         "Kind": "string",
         "Name": "string",
         "CrossLanguageDefinitionId": "TypeSpec.string"
        },
        "Location": "Query",
-       "DefaultValue": {
-        "$ref": "102"
-       },
-       "IsRequired": true,
-=======
-        "$id": "296",
-        "Kind": "string"
-       },
-       "Location": "Query",
->>>>>>> cc743cb2
        "IsApiVersion": true,
        "IsContentType": false,
        "IsEndpoint": false,
@@ -3914,242 +2650,159 @@
        "IsRequired": true,
        "Kind": "Client",
        "DefaultValue": {
-        "$id": "297",
+        "$id": "309",
         "Type": {
-         "$id": "298",
-         "Kind": "string"
+         "$id": "310",
+         "Kind": "string",
+         "Name": "string",
+         "CrossLanguageDefinitionId": "TypeSpec.string"
         },
         "Value": "2023-12-01-preview"
        }
       },
       {
-<<<<<<< HEAD
-       "$id": "285",
-=======
-       "$id": "299",
->>>>>>> cc743cb2
+       "$id": "311",
        "Name": "subscriptionId",
        "NameInRequest": "subscriptionId",
        "Description": "The ID of the target subscription. The value must be an UUID.",
        "Type": {
-<<<<<<< HEAD
-        "$id": "286",
+        "$id": "312",
         "Kind": "string",
         "Name": "uuid",
         "CrossLanguageDefinitionId": "Azure.Core.uuid",
         "BaseType": {
-         "$id": "287",
+         "$id": "313",
          "Kind": "string",
          "Name": "string",
          "CrossLanguageDefinitionId": "TypeSpec.string"
         }
-=======
-        "$id": "300",
-        "Kind": "uuid",
-        "Encode": "string"
->>>>>>> cc743cb2
-       },
-       "Location": "Path",
-       "IsApiVersion": false,
-       "IsContentType": false,
-       "IsEndpoint": false,
-       "Explode": false,
-       "IsRequired": true,
-       "Kind": "Method"
-      },
-      {
-<<<<<<< HEAD
-       "$id": "288",
-=======
-       "$id": "301",
->>>>>>> cc743cb2
+       },
+       "Location": "Path",
+       "IsApiVersion": false,
+       "IsContentType": false,
+       "IsEndpoint": false,
+       "Explode": false,
+       "IsRequired": true,
+       "Kind": "Method"
+      },
+      {
+       "$id": "314",
        "Name": "resourceGroupName",
        "NameInRequest": "resourceGroupName",
        "Description": "The name of the resource group. The name is case insensitive.",
        "Type": {
-<<<<<<< HEAD
-        "$id": "289",
-        "Kind": "string",
-        "Name": "string",
-        "CrossLanguageDefinitionId": "TypeSpec.string"
-=======
-        "$id": "302",
-        "Kind": "string"
->>>>>>> cc743cb2
-       },
-       "Location": "Path",
-       "IsApiVersion": false,
-       "IsContentType": false,
-       "IsEndpoint": false,
-       "Explode": false,
-       "IsRequired": true,
-       "Kind": "Method"
-      },
-      {
-<<<<<<< HEAD
-       "$id": "290",
-=======
-       "$id": "303",
->>>>>>> cc743cb2
+        "$id": "315",
+        "Kind": "string",
+        "Name": "string",
+        "CrossLanguageDefinitionId": "TypeSpec.string"
+       },
+       "Location": "Path",
+       "IsApiVersion": false,
+       "IsContentType": false,
+       "IsEndpoint": false,
+       "Explode": false,
+       "IsRequired": true,
+       "Kind": "Method"
+      },
+      {
+       "$id": "316",
        "Name": "topLevelTrackedResourceName",
        "NameInRequest": "topLevelTrackedResourceName",
        "Description": "arm resource name for path",
        "Type": {
-<<<<<<< HEAD
-        "$id": "291",
-        "Kind": "string",
-        "Name": "string",
-        "CrossLanguageDefinitionId": "TypeSpec.string"
-=======
-        "$id": "304",
-        "Kind": "string"
->>>>>>> cc743cb2
-       },
-       "Location": "Path",
-       "IsApiVersion": false,
-       "IsContentType": false,
-       "IsEndpoint": false,
-       "Explode": false,
-       "IsRequired": true,
-       "Kind": "Method"
-      },
-      {
-<<<<<<< HEAD
-       "$id": "292",
-=======
-       "$id": "305",
->>>>>>> cc743cb2
+        "$id": "317",
+        "Kind": "string",
+        "Name": "string",
+        "CrossLanguageDefinitionId": "TypeSpec.string"
+       },
+       "Location": "Path",
+       "IsApiVersion": false,
+       "IsContentType": false,
+       "IsEndpoint": false,
+       "Explode": false,
+       "IsRequired": true,
+       "Kind": "Method"
+      },
+      {
+       "$id": "318",
        "Name": "nextedProxyResourceName",
        "NameInRequest": "nextedProxyResourceName",
        "Description": "Name of the nested resource.",
        "Type": {
-<<<<<<< HEAD
-        "$id": "293",
-        "Kind": "string",
-        "Name": "string",
-        "CrossLanguageDefinitionId": "TypeSpec.string"
-=======
-        "$id": "306",
-        "Kind": "string"
->>>>>>> cc743cb2
-       },
-       "Location": "Path",
-       "IsApiVersion": false,
-       "IsContentType": false,
-       "IsEndpoint": false,
-       "Explode": false,
-       "IsRequired": true,
-       "Kind": "Method"
-      },
-      {
-<<<<<<< HEAD
-       "$id": "294",
+        "$id": "319",
+        "Kind": "string",
+        "Name": "string",
+        "CrossLanguageDefinitionId": "TypeSpec.string"
+       },
+       "Location": "Path",
+       "IsApiVersion": false,
+       "IsContentType": false,
+       "IsEndpoint": false,
+       "Explode": false,
+       "IsRequired": true,
+       "Kind": "Method"
+      },
+      {
+       "$id": "320",
        "Name": "accept",
        "NameInRequest": "Accept",
        "Type": {
-        "$id": "295",
-        "Kind": "string",
-        "Name": "string",
-        "CrossLanguageDefinitionId": "TypeSpec.string"
-=======
-       "$id": "307",
-       "Name": "accept",
-       "NameInRequest": "Accept",
-       "Type": {
-        "$id": "308",
+        "$id": "321",
         "Kind": "constant",
         "ValueType": {
-         "$id": "309",
-         "Kind": "string"
+         "$id": "322",
+         "Kind": "string",
+         "Name": "string",
+         "CrossLanguageDefinitionId": "TypeSpec.string"
         },
         "Value": "application/json"
->>>>>>> cc743cb2
        },
        "Location": "Header",
        "IsApiVersion": false,
        "IsContentType": false,
        "IsEndpoint": false,
        "Explode": false,
-<<<<<<< HEAD
-       "Kind": "Constant",
-       "DefaultValue": {
-        "$id": "296",
-        "Type": {
-         "$ref": "295"
-        },
-        "Value": "application/json"
-       }
-=======
        "IsRequired": true,
        "Kind": "Constant"
->>>>>>> cc743cb2
       }
      ],
      "Responses": [
       {
-<<<<<<< HEAD
-       "$id": "297",
-=======
-       "$id": "310",
->>>>>>> cc743cb2
+       "$id": "323",
        "StatusCodes": [
         202
        ],
        "BodyMediaType": "Json",
        "Headers": [
         {
-<<<<<<< HEAD
-         "$id": "298",
-         "Name": "Location",
-         "NameInResponse": "location",
+         "$id": "324",
+         "Name": "location",
+         "NameInResponse": "Location",
          "Description": "The Location header contains the URL where the status of the long running operation can be checked.",
          "Type": {
-          "$id": "299",
+          "$id": "325",
           "Kind": "string",
           "Name": "string",
           "CrossLanguageDefinitionId": "TypeSpec.string"
          }
         },
         {
-         "$id": "300",
-         "Name": "Retry-After",
-         "NameInResponse": "retryAfter",
-         "Description": "The Retry-After header can indicate how long the client should wait before polling the operation status.",
-         "Type": {
-          "$id": "301",
-          "Kind": "int32",
-          "Name": "int32",
-          "CrossLanguageDefinitionId": "TypeSpec.int32"
-=======
-         "$id": "311",
-         "Name": "location",
-         "NameInResponse": "Location",
-         "Description": "The Location header contains the URL where the status of the long running operation can be checked.",
-         "Type": {
-          "$id": "312",
-          "Kind": "string"
-         }
-        },
-        {
-         "$id": "313",
+         "$id": "326",
          "Name": "retryAfter",
          "NameInResponse": "Retry-After",
          "Description": "The Retry-After header can indicate how long the client should wait before polling the operation status.",
          "Type": {
-          "$id": "314",
-          "Kind": "int32"
->>>>>>> cc743cb2
+          "$id": "327",
+          "Kind": "int32",
+          "Name": "int32",
+          "CrossLanguageDefinitionId": "TypeSpec.int32"
          }
         }
        ],
        "IsErrorResponse": false
       },
       {
-<<<<<<< HEAD
-       "$id": "302",
-=======
-       "$id": "315",
->>>>>>> cc743cb2
+       "$id": "328",
        "StatusCodes": [
         204
        ],
@@ -4164,17 +2817,10 @@
      "Path": "/subscriptions/{subscriptionId}/resourceGroups/{resourceGroupName}/providers/Azure.ResourceManager.Models.Resources/topLevelTrackedResources/{topLevelTrackedResourceName}/nestedProxyResources/{nextedProxyResourceName}",
      "BufferResponse": true,
      "LongRunning": {
-<<<<<<< HEAD
-      "$id": "303",
+      "$id": "329",
       "FinalStateVia": 1,
       "FinalResponse": {
-       "$id": "304",
-=======
-      "$id": "316",
-      "FinalStateVia": 1,
-      "FinalResponse": {
-       "$id": "317",
->>>>>>> cc743cb2
+       "$id": "330",
        "StatusCodes": [
         204
        ],
@@ -4185,49 +2831,27 @@
      "GenerateConvenienceMethod": true
     },
     {
-<<<<<<< HEAD
-     "$id": "305",
-=======
-     "$id": "318",
->>>>>>> cc743cb2
+     "$id": "331",
      "Name": "listByTopLevelTrackedResource",
      "ResourceName": "NestedProxyResource",
      "Description": "List NestedProxyResource resources by TopLevelTrackedResource",
      "Accessibility": "public",
      "Parameters": [
       {
-<<<<<<< HEAD
-       "$ref": "94"
-      },
-      {
-       "$id": "306",
-=======
-       "$ref": "218"
-      },
-      {
-       "$id": "319",
->>>>>>> cc743cb2
+       "$ref": "227"
+      },
+      {
+       "$id": "332",
        "Name": "apiVersion",
        "NameInRequest": "api-version",
        "Description": "The API version to use for this operation.",
        "Type": {
-<<<<<<< HEAD
-        "$id": "307",
+        "$id": "333",
         "Kind": "string",
         "Name": "string",
         "CrossLanguageDefinitionId": "TypeSpec.string"
        },
        "Location": "Query",
-       "DefaultValue": {
-        "$ref": "102"
-       },
-       "IsRequired": true,
-=======
-        "$id": "320",
-        "Kind": "string"
-       },
-       "Location": "Query",
->>>>>>> cc743cb2
        "IsApiVersion": true,
        "IsContentType": false,
        "IsEndpoint": false,
@@ -4235,161 +2859,111 @@
        "IsRequired": true,
        "Kind": "Client",
        "DefaultValue": {
-        "$id": "321",
+        "$id": "334",
         "Type": {
-         "$id": "322",
-         "Kind": "string"
+         "$id": "335",
+         "Kind": "string",
+         "Name": "string",
+         "CrossLanguageDefinitionId": "TypeSpec.string"
         },
         "Value": "2023-12-01-preview"
        }
       },
       {
-<<<<<<< HEAD
-       "$id": "308",
-=======
-       "$id": "323",
->>>>>>> cc743cb2
+       "$id": "336",
        "Name": "subscriptionId",
        "NameInRequest": "subscriptionId",
        "Description": "The ID of the target subscription. The value must be an UUID.",
        "Type": {
-<<<<<<< HEAD
-        "$id": "309",
+        "$id": "337",
         "Kind": "string",
         "Name": "uuid",
         "CrossLanguageDefinitionId": "Azure.Core.uuid",
         "BaseType": {
-         "$id": "310",
+         "$id": "338",
          "Kind": "string",
          "Name": "string",
          "CrossLanguageDefinitionId": "TypeSpec.string"
         }
-=======
-        "$id": "324",
-        "Kind": "uuid",
-        "Encode": "string"
->>>>>>> cc743cb2
-       },
-       "Location": "Path",
-       "IsApiVersion": false,
-       "IsContentType": false,
-       "IsEndpoint": false,
-       "Explode": false,
-       "IsRequired": true,
-       "Kind": "Method"
-      },
-      {
-<<<<<<< HEAD
-       "$id": "311",
-=======
-       "$id": "325",
->>>>>>> cc743cb2
+       },
+       "Location": "Path",
+       "IsApiVersion": false,
+       "IsContentType": false,
+       "IsEndpoint": false,
+       "Explode": false,
+       "IsRequired": true,
+       "Kind": "Method"
+      },
+      {
+       "$id": "339",
        "Name": "resourceGroupName",
        "NameInRequest": "resourceGroupName",
        "Description": "The name of the resource group. The name is case insensitive.",
        "Type": {
-<<<<<<< HEAD
-        "$id": "312",
-        "Kind": "string",
-        "Name": "string",
-        "CrossLanguageDefinitionId": "TypeSpec.string"
-=======
-        "$id": "326",
-        "Kind": "string"
->>>>>>> cc743cb2
-       },
-       "Location": "Path",
-       "IsApiVersion": false,
-       "IsContentType": false,
-       "IsEndpoint": false,
-       "Explode": false,
-       "IsRequired": true,
-       "Kind": "Method"
-      },
-      {
-<<<<<<< HEAD
-       "$id": "313",
-=======
-       "$id": "327",
->>>>>>> cc743cb2
+        "$id": "340",
+        "Kind": "string",
+        "Name": "string",
+        "CrossLanguageDefinitionId": "TypeSpec.string"
+       },
+       "Location": "Path",
+       "IsApiVersion": false,
+       "IsContentType": false,
+       "IsEndpoint": false,
+       "Explode": false,
+       "IsRequired": true,
+       "Kind": "Method"
+      },
+      {
+       "$id": "341",
        "Name": "topLevelTrackedResourceName",
        "NameInRequest": "topLevelTrackedResourceName",
        "Description": "arm resource name for path",
        "Type": {
-<<<<<<< HEAD
-        "$id": "314",
-        "Kind": "string",
-        "Name": "string",
-        "CrossLanguageDefinitionId": "TypeSpec.string"
-=======
-        "$id": "328",
-        "Kind": "string"
->>>>>>> cc743cb2
-       },
-       "Location": "Path",
-       "IsApiVersion": false,
-       "IsContentType": false,
-       "IsEndpoint": false,
-       "Explode": false,
-       "IsRequired": true,
-       "Kind": "Method"
-      },
-      {
-<<<<<<< HEAD
-       "$id": "315",
+        "$id": "342",
+        "Kind": "string",
+        "Name": "string",
+        "CrossLanguageDefinitionId": "TypeSpec.string"
+       },
+       "Location": "Path",
+       "IsApiVersion": false,
+       "IsContentType": false,
+       "IsEndpoint": false,
+       "Explode": false,
+       "IsRequired": true,
+       "Kind": "Method"
+      },
+      {
+       "$id": "343",
        "Name": "accept",
        "NameInRequest": "Accept",
        "Type": {
-        "$id": "316",
-        "Kind": "string",
-        "Name": "string",
-        "CrossLanguageDefinitionId": "TypeSpec.string"
-=======
-       "$id": "329",
-       "Name": "accept",
-       "NameInRequest": "Accept",
-       "Type": {
-        "$id": "330",
+        "$id": "344",
         "Kind": "constant",
         "ValueType": {
-         "$id": "331",
-         "Kind": "string"
+         "$id": "345",
+         "Kind": "string",
+         "Name": "string",
+         "CrossLanguageDefinitionId": "TypeSpec.string"
         },
         "Value": "application/json"
->>>>>>> cc743cb2
        },
        "Location": "Header",
        "IsApiVersion": false,
        "IsContentType": false,
        "IsEndpoint": false,
        "Explode": false,
-<<<<<<< HEAD
-       "Kind": "Constant",
-       "DefaultValue": {
-        "$id": "317",
-        "Type": {
-         "$ref": "316"
-        },
-        "Value": "application/json"
-       }
-=======
        "IsRequired": true,
        "Kind": "Constant"
->>>>>>> cc743cb2
       }
      ],
      "Responses": [
       {
-<<<<<<< HEAD
-       "$id": "318",
-=======
-       "$id": "332",
->>>>>>> cc743cb2
+       "$id": "346",
        "StatusCodes": [
         200
        ],
        "BodyType": {
-        "$ref": "68"
+        "$ref": "67"
        },
        "BodyMediaType": "Json",
        "Headers": [],
@@ -4405,49 +2979,29 @@
      "Path": "/subscriptions/{subscriptionId}/resourceGroups/{resourceGroupName}/providers/Azure.ResourceManager.Models.Resources/topLevelTrackedResources/{topLevelTrackedResourceName}/nestedProxyResources",
      "BufferResponse": true,
      "Paging": {
-<<<<<<< HEAD
-      "$id": "319",
-      "NextLinkName": "nextLink",
-      "ItemName": "value"
-=======
-      "$id": "333",
+      "$id": "347",
       "ItemName": "value",
       "NextLinkName": "nextLink"
->>>>>>> cc743cb2
      },
      "GenerateProtocolMethod": true,
      "GenerateConvenienceMethod": true
     }
    ],
    "Protocol": {
-<<<<<<< HEAD
-    "$id": "320"
-=======
-    "$id": "334"
->>>>>>> cc743cb2
+    "$id": "348"
    },
    "Parent": "ResourcesClient",
    "Parameters": [
     {
-<<<<<<< HEAD
-     "$ref": "94"
-=======
-     "$ref": "218"
->>>>>>> cc743cb2
+     "$ref": "227"
     }
    ]
   }
  ],
  "Auth": {
-<<<<<<< HEAD
-  "$id": "321",
+  "$id": "349",
   "OAuth2": {
-   "$id": "322",
-=======
-  "$id": "335",
-  "OAuth2": {
-   "$id": "336",
->>>>>>> cc743cb2
+   "$id": "350",
    "Scopes": [
     "user_impersonation"
    ]
