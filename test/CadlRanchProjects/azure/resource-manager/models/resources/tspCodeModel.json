--- conflicted
+++ resolved
@@ -737,11 +737,7 @@
      "Name": "endpoint",
      "NameInRequest": "endpoint",
      "Type": {
-<<<<<<< HEAD
-      "$id": "92",
-=======
       "$id": "95",
->>>>>>> 8ee18d2d
       "Kind": "string",
       "Name": "string",
       "CrossLanguageDefinitionId": "TypeSpec.string"
@@ -758,11 +754,7 @@
      "DefaultValue": {
       "$id": "96",
       "Type": {
-<<<<<<< HEAD
-       "$id": "94",
-=======
        "$id": "97",
->>>>>>> 8ee18d2d
        "Kind": "string",
        "Name": "string",
        "CrossLanguageDefinitionId": "TypeSpec.string"
@@ -788,11 +780,7 @@
        "Name": "endpoint",
        "NameInRequest": "endpoint",
        "Type": {
-<<<<<<< HEAD
-        "$id": "98",
-=======
         "$id": "101",
->>>>>>> 8ee18d2d
         "Kind": "string",
         "Name": "string",
         "CrossLanguageDefinitionId": "TypeSpec.string"
@@ -809,11 +797,7 @@
        "DefaultValue": {
         "$id": "102",
         "Type": {
-<<<<<<< HEAD
-         "$id": "100",
-=======
          "$id": "103",
->>>>>>> 8ee18d2d
          "Kind": "string",
          "Name": "string",
          "CrossLanguageDefinitionId": "TypeSpec.string"
@@ -842,11 +826,7 @@
        "DefaultValue": {
         "$id": "106",
         "Type": {
-<<<<<<< HEAD
-         "$id": "104",
-=======
          "$id": "107",
->>>>>>> 8ee18d2d
          "Kind": "string",
          "Name": "string",
          "CrossLanguageDefinitionId": "TypeSpec.string"
@@ -997,11 +977,7 @@
        "DefaultValue": {
         "$id": "122",
         "Type": {
-<<<<<<< HEAD
-         "$id": "119",
-=======
          "$id": "123",
->>>>>>> 8ee18d2d
          "Kind": "string",
          "Name": "string",
          "CrossLanguageDefinitionId": "TypeSpec.string"
@@ -1249,11 +1225,7 @@
        "DefaultValue": {
         "$id": "149",
         "Type": {
-<<<<<<< HEAD
-         "$id": "145",
-=======
          "$id": "150",
->>>>>>> 8ee18d2d
          "Kind": "string",
          "Name": "string",
          "CrossLanguageDefinitionId": "TypeSpec.string"
@@ -1495,11 +1467,7 @@
        "DefaultValue": {
         "$id": "176",
         "Type": {
-<<<<<<< HEAD
-         "$id": "171",
-=======
          "$id": "177",
->>>>>>> 8ee18d2d
          "Kind": "string",
          "Name": "string",
          "CrossLanguageDefinitionId": "TypeSpec.string"
@@ -1689,11 +1657,7 @@
        "DefaultValue": {
         "$id": "199",
         "Type": {
-<<<<<<< HEAD
-         "$id": "193",
-=======
          "$id": "200",
->>>>>>> 8ee18d2d
          "Kind": "string",
          "Name": "string",
          "CrossLanguageDefinitionId": "TypeSpec.string"
@@ -1830,11 +1794,7 @@
        "DefaultValue": {
         "$id": "214",
         "Type": {
-<<<<<<< HEAD
-         "$id": "207",
-=======
          "$id": "215",
->>>>>>> 8ee18d2d
          "Kind": "string",
          "Name": "string",
          "CrossLanguageDefinitionId": "TypeSpec.string"
@@ -1948,11 +1908,7 @@
        "Name": "endpoint",
        "NameInRequest": "endpoint",
        "Type": {
-<<<<<<< HEAD
-        "$id": "219",
-=======
         "$id": "228",
->>>>>>> 8ee18d2d
         "Kind": "string",
         "Name": "string",
         "CrossLanguageDefinitionId": "TypeSpec.string"
@@ -1969,11 +1925,7 @@
        "DefaultValue": {
         "$id": "229",
         "Type": {
-<<<<<<< HEAD
-         "$id": "221",
-=======
          "$id": "230",
->>>>>>> 8ee18d2d
          "Kind": "string",
          "Name": "string",
          "CrossLanguageDefinitionId": "TypeSpec.string"
@@ -2002,11 +1954,7 @@
        "DefaultValue": {
         "$id": "233",
         "Type": {
-<<<<<<< HEAD
-         "$id": "225",
-=======
          "$id": "234",
->>>>>>> 8ee18d2d
          "Kind": "string",
          "Name": "string",
          "CrossLanguageDefinitionId": "TypeSpec.string"
@@ -2176,11 +2124,7 @@
        "DefaultValue": {
         "$id": "251",
         "Type": {
-<<<<<<< HEAD
-         "$id": "242",
-=======
          "$id": "252",
->>>>>>> 8ee18d2d
          "Kind": "string",
          "Name": "string",
          "CrossLanguageDefinitionId": "TypeSpec.string"
@@ -2447,11 +2391,7 @@
        "DefaultValue": {
         "$id": "280",
         "Type": {
-<<<<<<< HEAD
-         "$id": "270",
-=======
          "$id": "281",
->>>>>>> 8ee18d2d
          "Kind": "string",
          "Name": "string",
          "CrossLanguageDefinitionId": "TypeSpec.string"
@@ -2712,11 +2652,7 @@
        "DefaultValue": {
         "$id": "309",
         "Type": {
-<<<<<<< HEAD
-         "$id": "298",
-=======
          "$id": "310",
->>>>>>> 8ee18d2d
          "Kind": "string",
          "Name": "string",
          "CrossLanguageDefinitionId": "TypeSpec.string"
@@ -2925,11 +2861,7 @@
        "DefaultValue": {
         "$id": "334",
         "Type": {
-<<<<<<< HEAD
-         "$id": "322",
-=======
          "$id": "335",
->>>>>>> 8ee18d2d
          "Kind": "string",
          "Name": "string",
          "CrossLanguageDefinitionId": "TypeSpec.string"
