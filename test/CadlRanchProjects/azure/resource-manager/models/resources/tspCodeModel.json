{
 "$id": "1",
 "Name": "Azure.ResourceManager.Models.Resources",
 "ApiVersions": [
  "2023-12-01-preview"
 ],
 "Enums": [
  {
   "$id": "2",
   "kind": "enum",
   "name": "ProvisioningState",
   "crossLanguageDefinitionId": "Azure.ResourceManager.Models.Resources.ProvisioningState",
   "valueType": {
    "$id": "3",
    "kind": "string",
    "name": "string",
    "crossLanguageDefinitionId": "TypeSpec.string",
    "decorators": []
   },
   "values": [
    {
     "$id": "4",
     "kind": "enumvalue",
     "name": "Succeeded",
     "value": "Succeeded",
     "valueType": {
      "$id": "5",
      "kind": "string",
      "name": "string",
      "crossLanguageDefinitionId": "TypeSpec.string",
      "decorators": []
     },
     "enumType": {
      "$ref": "2"
     },
     "description": "Resource has been created.",
     "decorators": []
    },
    {
     "$id": "6",
     "kind": "enumvalue",
     "name": "Failed",
     "value": "Failed",
     "valueType": {
      "$id": "7",
      "kind": "string",
      "name": "string",
      "crossLanguageDefinitionId": "TypeSpec.string",
      "decorators": []
     },
     "enumType": {
      "$ref": "2"
     },
     "description": "Resource creation failed.",
     "decorators": []
    },
    {
     "$id": "8",
     "kind": "enumvalue",
     "name": "Canceled",
     "value": "Canceled",
     "valueType": {
      "$id": "9",
      "kind": "string",
      "name": "string",
      "crossLanguageDefinitionId": "TypeSpec.string",
      "decorators": []
     },
     "enumType": {
      "$ref": "2"
     },
     "description": "Resource creation was canceled.",
     "decorators": []
    },
    {
     "$id": "10",
     "kind": "enumvalue",
     "name": "Provisioning",
     "value": "Provisioning",
     "valueType": {
      "$id": "11",
      "kind": "string",
      "name": "string",
      "crossLanguageDefinitionId": "TypeSpec.string",
      "decorators": []
     },
     "enumType": {
      "$ref": "2"
     },
     "decorators": []
    },
    {
     "$id": "12",
     "kind": "enumvalue",
     "name": "Updating",
     "value": "Updating",
     "valueType": {
      "$id": "13",
      "kind": "string",
      "name": "string",
      "crossLanguageDefinitionId": "TypeSpec.string",
      "decorators": []
     },
     "enumType": {
      "$ref": "2"
     },
     "decorators": []
    },
    {
     "$id": "14",
     "kind": "enumvalue",
     "name": "Deleting",
     "value": "Deleting",
     "valueType": {
      "$id": "15",
      "kind": "string",
      "name": "string",
      "crossLanguageDefinitionId": "TypeSpec.string",
      "decorators": []
     },
     "enumType": {
      "$ref": "2"
     },
     "decorators": []
    },
    {
     "$id": "16",
     "kind": "enumvalue",
     "name": "Accepted",
     "value": "Accepted",
     "valueType": {
      "$id": "17",
      "kind": "string",
      "name": "string",
      "crossLanguageDefinitionId": "TypeSpec.string",
      "decorators": []
     },
     "enumType": {
      "$ref": "2"
     },
     "decorators": []
    }
   ],
   "isFixed": false,
   "isFlags": false,
   "usage": "Output,Json",
   "decorators": []
  },
  {
   "$id": "18",
   "kind": "enum",
   "name": "createdByType",
   "crossLanguageDefinitionId": "Azure.ResourceManager.CommonTypes.createdByType",
   "valueType": {
    "$id": "19",
    "kind": "string",
    "name": "string",
    "crossLanguageDefinitionId": "TypeSpec.string",
    "decorators": []
   },
   "values": [
    {
     "$id": "20",
     "kind": "enumvalue",
     "name": "User",
     "value": "User",
     "valueType": {
      "$id": "21",
      "kind": "string",
      "name": "string",
      "crossLanguageDefinitionId": "TypeSpec.string",
      "decorators": []
     },
     "enumType": {
      "$ref": "18"
     },
     "description": "The entity was created by a user.",
     "decorators": []
    },
    {
     "$id": "22",
     "kind": "enumvalue",
     "name": "Application",
     "value": "Application",
     "valueType": {
      "$id": "23",
      "kind": "string",
      "name": "string",
      "crossLanguageDefinitionId": "TypeSpec.string",
      "decorators": []
     },
     "enumType": {
      "$ref": "18"
     },
     "description": "The entity was created by an application.",
     "decorators": []
    },
    {
     "$id": "24",
     "kind": "enumvalue",
     "name": "ManagedIdentity",
     "value": "ManagedIdentity",
     "valueType": {
      "$id": "25",
      "kind": "string",
      "name": "string",
      "crossLanguageDefinitionId": "TypeSpec.string",
      "decorators": []
     },
     "enumType": {
      "$ref": "18"
     },
     "description": "The entity was created by a managed identity.",
     "decorators": []
    },
    {
     "$id": "26",
     "kind": "enumvalue",
     "name": "Key",
     "value": "Key",
     "valueType": {
      "$id": "27",
      "kind": "string",
      "name": "string",
      "crossLanguageDefinitionId": "TypeSpec.string",
      "decorators": []
     },
     "enumType": {
      "$ref": "18"
     },
     "description": "The entity was created by a key.",
     "decorators": []
    }
   ],
   "description": "The kind of entity that created the resource.",
   "isFixed": false,
   "isFlags": false,
   "usage": "Output,Json",
   "decorators": []
  },
  {
   "$id": "28",
   "kind": "enum",
   "name": "Versions",
   "crossLanguageDefinitionId": "Azure.ResourceManager.Models.Resources.Versions",
   "valueType": {
    "$id": "29",
    "kind": "string",
    "name": "string",
    "crossLanguageDefinitionId": "TypeSpec.string",
    "decorators": []
   },
   "values": [
    {
     "$id": "30",
     "kind": "enumvalue",
     "name": "v2023_12_01_preview",
     "value": "2023-12-01-preview",
     "valueType": {
      "$id": "31",
      "kind": "string",
      "name": "string",
      "crossLanguageDefinitionId": "TypeSpec.string",
      "decorators": []
     },
     "enumType": {
      "$ref": "28"
     },
     "description": "Preview API version 2023-12-01-preview.",
     "decorators": []
    }
   ],
   "description": "Azure API versions.",
   "isFixed": true,
   "isFlags": false,
   "usage": "ApiVersionEnum",
   "decorators": []
  }
 ],
 "Models": [
  {
   "$id": "32",
   "kind": "model",
   "name": "SingletonTrackedResource",
   "crossLanguageDefinitionId": "Azure.ResourceManager.Models.Resources.SingletonTrackedResource",
   "usage": "Input,Output,Json",
   "description": "Concrete tracked resource types can be created by aliasing this type using a specific property type.",
   "decorators": [],
   "baseModel": {
    "$id": "33",
    "kind": "model",
    "name": "TrackedResource",
    "crossLanguageDefinitionId": "Azure.ResourceManager.CommonTypes.TrackedResource",
    "usage": "Input,Output,Json",
    "description": "The resource model definition for an Azure Resource Manager tracked top level resource which has 'tags' and a 'location'",
    "decorators": [],
    "baseModel": {
     "$id": "34",
     "kind": "model",
     "name": "Resource",
     "crossLanguageDefinitionId": "Azure.ResourceManager.CommonTypes.Resource",
     "usage": "Input,Output,Json",
     "description": "Common fields that are returned in the response for all Azure Resource Manager resources",
     "decorators": [],
     "properties": [
      {
       "$id": "35",
       "kind": "property",
       "name": "id",
       "serializedName": "id",
       "description": "Fully qualified resource ID for the resource. Ex - /subscriptions/{subscriptionId}/resourceGroups/{resourceGroupName}/providers/{resourceProviderNamespace}/{resourceType}/{resourceName}",
       "type": {
        "$id": "36",
        "kind": "string",
        "name": "armResourceIdentifier",
        "crossLanguageDefinitionId": "Azure.Core.armResourceIdentifier",
        "baseType": {
         "$id": "37",
         "kind": "string",
         "name": "string",
         "crossLanguageDefinitionId": "TypeSpec.string",
         "decorators": []
        },
        "decorators": []
       },
       "optional": true,
       "readOnly": true,
       "discriminator": false,
       "flatten": false,
       "decorators": [],
       "crossLanguageDefinitionId": "Azure.ResourceManager.CommonTypes.Resource.id"
      },
      {
       "$id": "38",
       "kind": "property",
       "name": "name",
       "serializedName": "name",
       "description": "The name of the resource",
       "type": {
        "$id": "39",
        "kind": "string",
        "name": "string",
        "crossLanguageDefinitionId": "TypeSpec.string",
        "decorators": []
       },
       "optional": true,
       "readOnly": true,
       "discriminator": false,
       "flatten": false,
       "decorators": [],
       "crossLanguageDefinitionId": "Azure.ResourceManager.CommonTypes.Resource.name"
      },
      {
       "$id": "40",
       "kind": "property",
       "name": "type",
       "serializedName": "type",
       "description": "The type of the resource. E.g. \"Microsoft.Compute/virtualMachines\" or \"Microsoft.Storage/storageAccounts\"",
       "type": {
        "$id": "41",
        "kind": "string",
        "name": "string",
        "crossLanguageDefinitionId": "TypeSpec.string",
        "decorators": []
       },
       "optional": true,
       "readOnly": true,
       "discriminator": false,
       "flatten": false,
       "decorators": [],
       "crossLanguageDefinitionId": "Azure.ResourceManager.CommonTypes.Resource.type"
      },
      {
       "$id": "42",
       "kind": "property",
       "name": "systemData",
       "serializedName": "systemData",
       "description": "Azure Resource Manager metadata containing createdBy and modifiedBy information.",
       "type": {
        "$id": "43",
        "kind": "model",
        "name": "SystemData",
        "crossLanguageDefinitionId": "Azure.ResourceManager.CommonTypes.SystemData",
        "usage": "Output,Json",
        "description": "Metadata pertaining to creation and last modification of the resource.",
        "decorators": [],
        "properties": [
         {
          "$id": "44",
          "kind": "property",
          "name": "createdBy",
          "serializedName": "createdBy",
          "description": "The identity that created the resource.",
          "type": {
           "$id": "45",
           "kind": "string",
           "name": "string",
           "crossLanguageDefinitionId": "TypeSpec.string",
           "decorators": []
          },
          "optional": true,
          "readOnly": false,
          "discriminator": false,
          "flatten": false,
          "decorators": [],
          "crossLanguageDefinitionId": "Azure.ResourceManager.CommonTypes.SystemData.createdBy"
         },
         {
          "$id": "46",
          "kind": "property",
          "name": "createdByType",
          "serializedName": "createdByType",
          "description": "The type of identity that created the resource.",
          "type": {
           "$ref": "18"
          },
          "optional": true,
          "readOnly": false,
          "discriminator": false,
          "flatten": false,
          "decorators": [],
          "crossLanguageDefinitionId": "Azure.ResourceManager.CommonTypes.SystemData.createdByType"
         },
         {
          "$id": "47",
          "kind": "property",
          "name": "createdAt",
          "serializedName": "createdAt",
          "description": "The timestamp of resource creation (UTC).",
          "type": {
           "$id": "48",
           "kind": "utcDateTime",
           "name": "utcDateTime",
           "encode": "rfc3339",
           "wireType": {
            "$id": "49",
            "kind": "string",
            "name": "string",
            "crossLanguageDefinitionId": "TypeSpec.string",
            "decorators": []
           },
           "crossLanguageDefinitionId": "TypeSpec.utcDateTime",
           "decorators": []
          },
          "optional": true,
          "readOnly": false,
          "discriminator": false,
          "flatten": false,
          "decorators": [],
          "crossLanguageDefinitionId": "Azure.ResourceManager.CommonTypes.SystemData.createdAt"
         },
         {
          "$id": "50",
          "kind": "property",
          "name": "lastModifiedBy",
          "serializedName": "lastModifiedBy",
          "description": "The identity that last modified the resource.",
          "type": {
           "$id": "51",
           "kind": "string",
           "name": "string",
           "crossLanguageDefinitionId": "TypeSpec.string",
           "decorators": []
          },
          "optional": true,
          "readOnly": false,
          "discriminator": false,
          "flatten": false,
          "decorators": [],
          "crossLanguageDefinitionId": "Azure.ResourceManager.CommonTypes.SystemData.lastModifiedBy"
         },
         {
          "$id": "52",
          "kind": "property",
          "name": "lastModifiedByType",
          "serializedName": "lastModifiedByType",
          "description": "The type of identity that last modified the resource.",
          "type": {
           "$ref": "18"
          },
          "optional": true,
          "readOnly": false,
          "discriminator": false,
          "flatten": false,
          "decorators": [],
          "crossLanguageDefinitionId": "Azure.ResourceManager.CommonTypes.SystemData.lastModifiedByType"
         },
         {
          "$id": "53",
          "kind": "property",
          "name": "lastModifiedAt",
          "serializedName": "lastModifiedAt",
          "description": "The timestamp of resource last modification (UTC)",
          "type": {
           "$id": "54",
           "kind": "utcDateTime",
           "name": "utcDateTime",
           "encode": "rfc3339",
           "wireType": {
            "$id": "55",
            "kind": "string",
            "name": "string",
            "crossLanguageDefinitionId": "TypeSpec.string",
            "decorators": []
           },
           "crossLanguageDefinitionId": "TypeSpec.utcDateTime",
           "decorators": []
          },
          "optional": true,
          "readOnly": false,
          "discriminator": false,
          "flatten": false,
          "decorators": [],
          "crossLanguageDefinitionId": "Azure.ResourceManager.CommonTypes.SystemData.lastModifiedAt"
         }
        ]
       },
       "optional": true,
       "readOnly": true,
       "discriminator": false,
       "flatten": false,
       "decorators": [],
       "crossLanguageDefinitionId": "Azure.ResourceManager.CommonTypes.Resource.systemData"
      }
     ]
    },
    "properties": [
     {
      "$id": "56",
      "kind": "property",
      "name": "tags",
      "serializedName": "tags",
      "description": "Resource tags.",
      "type": {
       "$id": "57",
       "kind": "dict",
       "keyType": {
        "$id": "58",
        "kind": "string",
        "name": "string",
        "crossLanguageDefinitionId": "TypeSpec.string",
        "decorators": []
       },
       "valueType": {
        "$id": "59",
        "kind": "string",
        "name": "string",
        "crossLanguageDefinitionId": "TypeSpec.string",
        "decorators": []
       },
       "decorators": []
      },
      "optional": true,
      "readOnly": false,
      "discriminator": false,
      "flatten": false,
      "decorators": [],
      "crossLanguageDefinitionId": "Azure.ResourceManager.CommonTypes.TrackedResource.tags"
     },
     {
      "$id": "60",
      "kind": "property",
      "name": "location",
      "serializedName": "location",
      "description": "The geo-location where the resource lives",
      "type": {
       "$id": "61",
       "kind": "string",
       "name": "string",
       "crossLanguageDefinitionId": "TypeSpec.string",
       "decorators": []
      },
      "optional": false,
      "readOnly": false,
      "discriminator": false,
      "flatten": false,
      "decorators": [],
      "crossLanguageDefinitionId": "Azure.ResourceManager.CommonTypes.TrackedResource.location"
     }
    ]
   },
   "properties": [
    {
     "$id": "62",
     "kind": "property",
     "name": "properties",
     "serializedName": "properties",
     "description": "The resource-specific properties for this resource.",
     "type": {
      "$id": "63",
      "kind": "model",
      "name": "SingletonTrackedResourceProperties",
      "crossLanguageDefinitionId": "Azure.ResourceManager.Models.Resources.SingletonTrackedResourceProperties",
      "usage": "Input,Output,Json",
      "description": "Singleton Arm Resource Properties.",
      "decorators": [],
      "properties": [
       {
        "$id": "64",
        "kind": "property",
        "name": "provisioningState",
        "serializedName": "provisioningState",
        "description": "The status of the last operation.",
        "type": {
         "$ref": "2"
        },
        "optional": true,
        "readOnly": true,
        "discriminator": false,
        "flatten": false,
        "decorators": [],
        "crossLanguageDefinitionId": "Azure.ResourceManager.Models.Resources.SingletonTrackedResourceProperties.provisioningState"
       },
       {
        "$id": "65",
        "kind": "property",
        "name": "description",
        "serializedName": "description",
        "description": "The description of the resource.",
        "type": {
         "$id": "66",
         "kind": "string",
         "name": "string",
         "crossLanguageDefinitionId": "TypeSpec.string",
         "decorators": []
        },
        "optional": true,
        "readOnly": false,
        "discriminator": false,
        "flatten": false,
        "decorators": [],
        "crossLanguageDefinitionId": "Azure.ResourceManager.Models.Resources.SingletonTrackedResourceProperties.description"
       }
      ]
     },
     "optional": true,
     "readOnly": false,
     "discriminator": false,
     "flatten": false,
     "decorators": [],
     "crossLanguageDefinitionId": "Azure.ResourceManager.Models.Resources.SingletonTrackedResource.properties"
    }
   ]
  },
  {
   "$ref": "63"
  },
  {
   "$ref": "33"
  },
  {
   "$ref": "34"
  },
  {
   "$ref": "43"
  },
  {
   "$id": "67",
   "kind": "model",
   "name": "ErrorResponse",
   "crossLanguageDefinitionId": "Azure.ResourceManager.CommonTypes.ErrorResponse",
   "usage": "Output,Error,Json",
   "description": "Common error response for all Azure Resource Manager APIs to return error details for failed operations.",
   "decorators": [],
   "properties": [
    {
     "$id": "68",
     "kind": "property",
     "name": "error",
     "serializedName": "error",
     "description": "The error object.",
     "type": {
      "$id": "69",
      "kind": "model",
      "name": "ErrorDetail",
      "crossLanguageDefinitionId": "Azure.ResourceManager.CommonTypes.ErrorDetail",
      "usage": "Output,Json",
      "description": "The error detail.",
      "decorators": [],
      "properties": [
       {
        "$id": "70",
        "kind": "property",
        "name": "code",
        "serializedName": "code",
        "description": "The error code.",
        "type": {
         "$id": "71",
         "kind": "string",
         "name": "string",
         "crossLanguageDefinitionId": "TypeSpec.string",
         "decorators": []
        },
        "optional": true,
        "readOnly": true,
        "discriminator": false,
        "flatten": false,
        "decorators": [],
        "crossLanguageDefinitionId": "Azure.ResourceManager.CommonTypes.ErrorDetail.code"
       },
       {
        "$id": "72",
        "kind": "property",
        "name": "message",
        "serializedName": "message",
        "description": "The error message.",
        "type": {
         "$id": "73",
         "kind": "string",
         "name": "string",
         "crossLanguageDefinitionId": "TypeSpec.string",
         "decorators": []
        },
        "optional": true,
        "readOnly": true,
        "discriminator": false,
        "flatten": false,
        "decorators": [],
        "crossLanguageDefinitionId": "Azure.ResourceManager.CommonTypes.ErrorDetail.message"
       },
       {
        "$id": "74",
        "kind": "property",
        "name": "target",
        "serializedName": "target",
        "description": "The error target.",
        "type": {
         "$id": "75",
         "kind": "string",
         "name": "string",
         "crossLanguageDefinitionId": "TypeSpec.string",
         "decorators": []
        },
        "optional": true,
        "readOnly": true,
        "discriminator": false,
        "flatten": false,
        "decorators": [],
        "crossLanguageDefinitionId": "Azure.ResourceManager.CommonTypes.ErrorDetail.target"
       },
       {
        "$id": "76",
        "kind": "property",
        "name": "details",
        "serializedName": "details",
        "description": "The error details.",
        "type": {
         "$id": "77",
         "kind": "array",
         "name": "ArrayErrorDetail",
         "valueType": {
          "$ref": "69"
         },
         "crossLanguageDefinitionId": "TypeSpec.Array",
         "decorators": []
        },
        "optional": true,
        "readOnly": true,
        "discriminator": false,
        "flatten": false,
        "decorators": [],
        "crossLanguageDefinitionId": "Azure.ResourceManager.CommonTypes.ErrorDetail.details"
       },
       {
        "$id": "78",
        "kind": "property",
        "name": "additionalInfo",
        "serializedName": "additionalInfo",
        "description": "The error additional info.",
        "type": {
         "$id": "79",
         "kind": "array",
         "name": "ArrayErrorAdditionalInfo",
         "valueType": {
          "$id": "80",
          "kind": "model",
          "name": "ErrorAdditionalInfo",
          "crossLanguageDefinitionId": "Azure.ResourceManager.CommonTypes.ErrorAdditionalInfo",
          "usage": "Output,Json",
          "description": "The resource management error additional info.",
          "decorators": [],
          "properties": [
           {
            "$id": "81",
            "kind": "property",
            "name": "type",
            "serializedName": "type",
            "description": "The additional info type.",
            "type": {
             "$id": "82",
             "kind": "string",
             "name": "string",
             "crossLanguageDefinitionId": "TypeSpec.string",
             "decorators": []
            },
            "optional": true,
            "readOnly": true,
            "discriminator": false,
            "flatten": false,
            "decorators": [],
            "crossLanguageDefinitionId": "Azure.ResourceManager.CommonTypes.ErrorAdditionalInfo.type"
           },
           {
            "$id": "83",
            "kind": "property",
            "name": "info",
            "serializedName": "info",
            "description": "The additional info.",
            "type": {
             "$id": "84",
             "kind": "model",
             "name": "ErrorAdditionalInfoInfo",
             "crossLanguageDefinitionId": "Azure.ResourceManager.CommonTypes.ErrorAdditionalInfo.info.anonymous",
             "usage": "Output,Json",
             "decorators": [],
             "properties": []
            },
            "optional": true,
            "readOnly": true,
            "discriminator": false,
            "flatten": false,
            "decorators": [],
            "crossLanguageDefinitionId": "Azure.ResourceManager.CommonTypes.ErrorAdditionalInfo.info"
           }
          ]
         },
         "crossLanguageDefinitionId": "TypeSpec.Array",
         "decorators": []
        },
        "optional": true,
        "readOnly": true,
        "discriminator": false,
        "flatten": false,
        "decorators": [],
        "crossLanguageDefinitionId": "Azure.ResourceManager.CommonTypes.ErrorDetail.additionalInfo"
       }
      ]
     },
     "optional": true,
     "readOnly": false,
     "discriminator": false,
     "flatten": false,
     "decorators": [],
     "crossLanguageDefinitionId": "Azure.ResourceManager.CommonTypes.ErrorResponse.error"
    }
   ]
  },
  {
   "$ref": "69"
  },
  {
   "$ref": "80"
  },
  {
   "$ref": "84"
  },
  {
   "$id": "85",
   "kind": "model",
   "name": "SingletonTrackedResourceListResult",
   "crossLanguageDefinitionId": "Azure.ResourceManager.ResourceListResult",
   "usage": "Output,Json",
   "description": "The response of a SingletonTrackedResource list operation.",
   "decorators": [],
   "properties": [
    {
     "$id": "86",
     "kind": "property",
     "name": "value",
     "serializedName": "value",
     "description": "The SingletonTrackedResource items on this page",
     "type": {
      "$id": "87",
      "kind": "array",
      "name": "ArraySingletonTrackedResource",
      "valueType": {
       "$ref": "32"
      },
      "crossLanguageDefinitionId": "TypeSpec.Array",
      "decorators": []
     },
     "optional": false,
     "readOnly": false,
     "discriminator": false,
     "flatten": false,
     "decorators": [],
     "crossLanguageDefinitionId": "Azure.ResourceManager.ResourceListResult.value"
    },
    {
     "$id": "88",
     "kind": "property",
     "name": "nextLink",
     "serializedName": "nextLink",
     "description": "The link to the next page of items",
     "type": {
      "$id": "89",
      "kind": "url",
      "name": "ResourceLocation",
      "crossLanguageDefinitionId": "TypeSpec.Rest.ResourceLocation",
      "baseType": {
       "$id": "90",
       "kind": "url",
       "name": "url",
       "crossLanguageDefinitionId": "TypeSpec.url",
       "decorators": []
      },
      "decorators": []
     },
     "optional": true,
     "readOnly": false,
     "discriminator": false,
     "flatten": false,
     "decorators": [],
     "crossLanguageDefinitionId": "Azure.ResourceManager.ResourceListResult.nextLink"
    }
   ]
  },
  {
   "$id": "91",
   "kind": "model",
   "name": "NestedProxyResource",
   "crossLanguageDefinitionId": "Azure.ResourceManager.Models.Resources.NestedProxyResource",
   "usage": "Input,Output,Json",
   "description": "Nested child of Top Level Tracked Resource.",
   "decorators": [],
   "baseModel": {
    "$id": "92",
    "kind": "model",
    "name": "ProxyResource",
    "crossLanguageDefinitionId": "Azure.ResourceManager.CommonTypes.ProxyResource",
    "usage": "Input,Output,Json",
    "description": "The resource model definition for a Azure Resource Manager proxy resource. It will not have tags and a location",
    "decorators": [],
    "baseModel": {
     "$ref": "34"
    },
    "properties": []
   },
   "properties": [
    {
     "$id": "93",
     "kind": "property",
     "name": "properties",
     "serializedName": "properties",
     "description": "The resource-specific properties for this resource.",
     "type": {
      "$id": "94",
      "kind": "model",
      "name": "NestedProxyResourceProperties",
      "crossLanguageDefinitionId": "Azure.ResourceManager.Models.Resources.NestedProxyResourceProperties",
      "usage": "Input,Output,Json",
      "description": "Nested Proxy Resource Properties.",
      "decorators": [],
      "properties": [
       {
        "$id": "95",
        "kind": "property",
        "name": "provisioningState",
        "serializedName": "provisioningState",
        "description": "Provisioning State of the nested child Resource",
        "type": {
         "$ref": "2"
        },
        "optional": true,
        "readOnly": true,
        "discriminator": false,
        "flatten": false,
        "decorators": [],
        "crossLanguageDefinitionId": "Azure.ResourceManager.Models.Resources.NestedProxyResourceProperties.provisioningState"
       },
       {
        "$id": "96",
        "kind": "property",
        "name": "description",
        "serializedName": "description",
        "description": "Nested resource description.",
        "type": {
         "$id": "97",
         "kind": "string",
         "name": "string",
         "crossLanguageDefinitionId": "TypeSpec.string",
         "decorators": []
        },
        "optional": true,
        "readOnly": false,
        "discriminator": false,
        "flatten": false,
        "decorators": [],
        "crossLanguageDefinitionId": "Azure.ResourceManager.Models.Resources.NestedProxyResourceProperties.description"
       }
      ]
     },
     "optional": true,
     "readOnly": false,
     "discriminator": false,
     "flatten": false,
     "decorators": [],
     "crossLanguageDefinitionId": "Azure.ResourceManager.Models.Resources.NestedProxyResource.properties"
    }
   ]
  },
  {
   "$ref": "94"
  },
  {
   "$ref": "92"
  },
  {
   "$id": "98",
   "kind": "model",
   "name": "NestedProxyResourceListResult",
   "crossLanguageDefinitionId": "Azure.ResourceManager.ResourceListResult",
   "usage": "Output,Json",
   "description": "The response of a NestedProxyResource list operation.",
   "decorators": [],
   "properties": [
    {
     "$id": "99",
     "kind": "property",
     "name": "value",
     "serializedName": "value",
     "description": "The NestedProxyResource items on this page",
     "type": {
      "$id": "100",
      "kind": "array",
      "name": "ArrayNestedProxyResource",
      "valueType": {
       "$ref": "91"
      },
      "crossLanguageDefinitionId": "TypeSpec.Array",
      "decorators": []
     },
     "optional": false,
     "readOnly": false,
     "discriminator": false,
     "flatten": false,
     "decorators": [],
     "crossLanguageDefinitionId": "Azure.ResourceManager.ResourceListResult.value"
    },
    {
     "$id": "101",
     "kind": "property",
     "name": "nextLink",
     "serializedName": "nextLink",
     "description": "The link to the next page of items",
     "type": {
      "$id": "102",
      "kind": "url",
      "name": "ResourceLocation",
      "crossLanguageDefinitionId": "TypeSpec.Rest.ResourceLocation",
      "baseType": {
       "$id": "103",
       "kind": "url",
       "name": "url",
       "crossLanguageDefinitionId": "TypeSpec.url",
       "decorators": []
      },
      "decorators": []
     },
     "optional": true,
     "readOnly": false,
     "discriminator": false,
     "flatten": false,
     "decorators": [],
     "crossLanguageDefinitionId": "Azure.ResourceManager.ResourceListResult.nextLink"
    }
   ]
  },
  {
   "$id": "104",
   "kind": "model",
   "name": "TopLevelTrackedResource",
   "crossLanguageDefinitionId": "Azure.ResourceManager.Models.Resources.TopLevelTrackedResource",
   "usage": "Input,Output,Json",
   "description": "Concrete tracked resource types can be created by aliasing this type using a specific property type.",
   "decorators": [],
   "baseModel": {
    "$ref": "33"
   },
   "properties": [
    {
     "$id": "105",
     "kind": "property",
     "name": "properties",
     "serializedName": "properties",
     "description": "The resource-specific properties for this resource.",
     "type": {
      "$id": "106",
      "kind": "model",
      "name": "TopLevelTrackedResourceProperties",
      "crossLanguageDefinitionId": "Azure.ResourceManager.Models.Resources.TopLevelTrackedResourceProperties",
      "usage": "Input,Output,Json",
      "description": "Top Level Arm Resource Properties.",
      "decorators": [],
      "properties": [
       {
        "$id": "107",
        "kind": "property",
        "name": "provisioningState",
        "serializedName": "provisioningState",
        "description": "The status of the last operation.",
        "type": {
         "$ref": "2"
        },
        "optional": true,
        "readOnly": true,
        "discriminator": false,
        "flatten": false,
        "decorators": [],
        "crossLanguageDefinitionId": "Azure.ResourceManager.Models.Resources.TopLevelTrackedResourceProperties.provisioningState"
       },
       {
        "$id": "108",
        "kind": "property",
        "name": "description",
        "serializedName": "description",
        "description": "The description of the resource.",
        "type": {
         "$id": "109",
         "kind": "string",
         "name": "string",
         "crossLanguageDefinitionId": "TypeSpec.string",
         "decorators": []
        },
        "optional": true,
        "readOnly": false,
        "discriminator": false,
        "flatten": false,
        "decorators": [],
        "crossLanguageDefinitionId": "Azure.ResourceManager.Models.Resources.TopLevelTrackedResourceProperties.description"
       }
      ]
     },
     "optional": true,
     "readOnly": false,
     "discriminator": false,
     "flatten": false,
     "decorators": [],
     "crossLanguageDefinitionId": "Azure.ResourceManager.Models.Resources.TopLevelTrackedResource.properties"
    }
   ]
  },
  {
   "$ref": "106"
  },
  {
   "$id": "110",
   "kind": "model",
   "name": "TopLevelTrackedResourceListResult",
   "crossLanguageDefinitionId": "Azure.ResourceManager.ResourceListResult",
   "usage": "Output,Json",
   "description": "The response of a TopLevelTrackedResource list operation.",
   "decorators": [],
   "properties": [
    {
     "$id": "111",
     "kind": "property",
     "name": "value",
     "serializedName": "value",
     "description": "The TopLevelTrackedResource items on this page",
     "type": {
      "$id": "112",
      "kind": "array",
      "name": "ArrayTopLevelTrackedResource",
      "valueType": {
       "$ref": "104"
      },
      "crossLanguageDefinitionId": "TypeSpec.Array",
      "decorators": []
     },
     "optional": false,
     "readOnly": false,
     "discriminator": false,
     "flatten": false,
     "decorators": [],
     "crossLanguageDefinitionId": "Azure.ResourceManager.ResourceListResult.value"
    },
    {
     "$id": "113",
     "kind": "property",
     "name": "nextLink",
     "serializedName": "nextLink",
     "description": "The link to the next page of items",
     "type": {
      "$id": "114",
      "kind": "url",
      "name": "ResourceLocation",
      "crossLanguageDefinitionId": "TypeSpec.Rest.ResourceLocation",
      "baseType": {
       "$id": "115",
       "kind": "url",
       "name": "url",
       "crossLanguageDefinitionId": "TypeSpec.url",
       "decorators": []
      },
      "decorators": []
     },
     "optional": true,
     "readOnly": false,
     "discriminator": false,
     "flatten": false,
     "decorators": [],
     "crossLanguageDefinitionId": "Azure.ResourceManager.ResourceListResult.nextLink"
    }
   ]
  },
  {
   "$id": "116",
   "kind": "model",
   "name": "NotificationDetails",
   "crossLanguageDefinitionId": "Azure.ResourceManager.Models.Resources.NotificationDetails",
   "usage": "Input,Json",
   "description": "The details of a user notification.",
   "decorators": [],
   "properties": [
    {
     "$id": "117",
     "kind": "property",
     "name": "message",
     "serializedName": "message",
     "description": "The notification message.",
     "type": {
      "$id": "118",
      "kind": "string",
      "name": "string",
      "crossLanguageDefinitionId": "TypeSpec.string",
      "decorators": []
     },
     "optional": false,
     "readOnly": false,
     "discriminator": false,
     "flatten": false,
     "decorators": [],
     "crossLanguageDefinitionId": "Azure.ResourceManager.Models.Resources.NotificationDetails.message"
    },
    {
     "$id": "119",
     "kind": "property",
     "name": "urgent",
     "serializedName": "urgent",
     "description": "If true, the notification is urgent.",
     "type": {
      "$id": "120",
      "kind": "boolean",
      "name": "boolean",
      "crossLanguageDefinitionId": "TypeSpec.boolean",
      "decorators": []
     },
     "optional": false,
     "readOnly": false,
     "discriminator": false,
     "flatten": false,
     "decorators": [],
     "crossLanguageDefinitionId": "Azure.ResourceManager.Models.Resources.NotificationDetails.urgent"
    }
   ]
  }
 ],
 "Clients": [
  {
   "$id": "121",
   "Name": "ResourcesClient",
   "Description": "Arm Resource Provider management API.",
   "Operations": [],
   "Protocol": {
    "$id": "122"
   },
   "Parameters": [
    {
     "$id": "123",
     "Name": "endpoint",
     "NameInRequest": "endpoint",
     "Description": "Service host",
     "Type": {
      "$id": "124",
      "kind": "url",
      "name": "url",
      "crossLanguageDefinitionId": "TypeSpec.url"
     },
     "Location": "Uri",
     "IsApiVersion": false,
     "IsResourceParameter": false,
     "IsContentType": false,
     "IsRequired": true,
     "IsEndpoint": true,
     "SkipUrlEncoding": false,
     "Explode": false,
     "Kind": "Client",
     "DefaultValue": {
      "$id": "125",
      "Type": {
       "$id": "126",
       "kind": "string",
       "name": "string",
       "crossLanguageDefinitionId": "TypeSpec.string"
      },
      "Value": "https://management.azure.com"
     }
    }
   ],
   "Decorators": []
  },
  {
   "$id": "127",
   "Name": "TopLevelTrackedResources",
   "Operations": [
    {
     "$id": "128",
     "Name": "get",
     "ResourceName": "TopLevelTrackedResource",
     "Description": "Get a TopLevelTrackedResource",
     "Accessibility": "public",
     "Parameters": [
      {
       "$id": "129",
<<<<<<< HEAD
=======
       "Name": "endpoint",
       "NameInRequest": "endpoint",
       "Description": "Service host",
       "Type": {
        "$id": "130",
        "kind": "url",
        "name": "url",
        "crossLanguageDefinitionId": "TypeSpec.url"
       },
       "Location": "Uri",
       "IsApiVersion": false,
       "IsResourceParameter": false,
       "IsContentType": false,
       "IsRequired": true,
       "IsEndpoint": true,
       "SkipUrlEncoding": false,
       "Explode": false,
       "Kind": "Client",
       "DefaultValue": {
        "$id": "131",
        "Type": {
         "$id": "132",
         "kind": "string",
         "name": "string",
         "crossLanguageDefinitionId": "TypeSpec.string"
        },
        "Value": "https://management.azure.com"
       }
      },
      {
       "$id": "133",
>>>>>>> fb93e005
       "Name": "apiVersion",
       "NameInRequest": "api-version",
       "Description": "The API version to use for this operation.",
       "Type": {
        "$id": "130",
        "kind": "string",
        "name": "string",
        "crossLanguageDefinitionId": "TypeSpec.string",
        "decorators": []
       },
       "Location": "Query",
       "IsApiVersion": true,
       "IsContentType": false,
       "IsEndpoint": false,
       "Explode": false,
       "IsRequired": true,
       "Kind": "Client",
       "DefaultValue": {
        "$id": "131",
        "Type": {
         "$id": "132",
         "kind": "string",
         "name": "string",
         "crossLanguageDefinitionId": "TypeSpec.string"
        },
        "Value": "2023-12-01-preview"
       },
       "Decorators": [],
       "SkipUrlEncoding": false
      },
      {
       "$id": "133",
       "Name": "subscriptionId",
       "NameInRequest": "subscriptionId",
       "Description": "The ID of the target subscription. The value must be an UUID.",
       "Type": {
        "$id": "134",
        "kind": "string",
        "name": "uuid",
        "crossLanguageDefinitionId": "Azure.Core.uuid",
        "baseType": {
         "$id": "135",
         "kind": "string",
         "name": "string",
         "crossLanguageDefinitionId": "TypeSpec.string",
         "decorators": []
        },
        "decorators": []
       },
       "Location": "Path",
       "IsApiVersion": false,
       "IsContentType": false,
       "IsEndpoint": false,
       "Explode": false,
       "IsRequired": true,
       "Kind": "Client",
       "Decorators": [],
       "SkipUrlEncoding": false
      },
      {
       "$id": "136",
       "Name": "resourceGroupName",
       "NameInRequest": "resourceGroupName",
       "Description": "The name of the resource group. The name is case insensitive.",
       "Type": {
        "$id": "137",
        "kind": "string",
        "name": "string",
        "crossLanguageDefinitionId": "TypeSpec.string",
        "decorators": []
       },
       "Location": "Path",
       "IsApiVersion": false,
       "IsContentType": false,
       "IsEndpoint": false,
       "Explode": false,
       "IsRequired": true,
       "Kind": "Method",
       "Decorators": [],
       "SkipUrlEncoding": false
      },
      {
       "$id": "138",
       "Name": "topLevelTrackedResourceName",
       "NameInRequest": "topLevelTrackedResourceName",
       "Description": "arm resource name for path",
       "Type": {
        "$id": "139",
        "kind": "string",
        "name": "string",
        "crossLanguageDefinitionId": "TypeSpec.string",
        "decorators": []
       },
       "Location": "Path",
       "IsApiVersion": false,
       "IsContentType": false,
       "IsEndpoint": false,
       "Explode": false,
       "IsRequired": true,
       "Kind": "Method",
       "Decorators": [],
       "SkipUrlEncoding": false
      },
      {
       "$id": "140",
       "Name": "accept",
       "NameInRequest": "Accept",
       "Type": {
        "$id": "141",
        "kind": "constant",
        "valueType": {
         "$id": "142",
         "kind": "string",
         "name": "string",
         "crossLanguageDefinitionId": "TypeSpec.string",
         "decorators": []
        },
        "value": "application/json",
        "decorators": []
       },
       "Location": "Header",
       "IsApiVersion": false,
       "IsContentType": false,
       "IsEndpoint": false,
       "Explode": false,
       "IsRequired": true,
       "Kind": "Constant",
       "Decorators": [],
       "SkipUrlEncoding": false
      }
     ],
     "Responses": [
      {
       "$id": "143",
       "StatusCodes": [
        200
       ],
       "BodyType": {
        "$ref": "104"
       },
       "BodyMediaType": "Json",
       "Headers": [],
       "IsErrorResponse": false,
       "ContentTypes": [
        "application/json"
       ]
      }
     ],
     "HttpMethod": "GET",
     "RequestBodyMediaType": "None",
     "Uri": "{endpoint}",
     "Path": "/subscriptions/{subscriptionId}/resourceGroups/{resourceGroupName}/providers/Azure.ResourceManager.Models.Resources/topLevelTrackedResources/{topLevelTrackedResourceName}",
     "BufferResponse": true,
     "GenerateProtocolMethod": true,
     "GenerateConvenienceMethod": true,
     "CrossLanguageDefinitionId": "Azure.ResourceManager.Models.Resources.TopLevelTrackedResources.get",
     "Decorators": []
    },
    {
     "$id": "144",
     "Name": "createOrReplace",
     "ResourceName": "TopLevelTrackedResource",
     "Description": "Create a TopLevelTrackedResource",
     "Accessibility": "public",
     "Parameters": [
      {
       "$id": "145",
       "Name": "apiVersion",
       "NameInRequest": "api-version",
       "Description": "The API version to use for this operation.",
       "Type": {
        "$id": "146",
        "kind": "string",
        "name": "string",
        "crossLanguageDefinitionId": "TypeSpec.string",
        "decorators": []
       },
       "Location": "Query",
       "IsApiVersion": true,
       "IsContentType": false,
       "IsEndpoint": false,
       "Explode": false,
       "IsRequired": true,
       "Kind": "Client",
       "DefaultValue": {
        "$id": "147",
        "Type": {
         "$id": "148",
         "kind": "string",
         "name": "string",
         "crossLanguageDefinitionId": "TypeSpec.string"
        },
        "Value": "2023-12-01-preview"
       },
       "Decorators": [],
       "SkipUrlEncoding": false
      },
      {
       "$id": "149",
       "Name": "subscriptionId",
       "NameInRequest": "subscriptionId",
       "Description": "The ID of the target subscription. The value must be an UUID.",
       "Type": {
        "$id": "150",
        "kind": "string",
        "name": "uuid",
        "crossLanguageDefinitionId": "Azure.Core.uuid",
        "baseType": {
         "$id": "151",
         "kind": "string",
         "name": "string",
         "crossLanguageDefinitionId": "TypeSpec.string",
         "decorators": []
        },
        "decorators": []
       },
       "Location": "Path",
       "IsApiVersion": false,
       "IsContentType": false,
       "IsEndpoint": false,
       "Explode": false,
       "IsRequired": true,
       "Kind": "Client",
       "Decorators": [],
       "SkipUrlEncoding": false
      },
      {
       "$id": "152",
       "Name": "resourceGroupName",
       "NameInRequest": "resourceGroupName",
       "Description": "The name of the resource group. The name is case insensitive.",
       "Type": {
        "$id": "153",
        "kind": "string",
        "name": "string",
        "crossLanguageDefinitionId": "TypeSpec.string",
        "decorators": []
       },
       "Location": "Path",
       "IsApiVersion": false,
       "IsContentType": false,
       "IsEndpoint": false,
       "Explode": false,
       "IsRequired": true,
       "Kind": "Method",
       "Decorators": [],
       "SkipUrlEncoding": false
      },
      {
       "$id": "154",
       "Name": "topLevelTrackedResourceName",
       "NameInRequest": "topLevelTrackedResourceName",
       "Description": "arm resource name for path",
       "Type": {
        "$id": "155",
        "kind": "string",
        "name": "string",
        "crossLanguageDefinitionId": "TypeSpec.string",
        "decorators": []
       },
       "Location": "Path",
       "IsApiVersion": false,
       "IsContentType": false,
       "IsEndpoint": false,
       "Explode": false,
       "IsRequired": true,
       "Kind": "Method",
       "Decorators": [],
       "SkipUrlEncoding": false
      },
      {
       "$id": "156",
       "Name": "contentType",
       "NameInRequest": "Content-Type",
       "Description": "Body parameter's content type. Known values are application/json",
       "Type": {
        "$id": "157",
        "kind": "constant",
        "valueType": {
         "$id": "158",
         "kind": "string",
         "name": "string",
         "crossLanguageDefinitionId": "TypeSpec.string",
         "decorators": []
        },
        "value": "application/json",
        "decorators": []
       },
       "Location": "Header",
       "IsApiVersion": false,
       "IsContentType": true,
       "IsEndpoint": false,
       "Explode": false,
       "IsRequired": true,
       "Kind": "Constant",
       "Decorators": [],
       "SkipUrlEncoding": false
      },
      {
       "$id": "159",
       "Name": "accept",
       "NameInRequest": "Accept",
       "Type": {
        "$id": "160",
        "kind": "constant",
        "valueType": {
         "$id": "161",
         "kind": "string",
         "name": "string",
         "crossLanguageDefinitionId": "TypeSpec.string",
         "decorators": []
        },
        "value": "application/json",
        "decorators": []
       },
       "Location": "Header",
       "IsApiVersion": false,
       "IsContentType": false,
       "IsEndpoint": false,
       "Explode": false,
       "IsRequired": true,
       "Kind": "Constant",
       "Decorators": [],
       "SkipUrlEncoding": false
      },
      {
       "$id": "162",
       "Name": "resource",
       "NameInRequest": "resource",
       "Description": "Resource create parameters.",
       "Type": {
        "$ref": "104"
       },
       "Location": "Body",
       "IsApiVersion": false,
       "IsContentType": false,
       "IsEndpoint": false,
       "Explode": false,
       "IsRequired": true,
       "Kind": "Method",
       "Decorators": [],
       "SkipUrlEncoding": false
      }
     ],
     "Responses": [
      {
       "$id": "163",
       "StatusCodes": [
        200
       ],
       "BodyType": {
        "$ref": "104"
       },
       "BodyMediaType": "Json",
       "Headers": [],
       "IsErrorResponse": false,
       "ContentTypes": [
        "application/json"
       ]
      },
      {
       "$id": "164",
       "StatusCodes": [
        201
       ],
       "BodyType": {
        "$ref": "104"
       },
       "BodyMediaType": "Json",
       "Headers": [
        {
         "$id": "165",
         "Name": "azureAsyncOperation",
         "NameInResponse": "Azure-AsyncOperation",
         "Description": "A link to the status monitor",
         "Type": {
          "$id": "166",
          "kind": "string",
          "name": "string",
          "crossLanguageDefinitionId": "TypeSpec.string",
          "decorators": []
         }
        },
        {
         "$id": "167",
         "Name": "retryAfter",
         "NameInResponse": "Retry-After",
         "Description": "The Retry-After header can indicate how long the client should wait before polling the operation status.",
         "Type": {
          "$id": "168",
          "kind": "int32",
          "name": "int32",
          "crossLanguageDefinitionId": "TypeSpec.int32",
          "decorators": []
         }
        }
       ],
       "IsErrorResponse": false,
       "ContentTypes": [
        "application/json"
       ]
      }
     ],
     "HttpMethod": "PUT",
     "RequestBodyMediaType": "Json",
     "Uri": "{endpoint}",
     "Path": "/subscriptions/{subscriptionId}/resourceGroups/{resourceGroupName}/providers/Azure.ResourceManager.Models.Resources/topLevelTrackedResources/{topLevelTrackedResourceName}",
     "RequestMediaTypes": [
      "application/json"
     ],
     "BufferResponse": true,
     "LongRunning": {
      "$id": "169",
      "FinalStateVia": 0,
      "FinalResponse": {
       "$id": "170",
       "StatusCodes": [
        200
       ],
       "BodyType": {
        "$ref": "104"
       },
       "BodyMediaType": "Json"
      }
     },
     "GenerateProtocolMethod": true,
     "GenerateConvenienceMethod": true,
     "CrossLanguageDefinitionId": "Azure.ResourceManager.Models.Resources.TopLevelTrackedResources.createOrReplace",
     "Decorators": []
    },
    {
     "$id": "171",
     "Name": "update",
     "ResourceName": "TopLevelTrackedResource",
     "Description": "Update a TopLevelTrackedResource",
     "Accessibility": "public",
     "Parameters": [
      {
       "$id": "172",
       "Name": "apiVersion",
       "NameInRequest": "api-version",
       "Description": "The API version to use for this operation.",
       "Type": {
        "$id": "173",
        "kind": "string",
        "name": "string",
        "crossLanguageDefinitionId": "TypeSpec.string",
        "decorators": []
       },
       "Location": "Query",
       "IsApiVersion": true,
       "IsContentType": false,
       "IsEndpoint": false,
       "Explode": false,
       "IsRequired": true,
       "Kind": "Client",
       "DefaultValue": {
        "$id": "174",
        "Type": {
         "$id": "175",
         "kind": "string",
         "name": "string",
         "crossLanguageDefinitionId": "TypeSpec.string"
        },
        "Value": "2023-12-01-preview"
       },
       "Decorators": [],
       "SkipUrlEncoding": false
      },
      {
       "$id": "176",
       "Name": "subscriptionId",
       "NameInRequest": "subscriptionId",
       "Description": "The ID of the target subscription. The value must be an UUID.",
       "Type": {
        "$id": "177",
        "kind": "string",
        "name": "uuid",
        "crossLanguageDefinitionId": "Azure.Core.uuid",
        "baseType": {
         "$id": "178",
         "kind": "string",
         "name": "string",
         "crossLanguageDefinitionId": "TypeSpec.string",
         "decorators": []
        },
        "decorators": []
       },
       "Location": "Path",
       "IsApiVersion": false,
       "IsContentType": false,
       "IsEndpoint": false,
       "Explode": false,
       "IsRequired": true,
       "Kind": "Client",
       "Decorators": [],
       "SkipUrlEncoding": false
      },
      {
       "$id": "179",
       "Name": "resourceGroupName",
       "NameInRequest": "resourceGroupName",
       "Description": "The name of the resource group. The name is case insensitive.",
       "Type": {
        "$id": "180",
        "kind": "string",
        "name": "string",
        "crossLanguageDefinitionId": "TypeSpec.string",
        "decorators": []
       },
       "Location": "Path",
       "IsApiVersion": false,
       "IsContentType": false,
       "IsEndpoint": false,
       "Explode": false,
       "IsRequired": true,
       "Kind": "Method",
       "Decorators": [],
       "SkipUrlEncoding": false
      },
      {
       "$id": "181",
       "Name": "topLevelTrackedResourceName",
       "NameInRequest": "topLevelTrackedResourceName",
       "Description": "arm resource name for path",
       "Type": {
        "$id": "182",
        "kind": "string",
        "name": "string",
        "crossLanguageDefinitionId": "TypeSpec.string",
        "decorators": []
       },
       "Location": "Path",
       "IsApiVersion": false,
       "IsContentType": false,
       "IsEndpoint": false,
       "Explode": false,
       "IsRequired": true,
       "Kind": "Method",
       "Decorators": [],
       "SkipUrlEncoding": false
      },
      {
       "$id": "183",
       "Name": "contentType",
       "NameInRequest": "Content-Type",
       "Description": "Body parameter's content type. Known values are application/json",
       "Type": {
        "$id": "184",
        "kind": "constant",
        "valueType": {
         "$id": "185",
         "kind": "string",
         "name": "string",
         "crossLanguageDefinitionId": "TypeSpec.string",
         "decorators": []
        },
        "value": "application/json",
        "decorators": []
       },
       "Location": "Header",
       "IsApiVersion": false,
       "IsContentType": true,
       "IsEndpoint": false,
       "Explode": false,
       "IsRequired": true,
       "Kind": "Constant",
       "Decorators": [],
       "SkipUrlEncoding": false
      },
      {
       "$id": "186",
       "Name": "accept",
       "NameInRequest": "Accept",
       "Type": {
        "$id": "187",
        "kind": "constant",
        "valueType": {
         "$id": "188",
         "kind": "string",
         "name": "string",
         "crossLanguageDefinitionId": "TypeSpec.string",
         "decorators": []
        },
        "value": "application/json",
        "decorators": []
       },
       "Location": "Header",
       "IsApiVersion": false,
       "IsContentType": false,
       "IsEndpoint": false,
       "Explode": false,
       "IsRequired": true,
       "Kind": "Constant",
       "Decorators": [],
       "SkipUrlEncoding": false
      },
      {
       "$id": "189",
       "Name": "properties",
       "NameInRequest": "properties",
       "Description": "The resource properties to be updated.",
       "Type": {
        "$ref": "104"
       },
       "Location": "Body",
       "IsApiVersion": false,
       "IsContentType": false,
       "IsEndpoint": false,
       "Explode": false,
       "IsRequired": true,
       "Kind": "Method",
       "Decorators": [],
       "SkipUrlEncoding": false
      }
     ],
     "Responses": [
      {
       "$id": "190",
       "StatusCodes": [
        200
       ],
       "BodyType": {
        "$ref": "104"
       },
       "BodyMediaType": "Json",
       "Headers": [],
       "IsErrorResponse": false,
       "ContentTypes": [
        "application/json"
       ]
      },
      {
       "$id": "191",
       "StatusCodes": [
        202
       ],
       "BodyMediaType": "Json",
       "Headers": [
        {
         "$id": "192",
         "Name": "location",
         "NameInResponse": "Location",
         "Description": "The Location header contains the URL where the status of the long running operation can be checked.",
         "Type": {
          "$id": "193",
          "kind": "string",
          "name": "string",
          "crossLanguageDefinitionId": "TypeSpec.string",
          "decorators": []
         }
        },
        {
         "$id": "194",
         "Name": "retryAfter",
         "NameInResponse": "Retry-After",
         "Description": "The Retry-After header can indicate how long the client should wait before polling the operation status.",
         "Type": {
          "$id": "195",
          "kind": "int32",
          "name": "int32",
          "crossLanguageDefinitionId": "TypeSpec.int32",
          "decorators": []
         }
        }
       ],
       "IsErrorResponse": false
      }
     ],
     "HttpMethod": "PATCH",
     "RequestBodyMediaType": "Json",
     "Uri": "{endpoint}",
     "Path": "/subscriptions/{subscriptionId}/resourceGroups/{resourceGroupName}/providers/Azure.ResourceManager.Models.Resources/topLevelTrackedResources/{topLevelTrackedResourceName}",
     "RequestMediaTypes": [
      "application/json"
     ],
     "BufferResponse": true,
     "LongRunning": {
      "$id": "196",
      "FinalStateVia": 1,
      "FinalResponse": {
       "$id": "197",
       "StatusCodes": [
        200
       ],
       "BodyType": {
        "$ref": "104"
       },
       "BodyMediaType": "Json"
      }
     },
     "GenerateProtocolMethod": true,
     "GenerateConvenienceMethod": false,
     "CrossLanguageDefinitionId": "Azure.ResourceManager.Models.Resources.TopLevelTrackedResources.update",
     "Decorators": []
    },
    {
     "$id": "198",
     "Name": "delete",
     "ResourceName": "TopLevelTrackedResource",
     "Description": "Delete a TopLevelTrackedResource",
     "Accessibility": "public",
     "Parameters": [
      {
       "$id": "199",
       "Name": "apiVersion",
       "NameInRequest": "api-version",
       "Description": "The API version to use for this operation.",
       "Type": {
        "$id": "200",
        "kind": "string",
        "name": "string",
        "crossLanguageDefinitionId": "TypeSpec.string",
        "decorators": []
       },
       "Location": "Query",
       "IsApiVersion": true,
       "IsContentType": false,
       "IsEndpoint": false,
       "Explode": false,
       "IsRequired": true,
       "Kind": "Client",
       "DefaultValue": {
        "$id": "201",
        "Type": {
         "$id": "202",
         "kind": "string",
         "name": "string",
         "crossLanguageDefinitionId": "TypeSpec.string"
        },
        "Value": "2023-12-01-preview"
       },
       "Decorators": [],
       "SkipUrlEncoding": false
      },
      {
       "$id": "203",
       "Name": "subscriptionId",
       "NameInRequest": "subscriptionId",
       "Description": "The ID of the target subscription. The value must be an UUID.",
       "Type": {
        "$id": "204",
        "kind": "string",
        "name": "uuid",
        "crossLanguageDefinitionId": "Azure.Core.uuid",
        "baseType": {
         "$id": "205",
         "kind": "string",
         "name": "string",
         "crossLanguageDefinitionId": "TypeSpec.string",
         "decorators": []
        },
        "decorators": []
       },
       "Location": "Path",
       "IsApiVersion": false,
       "IsContentType": false,
       "IsEndpoint": false,
       "Explode": false,
       "IsRequired": true,
       "Kind": "Client",
       "Decorators": [],
       "SkipUrlEncoding": false
      },
      {
       "$id": "206",
       "Name": "resourceGroupName",
       "NameInRequest": "resourceGroupName",
       "Description": "The name of the resource group. The name is case insensitive.",
       "Type": {
        "$id": "207",
        "kind": "string",
        "name": "string",
        "crossLanguageDefinitionId": "TypeSpec.string",
        "decorators": []
       },
       "Location": "Path",
       "IsApiVersion": false,
       "IsContentType": false,
       "IsEndpoint": false,
       "Explode": false,
       "IsRequired": true,
       "Kind": "Method",
       "Decorators": [],
       "SkipUrlEncoding": false
      },
      {
       "$id": "208",
       "Name": "topLevelTrackedResourceName",
       "NameInRequest": "topLevelTrackedResourceName",
       "Description": "arm resource name for path",
       "Type": {
        "$id": "209",
        "kind": "string",
        "name": "string",
        "crossLanguageDefinitionId": "TypeSpec.string",
        "decorators": []
       },
       "Location": "Path",
       "IsApiVersion": false,
       "IsContentType": false,
       "IsEndpoint": false,
       "Explode": false,
       "IsRequired": true,
       "Kind": "Method",
       "Decorators": [],
       "SkipUrlEncoding": false
      },
      {
       "$id": "210",
       "Name": "accept",
       "NameInRequest": "Accept",
       "Type": {
        "$id": "211",
        "kind": "constant",
        "valueType": {
         "$id": "212",
         "kind": "string",
         "name": "string",
         "crossLanguageDefinitionId": "TypeSpec.string",
         "decorators": []
        },
        "value": "application/json",
        "decorators": []
       },
       "Location": "Header",
       "IsApiVersion": false,
       "IsContentType": false,
       "IsEndpoint": false,
       "Explode": false,
       "IsRequired": true,
       "Kind": "Constant",
       "Decorators": [],
       "SkipUrlEncoding": false
      }
     ],
     "Responses": [
      {
       "$id": "213",
       "StatusCodes": [
        202
       ],
       "BodyMediaType": "Json",
       "Headers": [
        {
         "$id": "214",
         "Name": "location",
         "NameInResponse": "Location",
         "Description": "The Location header contains the URL where the status of the long running operation can be checked.",
         "Type": {
          "$id": "215",
          "kind": "string",
          "name": "string",
          "crossLanguageDefinitionId": "TypeSpec.string",
          "decorators": []
         }
        },
        {
         "$id": "216",
         "Name": "retryAfter",
         "NameInResponse": "Retry-After",
         "Description": "The Retry-After header can indicate how long the client should wait before polling the operation status.",
         "Type": {
          "$id": "217",
          "kind": "int32",
          "name": "int32",
          "crossLanguageDefinitionId": "TypeSpec.int32",
          "decorators": []
         }
        }
       ],
       "IsErrorResponse": false
      },
      {
       "$id": "218",
       "StatusCodes": [
        204
       ],
       "BodyMediaType": "Json",
       "Headers": [],
       "IsErrorResponse": false
      }
     ],
     "HttpMethod": "DELETE",
     "RequestBodyMediaType": "None",
     "Uri": "{endpoint}",
     "Path": "/subscriptions/{subscriptionId}/resourceGroups/{resourceGroupName}/providers/Azure.ResourceManager.Models.Resources/topLevelTrackedResources/{topLevelTrackedResourceName}",
     "BufferResponse": true,
     "LongRunning": {
      "$id": "219",
      "FinalStateVia": 1,
      "FinalResponse": {
       "$id": "220",
       "StatusCodes": [
        204
       ],
       "BodyMediaType": "Json"
      }
     },
     "GenerateProtocolMethod": true,
     "GenerateConvenienceMethod": true,
     "CrossLanguageDefinitionId": "Azure.ResourceManager.Models.Resources.TopLevelTrackedResources.delete",
     "Decorators": []
    },
    {
     "$id": "221",
     "Name": "listByResourceGroup",
     "ResourceName": "TopLevelTrackedResource",
     "Description": "List TopLevelTrackedResource resources by resource group",
     "Accessibility": "public",
     "Parameters": [
      {
       "$id": "222",
       "Name": "apiVersion",
       "NameInRequest": "api-version",
       "Description": "The API version to use for this operation.",
       "Type": {
        "$id": "223",
        "kind": "string",
        "name": "string",
        "crossLanguageDefinitionId": "TypeSpec.string",
        "decorators": []
       },
       "Location": "Query",
       "IsApiVersion": true,
       "IsContentType": false,
       "IsEndpoint": false,
       "Explode": false,
       "IsRequired": true,
       "Kind": "Client",
       "DefaultValue": {
        "$id": "224",
        "Type": {
         "$id": "225",
         "kind": "string",
         "name": "string",
         "crossLanguageDefinitionId": "TypeSpec.string"
        },
        "Value": "2023-12-01-preview"
       },
       "Decorators": [],
       "SkipUrlEncoding": false
      },
      {
       "$id": "226",
       "Name": "subscriptionId",
       "NameInRequest": "subscriptionId",
       "Description": "The ID of the target subscription. The value must be an UUID.",
       "Type": {
        "$id": "227",
        "kind": "string",
        "name": "uuid",
        "crossLanguageDefinitionId": "Azure.Core.uuid",
        "baseType": {
         "$id": "228",
         "kind": "string",
         "name": "string",
         "crossLanguageDefinitionId": "TypeSpec.string",
         "decorators": []
        },
        "decorators": []
       },
       "Location": "Path",
       "IsApiVersion": false,
       "IsContentType": false,
       "IsEndpoint": false,
       "Explode": false,
       "IsRequired": true,
       "Kind": "Client",
       "Decorators": [],
       "SkipUrlEncoding": false
      },
      {
       "$id": "229",
       "Name": "resourceGroupName",
       "NameInRequest": "resourceGroupName",
       "Description": "The name of the resource group. The name is case insensitive.",
       "Type": {
        "$id": "230",
        "kind": "string",
        "name": "string",
        "crossLanguageDefinitionId": "TypeSpec.string",
        "decorators": []
       },
       "Location": "Path",
       "IsApiVersion": false,
       "IsContentType": false,
       "IsEndpoint": false,
       "Explode": false,
       "IsRequired": true,
       "Kind": "Method",
       "Decorators": [],
       "SkipUrlEncoding": false
      },
      {
       "$id": "231",
       "Name": "accept",
       "NameInRequest": "Accept",
       "Type": {
        "$id": "232",
        "kind": "constant",
        "valueType": {
         "$id": "233",
         "kind": "string",
         "name": "string",
         "crossLanguageDefinitionId": "TypeSpec.string",
         "decorators": []
        },
        "value": "application/json",
        "decorators": []
       },
       "Location": "Header",
       "IsApiVersion": false,
       "IsContentType": false,
       "IsEndpoint": false,
       "Explode": false,
       "IsRequired": true,
       "Kind": "Constant",
       "Decorators": [],
       "SkipUrlEncoding": false
      }
     ],
     "Responses": [
      {
       "$id": "234",
       "StatusCodes": [
        200
       ],
       "BodyType": {
        "$ref": "110"
       },
       "BodyMediaType": "Json",
       "Headers": [],
       "IsErrorResponse": false,
       "ContentTypes": [
        "application/json"
       ]
      }
     ],
     "HttpMethod": "GET",
     "RequestBodyMediaType": "None",
     "Uri": "{endpoint}",
     "Path": "/subscriptions/{subscriptionId}/resourceGroups/{resourceGroupName}/providers/Azure.ResourceManager.Models.Resources/topLevelTrackedResources",
     "BufferResponse": true,
     "Paging": {
      "$id": "235",
      "ItemName": "value",
      "NextLinkName": "nextLink"
     },
     "GenerateProtocolMethod": true,
     "GenerateConvenienceMethod": true,
     "CrossLanguageDefinitionId": "Azure.ResourceManager.Models.Resources.TopLevelTrackedResources.listByResourceGroup",
     "Decorators": []
    },
    {
     "$id": "236",
     "Name": "listBySubscription",
     "ResourceName": "TopLevelTrackedResource",
     "Description": "List TopLevelTrackedResource resources by subscription ID",
     "Accessibility": "public",
     "Parameters": [
      {
       "$id": "237",
       "Name": "apiVersion",
       "NameInRequest": "api-version",
       "Description": "The API version to use for this operation.",
       "Type": {
        "$id": "238",
        "kind": "string",
        "name": "string",
        "crossLanguageDefinitionId": "TypeSpec.string",
        "decorators": []
       },
       "Location": "Query",
       "IsApiVersion": true,
       "IsContentType": false,
       "IsEndpoint": false,
       "Explode": false,
       "IsRequired": true,
       "Kind": "Client",
       "DefaultValue": {
        "$id": "239",
        "Type": {
         "$id": "240",
         "kind": "string",
         "name": "string",
         "crossLanguageDefinitionId": "TypeSpec.string"
        },
        "Value": "2023-12-01-preview"
       },
       "Decorators": [],
       "SkipUrlEncoding": false
      },
      {
       "$id": "241",
       "Name": "subscriptionId",
       "NameInRequest": "subscriptionId",
       "Description": "The ID of the target subscription. The value must be an UUID.",
       "Type": {
        "$id": "242",
        "kind": "string",
        "name": "uuid",
        "crossLanguageDefinitionId": "Azure.Core.uuid",
        "baseType": {
         "$id": "243",
         "kind": "string",
         "name": "string",
         "crossLanguageDefinitionId": "TypeSpec.string",
         "decorators": []
        },
        "decorators": []
       },
       "Location": "Path",
       "IsApiVersion": false,
       "IsContentType": false,
       "IsEndpoint": false,
       "Explode": false,
       "IsRequired": true,
       "Kind": "Client",
       "Decorators": [],
       "SkipUrlEncoding": false
      },
      {
       "$id": "244",
       "Name": "accept",
       "NameInRequest": "Accept",
       "Type": {
        "$id": "245",
        "kind": "constant",
        "valueType": {
         "$id": "246",
         "kind": "string",
         "name": "string",
         "crossLanguageDefinitionId": "TypeSpec.string",
         "decorators": []
        },
        "value": "application/json",
        "decorators": []
       },
       "Location": "Header",
       "IsApiVersion": false,
       "IsContentType": false,
       "IsEndpoint": false,
       "Explode": false,
       "IsRequired": true,
       "Kind": "Constant",
       "Decorators": [],
       "SkipUrlEncoding": false
      }
     ],
     "Responses": [
      {
       "$id": "247",
       "StatusCodes": [
        200
       ],
       "BodyType": {
        "$ref": "110"
       },
       "BodyMediaType": "Json",
       "Headers": [],
       "IsErrorResponse": false,
       "ContentTypes": [
        "application/json"
       ]
      }
     ],
     "HttpMethod": "GET",
     "RequestBodyMediaType": "None",
     "Uri": "{endpoint}",
     "Path": "/subscriptions/{subscriptionId}/providers/Azure.ResourceManager.Models.Resources/topLevelTrackedResources",
     "BufferResponse": true,
     "Paging": {
      "$id": "248",
      "ItemName": "value",
      "NextLinkName": "nextLink"
     },
     "GenerateProtocolMethod": true,
     "GenerateConvenienceMethod": true,
     "CrossLanguageDefinitionId": "Azure.ResourceManager.Models.Resources.TopLevelTrackedResources.listBySubscription",
     "Decorators": []
    },
    {
     "$id": "249",
     "Name": "actionSync",
     "ResourceName": "TopLevelTrackedResources",
     "Description": "A synchronous resource action that returns no content.",
     "Accessibility": "public",
     "Parameters": [
      {
       "$id": "250",
       "Name": "apiVersion",
       "NameInRequest": "api-version",
       "Description": "The API version to use for this operation.",
       "Type": {
        "$id": "251",
        "kind": "string",
        "name": "string",
        "crossLanguageDefinitionId": "TypeSpec.string",
        "decorators": []
       },
       "Location": "Query",
       "IsApiVersion": true,
       "IsContentType": false,
       "IsEndpoint": false,
       "Explode": false,
       "IsRequired": true,
       "Kind": "Client",
       "DefaultValue": {
        "$id": "252",
        "Type": {
         "$id": "253",
         "kind": "string",
         "name": "string",
         "crossLanguageDefinitionId": "TypeSpec.string"
        },
        "Value": "2023-12-01-preview"
       },
       "Decorators": [],
       "SkipUrlEncoding": false
      },
      {
       "$id": "254",
       "Name": "subscriptionId",
       "NameInRequest": "subscriptionId",
       "Description": "The ID of the target subscription. The value must be an UUID.",
       "Type": {
        "$id": "255",
        "kind": "string",
        "name": "uuid",
        "crossLanguageDefinitionId": "Azure.Core.uuid",
        "baseType": {
         "$id": "256",
         "kind": "string",
         "name": "string",
         "crossLanguageDefinitionId": "TypeSpec.string",
         "decorators": []
        },
        "decorators": []
       },
       "Location": "Path",
       "IsApiVersion": false,
       "IsContentType": false,
       "IsEndpoint": false,
       "Explode": false,
       "IsRequired": true,
       "Kind": "Client",
       "Decorators": [],
       "SkipUrlEncoding": false
      },
      {
       "$id": "257",
       "Name": "resourceGroupName",
       "NameInRequest": "resourceGroupName",
       "Description": "The name of the resource group. The name is case insensitive.",
       "Type": {
        "$id": "258",
        "kind": "string",
        "name": "string",
        "crossLanguageDefinitionId": "TypeSpec.string",
        "decorators": []
       },
       "Location": "Path",
       "IsApiVersion": false,
       "IsContentType": false,
       "IsEndpoint": false,
       "Explode": false,
       "IsRequired": true,
       "Kind": "Method",
       "Decorators": [],
       "SkipUrlEncoding": false
      },
      {
       "$id": "259",
       "Name": "topLevelTrackedResourceName",
       "NameInRequest": "topLevelTrackedResourceName",
       "Description": "arm resource name for path",
       "Type": {
        "$id": "260",
        "kind": "string",
        "name": "string",
        "crossLanguageDefinitionId": "TypeSpec.string",
        "decorators": []
       },
       "Location": "Path",
       "IsApiVersion": false,
       "IsContentType": false,
       "IsEndpoint": false,
       "Explode": false,
       "IsRequired": true,
       "Kind": "Method",
       "Decorators": [],
       "SkipUrlEncoding": false
      },
      {
       "$id": "261",
       "Name": "contentType",
       "NameInRequest": "Content-Type",
       "Description": "Body parameter's content type. Known values are application/json",
       "Type": {
        "$id": "262",
        "kind": "constant",
        "valueType": {
         "$id": "263",
         "kind": "string",
         "name": "string",
         "crossLanguageDefinitionId": "TypeSpec.string",
         "decorators": []
        },
        "value": "application/json",
        "decorators": []
       },
       "Location": "Header",
       "IsApiVersion": false,
       "IsContentType": true,
       "IsEndpoint": false,
       "Explode": false,
       "IsRequired": true,
       "Kind": "Constant",
       "Decorators": [],
       "SkipUrlEncoding": false
      },
      {
       "$id": "264",
       "Name": "accept",
       "NameInRequest": "Accept",
       "Type": {
        "$id": "265",
        "kind": "constant",
        "valueType": {
         "$id": "266",
         "kind": "string",
         "name": "string",
         "crossLanguageDefinitionId": "TypeSpec.string",
         "decorators": []
        },
        "value": "application/json",
        "decorators": []
       },
       "Location": "Header",
       "IsApiVersion": false,
       "IsContentType": false,
       "IsEndpoint": false,
       "Explode": false,
       "IsRequired": true,
       "Kind": "Constant",
       "Decorators": [],
       "SkipUrlEncoding": false
      },
      {
       "$id": "267",
       "Name": "body",
       "NameInRequest": "body",
       "Description": "The content of the action request",
       "Type": {
        "$ref": "116"
       },
       "Location": "Body",
       "IsApiVersion": false,
       "IsContentType": false,
       "IsEndpoint": false,
       "Explode": false,
       "IsRequired": true,
       "Kind": "Method",
       "Decorators": [],
       "SkipUrlEncoding": false
      }
     ],
     "Responses": [
      {
       "$id": "268",
       "StatusCodes": [
        204
       ],
       "BodyMediaType": "Json",
       "Headers": [],
       "IsErrorResponse": false
      }
     ],
     "HttpMethod": "POST",
     "RequestBodyMediaType": "Json",
     "Uri": "{endpoint}",
     "Path": "/subscriptions/{subscriptionId}/resourceGroups/{resourceGroupName}/providers/Azure.ResourceManager.Models.Resources/topLevelTrackedResources/{topLevelTrackedResourceName}/actionSync",
     "RequestMediaTypes": [
      "application/json"
     ],
     "BufferResponse": true,
     "GenerateProtocolMethod": true,
     "GenerateConvenienceMethod": true,
     "CrossLanguageDefinitionId": "Azure.ResourceManager.Models.Resources.TopLevelTrackedResources.actionSync",
     "Decorators": []
    }
   ],
   "Protocol": {
    "$id": "269"
   },
   "Parent": "ResourcesClient",
   "Parameters": [
    {
     "$id": "270",
     "Name": "endpoint",
     "NameInRequest": "endpoint",
     "Type": {
      "$id": "271",
      "kind": "url",
      "name": "url",
      "crossLanguageDefinitionId": "TypeSpec.url"
     },
     "Location": "Uri",
     "IsApiVersion": false,
     "IsResourceParameter": false,
     "IsContentType": false,
     "IsRequired": true,
     "IsEndpoint": true,
     "SkipUrlEncoding": false,
     "Explode": false,
     "Kind": "Client",
     "DefaultValue": {
      "$id": "272",
      "Type": {
       "$id": "273",
       "kind": "string",
       "name": "string",
       "crossLanguageDefinitionId": "TypeSpec.string"
      },
      "Value": "https://management.azure.com"
     }
    }
   ],
   "Decorators": []
  },
  {
   "$id": "274",
   "Name": "NestedProxyResources",
   "Operations": [
    {
     "$id": "275",
     "Name": "get",
     "ResourceName": "NestedProxyResource",
     "Description": "Get a NestedProxyResource",
     "Accessibility": "public",
     "Parameters": [
      {
       "$id": "276",
<<<<<<< HEAD
=======
       "Name": "endpoint",
       "NameInRequest": "endpoint",
       "Description": "Service host",
       "Type": {
        "$id": "277",
        "kind": "url",
        "name": "url",
        "crossLanguageDefinitionId": "TypeSpec.url"
       },
       "Location": "Uri",
       "IsApiVersion": false,
       "IsResourceParameter": false,
       "IsContentType": false,
       "IsRequired": true,
       "IsEndpoint": true,
       "SkipUrlEncoding": false,
       "Explode": false,
       "Kind": "Client",
       "DefaultValue": {
        "$id": "278",
        "Type": {
         "$id": "279",
         "kind": "string",
         "name": "string",
         "crossLanguageDefinitionId": "TypeSpec.string"
        },
        "Value": "https://management.azure.com"
       }
      },
      {
       "$id": "280",
>>>>>>> fb93e005
       "Name": "apiVersion",
       "NameInRequest": "api-version",
       "Description": "The API version to use for this operation.",
       "Type": {
        "$id": "277",
        "kind": "string",
        "name": "string",
        "crossLanguageDefinitionId": "TypeSpec.string",
        "decorators": []
       },
       "Location": "Query",
       "IsApiVersion": true,
       "IsContentType": false,
       "IsEndpoint": false,
       "Explode": false,
       "IsRequired": true,
       "Kind": "Client",
       "DefaultValue": {
        "$id": "278",
        "Type": {
         "$id": "279",
         "kind": "string",
         "name": "string",
         "crossLanguageDefinitionId": "TypeSpec.string"
        },
        "Value": "2023-12-01-preview"
       },
       "Decorators": [],
       "SkipUrlEncoding": false
      },
      {
       "$id": "280",
       "Name": "subscriptionId",
       "NameInRequest": "subscriptionId",
       "Description": "The ID of the target subscription. The value must be an UUID.",
       "Type": {
        "$id": "281",
        "kind": "string",
        "name": "uuid",
        "crossLanguageDefinitionId": "Azure.Core.uuid",
        "baseType": {
         "$id": "282",
         "kind": "string",
         "name": "string",
         "crossLanguageDefinitionId": "TypeSpec.string",
         "decorators": []
        },
        "decorators": []
       },
       "Location": "Path",
       "IsApiVersion": false,
       "IsContentType": false,
       "IsEndpoint": false,
       "Explode": false,
       "IsRequired": true,
       "Kind": "Client",
       "Decorators": [],
       "SkipUrlEncoding": false
      },
      {
       "$id": "283",
       "Name": "resourceGroupName",
       "NameInRequest": "resourceGroupName",
       "Description": "The name of the resource group. The name is case insensitive.",
       "Type": {
        "$id": "284",
        "kind": "string",
        "name": "string",
        "crossLanguageDefinitionId": "TypeSpec.string",
        "decorators": []
       },
       "Location": "Path",
       "IsApiVersion": false,
       "IsContentType": false,
       "IsEndpoint": false,
       "Explode": false,
       "IsRequired": true,
       "Kind": "Method",
       "Decorators": [],
       "SkipUrlEncoding": false
      },
      {
       "$id": "285",
       "Name": "topLevelTrackedResourceName",
       "NameInRequest": "topLevelTrackedResourceName",
       "Description": "arm resource name for path",
       "Type": {
        "$id": "286",
        "kind": "string",
        "name": "string",
        "crossLanguageDefinitionId": "TypeSpec.string",
        "decorators": []
       },
       "Location": "Path",
       "IsApiVersion": false,
       "IsContentType": false,
       "IsEndpoint": false,
       "Explode": false,
       "IsRequired": true,
       "Kind": "Method",
       "Decorators": [],
       "SkipUrlEncoding": false
      },
      {
       "$id": "287",
       "Name": "nextedProxyResourceName",
       "NameInRequest": "nextedProxyResourceName",
       "Description": "Name of the nested resource.",
       "Type": {
        "$id": "288",
        "kind": "string",
        "name": "string",
        "crossLanguageDefinitionId": "TypeSpec.string",
        "decorators": []
       },
       "Location": "Path",
       "IsApiVersion": false,
       "IsContentType": false,
       "IsEndpoint": false,
       "Explode": false,
       "IsRequired": true,
       "Kind": "Method",
       "Decorators": [],
       "SkipUrlEncoding": false
      },
      {
       "$id": "289",
       "Name": "accept",
       "NameInRequest": "Accept",
       "Type": {
        "$id": "290",
        "kind": "constant",
        "valueType": {
         "$id": "291",
         "kind": "string",
         "name": "string",
         "crossLanguageDefinitionId": "TypeSpec.string",
         "decorators": []
        },
        "value": "application/json",
        "decorators": []
       },
       "Location": "Header",
       "IsApiVersion": false,
       "IsContentType": false,
       "IsEndpoint": false,
       "Explode": false,
       "IsRequired": true,
       "Kind": "Constant",
       "Decorators": [],
       "SkipUrlEncoding": false
      }
     ],
     "Responses": [
      {
       "$id": "292",
       "StatusCodes": [
        200
       ],
       "BodyType": {
        "$ref": "91"
       },
       "BodyMediaType": "Json",
       "Headers": [],
       "IsErrorResponse": false,
       "ContentTypes": [
        "application/json"
       ]
      }
     ],
     "HttpMethod": "GET",
     "RequestBodyMediaType": "None",
     "Uri": "{endpoint}",
     "Path": "/subscriptions/{subscriptionId}/resourceGroups/{resourceGroupName}/providers/Azure.ResourceManager.Models.Resources/topLevelTrackedResources/{topLevelTrackedResourceName}/nestedProxyResources/{nextedProxyResourceName}",
     "BufferResponse": true,
     "GenerateProtocolMethod": true,
     "GenerateConvenienceMethod": true,
     "CrossLanguageDefinitionId": "Azure.ResourceManager.Models.Resources.NestedProxyResources.get",
     "Decorators": []
    },
    {
     "$id": "293",
     "Name": "createOrReplace",
     "ResourceName": "NestedProxyResource",
     "Description": "Create a NestedProxyResource",
     "Accessibility": "public",
     "Parameters": [
      {
       "$id": "294",
       "Name": "apiVersion",
       "NameInRequest": "api-version",
       "Description": "The API version to use for this operation.",
       "Type": {
        "$id": "295",
        "kind": "string",
        "name": "string",
        "crossLanguageDefinitionId": "TypeSpec.string",
        "decorators": []
       },
       "Location": "Query",
       "IsApiVersion": true,
       "IsContentType": false,
       "IsEndpoint": false,
       "Explode": false,
       "IsRequired": true,
       "Kind": "Client",
       "DefaultValue": {
        "$id": "296",
        "Type": {
         "$id": "297",
         "kind": "string",
         "name": "string",
         "crossLanguageDefinitionId": "TypeSpec.string"
        },
        "Value": "2023-12-01-preview"
       },
       "Decorators": [],
       "SkipUrlEncoding": false
      },
      {
       "$id": "298",
       "Name": "subscriptionId",
       "NameInRequest": "subscriptionId",
       "Description": "The ID of the target subscription. The value must be an UUID.",
       "Type": {
        "$id": "299",
        "kind": "string",
        "name": "uuid",
        "crossLanguageDefinitionId": "Azure.Core.uuid",
        "baseType": {
         "$id": "300",
         "kind": "string",
         "name": "string",
         "crossLanguageDefinitionId": "TypeSpec.string",
         "decorators": []
        },
        "decorators": []
       },
       "Location": "Path",
       "IsApiVersion": false,
       "IsContentType": false,
       "IsEndpoint": false,
       "Explode": false,
       "IsRequired": true,
       "Kind": "Client",
       "Decorators": [],
       "SkipUrlEncoding": false
      },
      {
       "$id": "301",
       "Name": "resourceGroupName",
       "NameInRequest": "resourceGroupName",
       "Description": "The name of the resource group. The name is case insensitive.",
       "Type": {
        "$id": "302",
        "kind": "string",
        "name": "string",
        "crossLanguageDefinitionId": "TypeSpec.string",
        "decorators": []
       },
       "Location": "Path",
       "IsApiVersion": false,
       "IsContentType": false,
       "IsEndpoint": false,
       "Explode": false,
       "IsRequired": true,
       "Kind": "Method",
       "Decorators": [],
       "SkipUrlEncoding": false
      },
      {
       "$id": "303",
       "Name": "topLevelTrackedResourceName",
       "NameInRequest": "topLevelTrackedResourceName",
       "Description": "arm resource name for path",
       "Type": {
        "$id": "304",
        "kind": "string",
        "name": "string",
        "crossLanguageDefinitionId": "TypeSpec.string",
        "decorators": []
       },
       "Location": "Path",
       "IsApiVersion": false,
       "IsContentType": false,
       "IsEndpoint": false,
       "Explode": false,
       "IsRequired": true,
       "Kind": "Method",
       "Decorators": [],
       "SkipUrlEncoding": false
      },
      {
       "$id": "305",
       "Name": "nextedProxyResourceName",
       "NameInRequest": "nextedProxyResourceName",
       "Description": "Name of the nested resource.",
       "Type": {
        "$id": "306",
        "kind": "string",
        "name": "string",
        "crossLanguageDefinitionId": "TypeSpec.string",
        "decorators": []
       },
       "Location": "Path",
       "IsApiVersion": false,
       "IsContentType": false,
       "IsEndpoint": false,
       "Explode": false,
       "IsRequired": true,
       "Kind": "Method",
       "Decorators": [],
       "SkipUrlEncoding": false
      },
      {
       "$id": "307",
       "Name": "contentType",
       "NameInRequest": "Content-Type",
       "Description": "Body parameter's content type. Known values are application/json",
       "Type": {
        "$id": "308",
        "kind": "constant",
        "valueType": {
         "$id": "309",
         "kind": "string",
         "name": "string",
         "crossLanguageDefinitionId": "TypeSpec.string",
         "decorators": []
        },
        "value": "application/json",
        "decorators": []
       },
       "Location": "Header",
       "IsApiVersion": false,
       "IsContentType": true,
       "IsEndpoint": false,
       "Explode": false,
       "IsRequired": true,
       "Kind": "Constant",
       "Decorators": [],
       "SkipUrlEncoding": false
      },
      {
       "$id": "310",
       "Name": "accept",
       "NameInRequest": "Accept",
       "Type": {
        "$id": "311",
        "kind": "constant",
        "valueType": {
         "$id": "312",
         "kind": "string",
         "name": "string",
         "crossLanguageDefinitionId": "TypeSpec.string",
         "decorators": []
        },
        "value": "application/json",
        "decorators": []
       },
       "Location": "Header",
       "IsApiVersion": false,
       "IsContentType": false,
       "IsEndpoint": false,
       "Explode": false,
       "IsRequired": true,
       "Kind": "Constant",
       "Decorators": [],
       "SkipUrlEncoding": false
      },
      {
       "$id": "313",
       "Name": "resource",
       "NameInRequest": "resource",
       "Description": "Resource create parameters.",
       "Type": {
        "$ref": "91"
       },
       "Location": "Body",
       "IsApiVersion": false,
       "IsContentType": false,
       "IsEndpoint": false,
       "Explode": false,
       "IsRequired": true,
       "Kind": "Method",
       "Decorators": [],
       "SkipUrlEncoding": false
      }
     ],
     "Responses": [
      {
       "$id": "314",
       "StatusCodes": [
        200
       ],
       "BodyType": {
        "$ref": "91"
       },
       "BodyMediaType": "Json",
       "Headers": [],
       "IsErrorResponse": false,
       "ContentTypes": [
        "application/json"
       ]
      },
      {
       "$id": "315",
       "StatusCodes": [
        201
       ],
       "BodyType": {
        "$ref": "91"
       },
       "BodyMediaType": "Json",
       "Headers": [
        {
         "$id": "316",
         "Name": "azureAsyncOperation",
         "NameInResponse": "Azure-AsyncOperation",
         "Description": "A link to the status monitor",
         "Type": {
          "$id": "317",
          "kind": "string",
          "name": "string",
          "crossLanguageDefinitionId": "TypeSpec.string",
          "decorators": []
         }
        },
        {
         "$id": "318",
         "Name": "retryAfter",
         "NameInResponse": "Retry-After",
         "Description": "The Retry-After header can indicate how long the client should wait before polling the operation status.",
         "Type": {
          "$id": "319",
          "kind": "int32",
          "name": "int32",
          "crossLanguageDefinitionId": "TypeSpec.int32",
          "decorators": []
         }
        }
       ],
       "IsErrorResponse": false,
       "ContentTypes": [
        "application/json"
       ]
      }
     ],
     "HttpMethod": "PUT",
     "RequestBodyMediaType": "Json",
     "Uri": "{endpoint}",
     "Path": "/subscriptions/{subscriptionId}/resourceGroups/{resourceGroupName}/providers/Azure.ResourceManager.Models.Resources/topLevelTrackedResources/{topLevelTrackedResourceName}/nestedProxyResources/{nextedProxyResourceName}",
     "RequestMediaTypes": [
      "application/json"
     ],
     "BufferResponse": true,
     "LongRunning": {
      "$id": "320",
      "FinalStateVia": 0,
      "FinalResponse": {
       "$id": "321",
       "StatusCodes": [
        200
       ],
       "BodyType": {
        "$ref": "91"
       },
       "BodyMediaType": "Json"
      }
     },
     "GenerateProtocolMethod": true,
     "GenerateConvenienceMethod": true,
     "CrossLanguageDefinitionId": "Azure.ResourceManager.Models.Resources.NestedProxyResources.createOrReplace",
     "Decorators": []
    },
    {
     "$id": "322",
     "Name": "update",
     "ResourceName": "NestedProxyResource",
     "Description": "Update a NestedProxyResource",
     "Accessibility": "public",
     "Parameters": [
      {
       "$id": "323",
       "Name": "apiVersion",
       "NameInRequest": "api-version",
       "Description": "The API version to use for this operation.",
       "Type": {
        "$id": "324",
        "kind": "string",
        "name": "string",
        "crossLanguageDefinitionId": "TypeSpec.string",
        "decorators": []
       },
       "Location": "Query",
       "IsApiVersion": true,
       "IsContentType": false,
       "IsEndpoint": false,
       "Explode": false,
       "IsRequired": true,
       "Kind": "Client",
       "DefaultValue": {
        "$id": "325",
        "Type": {
         "$id": "326",
         "kind": "string",
         "name": "string",
         "crossLanguageDefinitionId": "TypeSpec.string"
        },
        "Value": "2023-12-01-preview"
       },
       "Decorators": [],
       "SkipUrlEncoding": false
      },
      {
       "$id": "327",
       "Name": "subscriptionId",
       "NameInRequest": "subscriptionId",
       "Description": "The ID of the target subscription. The value must be an UUID.",
       "Type": {
        "$id": "328",
        "kind": "string",
        "name": "uuid",
        "crossLanguageDefinitionId": "Azure.Core.uuid",
        "baseType": {
         "$id": "329",
         "kind": "string",
         "name": "string",
         "crossLanguageDefinitionId": "TypeSpec.string",
         "decorators": []
        },
        "decorators": []
       },
       "Location": "Path",
       "IsApiVersion": false,
       "IsContentType": false,
       "IsEndpoint": false,
       "Explode": false,
       "IsRequired": true,
       "Kind": "Client",
       "Decorators": [],
       "SkipUrlEncoding": false
      },
      {
       "$id": "330",
       "Name": "resourceGroupName",
       "NameInRequest": "resourceGroupName",
       "Description": "The name of the resource group. The name is case insensitive.",
       "Type": {
        "$id": "331",
        "kind": "string",
        "name": "string",
        "crossLanguageDefinitionId": "TypeSpec.string",
        "decorators": []
       },
       "Location": "Path",
       "IsApiVersion": false,
       "IsContentType": false,
       "IsEndpoint": false,
       "Explode": false,
       "IsRequired": true,
       "Kind": "Method",
       "Decorators": [],
       "SkipUrlEncoding": false
      },
      {
       "$id": "332",
       "Name": "topLevelTrackedResourceName",
       "NameInRequest": "topLevelTrackedResourceName",
       "Description": "arm resource name for path",
       "Type": {
        "$id": "333",
        "kind": "string",
        "name": "string",
        "crossLanguageDefinitionId": "TypeSpec.string",
        "decorators": []
       },
       "Location": "Path",
       "IsApiVersion": false,
       "IsContentType": false,
       "IsEndpoint": false,
       "Explode": false,
       "IsRequired": true,
       "Kind": "Method",
       "Decorators": [],
       "SkipUrlEncoding": false
      },
      {
       "$id": "334",
       "Name": "nextedProxyResourceName",
       "NameInRequest": "nextedProxyResourceName",
       "Description": "Name of the nested resource.",
       "Type": {
        "$id": "335",
        "kind": "string",
        "name": "string",
        "crossLanguageDefinitionId": "TypeSpec.string",
        "decorators": []
       },
       "Location": "Path",
       "IsApiVersion": false,
       "IsContentType": false,
       "IsEndpoint": false,
       "Explode": false,
       "IsRequired": true,
       "Kind": "Method",
       "Decorators": [],
       "SkipUrlEncoding": false
      },
      {
       "$id": "336",
       "Name": "contentType",
       "NameInRequest": "Content-Type",
       "Description": "Body parameter's content type. Known values are application/json",
       "Type": {
        "$id": "337",
        "kind": "constant",
        "valueType": {
         "$id": "338",
         "kind": "string",
         "name": "string",
         "crossLanguageDefinitionId": "TypeSpec.string",
         "decorators": []
        },
        "value": "application/json",
        "decorators": []
       },
       "Location": "Header",
       "IsApiVersion": false,
       "IsContentType": true,
       "IsEndpoint": false,
       "Explode": false,
       "IsRequired": true,
       "Kind": "Constant",
       "Decorators": [],
       "SkipUrlEncoding": false
      },
      {
       "$id": "339",
       "Name": "accept",
       "NameInRequest": "Accept",
       "Type": {
        "$id": "340",
        "kind": "constant",
        "valueType": {
         "$id": "341",
         "kind": "string",
         "name": "string",
         "crossLanguageDefinitionId": "TypeSpec.string",
         "decorators": []
        },
        "value": "application/json",
        "decorators": []
       },
       "Location": "Header",
       "IsApiVersion": false,
       "IsContentType": false,
       "IsEndpoint": false,
       "Explode": false,
       "IsRequired": true,
       "Kind": "Constant",
       "Decorators": [],
       "SkipUrlEncoding": false
      },
      {
       "$id": "342",
       "Name": "properties",
       "NameInRequest": "properties",
       "Description": "The resource properties to be updated.",
       "Type": {
        "$ref": "91"
       },
       "Location": "Body",
       "IsApiVersion": false,
       "IsContentType": false,
       "IsEndpoint": false,
       "Explode": false,
       "IsRequired": true,
       "Kind": "Method",
       "Decorators": [],
       "SkipUrlEncoding": false
      }
     ],
     "Responses": [
      {
       "$id": "343",
       "StatusCodes": [
        200
       ],
       "BodyType": {
        "$ref": "91"
       },
       "BodyMediaType": "Json",
       "Headers": [],
       "IsErrorResponse": false,
       "ContentTypes": [
        "application/json"
       ]
      },
      {
       "$id": "344",
       "StatusCodes": [
        202
       ],
       "BodyMediaType": "Json",
       "Headers": [
        {
         "$id": "345",
         "Name": "location",
         "NameInResponse": "Location",
         "Description": "The Location header contains the URL where the status of the long running operation can be checked.",
         "Type": {
          "$id": "346",
          "kind": "string",
          "name": "string",
          "crossLanguageDefinitionId": "TypeSpec.string",
          "decorators": []
         }
        },
        {
         "$id": "347",
         "Name": "retryAfter",
         "NameInResponse": "Retry-After",
         "Description": "The Retry-After header can indicate how long the client should wait before polling the operation status.",
         "Type": {
          "$id": "348",
          "kind": "int32",
          "name": "int32",
          "crossLanguageDefinitionId": "TypeSpec.int32",
          "decorators": []
         }
        }
       ],
       "IsErrorResponse": false
      }
     ],
     "HttpMethod": "PATCH",
     "RequestBodyMediaType": "Json",
     "Uri": "{endpoint}",
     "Path": "/subscriptions/{subscriptionId}/resourceGroups/{resourceGroupName}/providers/Azure.ResourceManager.Models.Resources/topLevelTrackedResources/{topLevelTrackedResourceName}/nestedProxyResources/{nextedProxyResourceName}",
     "RequestMediaTypes": [
      "application/json"
     ],
     "BufferResponse": true,
     "LongRunning": {
      "$id": "349",
      "FinalStateVia": 1,
      "FinalResponse": {
       "$id": "350",
       "StatusCodes": [
        200
       ],
       "BodyType": {
        "$ref": "91"
       },
       "BodyMediaType": "Json"
      }
     },
     "GenerateProtocolMethod": true,
     "GenerateConvenienceMethod": false,
     "CrossLanguageDefinitionId": "Azure.ResourceManager.Models.Resources.NestedProxyResources.update",
     "Decorators": []
    },
    {
     "$id": "351",
     "Name": "delete",
     "ResourceName": "NestedProxyResource",
     "Description": "Delete a NestedProxyResource",
     "Accessibility": "public",
     "Parameters": [
      {
       "$id": "352",
       "Name": "apiVersion",
       "NameInRequest": "api-version",
       "Description": "The API version to use for this operation.",
       "Type": {
        "$id": "353",
        "kind": "string",
        "name": "string",
        "crossLanguageDefinitionId": "TypeSpec.string",
        "decorators": []
       },
       "Location": "Query",
       "IsApiVersion": true,
       "IsContentType": false,
       "IsEndpoint": false,
       "Explode": false,
       "IsRequired": true,
       "Kind": "Client",
       "DefaultValue": {
        "$id": "354",
        "Type": {
         "$id": "355",
         "kind": "string",
         "name": "string",
         "crossLanguageDefinitionId": "TypeSpec.string"
        },
        "Value": "2023-12-01-preview"
       },
       "Decorators": [],
       "SkipUrlEncoding": false
      },
      {
       "$id": "356",
       "Name": "subscriptionId",
       "NameInRequest": "subscriptionId",
       "Description": "The ID of the target subscription. The value must be an UUID.",
       "Type": {
        "$id": "357",
        "kind": "string",
        "name": "uuid",
        "crossLanguageDefinitionId": "Azure.Core.uuid",
        "baseType": {
         "$id": "358",
         "kind": "string",
         "name": "string",
         "crossLanguageDefinitionId": "TypeSpec.string",
         "decorators": []
        },
        "decorators": []
       },
       "Location": "Path",
       "IsApiVersion": false,
       "IsContentType": false,
       "IsEndpoint": false,
       "Explode": false,
       "IsRequired": true,
       "Kind": "Client",
       "Decorators": [],
       "SkipUrlEncoding": false
      },
      {
       "$id": "359",
       "Name": "resourceGroupName",
       "NameInRequest": "resourceGroupName",
       "Description": "The name of the resource group. The name is case insensitive.",
       "Type": {
        "$id": "360",
        "kind": "string",
        "name": "string",
        "crossLanguageDefinitionId": "TypeSpec.string",
        "decorators": []
       },
       "Location": "Path",
       "IsApiVersion": false,
       "IsContentType": false,
       "IsEndpoint": false,
       "Explode": false,
       "IsRequired": true,
       "Kind": "Method",
       "Decorators": [],
       "SkipUrlEncoding": false
      },
      {
       "$id": "361",
       "Name": "topLevelTrackedResourceName",
       "NameInRequest": "topLevelTrackedResourceName",
       "Description": "arm resource name for path",
       "Type": {
        "$id": "362",
        "kind": "string",
        "name": "string",
        "crossLanguageDefinitionId": "TypeSpec.string",
        "decorators": []
       },
       "Location": "Path",
       "IsApiVersion": false,
       "IsContentType": false,
       "IsEndpoint": false,
       "Explode": false,
       "IsRequired": true,
       "Kind": "Method",
       "Decorators": [],
       "SkipUrlEncoding": false
      },
      {
       "$id": "363",
       "Name": "nextedProxyResourceName",
       "NameInRequest": "nextedProxyResourceName",
       "Description": "Name of the nested resource.",
       "Type": {
        "$id": "364",
        "kind": "string",
        "name": "string",
        "crossLanguageDefinitionId": "TypeSpec.string",
        "decorators": []
       },
       "Location": "Path",
       "IsApiVersion": false,
       "IsContentType": false,
       "IsEndpoint": false,
       "Explode": false,
       "IsRequired": true,
       "Kind": "Method",
       "Decorators": [],
       "SkipUrlEncoding": false
      },
      {
       "$id": "365",
       "Name": "accept",
       "NameInRequest": "Accept",
       "Type": {
        "$id": "366",
        "kind": "constant",
        "valueType": {
         "$id": "367",
         "kind": "string",
         "name": "string",
         "crossLanguageDefinitionId": "TypeSpec.string",
         "decorators": []
        },
        "value": "application/json",
        "decorators": []
       },
       "Location": "Header",
       "IsApiVersion": false,
       "IsContentType": false,
       "IsEndpoint": false,
       "Explode": false,
       "IsRequired": true,
       "Kind": "Constant",
       "Decorators": [],
       "SkipUrlEncoding": false
      }
     ],
     "Responses": [
      {
       "$id": "368",
       "StatusCodes": [
        202
       ],
       "BodyMediaType": "Json",
       "Headers": [
        {
         "$id": "369",
         "Name": "location",
         "NameInResponse": "Location",
         "Description": "The Location header contains the URL where the status of the long running operation can be checked.",
         "Type": {
          "$id": "370",
          "kind": "string",
          "name": "string",
          "crossLanguageDefinitionId": "TypeSpec.string",
          "decorators": []
         }
        },
        {
         "$id": "371",
         "Name": "retryAfter",
         "NameInResponse": "Retry-After",
         "Description": "The Retry-After header can indicate how long the client should wait before polling the operation status.",
         "Type": {
          "$id": "372",
          "kind": "int32",
          "name": "int32",
          "crossLanguageDefinitionId": "TypeSpec.int32",
          "decorators": []
         }
        }
       ],
       "IsErrorResponse": false
      },
      {
       "$id": "373",
       "StatusCodes": [
        204
       ],
       "BodyMediaType": "Json",
       "Headers": [],
       "IsErrorResponse": false
      }
     ],
     "HttpMethod": "DELETE",
     "RequestBodyMediaType": "None",
     "Uri": "{endpoint}",
     "Path": "/subscriptions/{subscriptionId}/resourceGroups/{resourceGroupName}/providers/Azure.ResourceManager.Models.Resources/topLevelTrackedResources/{topLevelTrackedResourceName}/nestedProxyResources/{nextedProxyResourceName}",
     "BufferResponse": true,
     "LongRunning": {
      "$id": "374",
      "FinalStateVia": 1,
      "FinalResponse": {
       "$id": "375",
       "StatusCodes": [
        204
       ],
       "BodyMediaType": "Json"
      }
     },
     "GenerateProtocolMethod": true,
     "GenerateConvenienceMethod": true,
     "CrossLanguageDefinitionId": "Azure.ResourceManager.Models.Resources.NestedProxyResources.delete",
     "Decorators": []
    },
    {
     "$id": "376",
     "Name": "listByTopLevelTrackedResource",
     "ResourceName": "NestedProxyResource",
     "Description": "List NestedProxyResource resources by TopLevelTrackedResource",
     "Accessibility": "public",
     "Parameters": [
      {
       "$id": "377",
       "Name": "apiVersion",
       "NameInRequest": "api-version",
       "Description": "The API version to use for this operation.",
       "Type": {
        "$id": "378",
        "kind": "string",
        "name": "string",
        "crossLanguageDefinitionId": "TypeSpec.string",
        "decorators": []
       },
       "Location": "Query",
       "IsApiVersion": true,
       "IsContentType": false,
       "IsEndpoint": false,
       "Explode": false,
       "IsRequired": true,
       "Kind": "Client",
       "DefaultValue": {
        "$id": "379",
        "Type": {
         "$id": "380",
         "kind": "string",
         "name": "string",
         "crossLanguageDefinitionId": "TypeSpec.string"
        },
        "Value": "2023-12-01-preview"
       },
       "Decorators": [],
       "SkipUrlEncoding": false
      },
      {
       "$id": "381",
       "Name": "subscriptionId",
       "NameInRequest": "subscriptionId",
       "Description": "The ID of the target subscription. The value must be an UUID.",
       "Type": {
        "$id": "382",
        "kind": "string",
        "name": "uuid",
        "crossLanguageDefinitionId": "Azure.Core.uuid",
        "baseType": {
         "$id": "383",
         "kind": "string",
         "name": "string",
         "crossLanguageDefinitionId": "TypeSpec.string",
         "decorators": []
        },
        "decorators": []
       },
       "Location": "Path",
       "IsApiVersion": false,
       "IsContentType": false,
       "IsEndpoint": false,
       "Explode": false,
       "IsRequired": true,
       "Kind": "Client",
       "Decorators": [],
       "SkipUrlEncoding": false
      },
      {
       "$id": "384",
       "Name": "resourceGroupName",
       "NameInRequest": "resourceGroupName",
       "Description": "The name of the resource group. The name is case insensitive.",
       "Type": {
        "$id": "385",
        "kind": "string",
        "name": "string",
        "crossLanguageDefinitionId": "TypeSpec.string",
        "decorators": []
       },
       "Location": "Path",
       "IsApiVersion": false,
       "IsContentType": false,
       "IsEndpoint": false,
       "Explode": false,
       "IsRequired": true,
       "Kind": "Method",
       "Decorators": [],
       "SkipUrlEncoding": false
      },
      {
       "$id": "386",
       "Name": "topLevelTrackedResourceName",
       "NameInRequest": "topLevelTrackedResourceName",
       "Description": "arm resource name for path",
       "Type": {
        "$id": "387",
        "kind": "string",
        "name": "string",
        "crossLanguageDefinitionId": "TypeSpec.string",
        "decorators": []
       },
       "Location": "Path",
       "IsApiVersion": false,
       "IsContentType": false,
       "IsEndpoint": false,
       "Explode": false,
       "IsRequired": true,
       "Kind": "Method",
       "Decorators": [],
       "SkipUrlEncoding": false
      },
      {
       "$id": "388",
       "Name": "accept",
       "NameInRequest": "Accept",
       "Type": {
        "$id": "389",
        "kind": "constant",
        "valueType": {
         "$id": "390",
         "kind": "string",
         "name": "string",
         "crossLanguageDefinitionId": "TypeSpec.string",
         "decorators": []
        },
        "value": "application/json",
        "decorators": []
       },
       "Location": "Header",
       "IsApiVersion": false,
       "IsContentType": false,
       "IsEndpoint": false,
       "Explode": false,
       "IsRequired": true,
       "Kind": "Constant",
       "Decorators": [],
       "SkipUrlEncoding": false
      }
     ],
     "Responses": [
      {
       "$id": "391",
       "StatusCodes": [
        200
       ],
       "BodyType": {
        "$ref": "98"
       },
       "BodyMediaType": "Json",
       "Headers": [],
       "IsErrorResponse": false,
       "ContentTypes": [
        "application/json"
       ]
      }
     ],
     "HttpMethod": "GET",
     "RequestBodyMediaType": "None",
     "Uri": "{endpoint}",
     "Path": "/subscriptions/{subscriptionId}/resourceGroups/{resourceGroupName}/providers/Azure.ResourceManager.Models.Resources/topLevelTrackedResources/{topLevelTrackedResourceName}/nestedProxyResources",
     "BufferResponse": true,
     "Paging": {
      "$id": "392",
      "ItemName": "value",
      "NextLinkName": "nextLink"
     },
     "GenerateProtocolMethod": true,
     "GenerateConvenienceMethod": true,
     "CrossLanguageDefinitionId": "Azure.ResourceManager.Models.Resources.NestedProxyResources.listByTopLevelTrackedResource",
     "Decorators": []
    }
   ],
   "Protocol": {
    "$id": "393"
   },
   "Parent": "ResourcesClient",
   "Parameters": [
    {
     "$id": "394",
     "Name": "endpoint",
     "NameInRequest": "endpoint",
     "Type": {
      "$id": "395",
      "kind": "url",
      "name": "url",
      "crossLanguageDefinitionId": "TypeSpec.url"
     },
     "Location": "Uri",
     "IsApiVersion": false,
     "IsResourceParameter": false,
     "IsContentType": false,
     "IsRequired": true,
     "IsEndpoint": true,
     "SkipUrlEncoding": false,
     "Explode": false,
     "Kind": "Client",
     "DefaultValue": {
      "$id": "396",
      "Type": {
       "$id": "397",
       "kind": "string",
       "name": "string",
       "crossLanguageDefinitionId": "TypeSpec.string"
      },
      "Value": "https://management.azure.com"
     }
    }
   ],
   "Decorators": []
  },
  {
   "$id": "398",
   "Name": "SingletonTrackedResources",
   "Operations": [
    {
     "$id": "399",
     "Name": "getByResourceGroup",
     "ResourceName": "SingletonTrackedResource",
     "Description": "Get a SingletonTrackedResource",
     "Accessibility": "public",
     "Parameters": [
      {
       "$id": "400",
<<<<<<< HEAD
=======
       "Name": "endpoint",
       "NameInRequest": "endpoint",
       "Description": "Service host",
       "Type": {
        "$id": "401",
        "kind": "url",
        "name": "url",
        "crossLanguageDefinitionId": "TypeSpec.url"
       },
       "Location": "Uri",
       "IsApiVersion": false,
       "IsResourceParameter": false,
       "IsContentType": false,
       "IsRequired": true,
       "IsEndpoint": true,
       "SkipUrlEncoding": false,
       "Explode": false,
       "Kind": "Client",
       "DefaultValue": {
        "$id": "402",
        "Type": {
         "$id": "403",
         "kind": "string",
         "name": "string",
         "crossLanguageDefinitionId": "TypeSpec.string"
        },
        "Value": "https://management.azure.com"
       }
      },
      {
       "$id": "404",
>>>>>>> fb93e005
       "Name": "apiVersion",
       "NameInRequest": "api-version",
       "Description": "The API version to use for this operation.",
       "Type": {
        "$id": "401",
        "kind": "string",
        "name": "string",
        "crossLanguageDefinitionId": "TypeSpec.string",
        "decorators": []
       },
       "Location": "Query",
       "IsApiVersion": true,
       "IsContentType": false,
       "IsEndpoint": false,
       "Explode": false,
       "IsRequired": true,
       "Kind": "Client",
       "DefaultValue": {
        "$id": "402",
        "Type": {
         "$id": "403",
         "kind": "string",
         "name": "string",
         "crossLanguageDefinitionId": "TypeSpec.string"
        },
        "Value": "2023-12-01-preview"
       },
       "Decorators": [],
       "SkipUrlEncoding": false
      },
      {
       "$id": "404",
       "Name": "subscriptionId",
       "NameInRequest": "subscriptionId",
       "Description": "The ID of the target subscription. The value must be an UUID.",
       "Type": {
        "$id": "405",
        "kind": "string",
        "name": "uuid",
        "crossLanguageDefinitionId": "Azure.Core.uuid",
        "baseType": {
         "$id": "406",
         "kind": "string",
         "name": "string",
         "crossLanguageDefinitionId": "TypeSpec.string",
         "decorators": []
        },
        "decorators": []
       },
       "Location": "Path",
       "IsApiVersion": false,
       "IsContentType": false,
       "IsEndpoint": false,
       "Explode": false,
       "IsRequired": true,
       "Kind": "Client",
       "Decorators": [],
       "SkipUrlEncoding": false
      },
      {
       "$id": "407",
       "Name": "resourceGroupName",
       "NameInRequest": "resourceGroupName",
       "Description": "The name of the resource group. The name is case insensitive.",
       "Type": {
        "$id": "408",
        "kind": "string",
        "name": "string",
        "crossLanguageDefinitionId": "TypeSpec.string",
        "decorators": []
       },
       "Location": "Path",
       "IsApiVersion": false,
       "IsContentType": false,
       "IsEndpoint": false,
       "Explode": false,
       "IsRequired": true,
       "Kind": "Method",
       "Decorators": [],
       "SkipUrlEncoding": false
      },
      {
       "$id": "409",
       "Name": "accept",
       "NameInRequest": "Accept",
       "Type": {
        "$id": "410",
        "kind": "constant",
        "valueType": {
         "$id": "411",
         "kind": "string",
         "name": "string",
         "crossLanguageDefinitionId": "TypeSpec.string",
         "decorators": []
        },
        "value": "application/json",
        "decorators": []
       },
       "Location": "Header",
       "IsApiVersion": false,
       "IsContentType": false,
       "IsEndpoint": false,
       "Explode": false,
       "IsRequired": true,
       "Kind": "Constant",
       "Decorators": [],
       "SkipUrlEncoding": false
      }
     ],
     "Responses": [
      {
       "$id": "412",
       "StatusCodes": [
        200
       ],
       "BodyType": {
        "$ref": "32"
       },
       "BodyMediaType": "Json",
       "Headers": [],
       "IsErrorResponse": false,
       "ContentTypes": [
        "application/json"
       ]
      }
     ],
     "HttpMethod": "GET",
     "RequestBodyMediaType": "None",
     "Uri": "{endpoint}",
     "Path": "/subscriptions/{subscriptionId}/resourceGroups/{resourceGroupName}/providers/Azure.ResourceManager.Models.Resources/singletonTrackedResources/default",
     "BufferResponse": true,
     "GenerateProtocolMethod": true,
     "GenerateConvenienceMethod": true,
     "CrossLanguageDefinitionId": "Azure.ResourceManager.Models.Resources.SingletonTrackedResources.getByResourceGroup",
     "Decorators": []
    },
    {
     "$id": "413",
     "Name": "createOrUpdate",
     "ResourceName": "SingletonTrackedResource",
     "Description": "Create a SingletonTrackedResource",
     "Accessibility": "public",
     "Parameters": [
      {
       "$id": "414",
       "Name": "apiVersion",
       "NameInRequest": "api-version",
       "Description": "The API version to use for this operation.",
       "Type": {
        "$id": "415",
        "kind": "string",
        "name": "string",
        "crossLanguageDefinitionId": "TypeSpec.string",
        "decorators": []
       },
       "Location": "Query",
       "IsApiVersion": true,
       "IsContentType": false,
       "IsEndpoint": false,
       "Explode": false,
       "IsRequired": true,
       "Kind": "Client",
       "DefaultValue": {
        "$id": "416",
        "Type": {
         "$id": "417",
         "kind": "string",
         "name": "string",
         "crossLanguageDefinitionId": "TypeSpec.string"
        },
        "Value": "2023-12-01-preview"
       },
       "Decorators": [],
       "SkipUrlEncoding": false
      },
      {
       "$id": "418",
       "Name": "subscriptionId",
       "NameInRequest": "subscriptionId",
       "Description": "The ID of the target subscription. The value must be an UUID.",
       "Type": {
        "$id": "419",
        "kind": "string",
        "name": "uuid",
        "crossLanguageDefinitionId": "Azure.Core.uuid",
        "baseType": {
         "$id": "420",
         "kind": "string",
         "name": "string",
         "crossLanguageDefinitionId": "TypeSpec.string",
         "decorators": []
        },
        "decorators": []
       },
       "Location": "Path",
       "IsApiVersion": false,
       "IsContentType": false,
       "IsEndpoint": false,
       "Explode": false,
       "IsRequired": true,
       "Kind": "Client",
       "Decorators": [],
       "SkipUrlEncoding": false
      },
      {
       "$id": "421",
       "Name": "resourceGroupName",
       "NameInRequest": "resourceGroupName",
       "Description": "The name of the resource group. The name is case insensitive.",
       "Type": {
        "$id": "422",
        "kind": "string",
        "name": "string",
        "crossLanguageDefinitionId": "TypeSpec.string",
        "decorators": []
       },
       "Location": "Path",
       "IsApiVersion": false,
       "IsContentType": false,
       "IsEndpoint": false,
       "Explode": false,
       "IsRequired": true,
       "Kind": "Method",
       "Decorators": [],
       "SkipUrlEncoding": false
      },
      {
       "$id": "423",
       "Name": "contentType",
       "NameInRequest": "Content-Type",
       "Description": "Body parameter's content type. Known values are application/json",
       "Type": {
        "$id": "424",
        "kind": "constant",
        "valueType": {
         "$id": "425",
         "kind": "string",
         "name": "string",
         "crossLanguageDefinitionId": "TypeSpec.string",
         "decorators": []
        },
        "value": "application/json",
        "decorators": []
       },
       "Location": "Header",
       "IsApiVersion": false,
       "IsContentType": true,
       "IsEndpoint": false,
       "Explode": false,
       "IsRequired": true,
       "Kind": "Constant",
       "Decorators": [],
       "SkipUrlEncoding": false
      },
      {
       "$id": "426",
       "Name": "accept",
       "NameInRequest": "Accept",
       "Type": {
        "$id": "427",
        "kind": "constant",
        "valueType": {
         "$id": "428",
         "kind": "string",
         "name": "string",
         "crossLanguageDefinitionId": "TypeSpec.string",
         "decorators": []
        },
        "value": "application/json",
        "decorators": []
       },
       "Location": "Header",
       "IsApiVersion": false,
       "IsContentType": false,
       "IsEndpoint": false,
       "Explode": false,
       "IsRequired": true,
       "Kind": "Constant",
       "Decorators": [],
       "SkipUrlEncoding": false
      },
      {
       "$id": "429",
       "Name": "resource",
       "NameInRequest": "resource",
       "Description": "Resource create parameters.",
       "Type": {
        "$ref": "32"
       },
       "Location": "Body",
       "IsApiVersion": false,
       "IsContentType": false,
       "IsEndpoint": false,
       "Explode": false,
       "IsRequired": true,
       "Kind": "Method",
       "Decorators": [],
       "SkipUrlEncoding": false
      }
     ],
     "Responses": [
      {
       "$id": "430",
       "StatusCodes": [
        200
       ],
       "BodyType": {
        "$ref": "32"
       },
       "BodyMediaType": "Json",
       "Headers": [],
       "IsErrorResponse": false,
       "ContentTypes": [
        "application/json"
       ]
      },
      {
       "$id": "431",
       "StatusCodes": [
        201
       ],
       "BodyType": {
        "$ref": "32"
       },
       "BodyMediaType": "Json",
       "Headers": [
        {
         "$id": "432",
         "Name": "azureAsyncOperation",
         "NameInResponse": "Azure-AsyncOperation",
         "Description": "A link to the status monitor",
         "Type": {
          "$id": "433",
          "kind": "string",
          "name": "string",
          "crossLanguageDefinitionId": "TypeSpec.string",
          "decorators": []
         }
        },
        {
         "$id": "434",
         "Name": "retryAfter",
         "NameInResponse": "Retry-After",
         "Description": "The Retry-After header can indicate how long the client should wait before polling the operation status.",
         "Type": {
          "$id": "435",
          "kind": "int32",
          "name": "int32",
          "crossLanguageDefinitionId": "TypeSpec.int32",
          "decorators": []
         }
        }
       ],
       "IsErrorResponse": false,
       "ContentTypes": [
        "application/json"
       ]
      }
     ],
     "HttpMethod": "PUT",
     "RequestBodyMediaType": "Json",
     "Uri": "{endpoint}",
     "Path": "/subscriptions/{subscriptionId}/resourceGroups/{resourceGroupName}/providers/Azure.ResourceManager.Models.Resources/singletonTrackedResources/default",
     "RequestMediaTypes": [
      "application/json"
     ],
     "BufferResponse": true,
     "LongRunning": {
      "$id": "436",
      "FinalStateVia": 0,
      "FinalResponse": {
       "$id": "437",
       "StatusCodes": [
        200
       ],
       "BodyType": {
        "$ref": "32"
       },
       "BodyMediaType": "Json"
      }
     },
     "GenerateProtocolMethod": true,
     "GenerateConvenienceMethod": true,
     "CrossLanguageDefinitionId": "Azure.ResourceManager.Models.Resources.SingletonTrackedResources.createOrUpdate",
     "Decorators": []
    },
    {
     "$id": "438",
     "Name": "update",
     "ResourceName": "SingletonTrackedResource",
     "Description": "Update a SingletonTrackedResource",
     "Accessibility": "public",
     "Parameters": [
      {
       "$id": "439",
       "Name": "apiVersion",
       "NameInRequest": "api-version",
       "Description": "The API version to use for this operation.",
       "Type": {
        "$id": "440",
        "kind": "string",
        "name": "string",
        "crossLanguageDefinitionId": "TypeSpec.string",
        "decorators": []
       },
       "Location": "Query",
       "IsApiVersion": true,
       "IsContentType": false,
       "IsEndpoint": false,
       "Explode": false,
       "IsRequired": true,
       "Kind": "Client",
       "DefaultValue": {
        "$id": "441",
        "Type": {
         "$id": "442",
         "kind": "string",
         "name": "string",
         "crossLanguageDefinitionId": "TypeSpec.string"
        },
        "Value": "2023-12-01-preview"
       },
       "Decorators": [],
       "SkipUrlEncoding": false
      },
      {
       "$id": "443",
       "Name": "subscriptionId",
       "NameInRequest": "subscriptionId",
       "Description": "The ID of the target subscription. The value must be an UUID.",
       "Type": {
        "$id": "444",
        "kind": "string",
        "name": "uuid",
        "crossLanguageDefinitionId": "Azure.Core.uuid",
        "baseType": {
         "$id": "445",
         "kind": "string",
         "name": "string",
         "crossLanguageDefinitionId": "TypeSpec.string",
         "decorators": []
        },
        "decorators": []
       },
       "Location": "Path",
       "IsApiVersion": false,
       "IsContentType": false,
       "IsEndpoint": false,
       "Explode": false,
       "IsRequired": true,
       "Kind": "Client",
       "Decorators": [],
       "SkipUrlEncoding": false
      },
      {
       "$id": "446",
       "Name": "resourceGroupName",
       "NameInRequest": "resourceGroupName",
       "Description": "The name of the resource group. The name is case insensitive.",
       "Type": {
        "$id": "447",
        "kind": "string",
        "name": "string",
        "crossLanguageDefinitionId": "TypeSpec.string",
        "decorators": []
       },
       "Location": "Path",
       "IsApiVersion": false,
       "IsContentType": false,
       "IsEndpoint": false,
       "Explode": false,
       "IsRequired": true,
       "Kind": "Method",
       "Decorators": [],
       "SkipUrlEncoding": false
      },
      {
       "$id": "448",
       "Name": "contentType",
       "NameInRequest": "Content-Type",
       "Description": "Body parameter's content type. Known values are application/json",
       "Type": {
        "$id": "449",
        "kind": "constant",
        "valueType": {
         "$id": "450",
         "kind": "string",
         "name": "string",
         "crossLanguageDefinitionId": "TypeSpec.string",
         "decorators": []
        },
        "value": "application/json",
        "decorators": []
       },
       "Location": "Header",
       "IsApiVersion": false,
       "IsContentType": true,
       "IsEndpoint": false,
       "Explode": false,
       "IsRequired": true,
       "Kind": "Constant",
       "Decorators": [],
       "SkipUrlEncoding": false
      },
      {
       "$id": "451",
       "Name": "accept",
       "NameInRequest": "Accept",
       "Type": {
        "$id": "452",
        "kind": "constant",
        "valueType": {
         "$id": "453",
         "kind": "string",
         "name": "string",
         "crossLanguageDefinitionId": "TypeSpec.string",
         "decorators": []
        },
        "value": "application/json",
        "decorators": []
       },
       "Location": "Header",
       "IsApiVersion": false,
       "IsContentType": false,
       "IsEndpoint": false,
       "Explode": false,
       "IsRequired": true,
       "Kind": "Constant",
       "Decorators": [],
       "SkipUrlEncoding": false
      },
      {
       "$id": "454",
       "Name": "properties",
       "NameInRequest": "properties",
       "Description": "The resource properties to be updated.",
       "Type": {
        "$ref": "32"
       },
       "Location": "Body",
       "IsApiVersion": false,
       "IsContentType": false,
       "IsEndpoint": false,
       "Explode": false,
       "IsRequired": true,
       "Kind": "Method",
       "Decorators": [],
       "SkipUrlEncoding": false
      }
     ],
     "Responses": [
      {
       "$id": "455",
       "StatusCodes": [
        200
       ],
       "BodyType": {
        "$ref": "32"
       },
       "BodyMediaType": "Json",
       "Headers": [],
       "IsErrorResponse": false,
       "ContentTypes": [
        "application/json"
       ]
      }
     ],
     "HttpMethod": "PATCH",
     "RequestBodyMediaType": "Json",
     "Uri": "{endpoint}",
     "Path": "/subscriptions/{subscriptionId}/resourceGroups/{resourceGroupName}/providers/Azure.ResourceManager.Models.Resources/singletonTrackedResources/default",
     "RequestMediaTypes": [
      "application/json"
     ],
     "BufferResponse": true,
     "GenerateProtocolMethod": true,
     "GenerateConvenienceMethod": false,
     "CrossLanguageDefinitionId": "Azure.ResourceManager.Models.Resources.SingletonTrackedResources.update",
     "Decorators": []
    },
    {
     "$id": "456",
     "Name": "listByResourceGroup",
     "ResourceName": "SingletonTrackedResource",
     "Description": "List SingletonTrackedResource resources by resource group",
     "Accessibility": "public",
     "Parameters": [
      {
       "$id": "457",
       "Name": "apiVersion",
       "NameInRequest": "api-version",
       "Description": "The API version to use for this operation.",
       "Type": {
        "$id": "458",
        "kind": "string",
        "name": "string",
        "crossLanguageDefinitionId": "TypeSpec.string",
        "decorators": []
       },
       "Location": "Query",
       "IsApiVersion": true,
       "IsContentType": false,
       "IsEndpoint": false,
       "Explode": false,
       "IsRequired": true,
       "Kind": "Client",
       "DefaultValue": {
        "$id": "459",
        "Type": {
         "$id": "460",
         "kind": "string",
         "name": "string",
         "crossLanguageDefinitionId": "TypeSpec.string"
        },
        "Value": "2023-12-01-preview"
       },
       "Decorators": [],
       "SkipUrlEncoding": false
      },
      {
       "$id": "461",
       "Name": "subscriptionId",
       "NameInRequest": "subscriptionId",
       "Description": "The ID of the target subscription. The value must be an UUID.",
       "Type": {
        "$id": "462",
        "kind": "string",
        "name": "uuid",
        "crossLanguageDefinitionId": "Azure.Core.uuid",
        "baseType": {
         "$id": "463",
         "kind": "string",
         "name": "string",
         "crossLanguageDefinitionId": "TypeSpec.string",
         "decorators": []
        },
        "decorators": []
       },
       "Location": "Path",
       "IsApiVersion": false,
       "IsContentType": false,
       "IsEndpoint": false,
       "Explode": false,
       "IsRequired": true,
       "Kind": "Client",
       "Decorators": [],
       "SkipUrlEncoding": false
      },
      {
       "$id": "464",
       "Name": "resourceGroupName",
       "NameInRequest": "resourceGroupName",
       "Description": "The name of the resource group. The name is case insensitive.",
       "Type": {
        "$id": "465",
        "kind": "string",
        "name": "string",
        "crossLanguageDefinitionId": "TypeSpec.string",
        "decorators": []
       },
       "Location": "Path",
       "IsApiVersion": false,
       "IsContentType": false,
       "IsEndpoint": false,
       "Explode": false,
       "IsRequired": true,
       "Kind": "Method",
       "Decorators": [],
       "SkipUrlEncoding": false
      },
      {
       "$id": "466",
       "Name": "accept",
       "NameInRequest": "Accept",
       "Type": {
        "$id": "467",
        "kind": "constant",
        "valueType": {
         "$id": "468",
         "kind": "string",
         "name": "string",
         "crossLanguageDefinitionId": "TypeSpec.string",
         "decorators": []
        },
        "value": "application/json",
        "decorators": []
       },
       "Location": "Header",
       "IsApiVersion": false,
       "IsContentType": false,
       "IsEndpoint": false,
       "Explode": false,
       "IsRequired": true,
       "Kind": "Constant",
       "Decorators": [],
       "SkipUrlEncoding": false
      }
     ],
     "Responses": [
      {
       "$id": "469",
       "StatusCodes": [
        200
       ],
       "BodyType": {
        "$ref": "85"
       },
       "BodyMediaType": "Json",
       "Headers": [],
       "IsErrorResponse": false,
       "ContentTypes": [
        "application/json"
       ]
      }
     ],
     "HttpMethod": "GET",
     "RequestBodyMediaType": "None",
     "Uri": "{endpoint}",
     "Path": "/subscriptions/{subscriptionId}/resourceGroups/{resourceGroupName}/providers/Azure.ResourceManager.Models.Resources/singletonTrackedResources",
     "BufferResponse": true,
     "Paging": {
      "$id": "470",
      "ItemName": "value",
      "NextLinkName": "nextLink"
     },
     "GenerateProtocolMethod": true,
     "GenerateConvenienceMethod": true,
     "CrossLanguageDefinitionId": "Azure.ResourceManager.Models.Resources.SingletonTrackedResources.listByResourceGroup",
     "Decorators": []
    }
   ],
   "Protocol": {
    "$id": "471"
   },
   "Parent": "ResourcesClient",
   "Parameters": [
    {
     "$id": "472",
     "Name": "endpoint",
     "NameInRequest": "endpoint",
     "Type": {
      "$id": "473",
      "kind": "url",
      "name": "url",
      "crossLanguageDefinitionId": "TypeSpec.url"
     },
     "Location": "Uri",
     "IsApiVersion": false,
     "IsResourceParameter": false,
     "IsContentType": false,
     "IsRequired": true,
     "IsEndpoint": true,
     "SkipUrlEncoding": false,
     "Explode": false,
     "Kind": "Client",
     "DefaultValue": {
      "$id": "474",
      "Type": {
       "$id": "475",
       "kind": "string",
       "name": "string",
       "crossLanguageDefinitionId": "TypeSpec.string"
      },
      "Value": "https://management.azure.com"
     }
    }
   ],
   "Decorators": []
  }
 ],
 "Auth": {
  "$id": "476",
  "OAuth2": {
   "$id": "477",
   "Scopes": [
    "user_impersonation"
   ]
  }
 }
}<|MERGE_RESOLUTION|>--- conflicted
+++ resolved
@@ -1313,40 +1313,6 @@
      "Parameters": [
       {
        "$id": "129",
-<<<<<<< HEAD
-=======
-       "Name": "endpoint",
-       "NameInRequest": "endpoint",
-       "Description": "Service host",
-       "Type": {
-        "$id": "130",
-        "kind": "url",
-        "name": "url",
-        "crossLanguageDefinitionId": "TypeSpec.url"
-       },
-       "Location": "Uri",
-       "IsApiVersion": false,
-       "IsResourceParameter": false,
-       "IsContentType": false,
-       "IsRequired": true,
-       "IsEndpoint": true,
-       "SkipUrlEncoding": false,
-       "Explode": false,
-       "Kind": "Client",
-       "DefaultValue": {
-        "$id": "131",
-        "Type": {
-         "$id": "132",
-         "kind": "string",
-         "name": "string",
-         "crossLanguageDefinitionId": "TypeSpec.string"
-        },
-        "Value": "https://management.azure.com"
-       }
-      },
-      {
-       "$id": "133",
->>>>>>> fb93e005
        "Name": "apiVersion",
        "NameInRequest": "api-version",
        "Description": "The API version to use for this operation.",
@@ -2749,6 +2715,7 @@
      "$id": "270",
      "Name": "endpoint",
      "NameInRequest": "endpoint",
+     "Description": "Service host",
      "Type": {
       "$id": "271",
       "kind": "url",
@@ -2791,40 +2758,6 @@
      "Parameters": [
       {
        "$id": "276",
-<<<<<<< HEAD
-=======
-       "Name": "endpoint",
-       "NameInRequest": "endpoint",
-       "Description": "Service host",
-       "Type": {
-        "$id": "277",
-        "kind": "url",
-        "name": "url",
-        "crossLanguageDefinitionId": "TypeSpec.url"
-       },
-       "Location": "Uri",
-       "IsApiVersion": false,
-       "IsResourceParameter": false,
-       "IsContentType": false,
-       "IsRequired": true,
-       "IsEndpoint": true,
-       "SkipUrlEncoding": false,
-       "Explode": false,
-       "Kind": "Client",
-       "DefaultValue": {
-        "$id": "278",
-        "Type": {
-         "$id": "279",
-         "kind": "string",
-         "name": "string",
-         "crossLanguageDefinitionId": "TypeSpec.string"
-        },
-        "Value": "https://management.azure.com"
-       }
-      },
-      {
-       "$id": "280",
->>>>>>> fb93e005
        "Name": "apiVersion",
        "NameInRequest": "api-version",
        "Description": "The API version to use for this operation.",
@@ -3999,6 +3932,7 @@
      "$id": "394",
      "Name": "endpoint",
      "NameInRequest": "endpoint",
+     "Description": "Service host",
      "Type": {
       "$id": "395",
       "kind": "url",
@@ -4041,40 +3975,6 @@
      "Parameters": [
       {
        "$id": "400",
-<<<<<<< HEAD
-=======
-       "Name": "endpoint",
-       "NameInRequest": "endpoint",
-       "Description": "Service host",
-       "Type": {
-        "$id": "401",
-        "kind": "url",
-        "name": "url",
-        "crossLanguageDefinitionId": "TypeSpec.url"
-       },
-       "Location": "Uri",
-       "IsApiVersion": false,
-       "IsResourceParameter": false,
-       "IsContentType": false,
-       "IsRequired": true,
-       "IsEndpoint": true,
-       "SkipUrlEncoding": false,
-       "Explode": false,
-       "Kind": "Client",
-       "DefaultValue": {
-        "$id": "402",
-        "Type": {
-         "$id": "403",
-         "kind": "string",
-         "name": "string",
-         "crossLanguageDefinitionId": "TypeSpec.string"
-        },
-        "Value": "https://management.azure.com"
-       }
-      },
-      {
-       "$id": "404",
->>>>>>> fb93e005
        "Name": "apiVersion",
        "NameInRequest": "api-version",
        "Description": "The API version to use for this operation.",
@@ -4815,6 +4715,7 @@
      "$id": "472",
      "Name": "endpoint",
      "NameInRequest": "endpoint",
+     "Description": "Service host",
      "Type": {
       "$id": "473",
       "kind": "url",
