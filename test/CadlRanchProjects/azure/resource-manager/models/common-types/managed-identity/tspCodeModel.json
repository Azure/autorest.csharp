{
 "$id": "1",
 "Name": "Azure.ResourceManager.Models.CommonTypes.ManagedIdentity",
 "ApiVersions": [
  "2023-12-01-preview"
 ],
 "Enums": [
  {
   "$id": "2",
   "kind": "enum",
   "name": "ManagedServiceIdentityType",
   "crossLanguageDefinitionId": "Azure.ResourceManager.CommonTypes.ManagedServiceIdentityType",
   "valueType": {
    "$id": "3",
    "kind": "string",
    "name": "string",
    "crossLanguageDefinitionId": "TypeSpec.string",
    "decorators": []
   },
   "values": [
    {
     "$id": "4",
     "kind": "enumvalue",
     "name": "None",
     "value": "None",
     "valueType": {
      "$id": "5",
      "kind": "string",
      "name": "string",
      "crossLanguageDefinitionId": "TypeSpec.string",
      "decorators": []
     },
     "enumType": {
      "$ref": "2"
     },
     "description": "No managed identity.",
     "decorators": []
    },
    {
     "$id": "6",
     "kind": "enumvalue",
     "name": "SystemAssigned",
     "value": "SystemAssigned",
     "valueType": {
      "$id": "7",
      "kind": "string",
      "name": "string",
      "crossLanguageDefinitionId": "TypeSpec.string",
      "decorators": []
     },
     "enumType": {
      "$ref": "2"
     },
     "description": "System assigned managed identity.",
     "decorators": []
    },
    {
     "$id": "8",
     "kind": "enumvalue",
     "name": "UserAssigned",
     "value": "UserAssigned",
     "valueType": {
      "$id": "9",
      "kind": "string",
      "name": "string",
      "crossLanguageDefinitionId": "TypeSpec.string",
      "decorators": []
     },
     "enumType": {
      "$ref": "2"
     },
     "description": "User assigned managed identity.",
     "decorators": []
    },
    {
     "$id": "10",
     "kind": "enumvalue",
     "name": "SystemAssigned,UserAssigned",
     "value": "SystemAssigned,UserAssigned",
     "valueType": {
      "$id": "11",
      "kind": "string",
      "name": "string",
      "crossLanguageDefinitionId": "TypeSpec.string",
      "decorators": []
     },
     "enumType": {
      "$ref": "2"
     },
     "description": "System and user assigned managed identity.",
     "decorators": []
    }
   ],
   "description": "Type of managed service identity (where both SystemAssigned and UserAssigned types are allowed).",
   "isFixed": false,
   "isFlags": false,
   "usage": "Input,Output,Json",
   "decorators": []
  },
  {
   "$id": "12",
   "kind": "enum",
   "name": "createdByType",
   "crossLanguageDefinitionId": "Azure.ResourceManager.CommonTypes.createdByType",
   "valueType": {
    "$id": "13",
    "kind": "string",
    "name": "string",
    "crossLanguageDefinitionId": "TypeSpec.string",
    "decorators": []
   },
   "values": [
    {
     "$id": "14",
     "kind": "enumvalue",
     "name": "User",
     "value": "User",
     "valueType": {
      "$id": "15",
      "kind": "string",
      "name": "string",
      "crossLanguageDefinitionId": "TypeSpec.string",
      "decorators": []
     },
     "enumType": {
      "$ref": "12"
     },
     "description": "The entity was created by a user.",
     "decorators": []
    },
    {
     "$id": "16",
     "kind": "enumvalue",
     "name": "Application",
     "value": "Application",
     "valueType": {
      "$id": "17",
      "kind": "string",
      "name": "string",
      "crossLanguageDefinitionId": "TypeSpec.string",
      "decorators": []
     },
     "enumType": {
      "$ref": "12"
     },
     "description": "The entity was created by an application.",
     "decorators": []
    },
    {
     "$id": "18",
     "kind": "enumvalue",
     "name": "ManagedIdentity",
     "value": "ManagedIdentity",
     "valueType": {
      "$id": "19",
      "kind": "string",
      "name": "string",
      "crossLanguageDefinitionId": "TypeSpec.string",
      "decorators": []
     },
     "enumType": {
      "$ref": "12"
     },
     "description": "The entity was created by a managed identity.",
     "decorators": []
    },
    {
     "$id": "20",
     "kind": "enumvalue",
     "name": "Key",
     "value": "Key",
     "valueType": {
      "$id": "21",
      "kind": "string",
      "name": "string",
      "crossLanguageDefinitionId": "TypeSpec.string",
      "decorators": []
     },
     "enumType": {
      "$ref": "12"
     },
     "description": "The entity was created by a key.",
     "decorators": []
    }
   ],
   "description": "The kind of entity that created the resource.",
   "isFixed": false,
   "isFlags": false,
   "usage": "Output,Json",
   "decorators": []
  },
  {
   "$id": "22",
   "kind": "enum",
   "name": "Versions",
   "crossLanguageDefinitionId": "Azure.ResourceManager.Models.CommonTypes.ManagedIdentity.Versions",
   "valueType": {
    "$id": "23",
    "kind": "string",
    "name": "string",
    "crossLanguageDefinitionId": "TypeSpec.string",
    "decorators": []
   },
   "values": [
    {
     "$id": "24",
     "kind": "enumvalue",
     "name": "v2023_12_01_preview",
     "value": "2023-12-01-preview",
     "valueType": {
      "$id": "25",
      "kind": "string",
      "name": "string",
      "crossLanguageDefinitionId": "TypeSpec.string",
      "decorators": []
     },
     "enumType": {
      "$ref": "22"
     },
     "description": "Preview API version 2023-12-01-preview.",
     "decorators": []
    }
   ],
   "description": "Azure API versions.",
   "isFixed": true,
   "isFlags": false,
   "usage": "ApiVersionEnum",
   "decorators": []
  }
 ],
 "Models": [
  {
   "$id": "26",
   "kind": "model",
   "name": "ManagedIdentityTrackedResource",
   "crossLanguageDefinitionId": "Azure.ResourceManager.Models.CommonTypes.ManagedIdentity.ManagedIdentityTrackedResource",
   "usage": "Input,Output,Json",
   "description": "Concrete tracked resource types can be created by aliasing this type using a specific property type.",
   "decorators": [],
   "baseModel": {
    "$id": "27",
    "kind": "model",
    "name": "TrackedResource",
    "crossLanguageDefinitionId": "Azure.ResourceManager.CommonTypes.TrackedResource",
    "usage": "Input,Output,Json",
    "description": "The resource model definition for an Azure Resource Manager tracked top level resource which has 'tags' and a 'location'",
    "decorators": [],
    "baseModel": {
     "$id": "28",
     "kind": "model",
     "name": "Resource",
     "crossLanguageDefinitionId": "Azure.ResourceManager.CommonTypes.Resource",
     "usage": "Input,Output,Json",
     "description": "Common fields that are returned in the response for all Azure Resource Manager resources",
     "decorators": [],
     "properties": [
      {
       "$id": "29",
       "kind": "property",
       "name": "id",
       "serializedName": "id",
       "description": "Fully qualified resource ID for the resource. Ex - /subscriptions/{subscriptionId}/resourceGroups/{resourceGroupName}/providers/{resourceProviderNamespace}/{resourceType}/{resourceName}",
       "type": {
        "$id": "30",
        "kind": "string",
        "name": "string",
        "crossLanguageDefinitionId": "TypeSpec.string",
        "decorators": []
       },
       "optional": true,
       "readOnly": true,
       "discriminator": false,
       "flatten": false,
       "decorators": [],
       "crossLanguageDefinitionId": "Azure.ResourceManager.CommonTypes.Resource.id"
      },
      {
       "$id": "31",
       "kind": "property",
       "name": "name",
       "serializedName": "name",
       "description": "The name of the resource",
       "type": {
        "$id": "32",
        "kind": "string",
        "name": "string",
        "crossLanguageDefinitionId": "TypeSpec.string",
        "decorators": []
       },
       "optional": true,
       "readOnly": true,
       "discriminator": false,
       "flatten": false,
       "decorators": [],
       "crossLanguageDefinitionId": "Azure.ResourceManager.CommonTypes.Resource.name"
      },
      {
       "$id": "33",
       "kind": "property",
       "name": "type",
       "serializedName": "type",
       "description": "The type of the resource. E.g. \"Microsoft.Compute/virtualMachines\" or \"Microsoft.Storage/storageAccounts\"",
       "type": {
        "$id": "34",
        "kind": "string",
        "name": "string",
        "crossLanguageDefinitionId": "TypeSpec.string",
        "decorators": []
       },
       "optional": true,
       "readOnly": true,
       "discriminator": false,
       "flatten": false,
       "decorators": [],
       "crossLanguageDefinitionId": "Azure.ResourceManager.CommonTypes.Resource.type"
      },
      {
       "$id": "35",
       "kind": "property",
       "name": "systemData",
       "serializedName": "systemData",
       "description": "Azure Resource Manager metadata containing createdBy and modifiedBy information.",
       "type": {
        "$id": "36",
        "kind": "model",
        "name": "SystemData",
        "crossLanguageDefinitionId": "Azure.ResourceManager.CommonTypes.SystemData",
        "usage": "Output,Json",
        "description": "Metadata pertaining to creation and last modification of the resource.",
        "decorators": [],
        "properties": [
         {
          "$id": "37",
          "kind": "property",
          "name": "createdBy",
          "serializedName": "createdBy",
          "description": "The identity that created the resource.",
          "type": {
           "$id": "38",
           "kind": "string",
           "name": "string",
           "crossLanguageDefinitionId": "TypeSpec.string",
           "decorators": []
          },
          "optional": true,
          "readOnly": false,
          "discriminator": false,
          "flatten": false,
          "decorators": [],
          "crossLanguageDefinitionId": "Azure.ResourceManager.CommonTypes.SystemData.createdBy"
         },
         {
          "$id": "39",
          "kind": "property",
          "name": "createdByType",
          "serializedName": "createdByType",
          "description": "The type of identity that created the resource.",
          "type": {
           "$ref": "12"
          },
          "optional": true,
          "readOnly": false,
          "discriminator": false,
          "flatten": false,
          "decorators": [],
          "crossLanguageDefinitionId": "Azure.ResourceManager.CommonTypes.SystemData.createdByType"
         },
         {
          "$id": "40",
          "kind": "property",
          "name": "createdAt",
          "serializedName": "createdAt",
          "description": "The timestamp of resource creation (UTC).",
          "type": {
           "$id": "41",
           "kind": "utcDateTime",
           "name": "utcDateTime",
           "encode": "rfc3339",
           "wireType": {
            "$id": "42",
            "kind": "string",
            "name": "string",
            "crossLanguageDefinitionId": "TypeSpec.string",
            "decorators": []
           },
           "crossLanguageDefinitionId": "TypeSpec.utcDateTime",
           "decorators": []
          },
          "optional": true,
          "readOnly": false,
          "discriminator": false,
          "flatten": false,
          "decorators": [],
          "crossLanguageDefinitionId": "Azure.ResourceManager.CommonTypes.SystemData.createdAt"
         },
         {
          "$id": "43",
          "kind": "property",
          "name": "lastModifiedBy",
          "serializedName": "lastModifiedBy",
          "description": "The identity that last modified the resource.",
          "type": {
           "$id": "44",
           "kind": "string",
           "name": "string",
           "crossLanguageDefinitionId": "TypeSpec.string",
           "decorators": []
          },
          "optional": true,
          "readOnly": false,
          "discriminator": false,
          "flatten": false,
          "decorators": [],
          "crossLanguageDefinitionId": "Azure.ResourceManager.CommonTypes.SystemData.lastModifiedBy"
         },
         {
          "$id": "45",
          "kind": "property",
          "name": "lastModifiedByType",
          "serializedName": "lastModifiedByType",
          "description": "The type of identity that last modified the resource.",
          "type": {
           "$ref": "12"
          },
          "optional": true,
          "readOnly": false,
          "discriminator": false,
          "flatten": false,
          "decorators": [],
          "crossLanguageDefinitionId": "Azure.ResourceManager.CommonTypes.SystemData.lastModifiedByType"
         },
         {
          "$id": "46",
          "kind": "property",
          "name": "lastModifiedAt",
          "serializedName": "lastModifiedAt",
          "description": "The timestamp of resource last modification (UTC)",
          "type": {
           "$id": "47",
           "kind": "utcDateTime",
           "name": "utcDateTime",
           "encode": "rfc3339",
           "wireType": {
            "$id": "48",
            "kind": "string",
            "name": "string",
            "crossLanguageDefinitionId": "TypeSpec.string",
            "decorators": []
           },
           "crossLanguageDefinitionId": "TypeSpec.utcDateTime",
           "decorators": []
          },
          "optional": true,
          "readOnly": false,
          "discriminator": false,
          "flatten": false,
          "decorators": [],
          "crossLanguageDefinitionId": "Azure.ResourceManager.CommonTypes.SystemData.lastModifiedAt"
         }
        ]
       },
       "optional": true,
       "readOnly": true,
       "discriminator": false,
       "flatten": false,
       "decorators": [],
       "crossLanguageDefinitionId": "Azure.ResourceManager.CommonTypes.Resource.systemData"
      }
     ]
    },
    "properties": [
     {
      "$id": "49",
      "kind": "property",
      "name": "tags",
      "serializedName": "tags",
      "description": "Resource tags.",
      "type": {
       "$id": "50",
       "kind": "dict",
       "keyType": {
        "$id": "51",
        "kind": "string",
        "name": "string",
        "crossLanguageDefinitionId": "TypeSpec.string",
        "decorators": []
       },
       "valueType": {
        "$id": "52",
        "kind": "string",
        "name": "string",
        "crossLanguageDefinitionId": "TypeSpec.string",
        "decorators": []
       },
       "decorators": []
      },
      "optional": true,
      "readOnly": false,
      "discriminator": false,
      "flatten": false,
      "decorators": [],
      "crossLanguageDefinitionId": "Azure.ResourceManager.CommonTypes.TrackedResource.tags"
     },
     {
      "$id": "53",
      "kind": "property",
      "name": "location",
      "serializedName": "location",
      "description": "The geo-location where the resource lives",
      "type": {
       "$id": "54",
       "kind": "string",
       "name": "string",
       "crossLanguageDefinitionId": "TypeSpec.string",
       "decorators": []
      },
      "optional": false,
      "readOnly": false,
      "discriminator": false,
      "flatten": false,
      "decorators": [],
      "crossLanguageDefinitionId": "Azure.ResourceManager.CommonTypes.TrackedResource.location"
     }
    ]
   },
   "properties": [
    {
     "$id": "55",
     "kind": "property",
     "name": "properties",
     "serializedName": "properties",
     "description": "The resource-specific properties for this resource.",
     "type": {
      "$id": "56",
      "kind": "model",
      "name": "ManagedIdentityTrackedResourceProperties",
      "crossLanguageDefinitionId": "Azure.ResourceManager.Models.CommonTypes.ManagedIdentity.ManagedIdentityTrackedResourceProperties",
      "usage": "Input,Output,Json",
      "description": "Managed Identity Arm Resource Properties.",
      "decorators": [],
      "properties": [
       {
        "$id": "57",
        "kind": "property",
        "name": "provisioningState",
        "serializedName": "provisioningState",
        "description": "The status of the last operation.",
        "type": {
         "$id": "58",
         "kind": "string",
         "name": "string",
         "crossLanguageDefinitionId": "TypeSpec.string",
         "decorators": []
        },
        "optional": false,
        "readOnly": true,
        "discriminator": false,
        "flatten": false,
        "decorators": [],
        "crossLanguageDefinitionId": "Azure.ResourceManager.Models.CommonTypes.ManagedIdentity.ManagedIdentityTrackedResourceProperties.provisioningState"
       }
      ]
     },
     "optional": true,
     "readOnly": false,
     "discriminator": false,
     "flatten": false,
     "decorators": [],
     "crossLanguageDefinitionId": "Azure.ResourceManager.Models.CommonTypes.ManagedIdentity.ManagedIdentityTrackedResource.properties"
    },
    {
     "$id": "59",
     "kind": "property",
     "name": "identity",
     "serializedName": "identity",
     "description": "The managed service identities assigned to this resource.",
     "type": {
      "$id": "60",
      "kind": "model",
      "name": "ManagedServiceIdentity",
      "crossLanguageDefinitionId": "Azure.ResourceManager.CommonTypes.ManagedServiceIdentity",
      "usage": "Input,Output,Json",
      "description": "Managed service identity (system assigned and/or user assigned identities)",
      "decorators": [],
      "properties": [
       {
        "$id": "61",
        "kind": "property",
        "name": "principalId",
        "serializedName": "principalId",
        "description": "The service principal ID of the system assigned identity. This property will only be provided for a system assigned identity.",
        "type": {
         "$id": "62",
         "kind": "string",
         "name": "uuid",
         "crossLanguageDefinitionId": "Azure.Core.uuid",
         "baseType": {
          "$id": "63",
          "kind": "string",
          "name": "string",
          "crossLanguageDefinitionId": "TypeSpec.string",
          "decorators": []
         },
         "decorators": []
        },
        "optional": true,
        "readOnly": true,
        "discriminator": false,
        "flatten": false,
        "decorators": [],
        "crossLanguageDefinitionId": "Azure.ResourceManager.CommonTypes.ManagedServiceIdentity.principalId"
       },
       {
        "$id": "64",
        "kind": "property",
        "name": "tenantId",
        "serializedName": "tenantId",
        "description": "The tenant ID of the system assigned identity. This property will only be provided for a system assigned identity.",
        "type": {
         "$id": "65",
         "kind": "string",
         "name": "uuid",
         "crossLanguageDefinitionId": "Azure.Core.uuid",
         "baseType": {
          "$id": "66",
          "kind": "string",
          "name": "string",
          "crossLanguageDefinitionId": "TypeSpec.string",
          "decorators": []
         },
         "decorators": []
        },
        "optional": true,
        "readOnly": true,
        "discriminator": false,
        "flatten": false,
        "decorators": [],
        "crossLanguageDefinitionId": "Azure.ResourceManager.CommonTypes.ManagedServiceIdentity.tenantId"
       },
       {
        "$id": "67",
        "kind": "property",
        "name": "type",
        "serializedName": "type",
        "description": "The type of managed identity assigned to this resource.",
        "type": {
         "$ref": "2"
        },
        "optional": false,
        "readOnly": false,
        "discriminator": false,
        "flatten": false,
        "decorators": [],
        "crossLanguageDefinitionId": "Azure.ResourceManager.CommonTypes.ManagedServiceIdentity.type"
       },
       {
        "$id": "68",
        "kind": "property",
        "name": "userAssignedIdentities",
        "serializedName": "userAssignedIdentities",
        "description": "The identities assigned to this resource by the user.",
        "type": {
         "$id": "69",
         "kind": "dict",
         "keyType": {
          "$id": "70",
          "kind": "string",
          "name": "string",
          "crossLanguageDefinitionId": "TypeSpec.string",
          "decorators": []
         },
         "valueType": {
          "$id": "71",
          "kind": "model",
          "name": "UserAssignedIdentity",
          "crossLanguageDefinitionId": "Azure.ResourceManager.CommonTypes.UserAssignedIdentity",
          "usage": "Input,Output,Json",
          "description": "User assigned identity properties",
          "decorators": [],
          "properties": [
           {
            "$id": "72",
            "kind": "property",
            "name": "principalId",
            "serializedName": "principalId",
            "description": "The principal ID of the assigned identity.",
            "type": {
             "$id": "73",
             "kind": "string",
             "name": "uuid",
             "crossLanguageDefinitionId": "Azure.Core.uuid",
             "baseType": {
              "$id": "74",
              "kind": "string",
              "name": "string",
              "crossLanguageDefinitionId": "TypeSpec.string",
              "decorators": []
             },
             "decorators": []
            },
            "optional": true,
            "readOnly": true,
            "discriminator": false,
            "flatten": false,
            "decorators": [],
            "crossLanguageDefinitionId": "Azure.ResourceManager.CommonTypes.UserAssignedIdentity.principalId"
           },
           {
            "$id": "75",
            "kind": "property",
            "name": "clientId",
            "serializedName": "clientId",
            "description": "The client ID of the assigned identity.",
            "type": {
             "$id": "76",
             "kind": "string",
             "name": "uuid",
             "crossLanguageDefinitionId": "Azure.Core.uuid",
             "baseType": {
              "$id": "77",
              "kind": "string",
              "name": "string",
              "crossLanguageDefinitionId": "TypeSpec.string",
              "decorators": []
             },
             "decorators": []
            },
            "optional": true,
            "readOnly": true,
            "discriminator": false,
            "flatten": false,
            "decorators": [],
            "crossLanguageDefinitionId": "Azure.ResourceManager.CommonTypes.UserAssignedIdentity.clientId"
           }
          ]
         },
         "decorators": []
        },
        "optional": true,
        "readOnly": false,
        "discriminator": false,
        "flatten": false,
        "decorators": [],
        "crossLanguageDefinitionId": "Azure.ResourceManager.CommonTypes.ManagedServiceIdentity.userAssignedIdentities"
       }
      ]
     },
     "optional": true,
     "readOnly": false,
     "discriminator": false,
     "flatten": false,
     "decorators": [],
     "crossLanguageDefinitionId": "Azure.ResourceManager.Models.CommonTypes.ManagedIdentity.ManagedIdentityTrackedResource.identity"
    }
   ]
  },
  {
   "$ref": "56"
  },
  {
   "$ref": "60"
  },
  {
   "$ref": "71"
  },
  {
   "$ref": "27"
  },
  {
   "$ref": "28"
  },
  {
   "$ref": "36"
  },
  {
   "$id": "78",
   "kind": "model",
   "name": "ErrorResponse",
   "crossLanguageDefinitionId": "Azure.ResourceManager.CommonTypes.ErrorResponse",
   "usage": "Output,Error,Json",
   "description": "Common error response for all Azure Resource Manager APIs to return error details for failed operations.",
   "decorators": [],
   "properties": [
    {
     "$id": "79",
     "kind": "property",
     "name": "error",
     "serializedName": "error",
     "description": "The error object.",
     "type": {
      "$id": "80",
      "kind": "model",
      "name": "ErrorDetail",
      "crossLanguageDefinitionId": "Azure.ResourceManager.CommonTypes.ErrorDetail",
      "usage": "Output,Json",
      "description": "The error detail.",
      "decorators": [],
      "properties": [
       {
        "$id": "81",
        "kind": "property",
        "name": "code",
        "serializedName": "code",
        "description": "The error code.",
        "type": {
         "$id": "82",
         "kind": "string",
         "name": "string",
         "crossLanguageDefinitionId": "TypeSpec.string",
         "decorators": []
        },
        "optional": true,
        "readOnly": true,
        "discriminator": false,
        "flatten": false,
        "decorators": [],
        "crossLanguageDefinitionId": "Azure.ResourceManager.CommonTypes.ErrorDetail.code"
       },
       {
        "$id": "83",
        "kind": "property",
        "name": "message",
        "serializedName": "message",
        "description": "The error message.",
        "type": {
         "$id": "84",
         "kind": "string",
         "name": "string",
         "crossLanguageDefinitionId": "TypeSpec.string",
         "decorators": []
        },
        "optional": true,
        "readOnly": true,
        "discriminator": false,
        "flatten": false,
        "decorators": [],
        "crossLanguageDefinitionId": "Azure.ResourceManager.CommonTypes.ErrorDetail.message"
       },
       {
        "$id": "85",
        "kind": "property",
        "name": "target",
        "serializedName": "target",
        "description": "The error target.",
        "type": {
         "$id": "86",
         "kind": "string",
         "name": "string",
         "crossLanguageDefinitionId": "TypeSpec.string",
         "decorators": []
        },
        "optional": true,
        "readOnly": true,
        "discriminator": false,
        "flatten": false,
        "decorators": [],
        "crossLanguageDefinitionId": "Azure.ResourceManager.CommonTypes.ErrorDetail.target"
       },
       {
        "$id": "87",
        "kind": "property",
        "name": "details",
        "serializedName": "details",
        "description": "The error details.",
        "type": {
         "$id": "88",
         "kind": "array",
         "name": "ArrayErrorDetail",
         "valueType": {
          "$ref": "80"
         },
         "crossLanguageDefinitionId": "TypeSpec.Array",
         "decorators": []
        },
        "optional": true,
        "readOnly": true,
        "discriminator": false,
        "flatten": false,
        "decorators": [],
        "crossLanguageDefinitionId": "Azure.ResourceManager.CommonTypes.ErrorDetail.details"
       },
       {
        "$id": "89",
        "kind": "property",
        "name": "additionalInfo",
        "serializedName": "additionalInfo",
        "description": "The error additional info.",
        "type": {
         "$id": "90",
         "kind": "array",
         "name": "ArrayErrorAdditionalInfo",
         "valueType": {
          "$id": "91",
          "kind": "model",
          "name": "ErrorAdditionalInfo",
          "crossLanguageDefinitionId": "Azure.ResourceManager.CommonTypes.ErrorAdditionalInfo",
          "usage": "Output,Json",
          "description": "The resource management error additional info.",
          "decorators": [],
          "properties": [
           {
            "$id": "92",
            "kind": "property",
            "name": "type",
            "serializedName": "type",
            "description": "The additional info type.",
            "type": {
             "$id": "93",
             "kind": "string",
             "name": "string",
             "crossLanguageDefinitionId": "TypeSpec.string",
             "decorators": []
            },
            "optional": true,
            "readOnly": true,
            "discriminator": false,
            "flatten": false,
            "decorators": [],
            "crossLanguageDefinitionId": "Azure.ResourceManager.CommonTypes.ErrorAdditionalInfo.type"
           },
           {
            "$id": "94",
            "kind": "property",
            "name": "info",
            "serializedName": "info",
            "description": "The additional info.",
            "type": {
             "$id": "95",
             "kind": "model",
             "name": "ErrorAdditionalInfoInfo",
             "crossLanguageDefinitionId": "Azure.ResourceManager.CommonTypes.ErrorAdditionalInfo.info.anonymous",
             "usage": "Output,Json",
             "decorators": [],
             "properties": []
            },
            "optional": true,
            "readOnly": true,
            "discriminator": false,
            "flatten": false,
            "decorators": [],
            "crossLanguageDefinitionId": "Azure.ResourceManager.CommonTypes.ErrorAdditionalInfo.info"
           }
          ]
         },
         "crossLanguageDefinitionId": "TypeSpec.Array",
         "decorators": []
        },
        "optional": true,
        "readOnly": true,
        "discriminator": false,
        "flatten": false,
        "decorators": [],
        "crossLanguageDefinitionId": "Azure.ResourceManager.CommonTypes.ErrorDetail.additionalInfo"
       }
      ]
     },
     "optional": true,
     "readOnly": false,
     "discriminator": false,
     "flatten": false,
     "decorators": [],
     "crossLanguageDefinitionId": "Azure.ResourceManager.CommonTypes.ErrorResponse.error"
    }
   ]
  },
  {
   "$ref": "80"
  },
  {
   "$ref": "91"
  },
  {
   "$ref": "95"
  }
 ],
 "Clients": [
  {
   "$id": "96",
   "Name": "ManagedIdentityClient",
   "Description": "Arm Managed Identity Provider management API.",
   "Operations": [],
   "Protocol": {
    "$id": "97"
   },
   "Parameters": [
    {
     "$id": "98",
     "Name": "endpoint",
     "NameInRequest": "endpoint",
     "Description": "Service host",
     "Type": {
      "$id": "99",
      "kind": "url",
      "name": "url",
      "crossLanguageDefinitionId": "TypeSpec.url"
     },
     "Location": "Uri",
     "IsApiVersion": false,
     "IsResourceParameter": false,
     "IsContentType": false,
     "IsRequired": true,
     "IsEndpoint": true,
     "SkipUrlEncoding": false,
     "Explode": false,
     "Kind": "Client",
     "DefaultValue": {
      "$id": "100",
      "Type": {
       "$id": "101",
       "kind": "string",
       "name": "string",
       "crossLanguageDefinitionId": "TypeSpec.string"
      },
      "Value": "https://management.azure.com"
     }
    }
   ],
   "Decorators": []
  },
  {
   "$id": "102",
   "Name": "ManagedIdentityTrackedResources",
   "Operations": [
    {
     "$id": "103",
     "Name": "get",
     "ResourceName": "ManagedIdentityTrackedResource",
     "Description": "Get a ManagedIdentityTrackedResource",
     "Accessibility": "public",
     "Parameters": [
      {
       "$id": "104",
<<<<<<< HEAD
=======
       "Name": "endpoint",
       "NameInRequest": "endpoint",
       "Description": "Service host",
       "Type": {
        "$id": "105",
        "kind": "url",
        "name": "url",
        "crossLanguageDefinitionId": "TypeSpec.url"
       },
       "Location": "Uri",
       "IsApiVersion": false,
       "IsResourceParameter": false,
       "IsContentType": false,
       "IsRequired": true,
       "IsEndpoint": true,
       "SkipUrlEncoding": false,
       "Explode": false,
       "Kind": "Client",
       "DefaultValue": {
        "$id": "106",
        "Type": {
         "$id": "107",
         "kind": "string",
         "name": "string",
         "crossLanguageDefinitionId": "TypeSpec.string"
        },
        "Value": "https://management.azure.com"
       }
      },
      {
       "$id": "108",
>>>>>>> fb93e005
       "Name": "apiVersion",
       "NameInRequest": "api-version",
       "Description": "The API version to use for this operation.",
       "Type": {
        "$id": "105",
        "kind": "string",
        "name": "string",
        "crossLanguageDefinitionId": "TypeSpec.string",
        "decorators": []
       },
       "Location": "Query",
       "IsApiVersion": true,
       "IsContentType": false,
       "IsEndpoint": false,
       "Explode": false,
       "IsRequired": true,
       "Kind": "Client",
       "DefaultValue": {
        "$id": "106",
        "Type": {
         "$id": "107",
         "kind": "string",
         "name": "string",
         "crossLanguageDefinitionId": "TypeSpec.string"
        },
        "Value": "2023-12-01-preview"
       },
       "Decorators": [],
       "SkipUrlEncoding": false
      },
      {
       "$id": "108",
       "Name": "subscriptionId",
       "NameInRequest": "subscriptionId",
       "Description": "The ID of the target subscription. The value must be an UUID.",
       "Type": {
        "$id": "109",
        "kind": "string",
        "name": "string",
        "crossLanguageDefinitionId": "TypeSpec.string",
        "decorators": []
       },
       "Location": "Path",
       "IsApiVersion": false,
       "IsContentType": false,
       "IsEndpoint": false,
       "Explode": false,
       "IsRequired": true,
       "Kind": "Client",
       "Decorators": [],
       "SkipUrlEncoding": false
      },
      {
       "$id": "110",
       "Name": "resourceGroupName",
       "NameInRequest": "resourceGroupName",
       "Description": "The name of the resource group. The name is case insensitive.",
       "Type": {
        "$id": "111",
        "kind": "string",
        "name": "string",
        "crossLanguageDefinitionId": "TypeSpec.string",
        "decorators": []
       },
       "Location": "Path",
       "IsApiVersion": false,
       "IsContentType": false,
       "IsEndpoint": false,
       "Explode": false,
       "IsRequired": true,
       "Kind": "Method",
       "Decorators": [],
       "SkipUrlEncoding": false
      },
      {
       "$id": "112",
       "Name": "managedIdentityTrackedResourceName",
       "NameInRequest": "managedIdentityTrackedResourceName",
       "Description": "arm resource name for path",
       "Type": {
        "$id": "113",
        "kind": "string",
        "name": "string",
        "crossLanguageDefinitionId": "TypeSpec.string",
        "decorators": []
       },
       "Location": "Path",
       "IsApiVersion": false,
       "IsContentType": false,
       "IsEndpoint": false,
       "Explode": false,
       "IsRequired": true,
       "Kind": "Method",
       "Decorators": [],
       "SkipUrlEncoding": false
      },
      {
       "$id": "114",
       "Name": "accept",
       "NameInRequest": "Accept",
       "Type": {
        "$id": "115",
        "kind": "constant",
        "valueType": {
         "$id": "116",
         "kind": "string",
         "name": "string",
         "crossLanguageDefinitionId": "TypeSpec.string",
         "decorators": []
        },
        "value": "application/json",
        "decorators": []
       },
       "Location": "Header",
       "IsApiVersion": false,
       "IsContentType": false,
       "IsEndpoint": false,
       "Explode": false,
       "IsRequired": true,
       "Kind": "Constant",
       "Decorators": [],
       "SkipUrlEncoding": false
      }
     ],
     "Responses": [
      {
       "$id": "117",
       "StatusCodes": [
        200
       ],
       "BodyType": {
        "$ref": "26"
       },
       "BodyMediaType": "Json",
       "Headers": [],
       "IsErrorResponse": false,
       "ContentTypes": [
        "application/json"
       ]
      }
     ],
     "HttpMethod": "GET",
     "RequestBodyMediaType": "None",
     "Uri": "{endpoint}",
     "Path": "/subscriptions/{subscriptionId}/resourceGroups/{resourceGroupName}/providers/Azure.ResourceManager.Models.CommonTypes.ManagedIdentity/managedIdentityTrackedResources/{managedIdentityTrackedResourceName}",
     "BufferResponse": true,
     "GenerateProtocolMethod": true,
     "GenerateConvenienceMethod": true,
     "CrossLanguageDefinitionId": "Azure.ResourceManager.Models.CommonTypes.ManagedIdentity.ManagedIdentityTrackedResources.get",
     "Decorators": []
    },
    {
     "$id": "118",
     "Name": "createWithSystemAssigned",
     "ResourceName": "ManagedIdentityTrackedResource",
     "Description": "Create a ManagedIdentityTrackedResource",
     "Accessibility": "public",
     "Parameters": [
      {
       "$id": "119",
       "Name": "apiVersion",
       "NameInRequest": "api-version",
       "Description": "The API version to use for this operation.",
       "Type": {
        "$id": "120",
        "kind": "string",
        "name": "string",
        "crossLanguageDefinitionId": "TypeSpec.string",
        "decorators": []
       },
       "Location": "Query",
       "IsApiVersion": true,
       "IsContentType": false,
       "IsEndpoint": false,
       "Explode": false,
       "IsRequired": true,
       "Kind": "Client",
       "DefaultValue": {
        "$id": "121",
        "Type": {
         "$id": "122",
         "kind": "string",
         "name": "string",
         "crossLanguageDefinitionId": "TypeSpec.string"
        },
        "Value": "2023-12-01-preview"
       },
       "Decorators": [],
       "SkipUrlEncoding": false
      },
      {
       "$id": "123",
       "Name": "subscriptionId",
       "NameInRequest": "subscriptionId",
       "Description": "The ID of the target subscription. The value must be an UUID.",
       "Type": {
        "$id": "124",
        "kind": "string",
        "name": "string",
        "crossLanguageDefinitionId": "TypeSpec.string",
        "decorators": []
       },
       "Location": "Path",
       "IsApiVersion": false,
       "IsContentType": false,
       "IsEndpoint": false,
       "Explode": false,
       "IsRequired": true,
       "Kind": "Client",
       "Decorators": [],
       "SkipUrlEncoding": false
      },
      {
       "$id": "125",
       "Name": "resourceGroupName",
       "NameInRequest": "resourceGroupName",
       "Description": "The name of the resource group. The name is case insensitive.",
       "Type": {
        "$id": "126",
        "kind": "string",
        "name": "string",
        "crossLanguageDefinitionId": "TypeSpec.string",
        "decorators": []
       },
       "Location": "Path",
       "IsApiVersion": false,
       "IsContentType": false,
       "IsEndpoint": false,
       "Explode": false,
       "IsRequired": true,
       "Kind": "Method",
       "Decorators": [],
       "SkipUrlEncoding": false
      },
      {
       "$id": "127",
       "Name": "managedIdentityTrackedResourceName",
       "NameInRequest": "managedIdentityTrackedResourceName",
       "Description": "arm resource name for path",
       "Type": {
        "$id": "128",
        "kind": "string",
        "name": "string",
        "crossLanguageDefinitionId": "TypeSpec.string",
        "decorators": []
       },
       "Location": "Path",
       "IsApiVersion": false,
       "IsContentType": false,
       "IsEndpoint": false,
       "Explode": false,
       "IsRequired": true,
       "Kind": "Method",
       "Decorators": [],
       "SkipUrlEncoding": false
      },
      {
       "$id": "129",
       "Name": "contentType",
       "NameInRequest": "Content-Type",
       "Description": "Body parameter's content type. Known values are application/json",
       "Type": {
        "$id": "130",
        "kind": "constant",
        "valueType": {
         "$id": "131",
         "kind": "string",
         "name": "string",
         "crossLanguageDefinitionId": "TypeSpec.string",
         "decorators": []
        },
        "value": "application/json",
        "decorators": []
       },
       "Location": "Header",
       "IsApiVersion": false,
       "IsContentType": true,
       "IsEndpoint": false,
       "Explode": false,
       "IsRequired": true,
       "Kind": "Constant",
       "Decorators": [],
       "SkipUrlEncoding": false
      },
      {
       "$id": "132",
       "Name": "accept",
       "NameInRequest": "Accept",
       "Type": {
        "$id": "133",
        "kind": "constant",
        "valueType": {
         "$id": "134",
         "kind": "string",
         "name": "string",
         "crossLanguageDefinitionId": "TypeSpec.string",
         "decorators": []
        },
        "value": "application/json",
        "decorators": []
       },
       "Location": "Header",
       "IsApiVersion": false,
       "IsContentType": false,
       "IsEndpoint": false,
       "Explode": false,
       "IsRequired": true,
       "Kind": "Constant",
       "Decorators": [],
       "SkipUrlEncoding": false
      },
      {
       "$id": "135",
       "Name": "resource",
       "NameInRequest": "resource",
       "Description": "Resource create parameters.",
       "Type": {
        "$ref": "26"
       },
       "Location": "Body",
       "IsApiVersion": false,
       "IsContentType": false,
       "IsEndpoint": false,
       "Explode": false,
       "IsRequired": true,
       "Kind": "Method",
       "Decorators": [],
       "SkipUrlEncoding": false
      }
     ],
     "Responses": [
      {
       "$id": "136",
       "StatusCodes": [
        200
       ],
       "BodyType": {
        "$ref": "26"
       },
       "BodyMediaType": "Json",
       "Headers": [],
       "IsErrorResponse": false,
       "ContentTypes": [
        "application/json"
       ]
      },
      {
       "$id": "137",
       "StatusCodes": [
        201
       ],
       "BodyType": {
        "$ref": "26"
       },
       "BodyMediaType": "Json",
       "Headers": [],
       "IsErrorResponse": false,
       "ContentTypes": [
        "application/json"
       ]
      }
     ],
     "HttpMethod": "PUT",
     "RequestBodyMediaType": "Json",
     "Uri": "{endpoint}",
     "Path": "/subscriptions/{subscriptionId}/resourceGroups/{resourceGroupName}/providers/Azure.ResourceManager.Models.CommonTypes.ManagedIdentity/managedIdentityTrackedResources/{managedIdentityTrackedResourceName}",
     "RequestMediaTypes": [
      "application/json"
     ],
     "BufferResponse": true,
     "GenerateProtocolMethod": true,
     "GenerateConvenienceMethod": true,
     "CrossLanguageDefinitionId": "Azure.ResourceManager.Models.CommonTypes.ManagedIdentity.ManagedIdentityTrackedResources.createWithSystemAssigned",
     "Decorators": []
    },
    {
     "$id": "138",
     "Name": "updateWithUserAssignedAndSystemAssigned",
     "ResourceName": "ManagedIdentityTrackedResource",
     "Description": "Update a ManagedIdentityTrackedResource",
     "Accessibility": "public",
     "Parameters": [
      {
       "$id": "139",
       "Name": "apiVersion",
       "NameInRequest": "api-version",
       "Description": "The API version to use for this operation.",
       "Type": {
        "$id": "140",
        "kind": "string",
        "name": "string",
        "crossLanguageDefinitionId": "TypeSpec.string",
        "decorators": []
       },
       "Location": "Query",
       "IsApiVersion": true,
       "IsContentType": false,
       "IsEndpoint": false,
       "Explode": false,
       "IsRequired": true,
       "Kind": "Client",
       "DefaultValue": {
        "$id": "141",
        "Type": {
         "$id": "142",
         "kind": "string",
         "name": "string",
         "crossLanguageDefinitionId": "TypeSpec.string"
        },
        "Value": "2023-12-01-preview"
       },
       "Decorators": [],
       "SkipUrlEncoding": false
      },
      {
       "$id": "143",
       "Name": "subscriptionId",
       "NameInRequest": "subscriptionId",
       "Description": "The ID of the target subscription. The value must be an UUID.",
       "Type": {
        "$id": "144",
        "kind": "string",
        "name": "string",
        "crossLanguageDefinitionId": "TypeSpec.string",
        "decorators": []
       },
       "Location": "Path",
       "IsApiVersion": false,
       "IsContentType": false,
       "IsEndpoint": false,
       "Explode": false,
       "IsRequired": true,
       "Kind": "Client",
       "Decorators": [],
       "SkipUrlEncoding": false
      },
      {
       "$id": "145",
       "Name": "resourceGroupName",
       "NameInRequest": "resourceGroupName",
       "Description": "The name of the resource group. The name is case insensitive.",
       "Type": {
        "$id": "146",
        "kind": "string",
        "name": "string",
        "crossLanguageDefinitionId": "TypeSpec.string",
        "decorators": []
       },
       "Location": "Path",
       "IsApiVersion": false,
       "IsContentType": false,
       "IsEndpoint": false,
       "Explode": false,
       "IsRequired": true,
       "Kind": "Method",
       "Decorators": [],
       "SkipUrlEncoding": false
      },
      {
       "$id": "147",
       "Name": "managedIdentityTrackedResourceName",
       "NameInRequest": "managedIdentityTrackedResourceName",
       "Description": "arm resource name for path",
       "Type": {
        "$id": "148",
        "kind": "string",
        "name": "string",
        "crossLanguageDefinitionId": "TypeSpec.string",
        "decorators": []
       },
       "Location": "Path",
       "IsApiVersion": false,
       "IsContentType": false,
       "IsEndpoint": false,
       "Explode": false,
       "IsRequired": true,
       "Kind": "Method",
       "Decorators": [],
       "SkipUrlEncoding": false
      },
      {
       "$id": "149",
       "Name": "contentType",
       "NameInRequest": "Content-Type",
       "Description": "Body parameter's content type. Known values are application/json",
       "Type": {
        "$id": "150",
        "kind": "constant",
        "valueType": {
         "$id": "151",
         "kind": "string",
         "name": "string",
         "crossLanguageDefinitionId": "TypeSpec.string",
         "decorators": []
        },
        "value": "application/json",
        "decorators": []
       },
       "Location": "Header",
       "IsApiVersion": false,
       "IsContentType": true,
       "IsEndpoint": false,
       "Explode": false,
       "IsRequired": true,
       "Kind": "Constant",
       "Decorators": [],
       "SkipUrlEncoding": false
      },
      {
       "$id": "152",
       "Name": "accept",
       "NameInRequest": "Accept",
       "Type": {
        "$id": "153",
        "kind": "constant",
        "valueType": {
         "$id": "154",
         "kind": "string",
         "name": "string",
         "crossLanguageDefinitionId": "TypeSpec.string",
         "decorators": []
        },
        "value": "application/json",
        "decorators": []
       },
       "Location": "Header",
       "IsApiVersion": false,
       "IsContentType": false,
       "IsEndpoint": false,
       "Explode": false,
       "IsRequired": true,
       "Kind": "Constant",
       "Decorators": [],
       "SkipUrlEncoding": false
      },
      {
       "$id": "155",
       "Name": "properties",
       "NameInRequest": "properties",
       "Description": "The resource properties to be updated.",
       "Type": {
        "$ref": "26"
       },
       "Location": "Body",
       "IsApiVersion": false,
       "IsContentType": false,
       "IsEndpoint": false,
       "Explode": false,
       "IsRequired": true,
       "Kind": "Method",
       "Decorators": [],
       "SkipUrlEncoding": false
      }
     ],
     "Responses": [
      {
       "$id": "156",
       "StatusCodes": [
        200
       ],
       "BodyType": {
        "$ref": "26"
       },
       "BodyMediaType": "Json",
       "Headers": [],
       "IsErrorResponse": false,
       "ContentTypes": [
        "application/json"
       ]
      }
     ],
     "HttpMethod": "PATCH",
     "RequestBodyMediaType": "Json",
     "Uri": "{endpoint}",
     "Path": "/subscriptions/{subscriptionId}/resourceGroups/{resourceGroupName}/providers/Azure.ResourceManager.Models.CommonTypes.ManagedIdentity/managedIdentityTrackedResources/{managedIdentityTrackedResourceName}",
     "RequestMediaTypes": [
      "application/json"
     ],
     "BufferResponse": true,
     "GenerateProtocolMethod": true,
     "GenerateConvenienceMethod": false,
     "CrossLanguageDefinitionId": "Azure.ResourceManager.Models.CommonTypes.ManagedIdentity.ManagedIdentityTrackedResources.updateWithUserAssignedAndSystemAssigned",
     "Decorators": []
    }
   ],
   "Protocol": {
    "$id": "157"
   },
   "Parent": "ManagedIdentityClient",
   "Parameters": [
    {
     "$id": "158",
     "Name": "endpoint",
     "NameInRequest": "endpoint",
     "Type": {
      "$id": "159",
      "kind": "url",
      "name": "url",
      "crossLanguageDefinitionId": "TypeSpec.url"
     },
     "Location": "Uri",
     "IsApiVersion": false,
     "IsResourceParameter": false,
     "IsContentType": false,
     "IsRequired": true,
     "IsEndpoint": true,
     "SkipUrlEncoding": false,
     "Explode": false,
     "Kind": "Client",
     "DefaultValue": {
      "$id": "160",
      "Type": {
       "$id": "161",
       "kind": "string",
       "name": "string",
       "crossLanguageDefinitionId": "TypeSpec.string"
      },
      "Value": "https://management.azure.com"
     }
    }
   ],
   "Decorators": []
  }
 ],
 "Auth": {
  "$id": "162",
  "OAuth2": {
   "$id": "163",
   "Scopes": [
    "user_impersonation"
   ]
  }
 }
}<|MERGE_RESOLUTION|>--- conflicted
+++ resolved
@@ -1030,40 +1030,6 @@
      "Parameters": [
       {
        "$id": "104",
-<<<<<<< HEAD
-=======
-       "Name": "endpoint",
-       "NameInRequest": "endpoint",
-       "Description": "Service host",
-       "Type": {
-        "$id": "105",
-        "kind": "url",
-        "name": "url",
-        "crossLanguageDefinitionId": "TypeSpec.url"
-       },
-       "Location": "Uri",
-       "IsApiVersion": false,
-       "IsResourceParameter": false,
-       "IsContentType": false,
-       "IsRequired": true,
-       "IsEndpoint": true,
-       "SkipUrlEncoding": false,
-       "Explode": false,
-       "Kind": "Client",
-       "DefaultValue": {
-        "$id": "106",
-        "Type": {
-         "$id": "107",
-         "kind": "string",
-         "name": "string",
-         "crossLanguageDefinitionId": "TypeSpec.string"
-        },
-        "Value": "https://management.azure.com"
-       }
-      },
-      {
-       "$id": "108",
->>>>>>> fb93e005
        "Name": "apiVersion",
        "NameInRequest": "api-version",
        "Description": "The API version to use for this operation.",
@@ -1658,6 +1624,7 @@
      "$id": "158",
      "Name": "endpoint",
      "NameInRequest": "endpoint",
+     "Description": "Service host",
      "Type": {
       "$id": "159",
       "kind": "url",
