{
 "$id": "1",
 "Name": "Azure.ResourceManager.Models.CommonTypes.ManagedIdentity",
 "ApiVersions": [
  "2023-12-01-preview"
 ],
 "Enums": [
  {
   "$id": "2",
   "Kind": "enum",
   "Name": "ManagedServiceIdentityType",
   "CrossLanguageDefinitionId": "Azure.ResourceManager.CommonTypes.ManagedServiceIdentityType",
   "ValueType": {
    "$id": "3",
    "Kind": "string",
    "Name": "string",
    "CrossLanguageDefinitionId": "TypeSpec.string"
   },
   "Values": [
    {
     "$id": "4",
     "Name": "None",
     "Value": "None",
     "Description": "No managed identity."
    },
    {
     "$id": "5",
     "Name": "SystemAssigned",
     "Value": "SystemAssigned",
     "Description": "System assigned managed identity."
    },
    {
     "$id": "6",
     "Name": "UserAssigned",
     "Value": "UserAssigned",
     "Description": "User assigned managed identity."
    },
    {
     "$id": "7",
     "Name": "SystemAndUserAssignedV3",
     "Value": "SystemAssigned,UserAssigned",
     "Description": "System and user assigned managed identity."
    }
   ],
   "Description": "Type of managed service identity (where both SystemAssigned and UserAssigned types are allowed).",
   "IsExtensible": true,
   "Usage": "Input,Output,Json"
  },
  {
   "$id": "8",
   "Kind": "enum",
   "Name": "createdByType",
   "CrossLanguageDefinitionId": "Azure.ResourceManager.CommonTypes.createdByType",
   "ValueType": {
    "$id": "9",
    "Kind": "string",
    "Name": "string",
    "CrossLanguageDefinitionId": "TypeSpec.string"
   },
   "Values": [
    {
     "$id": "10",
     "Name": "User",
     "Value": "User",
     "Description": "The entity was created by a user."
    },
    {
     "$id": "11",
     "Name": "Application",
     "Value": "Application",
     "Description": "The entity was created by an application."
    },
    {
     "$id": "12",
     "Name": "ManagedIdentity",
     "Value": "ManagedIdentity",
     "Description": "The entity was created by a managed identity."
    },
    {
     "$id": "13",
     "Name": "Key",
     "Value": "Key",
     "Description": "The entity was created by a key."
    }
   ],
   "Description": "The kind of entity that created the resource.",
   "IsExtensible": true,
   "Usage": "Output,Json"
  },
  {
   "$id": "14",
   "Kind": "enum",
   "Name": "Versions",
   "CrossLanguageDefinitionId": "Azure.ResourceManager.Models.CommonTypes.ManagedIdentity.Versions",
   "ValueType": {
    "$id": "15",
    "Kind": "string",
    "Name": "string",
    "CrossLanguageDefinitionId": "TypeSpec.string"
   },
   "Values": [
    {
     "$id": "16",
     "Name": "v2023_12_01_preview",
     "Value": "2023-12-01-preview",
     "Description": "Preview API version 2023-12-01-preview."
    }
   ],
   "Description": "Azure API versions.",
   "IsExtensible": false,
   "Usage": "ApiVersionEnum"
  }
 ],
 "Models": [
  {
   "$id": "17",
   "Kind": "model",
   "Name": "ManagedIdentityTrackedResource",
   "CrossLanguageDefinitionId": "Azure.ResourceManager.Models.CommonTypes.ManagedIdentity.ManagedIdentityTrackedResource",
   "Usage": "Input,Output,Json",
   "Description": "Concrete tracked resource types can be created by aliasing this type using a specific property type.",
   "BaseModel": {
    "$id": "18",
    "Kind": "model",
    "Name": "TrackedResource",
    "CrossLanguageDefinitionId": "Azure.ResourceManager.CommonTypes.TrackedResource",
    "Usage": "Input,Output,Json",
    "Description": "The resource model definition for an Azure Resource Manager tracked top level resource which has 'tags' and a 'location'",
    "BaseModel": {
     "$id": "19",
     "Kind": "model",
     "Name": "Resource",
     "CrossLanguageDefinitionId": "Azure.ResourceManager.CommonTypes.Resource",
     "Usage": "Input,Output,Json",
     "Description": "Common fields that are returned in the response for all Azure Resource Manager resources",
     "Properties": [
      {
       "$id": "20",
       "Name": "id",
       "SerializedName": "id",
       "Description": "Fully qualified resource ID for the resource. Ex - /subscriptions/{subscriptionId}/resourceGroups/{resourceGroupName}/providers/{resourceProviderNamespace}/{resourceType}/{resourceName}",
       "Type": {
        "$id": "21",
        "Kind": "string",
        "Name": "string",
        "CrossLanguageDefinitionId": "TypeSpec.string"
       },
       "IsRequired": false,
       "IsReadOnly": true
      },
      {
       "$id": "22",
       "Name": "name",
       "SerializedName": "name",
       "Description": "The name of the resource",
       "Type": {
        "$id": "23",
        "Kind": "string",
        "Name": "string",
        "CrossLanguageDefinitionId": "TypeSpec.string"
       },
       "IsRequired": false,
       "IsReadOnly": true
      },
      {
       "$id": "24",
       "Name": "type",
       "SerializedName": "type",
       "Description": "The type of the resource. E.g. \"Microsoft.Compute/virtualMachines\" or \"Microsoft.Storage/storageAccounts\"",
       "Type": {
        "$id": "25",
        "Kind": "string",
        "Name": "string",
        "CrossLanguageDefinitionId": "TypeSpec.string"
       },
       "IsRequired": false,
       "IsReadOnly": true
      },
      {
       "$id": "26",
       "Name": "systemData",
       "SerializedName": "systemData",
       "Description": "Azure Resource Manager metadata containing createdBy and modifiedBy information.",
       "Type": {
        "$id": "27",
        "Kind": "model",
        "Name": "SystemData",
        "CrossLanguageDefinitionId": "Azure.ResourceManager.CommonTypes.SystemData",
        "Usage": "Output,Json",
        "Description": "Metadata pertaining to creation and last modification of the resource.",
        "Properties": [
         {
          "$id": "28",
          "Name": "createdBy",
          "SerializedName": "createdBy",
          "Description": "The identity that created the resource.",
          "Type": {
           "$id": "29",
           "Kind": "string",
           "Name": "string",
           "CrossLanguageDefinitionId": "TypeSpec.string"
          },
          "IsRequired": false,
          "IsReadOnly": false
         },
         {
          "$id": "30",
          "Name": "createdByType",
          "SerializedName": "createdByType",
          "Description": "The type of identity that created the resource.",
          "Type": {
           "$ref": "8"
          },
          "IsRequired": false,
          "IsReadOnly": false
         },
         {
          "$id": "31",
          "Name": "createdAt",
          "SerializedName": "createdAt",
          "Description": "The timestamp of resource creation (UTC).",
          "Type": {
           "$id": "32",
           "Kind": "utcDateTime",
           "Name": "utcDateTime",
           "Encode": "rfc3339",
           "WireType": {
            "$id": "33",
            "Kind": "string",
            "Name": "string",
            "CrossLanguageDefinitionId": "TypeSpec.string"
           },
           "CrossLanguageDefinitionId": "TypeSpec.utcDateTime"
          },
          "IsRequired": false,
          "IsReadOnly": false
         },
         {
          "$id": "34",
          "Name": "lastModifiedBy",
          "SerializedName": "lastModifiedBy",
          "Description": "The identity that last modified the resource.",
          "Type": {
           "$id": "35",
           "Kind": "string",
           "Name": "string",
           "CrossLanguageDefinitionId": "TypeSpec.string"
          },
          "IsRequired": false,
          "IsReadOnly": false
         },
         {
          "$id": "36",
          "Name": "lastModifiedByType",
          "SerializedName": "lastModifiedByType",
          "Description": "The type of identity that last modified the resource.",
          "Type": {
           "$ref": "8"
          },
          "IsRequired": false,
          "IsReadOnly": false
         },
         {
          "$id": "37",
          "Name": "lastModifiedAt",
          "SerializedName": "lastModifiedAt",
          "Description": "The timestamp of resource last modification (UTC)",
          "Type": {
           "$id": "38",
           "Kind": "utcDateTime",
           "Name": "utcDateTime",
           "Encode": "rfc3339",
           "WireType": {
            "$id": "39",
            "Kind": "string",
            "Name": "string",
            "CrossLanguageDefinitionId": "TypeSpec.string"
           },
           "CrossLanguageDefinitionId": "TypeSpec.utcDateTime"
          },
          "IsRequired": false,
          "IsReadOnly": false
         }
        ]
       },
       "IsRequired": false,
       "IsReadOnly": true
      }
     ]
    },
    "Properties": [
     {
      "$id": "40",
      "Name": "tags",
      "SerializedName": "tags",
      "Description": "Resource tags.",
      "Type": {
       "$id": "41",
       "Kind": "dict",
       "KeyType": {
        "$id": "42",
        "Kind": "string",
        "Name": "string",
        "CrossLanguageDefinitionId": "TypeSpec.string"
       },
       "ValueType": {
        "$id": "43",
        "Kind": "string",
        "Name": "string",
        "CrossLanguageDefinitionId": "TypeSpec.string"
       }
      },
      "IsRequired": false,
      "IsReadOnly": false
     },
     {
      "$id": "44",
      "Name": "location",
      "SerializedName": "location",
      "Description": "The geo-location where the resource lives",
      "Type": {
       "$id": "45",
       "Kind": "string",
       "Name": "string",
       "CrossLanguageDefinitionId": "TypeSpec.string"
      },
      "IsRequired": true,
      "IsReadOnly": false
     }
    ]
   },
   "Properties": [
    {
     "$id": "46",
     "Name": "properties",
     "SerializedName": "properties",
     "Description": "The resource-specific properties for this resource.",
     "Type": {
      "$id": "47",
      "Kind": "model",
      "Name": "ManagedIdentityTrackedResourceProperties",
      "CrossLanguageDefinitionId": "Azure.ResourceManager.Models.CommonTypes.ManagedIdentity.ManagedIdentityTrackedResourceProperties",
      "Usage": "Input,Output,Json",
      "Description": "Managed Identity Arm Resource Properties.",
      "Properties": [
       {
        "$id": "48",
        "Name": "provisioningState",
        "SerializedName": "provisioningState",
        "Description": "The status of the last operation.",
        "Type": {
         "$id": "49",
         "Kind": "string",
         "Name": "string",
         "CrossLanguageDefinitionId": "TypeSpec.string"
        },
        "IsRequired": true,
        "IsReadOnly": true
       }
      ]
     },
     "IsRequired": false,
     "IsReadOnly": false
    },
    {
     "$id": "50",
     "Name": "identity",
     "SerializedName": "identity",
     "Description": "The managed service identities assigned to this resource.",
     "Type": {
      "$id": "51",
      "Kind": "model",
      "Name": "ManagedServiceIdentity",
      "CrossLanguageDefinitionId": "Azure.ResourceManager.CommonTypes.ManagedServiceIdentity",
      "Usage": "Input,Output,Json",
      "Description": "Managed service identity (system assigned and/or user assigned identities)",
      "Properties": [
       {
        "$id": "52",
        "Name": "principalId",
        "SerializedName": "principalId",
        "Description": "The service principal ID of the system assigned identity. This property will only be provided for a system assigned identity.",
        "Type": {
         "$id": "53",
         "Kind": "string",
         "Name": "uuid",
         "CrossLanguageDefinitionId": "Azure.Core.uuid",
         "BaseType": {
          "$id": "54",
          "Kind": "string",
          "Name": "string",
          "CrossLanguageDefinitionId": "TypeSpec.string"
         }
        },
        "IsRequired": false,
        "IsReadOnly": true
       },
       {
        "$id": "55",
        "Name": "tenantId",
        "SerializedName": "tenantId",
        "Description": "The tenant ID of the system assigned identity. This property will only be provided for a system assigned identity.",
        "Type": {
         "$id": "56",
         "Kind": "string",
         "Name": "uuid",
         "CrossLanguageDefinitionId": "Azure.Core.uuid",
         "BaseType": {
          "$id": "57",
          "Kind": "string",
          "Name": "string",
          "CrossLanguageDefinitionId": "TypeSpec.string"
         }
        },
        "IsRequired": false,
        "IsReadOnly": true
       },
       {
        "$id": "58",
        "Name": "type",
        "SerializedName": "type",
        "Description": "The type of managed identity assigned to this resource.",
        "Type": {
         "$ref": "2"
        },
        "IsRequired": true,
        "IsReadOnly": false
       },
       {
        "$id": "59",
        "Name": "userAssignedIdentities",
        "SerializedName": "userAssignedIdentities",
        "Description": "The identities assigned to this resource by the user.",
        "Type": {
         "$id": "60",
         "Kind": "dict",
         "KeyType": {
          "$id": "61",
          "Kind": "string",
          "Name": "string",
          "CrossLanguageDefinitionId": "TypeSpec.string"
         },
         "ValueType": {
          "$id": "62",
          "Kind": "model",
          "Name": "UserAssignedIdentity",
          "CrossLanguageDefinitionId": "Azure.ResourceManager.CommonTypes.UserAssignedIdentity",
          "Usage": "Input,Output,Json",
          "Description": "User assigned identity properties",
          "Properties": [
           {
            "$id": "63",
            "Name": "principalId",
            "SerializedName": "principalId",
            "Description": "The principal ID of the assigned identity.",
            "Type": {
             "$id": "64",
             "Kind": "string",
             "Name": "uuid",
             "CrossLanguageDefinitionId": "Azure.Core.uuid",
             "BaseType": {
              "$id": "65",
              "Kind": "string",
              "Name": "string",
              "CrossLanguageDefinitionId": "TypeSpec.string"
             }
            },
            "IsRequired": false,
            "IsReadOnly": true
           },
           {
            "$id": "66",
            "Name": "clientId",
            "SerializedName": "clientId",
            "Description": "The client ID of the assigned identity.",
            "Type": {
             "$id": "67",
             "Kind": "string",
             "Name": "uuid",
             "CrossLanguageDefinitionId": "Azure.Core.uuid",
             "BaseType": {
              "$id": "68",
              "Kind": "string",
              "Name": "string",
              "CrossLanguageDefinitionId": "TypeSpec.string"
             }
            },
            "IsRequired": false,
            "IsReadOnly": true
           }
          ]
         }
        },
        "IsRequired": false,
        "IsReadOnly": false
       }
      ]
     },
     "IsRequired": false,
     "IsReadOnly": false
    }
   ]
  },
  {
   "$ref": "47"
  },
  {
   "$ref": "51"
  },
  {
   "$ref": "62"
  },
  {
   "$ref": "18"
  },
  {
   "$ref": "19"
  },
  {
   "$ref": "27"
  },
  {
   "$id": "69",
   "Kind": "model",
   "Name": "ErrorResponse",
   "CrossLanguageDefinitionId": "Azure.ResourceManager.CommonTypes.ErrorResponse",
   "Usage": "Output,Error,Json",
   "Description": "Common error response for all Azure Resource Manager APIs to return error details for failed operations.",
   "Properties": [
    {
     "$id": "70",
     "Name": "error",
     "SerializedName": "error",
     "Description": "The error object.",
     "Type": {
      "$id": "71",
      "Kind": "model",
      "Name": "ErrorDetail",
      "CrossLanguageDefinitionId": "Azure.ResourceManager.CommonTypes.ErrorDetail",
      "Usage": "Output,Json",
      "Description": "The error detail.",
      "Properties": [
       {
        "$id": "72",
        "Name": "code",
        "SerializedName": "code",
        "Description": "The error code.",
        "Type": {
         "$id": "73",
         "Kind": "string",
         "Name": "string",
         "CrossLanguageDefinitionId": "TypeSpec.string"
        },
        "IsRequired": false,
        "IsReadOnly": true
       },
       {
        "$id": "74",
        "Name": "message",
        "SerializedName": "message",
        "Description": "The error message.",
        "Type": {
         "$id": "75",
         "Kind": "string",
         "Name": "string",
         "CrossLanguageDefinitionId": "TypeSpec.string"
        },
        "IsRequired": false,
        "IsReadOnly": true
       },
       {
        "$id": "76",
        "Name": "target",
        "SerializedName": "target",
        "Description": "The error target.",
        "Type": {
         "$id": "77",
         "Kind": "string",
         "Name": "string",
         "CrossLanguageDefinitionId": "TypeSpec.string"
        },
        "IsRequired": false,
        "IsReadOnly": true
       },
       {
        "$id": "78",
        "Name": "details",
        "SerializedName": "details",
        "Description": "The error details.",
        "Type": {
         "$id": "79",
         "Kind": "array",
         "Name": "ArrayErrorDetail",
         "ValueType": {
          "$ref": "71"
         },
         "CrossLanguageDefinitionId": "TypeSpec.Array"
        },
        "IsRequired": false,
        "IsReadOnly": true
       },
       {
        "$id": "80",
        "Name": "additionalInfo",
        "SerializedName": "additionalInfo",
        "Description": "The error additional info.",
        "Type": {
         "$id": "81",
         "Kind": "array",
         "Name": "ArrayErrorAdditionalInfo",
         "ValueType": {
          "$id": "82",
          "Kind": "model",
          "Name": "ErrorAdditionalInfo",
          "CrossLanguageDefinitionId": "Azure.ResourceManager.CommonTypes.ErrorAdditionalInfo",
          "Usage": "Output,Json",
          "Description": "The resource management error additional info.",
          "Properties": [
           {
            "$id": "83",
            "Name": "type",
            "SerializedName": "type",
            "Description": "The additional info type.",
            "Type": {
             "$id": "84",
             "Kind": "string",
             "Name": "string",
             "CrossLanguageDefinitionId": "TypeSpec.string"
            },
            "IsRequired": false,
            "IsReadOnly": true
           },
           {
            "$id": "85",
            "Name": "info",
            "SerializedName": "info",
            "Description": "The additional info.",
            "Type": {
             "$id": "86",
             "Kind": "model",
             "Name": "ErrorAdditionalInfoInfo",
             "CrossLanguageDefinitionId": "Azure.ResourceManager.CommonTypes.ErrorAdditionalInfo.info.anonymous",
             "Usage": "Output,Json",
             "Properties": []
            },
            "IsRequired": false,
            "IsReadOnly": true
           }
          ]
         },
         "CrossLanguageDefinitionId": "TypeSpec.Array"
        },
        "IsRequired": false,
        "IsReadOnly": true
       }
      ]
     },
     "IsRequired": false,
     "IsReadOnly": false
    }
   ]
  },
  {
   "$ref": "71"
  },
  {
   "$ref": "82"
  },
  {
   "$ref": "86"
  }
 ],
 "Clients": [
  {
   "$id": "87",
   "Name": "ManagedIdentityClient",
   "Description": "Arm Managed Identity Provider management API.",
   "Operations": [],
   "Protocol": {
    "$id": "88"
   },
   "Parameters": [
    {
     "$id": "89",
     "Name": "endpoint",
     "NameInRequest": "endpoint",
     "Type": {
<<<<<<< HEAD
      "$id": "86",
=======
      "$id": "90",
>>>>>>> 8ee18d2d
      "Kind": "string",
      "Name": "string",
      "CrossLanguageDefinitionId": "TypeSpec.string"
     },
     "Location": "Uri",
     "IsApiVersion": false,
     "IsResourceParameter": false,
     "IsContentType": false,
     "IsRequired": true,
     "IsEndpoint": true,
     "SkipUrlEncoding": false,
     "Explode": false,
     "Kind": "Client",
     "DefaultValue": {
      "$id": "91",
      "Type": {
<<<<<<< HEAD
       "$id": "88",
=======
       "$id": "92",
>>>>>>> 8ee18d2d
       "Kind": "string",
       "Name": "string",
       "CrossLanguageDefinitionId": "TypeSpec.string"
      },
      "Value": "https://management.azure.com"
     }
    }
   ]
  },
  {
   "$id": "93",
   "Name": "ManagedIdentityTrackedResources",
   "Operations": [
    {
     "$id": "94",
     "Name": "get",
     "ResourceName": "ManagedIdentityTrackedResources",
     "Description": "Get a ManagedIdentityTrackedResource",
     "Accessibility": "public",
     "Parameters": [
      {
       "$id": "95",
       "Name": "endpoint",
       "NameInRequest": "endpoint",
       "Type": {
<<<<<<< HEAD
        "$id": "92",
=======
        "$id": "96",
>>>>>>> 8ee18d2d
        "Kind": "string",
        "Name": "string",
        "CrossLanguageDefinitionId": "TypeSpec.string"
       },
       "Location": "Uri",
       "IsApiVersion": false,
       "IsResourceParameter": false,
       "IsContentType": false,
       "IsRequired": true,
       "IsEndpoint": true,
       "SkipUrlEncoding": false,
       "Explode": false,
       "Kind": "Client",
       "DefaultValue": {
        "$id": "97",
        "Type": {
<<<<<<< HEAD
         "$id": "94",
=======
         "$id": "98",
>>>>>>> 8ee18d2d
         "Kind": "string",
         "Name": "string",
         "CrossLanguageDefinitionId": "TypeSpec.string"
        },
        "Value": "https://management.azure.com"
       }
      },
      {
       "$id": "99",
       "Name": "apiVersion",
       "NameInRequest": "api-version",
       "Description": "The API version to use for this operation.",
       "Type": {
        "$id": "100",
        "Kind": "string",
        "Name": "string",
        "CrossLanguageDefinitionId": "TypeSpec.string"
       },
       "Location": "Query",
       "IsApiVersion": true,
       "IsContentType": false,
       "IsEndpoint": false,
       "Explode": false,
       "IsRequired": true,
       "Kind": "Client",
       "DefaultValue": {
        "$id": "101",
        "Type": {
<<<<<<< HEAD
         "$id": "98",
=======
         "$id": "102",
>>>>>>> 8ee18d2d
         "Kind": "string",
         "Name": "string",
         "CrossLanguageDefinitionId": "TypeSpec.string"
        },
        "Value": "2023-12-01-preview"
       }
      },
      {
       "$id": "103",
       "Name": "subscriptionId",
       "NameInRequest": "subscriptionId",
       "Description": "The ID of the target subscription. The value must be an UUID.",
       "Type": {
        "$id": "104",
        "Kind": "string",
        "Name": "string",
        "CrossLanguageDefinitionId": "TypeSpec.string"
       },
       "Location": "Path",
       "IsApiVersion": false,
       "IsContentType": false,
       "IsEndpoint": false,
       "Explode": false,
       "IsRequired": true,
       "Kind": "Method"
      },
      {
       "$id": "105",
       "Name": "resourceGroupName",
       "NameInRequest": "resourceGroupName",
       "Description": "The name of the resource group. The name is case insensitive.",
       "Type": {
        "$id": "106",
        "Kind": "string",
        "Name": "string",
        "CrossLanguageDefinitionId": "TypeSpec.string"
       },
       "Location": "Path",
       "IsApiVersion": false,
       "IsContentType": false,
       "IsEndpoint": false,
       "Explode": false,
       "IsRequired": true,
       "Kind": "Method"
      },
      {
       "$id": "107",
       "Name": "managedIdentityTrackedResourceName",
       "NameInRequest": "managedIdentityTrackedResourceName",
       "Description": "arm resource name for path",
       "Type": {
        "$id": "108",
        "Kind": "string",
        "Name": "string",
        "CrossLanguageDefinitionId": "TypeSpec.string"
       },
       "Location": "Path",
       "IsApiVersion": false,
       "IsContentType": false,
       "IsEndpoint": false,
       "Explode": false,
       "IsRequired": true,
       "Kind": "Method"
      },
      {
       "$id": "109",
       "Name": "accept",
       "NameInRequest": "Accept",
       "Type": {
        "$id": "110",
        "Kind": "constant",
        "ValueType": {
         "$id": "111",
         "Kind": "string",
         "Name": "string",
         "CrossLanguageDefinitionId": "TypeSpec.string"
        },
        "Value": "application/json"
       },
       "Location": "Header",
       "IsApiVersion": false,
       "IsContentType": false,
       "IsEndpoint": false,
       "Explode": false,
       "IsRequired": true,
       "Kind": "Constant"
      }
     ],
     "Responses": [
      {
       "$id": "112",
       "StatusCodes": [
        200
       ],
       "BodyType": {
        "$ref": "17"
       },
       "BodyMediaType": "Json",
       "Headers": [],
       "IsErrorResponse": false,
       "ContentTypes": [
        "application/json"
       ]
      }
     ],
     "HttpMethod": "GET",
     "RequestBodyMediaType": "None",
     "Uri": "{endpoint}",
     "Path": "/subscriptions/{subscriptionId}/resourceGroups/{resourceGroupName}/providers/Azure.ResourceManager.Models.CommonTypes.ManagedIdentity/managedIdentityTrackedResources/{managedIdentityTrackedResourceName}",
     "BufferResponse": true,
     "GenerateProtocolMethod": true,
     "GenerateConvenienceMethod": true
    },
    {
     "$id": "113",
     "Name": "createWithSystemAssigned",
     "ResourceName": "ManagedIdentityTrackedResources",
     "Description": "Create a ManagedIdentityTrackedResource",
     "Accessibility": "public",
     "Parameters": [
      {
       "$ref": "95"
      },
      {
       "$id": "114",
       "Name": "apiVersion",
       "NameInRequest": "api-version",
       "Description": "The API version to use for this operation.",
       "Type": {
        "$id": "115",
        "Kind": "string",
        "Name": "string",
        "CrossLanguageDefinitionId": "TypeSpec.string"
       },
       "Location": "Query",
       "IsApiVersion": true,
       "IsContentType": false,
       "IsEndpoint": false,
       "Explode": false,
       "IsRequired": true,
       "Kind": "Client",
       "DefaultValue": {
        "$id": "116",
        "Type": {
<<<<<<< HEAD
         "$id": "113",
=======
         "$id": "117",
>>>>>>> 8ee18d2d
         "Kind": "string",
         "Name": "string",
         "CrossLanguageDefinitionId": "TypeSpec.string"
        },
        "Value": "2023-12-01-preview"
       }
      },
      {
       "$id": "118",
       "Name": "subscriptionId",
       "NameInRequest": "subscriptionId",
       "Description": "The ID of the target subscription. The value must be an UUID.",
       "Type": {
        "$id": "119",
        "Kind": "string",
        "Name": "string",
        "CrossLanguageDefinitionId": "TypeSpec.string"
       },
       "Location": "Path",
       "IsApiVersion": false,
       "IsContentType": false,
       "IsEndpoint": false,
       "Explode": false,
       "IsRequired": true,
       "Kind": "Method"
      },
      {
       "$id": "120",
       "Name": "resourceGroupName",
       "NameInRequest": "resourceGroupName",
       "Description": "The name of the resource group. The name is case insensitive.",
       "Type": {
        "$id": "121",
        "Kind": "string",
        "Name": "string",
        "CrossLanguageDefinitionId": "TypeSpec.string"
       },
       "Location": "Path",
       "IsApiVersion": false,
       "IsContentType": false,
       "IsEndpoint": false,
       "Explode": false,
       "IsRequired": true,
       "Kind": "Method"
      },
      {
       "$id": "122",
       "Name": "managedIdentityTrackedResourceName",
       "NameInRequest": "managedIdentityTrackedResourceName",
       "Description": "arm resource name for path",
       "Type": {
        "$id": "123",
        "Kind": "string",
        "Name": "string",
        "CrossLanguageDefinitionId": "TypeSpec.string"
       },
       "Location": "Path",
       "IsApiVersion": false,
       "IsContentType": false,
       "IsEndpoint": false,
       "Explode": false,
       "IsRequired": true,
       "Kind": "Method"
      },
      {
       "$id": "124",
       "Name": "contentType",
       "NameInRequest": "Content-Type",
       "Description": "Body parameter's content type. Known values are application/json",
       "Type": {
        "$id": "125",
        "Kind": "constant",
        "ValueType": {
         "$id": "126",
         "Kind": "string",
         "Name": "string",
         "CrossLanguageDefinitionId": "TypeSpec.string"
        },
        "Value": "application/json"
       },
       "Location": "Header",
       "IsApiVersion": false,
       "IsContentType": true,
       "IsEndpoint": false,
       "Explode": false,
       "IsRequired": true,
       "Kind": "Constant"
      },
      {
       "$id": "127",
       "Name": "accept",
       "NameInRequest": "Accept",
       "Type": {
        "$id": "128",
        "Kind": "constant",
        "ValueType": {
         "$id": "129",
         "Kind": "string",
         "Name": "string",
         "CrossLanguageDefinitionId": "TypeSpec.string"
        },
        "Value": "application/json"
       },
       "Location": "Header",
       "IsApiVersion": false,
       "IsContentType": false,
       "IsEndpoint": false,
       "Explode": false,
       "IsRequired": true,
       "Kind": "Constant"
      },
      {
       "$id": "130",
       "Name": "resource",
       "NameInRequest": "resource",
       "Description": "Resource create parameters.",
       "Type": {
        "$ref": "17"
       },
       "Location": "Body",
       "IsApiVersion": false,
       "IsContentType": false,
       "IsEndpoint": false,
       "Explode": false,
       "IsRequired": true,
       "Kind": "Method"
      }
     ],
     "Responses": [
      {
       "$id": "131",
       "StatusCodes": [
        200
       ],
       "BodyType": {
        "$ref": "17"
       },
       "BodyMediaType": "Json",
       "Headers": [],
       "IsErrorResponse": false,
       "ContentTypes": [
        "application/json"
       ]
      },
      {
       "$id": "132",
       "StatusCodes": [
        201
       ],
       "BodyType": {
        "$ref": "17"
       },
       "BodyMediaType": "Json",
       "Headers": [],
       "IsErrorResponse": false,
       "ContentTypes": [
        "application/json"
       ]
      }
     ],
     "HttpMethod": "PUT",
     "RequestBodyMediaType": "Json",
     "Uri": "{endpoint}",
     "Path": "/subscriptions/{subscriptionId}/resourceGroups/{resourceGroupName}/providers/Azure.ResourceManager.Models.CommonTypes.ManagedIdentity/managedIdentityTrackedResources/{managedIdentityTrackedResourceName}",
     "RequestMediaTypes": [
      "application/json"
     ],
     "BufferResponse": true,
     "GenerateProtocolMethod": true,
     "GenerateConvenienceMethod": true
    },
    {
     "$id": "133",
     "Name": "updateWithUserAssignedAndSystemAssigned",
     "ResourceName": "ManagedIdentityTrackedResources",
     "Description": "Update a ManagedIdentityTrackedResource",
     "Accessibility": "public",
     "Parameters": [
      {
       "$ref": "95"
      },
      {
       "$id": "134",
       "Name": "apiVersion",
       "NameInRequest": "api-version",
       "Description": "The API version to use for this operation.",
       "Type": {
        "$id": "135",
        "Kind": "string",
        "Name": "string",
        "CrossLanguageDefinitionId": "TypeSpec.string"
       },
       "Location": "Query",
       "IsApiVersion": true,
       "IsContentType": false,
       "IsEndpoint": false,
       "Explode": false,
       "IsRequired": true,
       "Kind": "Client",
       "DefaultValue": {
        "$id": "136",
        "Type": {
<<<<<<< HEAD
         "$id": "133",
=======
         "$id": "137",
>>>>>>> 8ee18d2d
         "Kind": "string",
         "Name": "string",
         "CrossLanguageDefinitionId": "TypeSpec.string"
        },
        "Value": "2023-12-01-preview"
       }
      },
      {
       "$id": "138",
       "Name": "subscriptionId",
       "NameInRequest": "subscriptionId",
       "Description": "The ID of the target subscription. The value must be an UUID.",
       "Type": {
        "$id": "139",
        "Kind": "string",
        "Name": "string",
        "CrossLanguageDefinitionId": "TypeSpec.string"
       },
       "Location": "Path",
       "IsApiVersion": false,
       "IsContentType": false,
       "IsEndpoint": false,
       "Explode": false,
       "IsRequired": true,
       "Kind": "Method"
      },
      {
       "$id": "140",
       "Name": "resourceGroupName",
       "NameInRequest": "resourceGroupName",
       "Description": "The name of the resource group. The name is case insensitive.",
       "Type": {
        "$id": "141",
        "Kind": "string",
        "Name": "string",
        "CrossLanguageDefinitionId": "TypeSpec.string"
       },
       "Location": "Path",
       "IsApiVersion": false,
       "IsContentType": false,
       "IsEndpoint": false,
       "Explode": false,
       "IsRequired": true,
       "Kind": "Method"
      },
      {
       "$id": "142",
       "Name": "managedIdentityTrackedResourceName",
       "NameInRequest": "managedIdentityTrackedResourceName",
       "Description": "arm resource name for path",
       "Type": {
        "$id": "143",
        "Kind": "string",
        "Name": "string",
        "CrossLanguageDefinitionId": "TypeSpec.string"
       },
       "Location": "Path",
       "IsApiVersion": false,
       "IsContentType": false,
       "IsEndpoint": false,
       "Explode": false,
       "IsRequired": true,
       "Kind": "Method"
      },
      {
       "$id": "144",
       "Name": "contentType",
       "NameInRequest": "Content-Type",
       "Description": "Body parameter's content type. Known values are application/json",
       "Type": {
        "$id": "145",
        "Kind": "constant",
        "ValueType": {
         "$id": "146",
         "Kind": "string",
         "Name": "string",
         "CrossLanguageDefinitionId": "TypeSpec.string"
        },
        "Value": "application/json"
       },
       "Location": "Header",
       "IsApiVersion": false,
       "IsContentType": true,
       "IsEndpoint": false,
       "Explode": false,
       "IsRequired": true,
       "Kind": "Constant"
      },
      {
       "$id": "147",
       "Name": "accept",
       "NameInRequest": "Accept",
       "Type": {
        "$id": "148",
        "Kind": "constant",
        "ValueType": {
         "$id": "149",
         "Kind": "string",
         "Name": "string",
         "CrossLanguageDefinitionId": "TypeSpec.string"
        },
        "Value": "application/json"
       },
       "Location": "Header",
       "IsApiVersion": false,
       "IsContentType": false,
       "IsEndpoint": false,
       "Explode": false,
       "IsRequired": true,
       "Kind": "Constant"
      },
      {
       "$id": "150",
       "Name": "properties",
       "NameInRequest": "properties",
       "Description": "The resource properties to be updated.",
       "Type": {
        "$ref": "17"
       },
       "Location": "Body",
       "IsApiVersion": false,
       "IsContentType": false,
       "IsEndpoint": false,
       "Explode": false,
       "IsRequired": true,
       "Kind": "Method"
      }
     ],
     "Responses": [
      {
       "$id": "151",
       "StatusCodes": [
        200
       ],
       "BodyType": {
        "$ref": "17"
       },
       "BodyMediaType": "Json",
       "Headers": [],
       "IsErrorResponse": false,
       "ContentTypes": [
        "application/json"
       ]
      }
     ],
     "HttpMethod": "PATCH",
     "RequestBodyMediaType": "Json",
     "Uri": "{endpoint}",
     "Path": "/subscriptions/{subscriptionId}/resourceGroups/{resourceGroupName}/providers/Azure.ResourceManager.Models.CommonTypes.ManagedIdentity/managedIdentityTrackedResources/{managedIdentityTrackedResourceName}",
     "RequestMediaTypes": [
      "application/json"
     ],
     "BufferResponse": true,
     "GenerateProtocolMethod": true,
     "GenerateConvenienceMethod": false
    }
   ],
   "Protocol": {
    "$id": "152"
   },
   "Parent": "ManagedIdentityClient",
   "Parameters": [
    {
     "$ref": "95"
    }
   ]
  }
 ],
 "Auth": {
  "$id": "153",
  "OAuth2": {
   "$id": "154",
   "Scopes": [
    "user_impersonation"
   ]
  }
 }
}<|MERGE_RESOLUTION|>--- conflicted
+++ resolved
@@ -685,11 +685,7 @@
      "Name": "endpoint",
      "NameInRequest": "endpoint",
      "Type": {
-<<<<<<< HEAD
-      "$id": "86",
-=======
       "$id": "90",
->>>>>>> 8ee18d2d
       "Kind": "string",
       "Name": "string",
       "CrossLanguageDefinitionId": "TypeSpec.string"
@@ -706,11 +702,7 @@
      "DefaultValue": {
       "$id": "91",
       "Type": {
-<<<<<<< HEAD
-       "$id": "88",
-=======
        "$id": "92",
->>>>>>> 8ee18d2d
        "Kind": "string",
        "Name": "string",
        "CrossLanguageDefinitionId": "TypeSpec.string"
@@ -736,11 +728,7 @@
        "Name": "endpoint",
        "NameInRequest": "endpoint",
        "Type": {
-<<<<<<< HEAD
-        "$id": "92",
-=======
         "$id": "96",
->>>>>>> 8ee18d2d
         "Kind": "string",
         "Name": "string",
         "CrossLanguageDefinitionId": "TypeSpec.string"
@@ -757,11 +745,7 @@
        "DefaultValue": {
         "$id": "97",
         "Type": {
-<<<<<<< HEAD
-         "$id": "94",
-=======
          "$id": "98",
->>>>>>> 8ee18d2d
          "Kind": "string",
          "Name": "string",
          "CrossLanguageDefinitionId": "TypeSpec.string"
@@ -790,11 +774,7 @@
        "DefaultValue": {
         "$id": "101",
         "Type": {
-<<<<<<< HEAD
-         "$id": "98",
-=======
          "$id": "102",
->>>>>>> 8ee18d2d
          "Kind": "string",
          "Name": "string",
          "CrossLanguageDefinitionId": "TypeSpec.string"
@@ -939,11 +919,7 @@
        "DefaultValue": {
         "$id": "116",
         "Type": {
-<<<<<<< HEAD
-         "$id": "113",
-=======
          "$id": "117",
->>>>>>> 8ee18d2d
          "Kind": "string",
          "Name": "string",
          "CrossLanguageDefinitionId": "TypeSpec.string"
@@ -1146,11 +1122,7 @@
        "DefaultValue": {
         "$id": "136",
         "Type": {
-<<<<<<< HEAD
-         "$id": "133",
-=======
          "$id": "137",
->>>>>>> 8ee18d2d
          "Kind": "string",
          "Name": "string",
          "CrossLanguageDefinitionId": "TypeSpec.string"
