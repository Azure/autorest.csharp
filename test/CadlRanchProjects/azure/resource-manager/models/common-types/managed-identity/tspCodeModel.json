--- conflicted
+++ resolved
@@ -1028,26 +1028,23 @@
      "Accessibility": "public",
      "Parameters": [
       {
-<<<<<<< HEAD
-       "$id": "95",
-=======
        "$id": "104",
-       "Name": "endpoint",
-       "NameInRequest": "endpoint",
+       "Name": "apiVersion",
+       "NameInRequest": "api-version",
+       "Description": "The API version to use for this operation.",
        "Type": {
         "$id": "105",
-        "kind": "url",
-        "name": "url",
-        "crossLanguageDefinitionId": "TypeSpec.url"
-       },
-       "Location": "Uri",
-       "IsApiVersion": false,
-       "IsResourceParameter": false,
+        "kind": "string",
+        "name": "string",
+        "crossLanguageDefinitionId": "TypeSpec.string",
+        "decorators": []
+       },
+       "Location": "Query",
+       "IsApiVersion": true,
        "IsContentType": false,
-       "IsRequired": true,
-       "IsEndpoint": true,
-       "SkipUrlEncoding": false,
-       "Explode": false,
+       "IsEndpoint": false,
+       "Explode": false,
+       "IsRequired": true,
        "Kind": "Client",
        "DefaultValue": {
         "$id": "106",
@@ -1057,82 +1054,66 @@
          "name": "string",
          "crossLanguageDefinitionId": "TypeSpec.string"
         },
-        "Value": "https://management.azure.com"
-       }
+        "Value": "2023-12-01-preview"
+       },
+       "Decorators": [],
+       "SkipUrlEncoding": false
       },
       {
        "$id": "108",
->>>>>>> 6835b74d
-       "Name": "apiVersion",
-       "NameInRequest": "api-version",
-       "Description": "The API version to use for this operation.",
-       "Type": {
-<<<<<<< HEAD
-        "$id": "96",
-        "Kind": "string",
-        "Name": "string",
-        "CrossLanguageDefinitionId": "TypeSpec.string",
-        "Decorators": []
-=======
+       "Name": "subscriptionId",
+       "NameInRequest": "subscriptionId",
+       "Description": "The ID of the target subscription. The value must be an UUID.",
+       "Type": {
         "$id": "109",
         "kind": "string",
         "name": "string",
         "crossLanguageDefinitionId": "TypeSpec.string",
         "decorators": []
->>>>>>> 6835b74d
-       },
-       "Location": "Query",
-       "IsApiVersion": true,
+       },
+       "Location": "Path",
+       "IsApiVersion": false,
        "IsContentType": false,
        "IsEndpoint": false,
        "Explode": false,
        "IsRequired": true,
        "Kind": "Client",
-       "DefaultValue": {
-<<<<<<< HEAD
-        "$id": "97",
-        "Type": {
-         "$id": "98",
-         "Kind": "string",
-         "Name": "string",
-         "CrossLanguageDefinitionId": "TypeSpec.string"
-=======
-        "$id": "110",
-        "Type": {
-         "$id": "111",
-         "kind": "string",
-         "name": "string",
-         "crossLanguageDefinitionId": "TypeSpec.string"
->>>>>>> 6835b74d
-        },
-        "Value": "2023-12-01-preview"
-       },
-       "Decorators": [],
-       "SkipUrlEncoding": false
-      },
-      {
-<<<<<<< HEAD
-       "$id": "99",
-=======
+       "Decorators": [],
+       "SkipUrlEncoding": false
+      },
+      {
+       "$id": "110",
+       "Name": "resourceGroupName",
+       "NameInRequest": "resourceGroupName",
+       "Description": "The name of the resource group. The name is case insensitive.",
+       "Type": {
+        "$id": "111",
+        "kind": "string",
+        "name": "string",
+        "crossLanguageDefinitionId": "TypeSpec.string",
+        "decorators": []
+       },
+       "Location": "Path",
+       "IsApiVersion": false,
+       "IsContentType": false,
+       "IsEndpoint": false,
+       "Explode": false,
+       "IsRequired": true,
+       "Kind": "Method",
+       "Decorators": [],
+       "SkipUrlEncoding": false
+      },
+      {
        "$id": "112",
->>>>>>> 6835b74d
-       "Name": "subscriptionId",
-       "NameInRequest": "subscriptionId",
-       "Description": "The ID of the target subscription. The value must be an UUID.",
-       "Type": {
-<<<<<<< HEAD
-        "$id": "100",
-        "Kind": "string",
-        "Name": "string",
-        "CrossLanguageDefinitionId": "TypeSpec.string",
-        "Decorators": []
-=======
+       "Name": "managedIdentityTrackedResourceName",
+       "NameInRequest": "managedIdentityTrackedResourceName",
+       "Description": "arm resource name for path",
+       "Type": {
         "$id": "113",
         "kind": "string",
         "name": "string",
         "crossLanguageDefinitionId": "TypeSpec.string",
         "decorators": []
->>>>>>> 6835b74d
        },
        "Location": "Path",
        "IsApiVersion": false,
@@ -1140,106 +1121,23 @@
        "IsEndpoint": false,
        "Explode": false,
        "IsRequired": true,
-       "Kind": "Client",
-       "Decorators": [],
-       "SkipUrlEncoding": false
-      },
-      {
-<<<<<<< HEAD
-       "$id": "101",
-=======
+       "Kind": "Method",
+       "Decorators": [],
+       "SkipUrlEncoding": false
+      },
+      {
        "$id": "114",
->>>>>>> 6835b74d
-       "Name": "resourceGroupName",
-       "NameInRequest": "resourceGroupName",
-       "Description": "The name of the resource group. The name is case insensitive.",
-       "Type": {
-<<<<<<< HEAD
-        "$id": "102",
-        "Kind": "string",
-        "Name": "string",
-        "CrossLanguageDefinitionId": "TypeSpec.string",
-        "Decorators": []
-=======
-        "$id": "115",
-        "kind": "string",
-        "name": "string",
-        "crossLanguageDefinitionId": "TypeSpec.string",
-        "decorators": []
->>>>>>> 6835b74d
-       },
-       "Location": "Path",
-       "IsApiVersion": false,
-       "IsContentType": false,
-       "IsEndpoint": false,
-       "Explode": false,
-       "IsRequired": true,
-       "Kind": "Method",
-       "Decorators": [],
-       "SkipUrlEncoding": false
-      },
-      {
-<<<<<<< HEAD
-       "$id": "103",
-=======
-       "$id": "116",
->>>>>>> 6835b74d
-       "Name": "managedIdentityTrackedResourceName",
-       "NameInRequest": "managedIdentityTrackedResourceName",
-       "Description": "arm resource name for path",
-       "Type": {
-<<<<<<< HEAD
-        "$id": "104",
-        "Kind": "string",
-        "Name": "string",
-        "CrossLanguageDefinitionId": "TypeSpec.string",
-        "Decorators": []
-=======
-        "$id": "117",
-        "kind": "string",
-        "name": "string",
-        "crossLanguageDefinitionId": "TypeSpec.string",
-        "decorators": []
->>>>>>> 6835b74d
-       },
-       "Location": "Path",
-       "IsApiVersion": false,
-       "IsContentType": false,
-       "IsEndpoint": false,
-       "Explode": false,
-       "IsRequired": true,
-       "Kind": "Method",
-       "Decorators": [],
-       "SkipUrlEncoding": false
-      },
-      {
-<<<<<<< HEAD
-       "$id": "105",
        "Name": "accept",
        "NameInRequest": "Accept",
        "Type": {
-        "$id": "106",
-        "Kind": "constant",
-        "ValueType": {
-         "$id": "107",
-         "Kind": "string",
-         "Name": "string",
-         "CrossLanguageDefinitionId": "TypeSpec.string",
-         "Decorators": []
-=======
-       "$id": "118",
-       "Name": "accept",
-       "NameInRequest": "Accept",
-       "Type": {
-        "$id": "119",
+        "$id": "115",
         "kind": "constant",
         "valueType": {
-         "$id": "120",
+         "$id": "116",
          "kind": "string",
          "name": "string",
          "crossLanguageDefinitionId": "TypeSpec.string",
          "decorators": []
->>>>>>> 6835b74d
         },
         "value": "application/json",
         "decorators": []
@@ -1257,11 +1155,7 @@
      ],
      "Responses": [
       {
-<<<<<<< HEAD
-       "$id": "108",
-=======
-       "$id": "121",
->>>>>>> 6835b74d
+       "$id": "117",
        "StatusCodes": [
         200
        ],
@@ -1287,95 +1181,99 @@
      "Decorators": []
     },
     {
-<<<<<<< HEAD
-     "$id": "109",
-=======
-     "$id": "122",
->>>>>>> 6835b74d
+     "$id": "118",
      "Name": "createWithSystemAssigned",
      "ResourceName": "ManagedIdentityTrackedResources",
      "Description": "Create a ManagedIdentityTrackedResource",
      "Accessibility": "public",
      "Parameters": [
       {
-<<<<<<< HEAD
-       "$id": "110",
-=======
-       "$ref": "104"
-      },
-      {
-       "$id": "123",
->>>>>>> 6835b74d
+       "$id": "119",
        "Name": "apiVersion",
        "NameInRequest": "api-version",
        "Description": "The API version to use for this operation.",
        "Type": {
-<<<<<<< HEAD
-        "$id": "111",
-        "Kind": "string",
-        "Name": "string",
-        "CrossLanguageDefinitionId": "TypeSpec.string",
-        "Decorators": []
-=======
+        "$id": "120",
+        "kind": "string",
+        "name": "string",
+        "crossLanguageDefinitionId": "TypeSpec.string",
+        "decorators": []
+       },
+       "Location": "Query",
+       "IsApiVersion": true,
+       "IsContentType": false,
+       "IsEndpoint": false,
+       "Explode": false,
+       "IsRequired": true,
+       "Kind": "Client",
+       "DefaultValue": {
+        "$id": "121",
+        "Type": {
+         "$id": "122",
+         "kind": "string",
+         "name": "string",
+         "crossLanguageDefinitionId": "TypeSpec.string"
+        },
+        "Value": "2023-12-01-preview"
+       },
+       "Decorators": [],
+       "SkipUrlEncoding": false
+      },
+      {
+       "$id": "123",
+       "Name": "subscriptionId",
+       "NameInRequest": "subscriptionId",
+       "Description": "The ID of the target subscription. The value must be an UUID.",
+       "Type": {
         "$id": "124",
         "kind": "string",
         "name": "string",
         "crossLanguageDefinitionId": "TypeSpec.string",
         "decorators": []
->>>>>>> 6835b74d
-       },
-       "Location": "Query",
-       "IsApiVersion": true,
+       },
+       "Location": "Path",
+       "IsApiVersion": false,
        "IsContentType": false,
        "IsEndpoint": false,
        "Explode": false,
        "IsRequired": true,
        "Kind": "Client",
-       "DefaultValue": {
-<<<<<<< HEAD
-        "$id": "112",
-        "Type": {
-         "$id": "113",
-         "Kind": "string",
-         "Name": "string",
-         "CrossLanguageDefinitionId": "TypeSpec.string"
-=======
-        "$id": "125",
-        "Type": {
-         "$id": "126",
-         "kind": "string",
-         "name": "string",
-         "crossLanguageDefinitionId": "TypeSpec.string"
->>>>>>> 6835b74d
-        },
-        "Value": "2023-12-01-preview"
-       },
-       "Decorators": [],
-       "SkipUrlEncoding": false
-      },
-      {
-<<<<<<< HEAD
-       "$id": "114",
-=======
+       "Decorators": [],
+       "SkipUrlEncoding": false
+      },
+      {
+       "$id": "125",
+       "Name": "resourceGroupName",
+       "NameInRequest": "resourceGroupName",
+       "Description": "The name of the resource group. The name is case insensitive.",
+       "Type": {
+        "$id": "126",
+        "kind": "string",
+        "name": "string",
+        "crossLanguageDefinitionId": "TypeSpec.string",
+        "decorators": []
+       },
+       "Location": "Path",
+       "IsApiVersion": false,
+       "IsContentType": false,
+       "IsEndpoint": false,
+       "Explode": false,
+       "IsRequired": true,
+       "Kind": "Method",
+       "Decorators": [],
+       "SkipUrlEncoding": false
+      },
+      {
        "$id": "127",
->>>>>>> 6835b74d
-       "Name": "subscriptionId",
-       "NameInRequest": "subscriptionId",
-       "Description": "The ID of the target subscription. The value must be an UUID.",
-       "Type": {
-<<<<<<< HEAD
-        "$id": "115",
-        "Kind": "string",
-        "Name": "string",
-        "CrossLanguageDefinitionId": "TypeSpec.string",
-        "Decorators": []
-=======
+       "Name": "managedIdentityTrackedResourceName",
+       "NameInRequest": "managedIdentityTrackedResourceName",
+       "Description": "arm resource name for path",
+       "Type": {
         "$id": "128",
         "kind": "string",
         "name": "string",
         "crossLanguageDefinitionId": "TypeSpec.string",
         "decorators": []
->>>>>>> 6835b74d
        },
        "Location": "Path",
        "IsApiVersion": false,
@@ -1383,107 +1281,24 @@
        "IsEndpoint": false,
        "Explode": false,
        "IsRequired": true,
-       "Kind": "Client",
-       "Decorators": [],
-       "SkipUrlEncoding": false
-      },
-      {
-<<<<<<< HEAD
-       "$id": "116",
-=======
+       "Kind": "Method",
+       "Decorators": [],
+       "SkipUrlEncoding": false
+      },
+      {
        "$id": "129",
->>>>>>> 6835b74d
-       "Name": "resourceGroupName",
-       "NameInRequest": "resourceGroupName",
-       "Description": "The name of the resource group. The name is case insensitive.",
-       "Type": {
-<<<<<<< HEAD
-        "$id": "117",
-        "Kind": "string",
-        "Name": "string",
-        "CrossLanguageDefinitionId": "TypeSpec.string",
-        "Decorators": []
-=======
-        "$id": "130",
-        "kind": "string",
-        "name": "string",
-        "crossLanguageDefinitionId": "TypeSpec.string",
-        "decorators": []
->>>>>>> 6835b74d
-       },
-       "Location": "Path",
-       "IsApiVersion": false,
-       "IsContentType": false,
-       "IsEndpoint": false,
-       "Explode": false,
-       "IsRequired": true,
-       "Kind": "Method",
-       "Decorators": [],
-       "SkipUrlEncoding": false
-      },
-      {
-<<<<<<< HEAD
-       "$id": "118",
-=======
-       "$id": "131",
->>>>>>> 6835b74d
-       "Name": "managedIdentityTrackedResourceName",
-       "NameInRequest": "managedIdentityTrackedResourceName",
-       "Description": "arm resource name for path",
-       "Type": {
-<<<<<<< HEAD
-        "$id": "119",
-        "Kind": "string",
-        "Name": "string",
-        "CrossLanguageDefinitionId": "TypeSpec.string",
-        "Decorators": []
-=======
-        "$id": "132",
-        "kind": "string",
-        "name": "string",
-        "crossLanguageDefinitionId": "TypeSpec.string",
-        "decorators": []
->>>>>>> 6835b74d
-       },
-       "Location": "Path",
-       "IsApiVersion": false,
-       "IsContentType": false,
-       "IsEndpoint": false,
-       "Explode": false,
-       "IsRequired": true,
-       "Kind": "Method",
-       "Decorators": [],
-       "SkipUrlEncoding": false
-      },
-      {
-<<<<<<< HEAD
-       "$id": "120",
-=======
-       "$id": "133",
->>>>>>> 6835b74d
        "Name": "contentType",
        "NameInRequest": "Content-Type",
        "Description": "Body parameter's content type. Known values are application/json",
        "Type": {
-<<<<<<< HEAD
-        "$id": "121",
-        "Kind": "constant",
-        "ValueType": {
-         "$id": "122",
-         "Kind": "string",
-         "Name": "string",
-         "CrossLanguageDefinitionId": "TypeSpec.string",
-         "Decorators": []
-=======
-        "$id": "134",
+        "$id": "130",
         "kind": "constant",
         "valueType": {
-         "$id": "135",
+         "$id": "131",
          "kind": "string",
          "name": "string",
          "crossLanguageDefinitionId": "TypeSpec.string",
          "decorators": []
->>>>>>> 6835b74d
         },
         "value": "application/json",
         "decorators": []
@@ -1499,33 +1314,18 @@
        "SkipUrlEncoding": false
       },
       {
-<<<<<<< HEAD
-       "$id": "123",
+       "$id": "132",
        "Name": "accept",
        "NameInRequest": "Accept",
        "Type": {
-        "$id": "124",
-        "Kind": "constant",
-        "ValueType": {
-         "$id": "125",
-         "Kind": "string",
-         "Name": "string",
-         "CrossLanguageDefinitionId": "TypeSpec.string",
-         "Decorators": []
-=======
-       "$id": "136",
-       "Name": "accept",
-       "NameInRequest": "Accept",
-       "Type": {
-        "$id": "137",
+        "$id": "133",
         "kind": "constant",
         "valueType": {
-         "$id": "138",
+         "$id": "134",
          "kind": "string",
          "name": "string",
          "crossLanguageDefinitionId": "TypeSpec.string",
          "decorators": []
->>>>>>> 6835b74d
         },
         "value": "application/json",
         "decorators": []
@@ -1541,11 +1341,7 @@
        "SkipUrlEncoding": false
       },
       {
-<<<<<<< HEAD
-       "$id": "126",
-=======
-       "$id": "139",
->>>>>>> 6835b74d
+       "$id": "135",
        "Name": "resource",
        "NameInRequest": "resource",
        "Description": "Resource create parameters.",
@@ -1565,11 +1361,7 @@
      ],
      "Responses": [
       {
-<<<<<<< HEAD
-       "$id": "127",
-=======
-       "$id": "140",
->>>>>>> 6835b74d
+       "$id": "136",
        "StatusCodes": [
         200
        ],
@@ -1584,11 +1376,7 @@
        ]
       },
       {
-<<<<<<< HEAD
-       "$id": "128",
-=======
-       "$id": "141",
->>>>>>> 6835b74d
+       "$id": "137",
        "StatusCodes": [
         201
        ],
@@ -1617,95 +1405,99 @@
      "Decorators": []
     },
     {
-<<<<<<< HEAD
-     "$id": "129",
-=======
-     "$id": "142",
->>>>>>> 6835b74d
+     "$id": "138",
      "Name": "updateWithUserAssignedAndSystemAssigned",
      "ResourceName": "ManagedIdentityTrackedResources",
      "Description": "Update a ManagedIdentityTrackedResource",
      "Accessibility": "public",
      "Parameters": [
       {
-<<<<<<< HEAD
-       "$id": "130",
-=======
-       "$ref": "104"
-      },
-      {
-       "$id": "143",
->>>>>>> 6835b74d
+       "$id": "139",
        "Name": "apiVersion",
        "NameInRequest": "api-version",
        "Description": "The API version to use for this operation.",
        "Type": {
-<<<<<<< HEAD
-        "$id": "131",
-        "Kind": "string",
-        "Name": "string",
-        "CrossLanguageDefinitionId": "TypeSpec.string",
-        "Decorators": []
-=======
+        "$id": "140",
+        "kind": "string",
+        "name": "string",
+        "crossLanguageDefinitionId": "TypeSpec.string",
+        "decorators": []
+       },
+       "Location": "Query",
+       "IsApiVersion": true,
+       "IsContentType": false,
+       "IsEndpoint": false,
+       "Explode": false,
+       "IsRequired": true,
+       "Kind": "Client",
+       "DefaultValue": {
+        "$id": "141",
+        "Type": {
+         "$id": "142",
+         "kind": "string",
+         "name": "string",
+         "crossLanguageDefinitionId": "TypeSpec.string"
+        },
+        "Value": "2023-12-01-preview"
+       },
+       "Decorators": [],
+       "SkipUrlEncoding": false
+      },
+      {
+       "$id": "143",
+       "Name": "subscriptionId",
+       "NameInRequest": "subscriptionId",
+       "Description": "The ID of the target subscription. The value must be an UUID.",
+       "Type": {
         "$id": "144",
         "kind": "string",
         "name": "string",
         "crossLanguageDefinitionId": "TypeSpec.string",
         "decorators": []
->>>>>>> 6835b74d
-       },
-       "Location": "Query",
-       "IsApiVersion": true,
+       },
+       "Location": "Path",
+       "IsApiVersion": false,
        "IsContentType": false,
        "IsEndpoint": false,
        "Explode": false,
        "IsRequired": true,
        "Kind": "Client",
-       "DefaultValue": {
-<<<<<<< HEAD
-        "$id": "132",
-        "Type": {
-         "$id": "133",
-         "Kind": "string",
-         "Name": "string",
-         "CrossLanguageDefinitionId": "TypeSpec.string"
-=======
-        "$id": "145",
-        "Type": {
-         "$id": "146",
-         "kind": "string",
-         "name": "string",
-         "crossLanguageDefinitionId": "TypeSpec.string"
->>>>>>> 6835b74d
-        },
-        "Value": "2023-12-01-preview"
-       },
-       "Decorators": [],
-       "SkipUrlEncoding": false
-      },
-      {
-<<<<<<< HEAD
-       "$id": "134",
-=======
+       "Decorators": [],
+       "SkipUrlEncoding": false
+      },
+      {
+       "$id": "145",
+       "Name": "resourceGroupName",
+       "NameInRequest": "resourceGroupName",
+       "Description": "The name of the resource group. The name is case insensitive.",
+       "Type": {
+        "$id": "146",
+        "kind": "string",
+        "name": "string",
+        "crossLanguageDefinitionId": "TypeSpec.string",
+        "decorators": []
+       },
+       "Location": "Path",
+       "IsApiVersion": false,
+       "IsContentType": false,
+       "IsEndpoint": false,
+       "Explode": false,
+       "IsRequired": true,
+       "Kind": "Method",
+       "Decorators": [],
+       "SkipUrlEncoding": false
+      },
+      {
        "$id": "147",
->>>>>>> 6835b74d
-       "Name": "subscriptionId",
-       "NameInRequest": "subscriptionId",
-       "Description": "The ID of the target subscription. The value must be an UUID.",
-       "Type": {
-<<<<<<< HEAD
-        "$id": "135",
-        "Kind": "string",
-        "Name": "string",
-        "CrossLanguageDefinitionId": "TypeSpec.string",
-        "Decorators": []
-=======
+       "Name": "managedIdentityTrackedResourceName",
+       "NameInRequest": "managedIdentityTrackedResourceName",
+       "Description": "arm resource name for path",
+       "Type": {
         "$id": "148",
         "kind": "string",
         "name": "string",
         "crossLanguageDefinitionId": "TypeSpec.string",
         "decorators": []
->>>>>>> 6835b74d
        },
        "Location": "Path",
        "IsApiVersion": false,
@@ -1713,107 +1505,24 @@
        "IsEndpoint": false,
        "Explode": false,
        "IsRequired": true,
-       "Kind": "Client",
-       "Decorators": [],
-       "SkipUrlEncoding": false
-      },
-      {
-<<<<<<< HEAD
-       "$id": "136",
-=======
+       "Kind": "Method",
+       "Decorators": [],
+       "SkipUrlEncoding": false
+      },
+      {
        "$id": "149",
->>>>>>> 6835b74d
-       "Name": "resourceGroupName",
-       "NameInRequest": "resourceGroupName",
-       "Description": "The name of the resource group. The name is case insensitive.",
-       "Type": {
-<<<<<<< HEAD
-        "$id": "137",
-        "Kind": "string",
-        "Name": "string",
-        "CrossLanguageDefinitionId": "TypeSpec.string",
-        "Decorators": []
-=======
-        "$id": "150",
-        "kind": "string",
-        "name": "string",
-        "crossLanguageDefinitionId": "TypeSpec.string",
-        "decorators": []
->>>>>>> 6835b74d
-       },
-       "Location": "Path",
-       "IsApiVersion": false,
-       "IsContentType": false,
-       "IsEndpoint": false,
-       "Explode": false,
-       "IsRequired": true,
-       "Kind": "Method",
-       "Decorators": [],
-       "SkipUrlEncoding": false
-      },
-      {
-<<<<<<< HEAD
-       "$id": "138",
-=======
-       "$id": "151",
->>>>>>> 6835b74d
-       "Name": "managedIdentityTrackedResourceName",
-       "NameInRequest": "managedIdentityTrackedResourceName",
-       "Description": "arm resource name for path",
-       "Type": {
-<<<<<<< HEAD
-        "$id": "139",
-        "Kind": "string",
-        "Name": "string",
-        "CrossLanguageDefinitionId": "TypeSpec.string",
-        "Decorators": []
-=======
-        "$id": "152",
-        "kind": "string",
-        "name": "string",
-        "crossLanguageDefinitionId": "TypeSpec.string",
-        "decorators": []
->>>>>>> 6835b74d
-       },
-       "Location": "Path",
-       "IsApiVersion": false,
-       "IsContentType": false,
-       "IsEndpoint": false,
-       "Explode": false,
-       "IsRequired": true,
-       "Kind": "Method",
-       "Decorators": [],
-       "SkipUrlEncoding": false
-      },
-      {
-<<<<<<< HEAD
-       "$id": "140",
-=======
-       "$id": "153",
->>>>>>> 6835b74d
        "Name": "contentType",
        "NameInRequest": "Content-Type",
        "Description": "Body parameter's content type. Known values are application/json",
        "Type": {
-<<<<<<< HEAD
-        "$id": "141",
-        "Kind": "constant",
-        "ValueType": {
-         "$id": "142",
-         "Kind": "string",
-         "Name": "string",
-         "CrossLanguageDefinitionId": "TypeSpec.string",
-         "Decorators": []
-=======
-        "$id": "154",
+        "$id": "150",
         "kind": "constant",
         "valueType": {
-         "$id": "155",
+         "$id": "151",
          "kind": "string",
          "name": "string",
          "crossLanguageDefinitionId": "TypeSpec.string",
          "decorators": []
->>>>>>> 6835b74d
         },
         "value": "application/json",
         "decorators": []
@@ -1829,33 +1538,18 @@
        "SkipUrlEncoding": false
       },
       {
-<<<<<<< HEAD
-       "$id": "143",
+       "$id": "152",
        "Name": "accept",
        "NameInRequest": "Accept",
        "Type": {
-        "$id": "144",
-        "Kind": "constant",
-        "ValueType": {
-         "$id": "145",
-         "Kind": "string",
-         "Name": "string",
-         "CrossLanguageDefinitionId": "TypeSpec.string",
-         "Decorators": []
-=======
-       "$id": "156",
-       "Name": "accept",
-       "NameInRequest": "Accept",
-       "Type": {
-        "$id": "157",
+        "$id": "153",
         "kind": "constant",
         "valueType": {
-         "$id": "158",
+         "$id": "154",
          "kind": "string",
          "name": "string",
          "crossLanguageDefinitionId": "TypeSpec.string",
          "decorators": []
->>>>>>> 6835b74d
         },
         "value": "application/json",
         "decorators": []
@@ -1871,11 +1565,7 @@
        "SkipUrlEncoding": false
       },
       {
-<<<<<<< HEAD
-       "$id": "146",
-=======
-       "$id": "159",
->>>>>>> 6835b74d
+       "$id": "155",
        "Name": "properties",
        "NameInRequest": "properties",
        "Description": "The resource properties to be updated.",
@@ -1895,11 +1585,7 @@
      ],
      "Responses": [
       {
-<<<<<<< HEAD
-       "$id": "147",
-=======
-       "$id": "160",
->>>>>>> 6835b74d
+       "$id": "156",
        "StatusCodes": [
         200
        ],
@@ -1929,24 +1615,19 @@
     }
    ],
    "Protocol": {
-<<<<<<< HEAD
-    "$id": "148"
-=======
-    "$id": "161"
->>>>>>> 6835b74d
+    "$id": "157"
    },
    "Parent": "ManagedIdentityClient",
    "Parameters": [
     {
-<<<<<<< HEAD
-     "$id": "149",
+     "$id": "158",
      "Name": "endpoint",
      "NameInRequest": "endpoint",
      "Type": {
-      "$id": "150",
-      "Kind": "url",
-      "Name": "url",
-      "CrossLanguageDefinitionId": "TypeSpec.url"
+      "$id": "159",
+      "kind": "url",
+      "name": "url",
+      "crossLanguageDefinitionId": "TypeSpec.url"
      },
      "Location": "Uri",
      "IsApiVersion": false,
@@ -1958,18 +1639,15 @@
      "Explode": false,
      "Kind": "Client",
      "DefaultValue": {
-      "$id": "151",
+      "$id": "160",
       "Type": {
-       "$id": "152",
-       "Kind": "string",
-       "Name": "string",
-       "CrossLanguageDefinitionId": "TypeSpec.string"
+       "$id": "161",
+       "kind": "string",
+       "name": "string",
+       "crossLanguageDefinitionId": "TypeSpec.string"
       },
       "Value": "https://management.azure.com"
      }
-=======
-     "$ref": "104"
->>>>>>> 6835b74d
     }
    ],
    "Decorators": []
