--- conflicted
+++ resolved
@@ -1680,7 +1680,6 @@
      }
     }
    ],
-<<<<<<< HEAD
    "decorators": [
     {
      "$id": "219",
@@ -1690,814 +1689,31 @@
      }
     }
    ],
-   "crossLanguageDefinitionId": "Azure.ResourceManager.CommonProperties"
-  },
-  {
-   "$id": "221",
-   "name": "ManagedIdentity",
-   "namespace": "_Azure.ResourceManager.CommonProperties",
-   "operations": [
-    {
-     "$id": "222",
-     "name": "get",
-     "resourceName": "ManagedIdentityTrackedResource",
-     "doc": "Get a ManagedIdentityTrackedResource",
-     "accessibility": "public",
-     "parameters": [
-      {
-       "$id": "223",
-       "name": "apiVersion",
-       "nameInRequest": "api-version",
-       "doc": "The API version to use for this operation.",
-       "type": {
-        "$id": "224",
-        "kind": "string",
-        "name": "string",
-        "crossLanguageDefinitionId": "TypeSpec.string",
-        "decorators": []
-       },
-       "location": "Query",
-       "isApiVersion": true,
-       "isContentType": false,
-       "isEndpoint": false,
-       "explode": false,
-       "isRequired": true,
-       "kind": "Client",
-       "defaultValue": {
-        "$id": "225",
-        "type": {
-         "$id": "226",
-         "kind": "string",
-         "name": "string",
-         "crossLanguageDefinitionId": "TypeSpec.string"
-        },
-        "value": "2023-12-01-preview"
-       },
-       "decorators": [],
-       "skipUrlEncoding": false
-      },
-      {
-       "$id": "227",
-       "name": "subscriptionId",
-       "nameInRequest": "subscriptionId",
-       "doc": "The ID of the target subscription. The value must be an UUID.",
-       "type": {
-        "$id": "228",
-        "kind": "string",
-        "name": "string",
-        "crossLanguageDefinitionId": "TypeSpec.string",
-        "decorators": []
-       },
-       "location": "Path",
-       "isApiVersion": false,
-       "isContentType": false,
-       "isEndpoint": false,
-       "explode": false,
-       "isRequired": true,
-       "kind": "Client",
-       "decorators": [],
-       "skipUrlEncoding": false
-      },
-      {
-       "$id": "229",
-       "name": "resourceGroupName",
-       "nameInRequest": "resourceGroupName",
-       "doc": "The name of the resource group. The name is case insensitive.",
-       "type": {
-        "$id": "230",
-        "kind": "string",
-        "name": "string",
-        "crossLanguageDefinitionId": "TypeSpec.string",
-        "decorators": []
-       },
-       "location": "Path",
-       "isApiVersion": false,
-       "isContentType": false,
-       "isEndpoint": false,
-       "explode": false,
-       "isRequired": true,
-       "kind": "Method",
-       "decorators": [],
-       "skipUrlEncoding": false
-      },
-      {
-       "$id": "231",
-       "name": "managedIdentityTrackedResourceName",
-       "nameInRequest": "managedIdentityTrackedResourceName",
-       "doc": "arm resource name for path",
-       "type": {
-        "$id": "232",
-        "kind": "string",
-        "name": "string",
-        "crossLanguageDefinitionId": "TypeSpec.string",
-        "decorators": []
-       },
-       "location": "Path",
-       "isApiVersion": false,
-       "isContentType": false,
-       "isEndpoint": false,
-       "explode": false,
-       "isRequired": true,
-       "kind": "Method",
-       "decorators": [],
-       "skipUrlEncoding": false
-      },
-      {
-       "$id": "233",
-       "name": "accept",
-       "nameInRequest": "Accept",
-       "type": {
-        "$id": "234",
-        "kind": "constant",
-        "valueType": {
-         "$id": "235",
-         "kind": "string",
-         "name": "string",
-         "crossLanguageDefinitionId": "TypeSpec.string",
-         "decorators": []
-        },
-        "value": "application/json",
-        "decorators": []
-       },
-       "location": "Header",
-       "isApiVersion": false,
-       "isContentType": false,
-       "isEndpoint": false,
-       "explode": false,
-       "isRequired": true,
-       "kind": "Constant",
-       "decorators": [],
-       "skipUrlEncoding": false
-      }
-     ],
-     "responses": [
-      {
-       "$id": "236",
-       "statusCodes": [
-        200
-       ],
-       "bodyType": {
-        "$ref": "172"
-       },
-       "headers": [],
-       "isErrorResponse": false,
-       "contentTypes": [
-        "application/json"
-       ]
-      }
-     ],
-     "httpMethod": "GET",
-     "uri": "{endpoint}",
-     "path": "/subscriptions/{subscriptionId}/resourceGroups/{resourceGroupName}/providers/Azure.ResourceManager.CommonProperties/managedIdentityTrackedResources/{managedIdentityTrackedResourceName}",
-     "bufferResponse": true,
-     "generateProtocolMethod": true,
-     "generateConvenienceMethod": true,
-     "crossLanguageDefinitionId": "Azure.ResourceManager.CommonProperties.ManagedIdentity.get",
-     "decorators": []
-    },
-    {
-     "$id": "237",
-     "name": "createWithSystemAssigned",
-     "resourceName": "ManagedIdentityTrackedResource",
-     "doc": "Create a ManagedIdentityTrackedResource",
-     "accessibility": "public",
-     "parameters": [
-      {
-       "$id": "238",
-       "name": "apiVersion",
-       "nameInRequest": "api-version",
-       "doc": "The API version to use for this operation.",
-       "type": {
-        "$id": "239",
-        "kind": "string",
-        "name": "string",
-        "crossLanguageDefinitionId": "TypeSpec.string",
-        "decorators": []
-       },
-       "location": "Query",
-       "isApiVersion": true,
-       "isContentType": false,
-       "isEndpoint": false,
-       "explode": false,
-       "isRequired": true,
-       "kind": "Client",
-       "defaultValue": {
-        "$id": "240",
-        "type": {
-         "$id": "241",
-         "kind": "string",
-         "name": "string",
-         "crossLanguageDefinitionId": "TypeSpec.string"
-        },
-        "value": "2023-12-01-preview"
-       },
-       "decorators": [],
-       "skipUrlEncoding": false
-      },
-      {
-       "$id": "242",
-       "name": "subscriptionId",
-       "nameInRequest": "subscriptionId",
-       "doc": "The ID of the target subscription. The value must be an UUID.",
-       "type": {
-        "$id": "243",
-        "kind": "string",
-        "name": "string",
-        "crossLanguageDefinitionId": "TypeSpec.string",
-        "decorators": []
-       },
-       "location": "Path",
-       "isApiVersion": false,
-       "isContentType": false,
-       "isEndpoint": false,
-       "explode": false,
-       "isRequired": true,
-       "kind": "Client",
-       "decorators": [],
-       "skipUrlEncoding": false
-      },
-      {
-       "$id": "244",
-       "name": "resourceGroupName",
-       "nameInRequest": "resourceGroupName",
-       "doc": "The name of the resource group. The name is case insensitive.",
-       "type": {
-        "$id": "245",
-        "kind": "string",
-        "name": "string",
-        "crossLanguageDefinitionId": "TypeSpec.string",
-        "decorators": []
-       },
-       "location": "Path",
-       "isApiVersion": false,
-       "isContentType": false,
-       "isEndpoint": false,
-       "explode": false,
-       "isRequired": true,
-       "kind": "Method",
-       "decorators": [],
-       "skipUrlEncoding": false
-      },
-      {
-       "$id": "246",
-       "name": "managedIdentityTrackedResourceName",
-       "nameInRequest": "managedIdentityTrackedResourceName",
-       "doc": "arm resource name for path",
-       "type": {
-        "$id": "247",
-        "kind": "string",
-        "name": "string",
-        "crossLanguageDefinitionId": "TypeSpec.string",
-        "decorators": []
-       },
-       "location": "Path",
-       "isApiVersion": false,
-       "isContentType": false,
-       "isEndpoint": false,
-       "explode": false,
-       "isRequired": true,
-       "kind": "Method",
-       "decorators": [],
-       "skipUrlEncoding": false
-      },
-      {
-       "$id": "248",
-       "name": "contentType",
-       "nameInRequest": "Content-Type",
-       "doc": "Body parameter's content type. Known values are application/json",
-       "type": {
-        "$id": "249",
-        "kind": "constant",
-        "valueType": {
-         "$id": "250",
-         "kind": "string",
-         "name": "string",
-         "crossLanguageDefinitionId": "TypeSpec.string",
-         "decorators": []
-        },
-        "value": "application/json",
-        "decorators": []
-       },
-       "location": "Header",
-       "isApiVersion": false,
-       "isContentType": true,
-       "isEndpoint": false,
-       "explode": false,
-       "isRequired": true,
-       "kind": "Constant",
-       "decorators": [],
-       "skipUrlEncoding": false
-      },
-      {
-       "$id": "251",
-       "name": "accept",
-       "nameInRequest": "Accept",
-       "type": {
-        "$id": "252",
-        "kind": "constant",
-        "valueType": {
-         "$id": "253",
-         "kind": "string",
-         "name": "string",
-         "crossLanguageDefinitionId": "TypeSpec.string",
-         "decorators": []
-        },
-        "value": "application/json",
-        "decorators": []
-       },
-       "location": "Header",
-       "isApiVersion": false,
-       "isContentType": false,
-       "isEndpoint": false,
-       "explode": false,
-       "isRequired": true,
-       "kind": "Constant",
-       "decorators": [],
-       "skipUrlEncoding": false
-      },
-      {
-       "$id": "254",
-       "name": "resource",
-       "nameInRequest": "resource",
-       "doc": "Resource create parameters.",
-       "type": {
-        "$ref": "172"
-       },
-       "location": "Body",
-       "isApiVersion": false,
-       "isContentType": false,
-       "isEndpoint": false,
-       "explode": false,
-       "isRequired": true,
-       "kind": "Method",
-       "decorators": [],
-       "skipUrlEncoding": false
-      }
-     ],
-     "responses": [
-      {
-       "$id": "255",
-       "statusCodes": [
-        200
-       ],
-       "bodyType": {
-        "$ref": "172"
-       },
-       "headers": [],
-       "isErrorResponse": false,
-       "contentTypes": [
-        "application/json"
-       ]
-      },
-      {
-       "$id": "256",
-       "statusCodes": [
-        201
-       ],
-       "bodyType": {
-        "$ref": "172"
-       },
-       "headers": [],
-       "isErrorResponse": false,
-       "contentTypes": [
-        "application/json"
-       ]
-      }
-     ],
-     "httpMethod": "PUT",
-     "uri": "{endpoint}",
-     "path": "/subscriptions/{subscriptionId}/resourceGroups/{resourceGroupName}/providers/Azure.ResourceManager.CommonProperties/managedIdentityTrackedResources/{managedIdentityTrackedResourceName}",
-     "requestMediaTypes": [
-      "application/json"
-     ],
-     "bufferResponse": true,
-     "generateProtocolMethod": true,
-     "generateConvenienceMethod": true,
-     "crossLanguageDefinitionId": "Azure.ResourceManager.CommonProperties.ManagedIdentity.createWithSystemAssigned",
-     "decorators": []
-    },
-    {
-     "$id": "257",
-     "name": "updateWithUserAssignedAndSystemAssigned",
-     "resourceName": "ManagedIdentityTrackedResource",
-     "doc": "Update a ManagedIdentityTrackedResource",
-     "accessibility": "public",
-     "parameters": [
-      {
-       "$id": "258",
-       "name": "apiVersion",
-       "nameInRequest": "api-version",
-       "doc": "The API version to use for this operation.",
-       "type": {
-        "$id": "259",
-        "kind": "string",
-        "name": "string",
-        "crossLanguageDefinitionId": "TypeSpec.string",
-        "decorators": []
-       },
-       "location": "Query",
-       "isApiVersion": true,
-       "isContentType": false,
-       "isEndpoint": false,
-       "explode": false,
-       "isRequired": true,
-       "kind": "Client",
-       "defaultValue": {
-        "$id": "260",
-        "type": {
-         "$id": "261",
-         "kind": "string",
-         "name": "string",
-         "crossLanguageDefinitionId": "TypeSpec.string"
-        },
-        "value": "2023-12-01-preview"
-       },
-       "decorators": [],
-       "skipUrlEncoding": false
-      },
-      {
-       "$id": "262",
-       "name": "subscriptionId",
-       "nameInRequest": "subscriptionId",
-       "doc": "The ID of the target subscription. The value must be an UUID.",
-       "type": {
-        "$id": "263",
-        "kind": "string",
-        "name": "string",
-        "crossLanguageDefinitionId": "TypeSpec.string",
-        "decorators": []
-       },
-       "location": "Path",
-       "isApiVersion": false,
-       "isContentType": false,
-       "isEndpoint": false,
-       "explode": false,
-       "isRequired": true,
-       "kind": "Client",
-       "decorators": [],
-       "skipUrlEncoding": false
-      },
-      {
-       "$id": "264",
-       "name": "resourceGroupName",
-       "nameInRequest": "resourceGroupName",
-       "doc": "The name of the resource group. The name is case insensitive.",
-       "type": {
-        "$id": "265",
-        "kind": "string",
-        "name": "string",
-        "crossLanguageDefinitionId": "TypeSpec.string",
-        "decorators": []
-       },
-       "location": "Path",
-       "isApiVersion": false,
-       "isContentType": false,
-       "isEndpoint": false,
-       "explode": false,
-       "isRequired": true,
-       "kind": "Method",
-       "decorators": [],
-       "skipUrlEncoding": false
-      },
-      {
-       "$id": "266",
-       "name": "managedIdentityTrackedResourceName",
-       "nameInRequest": "managedIdentityTrackedResourceName",
-       "doc": "arm resource name for path",
-       "type": {
-        "$id": "267",
-        "kind": "string",
-        "name": "string",
-        "crossLanguageDefinitionId": "TypeSpec.string",
-        "decorators": []
-       },
-       "location": "Path",
-       "isApiVersion": false,
-       "isContentType": false,
-       "isEndpoint": false,
-       "explode": false,
-       "isRequired": true,
-       "kind": "Method",
-       "decorators": [],
-       "skipUrlEncoding": false
-      },
-      {
-       "$id": "268",
-       "name": "contentType",
-       "nameInRequest": "Content-Type",
-       "doc": "Body parameter's content type. Known values are application/json",
-       "type": {
-        "$id": "269",
-        "kind": "constant",
-        "valueType": {
-         "$id": "270",
-         "kind": "string",
-         "name": "string",
-         "crossLanguageDefinitionId": "TypeSpec.string",
-         "decorators": []
-        },
-        "value": "application/json",
-        "decorators": []
-       },
-       "location": "Header",
-       "isApiVersion": false,
-       "isContentType": true,
-       "isEndpoint": false,
-       "explode": false,
-       "isRequired": true,
-       "kind": "Constant",
-       "decorators": [],
-       "skipUrlEncoding": false
-      },
-      {
-       "$id": "271",
-       "name": "accept",
-       "nameInRequest": "Accept",
-       "type": {
-        "$id": "272",
-        "kind": "constant",
-        "valueType": {
-         "$id": "273",
-         "kind": "string",
-         "name": "string",
-         "crossLanguageDefinitionId": "TypeSpec.string",
-         "decorators": []
-        },
-        "value": "application/json",
-        "decorators": []
-       },
-       "location": "Header",
-       "isApiVersion": false,
-       "isContentType": false,
-       "isEndpoint": false,
-       "explode": false,
-       "isRequired": true,
-       "kind": "Constant",
-       "decorators": [],
-       "skipUrlEncoding": false
-      },
-      {
-       "$id": "274",
-       "name": "properties",
-       "nameInRequest": "properties",
-       "doc": "The resource properties to be updated.",
-       "type": {
-        "$ref": "172"
-       },
-       "location": "Body",
-       "isApiVersion": false,
-       "isContentType": false,
-       "isEndpoint": false,
-       "explode": false,
-       "isRequired": true,
-       "kind": "Method",
-       "decorators": [],
-       "skipUrlEncoding": false
-      }
-     ],
-     "responses": [
-      {
-       "$id": "275",
-       "statusCodes": [
-        200
-       ],
-       "bodyType": {
-        "$ref": "172"
-       },
-       "headers": [],
-       "isErrorResponse": false,
-       "contentTypes": [
-        "application/json"
-       ]
-      }
-     ],
-     "httpMethod": "PATCH",
-     "uri": "{endpoint}",
-     "path": "/subscriptions/{subscriptionId}/resourceGroups/{resourceGroupName}/providers/Azure.ResourceManager.CommonProperties/managedIdentityTrackedResources/{managedIdentityTrackedResourceName}",
-     "requestMediaTypes": [
-      "application/json"
-     ],
-     "bufferResponse": true,
-     "generateProtocolMethod": true,
-     "generateConvenienceMethod": false,
-     "crossLanguageDefinitionId": "Azure.ResourceManager.CommonProperties.ManagedIdentity.updateWithUserAssignedAndSystemAssigned",
-     "decorators": []
-    }
-   ],
-   "parent": "CommonPropertiesClient",
-   "parameters": [
-    {
-     "$id": "276",
-     "name": "endpoint",
-     "nameInRequest": "endpoint",
-     "doc": "Service host",
-     "type": {
-      "$id": "277",
-      "kind": "url",
-      "name": "url",
-      "crossLanguageDefinitionId": "TypeSpec.url"
-     },
-     "location": "Uri",
-     "isApiVersion": false,
-     "isContentType": false,
-     "isRequired": true,
-     "isEndpoint": true,
-     "skipUrlEncoding": false,
-     "explode": false,
-     "kind": "Client",
-     "defaultValue": {
-      "$id": "278",
-      "type": {
-       "$id": "279",
-       "kind": "string",
-       "name": "string",
-       "crossLanguageDefinitionId": "TypeSpec.string"
-      },
-      "value": "https://management.azure.com"
-     }
-    }
-   ],
-   "decorators": [
-    {
-     "$id": "280",
-     "name": "Azure.ResourceManager.@armResourceOperations",
-     "arguments": {
-      "$id": "281"
-     }
-    }
-   ],
-   "crossLanguageDefinitionId": "Azure.ResourceManager.CommonProperties.ManagedIdentity"
-  },
-  {
-   "$id": "282",
-   "name": "Error",
-   "namespace": "_Azure.ResourceManager.CommonProperties",
-   "operations": [
-    {
-     "$id": "283",
-     "name": "getForPredefinedError",
-     "resourceName": "ConfidentialResource",
-     "doc": "Get a ConfidentialResource",
-     "accessibility": "public",
-     "parameters": [
-      {
-       "$id": "284",
-       "name": "apiVersion",
-       "nameInRequest": "api-version",
-       "doc": "The API version to use for this operation.",
-       "type": {
-        "$id": "285",
-        "kind": "string",
-        "name": "string",
-        "crossLanguageDefinitionId": "TypeSpec.string",
-        "decorators": []
-       },
-       "location": "Query",
-       "isApiVersion": true,
-       "isContentType": false,
-       "isEndpoint": false,
-       "explode": false,
-       "isRequired": true,
-       "kind": "Client",
-       "defaultValue": {
-        "$id": "286",
-        "type": {
-         "$id": "287",
-         "kind": "string",
-         "name": "string",
-         "crossLanguageDefinitionId": "TypeSpec.string"
-        },
-        "value": "2023-12-01-preview"
-       },
-       "decorators": [],
-       "skipUrlEncoding": false
-      },
-      {
-       "$id": "288",
-       "name": "subscriptionId",
-       "nameInRequest": "subscriptionId",
-       "doc": "The ID of the target subscription. The value must be an UUID.",
-       "type": {
-        "$id": "289",
-        "kind": "string",
-        "name": "string",
-        "crossLanguageDefinitionId": "TypeSpec.string",
-        "decorators": []
-       },
-       "location": "Path",
-       "isApiVersion": false,
-       "isContentType": false,
-       "isEndpoint": false,
-       "explode": false,
-       "isRequired": true,
-       "kind": "Client",
-       "decorators": [],
-       "skipUrlEncoding": false
-      },
-      {
-       "$id": "290",
-       "name": "resourceGroupName",
-       "nameInRequest": "resourceGroupName",
-       "doc": "The name of the resource group. The name is case insensitive.",
-       "type": {
-        "$id": "291",
-        "kind": "string",
-        "name": "string",
-        "crossLanguageDefinitionId": "TypeSpec.string",
-        "decorators": []
-       },
-       "location": "Path",
-       "isApiVersion": false,
-       "isContentType": false,
-       "isEndpoint": false,
-       "explode": false,
-       "isRequired": true,
-       "kind": "Method",
-       "decorators": [],
-       "skipUrlEncoding": false
-      },
-      {
-       "$id": "292",
-       "name": "confidentialResourceName",
-       "nameInRequest": "confidentialResourceName",
-       "doc": "The name of the ConfidentialResource",
-       "type": {
-        "$id": "293",
-        "kind": "string",
-        "name": "string",
-        "crossLanguageDefinitionId": "TypeSpec.string",
-        "decorators": []
-       },
-       "location": "Path",
-       "isApiVersion": false,
-       "isContentType": false,
-       "isEndpoint": false,
-       "explode": false,
-       "isRequired": true,
-       "kind": "Method",
-       "decorators": [],
-       "skipUrlEncoding": false
-      },
-      {
-       "$id": "294",
-       "name": "accept",
-       "nameInRequest": "Accept",
-       "type": {
-        "$id": "295",
-        "kind": "constant",
-        "valueType": {
-         "$id": "296",
-         "kind": "string",
-         "name": "string",
-         "crossLanguageDefinitionId": "TypeSpec.string",
-         "decorators": []
-        },
-        "value": "application/json",
-        "decorators": []
-       },
-       "location": "Header",
-       "isApiVersion": false,
-       "isContentType": false,
-       "isEndpoint": false,
-       "explode": false,
-       "isRequired": true,
-       "kind": "Constant",
-       "decorators": [],
-       "skipUrlEncoding": false
-      }
-     ],
-     "responses": [
-      {
-       "$id": "297",
-       "statusCodes": [
-        200
-=======
-   "decorators": [],
    "crossLanguageDefinitionId": "Azure.ResourceManager.CommonProperties",
    "apiVersions": [
     "2023-12-01-preview"
    ],
    "children": [
     {
-     "$id": "219",
+     "$id": "221",
      "kind": "client",
      "name": "ManagedIdentity",
      "namespace": "_Azure.ResourceManager.CommonProperties",
      "operations": [
       {
-       "$id": "220",
+       "$id": "222",
        "name": "get",
        "resourceName": "ManagedIdentityTrackedResource",
        "doc": "Get a ManagedIdentityTrackedResource",
        "accessibility": "public",
        "parameters": [
         {
-         "$id": "221",
+         "$id": "223",
          "name": "apiVersion",
          "nameInRequest": "api-version",
          "doc": "The API version to use for this operation.",
          "type": {
-          "$id": "222",
+          "$id": "224",
           "kind": "string",
           "name": "string",
           "crossLanguageDefinitionId": "TypeSpec.string",
@@ -2511,9 +1727,9 @@
          "isRequired": true,
          "kind": "Client",
          "defaultValue": {
-          "$id": "223",
+          "$id": "225",
           "type": {
-           "$id": "224",
+           "$id": "226",
            "kind": "string",
            "name": "string",
            "crossLanguageDefinitionId": "TypeSpec.string"
@@ -2524,32 +1740,10 @@
          "skipUrlEncoding": false
         },
         {
-         "$id": "225",
+         "$id": "227",
          "name": "subscriptionId",
          "nameInRequest": "subscriptionId",
          "doc": "The ID of the target subscription. The value must be an UUID.",
-         "type": {
-          "$id": "226",
-          "kind": "string",
-          "name": "string",
-          "crossLanguageDefinitionId": "TypeSpec.string",
-          "decorators": []
-         },
-         "location": "Path",
-         "isApiVersion": false,
-         "isContentType": false,
-         "isEndpoint": false,
-         "explode": false,
-         "isRequired": true,
-         "kind": "Client",
-         "decorators": [],
-         "skipUrlEncoding": false
-        },
-        {
-         "$id": "227",
-         "name": "resourceGroupName",
-         "nameInRequest": "resourceGroupName",
-         "doc": "The name of the resource group. The name is case insensitive.",
          "type": {
           "$id": "228",
           "kind": "string",
@@ -2563,15 +1757,15 @@
          "isEndpoint": false,
          "explode": false,
          "isRequired": true,
-         "kind": "Method",
+         "kind": "Client",
          "decorators": [],
          "skipUrlEncoding": false
         },
         {
          "$id": "229",
-         "name": "managedIdentityTrackedResourceName",
-         "nameInRequest": "managedIdentityTrackedResourceName",
-         "doc": "arm resource name for path",
+         "name": "resourceGroupName",
+         "nameInRequest": "resourceGroupName",
+         "doc": "The name of the resource group. The name is case insensitive.",
          "type": {
           "$id": "230",
           "kind": "string",
@@ -2591,13 +1785,35 @@
         },
         {
          "$id": "231",
+         "name": "managedIdentityTrackedResourceName",
+         "nameInRequest": "managedIdentityTrackedResourceName",
+         "doc": "arm resource name for path",
+         "type": {
+          "$id": "232",
+          "kind": "string",
+          "name": "string",
+          "crossLanguageDefinitionId": "TypeSpec.string",
+          "decorators": []
+         },
+         "location": "Path",
+         "isApiVersion": false,
+         "isContentType": false,
+         "isEndpoint": false,
+         "explode": false,
+         "isRequired": true,
+         "kind": "Method",
+         "decorators": [],
+         "skipUrlEncoding": false
+        },
+        {
+         "$id": "233",
          "name": "accept",
          "nameInRequest": "Accept",
          "type": {
-          "$id": "232",
+          "$id": "234",
           "kind": "constant",
           "valueType": {
-           "$id": "233",
+           "$id": "235",
            "kind": "string",
            "name": "string",
            "crossLanguageDefinitionId": "TypeSpec.string",
@@ -2619,7 +1835,7 @@
        ],
        "responses": [
         {
-         "$id": "234",
+         "$id": "236",
          "statusCodes": [
           200
          ],
@@ -2643,19 +1859,19 @@
        "decorators": []
       },
       {
-       "$id": "235",
+       "$id": "237",
        "name": "createWithSystemAssigned",
        "resourceName": "ManagedIdentityTrackedResource",
        "doc": "Create a ManagedIdentityTrackedResource",
        "accessibility": "public",
        "parameters": [
         {
-         "$id": "236",
+         "$id": "238",
          "name": "apiVersion",
          "nameInRequest": "api-version",
          "doc": "The API version to use for this operation.",
          "type": {
-          "$id": "237",
+          "$id": "239",
           "kind": "string",
           "name": "string",
           "crossLanguageDefinitionId": "TypeSpec.string",
@@ -2669,9 +1885,9 @@
          "isRequired": true,
          "kind": "Client",
          "defaultValue": {
-          "$id": "238",
+          "$id": "240",
           "type": {
-           "$id": "239",
+           "$id": "241",
            "kind": "string",
            "name": "string",
            "crossLanguageDefinitionId": "TypeSpec.string"
@@ -2682,32 +1898,10 @@
          "skipUrlEncoding": false
         },
         {
-         "$id": "240",
+         "$id": "242",
          "name": "subscriptionId",
          "nameInRequest": "subscriptionId",
          "doc": "The ID of the target subscription. The value must be an UUID.",
-         "type": {
-          "$id": "241",
-          "kind": "string",
-          "name": "string",
-          "crossLanguageDefinitionId": "TypeSpec.string",
-          "decorators": []
-         },
-         "location": "Path",
-         "isApiVersion": false,
-         "isContentType": false,
-         "isEndpoint": false,
-         "explode": false,
-         "isRequired": true,
-         "kind": "Client",
-         "decorators": [],
-         "skipUrlEncoding": false
-        },
-        {
-         "$id": "242",
-         "name": "resourceGroupName",
-         "nameInRequest": "resourceGroupName",
-         "doc": "The name of the resource group. The name is case insensitive.",
          "type": {
           "$id": "243",
           "kind": "string",
@@ -2721,15 +1915,15 @@
          "isEndpoint": false,
          "explode": false,
          "isRequired": true,
-         "kind": "Method",
+         "kind": "Client",
          "decorators": [],
          "skipUrlEncoding": false
         },
         {
          "$id": "244",
-         "name": "managedIdentityTrackedResourceName",
-         "nameInRequest": "managedIdentityTrackedResourceName",
-         "doc": "arm resource name for path",
+         "name": "resourceGroupName",
+         "nameInRequest": "resourceGroupName",
+         "doc": "The name of the resource group. The name is case insensitive.",
          "type": {
           "$id": "245",
           "kind": "string",
@@ -2749,14 +1943,36 @@
         },
         {
          "$id": "246",
+         "name": "managedIdentityTrackedResourceName",
+         "nameInRequest": "managedIdentityTrackedResourceName",
+         "doc": "arm resource name for path",
+         "type": {
+          "$id": "247",
+          "kind": "string",
+          "name": "string",
+          "crossLanguageDefinitionId": "TypeSpec.string",
+          "decorators": []
+         },
+         "location": "Path",
+         "isApiVersion": false,
+         "isContentType": false,
+         "isEndpoint": false,
+         "explode": false,
+         "isRequired": true,
+         "kind": "Method",
+         "decorators": [],
+         "skipUrlEncoding": false
+        },
+        {
+         "$id": "248",
          "name": "contentType",
          "nameInRequest": "Content-Type",
          "doc": "Body parameter's content type. Known values are application/json",
          "type": {
-          "$id": "247",
+          "$id": "249",
           "kind": "constant",
           "valueType": {
-           "$id": "248",
+           "$id": "250",
            "kind": "string",
            "name": "string",
            "crossLanguageDefinitionId": "TypeSpec.string",
@@ -2776,14 +1992,14 @@
          "skipUrlEncoding": false
         },
         {
-         "$id": "249",
+         "$id": "251",
          "name": "accept",
          "nameInRequest": "Accept",
          "type": {
-          "$id": "250",
+          "$id": "252",
           "kind": "constant",
           "valueType": {
-           "$id": "251",
+           "$id": "253",
            "kind": "string",
            "name": "string",
            "crossLanguageDefinitionId": "TypeSpec.string",
@@ -2803,7 +2019,7 @@
          "skipUrlEncoding": false
         },
         {
-         "$id": "252",
+         "$id": "254",
          "name": "resource",
          "nameInRequest": "resource",
          "doc": "Resource create parameters.",
@@ -2823,7 +2039,7 @@
        ],
        "responses": [
         {
-         "$id": "253",
+         "$id": "255",
          "statusCodes": [
           200
          ],
@@ -2837,7 +2053,7 @@
          ]
         },
         {
-         "$id": "254",
+         "$id": "256",
          "statusCodes": [
           201
          ],
@@ -2864,19 +2080,19 @@
        "decorators": []
       },
       {
-       "$id": "255",
+       "$id": "257",
        "name": "updateWithUserAssignedAndSystemAssigned",
        "resourceName": "ManagedIdentityTrackedResource",
        "doc": "Update a ManagedIdentityTrackedResource",
        "accessibility": "public",
        "parameters": [
         {
-         "$id": "256",
+         "$id": "258",
          "name": "apiVersion",
          "nameInRequest": "api-version",
          "doc": "The API version to use for this operation.",
          "type": {
-          "$id": "257",
+          "$id": "259",
           "kind": "string",
           "name": "string",
           "crossLanguageDefinitionId": "TypeSpec.string",
@@ -2890,9 +2106,9 @@
          "isRequired": true,
          "kind": "Client",
          "defaultValue": {
-          "$id": "258",
+          "$id": "260",
           "type": {
-           "$id": "259",
+           "$id": "261",
            "kind": "string",
            "name": "string",
            "crossLanguageDefinitionId": "TypeSpec.string"
@@ -2903,32 +2119,10 @@
          "skipUrlEncoding": false
         },
         {
-         "$id": "260",
+         "$id": "262",
          "name": "subscriptionId",
          "nameInRequest": "subscriptionId",
          "doc": "The ID of the target subscription. The value must be an UUID.",
-         "type": {
-          "$id": "261",
-          "kind": "string",
-          "name": "string",
-          "crossLanguageDefinitionId": "TypeSpec.string",
-          "decorators": []
-         },
-         "location": "Path",
-         "isApiVersion": false,
-         "isContentType": false,
-         "isEndpoint": false,
-         "explode": false,
-         "isRequired": true,
-         "kind": "Client",
-         "decorators": [],
-         "skipUrlEncoding": false
-        },
-        {
-         "$id": "262",
-         "name": "resourceGroupName",
-         "nameInRequest": "resourceGroupName",
-         "doc": "The name of the resource group. The name is case insensitive.",
          "type": {
           "$id": "263",
           "kind": "string",
@@ -2942,15 +2136,15 @@
          "isEndpoint": false,
          "explode": false,
          "isRequired": true,
-         "kind": "Method",
+         "kind": "Client",
          "decorators": [],
          "skipUrlEncoding": false
         },
         {
          "$id": "264",
-         "name": "managedIdentityTrackedResourceName",
-         "nameInRequest": "managedIdentityTrackedResourceName",
-         "doc": "arm resource name for path",
+         "name": "resourceGroupName",
+         "nameInRequest": "resourceGroupName",
+         "doc": "The name of the resource group. The name is case insensitive.",
          "type": {
           "$id": "265",
           "kind": "string",
@@ -2970,14 +2164,36 @@
         },
         {
          "$id": "266",
+         "name": "managedIdentityTrackedResourceName",
+         "nameInRequest": "managedIdentityTrackedResourceName",
+         "doc": "arm resource name for path",
+         "type": {
+          "$id": "267",
+          "kind": "string",
+          "name": "string",
+          "crossLanguageDefinitionId": "TypeSpec.string",
+          "decorators": []
+         },
+         "location": "Path",
+         "isApiVersion": false,
+         "isContentType": false,
+         "isEndpoint": false,
+         "explode": false,
+         "isRequired": true,
+         "kind": "Method",
+         "decorators": [],
+         "skipUrlEncoding": false
+        },
+        {
+         "$id": "268",
          "name": "contentType",
          "nameInRequest": "Content-Type",
          "doc": "Body parameter's content type. Known values are application/json",
          "type": {
-          "$id": "267",
+          "$id": "269",
           "kind": "constant",
           "valueType": {
-           "$id": "268",
+           "$id": "270",
            "kind": "string",
            "name": "string",
            "crossLanguageDefinitionId": "TypeSpec.string",
@@ -2997,14 +2213,14 @@
          "skipUrlEncoding": false
         },
         {
-         "$id": "269",
+         "$id": "271",
          "name": "accept",
          "nameInRequest": "Accept",
          "type": {
-          "$id": "270",
+          "$id": "272",
           "kind": "constant",
           "valueType": {
-           "$id": "271",
+           "$id": "273",
            "kind": "string",
            "name": "string",
            "crossLanguageDefinitionId": "TypeSpec.string",
@@ -3024,7 +2240,7 @@
          "skipUrlEncoding": false
         },
         {
-         "$id": "272",
+         "$id": "274",
          "name": "properties",
          "nameInRequest": "properties",
          "doc": "The resource properties to be updated.",
@@ -3044,7 +2260,7 @@
        ],
        "responses": [
         {
-         "$id": "273",
+         "$id": "275",
          "statusCodes": [
           200
          ],
@@ -3057,7 +2273,6 @@
           "application/json"
          ]
         }
->>>>>>> b84a2b7e
        ],
        "httpMethod": "PATCH",
        "uri": "{endpoint}",
@@ -3072,47 +2287,17 @@
        "decorators": []
       }
      ],
-<<<<<<< HEAD
-     "httpMethod": "GET",
-     "uri": "{endpoint}",
-     "path": "/subscriptions/{subscriptionId}/resourceGroups/{resourceGroupName}/providers/Azure.ResourceManager.CommonProperties/confidentialResources/{confidentialResourceName}",
-     "bufferResponse": true,
-     "generateProtocolMethod": true,
-     "generateConvenienceMethod": true,
-     "crossLanguageDefinitionId": "Azure.ResourceManager.CommonProperties.Error.getForPredefinedError",
-     "decorators": []
-    },
-    {
-     "$id": "298",
-     "name": "createForUserDefinedError",
-     "resourceName": "ConfidentialResource",
-     "doc": "Create a ConfidentialResource",
-     "accessibility": "public",
      "parameters": [
       {
-       "$id": "299",
-       "name": "apiVersion",
-       "nameInRequest": "api-version",
-       "doc": "The API version to use for this operation.",
-       "type": {
-        "$id": "300",
-        "kind": "string",
-        "name": "string",
-        "crossLanguageDefinitionId": "TypeSpec.string",
-        "decorators": []
-=======
-     "parameters": [
-      {
-       "$id": "274",
+       "$id": "276",
        "name": "endpoint",
        "nameInRequest": "endpoint",
        "doc": "Service host",
        "type": {
-        "$id": "275",
+        "$id": "277",
         "kind": "url",
         "name": "url",
         "crossLanguageDefinitionId": "TypeSpec.url"
->>>>>>> b84a2b7e
        },
        "location": "Uri",
        "isApiVersion": false,
@@ -3123,15 +2308,9 @@
        "explode": false,
        "kind": "Client",
        "defaultValue": {
-<<<<<<< HEAD
-        "$id": "301",
+        "$id": "278",
         "type": {
-         "$id": "302",
-=======
-        "$id": "276",
-        "type": {
-         "$id": "277",
->>>>>>> b84a2b7e
+         "$id": "279",
          "kind": "string",
          "name": "string",
          "crossLanguageDefinitionId": "TypeSpec.string"
@@ -3140,7 +2319,15 @@
        }
       }
      ],
-     "decorators": [],
+     "decorators": [
+      {
+       "$id": "280",
+       "name": "Azure.ResourceManager.@armResourceOperations",
+       "arguments": {
+        "$id": "281"
+       }
+      }
+     ],
      "crossLanguageDefinitionId": "Azure.ResourceManager.CommonProperties.ManagedIdentity",
      "apiVersions": [
       "2023-12-01-preview"
@@ -3150,81 +2337,25 @@
      }
     },
     {
-     "$id": "278",
+     "$id": "282",
      "kind": "client",
      "name": "Error",
      "namespace": "_Azure.ResourceManager.CommonProperties",
      "operations": [
       {
-<<<<<<< HEAD
-       "$id": "303",
-       "name": "subscriptionId",
-       "nameInRequest": "subscriptionId",
-       "doc": "The ID of the target subscription. The value must be an UUID.",
-       "type": {
-        "$id": "304",
-        "kind": "string",
-        "name": "string",
-        "crossLanguageDefinitionId": "TypeSpec.string",
-        "decorators": []
-       },
-       "location": "Path",
-       "isApiVersion": false,
-       "isContentType": false,
-       "isEndpoint": false,
-       "explode": false,
-       "isRequired": true,
-       "kind": "Client",
-       "decorators": [],
-       "skipUrlEncoding": false
-      },
-      {
-       "$id": "305",
-       "name": "resourceGroupName",
-       "nameInRequest": "resourceGroupName",
-       "doc": "The name of the resource group. The name is case insensitive.",
-       "type": {
-        "$id": "306",
-        "kind": "string",
-        "name": "string",
-        "crossLanguageDefinitionId": "TypeSpec.string",
-        "decorators": []
-       },
-       "location": "Path",
-       "isApiVersion": false,
-       "isContentType": false,
-       "isEndpoint": false,
-       "explode": false,
-       "isRequired": true,
-       "kind": "Method",
-       "decorators": [],
-       "skipUrlEncoding": false
-      },
-      {
-       "$id": "307",
-       "name": "confidentialResourceName",
-       "nameInRequest": "confidentialResourceName",
-       "doc": "The name of the ConfidentialResource",
-       "type": {
-        "$id": "308",
-        "kind": "string",
-        "name": "string",
-        "crossLanguageDefinitionId": "TypeSpec.string",
-        "decorators": []
-=======
-       "$id": "279",
+       "$id": "283",
        "name": "getForPredefinedError",
        "resourceName": "ConfidentialResource",
        "doc": "Get a ConfidentialResource",
        "accessibility": "public",
        "parameters": [
         {
-         "$id": "280",
+         "$id": "284",
          "name": "apiVersion",
          "nameInRequest": "api-version",
          "doc": "The API version to use for this operation.",
          "type": {
-          "$id": "281",
+          "$id": "285",
           "kind": "string",
           "name": "string",
           "crossLanguageDefinitionId": "TypeSpec.string",
@@ -3238,9 +2369,9 @@
          "isRequired": true,
          "kind": "Client",
          "defaultValue": {
-          "$id": "282",
+          "$id": "286",
           "type": {
-           "$id": "283",
+           "$id": "287",
            "kind": "string",
            "name": "string",
            "crossLanguageDefinitionId": "TypeSpec.string"
@@ -3251,54 +2382,10 @@
          "skipUrlEncoding": false
         },
         {
-         "$id": "284",
+         "$id": "288",
          "name": "subscriptionId",
          "nameInRequest": "subscriptionId",
          "doc": "The ID of the target subscription. The value must be an UUID.",
-         "type": {
-          "$id": "285",
-          "kind": "string",
-          "name": "string",
-          "crossLanguageDefinitionId": "TypeSpec.string",
-          "decorators": []
-         },
-         "location": "Path",
-         "isApiVersion": false,
-         "isContentType": false,
-         "isEndpoint": false,
-         "explode": false,
-         "isRequired": true,
-         "kind": "Client",
-         "decorators": [],
-         "skipUrlEncoding": false
-        },
-        {
-         "$id": "286",
-         "name": "resourceGroupName",
-         "nameInRequest": "resourceGroupName",
-         "doc": "The name of the resource group. The name is case insensitive.",
-         "type": {
-          "$id": "287",
-          "kind": "string",
-          "name": "string",
-          "crossLanguageDefinitionId": "TypeSpec.string",
-          "decorators": []
-         },
-         "location": "Path",
-         "isApiVersion": false,
-         "isContentType": false,
-         "isEndpoint": false,
-         "explode": false,
-         "isRequired": true,
-         "kind": "Method",
-         "decorators": [],
-         "skipUrlEncoding": false
-        },
-        {
-         "$id": "288",
-         "name": "confidentialResourceName",
-         "nameInRequest": "confidentialResourceName",
-         "doc": "The name of the ConfidentialResource",
          "type": {
           "$id": "289",
           "kind": "string",
@@ -3312,19 +2399,63 @@
          "isEndpoint": false,
          "explode": false,
          "isRequired": true,
+         "kind": "Client",
+         "decorators": [],
+         "skipUrlEncoding": false
+        },
+        {
+         "$id": "290",
+         "name": "resourceGroupName",
+         "nameInRequest": "resourceGroupName",
+         "doc": "The name of the resource group. The name is case insensitive.",
+         "type": {
+          "$id": "291",
+          "kind": "string",
+          "name": "string",
+          "crossLanguageDefinitionId": "TypeSpec.string",
+          "decorators": []
+         },
+         "location": "Path",
+         "isApiVersion": false,
+         "isContentType": false,
+         "isEndpoint": false,
+         "explode": false,
+         "isRequired": true,
          "kind": "Method",
          "decorators": [],
          "skipUrlEncoding": false
         },
         {
-         "$id": "290",
+         "$id": "292",
+         "name": "confidentialResourceName",
+         "nameInRequest": "confidentialResourceName",
+         "doc": "The name of the ConfidentialResource",
+         "type": {
+          "$id": "293",
+          "kind": "string",
+          "name": "string",
+          "crossLanguageDefinitionId": "TypeSpec.string",
+          "decorators": []
+         },
+         "location": "Path",
+         "isApiVersion": false,
+         "isContentType": false,
+         "isEndpoint": false,
+         "explode": false,
+         "isRequired": true,
+         "kind": "Method",
+         "decorators": [],
+         "skipUrlEncoding": false
+        },
+        {
+         "$id": "294",
          "name": "accept",
          "nameInRequest": "Accept",
          "type": {
-          "$id": "291",
+          "$id": "295",
           "kind": "constant",
           "valueType": {
-           "$id": "292",
+           "$id": "296",
            "kind": "string",
            "name": "string",
            "crossLanguageDefinitionId": "TypeSpec.string",
@@ -3346,7 +2477,7 @@
        ],
        "responses": [
         {
-         "$id": "293",
+         "$id": "297",
          "statusCodes": [
           200
          ],
@@ -3370,19 +2501,19 @@
        "decorators": []
       },
       {
-       "$id": "294",
+       "$id": "298",
        "name": "createForUserDefinedError",
        "resourceName": "ConfidentialResource",
        "doc": "Create a ConfidentialResource",
        "accessibility": "public",
        "parameters": [
         {
-         "$id": "295",
+         "$id": "299",
          "name": "apiVersion",
          "nameInRequest": "api-version",
          "doc": "The API version to use for this operation.",
          "type": {
-          "$id": "296",
+          "$id": "300",
           "kind": "string",
           "name": "string",
           "crossLanguageDefinitionId": "TypeSpec.string",
@@ -3396,9 +2527,9 @@
          "isRequired": true,
          "kind": "Client",
          "defaultValue": {
-          "$id": "297",
+          "$id": "301",
           "type": {
-           "$id": "298",
+           "$id": "302",
            "kind": "string",
            "name": "string",
            "crossLanguageDefinitionId": "TypeSpec.string"
@@ -3409,54 +2540,10 @@
          "skipUrlEncoding": false
         },
         {
-         "$id": "299",
+         "$id": "303",
          "name": "subscriptionId",
          "nameInRequest": "subscriptionId",
          "doc": "The ID of the target subscription. The value must be an UUID.",
-         "type": {
-          "$id": "300",
-          "kind": "string",
-          "name": "string",
-          "crossLanguageDefinitionId": "TypeSpec.string",
-          "decorators": []
-         },
-         "location": "Path",
-         "isApiVersion": false,
-         "isContentType": false,
-         "isEndpoint": false,
-         "explode": false,
-         "isRequired": true,
-         "kind": "Client",
-         "decorators": [],
-         "skipUrlEncoding": false
-        },
-        {
-         "$id": "301",
-         "name": "resourceGroupName",
-         "nameInRequest": "resourceGroupName",
-         "doc": "The name of the resource group. The name is case insensitive.",
-         "type": {
-          "$id": "302",
-          "kind": "string",
-          "name": "string",
-          "crossLanguageDefinitionId": "TypeSpec.string",
-          "decorators": []
-         },
-         "location": "Path",
-         "isApiVersion": false,
-         "isContentType": false,
-         "isEndpoint": false,
-         "explode": false,
-         "isRequired": true,
-         "kind": "Method",
-         "decorators": [],
-         "skipUrlEncoding": false
-        },
-        {
-         "$id": "303",
-         "name": "confidentialResourceName",
-         "nameInRequest": "confidentialResourceName",
-         "doc": "The name of the ConfidentialResource",
          "type": {
           "$id": "304",
           "kind": "string",
@@ -3470,20 +2557,64 @@
          "isEndpoint": false,
          "explode": false,
          "isRequired": true,
+         "kind": "Client",
+         "decorators": [],
+         "skipUrlEncoding": false
+        },
+        {
+         "$id": "305",
+         "name": "resourceGroupName",
+         "nameInRequest": "resourceGroupName",
+         "doc": "The name of the resource group. The name is case insensitive.",
+         "type": {
+          "$id": "306",
+          "kind": "string",
+          "name": "string",
+          "crossLanguageDefinitionId": "TypeSpec.string",
+          "decorators": []
+         },
+         "location": "Path",
+         "isApiVersion": false,
+         "isContentType": false,
+         "isEndpoint": false,
+         "explode": false,
+         "isRequired": true,
          "kind": "Method",
          "decorators": [],
          "skipUrlEncoding": false
         },
         {
-         "$id": "305",
+         "$id": "307",
+         "name": "confidentialResourceName",
+         "nameInRequest": "confidentialResourceName",
+         "doc": "The name of the ConfidentialResource",
+         "type": {
+          "$id": "308",
+          "kind": "string",
+          "name": "string",
+          "crossLanguageDefinitionId": "TypeSpec.string",
+          "decorators": []
+         },
+         "location": "Path",
+         "isApiVersion": false,
+         "isContentType": false,
+         "isEndpoint": false,
+         "explode": false,
+         "isRequired": true,
+         "kind": "Method",
+         "decorators": [],
+         "skipUrlEncoding": false
+        },
+        {
+         "$id": "309",
          "name": "contentType",
          "nameInRequest": "Content-Type",
          "doc": "Body parameter's content type. Known values are application/json",
          "type": {
-          "$id": "306",
+          "$id": "310",
           "kind": "constant",
           "valueType": {
-           "$id": "307",
+           "$id": "311",
            "kind": "string",
            "name": "string",
            "crossLanguageDefinitionId": "TypeSpec.string",
@@ -3503,14 +2634,14 @@
          "skipUrlEncoding": false
         },
         {
-         "$id": "308",
+         "$id": "312",
          "name": "accept",
          "nameInRequest": "Accept",
          "type": {
-          "$id": "309",
+          "$id": "313",
           "kind": "constant",
           "valueType": {
-           "$id": "310",
+           "$id": "314",
            "kind": "string",
            "name": "string",
            "crossLanguageDefinitionId": "TypeSpec.string",
@@ -3530,7 +2661,7 @@
          "skipUrlEncoding": false
         },
         {
-         "$id": "311",
+         "$id": "315",
          "name": "resource",
          "nameInRequest": "resource",
          "doc": "Resource create parameters.",
@@ -3550,7 +2681,7 @@
        ],
        "responses": [
         {
-         "$id": "312",
+         "$id": "316",
          "statusCodes": [
           200
          ],
@@ -3564,7 +2695,7 @@
          ]
         },
         {
-         "$id": "313",
+         "$id": "317",
          "statusCodes": [
           201
          ],
@@ -3593,207 +2724,54 @@
      ],
      "parameters": [
       {
-       "$id": "314",
+       "$id": "318",
        "name": "endpoint",
        "nameInRequest": "endpoint",
        "doc": "Service host",
        "type": {
-        "$id": "315",
+        "$id": "319",
         "kind": "url",
         "name": "url",
         "crossLanguageDefinitionId": "TypeSpec.url"
->>>>>>> b84a2b7e
        },
        "location": "Uri",
        "isApiVersion": false,
        "isContentType": false,
        "isRequired": true,
-<<<<<<< HEAD
-       "kind": "Method",
-       "decorators": [],
-       "skipUrlEncoding": false
-      },
-      {
-       "$id": "309",
-       "name": "contentType",
-       "nameInRequest": "Content-Type",
-       "doc": "Body parameter's content type. Known values are application/json",
-       "type": {
-        "$id": "310",
-        "kind": "constant",
-        "valueType": {
-         "$id": "311",
-         "kind": "string",
-         "name": "string",
-         "crossLanguageDefinitionId": "TypeSpec.string",
-         "decorators": []
-        },
-        "value": "application/json",
-        "decorators": []
-       },
-       "location": "Header",
-       "isApiVersion": false,
-       "isContentType": true,
-       "isEndpoint": false,
-       "explode": false,
-       "isRequired": true,
-       "kind": "Constant",
-       "decorators": [],
-       "skipUrlEncoding": false
-      },
-      {
-       "$id": "312",
-       "name": "accept",
-       "nameInRequest": "Accept",
-       "type": {
-        "$id": "313",
-        "kind": "constant",
-        "valueType": {
-         "$id": "314",
-=======
        "isEndpoint": true,
        "skipUrlEncoding": false,
        "explode": false,
        "kind": "Client",
        "defaultValue": {
-        "$id": "316",
+        "$id": "320",
         "type": {
-         "$id": "317",
->>>>>>> b84a2b7e
+         "$id": "321",
          "kind": "string",
          "name": "string",
          "crossLanguageDefinitionId": "TypeSpec.string"
         },
-<<<<<<< HEAD
-        "value": "application/json",
-        "decorators": []
-       },
-       "location": "Header",
-       "isApiVersion": false,
-       "isContentType": false,
-       "isEndpoint": false,
-       "explode": false,
-       "isRequired": true,
-       "kind": "Constant",
-       "decorators": [],
-       "skipUrlEncoding": false
-      },
-      {
-       "$id": "315",
-       "name": "resource",
-       "nameInRequest": "resource",
-       "doc": "Resource create parameters.",
-       "type": {
-        "$ref": "26"
-       },
-       "location": "Body",
-       "isApiVersion": false,
-       "isContentType": false,
-       "isEndpoint": false,
-       "explode": false,
-       "isRequired": true,
-       "kind": "Method",
-       "decorators": [],
-       "skipUrlEncoding": false
+        "value": "https://management.azure.com"
+       }
       }
      ],
-     "responses": [
+     "decorators": [
       {
-       "$id": "316",
-       "statusCodes": [
-        200
-       ],
-       "bodyType": {
-        "$ref": "26"
-       },
-       "headers": [],
-       "isErrorResponse": false,
-       "contentTypes": [
-        "application/json"
-       ]
-      },
-      {
-       "$id": "317",
-       "statusCodes": [
-        201
-       ],
-       "bodyType": {
-        "$ref": "26"
-       },
-       "headers": [],
-       "isErrorResponse": false,
-       "contentTypes": [
-        "application/json"
-       ]
-=======
-        "value": "https://management.azure.com"
+       "$id": "322",
+       "name": "Azure.ResourceManager.@armResourceOperations",
+       "arguments": {
+        "$id": "323"
        }
->>>>>>> b84a2b7e
       }
      ],
-     "decorators": [],
      "crossLanguageDefinitionId": "Azure.ResourceManager.CommonProperties.Error",
      "apiVersions": [
       "2023-12-01-preview"
      ],
-<<<<<<< HEAD
-     "bufferResponse": true,
-     "generateProtocolMethod": true,
-     "generateConvenienceMethod": true,
-     "crossLanguageDefinitionId": "Azure.ResourceManager.CommonProperties.Error.createForUserDefinedError",
-     "decorators": []
-    }
-   ],
-   "parent": "CommonPropertiesClient",
-   "parameters": [
-    {
-     "$id": "318",
-     "name": "endpoint",
-     "nameInRequest": "endpoint",
-     "doc": "Service host",
-     "type": {
-      "$id": "319",
-      "kind": "url",
-      "name": "url",
-      "crossLanguageDefinitionId": "TypeSpec.url"
-     },
-     "location": "Uri",
-     "isApiVersion": false,
-     "isContentType": false,
-     "isRequired": true,
-     "isEndpoint": true,
-     "skipUrlEncoding": false,
-     "explode": false,
-     "kind": "Client",
-     "defaultValue": {
-      "$id": "320",
-      "type": {
-       "$id": "321",
-       "kind": "string",
-       "name": "string",
-       "crossLanguageDefinitionId": "TypeSpec.string"
-      },
-      "value": "https://management.azure.com"
-     }
-    }
-   ],
-   "decorators": [
-    {
-     "$id": "322",
-     "name": "Azure.ResourceManager.@armResourceOperations",
-     "arguments": {
-      "$id": "323"
-     }
-    }
-   ],
-   "crossLanguageDefinitionId": "Azure.ResourceManager.CommonProperties.Error"
-=======
      "parent": {
       "$ref": "214"
      }
     }
    ]
->>>>>>> b84a2b7e
   }
  ],
  "auth": {
