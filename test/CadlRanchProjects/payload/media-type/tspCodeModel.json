{
 "$id": "1",
 "Name": "Payload.MediaType",
 "ApiVersions": [],
 "Enums": [],
 "Models": [],
 "Clients": [
  {
   "$id": "2",
   "Name": "MediaTypeClient",
   "Description": "Test the payload with different media types and different types of the payload itself.",
   "Operations": [],
   "Protocol": {
    "$id": "3"
   },
   "Parameters": [
    {
     "$id": "4",
     "Name": "endpoint",
     "NameInRequest": "endpoint",
     "Description": "Service host",
     "Type": {
      "$id": "5",
      "kind": "url",
      "name": "url",
      "crossLanguageDefinitionId": "TypeSpec.url"
     },
     "Location": "Uri",
     "IsApiVersion": false,
     "IsResourceParameter": false,
     "IsContentType": false,
     "IsRequired": true,
     "IsEndpoint": true,
     "SkipUrlEncoding": false,
     "Explode": false,
     "Kind": "Client",
     "DefaultValue": {
      "$id": "6",
      "Type": {
       "$id": "7",
       "kind": "string",
       "name": "string",
       "crossLanguageDefinitionId": "TypeSpec.string"
      },
      "Value": "http://localhost:3000"
     }
    }
   ],
   "Decorators": []
  },
  {
   "$id": "8",
   "Name": "StringBody",
   "Operations": [
    {
     "$id": "9",
     "Name": "sendAsText",
     "ResourceName": "StringBody",
     "Accessibility": "public",
     "Parameters": [
      {
       "$id": "10",
<<<<<<< HEAD
       "Name": "contentType",
       "NameInRequest": "Content-Type",
       "Type": {
        "$id": "11",
        "Kind": "constant",
        "ValueType": {
         "$id": "12",
         "Kind": "string",
         "Name": "string",
         "CrossLanguageDefinitionId": "TypeSpec.string",
         "Decorators": []
=======
       "Name": "endpoint",
       "NameInRequest": "endpoint",
       "Description": "Service host",
       "Type": {
        "$id": "11",
        "kind": "url",
        "name": "url",
        "crossLanguageDefinitionId": "TypeSpec.url"
       },
       "Location": "Uri",
       "IsApiVersion": false,
       "IsResourceParameter": false,
       "IsContentType": false,
       "IsRequired": true,
       "IsEndpoint": true,
       "SkipUrlEncoding": false,
       "Explode": false,
       "Kind": "Client",
       "DefaultValue": {
        "$id": "12",
        "Type": {
         "$id": "13",
         "kind": "string",
         "name": "string",
         "crossLanguageDefinitionId": "TypeSpec.string"
        },
        "Value": "http://localhost:3000"
       }
      },
      {
       "$id": "14",
       "Name": "contentType",
       "NameInRequest": "Content-Type",
       "Type": {
        "$id": "15",
        "kind": "constant",
        "valueType": {
         "$id": "16",
         "kind": "string",
         "name": "string",
         "crossLanguageDefinitionId": "TypeSpec.string",
         "decorators": []
>>>>>>> 53d68c43
        },
        "value": "text/plain",
        "decorators": []
       },
       "Location": "Header",
       "IsApiVersion": false,
       "IsContentType": true,
       "IsEndpoint": false,
       "Explode": false,
       "IsRequired": true,
       "Kind": "Constant",
       "Decorators": [],
       "SkipUrlEncoding": false
      },
      {
       "$id": "13",
       "Name": "text",
       "NameInRequest": "text",
       "Type": {
<<<<<<< HEAD
        "$id": "14",
        "Kind": "string",
        "Name": "string",
        "CrossLanguageDefinitionId": "TypeSpec.string",
        "Decorators": []
=======
        "$id": "18",
        "kind": "string",
        "name": "string",
        "crossLanguageDefinitionId": "TypeSpec.string",
        "decorators": []
>>>>>>> 53d68c43
       },
       "Location": "Body",
       "IsApiVersion": false,
       "IsContentType": false,
       "IsEndpoint": false,
       "Explode": false,
       "IsRequired": true,
       "Kind": "Method",
       "Decorators": [],
       "SkipUrlEncoding": false
      }
     ],
     "Responses": [
      {
       "$id": "15",
       "StatusCodes": [
        200
       ],
       "BodyMediaType": "Json",
       "Headers": [],
       "IsErrorResponse": false
      }
     ],
     "HttpMethod": "POST",
     "RequestBodyMediaType": "Text",
     "Uri": "{endpoint}",
     "Path": "/payload/media-type/string-body/sendAsText",
     "RequestMediaTypes": [
      "text/plain"
     ],
     "BufferResponse": true,
     "GenerateProtocolMethod": true,
     "GenerateConvenienceMethod": true,
     "CrossLanguageDefinitionId": "Payload.MediaType.StringBody.sendAsText",
     "Decorators": []
    },
    {
     "$id": "16",
     "Name": "getAsText",
     "ResourceName": "StringBody",
     "Accessibility": "public",
     "Parameters": [
      {
       "$id": "17",
       "Name": "accept",
       "NameInRequest": "Accept",
       "Type": {
<<<<<<< HEAD
        "$id": "18",
        "Kind": "constant",
        "ValueType": {
         "$id": "19",
         "Kind": "string",
         "Name": "string",
         "CrossLanguageDefinitionId": "TypeSpec.string",
         "Decorators": []
=======
        "$id": "22",
        "kind": "constant",
        "valueType": {
         "$id": "23",
         "kind": "string",
         "name": "string",
         "crossLanguageDefinitionId": "TypeSpec.string",
         "decorators": []
>>>>>>> 53d68c43
        },
        "value": "text/plain",
        "decorators": []
       },
       "Location": "Header",
       "IsApiVersion": false,
       "IsContentType": false,
       "IsEndpoint": false,
       "Explode": false,
       "IsRequired": true,
       "Kind": "Constant",
       "Decorators": [],
       "SkipUrlEncoding": false
      }
     ],
     "Responses": [
      {
       "$id": "20",
       "StatusCodes": [
        200
       ],
       "BodyType": {
<<<<<<< HEAD
        "$id": "21",
        "Kind": "string",
        "Name": "string",
        "CrossLanguageDefinitionId": "TypeSpec.string",
        "Decorators": []
=======
        "$id": "25",
        "kind": "string",
        "name": "string",
        "crossLanguageDefinitionId": "TypeSpec.string",
        "decorators": []
>>>>>>> 53d68c43
       },
       "BodyMediaType": "Json",
       "Headers": [
        {
         "$id": "22",
         "Name": "contentType",
         "NameInResponse": "content-type",
         "Type": {
<<<<<<< HEAD
          "$id": "23",
          "Kind": "constant",
          "ValueType": {
           "$id": "24",
           "Kind": "string",
           "Name": "string",
           "CrossLanguageDefinitionId": "TypeSpec.string",
           "Decorators": []
=======
          "$id": "27",
          "kind": "constant",
          "valueType": {
           "$id": "28",
           "kind": "string",
           "name": "string",
           "crossLanguageDefinitionId": "TypeSpec.string",
           "decorators": []
>>>>>>> 53d68c43
          },
          "value": "text/plain",
          "decorators": []
         }
        }
       ],
       "IsErrorResponse": false,
       "ContentTypes": [
        "text/plain"
       ]
      }
     ],
     "HttpMethod": "GET",
     "RequestBodyMediaType": "None",
     "Uri": "{endpoint}",
     "Path": "/payload/media-type/string-body/getAsText",
     "BufferResponse": true,
     "GenerateProtocolMethod": true,
     "GenerateConvenienceMethod": true,
     "CrossLanguageDefinitionId": "Payload.MediaType.StringBody.getAsText",
     "Decorators": []
    },
    {
     "$id": "25",
     "Name": "sendAsJson",
     "ResourceName": "StringBody",
     "Accessibility": "public",
     "Parameters": [
      {
       "$id": "26",
       "Name": "contentType",
       "NameInRequest": "Content-Type",
       "Type": {
<<<<<<< HEAD
        "$id": "27",
        "Kind": "constant",
        "ValueType": {
         "$id": "28",
         "Kind": "string",
         "Name": "string",
         "CrossLanguageDefinitionId": "TypeSpec.string",
         "Decorators": []
=======
        "$id": "31",
        "kind": "constant",
        "valueType": {
         "$id": "32",
         "kind": "string",
         "name": "string",
         "crossLanguageDefinitionId": "TypeSpec.string",
         "decorators": []
>>>>>>> 53d68c43
        },
        "value": "application/json",
        "decorators": []
       },
       "Location": "Header",
       "IsApiVersion": false,
       "IsContentType": true,
       "IsEndpoint": false,
       "Explode": false,
       "IsRequired": true,
       "Kind": "Constant",
       "Decorators": [],
       "SkipUrlEncoding": false
      },
      {
       "$id": "29",
       "Name": "text",
       "NameInRequest": "text",
       "Type": {
<<<<<<< HEAD
        "$id": "30",
        "Kind": "string",
        "Name": "string",
        "CrossLanguageDefinitionId": "TypeSpec.string",
        "Decorators": []
=======
        "$id": "34",
        "kind": "string",
        "name": "string",
        "crossLanguageDefinitionId": "TypeSpec.string",
        "decorators": []
>>>>>>> 53d68c43
       },
       "Location": "Body",
       "IsApiVersion": false,
       "IsContentType": false,
       "IsEndpoint": false,
       "Explode": false,
       "IsRequired": true,
       "Kind": "Method",
       "Decorators": [],
       "SkipUrlEncoding": false
      }
     ],
     "Responses": [
      {
       "$id": "31",
       "StatusCodes": [
        200
       ],
       "BodyMediaType": "Json",
       "Headers": [],
       "IsErrorResponse": false
      }
     ],
     "HttpMethod": "POST",
     "RequestBodyMediaType": "Text",
     "Uri": "{endpoint}",
     "Path": "/payload/media-type/string-body/sendAsJson",
     "RequestMediaTypes": [
      "application/json"
     ],
     "BufferResponse": true,
     "GenerateProtocolMethod": true,
     "GenerateConvenienceMethod": true,
     "CrossLanguageDefinitionId": "Payload.MediaType.StringBody.sendAsJson",
     "Decorators": []
    },
    {
     "$id": "32",
     "Name": "getAsJson",
     "ResourceName": "StringBody",
     "Accessibility": "public",
     "Parameters": [
      {
       "$id": "33",
       "Name": "accept",
       "NameInRequest": "Accept",
       "Type": {
<<<<<<< HEAD
        "$id": "34",
        "Kind": "constant",
        "ValueType": {
         "$id": "35",
         "Kind": "string",
         "Name": "string",
         "CrossLanguageDefinitionId": "TypeSpec.string",
         "Decorators": []
=======
        "$id": "38",
        "kind": "constant",
        "valueType": {
         "$id": "39",
         "kind": "string",
         "name": "string",
         "crossLanguageDefinitionId": "TypeSpec.string",
         "decorators": []
>>>>>>> 53d68c43
        },
        "value": "application/json",
        "decorators": []
       },
       "Location": "Header",
       "IsApiVersion": false,
       "IsContentType": false,
       "IsEndpoint": false,
       "Explode": false,
       "IsRequired": true,
       "Kind": "Constant",
       "Decorators": [],
       "SkipUrlEncoding": false
      }
     ],
     "Responses": [
      {
       "$id": "36",
       "StatusCodes": [
        200
       ],
       "BodyType": {
<<<<<<< HEAD
        "$id": "37",
        "Kind": "string",
        "Name": "string",
        "CrossLanguageDefinitionId": "TypeSpec.string",
        "Decorators": []
=======
        "$id": "41",
        "kind": "string",
        "name": "string",
        "crossLanguageDefinitionId": "TypeSpec.string",
        "decorators": []
>>>>>>> 53d68c43
       },
       "BodyMediaType": "Json",
       "Headers": [
        {
         "$id": "38",
         "Name": "contentType",
         "NameInResponse": "content-type",
         "Type": {
<<<<<<< HEAD
          "$id": "39",
          "Kind": "constant",
          "ValueType": {
           "$id": "40",
           "Kind": "string",
           "Name": "string",
           "CrossLanguageDefinitionId": "TypeSpec.string",
           "Decorators": []
=======
          "$id": "43",
          "kind": "constant",
          "valueType": {
           "$id": "44",
           "kind": "string",
           "name": "string",
           "crossLanguageDefinitionId": "TypeSpec.string",
           "decorators": []
>>>>>>> 53d68c43
          },
          "value": "application/json",
          "decorators": []
         }
        }
       ],
       "IsErrorResponse": false,
       "ContentTypes": [
        "application/json"
       ]
      }
     ],
     "HttpMethod": "GET",
     "RequestBodyMediaType": "None",
     "Uri": "{endpoint}",
     "Path": "/payload/media-type/string-body/getAsJson",
     "BufferResponse": true,
     "GenerateProtocolMethod": true,
     "GenerateConvenienceMethod": true,
     "CrossLanguageDefinitionId": "Payload.MediaType.StringBody.getAsJson",
     "Decorators": []
    }
   ],
   "Protocol": {
    "$id": "41"
   },
   "Parent": "MediaTypeClient",
   "Parameters": [
    {
     "$id": "42",
     "Name": "endpoint",
     "NameInRequest": "endpoint",
     "Type": {
      "$id": "43",
      "Kind": "url",
      "Name": "url",
      "CrossLanguageDefinitionId": "TypeSpec.url"
     },
     "Location": "Uri",
     "IsApiVersion": false,
     "IsResourceParameter": false,
     "IsContentType": false,
     "IsRequired": true,
     "IsEndpoint": true,
     "SkipUrlEncoding": false,
     "Explode": false,
     "Kind": "Client",
     "DefaultValue": {
      "$id": "44",
      "Type": {
       "$id": "45",
       "Kind": "string",
       "Name": "string",
       "CrossLanguageDefinitionId": "TypeSpec.string"
      },
      "Value": "http://localhost:3000"
     }
    }
   ],
   "Decorators": []
  }
 ]
}<|MERGE_RESOLUTION|>--- conflicted
+++ resolved
@@ -60,62 +60,17 @@
      "Parameters": [
       {
        "$id": "10",
-<<<<<<< HEAD
        "Name": "contentType",
        "NameInRequest": "Content-Type",
        "Type": {
         "$id": "11",
-        "Kind": "constant",
-        "ValueType": {
-         "$id": "12",
-         "Kind": "string",
-         "Name": "string",
-         "CrossLanguageDefinitionId": "TypeSpec.string",
-         "Decorators": []
-=======
-       "Name": "endpoint",
-       "NameInRequest": "endpoint",
-       "Description": "Service host",
-       "Type": {
-        "$id": "11",
-        "kind": "url",
-        "name": "url",
-        "crossLanguageDefinitionId": "TypeSpec.url"
-       },
-       "Location": "Uri",
-       "IsApiVersion": false,
-       "IsResourceParameter": false,
-       "IsContentType": false,
-       "IsRequired": true,
-       "IsEndpoint": true,
-       "SkipUrlEncoding": false,
-       "Explode": false,
-       "Kind": "Client",
-       "DefaultValue": {
-        "$id": "12",
-        "Type": {
-         "$id": "13",
-         "kind": "string",
-         "name": "string",
-         "crossLanguageDefinitionId": "TypeSpec.string"
-        },
-        "Value": "http://localhost:3000"
-       }
-      },
-      {
-       "$id": "14",
-       "Name": "contentType",
-       "NameInRequest": "Content-Type",
-       "Type": {
-        "$id": "15",
         "kind": "constant",
         "valueType": {
-         "$id": "16",
+         "$id": "12",
          "kind": "string",
          "name": "string",
          "crossLanguageDefinitionId": "TypeSpec.string",
          "decorators": []
->>>>>>> 53d68c43
         },
         "value": "text/plain",
         "decorators": []
@@ -135,19 +90,11 @@
        "Name": "text",
        "NameInRequest": "text",
        "Type": {
-<<<<<<< HEAD
         "$id": "14",
-        "Kind": "string",
-        "Name": "string",
-        "CrossLanguageDefinitionId": "TypeSpec.string",
-        "Decorators": []
-=======
-        "$id": "18",
         "kind": "string",
         "name": "string",
         "crossLanguageDefinitionId": "TypeSpec.string",
         "decorators": []
->>>>>>> 53d68c43
        },
        "Location": "Body",
        "IsApiVersion": false,
@@ -195,25 +142,14 @@
        "Name": "accept",
        "NameInRequest": "Accept",
        "Type": {
-<<<<<<< HEAD
         "$id": "18",
-        "Kind": "constant",
-        "ValueType": {
-         "$id": "19",
-         "Kind": "string",
-         "Name": "string",
-         "CrossLanguageDefinitionId": "TypeSpec.string",
-         "Decorators": []
-=======
-        "$id": "22",
         "kind": "constant",
         "valueType": {
-         "$id": "23",
+         "$id": "19",
          "kind": "string",
          "name": "string",
          "crossLanguageDefinitionId": "TypeSpec.string",
          "decorators": []
->>>>>>> 53d68c43
         },
         "value": "text/plain",
         "decorators": []
@@ -236,19 +172,11 @@
         200
        ],
        "BodyType": {
-<<<<<<< HEAD
         "$id": "21",
-        "Kind": "string",
-        "Name": "string",
-        "CrossLanguageDefinitionId": "TypeSpec.string",
-        "Decorators": []
-=======
-        "$id": "25",
         "kind": "string",
         "name": "string",
         "crossLanguageDefinitionId": "TypeSpec.string",
         "decorators": []
->>>>>>> 53d68c43
        },
        "BodyMediaType": "Json",
        "Headers": [
@@ -257,25 +185,14 @@
          "Name": "contentType",
          "NameInResponse": "content-type",
          "Type": {
-<<<<<<< HEAD
           "$id": "23",
-          "Kind": "constant",
-          "ValueType": {
-           "$id": "24",
-           "Kind": "string",
-           "Name": "string",
-           "CrossLanguageDefinitionId": "TypeSpec.string",
-           "Decorators": []
-=======
-          "$id": "27",
           "kind": "constant",
           "valueType": {
-           "$id": "28",
+           "$id": "24",
            "kind": "string",
            "name": "string",
            "crossLanguageDefinitionId": "TypeSpec.string",
            "decorators": []
->>>>>>> 53d68c43
           },
           "value": "text/plain",
           "decorators": []
@@ -309,25 +226,14 @@
        "Name": "contentType",
        "NameInRequest": "Content-Type",
        "Type": {
-<<<<<<< HEAD
         "$id": "27",
-        "Kind": "constant",
-        "ValueType": {
-         "$id": "28",
-         "Kind": "string",
-         "Name": "string",
-         "CrossLanguageDefinitionId": "TypeSpec.string",
-         "Decorators": []
-=======
-        "$id": "31",
         "kind": "constant",
         "valueType": {
-         "$id": "32",
+         "$id": "28",
          "kind": "string",
          "name": "string",
          "crossLanguageDefinitionId": "TypeSpec.string",
          "decorators": []
->>>>>>> 53d68c43
         },
         "value": "application/json",
         "decorators": []
@@ -347,19 +253,11 @@
        "Name": "text",
        "NameInRequest": "text",
        "Type": {
-<<<<<<< HEAD
         "$id": "30",
-        "Kind": "string",
-        "Name": "string",
-        "CrossLanguageDefinitionId": "TypeSpec.string",
-        "Decorators": []
-=======
-        "$id": "34",
         "kind": "string",
         "name": "string",
         "crossLanguageDefinitionId": "TypeSpec.string",
         "decorators": []
->>>>>>> 53d68c43
        },
        "Location": "Body",
        "IsApiVersion": false,
@@ -407,25 +305,14 @@
        "Name": "accept",
        "NameInRequest": "Accept",
        "Type": {
-<<<<<<< HEAD
         "$id": "34",
-        "Kind": "constant",
-        "ValueType": {
-         "$id": "35",
-         "Kind": "string",
-         "Name": "string",
-         "CrossLanguageDefinitionId": "TypeSpec.string",
-         "Decorators": []
-=======
-        "$id": "38",
         "kind": "constant",
         "valueType": {
-         "$id": "39",
+         "$id": "35",
          "kind": "string",
          "name": "string",
          "crossLanguageDefinitionId": "TypeSpec.string",
          "decorators": []
->>>>>>> 53d68c43
         },
         "value": "application/json",
         "decorators": []
@@ -448,19 +335,11 @@
         200
        ],
        "BodyType": {
-<<<<<<< HEAD
         "$id": "37",
-        "Kind": "string",
-        "Name": "string",
-        "CrossLanguageDefinitionId": "TypeSpec.string",
-        "Decorators": []
-=======
-        "$id": "41",
         "kind": "string",
         "name": "string",
         "crossLanguageDefinitionId": "TypeSpec.string",
         "decorators": []
->>>>>>> 53d68c43
        },
        "BodyMediaType": "Json",
        "Headers": [
@@ -469,25 +348,14 @@
          "Name": "contentType",
          "NameInResponse": "content-type",
          "Type": {
-<<<<<<< HEAD
           "$id": "39",
-          "Kind": "constant",
-          "ValueType": {
-           "$id": "40",
-           "Kind": "string",
-           "Name": "string",
-           "CrossLanguageDefinitionId": "TypeSpec.string",
-           "Decorators": []
-=======
-          "$id": "43",
           "kind": "constant",
           "valueType": {
-           "$id": "44",
+           "$id": "40",
            "kind": "string",
            "name": "string",
            "crossLanguageDefinitionId": "TypeSpec.string",
            "decorators": []
->>>>>>> 53d68c43
           },
           "value": "application/json",
           "decorators": []
@@ -520,11 +388,12 @@
      "$id": "42",
      "Name": "endpoint",
      "NameInRequest": "endpoint",
+     "Description": "Service host",
      "Type": {
       "$id": "43",
-      "Kind": "url",
-      "Name": "url",
-      "CrossLanguageDefinitionId": "TypeSpec.url"
+      "kind": "url",
+      "name": "url",
+      "crossLanguageDefinitionId": "TypeSpec.url"
      },
      "Location": "Uri",
      "IsApiVersion": false,
@@ -539,9 +408,9 @@
       "$id": "44",
       "Type": {
        "$id": "45",
-       "Kind": "string",
-       "Name": "string",
-       "CrossLanguageDefinitionId": "TypeSpec.string"
+       "kind": "string",
+       "name": "string",
+       "crossLanguageDefinitionId": "TypeSpec.string"
       },
       "Value": "http://localhost:3000"
      }
