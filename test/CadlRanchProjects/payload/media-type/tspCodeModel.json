--- conflicted
+++ resolved
@@ -95,16 +95,11 @@
         "$id": "15",
         "Kind": "constant",
         "ValueType": {
-<<<<<<< HEAD
-         "$id": "12",
-         "Kind": "string",
-         "Decorators": []
-=======
          "$id": "16",
          "Kind": "string",
          "Name": "string",
-         "CrossLanguageDefinitionId": "TypeSpec.string"
->>>>>>> 3e9fef80
+         "CrossLanguageDefinitionId": "TypeSpec.string",
+         "Decorators": []
         },
         "Value": "text/plain",
         "Decorators": []
@@ -115,23 +110,19 @@
        "IsEndpoint": false,
        "Explode": false,
        "IsRequired": true,
-       "Kind": "Constant"
+       "Kind": "Constant",
+       "Decorators": []
       },
       {
        "$id": "17",
        "Name": "text",
        "NameInRequest": "text",
        "Type": {
-<<<<<<< HEAD
-        "$id": "15",
-        "Kind": "string",
-        "Decorators": []
-=======
         "$id": "18",
         "Kind": "string",
         "Name": "string",
-        "CrossLanguageDefinitionId": "TypeSpec.string"
->>>>>>> 3e9fef80
+        "CrossLanguageDefinitionId": "TypeSpec.string",
+        "Decorators": []
        },
        "Location": "Body",
        "IsApiVersion": false,
@@ -139,7 +130,8 @@
        "IsEndpoint": false,
        "Explode": false,
        "IsRequired": true,
-       "Kind": "Method"
+       "Kind": "Method",
+       "Decorators": []
       }
      ],
      "Responses": [
@@ -163,7 +155,8 @@
      "BufferResponse": true,
      "GenerateProtocolMethod": true,
      "GenerateConvenienceMethod": true,
-     "CrossLanguageDefinitionId": "Payload.MediaType.StringBody.sendAsText"
+     "CrossLanguageDefinitionId": "Payload.MediaType.StringBody.sendAsText",
+     "Decorators": []
     },
     {
      "$id": "20",
@@ -185,9 +178,11 @@
          "$id": "23",
          "Kind": "string",
          "Name": "string",
-         "CrossLanguageDefinitionId": "TypeSpec.string"
+         "CrossLanguageDefinitionId": "TypeSpec.string",
+         "Decorators": []
         },
-        "Value": "text/plain"
+        "Value": "text/plain",
+        "Decorators": []
        },
        "Location": "Header",
        "IsApiVersion": false,
@@ -195,7 +190,8 @@
        "IsEndpoint": false,
        "Explode": false,
        "IsRequired": true,
-       "Kind": "Constant"
+       "Kind": "Constant",
+       "Decorators": []
       }
      ],
      "Responses": [
@@ -207,12 +203,9 @@
        "BodyType": {
         "$id": "25",
         "Kind": "string",
-<<<<<<< HEAD
-        "Decorators": []
-=======
         "Name": "string",
-        "CrossLanguageDefinitionId": "TypeSpec.string"
->>>>>>> 3e9fef80
+        "CrossLanguageDefinitionId": "TypeSpec.string",
+        "Decorators": []
        },
        "BodyMediaType": "Json",
        "Headers": [
@@ -227,9 +220,11 @@
            "$id": "28",
            "Kind": "string",
            "Name": "string",
-           "CrossLanguageDefinitionId": "TypeSpec.string"
+           "CrossLanguageDefinitionId": "TypeSpec.string",
+           "Decorators": []
           },
-          "Value": "text/plain"
+          "Value": "text/plain",
+          "Decorators": []
          }
         }
        ],
@@ -246,7 +241,8 @@
      "BufferResponse": true,
      "GenerateProtocolMethod": true,
      "GenerateConvenienceMethod": true,
-     "CrossLanguageDefinitionId": "Payload.MediaType.StringBody.getAsText"
+     "CrossLanguageDefinitionId": "Payload.MediaType.StringBody.getAsText",
+     "Decorators": []
     },
     {
      "$id": "29",
@@ -265,16 +261,11 @@
         "$id": "31",
         "Kind": "constant",
         "ValueType": {
-<<<<<<< HEAD
-         "$id": "29",
-         "Kind": "string",
-         "Decorators": []
-=======
          "$id": "32",
          "Kind": "string",
          "Name": "string",
-         "CrossLanguageDefinitionId": "TypeSpec.string"
->>>>>>> 3e9fef80
+         "CrossLanguageDefinitionId": "TypeSpec.string",
+         "Decorators": []
         },
         "Value": "application/json",
         "Decorators": []
@@ -285,23 +276,19 @@
        "IsEndpoint": false,
        "Explode": false,
        "IsRequired": true,
-       "Kind": "Constant"
+       "Kind": "Constant",
+       "Decorators": []
       },
       {
        "$id": "33",
        "Name": "text",
        "NameInRequest": "text",
        "Type": {
-<<<<<<< HEAD
-        "$id": "32",
-        "Kind": "string",
-        "Decorators": []
-=======
         "$id": "34",
         "Kind": "string",
         "Name": "string",
-        "CrossLanguageDefinitionId": "TypeSpec.string"
->>>>>>> 3e9fef80
+        "CrossLanguageDefinitionId": "TypeSpec.string",
+        "Decorators": []
        },
        "Location": "Body",
        "IsApiVersion": false,
@@ -309,7 +296,8 @@
        "IsEndpoint": false,
        "Explode": false,
        "IsRequired": true,
-       "Kind": "Method"
+       "Kind": "Method",
+       "Decorators": []
       }
      ],
      "Responses": [
@@ -333,7 +321,8 @@
      "BufferResponse": true,
      "GenerateProtocolMethod": true,
      "GenerateConvenienceMethod": true,
-     "CrossLanguageDefinitionId": "Payload.MediaType.StringBody.sendAsJson"
+     "CrossLanguageDefinitionId": "Payload.MediaType.StringBody.sendAsJson",
+     "Decorators": []
     },
     {
      "$id": "36",
@@ -355,9 +344,11 @@
          "$id": "39",
          "Kind": "string",
          "Name": "string",
-         "CrossLanguageDefinitionId": "TypeSpec.string"
+         "CrossLanguageDefinitionId": "TypeSpec.string",
+         "Decorators": []
         },
-        "Value": "application/json"
+        "Value": "application/json",
+        "Decorators": []
        },
        "Location": "Header",
        "IsApiVersion": false,
@@ -365,7 +356,8 @@
        "IsEndpoint": false,
        "Explode": false,
        "IsRequired": true,
-       "Kind": "Constant"
+       "Kind": "Constant",
+       "Decorators": []
       }
      ],
      "Responses": [
@@ -375,16 +367,11 @@
         200
        ],
        "BodyType": {
-<<<<<<< HEAD
-        "$id": "42",
-        "Kind": "string",
-        "Decorators": []
-=======
         "$id": "41",
         "Kind": "string",
         "Name": "string",
-        "CrossLanguageDefinitionId": "TypeSpec.string"
->>>>>>> 3e9fef80
+        "CrossLanguageDefinitionId": "TypeSpec.string",
+        "Decorators": []
        },
        "BodyMediaType": "Json",
        "Headers": [
@@ -399,9 +386,11 @@
            "$id": "44",
            "Kind": "string",
            "Name": "string",
-           "CrossLanguageDefinitionId": "TypeSpec.string"
+           "CrossLanguageDefinitionId": "TypeSpec.string",
+           "Decorators": []
           },
-          "Value": "application/json"
+          "Value": "application/json",
+          "Decorators": []
          }
         }
        ],
@@ -418,7 +407,8 @@
      "BufferResponse": true,
      "GenerateProtocolMethod": true,
      "GenerateConvenienceMethod": true,
-     "CrossLanguageDefinitionId": "Payload.MediaType.StringBody.getAsJson"
+     "CrossLanguageDefinitionId": "Payload.MediaType.StringBody.getAsJson",
+     "Decorators": []
     }
    ],
    "Protocol": {
