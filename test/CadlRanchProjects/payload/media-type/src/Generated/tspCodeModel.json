{
 "$id": "1",
 "Name": "Payload.MediaType",
 "ApiVersions": [],
 "Enums": [],
 "Models": [],
 "Clients": [
  {
   "$id": "2",
   "Name": "MediaTypeClient",
   "Description": "",
   "Operations": [],
   "Protocol": {
    "$id": "3"
   },
   "Creatable": true,
   "Parameters": [
    {
     "$id": "4",
     "Name": "host",
     "NameInRequest": "host",
     "Description": "TestServer endpoint",
     "Type": {
      "$id": "5",
      "Kind": "string",
      "IsNullable": false
     },
     "Location": "Uri",
     "IsApiVersion": false,
     "IsResourceParameter": false,
     "IsContentType": false,
     "IsRequired": true,
     "IsEndpoint": true,
     "SkipUrlEncoding": false,
     "Explode": false,
     "Kind": "Client",
     "DefaultValue": {
      "$id": "6",
      "Type": {
       "$id": "7",
       "Kind": "string",
       "IsNullable": false
      },
      "Value": "http://localhost:3000"
     }
    }
   ]
  },
  {
   "$id": "8",
   "Name": "StringBody",
   "Description": "",
   "Operations": [
    {
     "$id": "9",
     "Name": "sendAsText",
     "ResourceName": "StringBody",
     "Accessibility": "public",
     "Parameters": [
      {
       "$ref": "4"
      },
      {
       "$id": "10",
       "Name": "contentType",
       "NameInRequest": "content-type",
       "Type": {
        "$id": "11",
        "Kind": "constant",
        "ValueType": {
         "$id": "12",
<<<<<<< HEAD
         "Kind": "Primitive",
         "Name": "String"
=======
         "Kind": "string",
         "IsNullable": false
>>>>>>> 9b8a321f
        },
        "Value": "text/plain"
       },
       "Location": "Header",
       "DefaultValue": {
        "$id": "13",
        "Type": {
         "$ref": "11"
        },
        "Value": "text/plain"
       },
       "IsRequired": true,
       "IsApiVersion": false,
       "IsResourceParameter": false,
       "IsContentType": true,
       "IsEndpoint": false,
       "SkipUrlEncoding": false,
       "Explode": false,
       "Kind": "Constant"
      },
      {
       "$id": "14",
       "Name": "text",
       "NameInRequest": "text",
       "Type": {
        "$id": "15",
<<<<<<< HEAD
        "Kind": "Primitive",
        "Name": "String"
=======
        "Kind": "string",
        "IsNullable": false
>>>>>>> 9b8a321f
       },
       "Location": "Body",
       "IsRequired": true,
       "IsApiVersion": false,
       "IsResourceParameter": false,
       "IsContentType": false,
       "IsEndpoint": false,
       "SkipUrlEncoding": false,
       "Explode": false,
       "Kind": "Method"
      },
      {
       "$id": "16",
       "Name": "accept",
       "NameInRequest": "Accept",
       "Type": {
        "$id": "17",
        "Kind": "string",
        "IsNullable": false
       },
       "Location": "Header",
       "IsApiVersion": false,
       "IsResourceParameter": false,
       "IsContentType": false,
       "IsRequired": true,
       "IsEndpoint": false,
       "SkipUrlEncoding": false,
       "Explode": false,
       "Kind": "Constant",
       "DefaultValue": {
        "$id": "18",
        "Type": {
         "$ref": "17"
        },
        "Value": "application/json"
       }
      }
     ],
     "Responses": [
      {
       "$id": "19",
       "StatusCodes": [
        200
       ],
       "BodyMediaType": "Json",
       "Headers": [],
       "IsErrorResponse": false
      }
     ],
     "HttpMethod": "POST",
     "RequestBodyMediaType": "None",
     "Uri": "{host}",
     "Path": "/payload/media-type/string-body/sendAsText",
     "RequestMediaTypes": [
      "text/plain"
     ],
     "BufferResponse": true,
     "GenerateProtocolMethod": true,
     "GenerateConvenienceMethod": true
    },
    {
     "$id": "20",
     "Name": "getAsText",
     "ResourceName": "StringBody",
     "Accessibility": "public",
     "Parameters": [
      {
       "$ref": "4"
      },
      {
       "$id": "21",
       "Name": "accept",
       "NameInRequest": "Accept",
       "Type": {
        "$id": "22",
        "Kind": "string",
        "IsNullable": false
       },
       "Location": "Header",
       "IsApiVersion": false,
       "IsResourceParameter": false,
       "IsContentType": false,
       "IsRequired": true,
       "IsEndpoint": false,
       "SkipUrlEncoding": false,
       "Explode": false,
       "Kind": "Constant",
       "DefaultValue": {
        "$id": "23",
        "Type": {
         "$ref": "22"
        },
        "Value": "text/plain"
       }
      }
     ],
     "Responses": [
      {
       "$id": "24",
       "StatusCodes": [
        200
       ],
       "BodyType": {
        "$id": "25",
<<<<<<< HEAD
        "Kind": "Primitive",
        "Name": "String"
=======
        "Kind": "string",
        "IsNullable": false
>>>>>>> 9b8a321f
       },
       "BodyMediaType": "Json",
       "Headers": [],
       "IsErrorResponse": false,
       "ContentTypes": [
        "text/plain"
       ]
      }
     ],
     "HttpMethod": "GET",
     "RequestBodyMediaType": "None",
     "Uri": "{host}",
     "Path": "/payload/media-type/string-body/getAsText",
     "BufferResponse": true,
     "GenerateProtocolMethod": true,
     "GenerateConvenienceMethod": true
    },
    {
     "$id": "26",
     "Name": "sendAsJson",
     "ResourceName": "StringBody",
     "Accessibility": "public",
     "Parameters": [
      {
       "$ref": "4"
      },
      {
       "$id": "27",
       "Name": "contentType",
       "NameInRequest": "content-type",
       "Type": {
        "$id": "28",
        "Kind": "constant",
        "ValueType": {
         "$id": "29",
<<<<<<< HEAD
         "Kind": "Primitive",
         "Name": "String"
=======
         "Kind": "string",
         "IsNullable": false
>>>>>>> 9b8a321f
        },
        "Value": "application/json"
       },
       "Location": "Header",
       "DefaultValue": {
        "$id": "30",
        "Type": {
         "$ref": "28"
        },
        "Value": "application/json"
       },
       "IsRequired": true,
       "IsApiVersion": false,
       "IsResourceParameter": false,
       "IsContentType": true,
       "IsEndpoint": false,
       "SkipUrlEncoding": false,
       "Explode": false,
       "Kind": "Constant"
      },
      {
       "$id": "31",
       "Name": "text",
       "NameInRequest": "text",
       "Type": {
        "$id": "32",
<<<<<<< HEAD
        "Kind": "Primitive",
        "Name": "String"
=======
        "Kind": "string",
        "IsNullable": false
>>>>>>> 9b8a321f
       },
       "Location": "Body",
       "IsRequired": true,
       "IsApiVersion": false,
       "IsResourceParameter": false,
       "IsContentType": false,
       "IsEndpoint": false,
       "SkipUrlEncoding": false,
       "Explode": false,
       "Kind": "Method"
      },
      {
       "$id": "33",
       "Name": "accept",
       "NameInRequest": "Accept",
       "Type": {
        "$id": "34",
        "Kind": "string",
        "IsNullable": false
       },
       "Location": "Header",
       "IsApiVersion": false,
       "IsResourceParameter": false,
       "IsContentType": false,
       "IsRequired": true,
       "IsEndpoint": false,
       "SkipUrlEncoding": false,
       "Explode": false,
       "Kind": "Constant",
       "DefaultValue": {
        "$id": "35",
        "Type": {
         "$ref": "34"
        },
        "Value": "application/json"
       }
      }
     ],
     "Responses": [
      {
       "$id": "36",
       "StatusCodes": [
        200
       ],
       "BodyMediaType": "Json",
       "Headers": [],
       "IsErrorResponse": false
      }
     ],
     "HttpMethod": "POST",
     "RequestBodyMediaType": "None",
     "Uri": "{host}",
     "Path": "/payload/media-type/string-body/sendAsJson",
     "RequestMediaTypes": [
      "application/json"
     ],
     "BufferResponse": true,
     "GenerateProtocolMethod": true,
     "GenerateConvenienceMethod": true
    },
    {
     "$id": "37",
     "Name": "getAsJson",
     "ResourceName": "StringBody",
     "Accessibility": "public",
     "Parameters": [
      {
       "$ref": "4"
      },
      {
       "$id": "38",
       "Name": "accept",
       "NameInRequest": "Accept",
       "Type": {
        "$id": "39",
        "Kind": "string",
        "IsNullable": false
       },
       "Location": "Header",
       "IsApiVersion": false,
       "IsResourceParameter": false,
       "IsContentType": false,
       "IsRequired": true,
       "IsEndpoint": false,
       "SkipUrlEncoding": false,
       "Explode": false,
       "Kind": "Constant",
       "DefaultValue": {
        "$id": "40",
        "Type": {
         "$ref": "39"
        },
        "Value": "application/json"
       }
      }
     ],
     "Responses": [
      {
       "$id": "41",
       "StatusCodes": [
        200
       ],
       "BodyType": {
        "$id": "42",
<<<<<<< HEAD
        "Kind": "Primitive",
        "Name": "String"
=======
        "Kind": "string",
        "IsNullable": false
>>>>>>> 9b8a321f
       },
       "BodyMediaType": "Json",
       "Headers": [],
       "IsErrorResponse": false,
       "ContentTypes": [
        "application/json"
       ]
      }
     ],
     "HttpMethod": "GET",
     "RequestBodyMediaType": "None",
     "Uri": "{host}",
     "Path": "/payload/media-type/string-body/getAsJson",
     "BufferResponse": true,
     "GenerateProtocolMethod": true,
     "GenerateConvenienceMethod": true
    }
   ],
   "Protocol": {
    "$id": "43"
   },
   "Creatable": false,
   "Parent": "MediaTypeClient",
   "Parameters": [
    {
     "$ref": "4"
    }
   ]
  }
 ]
}<|MERGE_RESOLUTION|>--- conflicted
+++ resolved
@@ -69,13 +69,7 @@
         "Kind": "constant",
         "ValueType": {
          "$id": "12",
-<<<<<<< HEAD
-         "Kind": "Primitive",
-         "Name": "String"
-=======
-         "Kind": "string",
-         "IsNullable": false
->>>>>>> 9b8a321f
+         "Kind": "string"
         },
         "Value": "text/plain"
        },
@@ -102,13 +96,7 @@
        "NameInRequest": "text",
        "Type": {
         "$id": "15",
-<<<<<<< HEAD
-        "Kind": "Primitive",
-        "Name": "String"
-=======
-        "Kind": "string",
-        "IsNullable": false
->>>>>>> 9b8a321f
+        "Kind": "string"
        },
        "Location": "Body",
        "IsRequired": true,
@@ -213,13 +201,7 @@
        ],
        "BodyType": {
         "$id": "25",
-<<<<<<< HEAD
-        "Kind": "Primitive",
-        "Name": "String"
-=======
-        "Kind": "string",
-        "IsNullable": false
->>>>>>> 9b8a321f
+        "Kind": "string"
        },
        "BodyMediaType": "Json",
        "Headers": [],
@@ -255,13 +237,7 @@
         "Kind": "constant",
         "ValueType": {
          "$id": "29",
-<<<<<<< HEAD
-         "Kind": "Primitive",
-         "Name": "String"
-=======
-         "Kind": "string",
-         "IsNullable": false
->>>>>>> 9b8a321f
+         "Kind": "string"
         },
         "Value": "application/json"
        },
@@ -288,13 +264,7 @@
        "NameInRequest": "text",
        "Type": {
         "$id": "32",
-<<<<<<< HEAD
-        "Kind": "Primitive",
-        "Name": "String"
-=======
-        "Kind": "string",
-        "IsNullable": false
->>>>>>> 9b8a321f
+        "Kind": "string"
        },
        "Location": "Body",
        "IsRequired": true,
@@ -399,13 +369,7 @@
        ],
        "BodyType": {
         "$id": "42",
-<<<<<<< HEAD
-        "Kind": "Primitive",
-        "Name": "String"
-=======
-        "Kind": "string",
-        "IsNullable": false
->>>>>>> 9b8a321f
+        "Kind": "string"
        },
        "BodyMediaType": "Json",
        "Headers": [],
