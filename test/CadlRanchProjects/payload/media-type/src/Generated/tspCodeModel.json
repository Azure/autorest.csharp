--- conflicted
+++ resolved
@@ -21,13 +21,9 @@
      "Description": "TestServer endpoint",
      "Type": {
       "$id": "5",
-<<<<<<< HEAD
       "Kind": "string",
       "Name": "string",
-      "CrossLanguageDefinitionId": ""
-=======
-      "Kind": "string"
->>>>>>> d4a5bea0
+      "CrossLanguageDefinitionId": "TypeSpec.string"
      },
      "Location": "Uri",
      "IsApiVersion": false,
@@ -42,13 +38,9 @@
       "$id": "6",
       "Type": {
        "$id": "7",
-<<<<<<< HEAD
        "Kind": "string",
        "Name": "string",
-       "CrossLanguageDefinitionId": ""
-=======
-       "Kind": "string"
->>>>>>> d4a5bea0
+       "CrossLanguageDefinitionId": "TypeSpec.string"
       },
       "Value": "http://localhost:3000"
      }
