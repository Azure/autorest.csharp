--- conflicted
+++ resolved
@@ -91,40 +91,6 @@
      "Parameters": [
       {
        "$id": "13",
-<<<<<<< HEAD
-=======
-       "Name": "endpoint",
-       "NameInRequest": "endpoint",
-       "Description": "Service host",
-       "Type": {
-        "$id": "14",
-        "kind": "url",
-        "name": "url",
-        "crossLanguageDefinitionId": "TypeSpec.url"
-       },
-       "Location": "Uri",
-       "IsApiVersion": false,
-       "IsResourceParameter": false,
-       "IsContentType": false,
-       "IsRequired": true,
-       "IsEndpoint": true,
-       "SkipUrlEncoding": false,
-       "Explode": false,
-       "Kind": "Client",
-       "DefaultValue": {
-        "$id": "15",
-        "Type": {
-         "$id": "16",
-         "kind": "string",
-         "name": "string",
-         "crossLanguageDefinitionId": "TypeSpec.string"
-        },
-        "Value": "http://localhost:3000"
-       }
-      },
-      {
-       "$id": "17",
->>>>>>> fb93e005
        "Name": "accept",
        "NameInRequest": "Accept",
        "Type": {
@@ -297,6 +263,7 @@
      "$id": "31",
      "Name": "endpoint",
      "NameInRequest": "endpoint",
+     "Description": "Service host",
      "Type": {
       "$id": "32",
       "kind": "url",
@@ -338,40 +305,6 @@
      "Parameters": [
       {
        "$id": "37",
-<<<<<<< HEAD
-=======
-       "Name": "endpoint",
-       "NameInRequest": "endpoint",
-       "Description": "Service host",
-       "Type": {
-        "$id": "38",
-        "kind": "url",
-        "name": "url",
-        "crossLanguageDefinitionId": "TypeSpec.url"
-       },
-       "Location": "Uri",
-       "IsApiVersion": false,
-       "IsResourceParameter": false,
-       "IsContentType": false,
-       "IsRequired": true,
-       "IsEndpoint": true,
-       "SkipUrlEncoding": false,
-       "Explode": false,
-       "Kind": "Client",
-       "DefaultValue": {
-        "$id": "39",
-        "Type": {
-         "$id": "40",
-         "kind": "string",
-         "name": "string",
-         "crossLanguageDefinitionId": "TypeSpec.string"
-        },
-        "Value": "http://localhost:3000"
-       }
-      },
-      {
-       "$id": "41",
->>>>>>> fb93e005
        "Name": "accept",
        "NameInRequest": "Accept",
        "Type": {
@@ -539,6 +472,7 @@
      "$id": "54",
      "Name": "endpoint",
      "NameInRequest": "endpoint",
+     "Description": "Service host",
      "Type": {
       "$id": "55",
       "kind": "url",
