{
 "$id": "1",
 "Name": "Payload.ContentNegotiation",
 "Description": "Test describing optionality of the request body.",
 "ApiVersions": [],
 "Enums": [],
 "Models": [
  {
   "$id": "2",
   "Name": "PngImageAsJson",
   "Namespace": "Payload.ContentNegotiation.DifferentBody",
   "IsNullable": false,
   "Usage": "Output",
   "Properties": [
    {
     "$id": "3",
     "Name": "content",
     "SerializedName": "content",
     "Description": "",
     "Type": {
      "$id": "4",
      "Name": "bytes",
      "Kind": "Bytes",
      "IsNullable": false
     },
     "IsRequired": true,
     "IsReadOnly": false
    }
   ]
  },
  {
   "$id": "5",
   "Name": "PngImage",
   "Namespace": "Payload.ContentNegotiation.SameBody",
   "IsNullable": false,
   "Usage": "Output",
   "Properties": [
    {
     "$id": "6",
     "Name": "image",
     "SerializedName": "image",
     "Description": "",
     "Type": {
      "$id": "7",
      "Name": "bytes",
      "Kind": "Bytes",
      "IsNullable": false
     },
     "IsRequired": true,
     "IsReadOnly": false
    }
   ]
  },
  {
   "$id": "8",
   "Name": "JpegImage",
   "Namespace": "Payload.ContentNegotiation.SameBody",
   "IsNullable": false,
   "Usage": "Output",
   "Properties": [
    {
     "$id": "9",
     "Name": "image",
     "SerializedName": "image",
     "Description": "",
     "Type": {
      "$id": "10",
      "Name": "bytes",
      "Kind": "Bytes",
      "IsNullable": false
     },
     "IsRequired": true,
     "IsReadOnly": false
    }
   ]
  }
 ],
 "Clients": [
  {
   "$id": "11",
   "Name": "ContentNegotiationClient",
   "Description": "",
   "Operations": [],
   "Protocol": {
    "$id": "12"
   },
   "Creatable": true
  },
  {
   "$id": "13",
   "Name": "SameBody",
   "Description": "",
   "Operations": [
    {
     "$id": "14",
     "Name": "getAvatarAsPng",
     "ResourceName": "SameBody",
     "Parameters": [
      {
       "$id": "15",
       "Name": "host",
       "NameInRequest": "host",
       "Description": "TestServer endpoint",
       "Type": {
        "$id": "16",
        "Name": "String",
        "Kind": "String",
        "IsNullable": false
       },
       "Location": "Uri",
       "IsApiVersion": false,
       "IsResourceParameter": false,
       "IsContentType": false,
       "IsRequired": true,
       "IsEndpoint": true,
       "SkipUrlEncoding": false,
       "Explode": false,
       "Kind": "Client",
       "DefaultValue": {
        "$id": "17",
        "Type": {
         "$id": "18",
         "Name": "String",
         "Kind": "String",
         "IsNullable": false
        },
        "Value": "http://localhost:3000"
       }
      },
      {
       "$id": "19",
       "Name": "accept",
       "NameInRequest": "Accept",
       "Type": {
        "$id": "20",
        "Name": "String",
        "Kind": "String",
        "IsNullable": false
       },
       "Location": "Header",
       "IsApiVersion": false,
       "IsResourceParameter": false,
       "IsContentType": false,
       "IsRequired": true,
       "IsEndpoint": false,
       "SkipUrlEncoding": false,
       "Explode": false,
<<<<<<< HEAD
       "Kind": "Constant"
=======
       "Kind": "Constant",
       "DefaultValue": {
        "$id": "21",
        "Type": {
         "$ref": "20"
        },
        "Value": "image/png"
       }
      },
      {
       "$id": "22",
       "Name": "apiVersion",
       "NameInRequest": "api-version",
       "Description": "",
       "Type": {
        "$id": "23",
        "Name": "String",
        "Kind": "String",
        "IsNullable": false
       },
       "Location": "Query",
       "IsRequired": true,
       "IsApiVersion": true,
       "IsContentType": false,
       "IsEndpoint": false,
       "IsResourceParameter": false,
       "SkipUrlEncoding": false,
       "Explode": false,
       "Kind": "Client",
       "DefaultValue": {
        "$id": "24",
        "Type": {
         "$id": "25",
         "Name": "String",
         "Kind": "String",
         "IsNullable": false
        },
        "Value": "1.0.0"
       }
>>>>>>> 9db89830
      }
     ],
     "Responses": [
      {
<<<<<<< HEAD
       "$id": "23",
=======
       "$id": "26",
>>>>>>> 9db89830
       "StatusCodes": [
        200
       ],
       "BodyType": {
<<<<<<< HEAD
        "$id": "24",
=======
        "$id": "27",
>>>>>>> 9db89830
        "Name": "bytes",
        "Kind": "Bytes",
        "IsNullable": false
       },
       "BodyMediaType": "Json",
       "Headers": [],
       "IsErrorResponse": false,
       "ContentTypes": [
        "image/png"
       ]
      }
     ],
     "HttpMethod": "GET",
     "RequestBodyMediaType": "None",
     "Uri": "{host}",
     "Path": "/content-negotiation/same-body",
     "BufferResponse": true,
     "GenerateProtocolMethod": true,
     "GenerateConvenienceMethod": true
    },
    {
<<<<<<< HEAD
     "$id": "25",
=======
     "$id": "28",
>>>>>>> 9db89830
     "Name": "getAvatarAsJpeg",
     "ResourceName": "SameBody",
     "Parameters": [
      {
       "$ref": "15"
      },
      {
<<<<<<< HEAD
       "$id": "26",
=======
       "$id": "29",
>>>>>>> 9db89830
       "Name": "accept",
       "NameInRequest": "Accept",
       "Type": {
<<<<<<< HEAD
        "$id": "27",
        "Name": "Literal",
        "LiteralValueType": {
         "$id": "28",
         "Name": "String",
         "Kind": "String",
         "IsNullable": false
        },
        "Value": "image/jpeg",
        "IsNullable": false
       },
       "Location": "Header",
       "DefaultValue": {
        "$id": "29",
        "Type": {
         "$ref": "27"
        },
        "Value": "image/jpeg"
       },
       "IsRequired": true,
=======
        "$id": "30",
        "Name": "String",
        "Kind": "String",
        "IsNullable": false
       },
       "Location": "Header",
>>>>>>> 9db89830
       "IsApiVersion": false,
       "IsResourceParameter": false,
       "IsContentType": false,
       "IsRequired": true,
       "IsEndpoint": false,
       "SkipUrlEncoding": false,
       "Explode": false,
<<<<<<< HEAD
       "Kind": "Constant"
=======
       "Kind": "Constant",
       "DefaultValue": {
        "$id": "31",
        "Type": {
         "$ref": "30"
        },
        "Value": "image/jpeg"
       }
      },
      {
       "$ref": "22"
>>>>>>> 9db89830
      }
     ],
     "Responses": [
      {
<<<<<<< HEAD
       "$id": "30",
=======
       "$id": "32",
>>>>>>> 9db89830
       "StatusCodes": [
        200
       ],
       "BodyType": {
<<<<<<< HEAD
        "$id": "31",
=======
        "$id": "33",
>>>>>>> 9db89830
        "Name": "bytes",
        "Kind": "Bytes",
        "IsNullable": false
       },
       "BodyMediaType": "Json",
       "Headers": [],
       "IsErrorResponse": false,
       "ContentTypes": [
        "image/jpeg"
       ]
      }
     ],
     "HttpMethod": "GET",
     "RequestBodyMediaType": "None",
     "Uri": "{host}",
     "Path": "/content-negotiation/same-body",
     "BufferResponse": true,
     "GenerateProtocolMethod": true,
     "GenerateConvenienceMethod": true
    }
   ],
   "Protocol": {
<<<<<<< HEAD
    "$id": "32"
=======
    "$id": "34"
>>>>>>> 9db89830
   },
   "Creatable": false,
   "Parent": "ContentNegotiationClient"
  },
  {
<<<<<<< HEAD
   "$id": "33",
=======
   "$id": "35",
>>>>>>> 9db89830
   "Name": "DifferentBody",
   "Description": "",
   "Operations": [
    {
<<<<<<< HEAD
     "$id": "34",
=======
     "$id": "36",
>>>>>>> 9db89830
     "Name": "getAvatarAsPng",
     "ResourceName": "DifferentBody",
     "Parameters": [
      {
       "$ref": "15"
      },
      {
<<<<<<< HEAD
       "$id": "35",
=======
       "$id": "37",
>>>>>>> 9db89830
       "Name": "accept",
       "NameInRequest": "Accept",
       "Type": {
<<<<<<< HEAD
        "$id": "36",
        "Name": "Literal",
        "LiteralValueType": {
         "$id": "37",
         "Name": "String",
         "Kind": "String",
         "IsNullable": false
        },
        "Value": "image/png",
        "IsNullable": false
       },
       "Location": "Header",
       "DefaultValue": {
        "$id": "38",
        "Type": {
         "$ref": "36"
        },
        "Value": "image/png"
       },
       "IsRequired": true,
=======
        "$id": "38",
        "Name": "String",
        "Kind": "String",
        "IsNullable": false
       },
       "Location": "Header",
>>>>>>> 9db89830
       "IsApiVersion": false,
       "IsResourceParameter": false,
       "IsContentType": false,
       "IsRequired": true,
       "IsEndpoint": false,
       "SkipUrlEncoding": false,
       "Explode": false,
<<<<<<< HEAD
       "Kind": "Constant"
=======
       "Kind": "Constant",
       "DefaultValue": {
        "$id": "39",
        "Type": {
         "$ref": "38"
        },
        "Value": "image/png"
       }
      },
      {
       "$ref": "22"
>>>>>>> 9db89830
      }
     ],
     "Responses": [
      {
<<<<<<< HEAD
       "$id": "39",
=======
       "$id": "40",
>>>>>>> 9db89830
       "StatusCodes": [
        200
       ],
       "BodyType": {
<<<<<<< HEAD
        "$id": "40",
=======
        "$id": "41",
>>>>>>> 9db89830
        "Name": "bytes",
        "Kind": "Bytes",
        "IsNullable": false
       },
       "BodyMediaType": "Json",
       "Headers": [],
       "IsErrorResponse": false,
       "ContentTypes": [
        "image/png"
       ]
      }
     ],
     "HttpMethod": "GET",
     "RequestBodyMediaType": "None",
     "Uri": "{host}",
     "Path": "/content-negotiation/different-body",
     "BufferResponse": true,
     "GenerateProtocolMethod": true,
     "GenerateConvenienceMethod": true
    },
    {
<<<<<<< HEAD
     "$id": "41",
=======
     "$id": "42",
>>>>>>> 9db89830
     "Name": "getAvatarAsJson",
     "ResourceName": "DifferentBody",
     "Parameters": [
      {
       "$ref": "15"
      },
      {
<<<<<<< HEAD
       "$id": "42",
=======
       "$id": "43",
>>>>>>> 9db89830
       "Name": "accept",
       "NameInRequest": "Accept",
       "Type": {
<<<<<<< HEAD
        "$id": "43",
        "Name": "Literal",
        "LiteralValueType": {
         "$id": "44",
         "Name": "String",
         "Kind": "String",
         "IsNullable": false
        },
        "Value": "application/json",
        "IsNullable": false
       },
       "Location": "Header",
       "DefaultValue": {
        "$id": "45",
        "Type": {
         "$ref": "43"
        },
        "Value": "application/json"
       },
       "IsRequired": true,
=======
        "$id": "44",
        "Name": "String",
        "Kind": "String",
        "IsNullable": false
       },
       "Location": "Header",
>>>>>>> 9db89830
       "IsApiVersion": false,
       "IsResourceParameter": false,
       "IsContentType": false,
       "IsRequired": true,
       "IsEndpoint": false,
       "SkipUrlEncoding": false,
       "Explode": false,
<<<<<<< HEAD
       "Kind": "Constant"
=======
       "Kind": "Constant",
       "DefaultValue": {
        "$id": "45",
        "Type": {
         "$ref": "44"
        },
        "Value": "application/json"
       }
      },
      {
       "$ref": "22"
>>>>>>> 9db89830
      }
     ],
     "Responses": [
      {
       "$id": "46",
       "StatusCodes": [
        200
       ],
       "BodyType": {
        "$ref": "2"
       },
       "BodyMediaType": "Json",
       "Headers": [],
       "IsErrorResponse": false,
       "ContentTypes": [
        "application/json"
       ]
      }
     ],
     "HttpMethod": "GET",
     "RequestBodyMediaType": "None",
     "Uri": "{host}",
     "Path": "/content-negotiation/different-body",
     "BufferResponse": true,
     "GenerateProtocolMethod": true,
     "GenerateConvenienceMethod": true
    }
   ],
   "Protocol": {
    "$id": "47"
   },
   "Creatable": false,
   "Parent": "ContentNegotiationClient"
  }
 ]
}<|MERGE_RESOLUTION|>--- conflicted
+++ resolved
@@ -2,7 +2,9 @@
  "$id": "1",
  "Name": "Payload.ContentNegotiation",
  "Description": "Test describing optionality of the request body.",
- "ApiVersions": [],
+ "ApiVersions": [
+  "1.0.0"
+ ],
  "Enums": [],
  "Models": [
   {
@@ -145,9 +147,6 @@
        "IsEndpoint": false,
        "SkipUrlEncoding": false,
        "Explode": false,
-<<<<<<< HEAD
-       "Kind": "Constant"
-=======
        "Kind": "Constant",
        "DefaultValue": {
         "$id": "21",
@@ -187,25 +186,16 @@
         },
         "Value": "1.0.0"
        }
->>>>>>> 9db89830
       }
      ],
      "Responses": [
       {
-<<<<<<< HEAD
-       "$id": "23",
-=======
        "$id": "26",
->>>>>>> 9db89830
        "StatusCodes": [
         200
        ],
        "BodyType": {
-<<<<<<< HEAD
-        "$id": "24",
-=======
         "$id": "27",
->>>>>>> 9db89830
         "Name": "bytes",
         "Kind": "Bytes",
         "IsNullable": false
@@ -227,11 +217,7 @@
      "GenerateConvenienceMethod": true
     },
     {
-<<<<<<< HEAD
-     "$id": "25",
-=======
      "$id": "28",
->>>>>>> 9db89830
      "Name": "getAvatarAsJpeg",
      "ResourceName": "SameBody",
      "Parameters": [
@@ -239,83 +225,44 @@
        "$ref": "15"
       },
       {
-<<<<<<< HEAD
-       "$id": "26",
-=======
        "$id": "29",
->>>>>>> 9db89830
        "Name": "accept",
        "NameInRequest": "Accept",
        "Type": {
-<<<<<<< HEAD
-        "$id": "27",
-        "Name": "Literal",
-        "LiteralValueType": {
-         "$id": "28",
-         "Name": "String",
-         "Kind": "String",
-         "IsNullable": false
-        },
-        "Value": "image/jpeg",
+        "$id": "30",
+        "Name": "String",
+        "Kind": "String",
         "IsNullable": false
        },
        "Location": "Header",
-       "DefaultValue": {
-        "$id": "29",
-        "Type": {
-         "$ref": "27"
+       "IsApiVersion": false,
+       "IsResourceParameter": false,
+       "IsContentType": false,
+       "IsRequired": true,
+       "IsEndpoint": false,
+       "SkipUrlEncoding": false,
+       "Explode": false,
+       "Kind": "Constant",
+       "DefaultValue": {
+        "$id": "31",
+        "Type": {
+         "$ref": "30"
         },
         "Value": "image/jpeg"
-       },
-       "IsRequired": true,
-=======
-        "$id": "30",
-        "Name": "String",
-        "Kind": "String",
-        "IsNullable": false
-       },
-       "Location": "Header",
->>>>>>> 9db89830
-       "IsApiVersion": false,
-       "IsResourceParameter": false,
-       "IsContentType": false,
-       "IsRequired": true,
-       "IsEndpoint": false,
-       "SkipUrlEncoding": false,
-       "Explode": false,
-<<<<<<< HEAD
-       "Kind": "Constant"
-=======
-       "Kind": "Constant",
-       "DefaultValue": {
-        "$id": "31",
-        "Type": {
-         "$ref": "30"
-        },
-        "Value": "image/jpeg"
        }
       },
       {
        "$ref": "22"
->>>>>>> 9db89830
       }
      ],
      "Responses": [
       {
-<<<<<<< HEAD
-       "$id": "30",
-=======
        "$id": "32",
->>>>>>> 9db89830
        "StatusCodes": [
         200
        ],
        "BodyType": {
-<<<<<<< HEAD
-        "$id": "31",
-=======
         "$id": "33",
->>>>>>> 9db89830
         "Name": "bytes",
         "Kind": "Bytes",
         "IsNullable": false
@@ -338,30 +285,18 @@
     }
    ],
    "Protocol": {
-<<<<<<< HEAD
-    "$id": "32"
-=======
     "$id": "34"
->>>>>>> 9db89830
    },
    "Creatable": false,
    "Parent": "ContentNegotiationClient"
   },
   {
-<<<<<<< HEAD
-   "$id": "33",
-=======
    "$id": "35",
->>>>>>> 9db89830
    "Name": "DifferentBody",
    "Description": "",
    "Operations": [
     {
-<<<<<<< HEAD
-     "$id": "34",
-=======
      "$id": "36",
->>>>>>> 9db89830
      "Name": "getAvatarAsPng",
      "ResourceName": "DifferentBody",
      "Parameters": [
@@ -369,83 +304,44 @@
        "$ref": "15"
       },
       {
-<<<<<<< HEAD
-       "$id": "35",
-=======
        "$id": "37",
->>>>>>> 9db89830
        "Name": "accept",
        "NameInRequest": "Accept",
        "Type": {
-<<<<<<< HEAD
-        "$id": "36",
-        "Name": "Literal",
-        "LiteralValueType": {
-         "$id": "37",
-         "Name": "String",
-         "Kind": "String",
-         "IsNullable": false
-        },
-        "Value": "image/png",
+        "$id": "38",
+        "Name": "String",
+        "Kind": "String",
         "IsNullable": false
        },
        "Location": "Header",
-       "DefaultValue": {
-        "$id": "38",
-        "Type": {
-         "$ref": "36"
+       "IsApiVersion": false,
+       "IsResourceParameter": false,
+       "IsContentType": false,
+       "IsRequired": true,
+       "IsEndpoint": false,
+       "SkipUrlEncoding": false,
+       "Explode": false,
+       "Kind": "Constant",
+       "DefaultValue": {
+        "$id": "39",
+        "Type": {
+         "$ref": "38"
         },
         "Value": "image/png"
-       },
-       "IsRequired": true,
-=======
-        "$id": "38",
-        "Name": "String",
-        "Kind": "String",
-        "IsNullable": false
-       },
-       "Location": "Header",
->>>>>>> 9db89830
-       "IsApiVersion": false,
-       "IsResourceParameter": false,
-       "IsContentType": false,
-       "IsRequired": true,
-       "IsEndpoint": false,
-       "SkipUrlEncoding": false,
-       "Explode": false,
-<<<<<<< HEAD
-       "Kind": "Constant"
-=======
-       "Kind": "Constant",
-       "DefaultValue": {
-        "$id": "39",
-        "Type": {
-         "$ref": "38"
-        },
-        "Value": "image/png"
        }
       },
       {
        "$ref": "22"
->>>>>>> 9db89830
       }
      ],
      "Responses": [
       {
-<<<<<<< HEAD
-       "$id": "39",
-=======
        "$id": "40",
->>>>>>> 9db89830
        "StatusCodes": [
         200
        ],
        "BodyType": {
-<<<<<<< HEAD
-        "$id": "40",
-=======
         "$id": "41",
->>>>>>> 9db89830
         "Name": "bytes",
         "Kind": "Bytes",
         "IsNullable": false
@@ -467,11 +363,7 @@
      "GenerateConvenienceMethod": true
     },
     {
-<<<<<<< HEAD
-     "$id": "41",
-=======
      "$id": "42",
->>>>>>> 9db89830
      "Name": "getAvatarAsJson",
      "ResourceName": "DifferentBody",
      "Parameters": [
@@ -479,65 +371,34 @@
        "$ref": "15"
       },
       {
-<<<<<<< HEAD
-       "$id": "42",
-=======
        "$id": "43",
->>>>>>> 9db89830
        "Name": "accept",
        "NameInRequest": "Accept",
        "Type": {
-<<<<<<< HEAD
-        "$id": "43",
-        "Name": "Literal",
-        "LiteralValueType": {
-         "$id": "44",
-         "Name": "String",
-         "Kind": "String",
-         "IsNullable": false
-        },
-        "Value": "application/json",
+        "$id": "44",
+        "Name": "String",
+        "Kind": "String",
         "IsNullable": false
        },
        "Location": "Header",
+       "IsApiVersion": false,
+       "IsResourceParameter": false,
+       "IsContentType": false,
+       "IsRequired": true,
+       "IsEndpoint": false,
+       "SkipUrlEncoding": false,
+       "Explode": false,
+       "Kind": "Constant",
        "DefaultValue": {
         "$id": "45",
         "Type": {
-         "$ref": "43"
+         "$ref": "44"
         },
         "Value": "application/json"
-       },
-       "IsRequired": true,
-=======
-        "$id": "44",
-        "Name": "String",
-        "Kind": "String",
-        "IsNullable": false
-       },
-       "Location": "Header",
->>>>>>> 9db89830
-       "IsApiVersion": false,
-       "IsResourceParameter": false,
-       "IsContentType": false,
-       "IsRequired": true,
-       "IsEndpoint": false,
-       "SkipUrlEncoding": false,
-       "Explode": false,
-<<<<<<< HEAD
-       "Kind": "Constant"
-=======
-       "Kind": "Constant",
-       "DefaultValue": {
-        "$id": "45",
-        "Type": {
-         "$ref": "44"
-        },
-        "Value": "application/json"
        }
       },
       {
        "$ref": "22"
->>>>>>> 9db89830
       }
      ],
      "Responses": [
