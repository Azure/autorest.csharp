{
 "$id": "1",
 "Name": "Payload.MultiPart",
 "ApiVersions": [],
 "Enums": [],
 "Models": [
  {
   "$id": "2",
   "Kind": "model",
   "Name": "MultiPartRequest",
   "CrossLanguageDefinitionId": "Payload.MultiPart.MultiPartRequest",
   "Usage": "Input,MultipartFormData",
   "Properties": [
    {
     "$id": "3",
     "Name": "id",
     "SerializedName": "id",
     "Description": "",
     "Type": {
      "$id": "4",
      "Kind": "string"
     },
     "IsRequired": true,
     "IsReadOnly": false
    },
    {
     "$id": "5",
     "Name": "profileImage",
     "SerializedName": "profileImage",
     "Description": "",
     "Type": {
      "$id": "6",
      "Kind": "bytes",
      "Encode": "base64"
     },
     "IsRequired": true,
     "IsReadOnly": false
    }
   ]
  },
  {
   "$id": "7",
   "Kind": "model",
   "Name": "ComplexPartsRequest",
   "CrossLanguageDefinitionId": "Payload.MultiPart.ComplexPartsRequest",
   "Usage": "Input,MultipartFormData",
   "Properties": [
    {
     "$id": "8",
     "Name": "id",
     "SerializedName": "id",
     "Description": "",
     "Type": {
      "$id": "9",
      "Kind": "string"
     },
     "IsRequired": true,
     "IsReadOnly": false
    },
    {
     "$id": "10",
     "Name": "address",
     "SerializedName": "address",
     "Description": "",
     "Type": {
      "$id": "11",
      "Kind": "model",
      "Name": "Address",
      "CrossLanguageDefinitionId": "Payload.MultiPart.Address",
      "Usage": "Input",
      "Properties": [
       {
        "$id": "12",
        "Name": "city",
        "SerializedName": "city",
        "Description": "",
        "Type": {
         "$id": "13",
         "Kind": "string"
        },
        "IsRequired": true,
        "IsReadOnly": false
       }
      ]
     },
     "IsRequired": true,
     "IsReadOnly": false
    },
    {
     "$id": "14",
     "Name": "profileImage",
     "SerializedName": "profileImage",
     "Description": "",
     "Type": {
      "$id": "15",
      "Kind": "bytes",
      "Encode": "base64"
     },
     "IsRequired": true,
     "IsReadOnly": false
    },
    {
     "$id": "16",
     "Name": "previousAddresses",
     "SerializedName": "previousAddresses",
     "Description": "",
     "Type": {
      "$id": "17",
      "Kind": "array",
      "Name": "ArrayAddress",
      "ValueType": {
       "$ref": "11"
      },
      "CrossLanguageDefinitionId": "TypeSpec.Array"
     },
     "IsRequired": true,
     "IsReadOnly": false
    },
    {
     "$id": "18",
     "Name": "pictures",
     "SerializedName": "pictures",
     "Description": "",
     "Type": {
      "$id": "19",
      "Kind": "array",
      "Name": "Array",
      "ValueType": {
       "$id": "20",
       "Kind": "bytes",
       "Encode": "base64"
      },
      "CrossLanguageDefinitionId": "TypeSpec.Array"
     },
     "IsRequired": true,
     "IsReadOnly": false
    }
   ]
  },
  {
   "$ref": "11"
  },
  {
   "$id": "21",
   "Kind": "model",
   "Name": "JsonPartRequest",
   "CrossLanguageDefinitionId": "Payload.MultiPart.JsonPartRequest",
   "Usage": "Input,MultipartFormData",
   "Properties": [
    {
     "$id": "22",
     "Name": "address",
     "SerializedName": "address",
     "Description": "",
     "Type": {
      "$ref": "11"
     },
     "IsRequired": true,
     "IsReadOnly": false
    },
    {
     "$id": "23",
     "Name": "profileImage",
     "SerializedName": "profileImage",
     "Description": "",
     "Type": {
      "$id": "24",
      "Kind": "bytes",
      "Encode": "base64"
     },
     "IsRequired": true,
     "IsReadOnly": false
    }
   ]
  },
  {
   "$id": "25",
   "Kind": "model",
   "Name": "BinaryArrayPartsRequest",
   "CrossLanguageDefinitionId": "Payload.MultiPart.BinaryArrayPartsRequest",
   "Usage": "Input,MultipartFormData",
   "Properties": [
    {
     "$id": "26",
     "Name": "id",
     "SerializedName": "id",
     "Description": "",
     "Type": {
      "$id": "27",
      "Kind": "string"
     },
     "IsRequired": true,
     "IsReadOnly": false
    },
    {
     "$id": "28",
     "Name": "pictures",
     "SerializedName": "pictures",
     "Description": "",
     "Type": {
      "$id": "29",
      "Kind": "array",
      "Name": "Array",
      "ValueType": {
       "$id": "30",
       "Kind": "bytes",
       "Encode": "base64"
      },
      "CrossLanguageDefinitionId": "TypeSpec.Array"
     },
     "IsRequired": true,
     "IsReadOnly": false
    }
   ]
  },
  {
   "$id": "31",
   "Kind": "model",
   "Name": "JsonArrayPartsRequest",
   "CrossLanguageDefinitionId": "Payload.MultiPart.JsonArrayPartsRequest",
   "Usage": "Input,MultipartFormData",
   "Properties": [
    {
     "$id": "32",
     "Name": "profileImage",
     "SerializedName": "profileImage",
     "Description": "",
     "Type": {
      "$id": "33",
      "Kind": "bytes",
      "Encode": "base64"
     },
     "IsRequired": true,
     "IsReadOnly": false
    },
    {
     "$id": "34",
     "Name": "previousAddresses",
     "SerializedName": "previousAddresses",
     "Description": "",
     "Type": {
      "$id": "35",
      "Kind": "array",
      "Name": "ArrayAddress",
      "ValueType": {
       "$ref": "11"
      },
      "CrossLanguageDefinitionId": "TypeSpec.Array"
     },
     "IsRequired": true,
     "IsReadOnly": false
    }
   ]
  },
  {
   "$id": "36",
   "Kind": "model",
   "Name": "MultiBinaryPartsRequest",
   "CrossLanguageDefinitionId": "Payload.MultiPart.MultiBinaryPartsRequest",
   "Usage": "Input,MultipartFormData",
   "Properties": [
    {
     "$id": "37",
     "Name": "profileImage",
     "SerializedName": "profileImage",
     "Description": "",
     "Type": {
      "$id": "38",
      "Kind": "bytes",
      "Encode": "base64"
     },
     "IsRequired": true,
     "IsReadOnly": false
    },
    {
     "$id": "39",
     "Name": "picture",
     "SerializedName": "picture",
     "Description": "",
     "Type": {
      "$id": "40",
      "Kind": "bytes",
      "Encode": "base64"
     },
     "IsRequired": false,
     "IsReadOnly": false
    }
   ]
  },
  {
   "$id": "41",
   "Kind": "model",
   "Name": "AnonymousModelRequest",
   "CrossLanguageDefinitionId": "anonymousModel.Request.anonymous",
<<<<<<< HEAD
   "Usage": "Multipart",
=======
   "Usage": "MultipartFormData,Spread",
>>>>>>> f082aaf1
   "Properties": [
    {
     "$id": "42",
     "Name": "profileImage",
     "SerializedName": "profileImage",
     "Description": "",
     "Type": {
      "$id": "43",
      "Kind": "bytes",
      "Encode": "base64"
     },
     "IsRequired": true,
     "IsReadOnly": false
    }
   ]
  }
 ],
 "Clients": [
  {
   "$id": "44",
   "Name": "MultiPartClient",
   "Description": "Test for multipart",
   "Operations": [],
   "Protocol": {
    "$id": "45"
   },
   "Parameters": [
    {
     "$id": "46",
     "Name": "endpoint",
     "NameInRequest": "endpoint",
     "Type": {
      "$id": "47",
      "Kind": "string"
     },
     "Location": "Uri",
     "IsApiVersion": false,
     "IsResourceParameter": false,
     "IsContentType": false,
     "IsRequired": true,
     "IsEndpoint": true,
     "SkipUrlEncoding": false,
     "Explode": false,
     "Kind": "Client",
     "DefaultValue": {
      "$id": "48",
      "Type": {
       "$id": "49",
       "Kind": "string"
      },
      "Value": "http://localhost:3000"
     }
    }
   ]
  },
  {
   "$id": "50",
   "Name": "FormData",
   "Operations": [
    {
     "$id": "51",
     "Name": "basic",
     "ResourceName": "FormData",
     "Description": "Test content-type: multipart/form-data",
     "Accessibility": "public",
     "Parameters": [
      {
       "$id": "52",
       "Name": "endpoint",
       "NameInRequest": "endpoint",
       "Type": {
        "$id": "53",
        "Kind": "string"
       },
       "Location": "Uri",
       "IsApiVersion": false,
       "IsResourceParameter": false,
       "IsContentType": false,
       "IsRequired": true,
       "IsEndpoint": true,
       "SkipUrlEncoding": false,
       "Explode": false,
       "Kind": "Client",
       "DefaultValue": {
        "$id": "54",
        "Type": {
         "$id": "55",
         "Kind": "string"
        },
        "Value": "http://localhost:3000"
       }
      },
      {
       "$id": "56",
       "Name": "contentType",
       "NameInRequest": "Content-Type",
       "Type": {
        "$id": "57",
        "Kind": "constant",
        "ValueType": {
         "$id": "58",
         "Kind": "string"
        },
        "Value": "multipart/form-data"
       },
       "Location": "Header",
       "IsApiVersion": false,
       "IsContentType": true,
       "IsEndpoint": false,
       "Explode": false,
       "IsRequired": true,
       "Kind": "Constant"
      },
      {
       "$id": "59",
       "Name": "body",
       "NameInRequest": "body",
       "Type": {
        "$ref": "2"
       },
       "Location": "Body",
       "IsApiVersion": false,
       "IsContentType": false,
       "IsEndpoint": false,
       "Explode": false,
       "IsRequired": true,
       "Kind": "Method"
      }
     ],
     "Responses": [
      {
       "$id": "60",
       "StatusCodes": [
        204
       ],
       "BodyMediaType": "Json",
       "Headers": [],
       "IsErrorResponse": false
      }
     ],
     "HttpMethod": "POST",
     "RequestBodyMediaType": "Json",
     "Uri": "{endpoint}",
     "Path": "/multipart/form-data/mixed-parts",
     "RequestMediaTypes": [
      "multipart/form-data"
     ],
     "BufferResponse": true,
     "GenerateProtocolMethod": true,
     "GenerateConvenienceMethod": true
    },
    {
     "$id": "61",
     "Name": "complex",
     "ResourceName": "FormData",
     "Description": "Test content-type: multipart/form-data for mixed scenarios",
     "Accessibility": "public",
     "Parameters": [
      {
       "$ref": "52"
      },
      {
       "$id": "62",
       "Name": "contentType",
       "NameInRequest": "Content-Type",
       "Type": {
        "$id": "63",
        "Kind": "constant",
        "ValueType": {
         "$id": "64",
         "Kind": "string"
        },
        "Value": "multipart/form-data"
       },
       "Location": "Header",
       "IsApiVersion": false,
       "IsContentType": true,
       "IsEndpoint": false,
       "Explode": false,
       "IsRequired": true,
       "Kind": "Constant"
      },
      {
       "$id": "65",
       "Name": "body",
       "NameInRequest": "body",
       "Type": {
        "$ref": "7"
       },
       "Location": "Body",
       "IsApiVersion": false,
       "IsContentType": false,
       "IsEndpoint": false,
       "Explode": false,
       "IsRequired": true,
       "Kind": "Method"
      }
     ],
     "Responses": [
      {
       "$id": "66",
       "StatusCodes": [
        204
       ],
       "BodyMediaType": "Json",
       "Headers": [],
       "IsErrorResponse": false
      }
     ],
     "HttpMethod": "POST",
     "RequestBodyMediaType": "Json",
     "Uri": "{endpoint}",
     "Path": "/multipart/form-data/complex-parts",
     "RequestMediaTypes": [
      "multipart/form-data"
     ],
     "BufferResponse": true,
     "GenerateProtocolMethod": true,
     "GenerateConvenienceMethod": true
    },
    {
     "$id": "67",
     "Name": "jsonPart",
     "ResourceName": "FormData",
     "Description": "Test content-type: multipart/form-data for scenario contains json part and binary part ",
     "Accessibility": "public",
     "Parameters": [
      {
       "$ref": "52"
      },
      {
       "$id": "68",
       "Name": "contentType",
       "NameInRequest": "Content-Type",
       "Type": {
        "$id": "69",
        "Kind": "constant",
        "ValueType": {
         "$id": "70",
         "Kind": "string"
        },
        "Value": "multipart/form-data"
       },
       "Location": "Header",
       "IsApiVersion": false,
       "IsContentType": true,
       "IsEndpoint": false,
       "Explode": false,
       "IsRequired": true,
       "Kind": "Constant"
      },
      {
       "$id": "71",
       "Name": "body",
       "NameInRequest": "body",
       "Type": {
        "$ref": "21"
       },
       "Location": "Body",
       "IsApiVersion": false,
       "IsContentType": false,
       "IsEndpoint": false,
       "Explode": false,
       "IsRequired": true,
       "Kind": "Method"
      }
     ],
     "Responses": [
      {
       "$id": "72",
       "StatusCodes": [
        204
       ],
       "BodyMediaType": "Json",
       "Headers": [],
       "IsErrorResponse": false
      }
     ],
     "HttpMethod": "POST",
     "RequestBodyMediaType": "Json",
     "Uri": "{endpoint}",
     "Path": "/multipart/form-data/json-part",
     "RequestMediaTypes": [
      "multipart/form-data"
     ],
     "BufferResponse": true,
     "GenerateProtocolMethod": true,
     "GenerateConvenienceMethod": true
    },
    {
     "$id": "73",
     "Name": "binaryArrayParts",
     "ResourceName": "FormData",
     "Description": "Test content-type: multipart/form-data for scenario contains multi binary parts",
     "Accessibility": "public",
     "Parameters": [
      {
       "$ref": "52"
      },
      {
       "$id": "74",
       "Name": "contentType",
       "NameInRequest": "Content-Type",
       "Type": {
        "$id": "75",
        "Kind": "constant",
        "ValueType": {
         "$id": "76",
         "Kind": "string"
        },
        "Value": "multipart/form-data"
       },
       "Location": "Header",
       "IsApiVersion": false,
       "IsContentType": true,
       "IsEndpoint": false,
       "Explode": false,
       "IsRequired": true,
       "Kind": "Constant"
      },
      {
       "$id": "77",
       "Name": "body",
       "NameInRequest": "body",
       "Type": {
        "$ref": "25"
       },
       "Location": "Body",
       "IsApiVersion": false,
       "IsContentType": false,
       "IsEndpoint": false,
       "Explode": false,
       "IsRequired": true,
       "Kind": "Method"
      }
     ],
     "Responses": [
      {
       "$id": "78",
       "StatusCodes": [
        204
       ],
       "BodyMediaType": "Json",
       "Headers": [],
       "IsErrorResponse": false
      }
     ],
     "HttpMethod": "POST",
     "RequestBodyMediaType": "Json",
     "Uri": "{endpoint}",
     "Path": "/multipart/form-data/binary-array-parts",
     "RequestMediaTypes": [
      "multipart/form-data"
     ],
     "BufferResponse": true,
     "GenerateProtocolMethod": true,
     "GenerateConvenienceMethod": true
    },
    {
     "$id": "79",
     "Name": "jsonArrayParts",
     "ResourceName": "FormData",
     "Description": "Test content-type: multipart/form-data for scenario contains multi json parts",
     "Accessibility": "public",
     "Parameters": [
      {
       "$ref": "52"
      },
      {
       "$id": "80",
       "Name": "contentType",
       "NameInRequest": "Content-Type",
       "Type": {
        "$id": "81",
        "Kind": "constant",
        "ValueType": {
         "$id": "82",
         "Kind": "string"
        },
        "Value": "multipart/form-data"
       },
       "Location": "Header",
       "IsApiVersion": false,
       "IsContentType": true,
       "IsEndpoint": false,
       "Explode": false,
       "IsRequired": true,
       "Kind": "Constant"
      },
      {
       "$id": "83",
       "Name": "body",
       "NameInRequest": "body",
       "Type": {
        "$ref": "31"
       },
       "Location": "Body",
       "IsApiVersion": false,
       "IsContentType": false,
       "IsEndpoint": false,
       "Explode": false,
       "IsRequired": true,
       "Kind": "Method"
      }
     ],
     "Responses": [
      {
       "$id": "84",
       "StatusCodes": [
        204
       ],
       "BodyMediaType": "Json",
       "Headers": [],
       "IsErrorResponse": false
      }
     ],
     "HttpMethod": "POST",
     "RequestBodyMediaType": "Json",
     "Uri": "{endpoint}",
     "Path": "/multipart/form-data/json-array-parts",
     "RequestMediaTypes": [
      "multipart/form-data"
     ],
     "BufferResponse": true,
     "GenerateProtocolMethod": true,
     "GenerateConvenienceMethod": true
    },
    {
     "$id": "85",
     "Name": "multiBinaryParts",
     "ResourceName": "FormData",
     "Description": "Test content-type: multipart/form-data for scenario contains multi binary parts",
     "Accessibility": "public",
     "Parameters": [
      {
       "$ref": "52"
      },
      {
       "$id": "86",
       "Name": "contentType",
       "NameInRequest": "Content-Type",
       "Type": {
        "$id": "87",
        "Kind": "constant",
        "ValueType": {
         "$id": "88",
         "Kind": "string"
        },
        "Value": "multipart/form-data"
       },
       "Location": "Header",
       "IsApiVersion": false,
       "IsContentType": true,
       "IsEndpoint": false,
       "Explode": false,
       "IsRequired": true,
       "Kind": "Constant"
      },
      {
       "$id": "89",
       "Name": "body",
       "NameInRequest": "body",
       "Type": {
        "$ref": "36"
       },
       "Location": "Body",
       "IsApiVersion": false,
       "IsContentType": false,
       "IsEndpoint": false,
       "Explode": false,
       "IsRequired": true,
       "Kind": "Method"
      }
     ],
     "Responses": [
      {
       "$id": "90",
       "StatusCodes": [
        204
       ],
       "BodyMediaType": "Json",
       "Headers": [],
       "IsErrorResponse": false
      }
     ],
     "HttpMethod": "POST",
     "RequestBodyMediaType": "Json",
     "Uri": "{endpoint}",
     "Path": "/multipart/form-data/multi-binary-parts",
     "RequestMediaTypes": [
      "multipart/form-data"
     ],
     "BufferResponse": true,
     "GenerateProtocolMethod": true,
     "GenerateConvenienceMethod": true
    },
    {
     "$id": "91",
     "Name": "checkFileNameAndContentType",
     "ResourceName": "FormData",
     "Description": "Test content-type: multipart/form-data",
     "Accessibility": "public",
     "Parameters": [
      {
       "$ref": "52"
      },
      {
       "$id": "92",
       "Name": "contentType",
       "NameInRequest": "Content-Type",
       "Type": {
        "$id": "93",
        "Kind": "constant",
        "ValueType": {
         "$id": "94",
         "Kind": "string"
        },
        "Value": "multipart/form-data"
       },
       "Location": "Header",
       "IsApiVersion": false,
       "IsContentType": true,
       "IsEndpoint": false,
       "Explode": false,
       "IsRequired": true,
       "Kind": "Constant"
      },
      {
       "$id": "95",
       "Name": "body",
       "NameInRequest": "body",
       "Type": {
        "$ref": "2"
       },
       "Location": "Body",
       "IsApiVersion": false,
       "IsContentType": false,
       "IsEndpoint": false,
       "Explode": false,
       "IsRequired": true,
       "Kind": "Method"
      }
     ],
     "Responses": [
      {
       "$id": "96",
       "StatusCodes": [
        204
       ],
       "BodyMediaType": "Json",
       "Headers": [],
       "IsErrorResponse": false
      }
     ],
     "HttpMethod": "POST",
     "RequestBodyMediaType": "Json",
     "Uri": "{endpoint}",
     "Path": "/multipart/form-data/check-filename-and-content-type",
     "RequestMediaTypes": [
      "multipart/form-data"
     ],
     "BufferResponse": true,
     "GenerateProtocolMethod": true,
     "GenerateConvenienceMethod": true
    },
    {
     "$id": "97",
     "Name": "anonymousModel",
     "ResourceName": "FormData",
     "Description": "Test content-type: multipart/form-data",
     "Accessibility": "public",
     "Parameters": [
      {
       "$ref": "52"
      },
      {
       "$id": "98",
       "Name": "contentType",
       "NameInRequest": "Content-Type",
       "Type": {
        "$id": "99",
        "Kind": "constant",
        "ValueType": {
         "$id": "100",
         "Kind": "string"
        },
        "Value": "multipart/form-data"
       },
       "Location": "Header",
       "IsApiVersion": false,
       "IsContentType": true,
       "IsEndpoint": false,
       "Explode": false,
       "IsRequired": true,
       "Kind": "Constant"
      },
      {
       "$id": "101",
       "Name": "anonymousModelRequest",
       "NameInRequest": "anonymousModelRequest",
       "Type": {
        "$ref": "41"
       },
       "Location": "Body",
       "IsApiVersion": false,
       "IsContentType": false,
       "IsEndpoint": false,
       "Explode": false,
       "IsRequired": true,
       "Kind": "Spread"
      }
     ],
     "Responses": [
      {
       "$id": "102",
       "StatusCodes": [
        204
       ],
       "BodyMediaType": "Json",
       "Headers": [],
       "IsErrorResponse": false
      }
     ],
     "HttpMethod": "POST",
     "RequestBodyMediaType": "Json",
     "Uri": "{endpoint}",
     "Path": "/multipart/form-data/anonymous-model",
     "RequestMediaTypes": [
      "multipart/form-data"
     ],
     "BufferResponse": true,
     "GenerateProtocolMethod": true,
     "GenerateConvenienceMethod": true
    }
   ],
   "Protocol": {
    "$id": "103"
   },
   "Parent": "MultiPartClient",
   "Parameters": [
    {
     "$ref": "52"
    }
   ]
  }
 ]
}<|MERGE_RESOLUTION|>--- conflicted
+++ resolved
@@ -292,11 +292,7 @@
    "Kind": "model",
    "Name": "AnonymousModelRequest",
    "CrossLanguageDefinitionId": "anonymousModel.Request.anonymous",
-<<<<<<< HEAD
-   "Usage": "Multipart",
-=======
    "Usage": "MultipartFormData,Spread",
->>>>>>> f082aaf1
    "Properties": [
     {
      "$id": "42",
