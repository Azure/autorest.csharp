--- conflicted
+++ resolved
@@ -8,13 +8,8 @@
    "$id": "2",
    "Kind": "model",
    "Name": "MultiPartRequest",
-<<<<<<< HEAD
-   "Namespace": "Payload.MultiPart",
+   "CrossLanguageDefinitionId": "Payload.MultiPart.MultiPartRequest",
    "Usage": "Input,MultipartFormData",
-=======
-   "CrossLanguageDefinitionId": "Payload.MultiPart.MultiPartRequest",
-   "Usage": "Input,Multipart",
->>>>>>> 5f9dfa7e
    "Properties": [
     {
      "$id": "3",
@@ -47,13 +42,8 @@
    "$id": "7",
    "Kind": "model",
    "Name": "ComplexPartsRequest",
-<<<<<<< HEAD
-   "Namespace": "Payload.MultiPart",
+   "CrossLanguageDefinitionId": "Payload.MultiPart.ComplexPartsRequest",
    "Usage": "Input,MultipartFormData",
-=======
-   "CrossLanguageDefinitionId": "Payload.MultiPart.ComplexPartsRequest",
-   "Usage": "Input,Multipart",
->>>>>>> 5f9dfa7e
    "Properties": [
     {
      "$id": "8",
@@ -150,13 +140,8 @@
    "$id": "21",
    "Kind": "model",
    "Name": "JsonPartRequest",
-<<<<<<< HEAD
-   "Namespace": "Payload.MultiPart",
+   "CrossLanguageDefinitionId": "Payload.MultiPart.JsonPartRequest",
    "Usage": "Input,MultipartFormData",
-=======
-   "CrossLanguageDefinitionId": "Payload.MultiPart.JsonPartRequest",
-   "Usage": "Input,Multipart",
->>>>>>> 5f9dfa7e
    "Properties": [
     {
      "$id": "22",
@@ -188,13 +173,8 @@
    "$id": "25",
    "Kind": "model",
    "Name": "BinaryArrayPartsRequest",
-<<<<<<< HEAD
-   "Namespace": "Payload.MultiPart",
+   "CrossLanguageDefinitionId": "Payload.MultiPart.BinaryArrayPartsRequest",
    "Usage": "Input,MultipartFormData",
-=======
-   "CrossLanguageDefinitionId": "Payload.MultiPart.BinaryArrayPartsRequest",
-   "Usage": "Input,Multipart",
->>>>>>> 5f9dfa7e
    "Properties": [
     {
      "$id": "26",
@@ -231,13 +211,8 @@
    "$id": "31",
    "Kind": "model",
    "Name": "JsonArrayPartsRequest",
-<<<<<<< HEAD
-   "Namespace": "Payload.MultiPart",
+   "CrossLanguageDefinitionId": "Payload.MultiPart.JsonArrayPartsRequest",
    "Usage": "Input,MultipartFormData",
-=======
-   "CrossLanguageDefinitionId": "Payload.MultiPart.JsonArrayPartsRequest",
-   "Usage": "Input,Multipart",
->>>>>>> 5f9dfa7e
    "Properties": [
     {
      "$id": "32",
@@ -273,13 +248,8 @@
    "$id": "36",
    "Kind": "model",
    "Name": "MultiBinaryPartsRequest",
-<<<<<<< HEAD
-   "Namespace": "Payload.MultiPart",
+   "CrossLanguageDefinitionId": "Payload.MultiPart.MultiBinaryPartsRequest",
    "Usage": "Input,MultipartFormData",
-=======
-   "CrossLanguageDefinitionId": "Payload.MultiPart.MultiBinaryPartsRequest",
-   "Usage": "Input,Multipart",
->>>>>>> 5f9dfa7e
    "Properties": [
     {
      "$id": "37",
@@ -313,13 +283,8 @@
    "$id": "41",
    "Kind": "model",
    "Name": "AnonymousModelRequest",
-<<<<<<< HEAD
-   "Namespace": "",
+   "CrossLanguageDefinitionId": ".anonymous",
    "Usage": "Input,MultipartFormData",
-=======
-   "CrossLanguageDefinitionId": ".anonymous",
-   "Usage": "Input,Multipart",
->>>>>>> 5f9dfa7e
    "Properties": [
     {
      "$id": "42",
