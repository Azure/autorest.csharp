--- conflicted
+++ resolved
@@ -138,16 +138,11 @@
       "ValueType": {
        "$id": "20",
        "Kind": "bytes",
-<<<<<<< HEAD
        "Name": "bytes",
        "Encode": "base64",
        "CrossLanguageDefinitionId": "TypeSpec.bytes"
-      }
-=======
-       "Encode": "base64"
       },
       "CrossLanguageDefinitionId": "TypeSpec.Array"
->>>>>>> d4a5bea0
      },
      "IsRequired": true,
      "IsReadOnly": false
@@ -225,16 +220,11 @@
       "ValueType": {
        "$id": "30",
        "Kind": "bytes",
-<<<<<<< HEAD
        "Name": "bytes",
        "Encode": "base64",
        "CrossLanguageDefinitionId": "TypeSpec.bytes"
-      }
-=======
-       "Encode": "base64"
       },
       "CrossLanguageDefinitionId": "TypeSpec.Array"
->>>>>>> d4a5bea0
      },
      "IsRequired": true,
      "IsReadOnly": false
@@ -363,13 +353,9 @@
      "Description": "TestServer endpoint",
      "Type": {
       "$id": "47",
-<<<<<<< HEAD
       "Kind": "string",
       "Name": "string",
-      "CrossLanguageDefinitionId": ""
-=======
-      "Kind": "string"
->>>>>>> d4a5bea0
+      "CrossLanguageDefinitionId": "TypeSpec.string"
      },
      "Location": "Uri",
      "IsApiVersion": false,
@@ -384,13 +370,9 @@
       "$id": "48",
       "Type": {
        "$id": "49",
-<<<<<<< HEAD
        "Kind": "string",
        "Name": "string",
-       "CrossLanguageDefinitionId": ""
-=======
-       "Kind": "string"
->>>>>>> d4a5bea0
+       "CrossLanguageDefinitionId": "TypeSpec.string"
       },
       "Value": "http://localhost:3000"
      }
