{
 "$id": "1",
 "Name": "Payload.Pageable",
 "ApiVersions": [],
 "Enums": [],
 "Models": [
  {
   "$id": "2",
   "Kind": "model",
   "Name": "User",
   "CrossLanguageDefinitionId": "Payload.Pageable.User",
   "Usage": "Output,Json",
   "Description": "User model",
   "Properties": [
    {
     "$id": "3",
     "Name": "name",
     "SerializedName": "name",
     "Description": "User name",
     "Type": {
      "$id": "4",
      "Kind": "string"
     },
     "IsRequired": true,
     "IsReadOnly": false
    }
   ]
  },
  {
   "$id": "5",
   "Kind": "model",
   "Name": "PagedUser",
   "CrossLanguageDefinitionId": "Azure.Core.Page",
   "Usage": "None",
   "Description": "Paged collection of User items",
   "Properties": [
    {
     "$id": "6",
     "Name": "value",
     "SerializedName": "value",
     "Description": "The User items on this page",
     "Type": {
      "$id": "7",
      "Kind": "array",
      "Name": "ArrayUser",
      "ValueType": {
<<<<<<< HEAD
       "$id": "5",
       "Kind": "model",
       "Name": "User",
       "CrossLanguageDefinitionId": "Payload.Pageable.User",
       "Usage": "Output,Json",
       "Description": "User model",
       "Properties": [
        {
         "$id": "6",
         "Name": "name",
         "SerializedName": "name",
         "Description": "User name",
         "Type": {
          "$id": "7",
          "Kind": "string",
          "Name": "string",
          "CrossLanguageDefinitionId": "TypeSpec.string"
         },
         "IsRequired": true,
         "IsReadOnly": false
        }
       ]
=======
       "$ref": "2"
>>>>>>> cc743cb2
      },
      "CrossLanguageDefinitionId": "TypeSpec.Array"
     },
     "IsRequired": true,
     "IsReadOnly": false
    },
    {
     "$id": "8",
     "Name": "nextLink",
     "SerializedName": "nextLink",
     "Description": "The link to the next page of items",
     "Type": {
      "$id": "9",
      "Kind": "url",
      "Name": "ResourceLocation",
      "CrossLanguageDefinitionId": "TypeSpec.Rest.ResourceLocation",
      "BaseType": {
       "$id": "10",
       "Kind": "url",
       "Name": "url",
       "CrossLanguageDefinitionId": "TypeSpec.url"
      }
     },
     "IsRequired": false,
     "IsReadOnly": false
    }
   ]
  }
 ],
 "Clients": [
  {
   "$id": "11",
   "Name": "PageableClient",
   "Description": "Test describing pageable.",
   "Operations": [
    {
     "$id": "12",
     "Name": "list",
     "ResourceName": "Pageable",
     "Description": "List users",
     "Accessibility": "public",
     "Parameters": [
      {
<<<<<<< HEAD
       "$id": "13",
       "Name": "host",
       "NameInRequest": "host",
       "Description": "TestServer endpoint",
=======
       "$id": "12",
       "Name": "endpoint",
       "NameInRequest": "endpoint",
>>>>>>> cc743cb2
       "Type": {
        "$id": "14",
        "Kind": "string",
        "Name": "string",
        "CrossLanguageDefinitionId": "TypeSpec.string"
       },
       "Location": "Uri",
       "IsApiVersion": false,
       "IsResourceParameter": false,
       "IsContentType": false,
       "IsRequired": true,
       "IsEndpoint": true,
       "SkipUrlEncoding": false,
       "Explode": false,
       "Kind": "Client",
       "DefaultValue": {
        "$id": "15",
        "Type": {
         "$id": "16",
         "Kind": "string",
         "Name": "string",
         "CrossLanguageDefinitionId": "TypeSpec.string"
        },
        "Value": "http://localhost:3000"
       }
      },
      {
       "$id": "17",
       "Name": "maxpagesize",
       "NameInRequest": "maxpagesize",
       "Description": "The maximum number of result items per page.",
       "Type": {
        "$id": "18",
        "Kind": "int32",
        "Name": "int32",
        "CrossLanguageDefinitionId": "TypeSpec.int32"
       },
       "Location": "Query",
       "IsApiVersion": false,
       "IsContentType": false,
       "IsEndpoint": false,
       "Explode": false,
       "IsRequired": false,
       "Kind": "Method"
      },
      {
       "$id": "19",
       "Name": "accept",
       "NameInRequest": "Accept",
       "Type": {
<<<<<<< HEAD
        "$id": "20",
        "Kind": "string",
        "Name": "string",
        "CrossLanguageDefinitionId": "TypeSpec.string"
=======
        "$id": "19",
        "Kind": "constant",
        "ValueType": {
         "$id": "20",
         "Kind": "string"
        },
        "Value": "application/json"
>>>>>>> cc743cb2
       },
       "Location": "Header",
       "IsApiVersion": false,
       "IsContentType": false,
       "IsEndpoint": false,
       "Explode": false,
<<<<<<< HEAD
       "Kind": "Constant",
       "DefaultValue": {
        "$id": "21",
        "Type": {
         "$ref": "20"
        },
        "Value": "application/json"
       }
=======
       "IsRequired": true,
       "Kind": "Constant"
>>>>>>> cc743cb2
      }
     ],
     "Responses": [
      {
       "$id": "22",
       "StatusCodes": [
        200
       ],
       "BodyType": {
        "$ref": "5"
       },
       "BodyMediaType": "Json",
       "Headers": [],
       "IsErrorResponse": false,
       "ContentTypes": [
        "application/json"
       ]
      }
     ],
     "HttpMethod": "GET",
     "RequestBodyMediaType": "None",
     "Uri": "{endpoint}",
     "Path": "/payload/pageable",
     "BufferResponse": true,
     "Paging": {
<<<<<<< HEAD
      "$id": "23",
      "NextLinkName": "nextLink",
      "ItemName": "value"
=======
      "$id": "22",
      "ItemName": "value",
      "NextLinkName": "nextLink"
>>>>>>> cc743cb2
     },
     "GenerateProtocolMethod": true,
     "GenerateConvenienceMethod": true
    }
   ],
   "Protocol": {
    "$id": "24"
   },
   "Parameters": [
    {
     "$ref": "13"
    }
   ]
  }
 ]
}<|MERGE_RESOLUTION|>--- conflicted
+++ resolved
@@ -19,7 +19,9 @@
      "Description": "User name",
      "Type": {
       "$id": "4",
-      "Kind": "string"
+      "Kind": "string",
+      "Name": "string",
+      "CrossLanguageDefinitionId": "TypeSpec.string"
      },
      "IsRequired": true,
      "IsReadOnly": false
@@ -44,32 +46,7 @@
       "Kind": "array",
       "Name": "ArrayUser",
       "ValueType": {
-<<<<<<< HEAD
-       "$id": "5",
-       "Kind": "model",
-       "Name": "User",
-       "CrossLanguageDefinitionId": "Payload.Pageable.User",
-       "Usage": "Output,Json",
-       "Description": "User model",
-       "Properties": [
-        {
-         "$id": "6",
-         "Name": "name",
-         "SerializedName": "name",
-         "Description": "User name",
-         "Type": {
-          "$id": "7",
-          "Kind": "string",
-          "Name": "string",
-          "CrossLanguageDefinitionId": "TypeSpec.string"
-         },
-         "IsRequired": true,
-         "IsReadOnly": false
-        }
-       ]
-=======
        "$ref": "2"
->>>>>>> cc743cb2
       },
       "CrossLanguageDefinitionId": "TypeSpec.Array"
      },
@@ -113,16 +90,9 @@
      "Accessibility": "public",
      "Parameters": [
       {
-<<<<<<< HEAD
        "$id": "13",
-       "Name": "host",
-       "NameInRequest": "host",
-       "Description": "TestServer endpoint",
-=======
-       "$id": "12",
        "Name": "endpoint",
        "NameInRequest": "endpoint",
->>>>>>> cc743cb2
        "Type": {
         "$id": "14",
         "Kind": "string",
@@ -173,39 +143,23 @@
        "Name": "accept",
        "NameInRequest": "Accept",
        "Type": {
-<<<<<<< HEAD
         "$id": "20",
-        "Kind": "string",
-        "Name": "string",
-        "CrossLanguageDefinitionId": "TypeSpec.string"
-=======
-        "$id": "19",
         "Kind": "constant",
         "ValueType": {
-         "$id": "20",
-         "Kind": "string"
+         "$id": "21",
+         "Kind": "string",
+         "Name": "string",
+         "CrossLanguageDefinitionId": "TypeSpec.string"
         },
         "Value": "application/json"
->>>>>>> cc743cb2
        },
        "Location": "Header",
        "IsApiVersion": false,
        "IsContentType": false,
        "IsEndpoint": false,
        "Explode": false,
-<<<<<<< HEAD
-       "Kind": "Constant",
-       "DefaultValue": {
-        "$id": "21",
-        "Type": {
-         "$ref": "20"
-        },
-        "Value": "application/json"
-       }
-=======
        "IsRequired": true,
        "Kind": "Constant"
->>>>>>> cc743cb2
       }
      ],
      "Responses": [
@@ -231,15 +185,9 @@
      "Path": "/payload/pageable",
      "BufferResponse": true,
      "Paging": {
-<<<<<<< HEAD
       "$id": "23",
-      "NextLinkName": "nextLink",
-      "ItemName": "value"
-=======
-      "$id": "22",
       "ItemName": "value",
       "NextLinkName": "nextLink"
->>>>>>> cc743cb2
      },
      "GenerateProtocolMethod": true,
      "GenerateConvenienceMethod": true
