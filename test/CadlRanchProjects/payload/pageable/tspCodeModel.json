--- conflicted
+++ resolved
@@ -7,8 +7,6 @@
   {
    "$id": "2",
    "Kind": "model",
-<<<<<<< HEAD
-=======
    "Name": "User",
    "CrossLanguageDefinitionId": "Payload.Pageable.User",
    "Usage": "Output,Json",
@@ -33,42 +31,22 @@
   {
    "$id": "5",
    "Kind": "model",
->>>>>>> 61fa2f8d
    "Name": "PagedUser",
    "CrossLanguageDefinitionId": "Azure.Core.Page",
    "Usage": "None",
    "Description": "Paged collection of User items",
    "Properties": [
     {
-     "$id": "3",
+     "$id": "6",
      "Name": "value",
      "SerializedName": "value",
      "Description": "The User items on this page",
      "Type": {
-      "$id": "4",
+      "$id": "7",
       "Kind": "array",
       "Name": "ArrayUser",
       "ValueType": {
-       "$id": "5",
-       "Kind": "model",
-       "Name": "User",
-       "CrossLanguageDefinitionId": "Payload.Pageable.User",
-       "Usage": "Output,Json",
-       "Description": "User model",
-       "Properties": [
-        {
-         "$id": "6",
-         "Name": "name",
-         "SerializedName": "name",
-         "Description": "User name",
-         "Type": {
-          "$id": "7",
-          "Kind": "string"
-         },
-         "IsRequired": true,
-         "IsReadOnly": false
-        }
-       ]
+       "$ref": "2"
       },
       "CrossLanguageDefinitionId": "TypeSpec.Array"
      },
@@ -96,9 +74,6 @@
      "IsReadOnly": false
     }
    ]
-  },
-  {
-   "$ref": "5"
   }
  ],
  "Clients": [
@@ -115,16 +90,9 @@
      "Accessibility": "public",
      "Parameters": [
       {
-<<<<<<< HEAD
-       "$id": "12",
-       "Name": "host",
-       "NameInRequest": "host",
-       "Description": "TestServer endpoint",
-=======
        "$id": "13",
        "Name": "endpoint",
        "NameInRequest": "endpoint",
->>>>>>> 61fa2f8d
        "Type": {
         "$id": "14",
         "Kind": "string",
@@ -163,13 +131,11 @@
         "CrossLanguageDefinitionId": "TypeSpec.int32"
        },
        "Location": "Query",
-       "IsRequired": false,
        "IsApiVersion": false,
-       "IsResourceParameter": false,
        "IsContentType": false,
        "IsEndpoint": false,
-       "SkipUrlEncoding": false,
        "Explode": false,
+       "IsRequired": false,
        "Kind": "Method"
       },
       {
@@ -177,10 +143,6 @@
        "Name": "accept",
        "NameInRequest": "Accept",
        "Type": {
-<<<<<<< HEAD
-        "$id": "19",
-        "Kind": "string"
-=======
         "$id": "20",
         "Kind": "constant",
         "ValueType": {
@@ -190,24 +152,14 @@
          "CrossLanguageDefinitionId": "TypeSpec.string"
         },
         "Value": "application/json"
->>>>>>> 61fa2f8d
        },
        "Location": "Header",
        "IsApiVersion": false,
-       "IsResourceParameter": false,
        "IsContentType": false,
+       "IsEndpoint": false,
+       "Explode": false,
        "IsRequired": true,
-       "IsEndpoint": false,
-       "SkipUrlEncoding": false,
-       "Explode": false,
-       "Kind": "Constant",
-       "DefaultValue": {
-        "$id": "20",
-        "Type": {
-         "$ref": "19"
-        },
-        "Value": "application/json"
-       }
+       "Kind": "Constant"
       }
      ],
      "Responses": [
@@ -217,7 +169,7 @@
         200
        ],
        "BodyType": {
-        "$ref": "2"
+        "$ref": "5"
        },
        "BodyMediaType": "Json",
        "Headers": [],
@@ -229,19 +181,13 @@
      ],
      "HttpMethod": "GET",
      "RequestBodyMediaType": "None",
-     "Uri": "{host}",
+     "Uri": "{endpoint}",
      "Path": "/payload/pageable",
      "BufferResponse": true,
      "Paging": {
-<<<<<<< HEAD
-      "$id": "22",
-      "NextLinkName": "nextLink",
-      "ItemName": "value"
-=======
       "$id": "23",
       "ItemName": "value",
       "NextLinkName": "nextLink"
->>>>>>> 61fa2f8d
      },
      "GenerateProtocolMethod": true,
      "GenerateConvenienceMethod": true,
