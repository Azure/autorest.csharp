--- conflicted
+++ resolved
@@ -10,12 +10,7 @@
    "Name": "PagedUser",
    "Namespace": "Azure.Core",
    "Description": "Paged collection of User items",
-<<<<<<< HEAD
-   "IsNullable": false,
    "Usage": "None",
-=======
-   "Usage": "Output",
->>>>>>> 64632414
    "Properties": [
     {
      "$id": "3",
