{
 "$id": "1",
 "Name": "Payload.Pageable",
 "ApiVersions": [],
 "Enums": [],
 "Models": [
  {
   "$id": "2",
   "Kind": "model",
   "Name": "User",
   "CrossLanguageDefinitionId": "Payload.Pageable.User",
   "Usage": "Output",
   "Description": "User model",
   "Properties": [
    {
     "$id": "3",
     "Name": "name",
     "SerializedName": "name",
     "Description": "User name",
     "Type": {
      "$id": "4",
      "Kind": "string"
     },
     "IsRequired": true,
     "IsReadOnly": false
    }
   ]
  },
  {
   "$id": "5",
   "Kind": "model",
   "Name": "PagedUser",
   "CrossLanguageDefinitionId": "Azure.Core.Page",
   "Usage": "None",
   "Description": "Paged collection of User items",
   "Properties": [
    {
     "$id": "6",
     "Name": "value",
     "SerializedName": "value",
     "Description": "The User items on this page",
     "Type": {
      "$id": "7",
      "Kind": "array",
      "Name": "ArrayUser",
      "ValueType": {
<<<<<<< HEAD
       "$ref": "2"
      }
=======
       "$id": "5",
       "Kind": "model",
       "Name": "User",
       "CrossLanguageDefinitionId": "Payload.Pageable.User",
       "Usage": "Output",
       "Description": "User model",
       "Properties": [
        {
         "$id": "6",
         "Name": "name",
         "SerializedName": "name",
         "Description": "User name",
         "Type": {
          "$id": "7",
          "Kind": "string"
         },
         "IsRequired": true,
         "IsReadOnly": false
        }
       ]
      },
      "CrossLanguageDefinitionId": "TypeSpec.Array"
>>>>>>> f09b0deb
     },
     "IsRequired": true,
     "IsReadOnly": false
    },
    {
     "$id": "8",
     "Name": "nextLink",
     "SerializedName": "nextLink",
     "Description": "The link to the next page of items",
     "Type": {
      "$id": "9",
      "Kind": "url"
     },
     "IsRequired": false,
     "IsReadOnly": false
    }
   ]
  }
 ],
 "Clients": [
  {
   "$id": "10",
   "Name": "PageableClient",
   "Description": "Test describing pageable.",
   "Operations": [
    {
     "$id": "11",
     "Name": "list",
     "ResourceName": "Pageable",
     "Description": "List users",
     "Accessibility": "public",
     "Parameters": [
      {
       "$id": "12",
       "Name": "endpoint",
       "NameInRequest": "endpoint",
       "Description": "Service host",
       "Type": {
        "$id": "13",
        "Kind": "string"
       },
       "Location": "Uri",
       "IsApiVersion": false,
       "IsResourceParameter": false,
       "IsContentType": false,
       "IsRequired": true,
       "IsEndpoint": true,
       "SkipUrlEncoding": false,
       "Explode": false,
       "Kind": "Client",
       "DefaultValue": {
        "$id": "14",
        "Type": {
         "$id": "15",
         "Kind": "string"
        },
        "Value": "http://localhost:3000"
       }
      },
      {
       "$id": "16",
       "Name": "maxpagesize",
       "NameInRequest": "maxpagesize",
       "Description": "The maximum number of result items per page.",
       "Type": {
        "$id": "17",
        "Kind": "int32"
       },
       "Location": "Query",
       "IsApiVersion": false,
       "IsContentType": false,
       "IsEndpoint": false,
       "Explode": false,
       "IsRequired": false,
       "Kind": "Method"
      },
      {
       "$id": "18",
       "Name": "accept",
       "NameInRequest": "Accept",
       "Type": {
        "$id": "19",
        "Kind": "constant",
        "ValueType": {
         "$id": "20",
         "Kind": "string"
        },
        "Value": "application/json"
       },
       "Location": "Header",
       "IsApiVersion": false,
       "IsContentType": false,
       "IsEndpoint": false,
       "Explode": false,
       "IsRequired": true,
       "Kind": "Constant"
      }
     ],
     "Responses": [
      {
       "$id": "21",
       "StatusCodes": [
        200
       ],
       "BodyType": {
        "$ref": "5"
       },
       "BodyMediaType": "Json",
       "Headers": [],
       "IsErrorResponse": false,
       "ContentTypes": [
        "application/json"
       ]
      }
     ],
     "HttpMethod": "GET",
     "RequestBodyMediaType": "None",
     "Uri": "{endpoint}",
     "Path": "/payload/pageable",
     "BufferResponse": true,
     "Paging": {
      "$id": "22",
      "ItemName": "value",
      "NextLinkName": "nextLink"
     },
     "GenerateProtocolMethod": true,
     "GenerateConvenienceMethod": true
    }
   ],
   "Protocol": {
    "$id": "23"
   },
   "Parameters": [
    {
     "$ref": "12"
    }
   ]
  }
 ]
}<|MERGE_RESOLUTION|>--- conflicted
+++ resolved
@@ -44,33 +44,9 @@
       "Kind": "array",
       "Name": "ArrayUser",
       "ValueType": {
-<<<<<<< HEAD
        "$ref": "2"
-      }
-=======
-       "$id": "5",
-       "Kind": "model",
-       "Name": "User",
-       "CrossLanguageDefinitionId": "Payload.Pageable.User",
-       "Usage": "Output",
-       "Description": "User model",
-       "Properties": [
-        {
-         "$id": "6",
-         "Name": "name",
-         "SerializedName": "name",
-         "Description": "User name",
-         "Type": {
-          "$id": "7",
-          "Kind": "string"
-         },
-         "IsRequired": true,
-         "IsReadOnly": false
-        }
-       ]
       },
       "CrossLanguageDefinitionId": "TypeSpec.Array"
->>>>>>> f09b0deb
      },
      "IsRequired": true,
      "IsReadOnly": false
