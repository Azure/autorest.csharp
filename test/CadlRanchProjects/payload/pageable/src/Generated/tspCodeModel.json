{
 "$id": "1",
 "Name": "Payload.Pageable",
 "ApiVersions": [],
 "Enums": [],
 "Models": [
  {
   "$id": "2",
   "Kind": "model",
   "Name": "PagedUser",
   "Namespace": "Azure.Core",
   "Usage": "Output",
   "Description": "Paged collection of User items",
<<<<<<< HEAD
   "IsNullable": false,
=======
   "Usage": "Output",
>>>>>>> 25dabbd4
   "Properties": [
    {
     "$id": "3",
     "Name": "value",
     "SerializedName": "value",
     "Description": "The User items on this page",
     "Type": {
      "$id": "4",
      "Kind": "array",
      "ValueType": {
       "$id": "5",
       "Kind": "model",
       "Name": "User",
       "Namespace": "Payload.Pageable",
       "Usage": "Output",
       "Description": "User model",
<<<<<<< HEAD
       "IsNullable": false,
=======
       "Usage": "Output",
>>>>>>> 25dabbd4
       "Properties": [
        {
         "$id": "6",
         "Name": "name",
         "SerializedName": "name",
         "Description": "User name",
         "Type": {
          "$id": "7",
          "Kind": "string"
         },
         "IsRequired": true,
         "IsReadOnly": false
        }
       ]
      }
     },
     "IsRequired": true,
     "IsReadOnly": false
    },
    {
     "$id": "8",
     "Name": "nextLink",
     "SerializedName": "nextLink",
     "Description": "The link to the next page of items",
     "Type": {
      "$id": "9",
      "Kind": "url"
     },
     "IsRequired": false,
     "IsReadOnly": false
    }
   ]
  },
  {
   "$ref": "5"
  }
 ],
 "Clients": [
  {
   "$id": "10",
   "Name": "PageableClient",
   "Description": "Test describing pageable.",
   "Operations": [
    {
     "$id": "11",
     "Name": "list",
     "ResourceName": "Pageable",
     "Description": "List users",
     "Accessibility": "public",
     "Parameters": [
      {
       "$id": "12",
       "Name": "host",
       "NameInRequest": "host",
       "Description": "TestServer endpoint",
       "Type": {
        "$id": "13",
        "Kind": "string",
        "IsNullable": false
       },
       "Location": "Uri",
       "IsApiVersion": false,
       "IsResourceParameter": false,
       "IsContentType": false,
       "IsRequired": true,
       "IsEndpoint": true,
       "SkipUrlEncoding": false,
       "Explode": false,
       "Kind": "Client",
       "DefaultValue": {
        "$id": "14",
        "Type": {
         "$id": "15",
         "Kind": "string",
         "IsNullable": false
        },
        "Value": "http://localhost:3000"
       }
      },
      {
       "$id": "16",
       "Name": "maxpagesize",
       "NameInRequest": "maxpagesize",
       "Description": "The maximum number of result items per page.",
       "Type": {
        "$id": "17",
        "Kind": "int32"
       },
       "Location": "Query",
       "IsRequired": false,
       "IsApiVersion": false,
       "IsResourceParameter": false,
       "IsContentType": false,
       "IsEndpoint": false,
       "SkipUrlEncoding": false,
       "Explode": false,
       "Kind": "Method"
      },
      {
       "$id": "18",
       "Name": "accept",
       "NameInRequest": "Accept",
       "Type": {
        "$id": "19",
        "Kind": "string",
        "IsNullable": false
       },
       "Location": "Header",
       "IsApiVersion": false,
       "IsResourceParameter": false,
       "IsContentType": false,
       "IsRequired": true,
       "IsEndpoint": false,
       "SkipUrlEncoding": false,
       "Explode": false,
       "Kind": "Constant",
       "DefaultValue": {
        "$id": "20",
        "Type": {
         "$ref": "19"
        },
        "Value": "application/json"
       }
      }
     ],
     "Responses": [
      {
       "$id": "21",
       "StatusCodes": [
        200
       ],
       "BodyType": {
        "$ref": "2"
       },
       "BodyMediaType": "Json",
       "Headers": [],
       "IsErrorResponse": false,
       "ContentTypes": [
        "application/json"
       ]
      }
     ],
     "HttpMethod": "GET",
     "RequestBodyMediaType": "None",
     "Uri": "{host}",
     "Path": "/payload/pageable",
     "BufferResponse": true,
     "Paging": {
      "$id": "22",
      "NextLinkName": "nextLink",
      "ItemName": "value"
     },
     "GenerateProtocolMethod": true,
     "GenerateConvenienceMethod": true
    }
   ],
   "Protocol": {
    "$id": "23"
   },
   "Creatable": true,
   "Parameters": [
    {
     "$ref": "12"
    }
   ]
  }
 ]
}<|MERGE_RESOLUTION|>--- conflicted
+++ resolved
@@ -11,11 +11,6 @@
    "Namespace": "Azure.Core",
    "Usage": "Output",
    "Description": "Paged collection of User items",
-<<<<<<< HEAD
-   "IsNullable": false,
-=======
-   "Usage": "Output",
->>>>>>> 25dabbd4
    "Properties": [
     {
      "$id": "3",
@@ -32,11 +27,6 @@
        "Namespace": "Payload.Pageable",
        "Usage": "Output",
        "Description": "User model",
-<<<<<<< HEAD
-       "IsNullable": false,
-=======
-       "Usage": "Output",
->>>>>>> 25dabbd4
        "Properties": [
         {
          "$id": "6",
