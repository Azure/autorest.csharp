{
 "$id": "1",
 "Name": "Payload.Pageable",
 "ApiVersions": [],
 "Enums": [],
 "Models": [
  {
   "$id": "2",
   "Kind": "model",
   "Name": "PagedUser",
   "CrossLanguageDefinitionId": "Azure.Core.Page",
   "Usage": "Output",
   "Description": "Paged collection of User items",
   "Properties": [
    {
     "$id": "3",
     "Name": "value",
     "SerializedName": "value",
     "Description": "The User items on this page",
     "Type": {
      "$id": "4",
      "Kind": "array",
      "Name": "ArrayUser",
      "ValueType": {
       "$id": "5",
       "Kind": "model",
       "Name": "User",
       "CrossLanguageDefinitionId": "Payload.Pageable.User",
       "Usage": "Output",
       "Description": "User model",
       "Properties": [
        {
         "$id": "6",
         "Name": "name",
         "SerializedName": "name",
         "Description": "User name",
         "Type": {
          "$id": "7",
          "Kind": "string",
          "Name": "string",
          "CrossLanguageDefinitionId": "TypeSpec.string"
         },
         "IsRequired": true,
         "IsReadOnly": false
        }
       ]
      },
      "CrossLanguageDefinitionId": "TypeSpec.Array"
     },
     "IsRequired": true,
     "IsReadOnly": false
    },
    {
     "$id": "8",
     "Name": "nextLink",
     "SerializedName": "nextLink",
     "Description": "The link to the next page of items",
     "Type": {
      "$id": "9",
      "Kind": "url",
      "Name": "ResourceLocation",
      "CrossLanguageDefinitionId": "TypeSpec.Rest.ResourceLocation"
     },
     "IsRequired": false,
     "IsReadOnly": false
    }
   ]
  },
  {
   "$ref": "5"
  }
 ],
 "Clients": [
  {
   "$id": "10",
   "Name": "PageableClient",
   "Description": "Test describing pageable.",
   "Operations": [
    {
     "$id": "11",
     "Name": "list",
     "ResourceName": "Pageable",
     "Description": "List users",
     "Accessibility": "public",
     "Parameters": [
      {
       "$id": "12",
       "Name": "host",
       "NameInRequest": "host",
       "Description": "TestServer endpoint",
       "Type": {
        "$id": "13",
<<<<<<< HEAD
        "Kind": "string",
        "Name": "string",
        "CrossLanguageDefinitionId": ""
=======
        "Kind": "string"
>>>>>>> d4a5bea0
       },
       "Location": "Uri",
       "IsApiVersion": false,
       "IsResourceParameter": false,
       "IsContentType": false,
       "IsRequired": true,
       "IsEndpoint": true,
       "SkipUrlEncoding": false,
       "Explode": false,
       "Kind": "Client",
       "DefaultValue": {
        "$id": "14",
        "Type": {
         "$id": "15",
<<<<<<< HEAD
         "Kind": "string",
         "Name": "string",
         "CrossLanguageDefinitionId": ""
=======
         "Kind": "string"
>>>>>>> d4a5bea0
        },
        "Value": "http://localhost:3000"
       }
      },
      {
       "$id": "16",
       "Name": "maxpagesize",
       "NameInRequest": "maxpagesize",
       "Description": "The maximum number of result items per page.",
       "Type": {
        "$id": "17",
        "Kind": "int32",
        "Name": "int32",
        "CrossLanguageDefinitionId": "TypeSpec.int32"
       },
       "Location": "Query",
       "IsRequired": false,
       "IsApiVersion": false,
       "IsResourceParameter": false,
       "IsContentType": false,
       "IsEndpoint": false,
       "SkipUrlEncoding": false,
       "Explode": false,
       "Kind": "Method"
      },
      {
       "$id": "18",
       "Name": "accept",
       "NameInRequest": "Accept",
       "Type": {
        "$id": "19",
        "Kind": "string",
        "Name": "string",
        "CrossLanguageDefinitionId": ""
       },
       "Location": "Header",
       "IsApiVersion": false,
       "IsResourceParameter": false,
       "IsContentType": false,
       "IsRequired": true,
       "IsEndpoint": false,
       "SkipUrlEncoding": false,
       "Explode": false,
       "Kind": "Constant",
       "DefaultValue": {
        "$id": "20",
        "Type": {
         "$ref": "19"
        },
        "Value": "application/json"
       }
      }
     ],
     "Responses": [
      {
       "$id": "21",
       "StatusCodes": [
        200
       ],
       "BodyType": {
        "$ref": "2"
       },
       "BodyMediaType": "Json",
       "Headers": [],
       "IsErrorResponse": false,
       "ContentTypes": [
        "application/json"
       ]
      }
     ],
     "HttpMethod": "GET",
     "RequestBodyMediaType": "None",
     "Uri": "{host}",
     "Path": "/payload/pageable",
     "BufferResponse": true,
     "Paging": {
      "$id": "22",
      "NextLinkName": "nextLink",
      "ItemName": "value"
     },
     "GenerateProtocolMethod": true,
     "GenerateConvenienceMethod": true
    }
   ],
   "Protocol": {
    "$id": "23"
   },
   "Parameters": [
    {
     "$ref": "12"
    }
   ]
  }
 ]
}<|MERGE_RESOLUTION|>--- conflicted
+++ resolved
@@ -90,13 +90,9 @@
        "Description": "TestServer endpoint",
        "Type": {
         "$id": "13",
-<<<<<<< HEAD
         "Kind": "string",
         "Name": "string",
-        "CrossLanguageDefinitionId": ""
-=======
-        "Kind": "string"
->>>>>>> d4a5bea0
+        "CrossLanguageDefinitionId": "TypeSpec.string"
        },
        "Location": "Uri",
        "IsApiVersion": false,
@@ -111,13 +107,9 @@
         "$id": "14",
         "Type": {
          "$id": "15",
-<<<<<<< HEAD
          "Kind": "string",
          "Name": "string",
-         "CrossLanguageDefinitionId": ""
-=======
-         "Kind": "string"
->>>>>>> d4a5bea0
+         "CrossLanguageDefinitionId": "TypeSpec.string"
         },
         "Value": "http://localhost:3000"
        }
