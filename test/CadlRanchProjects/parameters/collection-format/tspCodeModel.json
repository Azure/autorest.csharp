{
 "$id": "1",
 "Name": "Parameters.CollectionFormat",
 "ApiVersions": [],
 "Enums": [],
 "Models": [],
 "Clients": [
  {
   "$id": "2",
   "Name": "CollectionFormatClient",
   "Description": "Test for collectionFormat.",
   "Operations": [],
   "Protocol": {
    "$id": "3"
   },
   "Parameters": [
    {
     "$id": "4",
     "Name": "endpoint",
     "NameInRequest": "endpoint",
     "Type": {
      "$id": "5",
      "Kind": "string",
      "Name": "string",
      "CrossLanguageDefinitionId": "TypeSpec.string"
     },
     "Location": "Uri",
     "IsApiVersion": false,
     "IsResourceParameter": false,
     "IsContentType": false,
     "IsRequired": true,
     "IsEndpoint": true,
     "SkipUrlEncoding": false,
     "Explode": false,
     "Kind": "Client",
     "DefaultValue": {
      "$id": "6",
      "Type": {
       "$id": "7",
       "Kind": "string",
       "Name": "string",
       "CrossLanguageDefinitionId": "TypeSpec.string"
      },
      "Value": "http://localhost:3000"
     }
    }
   ]
  },
  {
   "$id": "8",
   "Name": "Query",
   "Operations": [
    {
     "$id": "9",
     "Name": "multi",
     "ResourceName": "Query",
     "Accessibility": "public",
     "Parameters": [
      {
       "$id": "10",
       "Name": "endpoint",
       "NameInRequest": "endpoint",
       "Type": {
        "$id": "11",
        "Kind": "string"
       },
       "Location": "Uri",
       "IsApiVersion": false,
       "IsResourceParameter": false,
       "IsContentType": false,
       "IsRequired": true,
       "IsEndpoint": true,
       "SkipUrlEncoding": false,
       "Explode": false,
       "Kind": "Client",
       "DefaultValue": {
        "$id": "12",
        "Type": {
         "$id": "13",
         "Kind": "string"
        },
        "Value": "http://localhost:3000"
       }
      },
      {
       "$id": "14",
       "Name": "colors",
       "NameInRequest": "colors",
       "Description": "Possible values for colors are [blue,red,green]",
       "Type": {
        "$id": "15",
        "Kind": "array",
        "Name": "Array",
        "ValueType": {
<<<<<<< HEAD
         "$id": "12",
         "Kind": "string",
         "Name": "string",
         "CrossLanguageDefinitionId": "TypeSpec.string"
=======
         "$id": "16",
         "Kind": "string"
>>>>>>> cc743cb2
        },
        "CrossLanguageDefinitionId": "TypeSpec.Array"
       },
       "Location": "Query",
       "IsApiVersion": false,
       "IsContentType": false,
       "IsEndpoint": false,
       "Explode": true,
<<<<<<< HEAD
       "Kind": "Method"
      },
      {
       "$id": "13",
       "Name": "accept",
       "NameInRequest": "Accept",
       "Type": {
        "$id": "14",
        "Kind": "string",
        "Name": "string",
        "CrossLanguageDefinitionId": "TypeSpec.string"
       },
       "Location": "Header",
       "IsApiVersion": false,
       "IsResourceParameter": false,
       "IsContentType": false,
=======
>>>>>>> cc743cb2
       "IsRequired": true,
       "Kind": "Method"
      }
     ],
     "Responses": [
      {
       "$id": "17",
       "StatusCodes": [
        204
       ],
       "BodyMediaType": "Json",
       "Headers": [],
       "IsErrorResponse": false
      }
     ],
     "HttpMethod": "GET",
     "RequestBodyMediaType": "None",
     "Uri": "{endpoint}",
     "Path": "/parameters/collection-format/query/multi",
     "BufferResponse": true,
     "GenerateProtocolMethod": true,
     "GenerateConvenienceMethod": true
    },
    {
     "$id": "18",
     "Name": "ssv",
     "ResourceName": "Query",
     "Accessibility": "public",
     "Parameters": [
      {
       "$ref": "10"
      },
      {
       "$id": "19",
       "Name": "colors",
       "NameInRequest": "colors",
       "Description": "Possible values for colors are [blue,red,green]",
       "Type": {
        "$id": "20",
        "Kind": "array",
        "Name": "Array",
        "ValueType": {
<<<<<<< HEAD
         "$id": "20",
         "Kind": "string",
         "Name": "string",
         "CrossLanguageDefinitionId": "TypeSpec.string"
=======
         "$id": "21",
         "Kind": "string"
>>>>>>> cc743cb2
        },
        "CrossLanguageDefinitionId": "TypeSpec.Array"
       },
       "Location": "Query",
       "IsApiVersion": false,
       "IsContentType": false,
       "IsEndpoint": false,
       "Explode": false,
<<<<<<< HEAD
       "Kind": "Method",
       "ArraySerializationDelimiter": " "
      },
      {
       "$id": "21",
       "Name": "accept",
       "NameInRequest": "Accept",
       "Type": {
        "$id": "22",
        "Kind": "string",
        "Name": "string",
        "CrossLanguageDefinitionId": "TypeSpec.string"
       },
       "Location": "Header",
       "IsApiVersion": false,
       "IsResourceParameter": false,
       "IsContentType": false,
=======
       "ArraySerializationDelimiter": " ",
>>>>>>> cc743cb2
       "IsRequired": true,
       "Kind": "Method"
      }
     ],
     "Responses": [
      {
       "$id": "22",
       "StatusCodes": [
        204
       ],
       "BodyMediaType": "Json",
       "Headers": [],
       "IsErrorResponse": false
      }
     ],
     "HttpMethod": "GET",
     "RequestBodyMediaType": "None",
     "Uri": "{endpoint}",
     "Path": "/parameters/collection-format/query/ssv",
     "BufferResponse": true,
     "GenerateProtocolMethod": true,
     "GenerateConvenienceMethod": true
    },
    {
     "$id": "23",
     "Name": "tsv",
     "ResourceName": "Query",
     "Accessibility": "public",
     "Parameters": [
      {
       "$ref": "10"
      },
      {
       "$id": "24",
       "Name": "colors",
       "NameInRequest": "colors",
       "Description": "Possible values for colors are [blue,red,green]",
       "Type": {
        "$id": "25",
        "Kind": "array",
        "Name": "Array",
        "ValueType": {
<<<<<<< HEAD
         "$id": "28",
         "Kind": "string",
         "Name": "string",
         "CrossLanguageDefinitionId": "TypeSpec.string"
=======
         "$id": "26",
         "Kind": "string"
>>>>>>> cc743cb2
        },
        "CrossLanguageDefinitionId": "TypeSpec.Array"
       },
       "Location": "Query",
       "IsApiVersion": false,
       "IsContentType": false,
       "IsEndpoint": false,
       "Explode": false,
<<<<<<< HEAD
       "Kind": "Method",
       "ArraySerializationDelimiter": "\t"
      },
      {
       "$id": "29",
       "Name": "accept",
       "NameInRequest": "Accept",
       "Type": {
        "$id": "30",
        "Kind": "string",
        "Name": "string",
        "CrossLanguageDefinitionId": "TypeSpec.string"
       },
       "Location": "Header",
       "IsApiVersion": false,
       "IsResourceParameter": false,
       "IsContentType": false,
=======
       "ArraySerializationDelimiter": "\t",
>>>>>>> cc743cb2
       "IsRequired": true,
       "Kind": "Method"
      }
     ],
     "Responses": [
      {
       "$id": "27",
       "StatusCodes": [
        204
       ],
       "BodyMediaType": "Json",
       "Headers": [],
       "IsErrorResponse": false
      }
     ],
     "HttpMethod": "GET",
     "RequestBodyMediaType": "None",
     "Uri": "{endpoint}",
     "Path": "/parameters/collection-format/query/tsv",
     "BufferResponse": true,
     "GenerateProtocolMethod": true,
     "GenerateConvenienceMethod": true
    },
    {
     "$id": "28",
     "Name": "pipes",
     "ResourceName": "Query",
     "Accessibility": "public",
     "Parameters": [
      {
       "$ref": "10"
      },
      {
       "$id": "29",
       "Name": "colors",
       "NameInRequest": "colors",
       "Description": "Possible values for colors are [blue,red,green]",
       "Type": {
        "$id": "30",
        "Kind": "array",
        "Name": "Array",
        "ValueType": {
<<<<<<< HEAD
         "$id": "36",
         "Kind": "string",
         "Name": "string",
         "CrossLanguageDefinitionId": "TypeSpec.string"
=======
         "$id": "31",
         "Kind": "string"
>>>>>>> cc743cb2
        },
        "CrossLanguageDefinitionId": "TypeSpec.Array"
       },
       "Location": "Query",
       "IsApiVersion": false,
       "IsContentType": false,
       "IsEndpoint": false,
       "Explode": false,
<<<<<<< HEAD
       "Kind": "Method",
       "ArraySerializationDelimiter": "|"
      },
      {
       "$id": "37",
       "Name": "accept",
       "NameInRequest": "Accept",
       "Type": {
        "$id": "38",
        "Kind": "string",
        "Name": "string",
        "CrossLanguageDefinitionId": "TypeSpec.string"
       },
       "Location": "Header",
       "IsApiVersion": false,
       "IsResourceParameter": false,
       "IsContentType": false,
=======
       "ArraySerializationDelimiter": "|",
>>>>>>> cc743cb2
       "IsRequired": true,
       "Kind": "Method"
      }
     ],
     "Responses": [
      {
       "$id": "32",
       "StatusCodes": [
        204
       ],
       "BodyMediaType": "Json",
       "Headers": [],
       "IsErrorResponse": false
      }
     ],
     "HttpMethod": "GET",
     "RequestBodyMediaType": "None",
     "Uri": "{endpoint}",
     "Path": "/parameters/collection-format/query/pipes",
     "BufferResponse": true,
     "GenerateProtocolMethod": true,
     "GenerateConvenienceMethod": true
    },
    {
     "$id": "33",
     "Name": "csv",
     "ResourceName": "Query",
     "Accessibility": "public",
     "Parameters": [
      {
       "$ref": "10"
      },
      {
       "$id": "34",
       "Name": "colors",
       "NameInRequest": "colors",
       "Description": "Possible values for colors are [blue,red,green]",
       "Type": {
        "$id": "35",
        "Kind": "array",
        "Name": "Array",
        "ValueType": {
<<<<<<< HEAD
         "$id": "44",
         "Kind": "string",
         "Name": "string",
         "CrossLanguageDefinitionId": "TypeSpec.string"
=======
         "$id": "36",
         "Kind": "string"
>>>>>>> cc743cb2
        },
        "CrossLanguageDefinitionId": "TypeSpec.Array"
       },
       "Location": "Query",
       "IsApiVersion": false,
       "IsContentType": false,
       "IsEndpoint": false,
       "Explode": false,
<<<<<<< HEAD
       "Kind": "Method",
       "ArraySerializationDelimiter": ","
      },
      {
       "$id": "45",
       "Name": "accept",
       "NameInRequest": "Accept",
       "Type": {
        "$id": "46",
        "Kind": "string",
        "Name": "string",
        "CrossLanguageDefinitionId": "TypeSpec.string"
       },
       "Location": "Header",
       "IsApiVersion": false,
       "IsResourceParameter": false,
       "IsContentType": false,
=======
       "ArraySerializationDelimiter": ",",
>>>>>>> cc743cb2
       "IsRequired": true,
       "Kind": "Method"
      }
     ],
     "Responses": [
      {
       "$id": "37",
       "StatusCodes": [
        204
       ],
       "BodyMediaType": "Json",
       "Headers": [],
       "IsErrorResponse": false
      }
     ],
     "HttpMethod": "GET",
     "RequestBodyMediaType": "None",
     "Uri": "{endpoint}",
     "Path": "/parameters/collection-format/query/csv",
     "BufferResponse": true,
     "GenerateProtocolMethod": true,
     "GenerateConvenienceMethod": true
    }
   ],
   "Protocol": {
    "$id": "38"
   },
   "Parent": "CollectionFormatClient",
   "Parameters": [
    {
     "$ref": "10"
    }
   ]
  },
  {
   "$id": "39",
   "Name": "Header",
   "Operations": [
    {
     "$id": "40",
     "Name": "csv",
     "ResourceName": "Header",
     "Accessibility": "public",
     "Parameters": [
      {
       "$id": "41",
       "Name": "endpoint",
       "NameInRequest": "endpoint",
       "Type": {
        "$id": "42",
        "Kind": "string"
       },
       "Location": "Uri",
       "IsApiVersion": false,
       "IsResourceParameter": false,
       "IsContentType": false,
       "IsRequired": true,
       "IsEndpoint": true,
       "SkipUrlEncoding": false,
       "Explode": false,
       "Kind": "Client",
       "DefaultValue": {
        "$id": "43",
        "Type": {
         "$id": "44",
         "Kind": "string"
        },
        "Value": "http://localhost:3000"
       }
      },
      {
       "$id": "45",
       "Name": "colors",
       "NameInRequest": "colors",
       "Description": "Possible values for colors are [blue,red,green]",
       "Type": {
        "$id": "46",
        "Kind": "array",
        "Name": "Array",
        "ValueType": {
<<<<<<< HEAD
         "$id": "54",
         "Kind": "string",
         "Name": "string",
         "CrossLanguageDefinitionId": "TypeSpec.string"
=======
         "$id": "47",
         "Kind": "string"
>>>>>>> cc743cb2
        },
        "CrossLanguageDefinitionId": "TypeSpec.Array"
       },
       "Location": "Header",
       "IsApiVersion": false,
       "IsContentType": false,
       "IsEndpoint": false,
       "Explode": false,
<<<<<<< HEAD
       "Kind": "Method",
       "ArraySerializationDelimiter": ","
      },
      {
       "$id": "55",
       "Name": "accept",
       "NameInRequest": "Accept",
       "Type": {
        "$id": "56",
        "Kind": "string",
        "Name": "string",
        "CrossLanguageDefinitionId": "TypeSpec.string"
       },
       "Location": "Header",
       "IsApiVersion": false,
       "IsResourceParameter": false,
       "IsContentType": false,
=======
       "ArraySerializationDelimiter": ",",
>>>>>>> cc743cb2
       "IsRequired": true,
       "Kind": "Method"
      }
     ],
     "Responses": [
      {
       "$id": "48",
       "StatusCodes": [
        204
       ],
       "BodyMediaType": "Json",
       "Headers": [],
       "IsErrorResponse": false
      }
     ],
     "HttpMethod": "GET",
     "RequestBodyMediaType": "None",
     "Uri": "{endpoint}",
     "Path": "/parameters/collection-format/header/csv",
     "BufferResponse": true,
     "GenerateProtocolMethod": true,
     "GenerateConvenienceMethod": true
    }
   ],
   "Protocol": {
    "$id": "49"
   },
   "Parent": "CollectionFormatClient",
   "Parameters": [
    {
     "$ref": "41"
    }
   ]
  }
 ]
}<|MERGE_RESOLUTION|>--- conflicted
+++ resolved
@@ -62,7 +62,9 @@
        "NameInRequest": "endpoint",
        "Type": {
         "$id": "11",
-        "Kind": "string"
+        "Kind": "string",
+        "Name": "string",
+        "CrossLanguageDefinitionId": "TypeSpec.string"
        },
        "Location": "Uri",
        "IsApiVersion": false,
@@ -77,7 +79,9 @@
         "$id": "12",
         "Type": {
          "$id": "13",
-         "Kind": "string"
+         "Kind": "string",
+         "Name": "string",
+         "CrossLanguageDefinitionId": "TypeSpec.string"
         },
         "Value": "http://localhost:3000"
        }
@@ -92,15 +96,10 @@
         "Kind": "array",
         "Name": "Array",
         "ValueType": {
-<<<<<<< HEAD
-         "$id": "12",
-         "Kind": "string",
-         "Name": "string",
-         "CrossLanguageDefinitionId": "TypeSpec.string"
-=======
          "$id": "16",
-         "Kind": "string"
->>>>>>> cc743cb2
+         "Kind": "string",
+         "Name": "string",
+         "CrossLanguageDefinitionId": "TypeSpec.string"
         },
         "CrossLanguageDefinitionId": "TypeSpec.Array"
        },
@@ -109,25 +108,6 @@
        "IsContentType": false,
        "IsEndpoint": false,
        "Explode": true,
-<<<<<<< HEAD
-       "Kind": "Method"
-      },
-      {
-       "$id": "13",
-       "Name": "accept",
-       "NameInRequest": "Accept",
-       "Type": {
-        "$id": "14",
-        "Kind": "string",
-        "Name": "string",
-        "CrossLanguageDefinitionId": "TypeSpec.string"
-       },
-       "Location": "Header",
-       "IsApiVersion": false,
-       "IsResourceParameter": false,
-       "IsContentType": false,
-=======
->>>>>>> cc743cb2
        "IsRequired": true,
        "Kind": "Method"
       }
@@ -170,15 +150,10 @@
         "Kind": "array",
         "Name": "Array",
         "ValueType": {
-<<<<<<< HEAD
-         "$id": "20",
-         "Kind": "string",
-         "Name": "string",
-         "CrossLanguageDefinitionId": "TypeSpec.string"
-=======
          "$id": "21",
-         "Kind": "string"
->>>>>>> cc743cb2
+         "Kind": "string",
+         "Name": "string",
+         "CrossLanguageDefinitionId": "TypeSpec.string"
         },
         "CrossLanguageDefinitionId": "TypeSpec.Array"
        },
@@ -187,27 +162,7 @@
        "IsContentType": false,
        "IsEndpoint": false,
        "Explode": false,
-<<<<<<< HEAD
-       "Kind": "Method",
-       "ArraySerializationDelimiter": " "
-      },
-      {
-       "$id": "21",
-       "Name": "accept",
-       "NameInRequest": "Accept",
-       "Type": {
-        "$id": "22",
-        "Kind": "string",
-        "Name": "string",
-        "CrossLanguageDefinitionId": "TypeSpec.string"
-       },
-       "Location": "Header",
-       "IsApiVersion": false,
-       "IsResourceParameter": false,
-       "IsContentType": false,
-=======
        "ArraySerializationDelimiter": " ",
->>>>>>> cc743cb2
        "IsRequired": true,
        "Kind": "Method"
       }
@@ -250,15 +205,10 @@
         "Kind": "array",
         "Name": "Array",
         "ValueType": {
-<<<<<<< HEAD
-         "$id": "28",
-         "Kind": "string",
-         "Name": "string",
-         "CrossLanguageDefinitionId": "TypeSpec.string"
-=======
          "$id": "26",
-         "Kind": "string"
->>>>>>> cc743cb2
+         "Kind": "string",
+         "Name": "string",
+         "CrossLanguageDefinitionId": "TypeSpec.string"
         },
         "CrossLanguageDefinitionId": "TypeSpec.Array"
        },
@@ -267,27 +217,7 @@
        "IsContentType": false,
        "IsEndpoint": false,
        "Explode": false,
-<<<<<<< HEAD
-       "Kind": "Method",
-       "ArraySerializationDelimiter": "\t"
-      },
-      {
-       "$id": "29",
-       "Name": "accept",
-       "NameInRequest": "Accept",
-       "Type": {
-        "$id": "30",
-        "Kind": "string",
-        "Name": "string",
-        "CrossLanguageDefinitionId": "TypeSpec.string"
-       },
-       "Location": "Header",
-       "IsApiVersion": false,
-       "IsResourceParameter": false,
-       "IsContentType": false,
-=======
        "ArraySerializationDelimiter": "\t",
->>>>>>> cc743cb2
        "IsRequired": true,
        "Kind": "Method"
       }
@@ -330,15 +260,10 @@
         "Kind": "array",
         "Name": "Array",
         "ValueType": {
-<<<<<<< HEAD
-         "$id": "36",
-         "Kind": "string",
-         "Name": "string",
-         "CrossLanguageDefinitionId": "TypeSpec.string"
-=======
          "$id": "31",
-         "Kind": "string"
->>>>>>> cc743cb2
+         "Kind": "string",
+         "Name": "string",
+         "CrossLanguageDefinitionId": "TypeSpec.string"
         },
         "CrossLanguageDefinitionId": "TypeSpec.Array"
        },
@@ -347,27 +272,7 @@
        "IsContentType": false,
        "IsEndpoint": false,
        "Explode": false,
-<<<<<<< HEAD
-       "Kind": "Method",
-       "ArraySerializationDelimiter": "|"
-      },
-      {
-       "$id": "37",
-       "Name": "accept",
-       "NameInRequest": "Accept",
-       "Type": {
-        "$id": "38",
-        "Kind": "string",
-        "Name": "string",
-        "CrossLanguageDefinitionId": "TypeSpec.string"
-       },
-       "Location": "Header",
-       "IsApiVersion": false,
-       "IsResourceParameter": false,
-       "IsContentType": false,
-=======
        "ArraySerializationDelimiter": "|",
->>>>>>> cc743cb2
        "IsRequired": true,
        "Kind": "Method"
       }
@@ -410,15 +315,10 @@
         "Kind": "array",
         "Name": "Array",
         "ValueType": {
-<<<<<<< HEAD
-         "$id": "44",
-         "Kind": "string",
-         "Name": "string",
-         "CrossLanguageDefinitionId": "TypeSpec.string"
-=======
          "$id": "36",
-         "Kind": "string"
->>>>>>> cc743cb2
+         "Kind": "string",
+         "Name": "string",
+         "CrossLanguageDefinitionId": "TypeSpec.string"
         },
         "CrossLanguageDefinitionId": "TypeSpec.Array"
        },
@@ -427,27 +327,7 @@
        "IsContentType": false,
        "IsEndpoint": false,
        "Explode": false,
-<<<<<<< HEAD
-       "Kind": "Method",
-       "ArraySerializationDelimiter": ","
-      },
-      {
-       "$id": "45",
-       "Name": "accept",
-       "NameInRequest": "Accept",
-       "Type": {
-        "$id": "46",
-        "Kind": "string",
-        "Name": "string",
-        "CrossLanguageDefinitionId": "TypeSpec.string"
-       },
-       "Location": "Header",
-       "IsApiVersion": false,
-       "IsResourceParameter": false,
-       "IsContentType": false,
-=======
        "ArraySerializationDelimiter": ",",
->>>>>>> cc743cb2
        "IsRequired": true,
        "Kind": "Method"
       }
@@ -498,7 +378,9 @@
        "NameInRequest": "endpoint",
        "Type": {
         "$id": "42",
-        "Kind": "string"
+        "Kind": "string",
+        "Name": "string",
+        "CrossLanguageDefinitionId": "TypeSpec.string"
        },
        "Location": "Uri",
        "IsApiVersion": false,
@@ -513,7 +395,9 @@
         "$id": "43",
         "Type": {
          "$id": "44",
-         "Kind": "string"
+         "Kind": "string",
+         "Name": "string",
+         "CrossLanguageDefinitionId": "TypeSpec.string"
         },
         "Value": "http://localhost:3000"
        }
@@ -528,15 +412,10 @@
         "Kind": "array",
         "Name": "Array",
         "ValueType": {
-<<<<<<< HEAD
-         "$id": "54",
-         "Kind": "string",
-         "Name": "string",
-         "CrossLanguageDefinitionId": "TypeSpec.string"
-=======
          "$id": "47",
-         "Kind": "string"
->>>>>>> cc743cb2
+         "Kind": "string",
+         "Name": "string",
+         "CrossLanguageDefinitionId": "TypeSpec.string"
         },
         "CrossLanguageDefinitionId": "TypeSpec.Array"
        },
@@ -545,27 +424,7 @@
        "IsContentType": false,
        "IsEndpoint": false,
        "Explode": false,
-<<<<<<< HEAD
-       "Kind": "Method",
-       "ArraySerializationDelimiter": ","
-      },
-      {
-       "$id": "55",
-       "Name": "accept",
-       "NameInRequest": "Accept",
-       "Type": {
-        "$id": "56",
-        "Kind": "string",
-        "Name": "string",
-        "CrossLanguageDefinitionId": "TypeSpec.string"
-       },
-       "Location": "Header",
-       "IsApiVersion": false,
-       "IsResourceParameter": false,
-       "IsContentType": false,
-=======
        "ArraySerializationDelimiter": ",",
->>>>>>> cc743cb2
        "IsRequired": true,
        "Kind": "Method"
       }
