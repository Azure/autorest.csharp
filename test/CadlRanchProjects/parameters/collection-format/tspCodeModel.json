--- conflicted
+++ resolved
@@ -97,16 +97,11 @@
         "Kind": "array",
         "Name": "Array",
         "ValueType": {
-<<<<<<< HEAD
-         "$id": "12",
-         "Kind": "string",
-         "Decorators": []
-=======
          "$id": "16",
          "Kind": "string",
          "Name": "string",
-         "CrossLanguageDefinitionId": "TypeSpec.string"
->>>>>>> 3e9fef80
+         "CrossLanguageDefinitionId": "TypeSpec.string",
+         "Decorators": []
         },
         "CrossLanguageDefinitionId": "TypeSpec.Array",
         "Decorators": []
@@ -117,7 +112,8 @@
        "IsEndpoint": false,
        "Explode": true,
        "IsRequired": true,
-       "Kind": "Method"
+       "Kind": "Method",
+       "Decorators": []
       }
      ],
      "Responses": [
@@ -138,7 +134,8 @@
      "BufferResponse": true,
      "GenerateProtocolMethod": true,
      "GenerateConvenienceMethod": true,
-     "CrossLanguageDefinitionId": "Parameters.CollectionFormat.Query.multi"
+     "CrossLanguageDefinitionId": "Parameters.CollectionFormat.Query.multi",
+     "Decorators": []
     },
     {
      "$id": "18",
@@ -159,16 +156,11 @@
         "Kind": "array",
         "Name": "Array",
         "ValueType": {
-<<<<<<< HEAD
-         "$id": "20",
-         "Kind": "string",
-         "Decorators": []
-=======
          "$id": "21",
          "Kind": "string",
          "Name": "string",
-         "CrossLanguageDefinitionId": "TypeSpec.string"
->>>>>>> 3e9fef80
+         "CrossLanguageDefinitionId": "TypeSpec.string",
+         "Decorators": []
         },
         "CrossLanguageDefinitionId": "TypeSpec.Array",
         "Decorators": []
@@ -180,7 +172,8 @@
        "Explode": false,
        "ArraySerializationDelimiter": " ",
        "IsRequired": true,
-       "Kind": "Method"
+       "Kind": "Method",
+       "Decorators": []
       }
      ],
      "Responses": [
@@ -201,7 +194,8 @@
      "BufferResponse": true,
      "GenerateProtocolMethod": true,
      "GenerateConvenienceMethod": true,
-     "CrossLanguageDefinitionId": "Parameters.CollectionFormat.Query.ssv"
+     "CrossLanguageDefinitionId": "Parameters.CollectionFormat.Query.ssv",
+     "Decorators": []
     },
     {
      "$id": "23",
@@ -222,16 +216,11 @@
         "Kind": "array",
         "Name": "Array",
         "ValueType": {
-<<<<<<< HEAD
-         "$id": "28",
-         "Kind": "string",
-         "Decorators": []
-=======
          "$id": "26",
          "Kind": "string",
          "Name": "string",
-         "CrossLanguageDefinitionId": "TypeSpec.string"
->>>>>>> 3e9fef80
+         "CrossLanguageDefinitionId": "TypeSpec.string",
+         "Decorators": []
         },
         "CrossLanguageDefinitionId": "TypeSpec.Array",
         "Decorators": []
@@ -243,7 +232,8 @@
        "Explode": false,
        "ArraySerializationDelimiter": "\t",
        "IsRequired": true,
-       "Kind": "Method"
+       "Kind": "Method",
+       "Decorators": []
       }
      ],
      "Responses": [
@@ -264,7 +254,8 @@
      "BufferResponse": true,
      "GenerateProtocolMethod": true,
      "GenerateConvenienceMethod": true,
-     "CrossLanguageDefinitionId": "Parameters.CollectionFormat.Query.tsv"
+     "CrossLanguageDefinitionId": "Parameters.CollectionFormat.Query.tsv",
+     "Decorators": []
     },
     {
      "$id": "28",
@@ -285,16 +276,11 @@
         "Kind": "array",
         "Name": "Array",
         "ValueType": {
-<<<<<<< HEAD
-         "$id": "36",
-         "Kind": "string",
-         "Decorators": []
-=======
          "$id": "31",
          "Kind": "string",
          "Name": "string",
-         "CrossLanguageDefinitionId": "TypeSpec.string"
->>>>>>> 3e9fef80
+         "CrossLanguageDefinitionId": "TypeSpec.string",
+         "Decorators": []
         },
         "CrossLanguageDefinitionId": "TypeSpec.Array",
         "Decorators": []
@@ -306,7 +292,8 @@
        "Explode": false,
        "ArraySerializationDelimiter": "|",
        "IsRequired": true,
-       "Kind": "Method"
+       "Kind": "Method",
+       "Decorators": []
       }
      ],
      "Responses": [
@@ -327,7 +314,8 @@
      "BufferResponse": true,
      "GenerateProtocolMethod": true,
      "GenerateConvenienceMethod": true,
-     "CrossLanguageDefinitionId": "Parameters.CollectionFormat.Query.pipes"
+     "CrossLanguageDefinitionId": "Parameters.CollectionFormat.Query.pipes",
+     "Decorators": []
     },
     {
      "$id": "33",
@@ -348,16 +336,11 @@
         "Kind": "array",
         "Name": "Array",
         "ValueType": {
-<<<<<<< HEAD
-         "$id": "44",
-         "Kind": "string",
-         "Decorators": []
-=======
          "$id": "36",
          "Kind": "string",
          "Name": "string",
-         "CrossLanguageDefinitionId": "TypeSpec.string"
->>>>>>> 3e9fef80
+         "CrossLanguageDefinitionId": "TypeSpec.string",
+         "Decorators": []
         },
         "CrossLanguageDefinitionId": "TypeSpec.Array",
         "Decorators": []
@@ -369,7 +352,8 @@
        "Explode": false,
        "ArraySerializationDelimiter": ",",
        "IsRequired": true,
-       "Kind": "Method"
+       "Kind": "Method",
+       "Decorators": []
       }
      ],
      "Responses": [
@@ -390,7 +374,8 @@
      "BufferResponse": true,
      "GenerateProtocolMethod": true,
      "GenerateConvenienceMethod": true,
-     "CrossLanguageDefinitionId": "Parameters.CollectionFormat.Query.csv"
+     "CrossLanguageDefinitionId": "Parameters.CollectionFormat.Query.csv",
+     "Decorators": []
     }
    ],
    "Protocol": {
@@ -454,16 +439,11 @@
         "Kind": "array",
         "Name": "Array",
         "ValueType": {
-<<<<<<< HEAD
-         "$id": "54",
-         "Kind": "string",
-         "Decorators": []
-=======
          "$id": "47",
          "Kind": "string",
          "Name": "string",
-         "CrossLanguageDefinitionId": "TypeSpec.string"
->>>>>>> 3e9fef80
+         "CrossLanguageDefinitionId": "TypeSpec.string",
+         "Decorators": []
         },
         "CrossLanguageDefinitionId": "TypeSpec.Array",
         "Decorators": []
@@ -475,7 +455,8 @@
        "Explode": false,
        "ArraySerializationDelimiter": ",",
        "IsRequired": true,
-       "Kind": "Method"
+       "Kind": "Method",
+       "Decorators": []
       }
      ],
      "Responses": [
@@ -496,7 +477,8 @@
      "BufferResponse": true,
      "GenerateProtocolMethod": true,
      "GenerateConvenienceMethod": true,
-     "CrossLanguageDefinitionId": "Parameters.CollectionFormat.Header.csv"
+     "CrossLanguageDefinitionId": "Parameters.CollectionFormat.Header.csv",
+     "Decorators": []
     }
    ],
    "Protocol": {
