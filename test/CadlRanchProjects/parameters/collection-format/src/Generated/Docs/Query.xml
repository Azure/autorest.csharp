--- conflicted
+++ resolved
@@ -7,14 +7,10 @@
 <code><![CDATA[
 Query client = new CollectionFormatClient().GetQueryClient(apiVersion: "1.0.0");
 
-<<<<<<< HEAD
-Response response = await client.MultiAsync(new string[]{"<colors>"});
-=======
 Response response = await client.MultiAsync(new List<string>()
 {
     "<colors>"
 });
->>>>>>> 712159bd
 Console.WriteLine(response.Status);
 ]]></code>
 This sample shows how to call MultiAsync with all parameters.
@@ -34,14 +30,10 @@
 <code><![CDATA[
 Query client = new CollectionFormatClient().GetQueryClient(apiVersion: "1.0.0");
 
-<<<<<<< HEAD
-Response response = client.Multi(new string[]{"<colors>"});
-=======
 Response response = client.Multi(new List<string>()
 {
     "<colors>"
 });
->>>>>>> 712159bd
 Console.WriteLine(response.Status);
 ]]></code>
 This sample shows how to call Multi with all parameters.
@@ -61,14 +53,10 @@
 <code><![CDATA[
 Query client = new CollectionFormatClient().GetQueryClient(apiVersion: "1.0.0");
 
-<<<<<<< HEAD
-Response response = await client.SsvAsync(new string[]{"<colors>"});
-=======
 Response response = await client.SsvAsync(new List<string>()
 {
     "<colors>"
 });
->>>>>>> 712159bd
 Console.WriteLine(response.Status);
 ]]></code>
 This sample shows how to call SsvAsync with all parameters.
@@ -88,14 +76,10 @@
 <code><![CDATA[
 Query client = new CollectionFormatClient().GetQueryClient(apiVersion: "1.0.0");
 
-<<<<<<< HEAD
-Response response = client.Ssv(new string[]{"<colors>"});
-=======
 Response response = client.Ssv(new List<string>()
 {
     "<colors>"
 });
->>>>>>> 712159bd
 Console.WriteLine(response.Status);
 ]]></code>
 This sample shows how to call Ssv with all parameters.
@@ -115,14 +99,10 @@
 <code><![CDATA[
 Query client = new CollectionFormatClient().GetQueryClient(apiVersion: "1.0.0");
 
-<<<<<<< HEAD
-Response response = await client.TsvAsync(new string[]{"<colors>"});
-=======
 Response response = await client.TsvAsync(new List<string>()
 {
     "<colors>"
 });
->>>>>>> 712159bd
 Console.WriteLine(response.Status);
 ]]></code>
 This sample shows how to call TsvAsync with all parameters.
@@ -142,14 +122,10 @@
 <code><![CDATA[
 Query client = new CollectionFormatClient().GetQueryClient(apiVersion: "1.0.0");
 
-<<<<<<< HEAD
-Response response = client.Tsv(new string[]{"<colors>"});
-=======
 Response response = client.Tsv(new List<string>()
 {
     "<colors>"
 });
->>>>>>> 712159bd
 Console.WriteLine(response.Status);
 ]]></code>
 This sample shows how to call Tsv with all parameters.
@@ -169,14 +145,10 @@
 <code><![CDATA[
 Query client = new CollectionFormatClient().GetQueryClient(apiVersion: "1.0.0");
 
-<<<<<<< HEAD
-Response response = await client.PipesAsync(new string[]{"<colors>"});
-=======
 Response response = await client.PipesAsync(new List<string>()
 {
     "<colors>"
 });
->>>>>>> 712159bd
 Console.WriteLine(response.Status);
 ]]></code>
 This sample shows how to call PipesAsync with all parameters.
@@ -196,14 +168,10 @@
 <code><![CDATA[
 Query client = new CollectionFormatClient().GetQueryClient(apiVersion: "1.0.0");
 
-<<<<<<< HEAD
-Response response = client.Pipes(new string[]{"<colors>"});
-=======
 Response response = client.Pipes(new List<string>()
 {
     "<colors>"
 });
->>>>>>> 712159bd
 Console.WriteLine(response.Status);
 ]]></code>
 This sample shows how to call Pipes with all parameters.
@@ -223,14 +191,10 @@
 <code><![CDATA[
 Query client = new CollectionFormatClient().GetQueryClient(apiVersion: "1.0.0");
 
-<<<<<<< HEAD
-Response response = await client.CsvAsync(new string[]{"<colors>"});
-=======
 Response response = await client.CsvAsync(new List<string>()
 {
     "<colors>"
 });
->>>>>>> 712159bd
 Console.WriteLine(response.Status);
 ]]></code>
 This sample shows how to call CsvAsync with all parameters.
@@ -250,14 +214,10 @@
 <code><![CDATA[
 Query client = new CollectionFormatClient().GetQueryClient(apiVersion: "1.0.0");
 
-<<<<<<< HEAD
-Response response = client.Csv(new string[]{"<colors>"});
-=======
 Response response = client.Csv(new List<string>()
 {
     "<colors>"
 });
->>>>>>> 712159bd
 Console.WriteLine(response.Status);
 ]]></code>
 This sample shows how to call Csv with all parameters.
