--- conflicted
+++ resolved
@@ -71,16 +71,8 @@
         "Name": "Array",
         "ElementType": {
          "$id": "12",
-<<<<<<< HEAD
-         "Kind": "Primitive",
-         "Name": "String"
+         "Kind": "string"
         }
-=======
-         "Kind": "string",
-         "IsNullable": false
-        },
-        "IsNullable": false
->>>>>>> 9b8a321f
        },
        "Location": "Query",
        "IsRequired": true,
@@ -158,16 +150,8 @@
         "Name": "Array",
         "ElementType": {
          "$id": "20",
-<<<<<<< HEAD
-         "Kind": "Primitive",
-         "Name": "String"
+         "Kind": "string"
         }
-=======
-         "Kind": "string",
-         "IsNullable": false
-        },
-        "IsNullable": false
->>>>>>> 9b8a321f
        },
        "Location": "Query",
        "IsRequired": true,
@@ -246,16 +230,8 @@
         "Name": "Array",
         "ElementType": {
          "$id": "28",
-<<<<<<< HEAD
-         "Kind": "Primitive",
-         "Name": "String"
+         "Kind": "string"
         }
-=======
-         "Kind": "string",
-         "IsNullable": false
-        },
-        "IsNullable": false
->>>>>>> 9b8a321f
        },
        "Location": "Query",
        "IsRequired": true,
@@ -334,16 +310,8 @@
         "Name": "Array",
         "ElementType": {
          "$id": "36",
-<<<<<<< HEAD
-         "Kind": "Primitive",
-         "Name": "String"
+         "Kind": "string"
         }
-=======
-         "Kind": "string",
-         "IsNullable": false
-        },
-        "IsNullable": false
->>>>>>> 9b8a321f
        },
        "Location": "Query",
        "IsRequired": true,
@@ -422,16 +390,8 @@
         "Name": "Array",
         "ElementType": {
          "$id": "44",
-<<<<<<< HEAD
-         "Kind": "Primitive",
-         "Name": "String"
+         "Kind": "string"
         }
-=======
-         "Kind": "string",
-         "IsNullable": false
-        },
-        "IsNullable": false
->>>>>>> 9b8a321f
        },
        "Location": "Query",
        "IsRequired": true,
@@ -527,16 +487,8 @@
         "Name": "Array",
         "ElementType": {
          "$id": "54",
-<<<<<<< HEAD
-         "Kind": "Primitive",
-         "Name": "String"
+         "Kind": "string"
         }
-=======
-         "Kind": "string",
-         "IsNullable": false
-        },
-        "IsNullable": false
->>>>>>> 9b8a321f
        },
        "Location": "Header",
        "IsRequired": true,
