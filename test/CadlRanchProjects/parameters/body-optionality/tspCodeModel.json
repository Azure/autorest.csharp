{
 "$id": "1",
 "Name": "Parameters.BodyOptionality",
 "ApiVersions": [],
 "Enums": [],
 "Models": [
  {
   "$id": "2",
   "Kind": "model",
   "Name": "BodyModel",
   "CrossLanguageDefinitionId": "Parameters.BodyOptionality.BodyModel",
   "Usage": "Input,Json",
   "Properties": [
    {
     "$id": "3",
     "Name": "name",
     "SerializedName": "name",
     "Description": "",
     "Type": {
      "$id": "4",
      "Kind": "string"
     },
     "IsRequired": true,
     "IsReadOnly": false
    }
   ]
  },
  {
   "$id": "5",
   "Kind": "model",
   "Name": "RequiredImplicitRequest",
   "CrossLanguageDefinitionId": "Parameters.BodyOptionality.requiredImplicit.Request.anonymous",
<<<<<<< HEAD
   "Usage": "None",
=======
   "Usage": "Spread,Json",
>>>>>>> f082aaf1
   "Properties": [
    {
     "$id": "6",
     "Name": "name",
     "SerializedName": "name",
     "Description": "",
     "Type": {
      "$id": "7",
      "Kind": "string"
     },
     "IsRequired": true,
     "IsReadOnly": false
    }
   ]
  }
 ],
 "Clients": [
  {
   "$id": "8",
   "Name": "BodyOptionalityClient",
   "Description": "Test describing optionality of the request body.",
   "Operations": [
    {
     "$id": "9",
     "Name": "requiredExplicit",
     "ResourceName": "BodyOptionality",
     "Accessibility": "public",
     "Parameters": [
      {
       "$id": "10",
       "Name": "endpoint",
       "NameInRequest": "endpoint",
       "Type": {
        "$id": "11",
        "Kind": "string"
       },
       "Location": "Uri",
       "IsApiVersion": false,
       "IsResourceParameter": false,
       "IsContentType": false,
       "IsRequired": true,
       "IsEndpoint": true,
       "SkipUrlEncoding": false,
       "Explode": false,
       "Kind": "Client",
       "DefaultValue": {
        "$id": "12",
        "Type": {
         "$id": "13",
         "Kind": "string"
        },
        "Value": "http://localhost:3000"
       }
      },
      {
       "$id": "14",
       "Name": "contentType",
       "NameInRequest": "Content-Type",
       "Description": "Body parameter's content type. Known values are application/json",
       "Type": {
        "$id": "15",
        "Kind": "constant",
        "ValueType": {
         "$id": "16",
         "Kind": "string"
        },
        "Value": "application/json"
       },
       "Location": "Header",
       "IsApiVersion": false,
       "IsContentType": true,
       "IsEndpoint": false,
       "Explode": false,
       "IsRequired": true,
       "Kind": "Constant"
      },
      {
       "$id": "17",
       "Name": "body",
       "NameInRequest": "body",
       "Type": {
        "$ref": "2"
       },
       "Location": "Body",
       "IsApiVersion": false,
       "IsContentType": false,
       "IsEndpoint": false,
       "Explode": false,
       "IsRequired": true,
       "Kind": "Method"
      }
     ],
     "Responses": [
      {
       "$id": "18",
       "StatusCodes": [
        204
       ],
       "BodyMediaType": "Json",
       "Headers": [],
       "IsErrorResponse": false
      }
     ],
     "HttpMethod": "POST",
     "RequestBodyMediaType": "Json",
     "Uri": "{endpoint}",
     "Path": "/parameters/body-optionality/required-explicit",
     "RequestMediaTypes": [
      "application/json"
     ],
     "BufferResponse": true,
     "GenerateProtocolMethod": true,
     "GenerateConvenienceMethod": true
    },
    {
     "$id": "19",
     "Name": "requiredImplicit",
     "ResourceName": "BodyOptionality",
     "Accessibility": "public",
     "Parameters": [
      {
       "$ref": "10"
      },
      {
<<<<<<< HEAD
       "$id": "20",
=======
       "$id": "23",
       "Name": "RequiredImplicitRequest",
       "NameInRequest": "",
       "Type": {
        "$ref": "5"
       },
       "Location": "Body",
       "IsRequired": true,
       "IsApiVersion": false,
       "IsResourceParameter": false,
       "IsContentType": false,
       "IsEndpoint": false,
       "SkipUrlEncoding": false,
       "Explode": false,
       "Kind": "Spread"
      },
      {
       "$id": "24",
>>>>>>> f082aaf1
       "Name": "contentType",
       "NameInRequest": "Content-Type",
       "Description": "Body parameter's content type. Known values are application/json",
       "Type": {
        "$id": "21",
        "Kind": "constant",
        "ValueType": {
         "$id": "22",
         "Kind": "string"
        },
        "Value": "application/json"
       },
       "Location": "Header",
       "IsApiVersion": false,
       "IsContentType": true,
       "IsEndpoint": false,
       "Explode": false,
       "IsRequired": true,
       "Kind": "Constant"
      },
      {
       "$id": "23",
       "Name": "requiredImplicitRequest",
       "NameInRequest": "requiredImplicitRequest",
       "Type": {
        "$ref": "5"
       },
       "Location": "Body",
       "IsApiVersion": false,
       "IsContentType": false,
       "IsEndpoint": false,
       "Explode": false,
       "IsRequired": true,
       "Kind": "Spread"
      }
     ],
     "Responses": [
      {
       "$id": "24",
       "StatusCodes": [
        204
       ],
       "BodyMediaType": "Json",
       "Headers": [],
       "IsErrorResponse": false
      }
     ],
     "HttpMethod": "POST",
     "RequestBodyMediaType": "Json",
     "Uri": "{endpoint}",
     "Path": "/parameters/body-optionality/required-implicit",
     "RequestMediaTypes": [
      "application/json"
     ],
     "BufferResponse": true,
     "GenerateProtocolMethod": true,
     "GenerateConvenienceMethod": true
    }
   ],
   "Protocol": {
    "$id": "25"
   },
   "Parameters": [
    {
     "$ref": "10"
    }
   ]
  },
  {
   "$id": "26",
   "Name": "OptionalExplicit",
   "Operations": [
    {
     "$id": "27",
     "Name": "set",
     "ResourceName": "OptionalExplicit",
     "Accessibility": "public",
     "Parameters": [
      {
       "$id": "28",
       "Name": "endpoint",
       "NameInRequest": "endpoint",
       "Type": {
        "$id": "29",
        "Kind": "string"
       },
       "Location": "Uri",
       "IsApiVersion": false,
       "IsResourceParameter": false,
       "IsContentType": false,
       "IsRequired": true,
       "IsEndpoint": true,
       "SkipUrlEncoding": false,
       "Explode": false,
       "Kind": "Client",
       "DefaultValue": {
        "$id": "30",
        "Type": {
         "$id": "31",
         "Kind": "string"
        },
        "Value": "http://localhost:3000"
       }
      },
      {
       "$id": "32",
       "Name": "contentType",
       "NameInRequest": "Content-Type",
       "Description": "Body parameter's content type. Known values are application/json",
       "Type": {
        "$id": "33",
        "Kind": "constant",
        "ValueType": {
         "$id": "34",
         "Kind": "string"
        },
        "Value": "application/json"
       },
       "Location": "Header",
       "IsApiVersion": false,
       "IsContentType": true,
       "IsEndpoint": false,
       "Explode": false,
       "IsRequired": true,
       "Kind": "Constant"
      },
      {
       "$id": "35",
       "Name": "body",
       "NameInRequest": "body",
       "Type": {
        "$ref": "2"
       },
       "Location": "Body",
       "IsApiVersion": false,
       "IsContentType": false,
       "IsEndpoint": false,
       "Explode": false,
       "IsRequired": false,
       "Kind": "Method"
      }
     ],
     "Responses": [
      {
       "$id": "36",
       "StatusCodes": [
        204
       ],
       "BodyMediaType": "Json",
       "Headers": [],
       "IsErrorResponse": false
      }
     ],
     "HttpMethod": "POST",
     "RequestBodyMediaType": "Json",
     "Uri": "{endpoint}",
     "Path": "/parameters/body-optionality/optional-explicit/set",
     "RequestMediaTypes": [
      "application/json"
     ],
     "BufferResponse": true,
     "GenerateProtocolMethod": true,
     "GenerateConvenienceMethod": true
    },
    {
     "$id": "37",
     "Name": "omit",
     "ResourceName": "OptionalExplicit",
     "Accessibility": "public",
     "Parameters": [
      {
       "$ref": "28"
      },
      {
       "$id": "38",
       "Name": "contentType",
       "NameInRequest": "Content-Type",
       "Description": "Body parameter's content type. Known values are application/json",
       "Type": {
        "$id": "39",
        "Kind": "constant",
        "ValueType": {
         "$id": "40",
         "Kind": "string"
        },
        "Value": "application/json"
       },
       "Location": "Header",
       "IsApiVersion": false,
       "IsContentType": true,
       "IsEndpoint": false,
       "Explode": false,
       "IsRequired": true,
       "Kind": "Constant"
      },
      {
       "$id": "41",
       "Name": "body",
       "NameInRequest": "body",
       "Type": {
        "$ref": "2"
       },
       "Location": "Body",
       "IsApiVersion": false,
       "IsContentType": false,
       "IsEndpoint": false,
       "Explode": false,
       "IsRequired": false,
       "Kind": "Method"
      }
     ],
     "Responses": [
      {
       "$id": "42",
       "StatusCodes": [
        204
       ],
       "BodyMediaType": "Json",
       "Headers": [],
       "IsErrorResponse": false
      }
     ],
     "HttpMethod": "POST",
     "RequestBodyMediaType": "Json",
     "Uri": "{endpoint}",
     "Path": "/parameters/body-optionality/optional-explicit/omit",
     "RequestMediaTypes": [
      "application/json"
     ],
     "BufferResponse": true,
     "GenerateProtocolMethod": true,
     "GenerateConvenienceMethod": true
    }
   ],
   "Protocol": {
    "$id": "43"
   },
   "Parent": "BodyOptionalityClient",
   "Parameters": [
    {
     "$ref": "28"
    }
   ]
  }
 ]
}<|MERGE_RESOLUTION|>--- conflicted
+++ resolved
@@ -30,11 +30,7 @@
    "Kind": "model",
    "Name": "RequiredImplicitRequest",
    "CrossLanguageDefinitionId": "Parameters.BodyOptionality.requiredImplicit.Request.anonymous",
-<<<<<<< HEAD
-   "Usage": "None",
-=======
    "Usage": "Spread,Json",
->>>>>>> f082aaf1
    "Properties": [
     {
      "$id": "6",
@@ -159,28 +155,7 @@
        "$ref": "10"
       },
       {
-<<<<<<< HEAD
        "$id": "20",
-=======
-       "$id": "23",
-       "Name": "RequiredImplicitRequest",
-       "NameInRequest": "",
-       "Type": {
-        "$ref": "5"
-       },
-       "Location": "Body",
-       "IsRequired": true,
-       "IsApiVersion": false,
-       "IsResourceParameter": false,
-       "IsContentType": false,
-       "IsEndpoint": false,
-       "SkipUrlEncoding": false,
-       "Explode": false,
-       "Kind": "Spread"
-      },
-      {
-       "$id": "24",
->>>>>>> f082aaf1
        "Name": "contentType",
        "NameInRequest": "Content-Type",
        "Description": "Body parameter's content type. Known values are application/json",
