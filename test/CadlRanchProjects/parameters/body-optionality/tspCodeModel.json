{
 "$id": "1",
 "Name": "Parameters.BodyOptionality",
 "ApiVersions": [],
 "Enums": [],
 "Models": [
  {
   "$id": "2",
   "kind": "model",
   "name": "BodyModel",
   "crossLanguageDefinitionId": "Parameters.BodyOptionality.BodyModel",
   "usage": "Input,Spread,Json",
   "decorators": [],
   "properties": [
    {
     "$id": "3",
     "kind": "property",
     "name": "name",
     "serializedName": "name",
     "type": {
      "$id": "4",
      "kind": "string",
      "name": "string",
      "crossLanguageDefinitionId": "TypeSpec.string",
      "decorators": []
     },
     "optional": false,
     "readOnly": false,
     "discriminator": false,
     "flatten": false,
     "decorators": [],
     "crossLanguageDefinitionId": "Parameters.BodyOptionality.BodyModel.name"
    }
   ]
  }
 ],
 "Clients": [
  {
   "$id": "5",
   "Name": "BodyOptionalityClient",
   "Description": "Test describing optionality of the request body.",
   "Operations": [
    {
     "$id": "6",
     "Name": "requiredExplicit",
     "ResourceName": "BodyOptionality",
     "Accessibility": "public",
     "Parameters": [
      {
<<<<<<< HEAD
       "$id": "10",
=======
       "$id": "7",
       "Name": "endpoint",
       "NameInRequest": "endpoint",
       "Type": {
        "$id": "8",
        "kind": "url",
        "name": "url",
        "crossLanguageDefinitionId": "TypeSpec.url"
       },
       "Location": "Uri",
       "IsApiVersion": false,
       "IsResourceParameter": false,
       "IsContentType": false,
       "IsRequired": true,
       "IsEndpoint": true,
       "SkipUrlEncoding": false,
       "Explode": false,
       "Kind": "Client",
       "DefaultValue": {
        "$id": "9",
        "Type": {
         "$id": "10",
         "kind": "string",
         "name": "string",
         "crossLanguageDefinitionId": "TypeSpec.string"
        },
        "Value": "http://localhost:3000"
       }
      },
      {
       "$id": "11",
>>>>>>> 6835b74d
       "Name": "contentType",
       "NameInRequest": "Content-Type",
       "Description": "Body parameter's content type. Known values are application/json",
       "Type": {
<<<<<<< HEAD
        "$id": "11",
        "Kind": "constant",
        "ValueType": {
         "$id": "12",
         "Kind": "string",
         "Name": "string",
         "CrossLanguageDefinitionId": "TypeSpec.string",
         "Decorators": []
=======
        "$id": "12",
        "kind": "constant",
        "valueType": {
         "$id": "13",
         "kind": "string",
         "name": "string",
         "crossLanguageDefinitionId": "TypeSpec.string",
         "decorators": []
>>>>>>> 6835b74d
        },
        "value": "application/json",
        "decorators": []
       },
       "Location": "Header",
       "IsApiVersion": false,
       "IsContentType": true,
       "IsEndpoint": false,
       "Explode": false,
       "IsRequired": true,
       "Kind": "Constant",
       "Decorators": [],
       "SkipUrlEncoding": false
      },
      {
<<<<<<< HEAD
       "$id": "13",
=======
       "$id": "14",
>>>>>>> 6835b74d
       "Name": "body",
       "NameInRequest": "body",
       "Type": {
        "$ref": "2"
       },
       "Location": "Body",
       "IsApiVersion": false,
       "IsContentType": false,
       "IsEndpoint": false,
       "Explode": false,
       "IsRequired": true,
       "Kind": "Method",
       "Decorators": [],
       "SkipUrlEncoding": false
      }
     ],
     "Responses": [
      {
<<<<<<< HEAD
       "$id": "14",
=======
       "$id": "15",
>>>>>>> 6835b74d
       "StatusCodes": [
        204
       ],
       "BodyMediaType": "Json",
       "Headers": [],
       "IsErrorResponse": false
      }
     ],
     "HttpMethod": "POST",
     "RequestBodyMediaType": "Json",
     "Uri": "{endpoint}",
     "Path": "/parameters/body-optionality/required-explicit",
     "RequestMediaTypes": [
      "application/json"
     ],
     "BufferResponse": true,
     "GenerateProtocolMethod": true,
     "GenerateConvenienceMethod": true,
     "CrossLanguageDefinitionId": "Parameters.BodyOptionality.requiredExplicit",
     "Decorators": []
    },
    {
<<<<<<< HEAD
     "$id": "15",
=======
     "$id": "16",
>>>>>>> 6835b74d
     "Name": "requiredImplicit",
     "ResourceName": "BodyOptionality",
     "Accessibility": "public",
     "Parameters": [
      {
<<<<<<< HEAD
       "$id": "16",
=======
       "$ref": "7"
      },
      {
       "$id": "17",
>>>>>>> 6835b74d
       "Name": "contentType",
       "NameInRequest": "Content-Type",
       "Description": "Body parameter's content type. Known values are application/json",
       "Type": {
<<<<<<< HEAD
        "$id": "17",
        "Kind": "constant",
        "ValueType": {
         "$id": "18",
         "Kind": "string",
         "Name": "string",
         "CrossLanguageDefinitionId": "TypeSpec.string",
         "Decorators": []
=======
        "$id": "18",
        "kind": "constant",
        "valueType": {
         "$id": "19",
         "kind": "string",
         "name": "string",
         "crossLanguageDefinitionId": "TypeSpec.string",
         "decorators": []
>>>>>>> 6835b74d
        },
        "value": "application/json",
        "decorators": []
       },
       "Location": "Header",
       "IsApiVersion": false,
       "IsContentType": true,
       "IsEndpoint": false,
       "Explode": false,
       "IsRequired": true,
       "Kind": "Constant",
       "Decorators": [],
       "SkipUrlEncoding": false
      },
      {
<<<<<<< HEAD
       "$id": "19",
       "Name": "requiredImplicitRequest",
       "NameInRequest": "requiredImplicitRequest",
=======
       "$id": "20",
       "Name": "bodyModel",
       "NameInRequest": "bodyModel",
>>>>>>> 6835b74d
       "Type": {
        "$ref": "2"
       },
       "Location": "Body",
       "IsApiVersion": false,
       "IsContentType": false,
       "IsEndpoint": false,
       "Explode": false,
       "IsRequired": true,
       "Kind": "Spread",
       "Decorators": [],
       "SkipUrlEncoding": false
      }
     ],
     "Responses": [
      {
<<<<<<< HEAD
       "$id": "20",
=======
       "$id": "21",
>>>>>>> 6835b74d
       "StatusCodes": [
        204
       ],
       "BodyMediaType": "Json",
       "Headers": [],
       "IsErrorResponse": false
      }
     ],
     "HttpMethod": "POST",
     "RequestBodyMediaType": "Json",
     "Uri": "{endpoint}",
     "Path": "/parameters/body-optionality/required-implicit",
     "RequestMediaTypes": [
      "application/json"
     ],
     "BufferResponse": true,
     "GenerateProtocolMethod": true,
     "GenerateConvenienceMethod": true,
     "CrossLanguageDefinitionId": "Parameters.BodyOptionality.requiredImplicit",
     "Decorators": []
    }
   ],
   "Protocol": {
<<<<<<< HEAD
    "$id": "21"
   },
   "Parameters": [
    {
     "$id": "22",
     "Name": "endpoint",
     "NameInRequest": "endpoint",
     "Type": {
      "$id": "23",
      "Kind": "url",
      "Name": "url",
      "CrossLanguageDefinitionId": "TypeSpec.url"
     },
     "Location": "Uri",
     "IsApiVersion": false,
     "IsResourceParameter": false,
     "IsContentType": false,
     "IsRequired": true,
     "IsEndpoint": true,
     "SkipUrlEncoding": false,
     "Explode": false,
     "Kind": "Client",
     "DefaultValue": {
      "$id": "24",
      "Type": {
       "$id": "25",
       "Kind": "string",
       "Name": "string",
       "CrossLanguageDefinitionId": "TypeSpec.string"
      },
      "Value": "http://localhost:3000"
     }
=======
    "$id": "22"
   },
   "Parameters": [
    {
     "$ref": "7"
>>>>>>> 6835b74d
    }
   ],
   "Decorators": []
  },
  {
   "$id": "23",
   "Name": "OptionalExplicit",
   "Operations": [
    {
     "$id": "24",
     "Name": "set",
     "ResourceName": "OptionalExplicit",
     "Accessibility": "public",
     "Parameters": [
      {
<<<<<<< HEAD
       "$id": "28",
=======
       "$id": "25",
       "Name": "endpoint",
       "NameInRequest": "endpoint",
       "Type": {
        "$id": "26",
        "kind": "url",
        "name": "url",
        "crossLanguageDefinitionId": "TypeSpec.url"
       },
       "Location": "Uri",
       "IsApiVersion": false,
       "IsResourceParameter": false,
       "IsContentType": false,
       "IsRequired": true,
       "IsEndpoint": true,
       "SkipUrlEncoding": false,
       "Explode": false,
       "Kind": "Client",
       "DefaultValue": {
        "$id": "27",
        "Type": {
         "$id": "28",
         "kind": "string",
         "name": "string",
         "crossLanguageDefinitionId": "TypeSpec.string"
        },
        "Value": "http://localhost:3000"
       }
      },
      {
       "$id": "29",
>>>>>>> 6835b74d
       "Name": "contentType",
       "NameInRequest": "Content-Type",
       "Description": "Body parameter's content type. Known values are application/json",
       "Type": {
<<<<<<< HEAD
        "$id": "29",
        "Kind": "constant",
        "ValueType": {
         "$id": "30",
         "Kind": "string",
         "Name": "string",
         "CrossLanguageDefinitionId": "TypeSpec.string",
         "Decorators": []
=======
        "$id": "30",
        "kind": "constant",
        "valueType": {
         "$id": "31",
         "kind": "string",
         "name": "string",
         "crossLanguageDefinitionId": "TypeSpec.string",
         "decorators": []
>>>>>>> 6835b74d
        },
        "value": "application/json",
        "decorators": []
       },
       "Location": "Header",
       "IsApiVersion": false,
       "IsContentType": true,
       "IsEndpoint": false,
       "Explode": false,
       "IsRequired": false,
       "Kind": "Constant",
       "Decorators": [],
       "SkipUrlEncoding": false
      },
      {
<<<<<<< HEAD
       "$id": "31",
=======
       "$id": "32",
>>>>>>> 6835b74d
       "Name": "body",
       "NameInRequest": "body",
       "Type": {
        "$ref": "2"
       },
       "Location": "Body",
       "IsApiVersion": false,
       "IsContentType": false,
       "IsEndpoint": false,
       "Explode": false,
       "IsRequired": false,
       "Kind": "Method",
       "Decorators": [],
       "SkipUrlEncoding": false
      }
     ],
     "Responses": [
      {
<<<<<<< HEAD
       "$id": "32",
=======
       "$id": "33",
>>>>>>> 6835b74d
       "StatusCodes": [
        204
       ],
       "BodyMediaType": "Json",
       "Headers": [],
       "IsErrorResponse": false
      }
     ],
     "HttpMethod": "POST",
     "RequestBodyMediaType": "Json",
     "Uri": "{endpoint}",
     "Path": "/parameters/body-optionality/optional-explicit/set",
     "RequestMediaTypes": [
      "application/json"
     ],
     "BufferResponse": true,
     "GenerateProtocolMethod": true,
     "GenerateConvenienceMethod": true,
     "CrossLanguageDefinitionId": "Parameters.BodyOptionality.OptionalExplicit.set",
     "Decorators": []
    },
    {
<<<<<<< HEAD
     "$id": "33",
=======
     "$id": "34",
>>>>>>> 6835b74d
     "Name": "omit",
     "ResourceName": "OptionalExplicit",
     "Accessibility": "public",
     "Parameters": [
      {
<<<<<<< HEAD
       "$id": "34",
=======
       "$ref": "25"
      },
      {
       "$id": "35",
>>>>>>> 6835b74d
       "Name": "contentType",
       "NameInRequest": "Content-Type",
       "Description": "Body parameter's content type. Known values are application/json",
       "Type": {
<<<<<<< HEAD
        "$id": "35",
        "Kind": "constant",
        "ValueType": {
         "$id": "36",
         "Kind": "string",
         "Name": "string",
         "CrossLanguageDefinitionId": "TypeSpec.string",
         "Decorators": []
=======
        "$id": "36",
        "kind": "constant",
        "valueType": {
         "$id": "37",
         "kind": "string",
         "name": "string",
         "crossLanguageDefinitionId": "TypeSpec.string",
         "decorators": []
>>>>>>> 6835b74d
        },
        "value": "application/json",
        "decorators": []
       },
       "Location": "Header",
       "IsApiVersion": false,
       "IsContentType": true,
       "IsEndpoint": false,
       "Explode": false,
       "IsRequired": false,
       "Kind": "Constant",
       "Decorators": [],
       "SkipUrlEncoding": false
      },
      {
<<<<<<< HEAD
       "$id": "37",
=======
       "$id": "38",
>>>>>>> 6835b74d
       "Name": "body",
       "NameInRequest": "body",
       "Type": {
        "$ref": "2"
       },
       "Location": "Body",
       "IsApiVersion": false,
       "IsContentType": false,
       "IsEndpoint": false,
       "Explode": false,
       "IsRequired": false,
       "Kind": "Method",
       "Decorators": [],
       "SkipUrlEncoding": false
      }
     ],
     "Responses": [
      {
<<<<<<< HEAD
       "$id": "38",
=======
       "$id": "39",
>>>>>>> 6835b74d
       "StatusCodes": [
        204
       ],
       "BodyMediaType": "Json",
       "Headers": [],
       "IsErrorResponse": false
      }
     ],
     "HttpMethod": "POST",
     "RequestBodyMediaType": "Json",
     "Uri": "{endpoint}",
     "Path": "/parameters/body-optionality/optional-explicit/omit",
     "RequestMediaTypes": [
      "application/json"
     ],
     "BufferResponse": true,
     "GenerateProtocolMethod": true,
     "GenerateConvenienceMethod": true,
     "CrossLanguageDefinitionId": "Parameters.BodyOptionality.OptionalExplicit.omit",
     "Decorators": []
    }
   ],
   "Protocol": {
<<<<<<< HEAD
    "$id": "39"
=======
    "$id": "40"
>>>>>>> 6835b74d
   },
   "Parent": "BodyOptionalityClient",
   "Parameters": [
    {
<<<<<<< HEAD
     "$id": "40",
     "Name": "endpoint",
     "NameInRequest": "endpoint",
     "Type": {
      "$id": "41",
      "Kind": "url",
      "Name": "url",
      "CrossLanguageDefinitionId": "TypeSpec.url"
     },
     "Location": "Uri",
     "IsApiVersion": false,
     "IsResourceParameter": false,
     "IsContentType": false,
     "IsRequired": true,
     "IsEndpoint": true,
     "SkipUrlEncoding": false,
     "Explode": false,
     "Kind": "Client",
     "DefaultValue": {
      "$id": "42",
      "Type": {
       "$id": "43",
       "Kind": "string",
       "Name": "string",
       "CrossLanguageDefinitionId": "TypeSpec.string"
      },
      "Value": "http://localhost:3000"
     }
=======
     "$ref": "25"
>>>>>>> 6835b74d
    }
   ],
   "Decorators": []
  }
 ]
}<|MERGE_RESOLUTION|>--- conflicted
+++ resolved
@@ -47,64 +47,19 @@
      "Accessibility": "public",
      "Parameters": [
       {
-<<<<<<< HEAD
-       "$id": "10",
-=======
        "$id": "7",
-       "Name": "endpoint",
-       "NameInRequest": "endpoint",
-       "Type": {
-        "$id": "8",
-        "kind": "url",
-        "name": "url",
-        "crossLanguageDefinitionId": "TypeSpec.url"
-       },
-       "Location": "Uri",
-       "IsApiVersion": false,
-       "IsResourceParameter": false,
-       "IsContentType": false,
-       "IsRequired": true,
-       "IsEndpoint": true,
-       "SkipUrlEncoding": false,
-       "Explode": false,
-       "Kind": "Client",
-       "DefaultValue": {
-        "$id": "9",
-        "Type": {
-         "$id": "10",
-         "kind": "string",
-         "name": "string",
-         "crossLanguageDefinitionId": "TypeSpec.string"
-        },
-        "Value": "http://localhost:3000"
-       }
-      },
-      {
-       "$id": "11",
->>>>>>> 6835b74d
        "Name": "contentType",
        "NameInRequest": "Content-Type",
        "Description": "Body parameter's content type. Known values are application/json",
        "Type": {
-<<<<<<< HEAD
-        "$id": "11",
-        "Kind": "constant",
-        "ValueType": {
-         "$id": "12",
-         "Kind": "string",
-         "Name": "string",
-         "CrossLanguageDefinitionId": "TypeSpec.string",
-         "Decorators": []
-=======
-        "$id": "12",
+        "$id": "8",
         "kind": "constant",
         "valueType": {
-         "$id": "13",
+         "$id": "9",
          "kind": "string",
          "name": "string",
          "crossLanguageDefinitionId": "TypeSpec.string",
          "decorators": []
->>>>>>> 6835b74d
         },
         "value": "application/json",
         "decorators": []
@@ -120,11 +75,7 @@
        "SkipUrlEncoding": false
       },
       {
-<<<<<<< HEAD
-       "$id": "13",
-=======
-       "$id": "14",
->>>>>>> 6835b74d
+       "$id": "10",
        "Name": "body",
        "NameInRequest": "body",
        "Type": {
@@ -143,11 +94,7 @@
      ],
      "Responses": [
       {
-<<<<<<< HEAD
-       "$id": "14",
-=======
-       "$id": "15",
->>>>>>> 6835b74d
+       "$id": "11",
        "StatusCodes": [
         204
        ],
@@ -170,47 +117,25 @@
      "Decorators": []
     },
     {
-<<<<<<< HEAD
-     "$id": "15",
-=======
-     "$id": "16",
->>>>>>> 6835b74d
+     "$id": "12",
      "Name": "requiredImplicit",
      "ResourceName": "BodyOptionality",
      "Accessibility": "public",
      "Parameters": [
       {
-<<<<<<< HEAD
-       "$id": "16",
-=======
-       "$ref": "7"
-      },
-      {
-       "$id": "17",
->>>>>>> 6835b74d
+       "$id": "13",
        "Name": "contentType",
        "NameInRequest": "Content-Type",
        "Description": "Body parameter's content type. Known values are application/json",
        "Type": {
-<<<<<<< HEAD
-        "$id": "17",
-        "Kind": "constant",
-        "ValueType": {
-         "$id": "18",
-         "Kind": "string",
-         "Name": "string",
-         "CrossLanguageDefinitionId": "TypeSpec.string",
-         "Decorators": []
-=======
-        "$id": "18",
+        "$id": "14",
         "kind": "constant",
         "valueType": {
-         "$id": "19",
+         "$id": "15",
          "kind": "string",
          "name": "string",
          "crossLanguageDefinitionId": "TypeSpec.string",
          "decorators": []
->>>>>>> 6835b74d
         },
         "value": "application/json",
         "decorators": []
@@ -226,15 +151,9 @@
        "SkipUrlEncoding": false
       },
       {
-<<<<<<< HEAD
-       "$id": "19",
-       "Name": "requiredImplicitRequest",
-       "NameInRequest": "requiredImplicitRequest",
-=======
-       "$id": "20",
+       "$id": "16",
        "Name": "bodyModel",
        "NameInRequest": "bodyModel",
->>>>>>> 6835b74d
        "Type": {
         "$ref": "2"
        },
@@ -251,11 +170,7 @@
      ],
      "Responses": [
       {
-<<<<<<< HEAD
-       "$id": "20",
-=======
-       "$id": "21",
->>>>>>> 6835b74d
+       "$id": "17",
        "StatusCodes": [
         204
        ],
@@ -279,19 +194,18 @@
     }
    ],
    "Protocol": {
-<<<<<<< HEAD
-    "$id": "21"
+    "$id": "18"
    },
    "Parameters": [
     {
-     "$id": "22",
+     "$id": "19",
      "Name": "endpoint",
      "NameInRequest": "endpoint",
      "Type": {
-      "$id": "23",
-      "Kind": "url",
-      "Name": "url",
-      "CrossLanguageDefinitionId": "TypeSpec.url"
+      "$id": "20",
+      "kind": "url",
+      "name": "url",
+      "crossLanguageDefinitionId": "TypeSpec.url"
      },
      "Location": "Uri",
      "IsApiVersion": false,
@@ -303,22 +217,15 @@
      "Explode": false,
      "Kind": "Client",
      "DefaultValue": {
-      "$id": "24",
+      "$id": "21",
       "Type": {
-       "$id": "25",
-       "Kind": "string",
-       "Name": "string",
-       "CrossLanguageDefinitionId": "TypeSpec.string"
+       "$id": "22",
+       "kind": "string",
+       "name": "string",
+       "crossLanguageDefinitionId": "TypeSpec.string"
       },
       "Value": "http://localhost:3000"
      }
-=======
-    "$id": "22"
-   },
-   "Parameters": [
-    {
-     "$ref": "7"
->>>>>>> 6835b74d
     }
    ],
    "Decorators": []
@@ -334,64 +241,19 @@
      "Accessibility": "public",
      "Parameters": [
       {
-<<<<<<< HEAD
-       "$id": "28",
-=======
        "$id": "25",
-       "Name": "endpoint",
-       "NameInRequest": "endpoint",
-       "Type": {
-        "$id": "26",
-        "kind": "url",
-        "name": "url",
-        "crossLanguageDefinitionId": "TypeSpec.url"
-       },
-       "Location": "Uri",
-       "IsApiVersion": false,
-       "IsResourceParameter": false,
-       "IsContentType": false,
-       "IsRequired": true,
-       "IsEndpoint": true,
-       "SkipUrlEncoding": false,
-       "Explode": false,
-       "Kind": "Client",
-       "DefaultValue": {
-        "$id": "27",
-        "Type": {
-         "$id": "28",
-         "kind": "string",
-         "name": "string",
-         "crossLanguageDefinitionId": "TypeSpec.string"
-        },
-        "Value": "http://localhost:3000"
-       }
-      },
-      {
-       "$id": "29",
->>>>>>> 6835b74d
        "Name": "contentType",
        "NameInRequest": "Content-Type",
        "Description": "Body parameter's content type. Known values are application/json",
        "Type": {
-<<<<<<< HEAD
-        "$id": "29",
-        "Kind": "constant",
-        "ValueType": {
-         "$id": "30",
-         "Kind": "string",
-         "Name": "string",
-         "CrossLanguageDefinitionId": "TypeSpec.string",
-         "Decorators": []
-=======
-        "$id": "30",
+        "$id": "26",
         "kind": "constant",
         "valueType": {
-         "$id": "31",
+         "$id": "27",
          "kind": "string",
          "name": "string",
          "crossLanguageDefinitionId": "TypeSpec.string",
          "decorators": []
->>>>>>> 6835b74d
         },
         "value": "application/json",
         "decorators": []
@@ -407,11 +269,7 @@
        "SkipUrlEncoding": false
       },
       {
-<<<<<<< HEAD
-       "$id": "31",
-=======
-       "$id": "32",
->>>>>>> 6835b74d
+       "$id": "28",
        "Name": "body",
        "NameInRequest": "body",
        "Type": {
@@ -430,11 +288,7 @@
      ],
      "Responses": [
       {
-<<<<<<< HEAD
-       "$id": "32",
-=======
-       "$id": "33",
->>>>>>> 6835b74d
+       "$id": "29",
        "StatusCodes": [
         204
        ],
@@ -457,47 +311,25 @@
      "Decorators": []
     },
     {
-<<<<<<< HEAD
-     "$id": "33",
-=======
-     "$id": "34",
->>>>>>> 6835b74d
+     "$id": "30",
      "Name": "omit",
      "ResourceName": "OptionalExplicit",
      "Accessibility": "public",
      "Parameters": [
       {
-<<<<<<< HEAD
-       "$id": "34",
-=======
-       "$ref": "25"
-      },
-      {
-       "$id": "35",
->>>>>>> 6835b74d
+       "$id": "31",
        "Name": "contentType",
        "NameInRequest": "Content-Type",
        "Description": "Body parameter's content type. Known values are application/json",
        "Type": {
-<<<<<<< HEAD
-        "$id": "35",
-        "Kind": "constant",
-        "ValueType": {
-         "$id": "36",
-         "Kind": "string",
-         "Name": "string",
-         "CrossLanguageDefinitionId": "TypeSpec.string",
-         "Decorators": []
-=======
-        "$id": "36",
+        "$id": "32",
         "kind": "constant",
         "valueType": {
-         "$id": "37",
+         "$id": "33",
          "kind": "string",
          "name": "string",
          "crossLanguageDefinitionId": "TypeSpec.string",
          "decorators": []
->>>>>>> 6835b74d
         },
         "value": "application/json",
         "decorators": []
@@ -513,11 +345,7 @@
        "SkipUrlEncoding": false
       },
       {
-<<<<<<< HEAD
-       "$id": "37",
-=======
-       "$id": "38",
->>>>>>> 6835b74d
+       "$id": "34",
        "Name": "body",
        "NameInRequest": "body",
        "Type": {
@@ -536,11 +364,7 @@
      ],
      "Responses": [
       {
-<<<<<<< HEAD
-       "$id": "38",
-=======
-       "$id": "39",
->>>>>>> 6835b74d
+       "$id": "35",
        "StatusCodes": [
         204
        ],
@@ -564,24 +388,19 @@
     }
    ],
    "Protocol": {
-<<<<<<< HEAD
-    "$id": "39"
-=======
-    "$id": "40"
->>>>>>> 6835b74d
+    "$id": "36"
    },
    "Parent": "BodyOptionalityClient",
    "Parameters": [
     {
-<<<<<<< HEAD
-     "$id": "40",
+     "$id": "37",
      "Name": "endpoint",
      "NameInRequest": "endpoint",
      "Type": {
-      "$id": "41",
-      "Kind": "url",
-      "Name": "url",
-      "CrossLanguageDefinitionId": "TypeSpec.url"
+      "$id": "38",
+      "kind": "url",
+      "name": "url",
+      "crossLanguageDefinitionId": "TypeSpec.url"
      },
      "Location": "Uri",
      "IsApiVersion": false,
@@ -593,18 +412,15 @@
      "Explode": false,
      "Kind": "Client",
      "DefaultValue": {
-      "$id": "42",
+      "$id": "39",
       "Type": {
-       "$id": "43",
-       "Kind": "string",
-       "Name": "string",
-       "CrossLanguageDefinitionId": "TypeSpec.string"
+       "$id": "40",
+       "kind": "string",
+       "name": "string",
+       "crossLanguageDefinitionId": "TypeSpec.string"
       },
       "Value": "http://localhost:3000"
      }
-=======
-     "$ref": "25"
->>>>>>> 6835b74d
     }
    ],
    "Decorators": []
