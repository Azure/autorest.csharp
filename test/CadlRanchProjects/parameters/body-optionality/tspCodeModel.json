{
 "$id": "1",
 "Name": "Parameters.BodyOptionality",
 "ApiVersions": [],
 "Enums": [],
 "Models": [
  {
   "$id": "2",
   "kind": "model",
   "name": "BodyModel",
   "crossLanguageDefinitionId": "Parameters.BodyOptionality.BodyModel",
   "usage": "Input,Spread,Json",
   "decorators": [],
   "properties": [
    {
     "$id": "3",
     "kind": "property",
     "name": "name",
     "serializedName": "name",
     "type": {
      "$id": "4",
      "kind": "string",
      "name": "string",
      "crossLanguageDefinitionId": "TypeSpec.string",
      "decorators": []
     },
     "optional": false,
     "readOnly": false,
     "discriminator": false,
     "flatten": false,
     "decorators": [],
     "crossLanguageDefinitionId": "Parameters.BodyOptionality.BodyModel.name"
    }
   ]
  }
 ],
 "Clients": [
  {
   "$id": "5",
   "Name": "BodyOptionalityClient",
   "Description": "Test describing optionality of the request body.",
   "Operations": [
    {
     "$id": "6",
     "Name": "requiredExplicit",
     "ResourceName": "BodyOptionality",
     "Accessibility": "public",
     "Parameters": [
      {
<<<<<<< HEAD
       "$id": "10",
=======
       "$id": "7",
       "Name": "endpoint",
       "NameInRequest": "endpoint",
       "Description": "Service host",
       "Type": {
        "$id": "8",
        "kind": "url",
        "name": "url",
        "crossLanguageDefinitionId": "TypeSpec.url"
       },
       "Location": "Uri",
       "IsApiVersion": false,
       "IsResourceParameter": false,
       "IsContentType": false,
       "IsRequired": true,
       "IsEndpoint": true,
       "SkipUrlEncoding": false,
       "Explode": false,
       "Kind": "Client",
       "DefaultValue": {
        "$id": "9",
        "Type": {
         "$id": "10",
         "kind": "string",
         "name": "string",
         "crossLanguageDefinitionId": "TypeSpec.string"
        },
        "Value": "http://localhost:3000"
       }
      },
      {
       "$id": "11",
>>>>>>> 53d68c43
       "Name": "contentType",
       "NameInRequest": "Content-Type",
       "Description": "Body parameter's content type. Known values are application/json",
       "Type": {
<<<<<<< HEAD
        "$id": "11",
        "Kind": "constant",
        "ValueType": {
         "$id": "12",
         "Kind": "string",
         "Name": "string",
         "CrossLanguageDefinitionId": "TypeSpec.string",
         "Decorators": []
=======
        "$id": "12",
        "kind": "constant",
        "valueType": {
         "$id": "13",
         "kind": "string",
         "name": "string",
         "crossLanguageDefinitionId": "TypeSpec.string",
         "decorators": []
>>>>>>> 53d68c43
        },
        "value": "application/json",
        "decorators": []
       },
       "Location": "Header",
       "IsApiVersion": false,
       "IsContentType": true,
       "IsEndpoint": false,
       "Explode": false,
       "IsRequired": true,
       "Kind": "Constant",
       "Decorators": [],
       "SkipUrlEncoding": false
      },
      {
<<<<<<< HEAD
       "$id": "13",
=======
       "$id": "14",
>>>>>>> 53d68c43
       "Name": "body",
       "NameInRequest": "body",
       "Type": {
        "$ref": "2"
       },
       "Location": "Body",
       "IsApiVersion": false,
       "IsContentType": false,
       "IsEndpoint": false,
       "Explode": false,
       "IsRequired": true,
       "Kind": "Method",
       "Decorators": [],
       "SkipUrlEncoding": false
      }
     ],
     "Responses": [
      {
<<<<<<< HEAD
       "$id": "14",
=======
       "$id": "15",
>>>>>>> 53d68c43
       "StatusCodes": [
        204
       ],
       "BodyMediaType": "Json",
       "Headers": [],
       "IsErrorResponse": false
      }
     ],
     "HttpMethod": "POST",
     "RequestBodyMediaType": "Json",
     "Uri": "{endpoint}",
     "Path": "/parameters/body-optionality/required-explicit",
     "RequestMediaTypes": [
      "application/json"
     ],
     "BufferResponse": true,
     "GenerateProtocolMethod": true,
     "GenerateConvenienceMethod": true,
     "CrossLanguageDefinitionId": "Parameters.BodyOptionality.requiredExplicit",
     "Decorators": []
    },
    {
<<<<<<< HEAD
     "$id": "15",
=======
     "$id": "16",
>>>>>>> 53d68c43
     "Name": "requiredImplicit",
     "ResourceName": "BodyOptionality",
     "Accessibility": "public",
     "Parameters": [
      {
<<<<<<< HEAD
       "$id": "16",
=======
       "$ref": "7"
      },
      {
       "$id": "17",
>>>>>>> 53d68c43
       "Name": "contentType",
       "NameInRequest": "Content-Type",
       "Description": "Body parameter's content type. Known values are application/json",
       "Type": {
<<<<<<< HEAD
        "$id": "17",
        "Kind": "constant",
        "ValueType": {
         "$id": "18",
         "Kind": "string",
         "Name": "string",
         "CrossLanguageDefinitionId": "TypeSpec.string",
         "Decorators": []
=======
        "$id": "18",
        "kind": "constant",
        "valueType": {
         "$id": "19",
         "kind": "string",
         "name": "string",
         "crossLanguageDefinitionId": "TypeSpec.string",
         "decorators": []
>>>>>>> 53d68c43
        },
        "value": "application/json",
        "decorators": []
       },
       "Location": "Header",
       "IsApiVersion": false,
       "IsContentType": true,
       "IsEndpoint": false,
       "Explode": false,
       "IsRequired": true,
       "Kind": "Constant",
       "Decorators": [],
       "SkipUrlEncoding": false
      },
      {
<<<<<<< HEAD
       "$id": "19",
       "Name": "requiredImplicitRequest",
       "NameInRequest": "requiredImplicitRequest",
=======
       "$id": "20",
       "Name": "bodyModel",
       "NameInRequest": "bodyModel",
>>>>>>> 53d68c43
       "Type": {
        "$ref": "2"
       },
       "Location": "Body",
       "IsApiVersion": false,
       "IsContentType": false,
       "IsEndpoint": false,
       "Explode": false,
       "IsRequired": true,
       "Kind": "Spread",
       "Decorators": [],
       "SkipUrlEncoding": false
      }
     ],
     "Responses": [
      {
<<<<<<< HEAD
       "$id": "20",
=======
       "$id": "21",
>>>>>>> 53d68c43
       "StatusCodes": [
        204
       ],
       "BodyMediaType": "Json",
       "Headers": [],
       "IsErrorResponse": false
      }
     ],
     "HttpMethod": "POST",
     "RequestBodyMediaType": "Json",
     "Uri": "{endpoint}",
     "Path": "/parameters/body-optionality/required-implicit",
     "RequestMediaTypes": [
      "application/json"
     ],
     "BufferResponse": true,
     "GenerateProtocolMethod": true,
     "GenerateConvenienceMethod": true,
     "CrossLanguageDefinitionId": "Parameters.BodyOptionality.requiredImplicit",
     "Decorators": []
    }
   ],
   "Protocol": {
<<<<<<< HEAD
    "$id": "21"
   },
   "Parameters": [
    {
     "$id": "22",
     "Name": "endpoint",
     "NameInRequest": "endpoint",
     "Type": {
      "$id": "23",
      "Kind": "url",
      "Name": "url",
      "CrossLanguageDefinitionId": "TypeSpec.url"
     },
     "Location": "Uri",
     "IsApiVersion": false,
     "IsResourceParameter": false,
     "IsContentType": false,
     "IsRequired": true,
     "IsEndpoint": true,
     "SkipUrlEncoding": false,
     "Explode": false,
     "Kind": "Client",
     "DefaultValue": {
      "$id": "24",
      "Type": {
       "$id": "25",
       "Kind": "string",
       "Name": "string",
       "CrossLanguageDefinitionId": "TypeSpec.string"
      },
      "Value": "http://localhost:3000"
     }
=======
    "$id": "22"
   },
   "Parameters": [
    {
     "$ref": "7"
>>>>>>> 53d68c43
    }
   ],
   "Decorators": []
  },
  {
   "$id": "23",
   "Name": "OptionalExplicit",
   "Operations": [
    {
     "$id": "24",
     "Name": "set",
     "ResourceName": "OptionalExplicit",
     "Accessibility": "public",
     "Parameters": [
      {
<<<<<<< HEAD
       "$id": "28",
=======
       "$id": "25",
       "Name": "endpoint",
       "NameInRequest": "endpoint",
       "Description": "Service host",
       "Type": {
        "$id": "26",
        "kind": "url",
        "name": "url",
        "crossLanguageDefinitionId": "TypeSpec.url"
       },
       "Location": "Uri",
       "IsApiVersion": false,
       "IsResourceParameter": false,
       "IsContentType": false,
       "IsRequired": true,
       "IsEndpoint": true,
       "SkipUrlEncoding": false,
       "Explode": false,
       "Kind": "Client",
       "DefaultValue": {
        "$id": "27",
        "Type": {
         "$id": "28",
         "kind": "string",
         "name": "string",
         "crossLanguageDefinitionId": "TypeSpec.string"
        },
        "Value": "http://localhost:3000"
       }
      },
      {
       "$id": "29",
>>>>>>> 53d68c43
       "Name": "contentType",
       "NameInRequest": "Content-Type",
       "Description": "Body parameter's content type. Known values are application/json",
       "Type": {
<<<<<<< HEAD
        "$id": "29",
        "Kind": "constant",
        "ValueType": {
         "$id": "30",
         "Kind": "string",
         "Name": "string",
         "CrossLanguageDefinitionId": "TypeSpec.string",
         "Decorators": []
=======
        "$id": "30",
        "kind": "constant",
        "valueType": {
         "$id": "31",
         "kind": "string",
         "name": "string",
         "crossLanguageDefinitionId": "TypeSpec.string",
         "decorators": []
>>>>>>> 53d68c43
        },
        "value": "application/json",
        "decorators": []
       },
       "Location": "Header",
       "IsApiVersion": false,
       "IsContentType": true,
       "IsEndpoint": false,
       "Explode": false,
       "IsRequired": false,
       "Kind": "Constant",
       "Decorators": [],
       "SkipUrlEncoding": false
      },
      {
<<<<<<< HEAD
       "$id": "31",
=======
       "$id": "32",
>>>>>>> 53d68c43
       "Name": "body",
       "NameInRequest": "body",
       "Type": {
        "$ref": "2"
       },
       "Location": "Body",
       "IsApiVersion": false,
       "IsContentType": false,
       "IsEndpoint": false,
       "Explode": false,
       "IsRequired": false,
       "Kind": "Method",
       "Decorators": [],
       "SkipUrlEncoding": false
      }
     ],
     "Responses": [
      {
<<<<<<< HEAD
       "$id": "32",
=======
       "$id": "33",
>>>>>>> 53d68c43
       "StatusCodes": [
        204
       ],
       "BodyMediaType": "Json",
       "Headers": [],
       "IsErrorResponse": false
      }
     ],
     "HttpMethod": "POST",
     "RequestBodyMediaType": "Json",
     "Uri": "{endpoint}",
     "Path": "/parameters/body-optionality/optional-explicit/set",
     "RequestMediaTypes": [
      "application/json"
     ],
     "BufferResponse": true,
     "GenerateProtocolMethod": true,
     "GenerateConvenienceMethod": true,
     "CrossLanguageDefinitionId": "Parameters.BodyOptionality.OptionalExplicit.set",
     "Decorators": []
    },
    {
<<<<<<< HEAD
     "$id": "33",
=======
     "$id": "34",
>>>>>>> 53d68c43
     "Name": "omit",
     "ResourceName": "OptionalExplicit",
     "Accessibility": "public",
     "Parameters": [
      {
<<<<<<< HEAD
       "$id": "34",
=======
       "$ref": "25"
      },
      {
       "$id": "35",
>>>>>>> 53d68c43
       "Name": "contentType",
       "NameInRequest": "Content-Type",
       "Description": "Body parameter's content type. Known values are application/json",
       "Type": {
<<<<<<< HEAD
        "$id": "35",
        "Kind": "constant",
        "ValueType": {
         "$id": "36",
         "Kind": "string",
         "Name": "string",
         "CrossLanguageDefinitionId": "TypeSpec.string",
         "Decorators": []
=======
        "$id": "36",
        "kind": "constant",
        "valueType": {
         "$id": "37",
         "kind": "string",
         "name": "string",
         "crossLanguageDefinitionId": "TypeSpec.string",
         "decorators": []
>>>>>>> 53d68c43
        },
        "value": "application/json",
        "decorators": []
       },
       "Location": "Header",
       "IsApiVersion": false,
       "IsContentType": true,
       "IsEndpoint": false,
       "Explode": false,
       "IsRequired": false,
       "Kind": "Constant",
       "Decorators": [],
       "SkipUrlEncoding": false
      },
      {
<<<<<<< HEAD
       "$id": "37",
=======
       "$id": "38",
>>>>>>> 53d68c43
       "Name": "body",
       "NameInRequest": "body",
       "Type": {
        "$ref": "2"
       },
       "Location": "Body",
       "IsApiVersion": false,
       "IsContentType": false,
       "IsEndpoint": false,
       "Explode": false,
       "IsRequired": false,
       "Kind": "Method",
       "Decorators": [],
       "SkipUrlEncoding": false
      }
     ],
     "Responses": [
      {
<<<<<<< HEAD
       "$id": "38",
=======
       "$id": "39",
>>>>>>> 53d68c43
       "StatusCodes": [
        204
       ],
       "BodyMediaType": "Json",
       "Headers": [],
       "IsErrorResponse": false
      }
     ],
     "HttpMethod": "POST",
     "RequestBodyMediaType": "Json",
     "Uri": "{endpoint}",
     "Path": "/parameters/body-optionality/optional-explicit/omit",
     "RequestMediaTypes": [
      "application/json"
     ],
     "BufferResponse": true,
     "GenerateProtocolMethod": true,
     "GenerateConvenienceMethod": true,
     "CrossLanguageDefinitionId": "Parameters.BodyOptionality.OptionalExplicit.omit",
     "Decorators": []
    }
   ],
   "Protocol": {
<<<<<<< HEAD
    "$id": "39"
=======
    "$id": "40"
>>>>>>> 53d68c43
   },
   "Parent": "BodyOptionalityClient",
   "Parameters": [
    {
<<<<<<< HEAD
     "$id": "40",
     "Name": "endpoint",
     "NameInRequest": "endpoint",
     "Type": {
      "$id": "41",
      "Kind": "url",
      "Name": "url",
      "CrossLanguageDefinitionId": "TypeSpec.url"
     },
     "Location": "Uri",
     "IsApiVersion": false,
     "IsResourceParameter": false,
     "IsContentType": false,
     "IsRequired": true,
     "IsEndpoint": true,
     "SkipUrlEncoding": false,
     "Explode": false,
     "Kind": "Client",
     "DefaultValue": {
      "$id": "42",
      "Type": {
       "$id": "43",
       "Kind": "string",
       "Name": "string",
       "CrossLanguageDefinitionId": "TypeSpec.string"
      },
      "Value": "http://localhost:3000"
     }
=======
     "$ref": "25"
>>>>>>> 53d68c43
    }
   ],
   "Decorators": []
  }
 ]
}<|MERGE_RESOLUTION|>--- conflicted
+++ resolved
@@ -47,65 +47,19 @@
      "Accessibility": "public",
      "Parameters": [
       {
-<<<<<<< HEAD
-       "$id": "10",
-=======
        "$id": "7",
-       "Name": "endpoint",
-       "NameInRequest": "endpoint",
-       "Description": "Service host",
-       "Type": {
-        "$id": "8",
-        "kind": "url",
-        "name": "url",
-        "crossLanguageDefinitionId": "TypeSpec.url"
-       },
-       "Location": "Uri",
-       "IsApiVersion": false,
-       "IsResourceParameter": false,
-       "IsContentType": false,
-       "IsRequired": true,
-       "IsEndpoint": true,
-       "SkipUrlEncoding": false,
-       "Explode": false,
-       "Kind": "Client",
-       "DefaultValue": {
-        "$id": "9",
-        "Type": {
-         "$id": "10",
-         "kind": "string",
-         "name": "string",
-         "crossLanguageDefinitionId": "TypeSpec.string"
-        },
-        "Value": "http://localhost:3000"
-       }
-      },
-      {
-       "$id": "11",
->>>>>>> 53d68c43
        "Name": "contentType",
        "NameInRequest": "Content-Type",
        "Description": "Body parameter's content type. Known values are application/json",
        "Type": {
-<<<<<<< HEAD
-        "$id": "11",
-        "Kind": "constant",
-        "ValueType": {
-         "$id": "12",
-         "Kind": "string",
-         "Name": "string",
-         "CrossLanguageDefinitionId": "TypeSpec.string",
-         "Decorators": []
-=======
-        "$id": "12",
+        "$id": "8",
         "kind": "constant",
         "valueType": {
-         "$id": "13",
+         "$id": "9",
          "kind": "string",
          "name": "string",
          "crossLanguageDefinitionId": "TypeSpec.string",
          "decorators": []
->>>>>>> 53d68c43
         },
         "value": "application/json",
         "decorators": []
@@ -121,11 +75,7 @@
        "SkipUrlEncoding": false
       },
       {
-<<<<<<< HEAD
-       "$id": "13",
-=======
-       "$id": "14",
->>>>>>> 53d68c43
+       "$id": "10",
        "Name": "body",
        "NameInRequest": "body",
        "Type": {
@@ -144,11 +94,7 @@
      ],
      "Responses": [
       {
-<<<<<<< HEAD
-       "$id": "14",
-=======
-       "$id": "15",
->>>>>>> 53d68c43
+       "$id": "11",
        "StatusCodes": [
         204
        ],
@@ -171,47 +117,25 @@
      "Decorators": []
     },
     {
-<<<<<<< HEAD
-     "$id": "15",
-=======
-     "$id": "16",
->>>>>>> 53d68c43
+     "$id": "12",
      "Name": "requiredImplicit",
      "ResourceName": "BodyOptionality",
      "Accessibility": "public",
      "Parameters": [
       {
-<<<<<<< HEAD
-       "$id": "16",
-=======
-       "$ref": "7"
-      },
-      {
-       "$id": "17",
->>>>>>> 53d68c43
+       "$id": "13",
        "Name": "contentType",
        "NameInRequest": "Content-Type",
        "Description": "Body parameter's content type. Known values are application/json",
        "Type": {
-<<<<<<< HEAD
-        "$id": "17",
-        "Kind": "constant",
-        "ValueType": {
-         "$id": "18",
-         "Kind": "string",
-         "Name": "string",
-         "CrossLanguageDefinitionId": "TypeSpec.string",
-         "Decorators": []
-=======
-        "$id": "18",
+        "$id": "14",
         "kind": "constant",
         "valueType": {
-         "$id": "19",
+         "$id": "15",
          "kind": "string",
          "name": "string",
          "crossLanguageDefinitionId": "TypeSpec.string",
          "decorators": []
->>>>>>> 53d68c43
         },
         "value": "application/json",
         "decorators": []
@@ -227,15 +151,9 @@
        "SkipUrlEncoding": false
       },
       {
-<<<<<<< HEAD
-       "$id": "19",
-       "Name": "requiredImplicitRequest",
-       "NameInRequest": "requiredImplicitRequest",
-=======
-       "$id": "20",
+       "$id": "16",
        "Name": "bodyModel",
        "NameInRequest": "bodyModel",
->>>>>>> 53d68c43
        "Type": {
         "$ref": "2"
        },
@@ -252,11 +170,7 @@
      ],
      "Responses": [
       {
-<<<<<<< HEAD
-       "$id": "20",
-=======
-       "$id": "21",
->>>>>>> 53d68c43
+       "$id": "17",
        "StatusCodes": [
         204
        ],
@@ -280,19 +194,19 @@
     }
    ],
    "Protocol": {
-<<<<<<< HEAD
-    "$id": "21"
+    "$id": "18"
    },
    "Parameters": [
     {
-     "$id": "22",
+     "$id": "19",
      "Name": "endpoint",
      "NameInRequest": "endpoint",
+     "Description": "Service host",
      "Type": {
-      "$id": "23",
-      "Kind": "url",
-      "Name": "url",
-      "CrossLanguageDefinitionId": "TypeSpec.url"
+      "$id": "20",
+      "kind": "url",
+      "name": "url",
+      "crossLanguageDefinitionId": "TypeSpec.url"
      },
      "Location": "Uri",
      "IsApiVersion": false,
@@ -304,22 +218,15 @@
      "Explode": false,
      "Kind": "Client",
      "DefaultValue": {
-      "$id": "24",
+      "$id": "21",
       "Type": {
-       "$id": "25",
-       "Kind": "string",
-       "Name": "string",
-       "CrossLanguageDefinitionId": "TypeSpec.string"
+       "$id": "22",
+       "kind": "string",
+       "name": "string",
+       "crossLanguageDefinitionId": "TypeSpec.string"
       },
       "Value": "http://localhost:3000"
      }
-=======
-    "$id": "22"
-   },
-   "Parameters": [
-    {
-     "$ref": "7"
->>>>>>> 53d68c43
     }
    ],
    "Decorators": []
@@ -335,65 +242,19 @@
      "Accessibility": "public",
      "Parameters": [
       {
-<<<<<<< HEAD
-       "$id": "28",
-=======
        "$id": "25",
-       "Name": "endpoint",
-       "NameInRequest": "endpoint",
-       "Description": "Service host",
-       "Type": {
-        "$id": "26",
-        "kind": "url",
-        "name": "url",
-        "crossLanguageDefinitionId": "TypeSpec.url"
-       },
-       "Location": "Uri",
-       "IsApiVersion": false,
-       "IsResourceParameter": false,
-       "IsContentType": false,
-       "IsRequired": true,
-       "IsEndpoint": true,
-       "SkipUrlEncoding": false,
-       "Explode": false,
-       "Kind": "Client",
-       "DefaultValue": {
-        "$id": "27",
-        "Type": {
-         "$id": "28",
-         "kind": "string",
-         "name": "string",
-         "crossLanguageDefinitionId": "TypeSpec.string"
-        },
-        "Value": "http://localhost:3000"
-       }
-      },
-      {
-       "$id": "29",
->>>>>>> 53d68c43
        "Name": "contentType",
        "NameInRequest": "Content-Type",
        "Description": "Body parameter's content type. Known values are application/json",
        "Type": {
-<<<<<<< HEAD
-        "$id": "29",
-        "Kind": "constant",
-        "ValueType": {
-         "$id": "30",
-         "Kind": "string",
-         "Name": "string",
-         "CrossLanguageDefinitionId": "TypeSpec.string",
-         "Decorators": []
-=======
-        "$id": "30",
+        "$id": "26",
         "kind": "constant",
         "valueType": {
-         "$id": "31",
+         "$id": "27",
          "kind": "string",
          "name": "string",
          "crossLanguageDefinitionId": "TypeSpec.string",
          "decorators": []
->>>>>>> 53d68c43
         },
         "value": "application/json",
         "decorators": []
@@ -409,11 +270,7 @@
        "SkipUrlEncoding": false
       },
       {
-<<<<<<< HEAD
-       "$id": "31",
-=======
-       "$id": "32",
->>>>>>> 53d68c43
+       "$id": "28",
        "Name": "body",
        "NameInRequest": "body",
        "Type": {
@@ -432,11 +289,7 @@
      ],
      "Responses": [
       {
-<<<<<<< HEAD
-       "$id": "32",
-=======
-       "$id": "33",
->>>>>>> 53d68c43
+       "$id": "29",
        "StatusCodes": [
         204
        ],
@@ -459,47 +312,25 @@
      "Decorators": []
     },
     {
-<<<<<<< HEAD
-     "$id": "33",
-=======
-     "$id": "34",
->>>>>>> 53d68c43
+     "$id": "30",
      "Name": "omit",
      "ResourceName": "OptionalExplicit",
      "Accessibility": "public",
      "Parameters": [
       {
-<<<<<<< HEAD
-       "$id": "34",
-=======
-       "$ref": "25"
-      },
-      {
-       "$id": "35",
->>>>>>> 53d68c43
+       "$id": "31",
        "Name": "contentType",
        "NameInRequest": "Content-Type",
        "Description": "Body parameter's content type. Known values are application/json",
        "Type": {
-<<<<<<< HEAD
-        "$id": "35",
-        "Kind": "constant",
-        "ValueType": {
-         "$id": "36",
-         "Kind": "string",
-         "Name": "string",
-         "CrossLanguageDefinitionId": "TypeSpec.string",
-         "Decorators": []
-=======
-        "$id": "36",
+        "$id": "32",
         "kind": "constant",
         "valueType": {
-         "$id": "37",
+         "$id": "33",
          "kind": "string",
          "name": "string",
          "crossLanguageDefinitionId": "TypeSpec.string",
          "decorators": []
->>>>>>> 53d68c43
         },
         "value": "application/json",
         "decorators": []
@@ -515,11 +346,7 @@
        "SkipUrlEncoding": false
       },
       {
-<<<<<<< HEAD
-       "$id": "37",
-=======
-       "$id": "38",
->>>>>>> 53d68c43
+       "$id": "34",
        "Name": "body",
        "NameInRequest": "body",
        "Type": {
@@ -538,11 +365,7 @@
      ],
      "Responses": [
       {
-<<<<<<< HEAD
-       "$id": "38",
-=======
-       "$id": "39",
->>>>>>> 53d68c43
+       "$id": "35",
        "StatusCodes": [
         204
        ],
@@ -566,24 +389,20 @@
     }
    ],
    "Protocol": {
-<<<<<<< HEAD
-    "$id": "39"
-=======
-    "$id": "40"
->>>>>>> 53d68c43
+    "$id": "36"
    },
    "Parent": "BodyOptionalityClient",
    "Parameters": [
     {
-<<<<<<< HEAD
-     "$id": "40",
+     "$id": "37",
      "Name": "endpoint",
      "NameInRequest": "endpoint",
+     "Description": "Service host",
      "Type": {
-      "$id": "41",
-      "Kind": "url",
-      "Name": "url",
-      "CrossLanguageDefinitionId": "TypeSpec.url"
+      "$id": "38",
+      "kind": "url",
+      "name": "url",
+      "crossLanguageDefinitionId": "TypeSpec.url"
      },
      "Location": "Uri",
      "IsApiVersion": false,
@@ -595,18 +414,15 @@
      "Explode": false,
      "Kind": "Client",
      "DefaultValue": {
-      "$id": "42",
+      "$id": "39",
       "Type": {
-       "$id": "43",
-       "Kind": "string",
-       "Name": "string",
-       "CrossLanguageDefinitionId": "TypeSpec.string"
+       "$id": "40",
+       "kind": "string",
+       "name": "string",
+       "crossLanguageDefinitionId": "TypeSpec.string"
       },
       "Value": "http://localhost:3000"
      }
-=======
-     "$ref": "25"
->>>>>>> 53d68c43
     }
    ],
    "Decorators": []
