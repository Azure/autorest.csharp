{
 "$id": "1",
 "Name": "Parameters.Spread",
 "ApiVersions": [],
 "Enums": [],
 "Models": [
  {
   "$id": "2",
   "Kind": "model",
<<<<<<< HEAD
   "Name": "SpreadAsRequestBodyRequest",
   "CrossLanguageDefinitionId": "Parameters.Spread.Alias.spreadAsRequestBody.Request.anonymous",
   "Usage": "None",
=======
   "Name": "SpreadAsRequestBodyRequest1",
   "CrossLanguageDefinitionId": "Parameters.Spread.Model.spreadAsRequestBody.Request.anonymous",
   "Usage": "Spread,Json",
>>>>>>> f082aaf1
   "Properties": [
    {
     "$id": "3",
     "Name": "name",
     "SerializedName": "name",
     "Description": "",
     "Type": {
      "$id": "4",
      "Kind": "string"
     },
     "IsRequired": true,
     "IsReadOnly": false
    }
   ]
  },
  {
   "$id": "5",
   "Kind": "model",
<<<<<<< HEAD
   "Name": "SpreadAsRequestParameterRequest",
   "CrossLanguageDefinitionId": "spreadAsRequestParameter.Request.anonymous",
   "Usage": "None",
=======
   "Name": "BodyParameter",
   "CrossLanguageDefinitionId": "Parameters.Spread.Model.BodyParameter",
   "Usage": "Input,Json",
   "Description": "This is a simple model.",
   "Properties": [
    {
     "$id": "6",
     "Name": "name",
     "SerializedName": "name",
     "Description": "",
     "Type": {
      "$id": "7",
      "Kind": "string"
     },
     "IsRequired": true,
     "IsReadOnly": false
    }
   ]
  },
  {
   "$id": "8",
   "Kind": "model",
   "Name": "SpreadCompositeRequestMixRequest",
   "CrossLanguageDefinitionId": "spreadCompositeRequestMix.Request.anonymous",
   "Usage": "Spread,Json",
   "Properties": [
    {
     "$id": "9",
     "Name": "prop",
     "SerializedName": "prop",
     "Description": "",
     "Type": {
      "$id": "10",
      "Kind": "string"
     },
     "IsRequired": true,
     "IsReadOnly": false
    }
   ]
  },
  {
   "$id": "11",
   "Kind": "model",
   "Name": "SpreadAsRequestBodyRequest",
   "CrossLanguageDefinitionId": "Parameters.Spread.Alias.spreadAsRequestBody.Request.anonymous",
   "Usage": "Spread,Json",
>>>>>>> f082aaf1
   "Properties": [
    {
     "$id": "6",
     "Name": "name",
     "SerializedName": "name",
     "Description": "",
     "Type": {
      "$id": "7",
      "Kind": "string"
     },
     "IsRequired": true,
     "IsReadOnly": false
    }
   ]
  },
  {
   "$id": "8",
   "Kind": "model",
<<<<<<< HEAD
   "Name": "SpreadWithMultipleParametersRequest",
   "CrossLanguageDefinitionId": "spreadWithMultipleParameters.Request.anonymous",
   "Usage": "None",
   "Properties": [
    {
     "$id": "9",
     "Name": "prop1",
     "SerializedName": "prop1",
=======
   "Name": "SpreadParameterWithInnerModelRequest",
   "CrossLanguageDefinitionId": "spreadParameterWithInnerModel.Request.anonymous",
   "Usage": "Spread,Json",
   "Properties": [
    {
     "$id": "15",
     "Name": "name",
     "SerializedName": "name",
>>>>>>> f082aaf1
     "Description": "",
     "Type": {
      "$id": "10",
      "Kind": "string"
     },
     "IsRequired": true,
     "IsReadOnly": false
<<<<<<< HEAD
    },
    {
     "$id": "11",
     "Name": "prop2",
     "SerializedName": "prop2",
     "Description": "",
     "Type": {
      "$id": "12",
      "Kind": "string"
     },
     "IsRequired": true,
     "IsReadOnly": false
    },
    {
     "$id": "13",
     "Name": "prop3",
     "SerializedName": "prop3",
     "Description": "",
     "Type": {
      "$id": "14",
=======
    }
   ]
  },
  {
   "$id": "17",
   "Kind": "model",
   "Name": "SpreadAsRequestParameterRequest",
   "CrossLanguageDefinitionId": "spreadAsRequestParameter.Request.anonymous",
   "Usage": "Spread,Json",
   "Properties": [
    {
     "$id": "18",
     "Name": "name",
     "SerializedName": "name",
     "Description": "",
     "Type": {
      "$id": "19",
>>>>>>> f082aaf1
      "Kind": "string"
     },
     "IsRequired": true,
     "IsReadOnly": false
    }
   ]
  },
  {
   "$id": "20",
   "Kind": "model",
   "Name": "SpreadWithMultipleParametersRequest",
   "CrossLanguageDefinitionId": "spreadWithMultipleParameters.Request.anonymous",
   "Usage": "Spread,Json",
   "Properties": [
    {
<<<<<<< HEAD
     "$id": "15",
     "Name": "prop4",
     "SerializedName": "prop4",
     "Description": "",
=======
     "$id": "21",
     "Name": "requiredString",
     "SerializedName": "requiredString",
     "Description": "required string",
>>>>>>> f082aaf1
     "Type": {
      "$id": "16",
      "Kind": "string"
     },
     "IsRequired": true,
     "IsReadOnly": false
    },
    {
<<<<<<< HEAD
     "$id": "17",
     "Name": "prop5",
     "SerializedName": "prop5",
     "Description": "",
     "Type": {
      "$id": "18",
      "Kind": "string"
=======
     "$id": "23",
     "Name": "optionalInt",
     "SerializedName": "optionalInt",
     "Description": "optional int",
     "Type": {
      "$id": "24",
      "Kind": "int32"
>>>>>>> f082aaf1
     },
     "IsRequired": false,
     "IsReadOnly": false
    },
    {
<<<<<<< HEAD
     "$id": "19",
     "Name": "prop6",
     "SerializedName": "prop6",
     "Description": "",
     "Type": {
      "$id": "20",
      "Kind": "string"
=======
     "$id": "25",
     "Name": "requiredIntList",
     "SerializedName": "requiredIntList",
     "Description": "required int",
     "Type": {
      "$id": "26",
      "Kind": "array",
      "Name": "Array",
      "ValueType": {
       "$id": "27",
       "Kind": "int32"
      },
      "CrossLanguageDefinitionId": "TypeSpec.Array"
>>>>>>> f082aaf1
     },
     "IsRequired": true,
     "IsReadOnly": false
    },
    {
     "$id": "28",
     "Name": "optionalStringList",
     "SerializedName": "optionalStringList",
     "Description": "optional string",
     "Type": {
      "$id": "29",
      "Kind": "array",
      "Name": "Array",
      "ValueType": {
       "$id": "30",
       "Kind": "string"
      },
      "CrossLanguageDefinitionId": "TypeSpec.Array"
     },
     "IsRequired": false,
     "IsReadOnly": false
    }
   ]
  },
  {
<<<<<<< HEAD
   "$id": "21",
   "Kind": "model",
   "Name": "SpreadAsRequestBodyRequest1",
   "CrossLanguageDefinitionId": "Parameters.Spread.Model.spreadAsRequestBody.Request.anonymous",
   "Usage": "None",
   "Properties": [
    {
     "$id": "22",
     "Name": "name",
     "SerializedName": "name",
     "Description": "",
     "Type": {
      "$id": "23",
      "Kind": "string"
     },
     "IsRequired": true,
     "IsReadOnly": false
    }
   ]
  },
  {
   "$id": "24",
   "Kind": "model",
   "Name": "BodyParameter",
   "CrossLanguageDefinitionId": "Parameters.Spread.Model.BodyParameter",
   "Usage": "Input",
   "Description": "This is a simple model.",
   "Properties": [
    {
     "$id": "25",
=======
   "$id": "31",
   "Kind": "model",
   "Name": "SpreadParameterWithInnerAliasRequest",
   "CrossLanguageDefinitionId": "spreadParameterWithInnerAlias.Request.anonymous",
   "Usage": "Spread,Json",
   "Properties": [
    {
     "$id": "32",
>>>>>>> f082aaf1
     "Name": "name",
     "SerializedName": "name",
     "Description": "name of the Thing",
     "Type": {
<<<<<<< HEAD
      "$id": "26",
=======
      "$id": "33",
>>>>>>> f082aaf1
      "Kind": "string"
     },
     "IsRequired": true,
     "IsReadOnly": false
<<<<<<< HEAD
    }
   ]
  },
  {
   "$id": "27",
   "Kind": "model",
   "Name": "SpreadCompositeRequestMixRequest",
   "CrossLanguageDefinitionId": "spreadCompositeRequestMix.Request.anonymous",
   "Usage": "None",
   "Properties": [
    {
     "$id": "28",
     "Name": "prop",
     "SerializedName": "prop",
     "Description": "",
     "Type": {
      "$id": "29",
      "Kind": "string"
=======
    },
    {
     "$id": "34",
     "Name": "age",
     "SerializedName": "age",
     "Description": "age of the Thing",
     "Type": {
      "$id": "35",
      "Kind": "int32"
>>>>>>> f082aaf1
     },
     "IsRequired": true,
     "IsReadOnly": false
    }
   ]
  }
 ],
 "Clients": [
  {
<<<<<<< HEAD
   "$id": "30",
=======
   "$id": "36",
>>>>>>> f082aaf1
   "Name": "SpreadClient",
   "Description": "Test for the spread operator.",
   "Operations": [],
   "Protocol": {
<<<<<<< HEAD
    "$id": "31"
   },
   "Parameters": [
    {
     "$id": "32",
     "Name": "endpoint",
     "NameInRequest": "endpoint",
     "Type": {
      "$id": "33",
=======
    "$id": "37"
   },
   "Parameters": [
    {
     "$id": "38",
     "Name": "host",
     "NameInRequest": "host",
     "Description": "TestServer endpoint",
     "Type": {
      "$id": "39",
>>>>>>> f082aaf1
      "Kind": "string"
     },
     "Location": "Uri",
     "IsApiVersion": false,
     "IsResourceParameter": false,
     "IsContentType": false,
     "IsRequired": true,
     "IsEndpoint": true,
     "SkipUrlEncoding": false,
     "Explode": false,
     "Kind": "Client",
     "DefaultValue": {
<<<<<<< HEAD
      "$id": "34",
      "Type": {
       "$id": "35",
=======
      "$id": "40",
      "Type": {
       "$id": "41",
>>>>>>> f082aaf1
       "Kind": "string"
      },
      "Value": "http://localhost:3000"
     }
    }
   ]
  },
  {
<<<<<<< HEAD
   "$id": "36",
=======
   "$id": "42",
>>>>>>> f082aaf1
   "Name": "Model",
   "Operations": [
    {
<<<<<<< HEAD
     "$id": "37",
=======
     "$id": "43",
>>>>>>> f082aaf1
     "Name": "spreadAsRequestBody",
     "ResourceName": "Model",
     "Accessibility": "public",
     "Parameters": [
      {
<<<<<<< HEAD
       "$id": "38",
       "Name": "endpoint",
       "NameInRequest": "endpoint",
=======
       "$ref": "38"
      },
      {
       "$id": "44",
       "Name": "SpreadAsRequestBodyRequest1",
       "NameInRequest": "",
>>>>>>> f082aaf1
       "Type": {
        "$id": "39",
        "Kind": "string"
       },
       "Location": "Uri",
       "IsApiVersion": false,
       "IsResourceParameter": false,
       "IsContentType": false,
       "IsRequired": true,
       "IsEndpoint": true,
       "SkipUrlEncoding": false,
       "Explode": false,
       "Kind": "Client",
       "DefaultValue": {
        "$id": "40",
        "Type": {
         "$id": "41",
         "Kind": "string"
        },
        "Value": "http://localhost:3000"
       }
      },
      {
       "$id": "45",
       "Name": "contentType",
       "NameInRequest": "Content-Type",
       "Description": "Body parameter's content type. Known values are application/json",
       "Type": {
<<<<<<< HEAD
        "$id": "43",
        "Kind": "constant",
        "ValueType": {
         "$id": "44",
         "Kind": "string"
        },
        "Value": "application/json"
=======
        "$id": "46",
        "Kind": "string"
>>>>>>> f082aaf1
       },
       "Location": "Header",
       "IsApiVersion": false,
       "IsContentType": true,
       "IsEndpoint": false,
       "Explode": false,
<<<<<<< HEAD
       "IsRequired": true,
       "Kind": "Constant"
      },
      {
       "$id": "45",
       "Name": "spreadAsRequestBodyRequest1",
       "NameInRequest": "spreadAsRequestBodyRequest1",
       "Type": {
        "$ref": "21"
=======
       "Kind": "Constant",
       "DefaultValue": {
        "$id": "47",
        "Type": {
         "$ref": "46"
        },
        "Value": "application/json"
       }
      },
      {
       "$id": "48",
       "Name": "accept",
       "NameInRequest": "Accept",
       "Type": {
        "$id": "49",
        "Kind": "string"
>>>>>>> f082aaf1
       },
       "Location": "Body",
       "IsApiVersion": false,
       "IsContentType": false,
       "IsEndpoint": false,
       "Explode": false,
<<<<<<< HEAD
       "IsRequired": true,
       "Kind": "Spread"
=======
       "Kind": "Constant",
       "DefaultValue": {
        "$id": "50",
        "Type": {
         "$ref": "49"
        },
        "Value": "application/json"
       }
>>>>>>> f082aaf1
      }
     ],
     "Responses": [
      {
<<<<<<< HEAD
       "$id": "46",
=======
       "$id": "51",
>>>>>>> f082aaf1
       "StatusCodes": [
        204
       ],
       "BodyMediaType": "Json",
       "Headers": [],
       "IsErrorResponse": false
      }
     ],
     "HttpMethod": "PUT",
     "RequestBodyMediaType": "Json",
     "Uri": "{endpoint}",
     "Path": "/parameters/spread/model/request-body",
     "RequestMediaTypes": [
      "application/json"
     ],
     "BufferResponse": true,
     "GenerateProtocolMethod": true,
     "GenerateConvenienceMethod": true
    },
    {
<<<<<<< HEAD
     "$id": "47",
=======
     "$id": "52",
>>>>>>> f082aaf1
     "Name": "spreadCompositeRequestOnlyWithBody",
     "ResourceName": "Model",
     "Accessibility": "public",
     "Parameters": [
      {
       "$ref": "38"
      },
      {
<<<<<<< HEAD
       "$id": "48",
=======
       "$id": "53",
       "Name": "body",
       "NameInRequest": "body",
       "Type": {
        "$ref": "5"
       },
       "Location": "Body",
       "IsRequired": true,
       "IsApiVersion": false,
       "IsResourceParameter": false,
       "IsContentType": false,
       "IsEndpoint": false,
       "SkipUrlEncoding": false,
       "Explode": false,
       "Kind": "Method"
      },
      {
       "$id": "54",
>>>>>>> f082aaf1
       "Name": "contentType",
       "NameInRequest": "Content-Type",
       "Description": "Body parameter's content type. Known values are application/json",
       "Type": {
<<<<<<< HEAD
        "$id": "49",
        "Kind": "constant",
        "ValueType": {
         "$id": "50",
         "Kind": "string"
        },
        "Value": "application/json"
=======
        "$id": "55",
        "Kind": "string"
>>>>>>> f082aaf1
       },
       "Location": "Header",
       "IsApiVersion": false,
       "IsContentType": true,
       "IsEndpoint": false,
       "Explode": false,
<<<<<<< HEAD
       "IsRequired": true,
       "Kind": "Constant"
      },
      {
       "$id": "51",
       "Name": "body",
       "NameInRequest": "body",
       "Type": {
        "$ref": "24"
=======
       "Kind": "Constant",
       "DefaultValue": {
        "$id": "56",
        "Type": {
         "$ref": "55"
        },
        "Value": "application/json"
       }
      },
      {
       "$id": "57",
       "Name": "accept",
       "NameInRequest": "Accept",
       "Type": {
        "$id": "58",
        "Kind": "string"
>>>>>>> f082aaf1
       },
       "Location": "Body",
       "IsApiVersion": false,
       "IsContentType": false,
       "IsEndpoint": false,
       "Explode": false,
<<<<<<< HEAD
       "IsRequired": true,
       "Kind": "Method"
=======
       "Kind": "Constant",
       "DefaultValue": {
        "$id": "59",
        "Type": {
         "$ref": "58"
        },
        "Value": "application/json"
       }
>>>>>>> f082aaf1
      }
     ],
     "Responses": [
      {
<<<<<<< HEAD
       "$id": "52",
=======
       "$id": "60",
>>>>>>> f082aaf1
       "StatusCodes": [
        204
       ],
       "BodyMediaType": "Json",
       "Headers": [],
       "IsErrorResponse": false
      }
     ],
     "HttpMethod": "PUT",
     "RequestBodyMediaType": "Json",
     "Uri": "{endpoint}",
     "Path": "/parameters/spread/model/composite-request-only-with-body",
     "RequestMediaTypes": [
      "application/json"
     ],
     "BufferResponse": true,
     "GenerateProtocolMethod": true,
     "GenerateConvenienceMethod": true
    },
    {
<<<<<<< HEAD
     "$id": "53",
=======
     "$id": "61",
>>>>>>> f082aaf1
     "Name": "spreadCompositeRequestWithoutBody",
     "ResourceName": "Model",
     "Accessibility": "public",
     "Parameters": [
      {
       "$ref": "38"
      },
      {
<<<<<<< HEAD
       "$id": "54",
       "Name": "name",
       "NameInRequest": "name",
       "Type": {
        "$id": "55",
=======
       "$id": "62",
       "Name": "name",
       "NameInRequest": "name",
       "Type": {
        "$id": "63",
>>>>>>> f082aaf1
        "Kind": "string"
       },
       "Location": "Path",
       "IsApiVersion": false,
       "IsContentType": false,
       "IsEndpoint": false,
       "Explode": false,
       "IsRequired": true,
       "Kind": "Method"
      },
      {
<<<<<<< HEAD
       "$id": "56",
       "Name": "testHeader",
       "NameInRequest": "test-header",
       "Type": {
        "$id": "57",
=======
       "$id": "64",
       "Name": "testHeader",
       "NameInRequest": "test-header",
       "Type": {
        "$id": "65",
>>>>>>> f082aaf1
        "Kind": "string"
       },
       "Location": "Header",
       "IsApiVersion": false,
       "IsContentType": false,
       "IsEndpoint": false,
       "Explode": false,
<<<<<<< HEAD
       "IsRequired": true,
       "Kind": "Method"
=======
       "Kind": "Method"
      },
      {
       "$id": "66",
       "Name": "accept",
       "NameInRequest": "Accept",
       "Type": {
        "$id": "67",
        "Kind": "string"
       },
       "Location": "Header",
       "IsApiVersion": false,
       "IsResourceParameter": false,
       "IsContentType": false,
       "IsRequired": true,
       "IsEndpoint": false,
       "SkipUrlEncoding": false,
       "Explode": false,
       "Kind": "Constant",
       "DefaultValue": {
        "$id": "68",
        "Type": {
         "$ref": "67"
        },
        "Value": "application/json"
       }
>>>>>>> f082aaf1
      }
     ],
     "Responses": [
      {
<<<<<<< HEAD
       "$id": "58",
=======
       "$id": "69",
>>>>>>> f082aaf1
       "StatusCodes": [
        204
       ],
       "BodyMediaType": "Json",
       "Headers": [],
       "IsErrorResponse": false
      }
     ],
     "HttpMethod": "PUT",
     "RequestBodyMediaType": "None",
     "Uri": "{endpoint}",
     "Path": "/parameters/spread/model/composite-request-without-body/{name}",
     "BufferResponse": true,
     "GenerateProtocolMethod": true,
     "GenerateConvenienceMethod": true
    },
    {
<<<<<<< HEAD
     "$id": "59",
=======
     "$id": "70",
>>>>>>> f082aaf1
     "Name": "spreadCompositeRequest",
     "ResourceName": "Model",
     "Accessibility": "public",
     "Parameters": [
      {
       "$ref": "38"
      },
      {
<<<<<<< HEAD
       "$id": "60",
       "Name": "name",
       "NameInRequest": "name",
       "Type": {
        "$id": "61",
=======
       "$id": "71",
       "Name": "name",
       "NameInRequest": "name",
       "Type": {
        "$id": "72",
>>>>>>> f082aaf1
        "Kind": "string"
       },
       "Location": "Path",
       "IsApiVersion": false,
       "IsContentType": false,
       "IsEndpoint": false,
       "Explode": false,
       "IsRequired": true,
       "Kind": "Method"
      },
      {
<<<<<<< HEAD
       "$id": "62",
       "Name": "testHeader",
       "NameInRequest": "test-header",
       "Type": {
        "$id": "63",
=======
       "$id": "73",
       "Name": "testHeader",
       "NameInRequest": "test-header",
       "Type": {
        "$id": "74",
>>>>>>> f082aaf1
        "Kind": "string"
       },
       "Location": "Header",
       "IsApiVersion": false,
       "IsContentType": false,
       "IsEndpoint": false,
       "Explode": false,
<<<<<<< HEAD
=======
       "Kind": "Method"
      },
      {
       "$id": "75",
       "Name": "body",
       "NameInRequest": "body",
       "Type": {
        "$ref": "5"
       },
       "Location": "Body",
>>>>>>> f082aaf1
       "IsRequired": true,
       "Kind": "Method"
      },
      {
<<<<<<< HEAD
       "$id": "64",
=======
       "$id": "76",
>>>>>>> f082aaf1
       "Name": "contentType",
       "NameInRequest": "Content-Type",
       "Description": "Body parameter's content type. Known values are application/json",
       "Type": {
<<<<<<< HEAD
        "$id": "65",
        "Kind": "constant",
        "ValueType": {
         "$id": "66",
         "Kind": "string"
        },
        "Value": "application/json"
=======
        "$id": "77",
        "Kind": "string"
>>>>>>> f082aaf1
       },
       "Location": "Header",
       "IsApiVersion": false,
       "IsContentType": true,
       "IsEndpoint": false,
       "Explode": false,
<<<<<<< HEAD
       "IsRequired": true,
       "Kind": "Constant"
      },
      {
       "$id": "67",
       "Name": "body",
       "NameInRequest": "body",
       "Type": {
        "$ref": "24"
=======
       "Kind": "Constant",
       "DefaultValue": {
        "$id": "78",
        "Type": {
         "$ref": "77"
        },
        "Value": "application/json"
       }
      },
      {
       "$id": "79",
       "Name": "accept",
       "NameInRequest": "Accept",
       "Type": {
        "$id": "80",
        "Kind": "string"
>>>>>>> f082aaf1
       },
       "Location": "Body",
       "IsApiVersion": false,
       "IsContentType": false,
       "IsEndpoint": false,
       "Explode": false,
<<<<<<< HEAD
       "IsRequired": true,
       "Kind": "Method"
=======
       "Kind": "Constant",
       "DefaultValue": {
        "$id": "81",
        "Type": {
         "$ref": "80"
        },
        "Value": "application/json"
       }
>>>>>>> f082aaf1
      }
     ],
     "Responses": [
      {
<<<<<<< HEAD
       "$id": "68",
=======
       "$id": "82",
>>>>>>> f082aaf1
       "StatusCodes": [
        204
       ],
       "BodyMediaType": "Json",
       "Headers": [],
       "IsErrorResponse": false
      }
     ],
     "HttpMethod": "PUT",
     "RequestBodyMediaType": "Json",
     "Uri": "{endpoint}",
     "Path": "/parameters/spread/model/composite-request/{name}",
     "RequestMediaTypes": [
      "application/json"
     ],
     "BufferResponse": true,
     "GenerateProtocolMethod": true,
     "GenerateConvenienceMethod": true
    },
    {
<<<<<<< HEAD
     "$id": "69",
=======
     "$id": "83",
>>>>>>> f082aaf1
     "Name": "spreadCompositeRequestMix",
     "ResourceName": "Model",
     "Accessibility": "public",
     "Parameters": [
      {
       "$ref": "38"
      },
      {
<<<<<<< HEAD
       "$id": "70",
       "Name": "name",
       "NameInRequest": "name",
       "Type": {
        "$id": "71",
=======
       "$id": "84",
       "Name": "name",
       "NameInRequest": "name",
       "Type": {
        "$id": "85",
>>>>>>> f082aaf1
        "Kind": "string"
       },
       "Location": "Path",
       "IsApiVersion": false,
       "IsContentType": false,
       "IsEndpoint": false,
       "Explode": false,
       "IsRequired": true,
       "Kind": "Method"
      },
      {
<<<<<<< HEAD
       "$id": "72",
       "Name": "testHeader",
       "NameInRequest": "test-header",
       "Type": {
        "$id": "73",
=======
       "$id": "86",
       "Name": "testHeader",
       "NameInRequest": "test-header",
       "Type": {
        "$id": "87",
>>>>>>> f082aaf1
        "Kind": "string"
       },
       "Location": "Header",
       "IsApiVersion": false,
       "IsContentType": false,
       "IsEndpoint": false,
       "Explode": false,
<<<<<<< HEAD
=======
       "Kind": "Method"
      },
      {
       "$id": "88",
       "Name": "SpreadCompositeRequestMixRequest",
       "NameInRequest": "",
       "Type": {
        "$ref": "8"
       },
       "Location": "Body",
>>>>>>> f082aaf1
       "IsRequired": true,
       "Kind": "Method"
      },
      {
<<<<<<< HEAD
       "$id": "74",
=======
       "$id": "89",
>>>>>>> f082aaf1
       "Name": "contentType",
       "NameInRequest": "Content-Type",
       "Description": "Body parameter's content type. Known values are application/json",
       "Type": {
<<<<<<< HEAD
        "$id": "75",
        "Kind": "constant",
        "ValueType": {
         "$id": "76",
         "Kind": "string"
        },
        "Value": "application/json"
=======
        "$id": "90",
        "Kind": "string"
>>>>>>> f082aaf1
       },
       "Location": "Header",
       "IsApiVersion": false,
       "IsContentType": true,
       "IsEndpoint": false,
       "Explode": false,
<<<<<<< HEAD
       "IsRequired": true,
       "Kind": "Constant"
      },
      {
       "$id": "77",
       "Name": "spreadCompositeRequestMixRequest",
       "NameInRequest": "spreadCompositeRequestMixRequest",
       "Type": {
        "$ref": "27"
=======
       "Kind": "Constant",
       "DefaultValue": {
        "$id": "91",
        "Type": {
         "$ref": "90"
        },
        "Value": "application/json"
       }
      },
      {
       "$id": "92",
       "Name": "accept",
       "NameInRequest": "Accept",
       "Type": {
        "$id": "93",
        "Kind": "string"
>>>>>>> f082aaf1
       },
       "Location": "Body",
       "IsApiVersion": false,
       "IsContentType": false,
       "IsEndpoint": false,
       "Explode": false,
<<<<<<< HEAD
       "IsRequired": true,
       "Kind": "Spread"
=======
       "Kind": "Constant",
       "DefaultValue": {
        "$id": "94",
        "Type": {
         "$ref": "93"
        },
        "Value": "application/json"
       }
>>>>>>> f082aaf1
      }
     ],
     "Responses": [
      {
<<<<<<< HEAD
       "$id": "78",
=======
       "$id": "95",
>>>>>>> f082aaf1
       "StatusCodes": [
        204
       ],
       "BodyMediaType": "Json",
       "Headers": [],
       "IsErrorResponse": false
      }
     ],
     "HttpMethod": "PUT",
     "RequestBodyMediaType": "Json",
     "Uri": "{endpoint}",
     "Path": "/parameters/spread/model/composite-request-mix/{name}",
     "RequestMediaTypes": [
      "application/json"
     ],
     "BufferResponse": true,
     "GenerateProtocolMethod": true,
     "GenerateConvenienceMethod": true
    }
   ],
   "Protocol": {
<<<<<<< HEAD
    "$id": "79"
=======
    "$id": "96"
>>>>>>> f082aaf1
   },
   "Parent": "SpreadClient",
   "Parameters": [
    {
     "$ref": "38"
    }
   ]
  },
  {
<<<<<<< HEAD
   "$id": "80",
=======
   "$id": "97",
>>>>>>> f082aaf1
   "Name": "Alias",
   "Operations": [
    {
<<<<<<< HEAD
     "$id": "81",
=======
     "$id": "98",
>>>>>>> f082aaf1
     "Name": "spreadAsRequestBody",
     "ResourceName": "Alias",
     "Accessibility": "public",
     "Parameters": [
      {
<<<<<<< HEAD
       "$id": "82",
       "Name": "endpoint",
       "NameInRequest": "endpoint",
       "Type": {
        "$id": "83",
        "Kind": "string"
=======
       "$ref": "38"
      },
      {
       "$id": "99",
       "Name": "SpreadAsRequestBodyRequest",
       "NameInRequest": "",
       "Type": {
        "$ref": "11"
>>>>>>> f082aaf1
       },
       "Location": "Uri",
       "IsApiVersion": false,
       "IsResourceParameter": false,
       "IsContentType": false,
       "IsRequired": true,
       "IsEndpoint": true,
       "SkipUrlEncoding": false,
       "Explode": false,
       "Kind": "Client",
       "DefaultValue": {
        "$id": "84",
        "Type": {
         "$id": "85",
         "Kind": "string"
        },
        "Value": "http://localhost:3000"
       }
      },
      {
<<<<<<< HEAD
       "$id": "86",
=======
       "$id": "100",
>>>>>>> f082aaf1
       "Name": "contentType",
       "NameInRequest": "Content-Type",
       "Description": "Body parameter's content type. Known values are application/json",
       "Type": {
<<<<<<< HEAD
        "$id": "87",
        "Kind": "constant",
        "ValueType": {
         "$id": "88",
         "Kind": "string"
        },
        "Value": "application/json"
=======
        "$id": "101",
        "Kind": "string"
>>>>>>> f082aaf1
       },
       "Location": "Header",
       "IsApiVersion": false,
       "IsContentType": true,
       "IsEndpoint": false,
       "Explode": false,
<<<<<<< HEAD
       "IsRequired": true,
       "Kind": "Constant"
      },
      {
       "$id": "89",
       "Name": "spreadAsRequestBodyRequest",
       "NameInRequest": "spreadAsRequestBodyRequest",
       "Type": {
        "$ref": "2"
=======
       "Kind": "Constant",
       "DefaultValue": {
        "$id": "102",
        "Type": {
         "$ref": "101"
        },
        "Value": "application/json"
       }
      },
      {
       "$id": "103",
       "Name": "accept",
       "NameInRequest": "Accept",
       "Type": {
        "$id": "104",
        "Kind": "string"
>>>>>>> f082aaf1
       },
       "Location": "Body",
       "IsApiVersion": false,
       "IsContentType": false,
       "IsEndpoint": false,
       "Explode": false,
<<<<<<< HEAD
       "IsRequired": true,
       "Kind": "Spread"
=======
       "Kind": "Constant",
       "DefaultValue": {
        "$id": "105",
        "Type": {
         "$ref": "104"
        },
        "Value": "application/json"
       }
>>>>>>> f082aaf1
      }
     ],
     "Responses": [
      {
<<<<<<< HEAD
       "$id": "90",
=======
       "$id": "106",
>>>>>>> f082aaf1
       "StatusCodes": [
        204
       ],
       "BodyMediaType": "Json",
       "Headers": [],
       "IsErrorResponse": false
      }
     ],
     "HttpMethod": "PUT",
     "RequestBodyMediaType": "Json",
     "Uri": "{endpoint}",
     "Path": "/parameters/spread/alias/request-body",
     "RequestMediaTypes": [
      "application/json"
     ],
     "BufferResponse": true,
     "GenerateProtocolMethod": true,
     "GenerateConvenienceMethod": true
    },
    {
<<<<<<< HEAD
     "$id": "91",
=======
     "$id": "107",
     "Name": "spreadParameterWithInnerModel",
     "ResourceName": "Alias",
     "Accessibility": "public",
     "Parameters": [
      {
       "$ref": "38"
      },
      {
       "$id": "108",
       "Name": "id",
       "NameInRequest": "id",
       "Type": {
        "$id": "109",
        "Kind": "string"
       },
       "Location": "Path",
       "IsRequired": true,
       "IsApiVersion": false,
       "IsResourceParameter": false,
       "IsContentType": false,
       "IsEndpoint": false,
       "SkipUrlEncoding": false,
       "Explode": false,
       "Kind": "Method"
      },
      {
       "$id": "110",
       "Name": "x-ms-test-header",
       "NameInRequest": "x-ms-test-header",
       "Type": {
        "$id": "111",
        "Kind": "string"
       },
       "Location": "Header",
       "IsRequired": true,
       "IsApiVersion": false,
       "IsResourceParameter": false,
       "IsContentType": false,
       "IsEndpoint": false,
       "SkipUrlEncoding": false,
       "Explode": false,
       "Kind": "Method"
      },
      {
       "$id": "112",
       "Name": "SpreadParameterWithInnerModelRequest",
       "NameInRequest": "",
       "Type": {
        "$ref": "14"
       },
       "Location": "Body",
       "IsRequired": true,
       "IsApiVersion": false,
       "IsResourceParameter": false,
       "IsContentType": false,
       "IsEndpoint": false,
       "SkipUrlEncoding": false,
       "Explode": false,
       "Kind": "Spread"
      },
      {
       "$id": "113",
       "Name": "contentType",
       "NameInRequest": "Content-Type",
       "Type": {
        "$id": "114",
        "Kind": "string"
       },
       "Location": "Header",
       "IsApiVersion": false,
       "IsResourceParameter": false,
       "IsContentType": true,
       "IsRequired": true,
       "IsEndpoint": false,
       "SkipUrlEncoding": false,
       "Explode": false,
       "Kind": "Constant",
       "DefaultValue": {
        "$id": "115",
        "Type": {
         "$ref": "114"
        },
        "Value": "application/json"
       }
      },
      {
       "$id": "116",
       "Name": "accept",
       "NameInRequest": "Accept",
       "Type": {
        "$id": "117",
        "Kind": "string"
       },
       "Location": "Header",
       "IsApiVersion": false,
       "IsResourceParameter": false,
       "IsContentType": false,
       "IsRequired": true,
       "IsEndpoint": false,
       "SkipUrlEncoding": false,
       "Explode": false,
       "Kind": "Constant",
       "DefaultValue": {
        "$id": "118",
        "Type": {
         "$ref": "117"
        },
        "Value": "application/json"
       }
      }
     ],
     "Responses": [
      {
       "$id": "119",
       "StatusCodes": [
        204
       ],
       "BodyMediaType": "Json",
       "Headers": [],
       "IsErrorResponse": false
      }
     ],
     "HttpMethod": "POST",
     "RequestBodyMediaType": "Json",
     "Uri": "{host}",
     "Path": "/parameters/spread/alias/inner-model-parameter/{id}",
     "RequestMediaTypes": [
      "application/json"
     ],
     "BufferResponse": true,
     "GenerateProtocolMethod": true,
     "GenerateConvenienceMethod": true
    },
    {
     "$id": "120",
>>>>>>> f082aaf1
     "Name": "spreadAsRequestParameter",
     "ResourceName": "Alias",
     "Accessibility": "public",
     "Parameters": [
      {
<<<<<<< HEAD
       "$ref": "82"
      },
      {
       "$id": "92",
       "Name": "id",
       "NameInRequest": "id",
       "Type": {
        "$id": "93",
=======
       "$ref": "38"
      },
      {
       "$id": "121",
       "Name": "id",
       "NameInRequest": "id",
       "Type": {
        "$id": "122",
>>>>>>> f082aaf1
        "Kind": "string"
       },
       "Location": "Path",
       "IsApiVersion": false,
       "IsContentType": false,
       "IsEndpoint": false,
       "Explode": false,
       "IsRequired": true,
       "Kind": "Method"
      },
      {
<<<<<<< HEAD
       "$id": "94",
       "Name": "x-ms-test-header",
       "NameInRequest": "x-ms-test-header",
       "Type": {
        "$id": "95",
=======
       "$id": "123",
       "Name": "x-ms-test-header",
       "NameInRequest": "x-ms-test-header",
       "Type": {
        "$id": "124",
>>>>>>> f082aaf1
        "Kind": "string"
       },
       "Location": "Header",
       "IsApiVersion": false,
       "IsContentType": false,
       "IsEndpoint": false,
       "Explode": false,
<<<<<<< HEAD
=======
       "Kind": "Method"
      },
      {
       "$id": "125",
       "Name": "SpreadAsRequestParameterRequest",
       "NameInRequest": "",
       "Type": {
        "$ref": "17"
       },
       "Location": "Body",
>>>>>>> f082aaf1
       "IsRequired": true,
       "Kind": "Method"
      },
      {
<<<<<<< HEAD
       "$id": "96",
=======
       "$id": "126",
>>>>>>> f082aaf1
       "Name": "contentType",
       "NameInRequest": "Content-Type",
       "Description": "Body parameter's content type. Known values are application/json",
       "Type": {
<<<<<<< HEAD
        "$id": "97",
        "Kind": "constant",
        "ValueType": {
         "$id": "98",
         "Kind": "string"
        },
        "Value": "application/json"
=======
        "$id": "127",
        "Kind": "string"
>>>>>>> f082aaf1
       },
       "Location": "Header",
       "IsApiVersion": false,
       "IsContentType": true,
       "IsEndpoint": false,
       "Explode": false,
<<<<<<< HEAD
       "IsRequired": true,
       "Kind": "Constant"
      },
      {
       "$id": "99",
       "Name": "spreadAsRequestParameterRequest",
       "NameInRequest": "spreadAsRequestParameterRequest",
       "Type": {
        "$ref": "5"
=======
       "Kind": "Constant",
       "DefaultValue": {
        "$id": "128",
        "Type": {
         "$ref": "127"
        },
        "Value": "application/json"
       }
      },
      {
       "$id": "129",
       "Name": "accept",
       "NameInRequest": "Accept",
       "Type": {
        "$id": "130",
        "Kind": "string"
>>>>>>> f082aaf1
       },
       "Location": "Body",
       "IsApiVersion": false,
       "IsContentType": false,
       "IsEndpoint": false,
       "Explode": false,
<<<<<<< HEAD
       "IsRequired": true,
       "Kind": "Spread"
=======
       "Kind": "Constant",
       "DefaultValue": {
        "$id": "131",
        "Type": {
         "$ref": "130"
        },
        "Value": "application/json"
       }
>>>>>>> f082aaf1
      }
     ],
     "Responses": [
      {
<<<<<<< HEAD
       "$id": "100",
=======
       "$id": "132",
>>>>>>> f082aaf1
       "StatusCodes": [
        204
       ],
       "BodyMediaType": "Json",
       "Headers": [],
       "IsErrorResponse": false
      }
     ],
     "HttpMethod": "PUT",
     "RequestBodyMediaType": "Json",
     "Uri": "{endpoint}",
     "Path": "/parameters/spread/alias/request-parameter/{id}",
     "RequestMediaTypes": [
      "application/json"
     ],
     "BufferResponse": true,
     "GenerateProtocolMethod": true,
     "GenerateConvenienceMethod": true
    },
    {
<<<<<<< HEAD
     "$id": "101",
=======
     "$id": "133",
>>>>>>> f082aaf1
     "Name": "spreadWithMultipleParameters",
     "ResourceName": "Alias",
     "Accessibility": "public",
     "Parameters": [
      {
<<<<<<< HEAD
       "$ref": "82"
      },
      {
       "$id": "102",
       "Name": "id",
       "NameInRequest": "id",
       "Type": {
        "$id": "103",
=======
       "$ref": "38"
      },
      {
       "$id": "134",
       "Name": "id",
       "NameInRequest": "id",
       "Type": {
        "$id": "135",
>>>>>>> f082aaf1
        "Kind": "string"
       },
       "Location": "Path",
       "IsApiVersion": false,
       "IsContentType": false,
       "IsEndpoint": false,
       "Explode": false,
       "IsRequired": true,
       "Kind": "Method"
      },
      {
<<<<<<< HEAD
       "$id": "104",
       "Name": "x-ms-test-header",
       "NameInRequest": "x-ms-test-header",
       "Type": {
        "$id": "105",
=======
       "$id": "136",
       "Name": "x-ms-test-header",
       "NameInRequest": "x-ms-test-header",
       "Type": {
        "$id": "137",
>>>>>>> f082aaf1
        "Kind": "string"
       },
       "Location": "Header",
       "IsApiVersion": false,
       "IsContentType": false,
       "IsEndpoint": false,
       "Explode": false,
<<<<<<< HEAD
=======
       "Kind": "Method"
      },
      {
       "$id": "138",
       "Name": "SpreadWithMultipleParametersRequest",
       "NameInRequest": "",
       "Type": {
        "$ref": "20"
       },
       "Location": "Body",
>>>>>>> f082aaf1
       "IsRequired": true,
       "Kind": "Method"
      },
      {
<<<<<<< HEAD
       "$id": "106",
=======
       "$id": "139",
>>>>>>> f082aaf1
       "Name": "contentType",
       "NameInRequest": "Content-Type",
       "Description": "Body parameter's content type. Known values are application/json",
       "Type": {
<<<<<<< HEAD
        "$id": "107",
        "Kind": "constant",
        "ValueType": {
         "$id": "108",
         "Kind": "string"
        },
        "Value": "application/json"
=======
        "$id": "140",
        "Kind": "string"
>>>>>>> f082aaf1
       },
       "Location": "Header",
       "IsApiVersion": false,
       "IsContentType": true,
       "IsEndpoint": false,
       "Explode": false,
<<<<<<< HEAD
       "IsRequired": true,
       "Kind": "Constant"
      },
      {
       "$id": "109",
       "Name": "spreadWithMultipleParametersRequest",
       "NameInRequest": "spreadWithMultipleParametersRequest",
       "Type": {
        "$ref": "8"
=======
       "Kind": "Constant",
       "DefaultValue": {
        "$id": "141",
        "Type": {
         "$ref": "140"
        },
        "Value": "application/json"
       }
      },
      {
       "$id": "142",
       "Name": "accept",
       "NameInRequest": "Accept",
       "Type": {
        "$id": "143",
        "Kind": "string"
>>>>>>> f082aaf1
       },
       "Location": "Body",
       "IsApiVersion": false,
       "IsContentType": false,
       "IsEndpoint": false,
       "Explode": false,
<<<<<<< HEAD
       "IsRequired": true,
       "Kind": "Spread"
=======
       "Kind": "Constant",
       "DefaultValue": {
        "$id": "144",
        "Type": {
         "$ref": "143"
        },
        "Value": "application/json"
       }
>>>>>>> f082aaf1
      }
     ],
     "Responses": [
      {
<<<<<<< HEAD
       "$id": "110",
=======
       "$id": "145",
>>>>>>> f082aaf1
       "StatusCodes": [
        204
       ],
       "BodyMediaType": "Json",
       "Headers": [],
       "IsErrorResponse": false
      }
     ],
     "HttpMethod": "PUT",
     "RequestBodyMediaType": "Json",
     "Uri": "{endpoint}",
     "Path": "/parameters/spread/alias/multiple-parameters/{id}",
     "RequestMediaTypes": [
      "application/json"
     ],
     "BufferResponse": true,
     "GenerateProtocolMethod": true,
     "GenerateConvenienceMethod": true
    },
    {
     "$id": "146",
     "Name": "spreadParameterWithInnerAlias",
     "ResourceName": "Alias",
     "Description": "spread an alias with contains another alias property as body.",
     "Accessibility": "public",
     "Parameters": [
      {
       "$ref": "38"
      },
      {
       "$id": "147",
       "Name": "id",
       "NameInRequest": "id",
       "Type": {
        "$id": "148",
        "Kind": "string"
       },
       "Location": "Path",
       "IsRequired": true,
       "IsApiVersion": false,
       "IsResourceParameter": false,
       "IsContentType": false,
       "IsEndpoint": false,
       "SkipUrlEncoding": false,
       "Explode": false,
       "Kind": "Method"
      },
      {
       "$id": "149",
       "Name": "x-ms-test-header",
       "NameInRequest": "x-ms-test-header",
       "Type": {
        "$id": "150",
        "Kind": "string"
       },
       "Location": "Header",
       "IsRequired": true,
       "IsApiVersion": false,
       "IsResourceParameter": false,
       "IsContentType": false,
       "IsEndpoint": false,
       "SkipUrlEncoding": false,
       "Explode": false,
       "Kind": "Method"
      },
      {
       "$id": "151",
       "Name": "SpreadParameterWithInnerAliasRequest",
       "NameInRequest": "",
       "Type": {
        "$ref": "31"
       },
       "Location": "Body",
       "IsRequired": true,
       "IsApiVersion": false,
       "IsResourceParameter": false,
       "IsContentType": false,
       "IsEndpoint": false,
       "SkipUrlEncoding": false,
       "Explode": false,
       "Kind": "Spread"
      },
      {
       "$id": "152",
       "Name": "contentType",
       "NameInRequest": "Content-Type",
       "Type": {
        "$id": "153",
        "Kind": "string"
       },
       "Location": "Header",
       "IsApiVersion": false,
       "IsResourceParameter": false,
       "IsContentType": true,
       "IsRequired": true,
       "IsEndpoint": false,
       "SkipUrlEncoding": false,
       "Explode": false,
       "Kind": "Constant",
       "DefaultValue": {
        "$id": "154",
        "Type": {
         "$ref": "153"
        },
        "Value": "application/json"
       }
      },
      {
       "$id": "155",
       "Name": "accept",
       "NameInRequest": "Accept",
       "Type": {
        "$id": "156",
        "Kind": "string"
       },
       "Location": "Header",
       "IsApiVersion": false,
       "IsResourceParameter": false,
       "IsContentType": false,
       "IsRequired": true,
       "IsEndpoint": false,
       "SkipUrlEncoding": false,
       "Explode": false,
       "Kind": "Constant",
       "DefaultValue": {
        "$id": "157",
        "Type": {
         "$ref": "156"
        },
        "Value": "application/json"
       }
      }
     ],
     "Responses": [
      {
       "$id": "158",
       "StatusCodes": [
        204
       ],
       "BodyMediaType": "Json",
       "Headers": [],
       "IsErrorResponse": false
      }
     ],
     "HttpMethod": "POST",
     "RequestBodyMediaType": "Json",
     "Uri": "{host}",
     "Path": "/parameters/spread/alias/inner-alias-parameter/{id}",
     "RequestMediaTypes": [
      "application/json"
     ],
     "BufferResponse": true,
     "GenerateProtocolMethod": true,
     "GenerateConvenienceMethod": true
    }
   ],
   "Protocol": {
<<<<<<< HEAD
    "$id": "111"
=======
    "$id": "159"
>>>>>>> f082aaf1
   },
   "Parent": "SpreadClient",
   "Parameters": [
    {
<<<<<<< HEAD
     "$ref": "82"
=======
     "$ref": "38"
>>>>>>> f082aaf1
    }
   ]
  }
 ]
}<|MERGE_RESOLUTION|>--- conflicted
+++ resolved
@@ -7,15 +7,9 @@
   {
    "$id": "2",
    "Kind": "model",
-<<<<<<< HEAD
    "Name": "SpreadAsRequestBodyRequest",
    "CrossLanguageDefinitionId": "Parameters.Spread.Alias.spreadAsRequestBody.Request.anonymous",
-   "Usage": "None",
-=======
-   "Name": "SpreadAsRequestBodyRequest1",
-   "CrossLanguageDefinitionId": "Parameters.Spread.Model.spreadAsRequestBody.Request.anonymous",
    "Usage": "Spread,Json",
->>>>>>> f082aaf1
    "Properties": [
     {
      "$id": "3",
@@ -34,15 +28,9 @@
   {
    "$id": "5",
    "Kind": "model",
-<<<<<<< HEAD
-   "Name": "SpreadAsRequestParameterRequest",
-   "CrossLanguageDefinitionId": "spreadAsRequestParameter.Request.anonymous",
-   "Usage": "None",
-=======
-   "Name": "BodyParameter",
-   "CrossLanguageDefinitionId": "Parameters.Spread.Model.BodyParameter",
-   "Usage": "Input,Json",
-   "Description": "This is a simple model.",
+   "Name": "SpreadParameterWithInnerModelRequest",
+   "CrossLanguageDefinitionId": "spreadParameterWithInnerModel.Request.anonymous",
+   "Usage": "Spread,Json",
    "Properties": [
     {
      "$id": "6",
@@ -61,14 +49,14 @@
   {
    "$id": "8",
    "Kind": "model",
-   "Name": "SpreadCompositeRequestMixRequest",
-   "CrossLanguageDefinitionId": "spreadCompositeRequestMix.Request.anonymous",
+   "Name": "SpreadAsRequestParameterRequest",
+   "CrossLanguageDefinitionId": "spreadAsRequestParameter.Request.anonymous",
    "Usage": "Spread,Json",
    "Properties": [
     {
      "$id": "9",
-     "Name": "prop",
-     "SerializedName": "prop",
+     "Name": "name",
+     "SerializedName": "name",
      "Description": "",
      "Type": {
       "$id": "10",
@@ -82,18 +70,119 @@
   {
    "$id": "11",
    "Kind": "model",
-   "Name": "SpreadAsRequestBodyRequest",
-   "CrossLanguageDefinitionId": "Parameters.Spread.Alias.spreadAsRequestBody.Request.anonymous",
+   "Name": "SpreadWithMultipleParametersRequest",
+   "CrossLanguageDefinitionId": "spreadWithMultipleParameters.Request.anonymous",
    "Usage": "Spread,Json",
->>>>>>> f082aaf1
    "Properties": [
     {
-     "$id": "6",
+     "$id": "12",
+     "Name": "requiredString",
+     "SerializedName": "requiredString",
+     "Description": "required string",
+     "Type": {
+      "$id": "13",
+      "Kind": "string"
+     },
+     "IsRequired": true,
+     "IsReadOnly": false
+    },
+    {
+     "$id": "14",
+     "Name": "optionalInt",
+     "SerializedName": "optionalInt",
+     "Description": "optional int",
+     "Type": {
+      "$id": "15",
+      "Kind": "int32"
+     },
+     "IsRequired": false,
+     "IsReadOnly": false
+    },
+    {
+     "$id": "16",
+     "Name": "requiredIntList",
+     "SerializedName": "requiredIntList",
+     "Description": "required int",
+     "Type": {
+      "$id": "17",
+      "Kind": "array",
+      "Name": "Array",
+      "ValueType": {
+       "$id": "18",
+       "Kind": "int32"
+      },
+      "CrossLanguageDefinitionId": "TypeSpec.Array"
+     },
+     "IsRequired": true,
+     "IsReadOnly": false
+    },
+    {
+     "$id": "19",
+     "Name": "optionalStringList",
+     "SerializedName": "optionalStringList",
+     "Description": "optional string",
+     "Type": {
+      "$id": "20",
+      "Kind": "array",
+      "Name": "Array",
+      "ValueType": {
+       "$id": "21",
+       "Kind": "string"
+      },
+      "CrossLanguageDefinitionId": "TypeSpec.Array"
+     },
+     "IsRequired": false,
+     "IsReadOnly": false
+    }
+   ]
+  },
+  {
+   "$id": "22",
+   "Kind": "model",
+   "Name": "SpreadParameterWithInnerAliasRequest",
+   "CrossLanguageDefinitionId": "spreadParameterWithInnerAlias.Request.anonymous",
+   "Usage": "Spread,Json",
+   "Properties": [
+    {
+     "$id": "23",
+     "Name": "name",
+     "SerializedName": "name",
+     "Description": "name of the Thing",
+     "Type": {
+      "$id": "24",
+      "Kind": "string"
+     },
+     "IsRequired": true,
+     "IsReadOnly": false
+    },
+    {
+     "$id": "25",
+     "Name": "age",
+     "SerializedName": "age",
+     "Description": "age of the Thing",
+     "Type": {
+      "$id": "26",
+      "Kind": "int32"
+     },
+     "IsRequired": true,
+     "IsReadOnly": false
+    }
+   ]
+  },
+  {
+   "$id": "27",
+   "Kind": "model",
+   "Name": "SpreadAsRequestBodyRequest1",
+   "CrossLanguageDefinitionId": "Parameters.Spread.Model.spreadAsRequestBody.Request.anonymous",
+   "Usage": "Spread,Json",
+   "Properties": [
+    {
+     "$id": "28",
      "Name": "name",
      "SerializedName": "name",
      "Description": "",
      "Type": {
-      "$id": "7",
+      "$id": "29",
       "Kind": "string"
      },
      "IsRequired": true,
@@ -102,74 +191,20 @@
    ]
   },
   {
-   "$id": "8",
+   "$id": "30",
    "Kind": "model",
-<<<<<<< HEAD
-   "Name": "SpreadWithMultipleParametersRequest",
-   "CrossLanguageDefinitionId": "spreadWithMultipleParameters.Request.anonymous",
-   "Usage": "None",
+   "Name": "BodyParameter",
+   "CrossLanguageDefinitionId": "Parameters.Spread.Model.BodyParameter",
+   "Usage": "Input,Json",
+   "Description": "This is a simple model.",
    "Properties": [
     {
-     "$id": "9",
-     "Name": "prop1",
-     "SerializedName": "prop1",
-=======
-   "Name": "SpreadParameterWithInnerModelRequest",
-   "CrossLanguageDefinitionId": "spreadParameterWithInnerModel.Request.anonymous",
-   "Usage": "Spread,Json",
-   "Properties": [
-    {
-     "$id": "15",
-     "Name": "name",
-     "SerializedName": "name",
->>>>>>> f082aaf1
-     "Description": "",
-     "Type": {
-      "$id": "10",
-      "Kind": "string"
-     },
-     "IsRequired": true,
-     "IsReadOnly": false
-<<<<<<< HEAD
-    },
-    {
-     "$id": "11",
-     "Name": "prop2",
-     "SerializedName": "prop2",
-     "Description": "",
-     "Type": {
-      "$id": "12",
-      "Kind": "string"
-     },
-     "IsRequired": true,
-     "IsReadOnly": false
-    },
-    {
-     "$id": "13",
-     "Name": "prop3",
-     "SerializedName": "prop3",
-     "Description": "",
-     "Type": {
-      "$id": "14",
-=======
-    }
-   ]
-  },
-  {
-   "$id": "17",
-   "Kind": "model",
-   "Name": "SpreadAsRequestParameterRequest",
-   "CrossLanguageDefinitionId": "spreadAsRequestParameter.Request.anonymous",
-   "Usage": "Spread,Json",
-   "Properties": [
-    {
-     "$id": "18",
+     "$id": "31",
      "Name": "name",
      "SerializedName": "name",
      "Description": "",
      "Type": {
-      "$id": "19",
->>>>>>> f082aaf1
+      "$id": "32",
       "Kind": "string"
      },
      "IsRequired": true,
@@ -178,186 +213,20 @@
    ]
   },
   {
-   "$id": "20",
-   "Kind": "model",
-   "Name": "SpreadWithMultipleParametersRequest",
-   "CrossLanguageDefinitionId": "spreadWithMultipleParameters.Request.anonymous",
-   "Usage": "Spread,Json",
-   "Properties": [
-    {
-<<<<<<< HEAD
-     "$id": "15",
-     "Name": "prop4",
-     "SerializedName": "prop4",
-     "Description": "",
-=======
-     "$id": "21",
-     "Name": "requiredString",
-     "SerializedName": "requiredString",
-     "Description": "required string",
->>>>>>> f082aaf1
-     "Type": {
-      "$id": "16",
-      "Kind": "string"
-     },
-     "IsRequired": true,
-     "IsReadOnly": false
-    },
-    {
-<<<<<<< HEAD
-     "$id": "17",
-     "Name": "prop5",
-     "SerializedName": "prop5",
-     "Description": "",
-     "Type": {
-      "$id": "18",
-      "Kind": "string"
-=======
-     "$id": "23",
-     "Name": "optionalInt",
-     "SerializedName": "optionalInt",
-     "Description": "optional int",
-     "Type": {
-      "$id": "24",
-      "Kind": "int32"
->>>>>>> f082aaf1
-     },
-     "IsRequired": false,
-     "IsReadOnly": false
-    },
-    {
-<<<<<<< HEAD
-     "$id": "19",
-     "Name": "prop6",
-     "SerializedName": "prop6",
-     "Description": "",
-     "Type": {
-      "$id": "20",
-      "Kind": "string"
-=======
-     "$id": "25",
-     "Name": "requiredIntList",
-     "SerializedName": "requiredIntList",
-     "Description": "required int",
-     "Type": {
-      "$id": "26",
-      "Kind": "array",
-      "Name": "Array",
-      "ValueType": {
-       "$id": "27",
-       "Kind": "int32"
-      },
-      "CrossLanguageDefinitionId": "TypeSpec.Array"
->>>>>>> f082aaf1
-     },
-     "IsRequired": true,
-     "IsReadOnly": false
-    },
-    {
-     "$id": "28",
-     "Name": "optionalStringList",
-     "SerializedName": "optionalStringList",
-     "Description": "optional string",
-     "Type": {
-      "$id": "29",
-      "Kind": "array",
-      "Name": "Array",
-      "ValueType": {
-       "$id": "30",
-       "Kind": "string"
-      },
-      "CrossLanguageDefinitionId": "TypeSpec.Array"
-     },
-     "IsRequired": false,
-     "IsReadOnly": false
-    }
-   ]
-  },
-  {
-<<<<<<< HEAD
-   "$id": "21",
-   "Kind": "model",
-   "Name": "SpreadAsRequestBodyRequest1",
-   "CrossLanguageDefinitionId": "Parameters.Spread.Model.spreadAsRequestBody.Request.anonymous",
-   "Usage": "None",
-   "Properties": [
-    {
-     "$id": "22",
-     "Name": "name",
-     "SerializedName": "name",
-     "Description": "",
-     "Type": {
-      "$id": "23",
-      "Kind": "string"
-     },
-     "IsRequired": true,
-     "IsReadOnly": false
-    }
-   ]
-  },
-  {
-   "$id": "24",
-   "Kind": "model",
-   "Name": "BodyParameter",
-   "CrossLanguageDefinitionId": "Parameters.Spread.Model.BodyParameter",
-   "Usage": "Input",
-   "Description": "This is a simple model.",
-   "Properties": [
-    {
-     "$id": "25",
-=======
-   "$id": "31",
-   "Kind": "model",
-   "Name": "SpreadParameterWithInnerAliasRequest",
-   "CrossLanguageDefinitionId": "spreadParameterWithInnerAlias.Request.anonymous",
-   "Usage": "Spread,Json",
-   "Properties": [
-    {
-     "$id": "32",
->>>>>>> f082aaf1
-     "Name": "name",
-     "SerializedName": "name",
-     "Description": "name of the Thing",
-     "Type": {
-<<<<<<< HEAD
-      "$id": "26",
-=======
-      "$id": "33",
->>>>>>> f082aaf1
-      "Kind": "string"
-     },
-     "IsRequired": true,
-     "IsReadOnly": false
-<<<<<<< HEAD
-    }
-   ]
-  },
-  {
-   "$id": "27",
+   "$id": "33",
    "Kind": "model",
    "Name": "SpreadCompositeRequestMixRequest",
    "CrossLanguageDefinitionId": "spreadCompositeRequestMix.Request.anonymous",
-   "Usage": "None",
+   "Usage": "Spread,Json",
    "Properties": [
     {
-     "$id": "28",
+     "$id": "34",
      "Name": "prop",
      "SerializedName": "prop",
      "Description": "",
      "Type": {
-      "$id": "29",
+      "$id": "35",
       "Kind": "string"
-=======
-    },
-    {
-     "$id": "34",
-     "Name": "age",
-     "SerializedName": "age",
-     "Description": "age of the Thing",
-     "Type": {
-      "$id": "35",
-      "Kind": "int32"
->>>>>>> f082aaf1
      },
      "IsRequired": true,
      "IsReadOnly": false
@@ -367,37 +236,20 @@
  ],
  "Clients": [
   {
-<<<<<<< HEAD
-   "$id": "30",
-=======
    "$id": "36",
->>>>>>> f082aaf1
    "Name": "SpreadClient",
    "Description": "Test for the spread operator.",
    "Operations": [],
    "Protocol": {
-<<<<<<< HEAD
-    "$id": "31"
+    "$id": "37"
    },
    "Parameters": [
     {
-     "$id": "32",
+     "$id": "38",
      "Name": "endpoint",
      "NameInRequest": "endpoint",
      "Type": {
-      "$id": "33",
-=======
-    "$id": "37"
-   },
-   "Parameters": [
-    {
-     "$id": "38",
-     "Name": "host",
-     "NameInRequest": "host",
-     "Description": "TestServer endpoint",
-     "Type": {
       "$id": "39",
->>>>>>> f082aaf1
       "Kind": "string"
      },
      "Location": "Uri",
@@ -410,15 +262,9 @@
      "Explode": false,
      "Kind": "Client",
      "DefaultValue": {
-<<<<<<< HEAD
-      "$id": "34",
-      "Type": {
-       "$id": "35",
-=======
       "$id": "40",
       "Type": {
        "$id": "41",
->>>>>>> f082aaf1
        "Kind": "string"
       },
       "Value": "http://localhost:3000"
@@ -427,38 +273,21 @@
    ]
   },
   {
-<<<<<<< HEAD
-   "$id": "36",
-=======
    "$id": "42",
->>>>>>> f082aaf1
    "Name": "Model",
    "Operations": [
     {
-<<<<<<< HEAD
-     "$id": "37",
-=======
      "$id": "43",
->>>>>>> f082aaf1
      "Name": "spreadAsRequestBody",
      "ResourceName": "Model",
      "Accessibility": "public",
      "Parameters": [
       {
-<<<<<<< HEAD
-       "$id": "38",
+       "$id": "44",
        "Name": "endpoint",
        "NameInRequest": "endpoint",
-=======
-       "$ref": "38"
-      },
-      {
-       "$id": "44",
-       "Name": "SpreadAsRequestBodyRequest1",
-       "NameInRequest": "",
->>>>>>> f082aaf1
-       "Type": {
-        "$id": "39",
+       "Type": {
+        "$id": "45",
         "Kind": "string"
        },
        "Location": "Uri",
@@ -471,154 +300,20 @@
        "Explode": false,
        "Kind": "Client",
        "DefaultValue": {
-        "$id": "40",
+        "$id": "46",
         "Type": {
-         "$id": "41",
+         "$id": "47",
          "Kind": "string"
         },
         "Value": "http://localhost:3000"
        }
       },
       {
-       "$id": "45",
+       "$id": "48",
        "Name": "contentType",
        "NameInRequest": "Content-Type",
        "Description": "Body parameter's content type. Known values are application/json",
        "Type": {
-<<<<<<< HEAD
-        "$id": "43",
-        "Kind": "constant",
-        "ValueType": {
-         "$id": "44",
-         "Kind": "string"
-        },
-        "Value": "application/json"
-=======
-        "$id": "46",
-        "Kind": "string"
->>>>>>> f082aaf1
-       },
-       "Location": "Header",
-       "IsApiVersion": false,
-       "IsContentType": true,
-       "IsEndpoint": false,
-       "Explode": false,
-<<<<<<< HEAD
-       "IsRequired": true,
-       "Kind": "Constant"
-      },
-      {
-       "$id": "45",
-       "Name": "spreadAsRequestBodyRequest1",
-       "NameInRequest": "spreadAsRequestBodyRequest1",
-       "Type": {
-        "$ref": "21"
-=======
-       "Kind": "Constant",
-       "DefaultValue": {
-        "$id": "47",
-        "Type": {
-         "$ref": "46"
-        },
-        "Value": "application/json"
-       }
-      },
-      {
-       "$id": "48",
-       "Name": "accept",
-       "NameInRequest": "Accept",
-       "Type": {
-        "$id": "49",
-        "Kind": "string"
->>>>>>> f082aaf1
-       },
-       "Location": "Body",
-       "IsApiVersion": false,
-       "IsContentType": false,
-       "IsEndpoint": false,
-       "Explode": false,
-<<<<<<< HEAD
-       "IsRequired": true,
-       "Kind": "Spread"
-=======
-       "Kind": "Constant",
-       "DefaultValue": {
-        "$id": "50",
-        "Type": {
-         "$ref": "49"
-        },
-        "Value": "application/json"
-       }
->>>>>>> f082aaf1
-      }
-     ],
-     "Responses": [
-      {
-<<<<<<< HEAD
-       "$id": "46",
-=======
-       "$id": "51",
->>>>>>> f082aaf1
-       "StatusCodes": [
-        204
-       ],
-       "BodyMediaType": "Json",
-       "Headers": [],
-       "IsErrorResponse": false
-      }
-     ],
-     "HttpMethod": "PUT",
-     "RequestBodyMediaType": "Json",
-     "Uri": "{endpoint}",
-     "Path": "/parameters/spread/model/request-body",
-     "RequestMediaTypes": [
-      "application/json"
-     ],
-     "BufferResponse": true,
-     "GenerateProtocolMethod": true,
-     "GenerateConvenienceMethod": true
-    },
-    {
-<<<<<<< HEAD
-     "$id": "47",
-=======
-     "$id": "52",
->>>>>>> f082aaf1
-     "Name": "spreadCompositeRequestOnlyWithBody",
-     "ResourceName": "Model",
-     "Accessibility": "public",
-     "Parameters": [
-      {
-       "$ref": "38"
-      },
-      {
-<<<<<<< HEAD
-       "$id": "48",
-=======
-       "$id": "53",
-       "Name": "body",
-       "NameInRequest": "body",
-       "Type": {
-        "$ref": "5"
-       },
-       "Location": "Body",
-       "IsRequired": true,
-       "IsApiVersion": false,
-       "IsResourceParameter": false,
-       "IsContentType": false,
-       "IsEndpoint": false,
-       "SkipUrlEncoding": false,
-       "Explode": false,
-       "Kind": "Method"
-      },
-      {
-       "$id": "54",
->>>>>>> f082aaf1
-       "Name": "contentType",
-       "NameInRequest": "Content-Type",
-       "Description": "Body parameter's content type. Known values are application/json",
-       "Type": {
-<<<<<<< HEAD
         "$id": "49",
         "Kind": "constant",
         "ValueType": {
@@ -626,72 +321,34 @@
          "Kind": "string"
         },
         "Value": "application/json"
-=======
-        "$id": "55",
-        "Kind": "string"
->>>>>>> f082aaf1
        },
        "Location": "Header",
        "IsApiVersion": false,
        "IsContentType": true,
        "IsEndpoint": false,
        "Explode": false,
-<<<<<<< HEAD
        "IsRequired": true,
        "Kind": "Constant"
       },
       {
        "$id": "51",
-       "Name": "body",
-       "NameInRequest": "body",
-       "Type": {
-        "$ref": "24"
-=======
-       "Kind": "Constant",
-       "DefaultValue": {
-        "$id": "56",
-        "Type": {
-         "$ref": "55"
-        },
-        "Value": "application/json"
-       }
-      },
-      {
-       "$id": "57",
-       "Name": "accept",
-       "NameInRequest": "Accept",
-       "Type": {
-        "$id": "58",
-        "Kind": "string"
->>>>>>> f082aaf1
+       "Name": "spreadAsRequestBodyRequest1",
+       "NameInRequest": "spreadAsRequestBodyRequest1",
+       "Type": {
+        "$ref": "27"
        },
        "Location": "Body",
        "IsApiVersion": false,
        "IsContentType": false,
        "IsEndpoint": false,
        "Explode": false,
-<<<<<<< HEAD
-       "IsRequired": true,
-       "Kind": "Method"
-=======
-       "Kind": "Constant",
-       "DefaultValue": {
-        "$id": "59",
-        "Type": {
-         "$ref": "58"
-        },
-        "Value": "application/json"
-       }
->>>>>>> f082aaf1
+       "IsRequired": true,
+       "Kind": "Spread"
       }
      ],
      "Responses": [
       {
-<<<<<<< HEAD
        "$id": "52",
-=======
-       "$id": "60",
->>>>>>> f082aaf1
        "StatusCodes": [
         204
        ],
@@ -703,7 +360,7 @@
      "HttpMethod": "PUT",
      "RequestBodyMediaType": "Json",
      "Uri": "{endpoint}",
-     "Path": "/parameters/spread/model/composite-request-only-with-body",
+     "Path": "/parameters/spread/model/request-body",
      "RequestMediaTypes": [
       "application/json"
      ],
@@ -712,103 +369,119 @@
      "GenerateConvenienceMethod": true
     },
     {
-<<<<<<< HEAD
      "$id": "53",
-=======
-     "$id": "61",
->>>>>>> f082aaf1
+     "Name": "spreadCompositeRequestOnlyWithBody",
+     "ResourceName": "Model",
+     "Accessibility": "public",
+     "Parameters": [
+      {
+       "$ref": "44"
+      },
+      {
+       "$id": "54",
+       "Name": "contentType",
+       "NameInRequest": "Content-Type",
+       "Description": "Body parameter's content type. Known values are application/json",
+       "Type": {
+        "$id": "55",
+        "Kind": "constant",
+        "ValueType": {
+         "$id": "56",
+         "Kind": "string"
+        },
+        "Value": "application/json"
+       },
+       "Location": "Header",
+       "IsApiVersion": false,
+       "IsContentType": true,
+       "IsEndpoint": false,
+       "Explode": false,
+       "IsRequired": true,
+       "Kind": "Constant"
+      },
+      {
+       "$id": "57",
+       "Name": "body",
+       "NameInRequest": "body",
+       "Type": {
+        "$ref": "30"
+       },
+       "Location": "Body",
+       "IsApiVersion": false,
+       "IsContentType": false,
+       "IsEndpoint": false,
+       "Explode": false,
+       "IsRequired": true,
+       "Kind": "Method"
+      }
+     ],
+     "Responses": [
+      {
+       "$id": "58",
+       "StatusCodes": [
+        204
+       ],
+       "BodyMediaType": "Json",
+       "Headers": [],
+       "IsErrorResponse": false
+      }
+     ],
+     "HttpMethod": "PUT",
+     "RequestBodyMediaType": "Json",
+     "Uri": "{endpoint}",
+     "Path": "/parameters/spread/model/composite-request-only-with-body",
+     "RequestMediaTypes": [
+      "application/json"
+     ],
+     "BufferResponse": true,
+     "GenerateProtocolMethod": true,
+     "GenerateConvenienceMethod": true
+    },
+    {
+     "$id": "59",
      "Name": "spreadCompositeRequestWithoutBody",
      "ResourceName": "Model",
      "Accessibility": "public",
      "Parameters": [
       {
-       "$ref": "38"
-      },
-      {
-<<<<<<< HEAD
-       "$id": "54",
+       "$ref": "44"
+      },
+      {
+       "$id": "60",
        "Name": "name",
        "NameInRequest": "name",
        "Type": {
-        "$id": "55",
-=======
+        "$id": "61",
+        "Kind": "string"
+       },
+       "Location": "Path",
+       "IsApiVersion": false,
+       "IsContentType": false,
+       "IsEndpoint": false,
+       "Explode": false,
+       "IsRequired": true,
+       "Kind": "Method"
+      },
+      {
        "$id": "62",
-       "Name": "name",
-       "NameInRequest": "name",
-       "Type": {
-        "$id": "63",
->>>>>>> f082aaf1
-        "Kind": "string"
-       },
-       "Location": "Path",
-       "IsApiVersion": false,
-       "IsContentType": false,
-       "IsEndpoint": false,
-       "Explode": false,
-       "IsRequired": true,
-       "Kind": "Method"
-      },
-      {
-<<<<<<< HEAD
-       "$id": "56",
        "Name": "testHeader",
        "NameInRequest": "test-header",
        "Type": {
-        "$id": "57",
-=======
+        "$id": "63",
+        "Kind": "string"
+       },
+       "Location": "Header",
+       "IsApiVersion": false,
+       "IsContentType": false,
+       "IsEndpoint": false,
+       "Explode": false,
+       "IsRequired": true,
+       "Kind": "Method"
+      }
+     ],
+     "Responses": [
+      {
        "$id": "64",
-       "Name": "testHeader",
-       "NameInRequest": "test-header",
-       "Type": {
-        "$id": "65",
->>>>>>> f082aaf1
-        "Kind": "string"
-       },
-       "Location": "Header",
-       "IsApiVersion": false,
-       "IsContentType": false,
-       "IsEndpoint": false,
-       "Explode": false,
-<<<<<<< HEAD
-       "IsRequired": true,
-       "Kind": "Method"
-=======
-       "Kind": "Method"
-      },
-      {
-       "$id": "66",
-       "Name": "accept",
-       "NameInRequest": "Accept",
-       "Type": {
-        "$id": "67",
-        "Kind": "string"
-       },
-       "Location": "Header",
-       "IsApiVersion": false,
-       "IsResourceParameter": false,
-       "IsContentType": false,
-       "IsRequired": true,
-       "IsEndpoint": false,
-       "SkipUrlEncoding": false,
-       "Explode": false,
-       "Kind": "Constant",
-       "DefaultValue": {
-        "$id": "68",
-        "Type": {
-         "$ref": "67"
-        },
-        "Value": "application/json"
-       }
->>>>>>> f082aaf1
-      }
-     ],
-     "Responses": [
-      {
-<<<<<<< HEAD
-       "$id": "58",
-=======
-       "$id": "69",
->>>>>>> f082aaf1
        "StatusCodes": [
         204
        ],
@@ -826,32 +499,20 @@
      "GenerateConvenienceMethod": true
     },
     {
-<<<<<<< HEAD
-     "$id": "59",
-=======
-     "$id": "70",
->>>>>>> f082aaf1
+     "$id": "65",
      "Name": "spreadCompositeRequest",
      "ResourceName": "Model",
      "Accessibility": "public",
      "Parameters": [
       {
-       "$ref": "38"
-      },
-      {
-<<<<<<< HEAD
-       "$id": "60",
+       "$ref": "44"
+      },
+      {
+       "$id": "66",
        "Name": "name",
        "NameInRequest": "name",
        "Type": {
-        "$id": "61",
-=======
-       "$id": "71",
-       "Name": "name",
-       "NameInRequest": "name",
-       "Type": {
-        "$id": "72",
->>>>>>> f082aaf1
+        "$id": "67",
         "Kind": "string"
        },
        "Location": "Path",
@@ -863,126 +524,62 @@
        "Kind": "Method"
       },
       {
-<<<<<<< HEAD
-       "$id": "62",
+       "$id": "68",
        "Name": "testHeader",
        "NameInRequest": "test-header",
        "Type": {
-        "$id": "63",
-=======
-       "$id": "73",
-       "Name": "testHeader",
-       "NameInRequest": "test-header",
-       "Type": {
-        "$id": "74",
->>>>>>> f082aaf1
-        "Kind": "string"
-       },
-       "Location": "Header",
-       "IsApiVersion": false,
-       "IsContentType": false,
-       "IsEndpoint": false,
-       "Explode": false,
-<<<<<<< HEAD
-=======
-       "Kind": "Method"
-      },
-      {
-       "$id": "75",
-       "Name": "body",
-       "NameInRequest": "body",
-       "Type": {
-        "$ref": "5"
-       },
-       "Location": "Body",
->>>>>>> f082aaf1
-       "IsRequired": true,
-       "Kind": "Method"
-      },
-      {
-<<<<<<< HEAD
-       "$id": "64",
-=======
-       "$id": "76",
->>>>>>> f082aaf1
+        "$id": "69",
+        "Kind": "string"
+       },
+       "Location": "Header",
+       "IsApiVersion": false,
+       "IsContentType": false,
+       "IsEndpoint": false,
+       "Explode": false,
+       "IsRequired": true,
+       "Kind": "Method"
+      },
+      {
+       "$id": "70",
        "Name": "contentType",
        "NameInRequest": "Content-Type",
        "Description": "Body parameter's content type. Known values are application/json",
        "Type": {
-<<<<<<< HEAD
-        "$id": "65",
+        "$id": "71",
         "Kind": "constant",
         "ValueType": {
-         "$id": "66",
+         "$id": "72",
          "Kind": "string"
         },
         "Value": "application/json"
-=======
-        "$id": "77",
-        "Kind": "string"
->>>>>>> f082aaf1
        },
        "Location": "Header",
        "IsApiVersion": false,
        "IsContentType": true,
        "IsEndpoint": false,
        "Explode": false,
-<<<<<<< HEAD
        "IsRequired": true,
        "Kind": "Constant"
       },
       {
-       "$id": "67",
+       "$id": "73",
        "Name": "body",
        "NameInRequest": "body",
        "Type": {
-        "$ref": "24"
-=======
-       "Kind": "Constant",
-       "DefaultValue": {
-        "$id": "78",
-        "Type": {
-         "$ref": "77"
-        },
-        "Value": "application/json"
-       }
-      },
-      {
-       "$id": "79",
-       "Name": "accept",
-       "NameInRequest": "Accept",
-       "Type": {
-        "$id": "80",
-        "Kind": "string"
->>>>>>> f082aaf1
+        "$ref": "30"
        },
        "Location": "Body",
        "IsApiVersion": false,
        "IsContentType": false,
        "IsEndpoint": false,
        "Explode": false,
-<<<<<<< HEAD
-       "IsRequired": true,
-       "Kind": "Method"
-=======
-       "Kind": "Constant",
-       "DefaultValue": {
-        "$id": "81",
-        "Type": {
-         "$ref": "80"
-        },
-        "Value": "application/json"
-       }
->>>>>>> f082aaf1
+       "IsRequired": true,
+       "Kind": "Method"
       }
      ],
      "Responses": [
       {
-<<<<<<< HEAD
-       "$id": "68",
-=======
-       "$id": "82",
->>>>>>> f082aaf1
+       "$id": "74",
        "StatusCodes": [
         204
        ],
@@ -1003,32 +600,20 @@
      "GenerateConvenienceMethod": true
     },
     {
-<<<<<<< HEAD
-     "$id": "69",
-=======
-     "$id": "83",
->>>>>>> f082aaf1
+     "$id": "75",
      "Name": "spreadCompositeRequestMix",
      "ResourceName": "Model",
      "Accessibility": "public",
      "Parameters": [
       {
-       "$ref": "38"
-      },
-      {
-<<<<<<< HEAD
-       "$id": "70",
+       "$ref": "44"
+      },
+      {
+       "$id": "76",
        "Name": "name",
        "NameInRequest": "name",
        "Type": {
-        "$id": "71",
-=======
-       "$id": "84",
-       "Name": "name",
-       "NameInRequest": "name",
-       "Type": {
-        "$id": "85",
->>>>>>> f082aaf1
+        "$id": "77",
         "Kind": "string"
        },
        "Location": "Path",
@@ -1040,126 +625,62 @@
        "Kind": "Method"
       },
       {
-<<<<<<< HEAD
-       "$id": "72",
+       "$id": "78",
        "Name": "testHeader",
        "NameInRequest": "test-header",
        "Type": {
-        "$id": "73",
-=======
-       "$id": "86",
-       "Name": "testHeader",
-       "NameInRequest": "test-header",
-       "Type": {
-        "$id": "87",
->>>>>>> f082aaf1
-        "Kind": "string"
-       },
-       "Location": "Header",
-       "IsApiVersion": false,
-       "IsContentType": false,
-       "IsEndpoint": false,
-       "Explode": false,
-<<<<<<< HEAD
-=======
-       "Kind": "Method"
-      },
-      {
-       "$id": "88",
-       "Name": "SpreadCompositeRequestMixRequest",
-       "NameInRequest": "",
-       "Type": {
-        "$ref": "8"
-       },
-       "Location": "Body",
->>>>>>> f082aaf1
-       "IsRequired": true,
-       "Kind": "Method"
-      },
-      {
-<<<<<<< HEAD
-       "$id": "74",
-=======
-       "$id": "89",
->>>>>>> f082aaf1
+        "$id": "79",
+        "Kind": "string"
+       },
+       "Location": "Header",
+       "IsApiVersion": false,
+       "IsContentType": false,
+       "IsEndpoint": false,
+       "Explode": false,
+       "IsRequired": true,
+       "Kind": "Method"
+      },
+      {
+       "$id": "80",
        "Name": "contentType",
        "NameInRequest": "Content-Type",
        "Description": "Body parameter's content type. Known values are application/json",
        "Type": {
-<<<<<<< HEAD
-        "$id": "75",
+        "$id": "81",
         "Kind": "constant",
         "ValueType": {
-         "$id": "76",
+         "$id": "82",
          "Kind": "string"
         },
         "Value": "application/json"
-=======
-        "$id": "90",
-        "Kind": "string"
->>>>>>> f082aaf1
        },
        "Location": "Header",
        "IsApiVersion": false,
        "IsContentType": true,
        "IsEndpoint": false,
        "Explode": false,
-<<<<<<< HEAD
        "IsRequired": true,
        "Kind": "Constant"
       },
       {
-       "$id": "77",
+       "$id": "83",
        "Name": "spreadCompositeRequestMixRequest",
        "NameInRequest": "spreadCompositeRequestMixRequest",
        "Type": {
-        "$ref": "27"
-=======
-       "Kind": "Constant",
-       "DefaultValue": {
-        "$id": "91",
-        "Type": {
-         "$ref": "90"
-        },
-        "Value": "application/json"
-       }
-      },
-      {
-       "$id": "92",
-       "Name": "accept",
-       "NameInRequest": "Accept",
-       "Type": {
-        "$id": "93",
-        "Kind": "string"
->>>>>>> f082aaf1
+        "$ref": "33"
        },
        "Location": "Body",
        "IsApiVersion": false,
        "IsContentType": false,
        "IsEndpoint": false,
        "Explode": false,
-<<<<<<< HEAD
        "IsRequired": true,
        "Kind": "Spread"
-=======
-       "Kind": "Constant",
-       "DefaultValue": {
-        "$id": "94",
-        "Type": {
-         "$ref": "93"
-        },
-        "Value": "application/json"
-       }
->>>>>>> f082aaf1
       }
      ],
      "Responses": [
       {
-<<<<<<< HEAD
-       "$id": "78",
-=======
-       "$id": "95",
->>>>>>> f082aaf1
+       "$id": "84",
        "StatusCodes": [
         204
        ],
@@ -1181,55 +702,32 @@
     }
    ],
    "Protocol": {
-<<<<<<< HEAD
-    "$id": "79"
-=======
-    "$id": "96"
->>>>>>> f082aaf1
+    "$id": "85"
    },
    "Parent": "SpreadClient",
    "Parameters": [
     {
-     "$ref": "38"
+     "$ref": "44"
     }
    ]
   },
   {
-<<<<<<< HEAD
-   "$id": "80",
-=======
-   "$id": "97",
->>>>>>> f082aaf1
+   "$id": "86",
    "Name": "Alias",
    "Operations": [
     {
-<<<<<<< HEAD
-     "$id": "81",
-=======
-     "$id": "98",
->>>>>>> f082aaf1
+     "$id": "87",
      "Name": "spreadAsRequestBody",
      "ResourceName": "Alias",
      "Accessibility": "public",
      "Parameters": [
       {
-<<<<<<< HEAD
-       "$id": "82",
+       "$id": "88",
        "Name": "endpoint",
        "NameInRequest": "endpoint",
        "Type": {
-        "$id": "83",
-        "Kind": "string"
-=======
-       "$ref": "38"
-      },
-      {
-       "$id": "99",
-       "Name": "SpreadAsRequestBodyRequest",
-       "NameInRequest": "",
-       "Type": {
-        "$ref": "11"
->>>>>>> f082aaf1
+        "$id": "89",
+        "Kind": "string"
        },
        "Location": "Uri",
        "IsApiVersion": false,
@@ -1241,98 +739,55 @@
        "Explode": false,
        "Kind": "Client",
        "DefaultValue": {
-        "$id": "84",
+        "$id": "90",
         "Type": {
-         "$id": "85",
+         "$id": "91",
          "Kind": "string"
         },
         "Value": "http://localhost:3000"
        }
       },
       {
-<<<<<<< HEAD
-       "$id": "86",
-=======
-       "$id": "100",
->>>>>>> f082aaf1
+       "$id": "92",
        "Name": "contentType",
        "NameInRequest": "Content-Type",
        "Description": "Body parameter's content type. Known values are application/json",
        "Type": {
-<<<<<<< HEAD
-        "$id": "87",
+        "$id": "93",
         "Kind": "constant",
         "ValueType": {
-         "$id": "88",
+         "$id": "94",
          "Kind": "string"
         },
         "Value": "application/json"
-=======
-        "$id": "101",
-        "Kind": "string"
->>>>>>> f082aaf1
        },
        "Location": "Header",
        "IsApiVersion": false,
        "IsContentType": true,
        "IsEndpoint": false,
        "Explode": false,
-<<<<<<< HEAD
        "IsRequired": true,
        "Kind": "Constant"
       },
       {
-       "$id": "89",
+       "$id": "95",
        "Name": "spreadAsRequestBodyRequest",
        "NameInRequest": "spreadAsRequestBodyRequest",
        "Type": {
         "$ref": "2"
-=======
-       "Kind": "Constant",
-       "DefaultValue": {
-        "$id": "102",
-        "Type": {
-         "$ref": "101"
-        },
-        "Value": "application/json"
-       }
-      },
-      {
-       "$id": "103",
-       "Name": "accept",
-       "NameInRequest": "Accept",
-       "Type": {
-        "$id": "104",
-        "Kind": "string"
->>>>>>> f082aaf1
        },
        "Location": "Body",
        "IsApiVersion": false,
        "IsContentType": false,
        "IsEndpoint": false,
        "Explode": false,
-<<<<<<< HEAD
        "IsRequired": true,
        "Kind": "Spread"
-=======
-       "Kind": "Constant",
-       "DefaultValue": {
-        "$id": "105",
-        "Type": {
-         "$ref": "104"
-        },
-        "Value": "application/json"
-       }
->>>>>>> f082aaf1
       }
      ],
      "Responses": [
       {
-<<<<<<< HEAD
-       "$id": "90",
-=======
-       "$id": "106",
->>>>>>> f082aaf1
+       "$id": "96",
        "StatusCodes": [
         204
        ],
@@ -1353,124 +808,87 @@
      "GenerateConvenienceMethod": true
     },
     {
-<<<<<<< HEAD
-     "$id": "91",
-=======
-     "$id": "107",
+     "$id": "97",
      "Name": "spreadParameterWithInnerModel",
      "ResourceName": "Alias",
      "Accessibility": "public",
      "Parameters": [
       {
-       "$ref": "38"
-      },
-      {
-       "$id": "108",
+       "$ref": "88"
+      },
+      {
+       "$id": "98",
        "Name": "id",
        "NameInRequest": "id",
        "Type": {
-        "$id": "109",
+        "$id": "99",
         "Kind": "string"
        },
        "Location": "Path",
-       "IsRequired": true,
-       "IsApiVersion": false,
-       "IsResourceParameter": false,
-       "IsContentType": false,
-       "IsEndpoint": false,
-       "SkipUrlEncoding": false,
-       "Explode": false,
-       "Kind": "Method"
-      },
-      {
-       "$id": "110",
+       "IsApiVersion": false,
+       "IsContentType": false,
+       "IsEndpoint": false,
+       "Explode": false,
+       "IsRequired": true,
+       "Kind": "Method"
+      },
+      {
+       "$id": "100",
        "Name": "x-ms-test-header",
        "NameInRequest": "x-ms-test-header",
        "Type": {
-        "$id": "111",
-        "Kind": "string"
-       },
-       "Location": "Header",
-       "IsRequired": true,
-       "IsApiVersion": false,
-       "IsResourceParameter": false,
-       "IsContentType": false,
-       "IsEndpoint": false,
-       "SkipUrlEncoding": false,
-       "Explode": false,
-       "Kind": "Method"
-      },
-      {
-       "$id": "112",
-       "Name": "SpreadParameterWithInnerModelRequest",
-       "NameInRequest": "",
-       "Type": {
-        "$ref": "14"
-       },
-       "Location": "Body",
-       "IsRequired": true,
-       "IsApiVersion": false,
-       "IsResourceParameter": false,
-       "IsContentType": false,
-       "IsEndpoint": false,
-       "SkipUrlEncoding": false,
-       "Explode": false,
-       "Kind": "Spread"
-      },
-      {
-       "$id": "113",
+        "$id": "101",
+        "Kind": "string"
+       },
+       "Location": "Header",
+       "IsApiVersion": false,
+       "IsContentType": false,
+       "IsEndpoint": false,
+       "Explode": false,
+       "IsRequired": true,
+       "Kind": "Method"
+      },
+      {
+       "$id": "102",
        "Name": "contentType",
        "NameInRequest": "Content-Type",
-       "Type": {
-        "$id": "114",
-        "Kind": "string"
-       },
-       "Location": "Header",
-       "IsApiVersion": false,
-       "IsResourceParameter": false,
-       "IsContentType": true,
-       "IsRequired": true,
-       "IsEndpoint": false,
-       "SkipUrlEncoding": false,
-       "Explode": false,
-       "Kind": "Constant",
-       "DefaultValue": {
-        "$id": "115",
-        "Type": {
-         "$ref": "114"
+       "Description": "Body parameter's content type. Known values are application/json",
+       "Type": {
+        "$id": "103",
+        "Kind": "constant",
+        "ValueType": {
+         "$id": "104",
+         "Kind": "string"
         },
         "Value": "application/json"
-       }
-      },
-      {
-       "$id": "116",
-       "Name": "accept",
-       "NameInRequest": "Accept",
-       "Type": {
-        "$id": "117",
-        "Kind": "string"
-       },
-       "Location": "Header",
-       "IsApiVersion": false,
-       "IsResourceParameter": false,
-       "IsContentType": false,
-       "IsRequired": true,
-       "IsEndpoint": false,
-       "SkipUrlEncoding": false,
-       "Explode": false,
-       "Kind": "Constant",
-       "DefaultValue": {
-        "$id": "118",
-        "Type": {
-         "$ref": "117"
-        },
-        "Value": "application/json"
-       }
+       },
+       "Location": "Header",
+       "IsApiVersion": false,
+       "IsContentType": true,
+       "IsEndpoint": false,
+       "Explode": false,
+       "IsRequired": true,
+       "Kind": "Constant"
+      },
+      {
+       "$id": "105",
+       "Name": "spreadParameterWithInnerModelRequest",
+       "NameInRequest": "spreadParameterWithInnerModelRequest",
+       "Type": {
+        "$ref": "5"
+       },
+       "Location": "Body",
+       "IsApiVersion": false,
+       "IsContentType": false,
+       "IsEndpoint": false,
+       "Explode": false,
+       "IsRequired": true,
+       "Kind": "Spread"
       }
      ],
      "Responses": [
       {
-       "$id": "119",
+       "$id": "106",
        "StatusCodes": [
         204
        ],
@@ -1481,7 +899,7 @@
      ],
      "HttpMethod": "POST",
      "RequestBodyMediaType": "Json",
-     "Uri": "{host}",
+     "Uri": "{endpoint}",
      "Path": "/parameters/spread/alias/inner-model-parameter/{id}",
      "RequestMediaTypes": [
       "application/json"
@@ -1491,32 +909,20 @@
      "GenerateConvenienceMethod": true
     },
     {
-     "$id": "120",
->>>>>>> f082aaf1
+     "$id": "107",
      "Name": "spreadAsRequestParameter",
      "ResourceName": "Alias",
      "Accessibility": "public",
      "Parameters": [
       {
-<<<<<<< HEAD
-       "$ref": "82"
-      },
-      {
-       "$id": "92",
+       "$ref": "88"
+      },
+      {
+       "$id": "108",
        "Name": "id",
        "NameInRequest": "id",
        "Type": {
-        "$id": "93",
-=======
-       "$ref": "38"
-      },
-      {
-       "$id": "121",
-       "Name": "id",
-       "NameInRequest": "id",
-       "Type": {
-        "$id": "122",
->>>>>>> f082aaf1
+        "$id": "109",
         "Kind": "string"
        },
        "Location": "Path",
@@ -1528,126 +934,62 @@
        "Kind": "Method"
       },
       {
-<<<<<<< HEAD
-       "$id": "94",
+       "$id": "110",
        "Name": "x-ms-test-header",
        "NameInRequest": "x-ms-test-header",
        "Type": {
-        "$id": "95",
-=======
-       "$id": "123",
-       "Name": "x-ms-test-header",
-       "NameInRequest": "x-ms-test-header",
-       "Type": {
-        "$id": "124",
->>>>>>> f082aaf1
-        "Kind": "string"
-       },
-       "Location": "Header",
-       "IsApiVersion": false,
-       "IsContentType": false,
-       "IsEndpoint": false,
-       "Explode": false,
-<<<<<<< HEAD
-=======
-       "Kind": "Method"
-      },
-      {
-       "$id": "125",
-       "Name": "SpreadAsRequestParameterRequest",
-       "NameInRequest": "",
-       "Type": {
-        "$ref": "17"
-       },
-       "Location": "Body",
->>>>>>> f082aaf1
-       "IsRequired": true,
-       "Kind": "Method"
-      },
-      {
-<<<<<<< HEAD
-       "$id": "96",
-=======
-       "$id": "126",
->>>>>>> f082aaf1
+        "$id": "111",
+        "Kind": "string"
+       },
+       "Location": "Header",
+       "IsApiVersion": false,
+       "IsContentType": false,
+       "IsEndpoint": false,
+       "Explode": false,
+       "IsRequired": true,
+       "Kind": "Method"
+      },
+      {
+       "$id": "112",
        "Name": "contentType",
        "NameInRequest": "Content-Type",
        "Description": "Body parameter's content type. Known values are application/json",
        "Type": {
-<<<<<<< HEAD
-        "$id": "97",
+        "$id": "113",
         "Kind": "constant",
         "ValueType": {
-         "$id": "98",
+         "$id": "114",
          "Kind": "string"
         },
         "Value": "application/json"
-=======
-        "$id": "127",
-        "Kind": "string"
->>>>>>> f082aaf1
        },
        "Location": "Header",
        "IsApiVersion": false,
        "IsContentType": true,
        "IsEndpoint": false,
        "Explode": false,
-<<<<<<< HEAD
        "IsRequired": true,
        "Kind": "Constant"
       },
       {
-       "$id": "99",
+       "$id": "115",
        "Name": "spreadAsRequestParameterRequest",
        "NameInRequest": "spreadAsRequestParameterRequest",
        "Type": {
-        "$ref": "5"
-=======
-       "Kind": "Constant",
-       "DefaultValue": {
-        "$id": "128",
-        "Type": {
-         "$ref": "127"
-        },
-        "Value": "application/json"
-       }
-      },
-      {
-       "$id": "129",
-       "Name": "accept",
-       "NameInRequest": "Accept",
-       "Type": {
-        "$id": "130",
-        "Kind": "string"
->>>>>>> f082aaf1
+        "$ref": "8"
        },
        "Location": "Body",
        "IsApiVersion": false,
        "IsContentType": false,
        "IsEndpoint": false,
        "Explode": false,
-<<<<<<< HEAD
        "IsRequired": true,
        "Kind": "Spread"
-=======
-       "Kind": "Constant",
-       "DefaultValue": {
-        "$id": "131",
-        "Type": {
-         "$ref": "130"
-        },
-        "Value": "application/json"
-       }
->>>>>>> f082aaf1
       }
      ],
      "Responses": [
       {
-<<<<<<< HEAD
-       "$id": "100",
-=======
-       "$id": "132",
->>>>>>> f082aaf1
+       "$id": "116",
        "StatusCodes": [
         204
        ],
@@ -1668,35 +1010,20 @@
      "GenerateConvenienceMethod": true
     },
     {
-<<<<<<< HEAD
-     "$id": "101",
-=======
-     "$id": "133",
->>>>>>> f082aaf1
+     "$id": "117",
      "Name": "spreadWithMultipleParameters",
      "ResourceName": "Alias",
      "Accessibility": "public",
      "Parameters": [
       {
-<<<<<<< HEAD
-       "$ref": "82"
-      },
-      {
-       "$id": "102",
+       "$ref": "88"
+      },
+      {
+       "$id": "118",
        "Name": "id",
        "NameInRequest": "id",
        "Type": {
-        "$id": "103",
-=======
-       "$ref": "38"
-      },
-      {
-       "$id": "134",
-       "Name": "id",
-       "NameInRequest": "id",
-       "Type": {
-        "$id": "135",
->>>>>>> f082aaf1
+        "$id": "119",
         "Kind": "string"
        },
        "Location": "Path",
@@ -1708,126 +1035,62 @@
        "Kind": "Method"
       },
       {
-<<<<<<< HEAD
-       "$id": "104",
+       "$id": "120",
        "Name": "x-ms-test-header",
        "NameInRequest": "x-ms-test-header",
        "Type": {
-        "$id": "105",
-=======
-       "$id": "136",
-       "Name": "x-ms-test-header",
-       "NameInRequest": "x-ms-test-header",
-       "Type": {
-        "$id": "137",
->>>>>>> f082aaf1
-        "Kind": "string"
-       },
-       "Location": "Header",
-       "IsApiVersion": false,
-       "IsContentType": false,
-       "IsEndpoint": false,
-       "Explode": false,
-<<<<<<< HEAD
-=======
-       "Kind": "Method"
-      },
-      {
-       "$id": "138",
-       "Name": "SpreadWithMultipleParametersRequest",
-       "NameInRequest": "",
-       "Type": {
-        "$ref": "20"
-       },
-       "Location": "Body",
->>>>>>> f082aaf1
-       "IsRequired": true,
-       "Kind": "Method"
-      },
-      {
-<<<<<<< HEAD
-       "$id": "106",
-=======
-       "$id": "139",
->>>>>>> f082aaf1
+        "$id": "121",
+        "Kind": "string"
+       },
+       "Location": "Header",
+       "IsApiVersion": false,
+       "IsContentType": false,
+       "IsEndpoint": false,
+       "Explode": false,
+       "IsRequired": true,
+       "Kind": "Method"
+      },
+      {
+       "$id": "122",
        "Name": "contentType",
        "NameInRequest": "Content-Type",
        "Description": "Body parameter's content type. Known values are application/json",
        "Type": {
-<<<<<<< HEAD
-        "$id": "107",
+        "$id": "123",
         "Kind": "constant",
         "ValueType": {
-         "$id": "108",
+         "$id": "124",
          "Kind": "string"
         },
         "Value": "application/json"
-=======
-        "$id": "140",
-        "Kind": "string"
->>>>>>> f082aaf1
        },
        "Location": "Header",
        "IsApiVersion": false,
        "IsContentType": true,
        "IsEndpoint": false,
        "Explode": false,
-<<<<<<< HEAD
        "IsRequired": true,
        "Kind": "Constant"
       },
       {
-       "$id": "109",
+       "$id": "125",
        "Name": "spreadWithMultipleParametersRequest",
        "NameInRequest": "spreadWithMultipleParametersRequest",
        "Type": {
-        "$ref": "8"
-=======
-       "Kind": "Constant",
-       "DefaultValue": {
-        "$id": "141",
-        "Type": {
-         "$ref": "140"
-        },
-        "Value": "application/json"
-       }
-      },
-      {
-       "$id": "142",
-       "Name": "accept",
-       "NameInRequest": "Accept",
-       "Type": {
-        "$id": "143",
-        "Kind": "string"
->>>>>>> f082aaf1
+        "$ref": "11"
        },
        "Location": "Body",
        "IsApiVersion": false,
        "IsContentType": false,
        "IsEndpoint": false,
        "Explode": false,
-<<<<<<< HEAD
        "IsRequired": true,
        "Kind": "Spread"
-=======
-       "Kind": "Constant",
-       "DefaultValue": {
-        "$id": "144",
-        "Type": {
-         "$ref": "143"
-        },
-        "Value": "application/json"
-       }
->>>>>>> f082aaf1
       }
      ],
      "Responses": [
       {
-<<<<<<< HEAD
-       "$id": "110",
-=======
-       "$id": "145",
->>>>>>> f082aaf1
+       "$id": "126",
        "StatusCodes": [
         204
        ],
@@ -1848,122 +1111,88 @@
      "GenerateConvenienceMethod": true
     },
     {
-     "$id": "146",
+     "$id": "127",
      "Name": "spreadParameterWithInnerAlias",
      "ResourceName": "Alias",
      "Description": "spread an alias with contains another alias property as body.",
      "Accessibility": "public",
      "Parameters": [
       {
-       "$ref": "38"
-      },
-      {
-       "$id": "147",
+       "$ref": "88"
+      },
+      {
+       "$id": "128",
        "Name": "id",
        "NameInRequest": "id",
        "Type": {
-        "$id": "148",
+        "$id": "129",
         "Kind": "string"
        },
        "Location": "Path",
-       "IsRequired": true,
-       "IsApiVersion": false,
-       "IsResourceParameter": false,
-       "IsContentType": false,
-       "IsEndpoint": false,
-       "SkipUrlEncoding": false,
-       "Explode": false,
-       "Kind": "Method"
-      },
-      {
-       "$id": "149",
+       "IsApiVersion": false,
+       "IsContentType": false,
+       "IsEndpoint": false,
+       "Explode": false,
+       "IsRequired": true,
+       "Kind": "Method"
+      },
+      {
+       "$id": "130",
        "Name": "x-ms-test-header",
        "NameInRequest": "x-ms-test-header",
        "Type": {
-        "$id": "150",
-        "Kind": "string"
-       },
-       "Location": "Header",
-       "IsRequired": true,
-       "IsApiVersion": false,
-       "IsResourceParameter": false,
-       "IsContentType": false,
-       "IsEndpoint": false,
-       "SkipUrlEncoding": false,
-       "Explode": false,
-       "Kind": "Method"
-      },
-      {
-       "$id": "151",
-       "Name": "SpreadParameterWithInnerAliasRequest",
-       "NameInRequest": "",
-       "Type": {
-        "$ref": "31"
-       },
-       "Location": "Body",
-       "IsRequired": true,
-       "IsApiVersion": false,
-       "IsResourceParameter": false,
-       "IsContentType": false,
-       "IsEndpoint": false,
-       "SkipUrlEncoding": false,
-       "Explode": false,
-       "Kind": "Spread"
-      },
-      {
-       "$id": "152",
+        "$id": "131",
+        "Kind": "string"
+       },
+       "Location": "Header",
+       "IsApiVersion": false,
+       "IsContentType": false,
+       "IsEndpoint": false,
+       "Explode": false,
+       "IsRequired": true,
+       "Kind": "Method"
+      },
+      {
+       "$id": "132",
        "Name": "contentType",
        "NameInRequest": "Content-Type",
-       "Type": {
-        "$id": "153",
-        "Kind": "string"
-       },
-       "Location": "Header",
-       "IsApiVersion": false,
-       "IsResourceParameter": false,
-       "IsContentType": true,
-       "IsRequired": true,
-       "IsEndpoint": false,
-       "SkipUrlEncoding": false,
-       "Explode": false,
-       "Kind": "Constant",
-       "DefaultValue": {
-        "$id": "154",
-        "Type": {
-         "$ref": "153"
+       "Description": "Body parameter's content type. Known values are application/json",
+       "Type": {
+        "$id": "133",
+        "Kind": "constant",
+        "ValueType": {
+         "$id": "134",
+         "Kind": "string"
         },
         "Value": "application/json"
-       }
-      },
-      {
-       "$id": "155",
-       "Name": "accept",
-       "NameInRequest": "Accept",
-       "Type": {
-        "$id": "156",
-        "Kind": "string"
-       },
-       "Location": "Header",
-       "IsApiVersion": false,
-       "IsResourceParameter": false,
-       "IsContentType": false,
-       "IsRequired": true,
-       "IsEndpoint": false,
-       "SkipUrlEncoding": false,
-       "Explode": false,
-       "Kind": "Constant",
-       "DefaultValue": {
-        "$id": "157",
-        "Type": {
-         "$ref": "156"
-        },
-        "Value": "application/json"
-       }
+       },
+       "Location": "Header",
+       "IsApiVersion": false,
+       "IsContentType": true,
+       "IsEndpoint": false,
+       "Explode": false,
+       "IsRequired": true,
+       "Kind": "Constant"
+      },
+      {
+       "$id": "135",
+       "Name": "spreadParameterWithInnerAliasRequest",
+       "NameInRequest": "spreadParameterWithInnerAliasRequest",
+       "Type": {
+        "$ref": "22"
+       },
+       "Location": "Body",
+       "IsApiVersion": false,
+       "IsContentType": false,
+       "IsEndpoint": false,
+       "Explode": false,
+       "IsRequired": true,
+       "Kind": "Spread"
       }
      ],
      "Responses": [
       {
-       "$id": "158",
+       "$id": "136",
        "StatusCodes": [
         204
        ],
@@ -1974,7 +1203,7 @@
      ],
      "HttpMethod": "POST",
      "RequestBodyMediaType": "Json",
-     "Uri": "{host}",
+     "Uri": "{endpoint}",
      "Path": "/parameters/spread/alias/inner-alias-parameter/{id}",
      "RequestMediaTypes": [
       "application/json"
@@ -1985,20 +1214,12 @@
     }
    ],
    "Protocol": {
-<<<<<<< HEAD
-    "$id": "111"
-=======
-    "$id": "159"
->>>>>>> f082aaf1
+    "$id": "137"
    },
    "Parent": "SpreadClient",
    "Parameters": [
     {
-<<<<<<< HEAD
-     "$ref": "82"
-=======
-     "$ref": "38"
->>>>>>> f082aaf1
+     "$ref": "88"
     }
    ]
   }
