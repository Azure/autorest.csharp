{
 "$id": "1",
 "Name": "Parameters.Spread",
 "ApiVersions": [],
 "Enums": [],
 "Models": [
  {
   "$id": "2",
   "Kind": "model",
   "Name": "BodyParameter",
   "CrossLanguageDefinitionId": "Parameters.Spread.Model.BodyParameter",
   "Usage": "Input",
   "Description": "This is a simple model.",
   "Properties": [
    {
     "$id": "3",
     "Name": "name",
     "SerializedName": "name",
     "Description": "",
     "Type": {
      "$id": "4",
      "Kind": "string",
      "Name": "string",
      "CrossLanguageDefinitionId": "TypeSpec.string"
     },
     "IsRequired": true,
     "IsReadOnly": false
    }
   ]
  },
  {
   "$id": "5",
   "Kind": "model",
   "Name": "CompositeRequestMix",
   "CrossLanguageDefinitionId": "Parameters.Spread.Model.CompositeRequestMix",
   "Usage": "Input",
   "Description": "This is a model with non-body http request decorator.",
   "Properties": [
    {
     "$id": "6",
     "Name": "prop",
     "SerializedName": "prop",
     "Description": "",
     "Type": {
      "$id": "7",
      "Kind": "string",
      "Name": "string",
      "CrossLanguageDefinitionId": "TypeSpec.string"
     },
     "IsRequired": true,
     "IsReadOnly": false
    }
   ]
  },
  {
   "$id": "8",
   "Kind": "model",
   "Name": "SpreadAsRequestBodyRequest",
   "CrossLanguageDefinitionId": "Parameters.Spread.Alias.spreadAsRequestBody.Request.anonymous",
   "Usage": "Input",
   "Properties": [
    {
     "$id": "9",
     "Name": "name",
     "SerializedName": "name",
     "Description": "",
     "Type": {
      "$id": "10",
      "Kind": "string",
      "Name": "string",
      "CrossLanguageDefinitionId": "TypeSpec.string"
     },
     "IsRequired": true,
     "IsReadOnly": false
    }
   ]
  },
  {
   "$id": "11",
   "Kind": "model",
   "Name": "SpreadAsRequestParameterRequest",
   "CrossLanguageDefinitionId": ".anonymous",
   "Usage": "Input",
   "Properties": [
    {
     "$id": "12",
     "Name": "name",
     "SerializedName": "name",
     "Description": "",
     "Type": {
      "$id": "13",
      "Kind": "string",
      "Name": "string",
      "CrossLanguageDefinitionId": "TypeSpec.string"
     },
     "IsRequired": true,
     "IsReadOnly": false
    }
   ]
  },
  {
   "$id": "14",
   "Kind": "model",
   "Name": "SpreadWithMultipleParametersRequest",
   "CrossLanguageDefinitionId": ".anonymous",
   "Usage": "Input",
   "Properties": [
    {
     "$id": "15",
     "Name": "prop1",
     "SerializedName": "prop1",
     "Description": "",
     "Type": {
      "$id": "16",
      "Kind": "string",
      "Name": "string",
      "CrossLanguageDefinitionId": "TypeSpec.string"
     },
     "IsRequired": true,
     "IsReadOnly": false
    },
    {
     "$id": "17",
     "Name": "prop2",
     "SerializedName": "prop2",
     "Description": "",
     "Type": {
      "$id": "18",
      "Kind": "string",
      "Name": "string",
      "CrossLanguageDefinitionId": "TypeSpec.string"
     },
     "IsRequired": true,
     "IsReadOnly": false
    },
    {
     "$id": "19",
     "Name": "prop3",
     "SerializedName": "prop3",
     "Description": "",
     "Type": {
      "$id": "20",
      "Kind": "string",
      "Name": "string",
      "CrossLanguageDefinitionId": "TypeSpec.string"
     },
     "IsRequired": true,
     "IsReadOnly": false
    },
    {
     "$id": "21",
     "Name": "prop4",
     "SerializedName": "prop4",
     "Description": "",
     "Type": {
      "$id": "22",
      "Kind": "string",
      "Name": "string",
      "CrossLanguageDefinitionId": "TypeSpec.string"
     },
     "IsRequired": true,
     "IsReadOnly": false
    },
    {
     "$id": "23",
     "Name": "prop5",
     "SerializedName": "prop5",
     "Description": "",
     "Type": {
      "$id": "24",
      "Kind": "string",
      "Name": "string",
      "CrossLanguageDefinitionId": "TypeSpec.string"
     },
     "IsRequired": true,
     "IsReadOnly": false
    },
    {
     "$id": "25",
     "Name": "prop6",
     "SerializedName": "prop6",
     "Description": "",
     "Type": {
      "$id": "26",
      "Kind": "string",
      "Name": "string",
      "CrossLanguageDefinitionId": "TypeSpec.string"
     },
     "IsRequired": true,
     "IsReadOnly": false
    }
   ]
  }
 ],
 "Clients": [
  {
   "$id": "27",
   "Name": "SpreadClient",
   "Description": "",
   "Operations": [],
   "Protocol": {
    "$id": "28"
   },
   "Parameters": [
    {
     "$id": "29",
     "Name": "host",
     "NameInRequest": "host",
     "Description": "TestServer endpoint",
     "Type": {
      "$id": "30",
<<<<<<< HEAD
      "Kind": "string",
      "Name": "string",
      "CrossLanguageDefinitionId": ""
=======
      "Kind": "string"
>>>>>>> d4a5bea0
     },
     "Location": "Uri",
     "IsApiVersion": false,
     "IsResourceParameter": false,
     "IsContentType": false,
     "IsRequired": true,
     "IsEndpoint": true,
     "SkipUrlEncoding": false,
     "Explode": false,
     "Kind": "Client",
     "DefaultValue": {
      "$id": "31",
      "Type": {
       "$id": "32",
<<<<<<< HEAD
       "Kind": "string",
       "Name": "string",
       "CrossLanguageDefinitionId": ""
=======
       "Kind": "string"
>>>>>>> d4a5bea0
      },
      "Value": "http://localhost:3000"
     }
    }
   ]
  },
  {
   "$id": "33",
   "Name": "Model",
   "Description": "",
   "Operations": [
    {
     "$id": "34",
     "Name": "spreadAsRequestBody",
     "ResourceName": "Model",
     "Accessibility": "public",
     "Parameters": [
      {
       "$ref": "29"
      },
      {
       "$id": "35",
       "Name": "BodyParameter",
       "NameInRequest": "BodyParameter",
       "Description": "This is a simple model.",
       "Type": {
        "$ref": "2"
       },
       "Location": "Body",
       "IsRequired": true,
       "IsApiVersion": false,
       "IsResourceParameter": false,
       "IsContentType": false,
       "IsEndpoint": false,
       "SkipUrlEncoding": false,
       "Explode": false,
       "Kind": "Method"
      },
      {
       "$id": "36",
       "Name": "contentType",
       "NameInRequest": "Content-Type",
       "Type": {
        "$id": "37",
        "Kind": "string",
        "Name": "string",
        "CrossLanguageDefinitionId": ""
       },
       "Location": "Header",
       "IsApiVersion": false,
       "IsResourceParameter": false,
       "IsContentType": true,
       "IsRequired": true,
       "IsEndpoint": false,
       "SkipUrlEncoding": false,
       "Explode": false,
       "Kind": "Constant",
       "DefaultValue": {
        "$id": "38",
        "Type": {
         "$ref": "37"
        },
        "Value": "application/json"
       }
      },
      {
       "$id": "39",
       "Name": "accept",
       "NameInRequest": "Accept",
       "Type": {
        "$id": "40",
        "Kind": "string",
        "Name": "string",
        "CrossLanguageDefinitionId": ""
       },
       "Location": "Header",
       "IsApiVersion": false,
       "IsResourceParameter": false,
       "IsContentType": false,
       "IsRequired": true,
       "IsEndpoint": false,
       "SkipUrlEncoding": false,
       "Explode": false,
       "Kind": "Constant",
       "DefaultValue": {
        "$id": "41",
        "Type": {
         "$ref": "40"
        },
        "Value": "application/json"
       }
      }
     ],
     "Responses": [
      {
       "$id": "42",
       "StatusCodes": [
        204
       ],
       "BodyMediaType": "Json",
       "Headers": [],
       "IsErrorResponse": false
      }
     ],
     "HttpMethod": "PUT",
     "RequestBodyMediaType": "Json",
     "Uri": "{host}",
     "Path": "/parameters/spread/model/request-body",
     "RequestMediaTypes": [
      "application/json"
     ],
     "BufferResponse": true,
     "GenerateProtocolMethod": true,
     "GenerateConvenienceMethod": true
    },
    {
     "$id": "43",
     "Name": "spreadCompositeRequestOnlyWithBody",
     "ResourceName": "Model",
     "Accessibility": "public",
     "Parameters": [
      {
       "$ref": "29"
      },
      {
       "$id": "44",
       "Name": "body",
       "NameInRequest": "body",
       "Type": {
        "$ref": "2"
       },
       "Location": "Body",
       "IsRequired": true,
       "IsApiVersion": false,
       "IsResourceParameter": false,
       "IsContentType": false,
       "IsEndpoint": false,
       "SkipUrlEncoding": false,
       "Explode": false,
       "Kind": "Method"
      },
      {
       "$id": "45",
       "Name": "contentType",
       "NameInRequest": "Content-Type",
       "Type": {
        "$id": "46",
        "Kind": "string",
        "Name": "string",
        "CrossLanguageDefinitionId": ""
       },
       "Location": "Header",
       "IsApiVersion": false,
       "IsResourceParameter": false,
       "IsContentType": true,
       "IsRequired": true,
       "IsEndpoint": false,
       "SkipUrlEncoding": false,
       "Explode": false,
       "Kind": "Constant",
       "DefaultValue": {
        "$id": "47",
        "Type": {
         "$ref": "46"
        },
        "Value": "application/json"
       }
      },
      {
       "$id": "48",
       "Name": "accept",
       "NameInRequest": "Accept",
       "Type": {
        "$id": "49",
        "Kind": "string",
        "Name": "string",
        "CrossLanguageDefinitionId": ""
       },
       "Location": "Header",
       "IsApiVersion": false,
       "IsResourceParameter": false,
       "IsContentType": false,
       "IsRequired": true,
       "IsEndpoint": false,
       "SkipUrlEncoding": false,
       "Explode": false,
       "Kind": "Constant",
       "DefaultValue": {
        "$id": "50",
        "Type": {
         "$ref": "49"
        },
        "Value": "application/json"
       }
      }
     ],
     "Responses": [
      {
       "$id": "51",
       "StatusCodes": [
        204
       ],
       "BodyMediaType": "Json",
       "Headers": [],
       "IsErrorResponse": false
      }
     ],
     "HttpMethod": "PUT",
     "RequestBodyMediaType": "Json",
     "Uri": "{host}",
     "Path": "/parameters/spread/model/composite-request-only-with-body",
     "RequestMediaTypes": [
      "application/json"
     ],
     "BufferResponse": true,
     "GenerateProtocolMethod": true,
     "GenerateConvenienceMethod": true
    },
    {
     "$id": "52",
     "Name": "spreadCompositeRequestWithoutBody",
     "ResourceName": "Model",
     "Accessibility": "public",
     "Parameters": [
      {
       "$ref": "29"
      },
      {
       "$id": "53",
       "Name": "name",
       "NameInRequest": "name",
       "Type": {
        "$id": "54",
        "Kind": "string",
        "Name": "string",
        "CrossLanguageDefinitionId": "TypeSpec.string"
       },
       "Location": "Path",
       "IsRequired": true,
       "IsApiVersion": false,
       "IsResourceParameter": false,
       "IsContentType": false,
       "IsEndpoint": false,
       "SkipUrlEncoding": false,
       "Explode": false,
       "Kind": "Method"
      },
      {
       "$id": "55",
       "Name": "testHeader",
       "NameInRequest": "test-header",
       "Type": {
        "$id": "56",
        "Kind": "string",
        "Name": "string",
        "CrossLanguageDefinitionId": "TypeSpec.string"
       },
       "Location": "Header",
       "IsRequired": true,
       "IsApiVersion": false,
       "IsResourceParameter": false,
       "IsContentType": false,
       "IsEndpoint": false,
       "SkipUrlEncoding": false,
       "Explode": false,
       "Kind": "Method"
      },
      {
       "$id": "57",
       "Name": "accept",
       "NameInRequest": "Accept",
       "Type": {
        "$id": "58",
        "Kind": "string",
        "Name": "string",
        "CrossLanguageDefinitionId": ""
       },
       "Location": "Header",
       "IsApiVersion": false,
       "IsResourceParameter": false,
       "IsContentType": false,
       "IsRequired": true,
       "IsEndpoint": false,
       "SkipUrlEncoding": false,
       "Explode": false,
       "Kind": "Constant",
       "DefaultValue": {
        "$id": "59",
        "Type": {
         "$ref": "58"
        },
        "Value": "application/json"
       }
      }
     ],
     "Responses": [
      {
       "$id": "60",
       "StatusCodes": [
        204
       ],
       "BodyMediaType": "Json",
       "Headers": [],
       "IsErrorResponse": false
      }
     ],
     "HttpMethod": "PUT",
     "RequestBodyMediaType": "None",
     "Uri": "{host}",
     "Path": "/parameters/spread/model/composite-request-without-body/{name}",
     "BufferResponse": true,
     "GenerateProtocolMethod": true,
     "GenerateConvenienceMethod": true
    },
    {
     "$id": "61",
     "Name": "spreadCompositeRequest",
     "ResourceName": "Model",
     "Accessibility": "public",
     "Parameters": [
      {
       "$ref": "29"
      },
      {
       "$id": "62",
       "Name": "name",
       "NameInRequest": "name",
       "Type": {
        "$id": "63",
        "Kind": "string",
        "Name": "string",
        "CrossLanguageDefinitionId": "TypeSpec.string"
       },
       "Location": "Path",
       "IsRequired": true,
       "IsApiVersion": false,
       "IsResourceParameter": false,
       "IsContentType": false,
       "IsEndpoint": false,
       "SkipUrlEncoding": false,
       "Explode": false,
       "Kind": "Method"
      },
      {
       "$id": "64",
       "Name": "testHeader",
       "NameInRequest": "test-header",
       "Type": {
        "$id": "65",
        "Kind": "string",
        "Name": "string",
        "CrossLanguageDefinitionId": "TypeSpec.string"
       },
       "Location": "Header",
       "IsRequired": true,
       "IsApiVersion": false,
       "IsResourceParameter": false,
       "IsContentType": false,
       "IsEndpoint": false,
       "SkipUrlEncoding": false,
       "Explode": false,
       "Kind": "Method"
      },
      {
       "$id": "66",
       "Name": "body",
       "NameInRequest": "body",
       "Type": {
        "$ref": "2"
       },
       "Location": "Body",
       "IsRequired": true,
       "IsApiVersion": false,
       "IsResourceParameter": false,
       "IsContentType": false,
       "IsEndpoint": false,
       "SkipUrlEncoding": false,
       "Explode": false,
       "Kind": "Method"
      },
      {
       "$id": "67",
       "Name": "contentType",
       "NameInRequest": "Content-Type",
       "Type": {
        "$id": "68",
        "Kind": "string",
        "Name": "string",
        "CrossLanguageDefinitionId": ""
       },
       "Location": "Header",
       "IsApiVersion": false,
       "IsResourceParameter": false,
       "IsContentType": true,
       "IsRequired": true,
       "IsEndpoint": false,
       "SkipUrlEncoding": false,
       "Explode": false,
       "Kind": "Constant",
       "DefaultValue": {
        "$id": "69",
        "Type": {
         "$ref": "68"
        },
        "Value": "application/json"
       }
      },
      {
       "$id": "70",
       "Name": "accept",
       "NameInRequest": "Accept",
       "Type": {
        "$id": "71",
        "Kind": "string",
        "Name": "string",
        "CrossLanguageDefinitionId": ""
       },
       "Location": "Header",
       "IsApiVersion": false,
       "IsResourceParameter": false,
       "IsContentType": false,
       "IsRequired": true,
       "IsEndpoint": false,
       "SkipUrlEncoding": false,
       "Explode": false,
       "Kind": "Constant",
       "DefaultValue": {
        "$id": "72",
        "Type": {
         "$ref": "71"
        },
        "Value": "application/json"
       }
      }
     ],
     "Responses": [
      {
       "$id": "73",
       "StatusCodes": [
        204
       ],
       "BodyMediaType": "Json",
       "Headers": [],
       "IsErrorResponse": false
      }
     ],
     "HttpMethod": "PUT",
     "RequestBodyMediaType": "Json",
     "Uri": "{host}",
     "Path": "/parameters/spread/model/composite-request/{name}",
     "RequestMediaTypes": [
      "application/json"
     ],
     "BufferResponse": true,
     "GenerateProtocolMethod": true,
     "GenerateConvenienceMethod": true
    },
    {
     "$id": "74",
     "Name": "spreadCompositeRequestMix",
     "ResourceName": "Model",
     "Accessibility": "public",
     "Parameters": [
      {
       "$ref": "29"
      },
      {
       "$id": "75",
       "Name": "name",
       "NameInRequest": "name",
       "Type": {
        "$id": "76",
        "Kind": "string",
        "Name": "string",
        "CrossLanguageDefinitionId": "TypeSpec.string"
       },
       "Location": "Path",
       "IsRequired": true,
       "IsApiVersion": false,
       "IsResourceParameter": false,
       "IsContentType": false,
       "IsEndpoint": false,
       "SkipUrlEncoding": false,
       "Explode": false,
       "Kind": "Method"
      },
      {
       "$id": "77",
       "Name": "testHeader",
       "NameInRequest": "test-header",
       "Type": {
        "$id": "78",
        "Kind": "string",
        "Name": "string",
        "CrossLanguageDefinitionId": "TypeSpec.string"
       },
       "Location": "Header",
       "IsRequired": true,
       "IsApiVersion": false,
       "IsResourceParameter": false,
       "IsContentType": false,
       "IsEndpoint": false,
       "SkipUrlEncoding": false,
       "Explode": false,
       "Kind": "Method"
      },
      {
       "$id": "79",
       "Name": "CompositeRequestMix",
       "NameInRequest": "CompositeRequestMix",
       "Description": "This is a model with non-body http request decorator.",
       "Type": {
        "$ref": "5"
       },
       "Location": "Body",
       "IsRequired": true,
       "IsApiVersion": false,
       "IsResourceParameter": false,
       "IsContentType": false,
       "IsEndpoint": false,
       "SkipUrlEncoding": false,
       "Explode": false,
       "Kind": "Method"
      },
      {
       "$id": "80",
       "Name": "contentType",
       "NameInRequest": "Content-Type",
       "Type": {
        "$id": "81",
        "Kind": "string",
        "Name": "string",
        "CrossLanguageDefinitionId": ""
       },
       "Location": "Header",
       "IsApiVersion": false,
       "IsResourceParameter": false,
       "IsContentType": true,
       "IsRequired": true,
       "IsEndpoint": false,
       "SkipUrlEncoding": false,
       "Explode": false,
       "Kind": "Constant",
       "DefaultValue": {
        "$id": "82",
        "Type": {
         "$ref": "81"
        },
        "Value": "application/json"
       }
      },
      {
       "$id": "83",
       "Name": "accept",
       "NameInRequest": "Accept",
       "Type": {
        "$id": "84",
        "Kind": "string",
        "Name": "string",
        "CrossLanguageDefinitionId": ""
       },
       "Location": "Header",
       "IsApiVersion": false,
       "IsResourceParameter": false,
       "IsContentType": false,
       "IsRequired": true,
       "IsEndpoint": false,
       "SkipUrlEncoding": false,
       "Explode": false,
       "Kind": "Constant",
       "DefaultValue": {
        "$id": "85",
        "Type": {
         "$ref": "84"
        },
        "Value": "application/json"
       }
      }
     ],
     "Responses": [
      {
       "$id": "86",
       "StatusCodes": [
        204
       ],
       "BodyMediaType": "Json",
       "Headers": [],
       "IsErrorResponse": false
      }
     ],
     "HttpMethod": "PUT",
     "RequestBodyMediaType": "Json",
     "Uri": "{host}",
     "Path": "/parameters/spread/model/composite-request-mix/{name}",
     "RequestMediaTypes": [
      "application/json"
     ],
     "BufferResponse": true,
     "GenerateProtocolMethod": true,
     "GenerateConvenienceMethod": true
    }
   ],
   "Protocol": {
    "$id": "87"
   },
   "Parent": "SpreadClient",
   "Parameters": [
    {
     "$ref": "29"
    }
   ]
  },
  {
   "$id": "88",
   "Name": "Alias",
   "Description": "",
   "Operations": [
    {
     "$id": "89",
     "Name": "spreadAsRequestBody",
     "ResourceName": "Alias",
     "Accessibility": "public",
     "Parameters": [
      {
       "$ref": "29"
      },
      {
       "$id": "90",
       "Name": "SpreadAsRequestBodyRequest",
       "NameInRequest": "",
       "Type": {
        "$ref": "8"
       },
       "Location": "Body",
       "IsRequired": true,
       "IsApiVersion": false,
       "IsResourceParameter": false,
       "IsContentType": false,
       "IsEndpoint": false,
       "SkipUrlEncoding": false,
       "Explode": false,
       "Kind": "Spread"
      },
      {
       "$id": "91",
       "Name": "contentType",
       "NameInRequest": "Content-Type",
       "Type": {
        "$id": "92",
        "Kind": "string",
        "Name": "string",
        "CrossLanguageDefinitionId": ""
       },
       "Location": "Header",
       "IsApiVersion": false,
       "IsResourceParameter": false,
       "IsContentType": true,
       "IsRequired": true,
       "IsEndpoint": false,
       "SkipUrlEncoding": false,
       "Explode": false,
       "Kind": "Constant",
       "DefaultValue": {
        "$id": "93",
        "Type": {
         "$ref": "92"
        },
        "Value": "application/json"
       }
      },
      {
       "$id": "94",
       "Name": "accept",
       "NameInRequest": "Accept",
       "Type": {
        "$id": "95",
        "Kind": "string",
        "Name": "string",
        "CrossLanguageDefinitionId": ""
       },
       "Location": "Header",
       "IsApiVersion": false,
       "IsResourceParameter": false,
       "IsContentType": false,
       "IsRequired": true,
       "IsEndpoint": false,
       "SkipUrlEncoding": false,
       "Explode": false,
       "Kind": "Constant",
       "DefaultValue": {
        "$id": "96",
        "Type": {
         "$ref": "95"
        },
        "Value": "application/json"
       }
      }
     ],
     "Responses": [
      {
       "$id": "97",
       "StatusCodes": [
        204
       ],
       "BodyMediaType": "Json",
       "Headers": [],
       "IsErrorResponse": false
      }
     ],
     "HttpMethod": "PUT",
     "RequestBodyMediaType": "Json",
     "Uri": "{host}",
     "Path": "/parameters/spread/alias/request-body",
     "RequestMediaTypes": [
      "application/json"
     ],
     "BufferResponse": true,
     "GenerateProtocolMethod": true,
     "GenerateConvenienceMethod": true
    },
    {
     "$id": "98",
     "Name": "spreadAsRequestParameter",
     "ResourceName": "Alias",
     "Accessibility": "public",
     "Parameters": [
      {
       "$ref": "29"
      },
      {
       "$id": "99",
       "Name": "id",
       "NameInRequest": "id",
       "Type": {
        "$id": "100",
        "Kind": "string",
        "Name": "string",
        "CrossLanguageDefinitionId": "TypeSpec.string"
       },
       "Location": "Path",
       "IsRequired": true,
       "IsApiVersion": false,
       "IsResourceParameter": false,
       "IsContentType": false,
       "IsEndpoint": false,
       "SkipUrlEncoding": false,
       "Explode": false,
       "Kind": "Method"
      },
      {
       "$id": "101",
       "Name": "x-ms-test-header",
       "NameInRequest": "x-ms-test-header",
       "Type": {
        "$id": "102",
        "Kind": "string",
        "Name": "string",
        "CrossLanguageDefinitionId": "TypeSpec.string"
       },
       "Location": "Header",
       "IsRequired": true,
       "IsApiVersion": false,
       "IsResourceParameter": false,
       "IsContentType": false,
       "IsEndpoint": false,
       "SkipUrlEncoding": false,
       "Explode": false,
       "Kind": "Method"
      },
      {
       "$id": "103",
       "Name": "SpreadAsRequestParameterRequest",
       "NameInRequest": "",
       "Type": {
        "$ref": "11"
       },
       "Location": "Body",
       "IsRequired": true,
       "IsApiVersion": false,
       "IsResourceParameter": false,
       "IsContentType": false,
       "IsEndpoint": false,
       "SkipUrlEncoding": false,
       "Explode": false,
       "Kind": "Spread"
      },
      {
       "$id": "104",
       "Name": "contentType",
       "NameInRequest": "Content-Type",
       "Type": {
        "$id": "105",
        "Kind": "string",
        "Name": "string",
        "CrossLanguageDefinitionId": ""
       },
       "Location": "Header",
       "IsApiVersion": false,
       "IsResourceParameter": false,
       "IsContentType": true,
       "IsRequired": true,
       "IsEndpoint": false,
       "SkipUrlEncoding": false,
       "Explode": false,
       "Kind": "Constant",
       "DefaultValue": {
        "$id": "106",
        "Type": {
         "$ref": "105"
        },
        "Value": "application/json"
       }
      },
      {
       "$id": "107",
       "Name": "accept",
       "NameInRequest": "Accept",
       "Type": {
        "$id": "108",
        "Kind": "string",
        "Name": "string",
        "CrossLanguageDefinitionId": ""
       },
       "Location": "Header",
       "IsApiVersion": false,
       "IsResourceParameter": false,
       "IsContentType": false,
       "IsRequired": true,
       "IsEndpoint": false,
       "SkipUrlEncoding": false,
       "Explode": false,
       "Kind": "Constant",
       "DefaultValue": {
        "$id": "109",
        "Type": {
         "$ref": "108"
        },
        "Value": "application/json"
       }
      }
     ],
     "Responses": [
      {
       "$id": "110",
       "StatusCodes": [
        204
       ],
       "BodyMediaType": "Json",
       "Headers": [],
       "IsErrorResponse": false
      }
     ],
     "HttpMethod": "PUT",
     "RequestBodyMediaType": "Json",
     "Uri": "{host}",
     "Path": "/parameters/spread/alias/request-parameter/{id}",
     "RequestMediaTypes": [
      "application/json"
     ],
     "BufferResponse": true,
     "GenerateProtocolMethod": true,
     "GenerateConvenienceMethod": true
    },
    {
     "$id": "111",
     "Name": "spreadWithMultipleParameters",
     "ResourceName": "Alias",
     "Accessibility": "public",
     "Parameters": [
      {
       "$ref": "29"
      },
      {
       "$id": "112",
       "Name": "id",
       "NameInRequest": "id",
       "Type": {
        "$id": "113",
        "Kind": "string",
        "Name": "string",
        "CrossLanguageDefinitionId": "TypeSpec.string"
       },
       "Location": "Path",
       "IsRequired": true,
       "IsApiVersion": false,
       "IsResourceParameter": false,
       "IsContentType": false,
       "IsEndpoint": false,
       "SkipUrlEncoding": false,
       "Explode": false,
       "Kind": "Method"
      },
      {
       "$id": "114",
       "Name": "x-ms-test-header",
       "NameInRequest": "x-ms-test-header",
       "Type": {
        "$id": "115",
        "Kind": "string",
        "Name": "string",
        "CrossLanguageDefinitionId": "TypeSpec.string"
       },
       "Location": "Header",
       "IsRequired": true,
       "IsApiVersion": false,
       "IsResourceParameter": false,
       "IsContentType": false,
       "IsEndpoint": false,
       "SkipUrlEncoding": false,
       "Explode": false,
       "Kind": "Method"
      },
      {
       "$id": "116",
       "Name": "SpreadWithMultipleParametersRequest",
       "NameInRequest": "",
       "Type": {
        "$ref": "14"
       },
       "Location": "Body",
       "IsRequired": true,
       "IsApiVersion": false,
       "IsResourceParameter": false,
       "IsContentType": false,
       "IsEndpoint": false,
       "SkipUrlEncoding": false,
       "Explode": false,
       "Kind": "Spread"
      },
      {
       "$id": "117",
       "Name": "contentType",
       "NameInRequest": "Content-Type",
       "Type": {
        "$id": "118",
        "Kind": "string",
        "Name": "string",
        "CrossLanguageDefinitionId": ""
       },
       "Location": "Header",
       "IsApiVersion": false,
       "IsResourceParameter": false,
       "IsContentType": true,
       "IsRequired": true,
       "IsEndpoint": false,
       "SkipUrlEncoding": false,
       "Explode": false,
       "Kind": "Constant",
       "DefaultValue": {
        "$id": "119",
        "Type": {
         "$ref": "118"
        },
        "Value": "application/json"
       }
      },
      {
       "$id": "120",
       "Name": "accept",
       "NameInRequest": "Accept",
       "Type": {
        "$id": "121",
        "Kind": "string",
        "Name": "string",
        "CrossLanguageDefinitionId": ""
       },
       "Location": "Header",
       "IsApiVersion": false,
       "IsResourceParameter": false,
       "IsContentType": false,
       "IsRequired": true,
       "IsEndpoint": false,
       "SkipUrlEncoding": false,
       "Explode": false,
       "Kind": "Constant",
       "DefaultValue": {
        "$id": "122",
        "Type": {
         "$ref": "121"
        },
        "Value": "application/json"
       }
      }
     ],
     "Responses": [
      {
       "$id": "123",
       "StatusCodes": [
        204
       ],
       "BodyMediaType": "Json",
       "Headers": [],
       "IsErrorResponse": false
      }
     ],
     "HttpMethod": "PUT",
     "RequestBodyMediaType": "Json",
     "Uri": "{host}",
     "Path": "/parameters/spread/alias/multiple-parameters/{id}",
     "RequestMediaTypes": [
      "application/json"
     ],
     "BufferResponse": true,
     "GenerateProtocolMethod": true,
     "GenerateConvenienceMethod": true
    }
   ],
   "Protocol": {
    "$id": "124"
   },
   "Parent": "SpreadClient",
   "Parameters": [
    {
     "$ref": "29"
    }
   ]
  }
 ]
}<|MERGE_RESOLUTION|>--- conflicted
+++ resolved
@@ -209,13 +209,9 @@
      "Description": "TestServer endpoint",
      "Type": {
       "$id": "30",
-<<<<<<< HEAD
       "Kind": "string",
       "Name": "string",
-      "CrossLanguageDefinitionId": ""
-=======
-      "Kind": "string"
->>>>>>> d4a5bea0
+      "CrossLanguageDefinitionId": "TypeSpec.string"
      },
      "Location": "Uri",
      "IsApiVersion": false,
@@ -230,13 +226,9 @@
       "$id": "31",
       "Type": {
        "$id": "32",
-<<<<<<< HEAD
        "Kind": "string",
        "Name": "string",
-       "CrossLanguageDefinitionId": ""
-=======
-       "Kind": "string"
->>>>>>> d4a5bea0
+       "CrossLanguageDefinitionId": "TypeSpec.string"
       },
       "Value": "http://localhost:3000"
      }
