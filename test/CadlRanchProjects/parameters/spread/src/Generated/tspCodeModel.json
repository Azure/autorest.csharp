--- conflicted
+++ resolved
@@ -7,160 +7,159 @@
   {
    "$id": "2",
    "Kind": "model",
+   "Name": "SpreadAsRequestBodyRequest",
+   "CrossLanguageDefinitionId": "Parameters.Spread.Alias.spreadAsRequestBody.Request.anonymous",
+   "Usage": "Input",
+   "Properties": [
+    {
+     "$id": "3",
+     "Name": "name",
+     "SerializedName": "name",
+     "Description": "",
+     "Type": {
+      "$id": "4",
+      "Kind": "string"
+     },
+     "IsRequired": true,
+     "IsReadOnly": false
+    }
+   ]
+  },
+  {
+   "$id": "5",
+   "Kind": "model",
+   "Name": "SpreadAsRequestParameterRequest",
+   "CrossLanguageDefinitionId": "spreadAsRequestParameter.Request.anonymous",
+   "Usage": "Input",
+   "Properties": [
+    {
+     "$id": "6",
+     "Name": "name",
+     "SerializedName": "name",
+     "Description": "",
+     "Type": {
+      "$id": "7",
+      "Kind": "string"
+     },
+     "IsRequired": true,
+     "IsReadOnly": false
+    }
+   ]
+  },
+  {
+   "$id": "8",
+   "Kind": "model",
+   "Name": "SpreadWithMultipleParametersRequest",
+   "CrossLanguageDefinitionId": "spreadWithMultipleParameters.Request.anonymous",
+   "Usage": "Input",
+   "Properties": [
+    {
+     "$id": "9",
+     "Name": "prop1",
+     "SerializedName": "prop1",
+     "Description": "",
+     "Type": {
+      "$id": "10",
+      "Kind": "string"
+     },
+     "IsRequired": true,
+     "IsReadOnly": false
+    },
+    {
+     "$id": "11",
+     "Name": "prop2",
+     "SerializedName": "prop2",
+     "Description": "",
+     "Type": {
+      "$id": "12",
+      "Kind": "string"
+     },
+     "IsRequired": true,
+     "IsReadOnly": false
+    },
+    {
+     "$id": "13",
+     "Name": "prop3",
+     "SerializedName": "prop3",
+     "Description": "",
+     "Type": {
+      "$id": "14",
+      "Kind": "string"
+     },
+     "IsRequired": true,
+     "IsReadOnly": false
+    },
+    {
+     "$id": "15",
+     "Name": "prop4",
+     "SerializedName": "prop4",
+     "Description": "",
+     "Type": {
+      "$id": "16",
+      "Kind": "string"
+     },
+     "IsRequired": true,
+     "IsReadOnly": false
+    },
+    {
+     "$id": "17",
+     "Name": "prop5",
+     "SerializedName": "prop5",
+     "Description": "",
+     "Type": {
+      "$id": "18",
+      "Kind": "string"
+     },
+     "IsRequired": true,
+     "IsReadOnly": false
+    },
+    {
+     "$id": "19",
+     "Name": "prop6",
+     "SerializedName": "prop6",
+     "Description": "",
+     "Type": {
+      "$id": "20",
+      "Kind": "string"
+     },
+     "IsRequired": true,
+     "IsReadOnly": false
+    }
+   ]
+  },
+  {
+   "$id": "21",
+   "Kind": "model",
+   "Name": "SpreadAsRequestBodyRequest1",
+   "CrossLanguageDefinitionId": "Parameters.Spread.Model.spreadAsRequestBody.Request.anonymous",
+   "Usage": "Input",
+   "Properties": [
+    {
+     "$id": "22",
+     "Name": "name",
+     "SerializedName": "name",
+     "Description": "",
+     "Type": {
+      "$id": "23",
+      "Kind": "string"
+     },
+     "IsRequired": true,
+     "IsReadOnly": false
+    }
+   ]
+  },
+  {
+   "$id": "24",
+   "Kind": "model",
    "Name": "BodyParameter",
    "CrossLanguageDefinitionId": "Parameters.Spread.Model.BodyParameter",
    "Usage": "Input",
    "Description": "This is a simple model.",
    "Properties": [
     {
-     "$id": "3",
+     "$id": "25",
      "Name": "name",
      "SerializedName": "name",
-     "Description": "",
-     "Type": {
-      "$id": "4",
-      "Kind": "string"
-     },
-     "IsRequired": true,
-     "IsReadOnly": false
-    }
-   ]
-  },
-  {
-   "$id": "5",
-   "Kind": "model",
-   "Name": "CompositeRequestMix",
-   "CrossLanguageDefinitionId": "Parameters.Spread.Model.CompositeRequestMix",
-   "Usage": "Input",
-   "Description": "This is a model with non-body http request decorator.",
-   "Properties": [
-    {
-     "$id": "6",
-     "Name": "prop",
-     "SerializedName": "prop",
-     "Description": "",
-     "Type": {
-      "$id": "7",
-      "Kind": "string"
-     },
-     "IsRequired": true,
-     "IsReadOnly": false
-    }
-   ]
-  },
-  {
-   "$id": "8",
-   "Kind": "model",
-   "Name": "SpreadAsRequestBodyRequest",
-   "CrossLanguageDefinitionId": "Parameters.Spread.Alias.spreadAsRequestBody.Request.anonymous",
-   "Usage": "None",
-   "Properties": [
-    {
-     "$id": "9",
-     "Name": "name",
-     "SerializedName": "name",
-     "Description": "",
-     "Type": {
-      "$id": "10",
-      "Kind": "string"
-     },
-     "IsRequired": true,
-     "IsReadOnly": false
-    }
-   ]
-  },
-  {
-   "$id": "11",
-   "Kind": "model",
-   "Name": "SpreadAsRequestParameterRequest",
-   "CrossLanguageDefinitionId": "spreadAsRequestParameter.Request.anonymous",
-   "Usage": "None",
-   "Properties": [
-    {
-     "$id": "12",
-     "Name": "name",
-     "SerializedName": "name",
-     "Description": "",
-     "Type": {
-      "$id": "13",
-      "Kind": "string"
-     },
-     "IsRequired": true,
-     "IsReadOnly": false
-    }
-   ]
-  },
-  {
-   "$id": "14",
-   "Kind": "model",
-   "Name": "SpreadWithMultipleParametersRequest",
-   "CrossLanguageDefinitionId": "spreadWithMultipleParameters.Request.anonymous",
-   "Usage": "None",
-   "Properties": [
-    {
-     "$id": "15",
-     "Name": "prop1",
-     "SerializedName": "prop1",
-     "Description": "",
-     "Type": {
-      "$id": "16",
-      "Kind": "string"
-     },
-     "IsRequired": true,
-     "IsReadOnly": false
-    },
-    {
-     "$id": "17",
-     "Name": "prop2",
-     "SerializedName": "prop2",
-     "Description": "",
-     "Type": {
-      "$id": "18",
-      "Kind": "string"
-     },
-     "IsRequired": true,
-     "IsReadOnly": false
-    },
-    {
-     "$id": "19",
-     "Name": "prop3",
-     "SerializedName": "prop3",
-     "Description": "",
-     "Type": {
-      "$id": "20",
-      "Kind": "string"
-     },
-     "IsRequired": true,
-     "IsReadOnly": false
-    },
-    {
-     "$id": "21",
-     "Name": "prop4",
-     "SerializedName": "prop4",
-     "Description": "",
-     "Type": {
-      "$id": "22",
-      "Kind": "string"
-     },
-     "IsRequired": true,
-     "IsReadOnly": false
-    },
-    {
-     "$id": "23",
-     "Name": "prop5",
-     "SerializedName": "prop5",
-     "Description": "",
-     "Type": {
-      "$id": "24",
-      "Kind": "string"
-     },
-     "IsRequired": true,
-     "IsReadOnly": false
-    },
-    {
-     "$id": "25",
-     "Name": "prop6",
-     "SerializedName": "prop6",
      "Description": "",
      "Type": {
       "$id": "26",
@@ -174,38 +173,17 @@
   {
    "$id": "27",
    "Kind": "model",
-   "Name": "SpreadAsRequestBodyRequest1",
-   "CrossLanguageDefinitionId": "Parameters.Spread.Model.spreadAsRequestBody.Request.anonymous",
-   "Usage": "Input",
-   "Properties": [
-    {
-     "$id": "28",
-     "Name": "name",
-     "SerializedName": "name",
-     "Description": "",
-     "Type": {
-      "$id": "29",
-      "Kind": "string"
-     },
-     "IsRequired": true,
-     "IsReadOnly": false
-    }
-   ]
-  },
-  {
-   "$id": "30",
-   "Kind": "model",
    "Name": "SpreadCompositeRequestMixRequest",
    "CrossLanguageDefinitionId": "spreadCompositeRequestMix.Request.anonymous",
    "Usage": "Input",
    "Properties": [
     {
-     "$id": "31",
+     "$id": "28",
      "Name": "prop",
      "SerializedName": "prop",
      "Description": "",
      "Type": {
-      "$id": "32",
+      "$id": "29",
       "Kind": "string"
      },
      "IsRequired": true,
@@ -216,28 +194,21 @@
  ],
  "Clients": [
   {
-   "$id": "33",
+   "$id": "30",
    "Name": "SpreadClient",
    "Description": "Test for the spread operator.",
    "Operations": [],
    "Protocol": {
-    "$id": "34"
+    "$id": "31"
    },
    "Parameters": [
     {
-<<<<<<< HEAD
-     "$id": "29",
+     "$id": "32",
      "Name": "endpoint",
      "NameInRequest": "endpoint",
      "Description": "Service host",
-=======
-     "$id": "35",
-     "Name": "host",
-     "NameInRequest": "host",
-     "Description": "TestServer endpoint",
->>>>>>> a3707638
-     "Type": {
-      "$id": "36",
+     "Type": {
+      "$id": "33",
       "Kind": "string"
      },
      "Location": "Uri",
@@ -250,9 +221,9 @@
      "Explode": false,
      "Kind": "Client",
      "DefaultValue": {
-      "$id": "37",
+      "$id": "34",
       "Type": {
-       "$id": "38",
+       "$id": "35",
        "Kind": "string"
       },
       "Value": "http://localhost:3000"
@@ -261,32 +232,22 @@
    ]
   },
   {
-   "$id": "39",
+   "$id": "36",
    "Name": "Model",
    "Operations": [
     {
-     "$id": "40",
+     "$id": "37",
      "Name": "spreadAsRequestBody",
      "ResourceName": "Model",
      "Accessibility": "public",
      "Parameters": [
       {
-<<<<<<< HEAD
-       "$id": "35",
+       "$id": "38",
        "Name": "endpoint",
        "NameInRequest": "endpoint",
        "Description": "Service host",
-=======
-       "$ref": "35"
-      },
-      {
-       "$id": "41",
-       "Name": "BodyParameter",
-       "NameInRequest": "BodyParameter",
-       "Description": "This is a simple model.",
->>>>>>> a3707638
-       "Type": {
-        "$id": "36",
+       "Type": {
+        "$id": "39",
         "Kind": "string"
        },
        "Location": "Uri",
@@ -297,103 +258,57 @@
        "IsEndpoint": true,
        "SkipUrlEncoding": false,
        "Explode": false,
-<<<<<<< HEAD
        "Kind": "Client",
        "DefaultValue": {
-        "$id": "37",
+        "$id": "40",
         "Type": {
-         "$id": "38",
+         "$id": "41",
          "Kind": "string"
         },
         "Value": "http://localhost:3000"
        }
       },
       {
-       "$id": "39",
-=======
-       "Kind": "Spread"
-      },
-      {
        "$id": "42",
->>>>>>> a3707638
        "Name": "contentType",
        "NameInRequest": "Content-Type",
        "Description": "Body parameter's content type. Known values are application/json",
        "Type": {
-<<<<<<< HEAD
-        "$id": "40",
+        "$id": "43",
         "Kind": "constant",
         "ValueType": {
-         "$id": "41",
+         "$id": "44",
          "Kind": "string"
         },
         "Value": "application/json"
-=======
-        "$id": "43",
-        "Kind": "string"
->>>>>>> a3707638
        },
        "Location": "Header",
        "IsApiVersion": false,
        "IsContentType": true,
        "IsEndpoint": false,
        "Explode": false,
-<<<<<<< HEAD
        "IsRequired": true,
        "Kind": "Constant"
       },
       {
-       "$id": "42",
-       "Name": "bodyParameter",
-       "NameInRequest": "bodyParameter",
-       "Type": {
-        "$ref": "2"
-=======
-       "Kind": "Constant",
-       "DefaultValue": {
-        "$id": "44",
-        "Type": {
-         "$ref": "43"
-        },
-        "Value": "application/json"
-       }
-      },
-      {
        "$id": "45",
-       "Name": "accept",
-       "NameInRequest": "Accept",
-       "Type": {
-        "$id": "46",
-        "Kind": "string"
->>>>>>> a3707638
+       "Name": "spreadAsRequestBodyRequest1",
+       "NameInRequest": "spreadAsRequestBodyRequest1",
+       "Type": {
+        "$ref": "21"
        },
        "Location": "Body",
        "IsApiVersion": false,
        "IsContentType": false,
        "IsEndpoint": false,
        "Explode": false,
-<<<<<<< HEAD
-       "IsRequired": true,
-       "Kind": "Method"
-=======
-       "Kind": "Constant",
-       "DefaultValue": {
-        "$id": "47",
-        "Type": {
-         "$ref": "46"
-        },
-        "Value": "application/json"
-       }
->>>>>>> a3707638
+       "IsRequired": true,
+       "Kind": "Spread"
       }
      ],
      "Responses": [
       {
-<<<<<<< HEAD
-       "$id": "43",
-=======
-       "$id": "48",
->>>>>>> a3707638
+       "$id": "46",
        "StatusCodes": [
         204
        ],
@@ -414,118 +329,55 @@
      "GenerateConvenienceMethod": true
     },
     {
-<<<<<<< HEAD
-     "$id": "44",
-=======
-     "$id": "49",
->>>>>>> a3707638
+     "$id": "47",
      "Name": "spreadCompositeRequestOnlyWithBody",
      "ResourceName": "Model",
      "Accessibility": "public",
      "Parameters": [
       {
-       "$ref": "35"
-<<<<<<< HEAD
-=======
-      },
-      {
-       "$id": "50",
-       "Name": "body",
-       "NameInRequest": "body",
-       "Type": {
-        "$ref": "2"
-       },
-       "Location": "Body",
-       "IsRequired": true,
-       "IsApiVersion": false,
-       "IsResourceParameter": false,
-       "IsContentType": false,
-       "IsEndpoint": false,
-       "SkipUrlEncoding": false,
-       "Explode": false,
-       "Kind": "Method"
->>>>>>> a3707638
-      },
-      {
-       "$id": "51",
+       "$ref": "38"
+      },
+      {
+       "$id": "48",
        "Name": "contentType",
        "NameInRequest": "Content-Type",
        "Description": "Body parameter's content type. Known values are application/json",
        "Type": {
-<<<<<<< HEAD
-        "$id": "46",
+        "$id": "49",
         "Kind": "constant",
         "ValueType": {
-         "$id": "47",
+         "$id": "50",
          "Kind": "string"
         },
         "Value": "application/json"
-=======
-        "$id": "52",
-        "Kind": "string"
->>>>>>> a3707638
        },
        "Location": "Header",
        "IsApiVersion": false,
        "IsContentType": true,
        "IsEndpoint": false,
        "Explode": false,
-<<<<<<< HEAD
        "IsRequired": true,
        "Kind": "Constant"
       },
       {
-       "$id": "48",
+       "$id": "51",
        "Name": "body",
        "NameInRequest": "body",
        "Type": {
-        "$ref": "2"
-=======
-       "Kind": "Constant",
-       "DefaultValue": {
-        "$id": "53",
-        "Type": {
-         "$ref": "52"
-        },
-        "Value": "application/json"
-       }
-      },
-      {
-       "$id": "54",
-       "Name": "accept",
-       "NameInRequest": "Accept",
-       "Type": {
-        "$id": "55",
-        "Kind": "string"
->>>>>>> a3707638
+        "$ref": "24"
        },
        "Location": "Body",
        "IsApiVersion": false,
        "IsContentType": false,
        "IsEndpoint": false,
        "Explode": false,
-<<<<<<< HEAD
-       "IsRequired": true,
-       "Kind": "Method"
-=======
-       "Kind": "Constant",
-       "DefaultValue": {
-        "$id": "56",
-        "Type": {
-         "$ref": "55"
-        },
-        "Value": "application/json"
-       }
->>>>>>> a3707638
+       "IsRequired": true,
+       "Kind": "Method"
       }
      ],
      "Responses": [
       {
-<<<<<<< HEAD
-       "$id": "49",
-=======
-       "$id": "57",
->>>>>>> a3707638
+       "$id": "52",
        "StatusCodes": [
         204
        ],
@@ -546,32 +398,20 @@
      "GenerateConvenienceMethod": true
     },
     {
-<<<<<<< HEAD
-     "$id": "50",
-=======
-     "$id": "58",
->>>>>>> a3707638
+     "$id": "53",
      "Name": "spreadCompositeRequestWithoutBody",
      "ResourceName": "Model",
      "Accessibility": "public",
      "Parameters": [
       {
-       "$ref": "35"
-      },
-      {
-<<<<<<< HEAD
-       "$id": "51",
+       "$ref": "38"
+      },
+      {
+       "$id": "54",
        "Name": "name",
        "NameInRequest": "name",
        "Type": {
-        "$id": "52",
-=======
-       "$id": "59",
-       "Name": "name",
-       "NameInRequest": "name",
-       "Type": {
-        "$id": "60",
->>>>>>> a3707638
+        "$id": "55",
         "Kind": "string"
        },
        "Location": "Path",
@@ -583,66 +423,25 @@
        "Kind": "Method"
       },
       {
-<<<<<<< HEAD
-       "$id": "53",
+       "$id": "56",
        "Name": "testHeader",
        "NameInRequest": "test-header",
        "Type": {
-        "$id": "54",
-=======
-       "$id": "61",
-       "Name": "testHeader",
-       "NameInRequest": "test-header",
-       "Type": {
-        "$id": "62",
->>>>>>> a3707638
-        "Kind": "string"
-       },
-       "Location": "Header",
-       "IsApiVersion": false,
-       "IsContentType": false,
-       "IsEndpoint": false,
-       "Explode": false,
-<<<<<<< HEAD
-       "IsRequired": true,
-       "Kind": "Method"
-=======
-       "Kind": "Method"
-      },
-      {
-       "$id": "63",
-       "Name": "accept",
-       "NameInRequest": "Accept",
-       "Type": {
-        "$id": "64",
-        "Kind": "string"
-       },
-       "Location": "Header",
-       "IsApiVersion": false,
-       "IsResourceParameter": false,
-       "IsContentType": false,
-       "IsRequired": true,
-       "IsEndpoint": false,
-       "SkipUrlEncoding": false,
-       "Explode": false,
-       "Kind": "Constant",
-       "DefaultValue": {
-        "$id": "65",
-        "Type": {
-         "$ref": "64"
-        },
-        "Value": "application/json"
-       }
->>>>>>> a3707638
+        "$id": "57",
+        "Kind": "string"
+       },
+       "Location": "Header",
+       "IsApiVersion": false,
+       "IsContentType": false,
+       "IsEndpoint": false,
+       "Explode": false,
+       "IsRequired": true,
+       "Kind": "Method"
       }
      ],
      "Responses": [
       {
-<<<<<<< HEAD
-       "$id": "55",
-=======
-       "$id": "66",
->>>>>>> a3707638
+       "$id": "58",
        "StatusCodes": [
         204
        ],
@@ -660,32 +459,20 @@
      "GenerateConvenienceMethod": true
     },
     {
-<<<<<<< HEAD
-     "$id": "56",
-=======
-     "$id": "67",
->>>>>>> a3707638
+     "$id": "59",
      "Name": "spreadCompositeRequest",
      "ResourceName": "Model",
      "Accessibility": "public",
      "Parameters": [
       {
-       "$ref": "35"
-      },
-      {
-<<<<<<< HEAD
-       "$id": "57",
+       "$ref": "38"
+      },
+      {
+       "$id": "60",
        "Name": "name",
        "NameInRequest": "name",
        "Type": {
-        "$id": "58",
-=======
-       "$id": "68",
-       "Name": "name",
-       "NameInRequest": "name",
-       "Type": {
-        "$id": "69",
->>>>>>> a3707638
+        "$id": "61",
         "Kind": "string"
        },
        "Location": "Path",
@@ -697,126 +484,62 @@
        "Kind": "Method"
       },
       {
-<<<<<<< HEAD
-       "$id": "59",
+       "$id": "62",
        "Name": "testHeader",
        "NameInRequest": "test-header",
        "Type": {
-        "$id": "60",
-=======
-       "$id": "70",
-       "Name": "testHeader",
-       "NameInRequest": "test-header",
-       "Type": {
-        "$id": "71",
->>>>>>> a3707638
-        "Kind": "string"
-       },
-       "Location": "Header",
-       "IsApiVersion": false,
-       "IsContentType": false,
-       "IsEndpoint": false,
-       "Explode": false,
-<<<<<<< HEAD
-=======
-       "Kind": "Method"
-      },
-      {
-       "$id": "72",
-       "Name": "body",
-       "NameInRequest": "body",
-       "Type": {
-        "$ref": "2"
-       },
-       "Location": "Body",
->>>>>>> a3707638
-       "IsRequired": true,
-       "Kind": "Method"
-      },
-      {
-<<<<<<< HEAD
-       "$id": "61",
-=======
-       "$id": "73",
->>>>>>> a3707638
+        "$id": "63",
+        "Kind": "string"
+       },
+       "Location": "Header",
+       "IsApiVersion": false,
+       "IsContentType": false,
+       "IsEndpoint": false,
+       "Explode": false,
+       "IsRequired": true,
+       "Kind": "Method"
+      },
+      {
+       "$id": "64",
        "Name": "contentType",
        "NameInRequest": "Content-Type",
        "Description": "Body parameter's content type. Known values are application/json",
        "Type": {
-<<<<<<< HEAD
-        "$id": "62",
+        "$id": "65",
         "Kind": "constant",
         "ValueType": {
-         "$id": "63",
+         "$id": "66",
          "Kind": "string"
         },
         "Value": "application/json"
-=======
-        "$id": "74",
-        "Kind": "string"
->>>>>>> a3707638
        },
        "Location": "Header",
        "IsApiVersion": false,
        "IsContentType": true,
        "IsEndpoint": false,
        "Explode": false,
-<<<<<<< HEAD
        "IsRequired": true,
        "Kind": "Constant"
       },
       {
-       "$id": "64",
+       "$id": "67",
        "Name": "body",
        "NameInRequest": "body",
        "Type": {
-        "$ref": "2"
-=======
-       "Kind": "Constant",
-       "DefaultValue": {
-        "$id": "75",
-        "Type": {
-         "$ref": "74"
-        },
-        "Value": "application/json"
-       }
-      },
-      {
-       "$id": "76",
-       "Name": "accept",
-       "NameInRequest": "Accept",
-       "Type": {
-        "$id": "77",
-        "Kind": "string"
->>>>>>> a3707638
+        "$ref": "24"
        },
        "Location": "Body",
        "IsApiVersion": false,
        "IsContentType": false,
        "IsEndpoint": false,
        "Explode": false,
-<<<<<<< HEAD
-       "IsRequired": true,
-       "Kind": "Method"
-=======
-       "Kind": "Constant",
-       "DefaultValue": {
-        "$id": "78",
-        "Type": {
-         "$ref": "77"
-        },
-        "Value": "application/json"
-       }
->>>>>>> a3707638
+       "IsRequired": true,
+       "Kind": "Method"
       }
      ],
      "Responses": [
       {
-<<<<<<< HEAD
-       "$id": "65",
-=======
-       "$id": "79",
->>>>>>> a3707638
+       "$id": "68",
        "StatusCodes": [
         204
        ],
@@ -837,32 +560,20 @@
      "GenerateConvenienceMethod": true
     },
     {
-<<<<<<< HEAD
-     "$id": "66",
-=======
-     "$id": "80",
->>>>>>> a3707638
+     "$id": "69",
      "Name": "spreadCompositeRequestMix",
      "ResourceName": "Model",
      "Accessibility": "public",
      "Parameters": [
       {
-       "$ref": "35"
-      },
-      {
-<<<<<<< HEAD
-       "$id": "67",
+       "$ref": "38"
+      },
+      {
+       "$id": "70",
        "Name": "name",
        "NameInRequest": "name",
        "Type": {
-        "$id": "68",
-=======
-       "$id": "81",
-       "Name": "name",
-       "NameInRequest": "name",
-       "Type": {
-        "$id": "82",
->>>>>>> a3707638
+        "$id": "71",
         "Kind": "string"
        },
        "Location": "Path",
@@ -874,134 +585,62 @@
        "Kind": "Method"
       },
       {
-<<<<<<< HEAD
-       "$id": "69",
+       "$id": "72",
        "Name": "testHeader",
        "NameInRequest": "test-header",
        "Type": {
-        "$id": "70",
-=======
-       "$id": "83",
-       "Name": "testHeader",
-       "NameInRequest": "test-header",
-       "Type": {
-        "$id": "84",
->>>>>>> a3707638
-        "Kind": "string"
-       },
-       "Location": "Header",
-       "IsApiVersion": false,
-       "IsContentType": false,
-       "IsEndpoint": false,
-       "Explode": false,
-<<<<<<< HEAD
-       "IsRequired": true,
-       "Kind": "Method"
-      },
-      {
-       "$id": "71",
-=======
-       "Kind": "Method"
-      },
-      {
-       "$id": "85",
-       "Name": "CompositeRequestMix",
-       "NameInRequest": "CompositeRequestMix",
-       "Description": "This is a model with non-body http request decorator.",
-       "Type": {
-        "$ref": "5"
-       },
-       "Location": "Body",
-       "IsRequired": true,
-       "IsApiVersion": false,
-       "IsResourceParameter": false,
-       "IsContentType": false,
-       "IsEndpoint": false,
-       "SkipUrlEncoding": false,
-       "Explode": false,
-       "Kind": "Spread"
-      },
-      {
-       "$id": "86",
->>>>>>> a3707638
+        "$id": "73",
+        "Kind": "string"
+       },
+       "Location": "Header",
+       "IsApiVersion": false,
+       "IsContentType": false,
+       "IsEndpoint": false,
+       "Explode": false,
+       "IsRequired": true,
+       "Kind": "Method"
+      },
+      {
+       "$id": "74",
        "Name": "contentType",
        "NameInRequest": "Content-Type",
        "Description": "Body parameter's content type. Known values are application/json",
        "Type": {
-<<<<<<< HEAD
-        "$id": "72",
+        "$id": "75",
         "Kind": "constant",
         "ValueType": {
-         "$id": "73",
+         "$id": "76",
          "Kind": "string"
         },
         "Value": "application/json"
-=======
-        "$id": "87",
-        "Kind": "string"
->>>>>>> a3707638
        },
        "Location": "Header",
        "IsApiVersion": false,
        "IsContentType": true,
        "IsEndpoint": false,
        "Explode": false,
-<<<<<<< HEAD
        "IsRequired": true,
        "Kind": "Constant"
       },
       {
-       "$id": "74",
-       "Name": "compositeRequestMix",
-       "NameInRequest": "compositeRequestMix",
-       "Type": {
-        "$ref": "5"
-=======
-       "Kind": "Constant",
-       "DefaultValue": {
-        "$id": "88",
-        "Type": {
-         "$ref": "87"
-        },
-        "Value": "application/json"
-       }
-      },
-      {
-       "$id": "89",
-       "Name": "accept",
-       "NameInRequest": "Accept",
-       "Type": {
-        "$id": "90",
-        "Kind": "string"
->>>>>>> a3707638
+       "$id": "77",
+       "Name": "spreadCompositeRequestMixRequest",
+       "NameInRequest": "spreadCompositeRequestMixRequest",
+       "Type": {
+        "$ref": "27"
        },
        "Location": "Body",
        "IsApiVersion": false,
        "IsContentType": false,
        "IsEndpoint": false,
        "Explode": false,
-<<<<<<< HEAD
-       "IsRequired": true,
-       "Kind": "Method"
-=======
-       "Kind": "Constant",
-       "DefaultValue": {
-        "$id": "91",
-        "Type": {
-         "$ref": "90"
-        },
-        "Value": "application/json"
-       }
->>>>>>> a3707638
+       "IsRequired": true,
+       "Kind": "Spread"
       }
      ],
      "Responses": [
       {
-<<<<<<< HEAD
-       "$id": "75",
-=======
-       "$id": "92",
->>>>>>> a3707638
+       "$id": "78",
        "StatusCodes": [
         204
        ],
@@ -1023,53 +662,32 @@
     }
    ],
    "Protocol": {
-<<<<<<< HEAD
-    "$id": "76"
-=======
-    "$id": "93"
->>>>>>> a3707638
+    "$id": "79"
    },
    "Parent": "SpreadClient",
    "Parameters": [
     {
-     "$ref": "35"
+     "$ref": "38"
     }
    ]
   },
   {
-<<<<<<< HEAD
-   "$id": "77",
-=======
-   "$id": "94",
->>>>>>> a3707638
+   "$id": "80",
    "Name": "Alias",
    "Operations": [
     {
-<<<<<<< HEAD
-     "$id": "78",
-=======
-     "$id": "95",
->>>>>>> a3707638
+     "$id": "81",
      "Name": "spreadAsRequestBody",
      "ResourceName": "Alias",
      "Accessibility": "public",
      "Parameters": [
       {
-<<<<<<< HEAD
-       "$id": "79",
+       "$id": "82",
        "Name": "endpoint",
        "NameInRequest": "endpoint",
        "Description": "Service host",
-=======
-       "$ref": "35"
-      },
-      {
-       "$id": "96",
-       "Name": "SpreadAsRequestBodyRequest",
-       "NameInRequest": "",
->>>>>>> a3707638
-       "Type": {
-        "$id": "80",
+       "Type": {
+        "$id": "83",
         "Kind": "string"
        },
        "Location": "Uri",
@@ -1082,98 +700,55 @@
        "Explode": false,
        "Kind": "Client",
        "DefaultValue": {
-        "$id": "81",
+        "$id": "84",
         "Type": {
-         "$id": "82",
+         "$id": "85",
          "Kind": "string"
         },
         "Value": "http://localhost:3000"
        }
       },
       {
-<<<<<<< HEAD
-       "$id": "83",
-=======
-       "$id": "97",
->>>>>>> a3707638
+       "$id": "86",
        "Name": "contentType",
        "NameInRequest": "Content-Type",
        "Description": "Body parameter's content type. Known values are application/json",
        "Type": {
-<<<<<<< HEAD
-        "$id": "84",
+        "$id": "87",
         "Kind": "constant",
         "ValueType": {
-         "$id": "85",
+         "$id": "88",
          "Kind": "string"
         },
         "Value": "application/json"
-=======
-        "$id": "98",
-        "Kind": "string"
->>>>>>> a3707638
        },
        "Location": "Header",
        "IsApiVersion": false,
        "IsContentType": true,
        "IsEndpoint": false,
        "Explode": false,
-<<<<<<< HEAD
        "IsRequired": true,
        "Kind": "Constant"
       },
       {
-       "$id": "86",
+       "$id": "89",
        "Name": "spreadAsRequestBodyRequest",
        "NameInRequest": "spreadAsRequestBodyRequest",
        "Type": {
-        "$ref": "8"
-=======
-       "Kind": "Constant",
-       "DefaultValue": {
-        "$id": "99",
-        "Type": {
-         "$ref": "98"
-        },
-        "Value": "application/json"
-       }
-      },
-      {
-       "$id": "100",
-       "Name": "accept",
-       "NameInRequest": "Accept",
-       "Type": {
-        "$id": "101",
-        "Kind": "string"
->>>>>>> a3707638
+        "$ref": "2"
        },
        "Location": "Body",
        "IsApiVersion": false,
        "IsContentType": false,
        "IsEndpoint": false,
        "Explode": false,
-<<<<<<< HEAD
        "IsRequired": true,
        "Kind": "Spread"
-=======
-       "Kind": "Constant",
-       "DefaultValue": {
-        "$id": "102",
-        "Type": {
-         "$ref": "101"
-        },
-        "Value": "application/json"
-       }
->>>>>>> a3707638
       }
      ],
      "Responses": [
       {
-<<<<<<< HEAD
-       "$id": "87",
-=======
-       "$id": "103",
->>>>>>> a3707638
+       "$id": "90",
        "StatusCodes": [
         204
        ],
@@ -1194,35 +769,20 @@
      "GenerateConvenienceMethod": true
     },
     {
-<<<<<<< HEAD
-     "$id": "88",
-=======
-     "$id": "104",
->>>>>>> a3707638
+     "$id": "91",
      "Name": "spreadAsRequestParameter",
      "ResourceName": "Alias",
      "Accessibility": "public",
      "Parameters": [
       {
-<<<<<<< HEAD
-       "$ref": "79"
-      },
-      {
-       "$id": "89",
+       "$ref": "82"
+      },
+      {
+       "$id": "92",
        "Name": "id",
        "NameInRequest": "id",
        "Type": {
-        "$id": "90",
-=======
-       "$ref": "35"
-      },
-      {
-       "$id": "105",
-       "Name": "id",
-       "NameInRequest": "id",
-       "Type": {
-        "$id": "106",
->>>>>>> a3707638
+        "$id": "93",
         "Kind": "string"
        },
        "Location": "Path",
@@ -1234,126 +794,62 @@
        "Kind": "Method"
       },
       {
-<<<<<<< HEAD
-       "$id": "91",
+       "$id": "94",
        "Name": "x-ms-test-header",
        "NameInRequest": "x-ms-test-header",
        "Type": {
-        "$id": "92",
-=======
-       "$id": "107",
-       "Name": "x-ms-test-header",
-       "NameInRequest": "x-ms-test-header",
-       "Type": {
-        "$id": "108",
->>>>>>> a3707638
-        "Kind": "string"
-       },
-       "Location": "Header",
-       "IsApiVersion": false,
-       "IsContentType": false,
-       "IsEndpoint": false,
-       "Explode": false,
-<<<<<<< HEAD
-=======
-       "Kind": "Method"
-      },
-      {
-       "$id": "109",
-       "Name": "SpreadAsRequestParameterRequest",
-       "NameInRequest": "",
-       "Type": {
-        "$ref": "11"
-       },
-       "Location": "Body",
->>>>>>> a3707638
-       "IsRequired": true,
-       "Kind": "Method"
-      },
-      {
-<<<<<<< HEAD
-       "$id": "93",
-=======
-       "$id": "110",
->>>>>>> a3707638
+        "$id": "95",
+        "Kind": "string"
+       },
+       "Location": "Header",
+       "IsApiVersion": false,
+       "IsContentType": false,
+       "IsEndpoint": false,
+       "Explode": false,
+       "IsRequired": true,
+       "Kind": "Method"
+      },
+      {
+       "$id": "96",
        "Name": "contentType",
        "NameInRequest": "Content-Type",
        "Description": "Body parameter's content type. Known values are application/json",
        "Type": {
-<<<<<<< HEAD
-        "$id": "94",
+        "$id": "97",
         "Kind": "constant",
         "ValueType": {
-         "$id": "95",
+         "$id": "98",
          "Kind": "string"
         },
         "Value": "application/json"
-=======
-        "$id": "111",
-        "Kind": "string"
->>>>>>> a3707638
        },
        "Location": "Header",
        "IsApiVersion": false,
        "IsContentType": true,
        "IsEndpoint": false,
        "Explode": false,
-<<<<<<< HEAD
        "IsRequired": true,
        "Kind": "Constant"
       },
       {
-       "$id": "96",
+       "$id": "99",
        "Name": "spreadAsRequestParameterRequest",
        "NameInRequest": "spreadAsRequestParameterRequest",
        "Type": {
-        "$ref": "11"
-=======
-       "Kind": "Constant",
-       "DefaultValue": {
-        "$id": "112",
-        "Type": {
-         "$ref": "111"
-        },
-        "Value": "application/json"
-       }
-      },
-      {
-       "$id": "113",
-       "Name": "accept",
-       "NameInRequest": "Accept",
-       "Type": {
-        "$id": "114",
-        "Kind": "string"
->>>>>>> a3707638
+        "$ref": "5"
        },
        "Location": "Body",
        "IsApiVersion": false,
        "IsContentType": false,
        "IsEndpoint": false,
        "Explode": false,
-<<<<<<< HEAD
        "IsRequired": true,
        "Kind": "Spread"
-=======
-       "Kind": "Constant",
-       "DefaultValue": {
-        "$id": "115",
-        "Type": {
-         "$ref": "114"
-        },
-        "Value": "application/json"
-       }
->>>>>>> a3707638
       }
      ],
      "Responses": [
       {
-<<<<<<< HEAD
-       "$id": "97",
-=======
-       "$id": "116",
->>>>>>> a3707638
+       "$id": "100",
        "StatusCodes": [
         204
        ],
@@ -1374,35 +870,20 @@
      "GenerateConvenienceMethod": true
     },
     {
-<<<<<<< HEAD
-     "$id": "98",
-=======
-     "$id": "117",
->>>>>>> a3707638
+     "$id": "101",
      "Name": "spreadWithMultipleParameters",
      "ResourceName": "Alias",
      "Accessibility": "public",
      "Parameters": [
       {
-<<<<<<< HEAD
-       "$ref": "79"
-      },
-      {
-       "$id": "99",
+       "$ref": "82"
+      },
+      {
+       "$id": "102",
        "Name": "id",
        "NameInRequest": "id",
        "Type": {
-        "$id": "100",
-=======
-       "$ref": "35"
-      },
-      {
-       "$id": "118",
-       "Name": "id",
-       "NameInRequest": "id",
-       "Type": {
-        "$id": "119",
->>>>>>> a3707638
+        "$id": "103",
         "Kind": "string"
        },
        "Location": "Path",
@@ -1414,126 +895,62 @@
        "Kind": "Method"
       },
       {
-<<<<<<< HEAD
-       "$id": "101",
+       "$id": "104",
        "Name": "x-ms-test-header",
        "NameInRequest": "x-ms-test-header",
        "Type": {
-        "$id": "102",
-=======
-       "$id": "120",
-       "Name": "x-ms-test-header",
-       "NameInRequest": "x-ms-test-header",
-       "Type": {
-        "$id": "121",
->>>>>>> a3707638
-        "Kind": "string"
-       },
-       "Location": "Header",
-       "IsApiVersion": false,
-       "IsContentType": false,
-       "IsEndpoint": false,
-       "Explode": false,
-<<<<<<< HEAD
-=======
-       "Kind": "Method"
-      },
-      {
-       "$id": "122",
-       "Name": "SpreadWithMultipleParametersRequest",
-       "NameInRequest": "",
-       "Type": {
-        "$ref": "14"
-       },
-       "Location": "Body",
->>>>>>> a3707638
-       "IsRequired": true,
-       "Kind": "Method"
-      },
-      {
-<<<<<<< HEAD
-       "$id": "103",
-=======
-       "$id": "123",
->>>>>>> a3707638
+        "$id": "105",
+        "Kind": "string"
+       },
+       "Location": "Header",
+       "IsApiVersion": false,
+       "IsContentType": false,
+       "IsEndpoint": false,
+       "Explode": false,
+       "IsRequired": true,
+       "Kind": "Method"
+      },
+      {
+       "$id": "106",
        "Name": "contentType",
        "NameInRequest": "Content-Type",
        "Description": "Body parameter's content type. Known values are application/json",
        "Type": {
-<<<<<<< HEAD
-        "$id": "104",
+        "$id": "107",
         "Kind": "constant",
         "ValueType": {
-         "$id": "105",
+         "$id": "108",
          "Kind": "string"
         },
         "Value": "application/json"
-=======
-        "$id": "124",
-        "Kind": "string"
->>>>>>> a3707638
        },
        "Location": "Header",
        "IsApiVersion": false,
        "IsContentType": true,
        "IsEndpoint": false,
        "Explode": false,
-<<<<<<< HEAD
        "IsRequired": true,
        "Kind": "Constant"
       },
       {
-       "$id": "106",
+       "$id": "109",
        "Name": "spreadWithMultipleParametersRequest",
        "NameInRequest": "spreadWithMultipleParametersRequest",
        "Type": {
-        "$ref": "14"
-=======
-       "Kind": "Constant",
-       "DefaultValue": {
-        "$id": "125",
-        "Type": {
-         "$ref": "124"
-        },
-        "Value": "application/json"
-       }
-      },
-      {
-       "$id": "126",
-       "Name": "accept",
-       "NameInRequest": "Accept",
-       "Type": {
-        "$id": "127",
-        "Kind": "string"
->>>>>>> a3707638
+        "$ref": "8"
        },
        "Location": "Body",
        "IsApiVersion": false,
        "IsContentType": false,
        "IsEndpoint": false,
        "Explode": false,
-<<<<<<< HEAD
        "IsRequired": true,
        "Kind": "Spread"
-=======
-       "Kind": "Constant",
-       "DefaultValue": {
-        "$id": "128",
-        "Type": {
-         "$ref": "127"
-        },
-        "Value": "application/json"
-       }
->>>>>>> a3707638
       }
      ],
      "Responses": [
       {
-<<<<<<< HEAD
-       "$id": "107",
-=======
-       "$id": "129",
->>>>>>> a3707638
+       "$id": "110",
        "StatusCodes": [
         204
        ],
@@ -1555,20 +972,12 @@
     }
    ],
    "Protocol": {
-<<<<<<< HEAD
-    "$id": "108"
-=======
-    "$id": "130"
->>>>>>> a3707638
+    "$id": "111"
    },
    "Parent": "SpreadClient",
    "Parameters": [
     {
-<<<<<<< HEAD
-     "$ref": "79"
-=======
-     "$ref": "35"
->>>>>>> a3707638
+     "$ref": "82"
     }
    ]
   }
