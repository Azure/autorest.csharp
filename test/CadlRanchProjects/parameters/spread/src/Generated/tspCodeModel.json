--- conflicted
+++ resolved
@@ -19,14 +19,8 @@
      "SerializedName": "name",
      "Description": "",
      "Type": {
-<<<<<<< HEAD
       "$id": "3",
-      "Kind": "Primitive",
-      "Name": "String",
-=======
-      "$id": "4",
       "Kind": "string",
->>>>>>> f4b8779e
       "IsNullable": false
      },
      "IsRequired": true,
@@ -49,14 +43,8 @@
      "SerializedName": "prop",
      "Description": "",
      "Type": {
-<<<<<<< HEAD
       "$id": "6",
-      "Kind": "Primitive",
-      "Name": "String",
-=======
-      "$id": "7",
       "Kind": "string",
->>>>>>> f4b8779e
       "IsNullable": false
      },
      "IsRequired": true,
@@ -78,14 +66,8 @@
      "SerializedName": "name",
      "Description": "",
      "Type": {
-<<<<<<< HEAD
       "$id": "9",
-      "Kind": "Primitive",
-      "Name": "String",
-=======
-      "$id": "10",
       "Kind": "string",
->>>>>>> f4b8779e
       "IsNullable": false
      },
      "IsRequired": true,
@@ -107,14 +89,8 @@
      "SerializedName": "name",
      "Description": "",
      "Type": {
-<<<<<<< HEAD
       "$id": "12",
-      "Kind": "Primitive",
-      "Name": "String",
-=======
-      "$id": "13",
       "Kind": "string",
->>>>>>> f4b8779e
       "IsNullable": false
      },
      "IsRequired": true,
@@ -136,14 +112,8 @@
      "SerializedName": "prop1",
      "Description": "",
      "Type": {
-<<<<<<< HEAD
       "$id": "15",
-      "Kind": "Primitive",
-      "Name": "String",
-=======
-      "$id": "16",
       "Kind": "string",
->>>>>>> f4b8779e
       "IsNullable": false
      },
      "IsRequired": true,
@@ -155,14 +125,8 @@
      "SerializedName": "prop2",
      "Description": "",
      "Type": {
-<<<<<<< HEAD
       "$id": "17",
-      "Kind": "Primitive",
-      "Name": "String",
-=======
-      "$id": "18",
       "Kind": "string",
->>>>>>> f4b8779e
       "IsNullable": false
      },
      "IsRequired": true,
@@ -174,14 +138,8 @@
      "SerializedName": "prop3",
      "Description": "",
      "Type": {
-<<<<<<< HEAD
       "$id": "19",
-      "Kind": "Primitive",
-      "Name": "String",
-=======
-      "$id": "20",
       "Kind": "string",
->>>>>>> f4b8779e
       "IsNullable": false
      },
      "IsRequired": true,
@@ -193,14 +151,8 @@
      "SerializedName": "prop4",
      "Description": "",
      "Type": {
-<<<<<<< HEAD
       "$id": "21",
-      "Kind": "Primitive",
-      "Name": "String",
-=======
-      "$id": "22",
       "Kind": "string",
->>>>>>> f4b8779e
       "IsNullable": false
      },
      "IsRequired": true,
@@ -212,14 +164,8 @@
      "SerializedName": "prop5",
      "Description": "",
      "Type": {
-<<<<<<< HEAD
       "$id": "23",
-      "Kind": "Primitive",
-      "Name": "String",
-=======
-      "$id": "24",
       "Kind": "string",
->>>>>>> f4b8779e
       "IsNullable": false
      },
      "IsRequired": true,
@@ -231,14 +177,8 @@
      "SerializedName": "prop6",
      "Description": "",
      "Type": {
-<<<<<<< HEAD
       "$id": "25",
-      "Kind": "Primitive",
-      "Name": "String",
-=======
-      "$id": "26",
       "Kind": "string",
->>>>>>> f4b8779e
       "IsNullable": false
      },
      "IsRequired": true,
@@ -264,14 +204,8 @@
      "NameInRequest": "host",
      "Description": "TestServer endpoint",
      "Type": {
-<<<<<<< HEAD
       "$id": "29",
-      "Kind": "Primitive",
-      "Name": "String",
-=======
-      "$id": "30",
       "Kind": "string",
->>>>>>> f4b8779e
       "IsNullable": false
      },
      "Location": "Uri",
@@ -286,14 +220,8 @@
      "DefaultValue": {
       "$id": "30",
       "Type": {
-<<<<<<< HEAD
        "$id": "31",
-       "Kind": "Primitive",
-       "Name": "String",
-=======
-       "$id": "32",
        "Kind": "string",
->>>>>>> f4b8779e
        "IsNullable": false
       },
       "Value": "http://localhost:3000"
@@ -337,14 +265,8 @@
        "Name": "contentType",
        "NameInRequest": "Content-Type",
        "Type": {
-<<<<<<< HEAD
         "$id": "36",
-        "Kind": "Primitive",
-        "Name": "String",
-=======
-        "$id": "37",
-        "Kind": "string",
->>>>>>> f4b8779e
+        "Kind": "string",
         "IsNullable": false
        },
        "Location": "Header",
@@ -369,14 +291,8 @@
        "Name": "accept",
        "NameInRequest": "Accept",
        "Type": {
-<<<<<<< HEAD
         "$id": "39",
-        "Kind": "Primitive",
-        "Name": "String",
-=======
-        "$id": "40",
-        "Kind": "string",
->>>>>>> f4b8779e
+        "Kind": "string",
         "IsNullable": false
        },
        "Location": "Header",
@@ -449,14 +365,8 @@
        "Name": "contentType",
        "NameInRequest": "Content-Type",
        "Type": {
-<<<<<<< HEAD
         "$id": "45",
-        "Kind": "Primitive",
-        "Name": "String",
-=======
-        "$id": "46",
-        "Kind": "string",
->>>>>>> f4b8779e
+        "Kind": "string",
         "IsNullable": false
        },
        "Location": "Header",
@@ -481,14 +391,8 @@
        "Name": "accept",
        "NameInRequest": "Accept",
        "Type": {
-<<<<<<< HEAD
         "$id": "48",
-        "Kind": "Primitive",
-        "Name": "String",
-=======
-        "$id": "49",
-        "Kind": "string",
->>>>>>> f4b8779e
+        "Kind": "string",
         "IsNullable": false
        },
        "Location": "Header",
@@ -544,14 +448,8 @@
        "Name": "name",
        "NameInRequest": "name",
        "Type": {
-<<<<<<< HEAD
         "$id": "53",
-        "Kind": "Primitive",
-        "Name": "String",
-=======
-        "$id": "54",
-        "Kind": "string",
->>>>>>> f4b8779e
+        "Kind": "string",
         "IsNullable": false
        },
        "Location": "Path",
@@ -569,14 +467,8 @@
        "Name": "testHeader",
        "NameInRequest": "test-header",
        "Type": {
-<<<<<<< HEAD
         "$id": "55",
-        "Kind": "Primitive",
-        "Name": "String",
-=======
-        "$id": "56",
-        "Kind": "string",
->>>>>>> f4b8779e
+        "Kind": "string",
         "IsNullable": false
        },
        "Location": "Header",
@@ -594,14 +486,8 @@
        "Name": "accept",
        "NameInRequest": "Accept",
        "Type": {
-<<<<<<< HEAD
         "$id": "57",
-        "Kind": "Primitive",
-        "Name": "String",
-=======
-        "$id": "58",
-        "Kind": "string",
->>>>>>> f4b8779e
+        "Kind": "string",
         "IsNullable": false
        },
        "Location": "Header",
@@ -654,14 +540,8 @@
        "Name": "name",
        "NameInRequest": "name",
        "Type": {
-<<<<<<< HEAD
         "$id": "62",
-        "Kind": "Primitive",
-        "Name": "String",
-=======
-        "$id": "63",
-        "Kind": "string",
->>>>>>> f4b8779e
+        "Kind": "string",
         "IsNullable": false
        },
        "Location": "Path",
@@ -679,14 +559,8 @@
        "Name": "testHeader",
        "NameInRequest": "test-header",
        "Type": {
-<<<<<<< HEAD
         "$id": "64",
-        "Kind": "Primitive",
-        "Name": "String",
-=======
-        "$id": "65",
-        "Kind": "string",
->>>>>>> f4b8779e
+        "Kind": "string",
         "IsNullable": false
        },
        "Location": "Header",
@@ -721,14 +595,8 @@
        "Name": "contentType",
        "NameInRequest": "Content-Type",
        "Type": {
-<<<<<<< HEAD
         "$id": "67",
-        "Kind": "Primitive",
-        "Name": "String",
-=======
-        "$id": "68",
-        "Kind": "string",
->>>>>>> f4b8779e
+        "Kind": "string",
         "IsNullable": false
        },
        "Location": "Header",
@@ -753,14 +621,8 @@
        "Name": "accept",
        "NameInRequest": "Accept",
        "Type": {
-<<<<<<< HEAD
         "$id": "70",
-        "Kind": "Primitive",
-        "Name": "String",
-=======
-        "$id": "71",
-        "Kind": "string",
->>>>>>> f4b8779e
+        "Kind": "string",
         "IsNullable": false
        },
        "Location": "Header",
@@ -816,14 +678,8 @@
        "Name": "name",
        "NameInRequest": "name",
        "Type": {
-<<<<<<< HEAD
         "$id": "75",
-        "Kind": "Primitive",
-        "Name": "String",
-=======
-        "$id": "76",
-        "Kind": "string",
->>>>>>> f4b8779e
+        "Kind": "string",
         "IsNullable": false
        },
        "Location": "Path",
@@ -841,14 +697,8 @@
        "Name": "testHeader",
        "NameInRequest": "test-header",
        "Type": {
-<<<<<<< HEAD
         "$id": "77",
-        "Kind": "Primitive",
-        "Name": "String",
-=======
-        "$id": "78",
-        "Kind": "string",
->>>>>>> f4b8779e
+        "Kind": "string",
         "IsNullable": false
        },
        "Location": "Header",
@@ -884,14 +734,8 @@
        "Name": "contentType",
        "NameInRequest": "Content-Type",
        "Type": {
-<<<<<<< HEAD
         "$id": "80",
-        "Kind": "Primitive",
-        "Name": "String",
-=======
-        "$id": "81",
-        "Kind": "string",
->>>>>>> f4b8779e
+        "Kind": "string",
         "IsNullable": false
        },
        "Location": "Header",
@@ -916,14 +760,8 @@
        "Name": "accept",
        "NameInRequest": "Accept",
        "Type": {
-<<<<<<< HEAD
         "$id": "83",
-        "Kind": "Primitive",
-        "Name": "String",
-=======
-        "$id": "84",
-        "Kind": "string",
->>>>>>> f4b8779e
+        "Kind": "string",
         "IsNullable": false
        },
        "Location": "Header",
@@ -1013,14 +851,8 @@
        "Name": "contentType",
        "NameInRequest": "Content-Type",
        "Type": {
-<<<<<<< HEAD
         "$id": "91",
-        "Kind": "Primitive",
-        "Name": "String",
-=======
-        "$id": "92",
-        "Kind": "string",
->>>>>>> f4b8779e
+        "Kind": "string",
         "IsNullable": false
        },
        "Location": "Header",
@@ -1045,14 +877,8 @@
        "Name": "accept",
        "NameInRequest": "Accept",
        "Type": {
-<<<<<<< HEAD
         "$id": "94",
-        "Kind": "Primitive",
-        "Name": "String",
-=======
-        "$id": "95",
-        "Kind": "string",
->>>>>>> f4b8779e
+        "Kind": "string",
         "IsNullable": false
        },
        "Location": "Header",
@@ -1108,14 +934,8 @@
        "Name": "id",
        "NameInRequest": "id",
        "Type": {
-<<<<<<< HEAD
         "$id": "99",
-        "Kind": "Primitive",
-        "Name": "String",
-=======
-        "$id": "100",
-        "Kind": "string",
->>>>>>> f4b8779e
+        "Kind": "string",
         "IsNullable": false
        },
        "Location": "Path",
@@ -1133,14 +953,8 @@
        "Name": "x-ms-test-header",
        "NameInRequest": "x-ms-test-header",
        "Type": {
-<<<<<<< HEAD
         "$id": "101",
-        "Kind": "Primitive",
-        "Name": "String",
-=======
-        "$id": "102",
-        "Kind": "string",
->>>>>>> f4b8779e
+        "Kind": "string",
         "IsNullable": false
        },
        "Location": "Header",
@@ -1175,14 +989,8 @@
        "Name": "contentType",
        "NameInRequest": "Content-Type",
        "Type": {
-<<<<<<< HEAD
         "$id": "104",
-        "Kind": "Primitive",
-        "Name": "String",
-=======
-        "$id": "105",
-        "Kind": "string",
->>>>>>> f4b8779e
+        "Kind": "string",
         "IsNullable": false
        },
        "Location": "Header",
@@ -1207,14 +1015,8 @@
        "Name": "accept",
        "NameInRequest": "Accept",
        "Type": {
-<<<<<<< HEAD
         "$id": "107",
-        "Kind": "Primitive",
-        "Name": "String",
-=======
-        "$id": "108",
-        "Kind": "string",
->>>>>>> f4b8779e
+        "Kind": "string",
         "IsNullable": false
        },
        "Location": "Header",
@@ -1270,14 +1072,8 @@
        "Name": "id",
        "NameInRequest": "id",
        "Type": {
-<<<<<<< HEAD
         "$id": "112",
-        "Kind": "Primitive",
-        "Name": "String",
-=======
-        "$id": "113",
-        "Kind": "string",
->>>>>>> f4b8779e
+        "Kind": "string",
         "IsNullable": false
        },
        "Location": "Path",
@@ -1295,14 +1091,8 @@
        "Name": "x-ms-test-header",
        "NameInRequest": "x-ms-test-header",
        "Type": {
-<<<<<<< HEAD
         "$id": "114",
-        "Kind": "Primitive",
-        "Name": "String",
-=======
-        "$id": "115",
-        "Kind": "string",
->>>>>>> f4b8779e
+        "Kind": "string",
         "IsNullable": false
        },
        "Location": "Header",
@@ -1337,14 +1127,8 @@
        "Name": "contentType",
        "NameInRequest": "Content-Type",
        "Type": {
-<<<<<<< HEAD
         "$id": "117",
-        "Kind": "Primitive",
-        "Name": "String",
-=======
-        "$id": "118",
-        "Kind": "string",
->>>>>>> f4b8779e
+        "Kind": "string",
         "IsNullable": false
        },
        "Location": "Header",
@@ -1369,14 +1153,8 @@
        "Name": "accept",
        "NameInRequest": "Accept",
        "Type": {
-<<<<<<< HEAD
         "$id": "120",
-        "Kind": "Primitive",
-        "Name": "String",
-=======
-        "$id": "121",
-        "Kind": "string",
->>>>>>> f4b8779e
+        "Kind": "string",
         "IsNullable": false
        },
        "Location": "Header",
