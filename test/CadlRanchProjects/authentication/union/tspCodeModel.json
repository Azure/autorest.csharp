--- conflicted
+++ resolved
@@ -46,36 +46,6 @@
         },
         "Value": "http://localhost:3000"
        }
-<<<<<<< HEAD
-      },
-      {
-       "$id": "8",
-       "Name": "accept",
-       "NameInRequest": "Accept",
-       "Type": {
-        "$id": "9",
-        "Kind": "string",
-        "Name": "string",
-        "CrossLanguageDefinitionId": "TypeSpec.string"
-       },
-       "Location": "Header",
-       "IsApiVersion": false,
-       "IsResourceParameter": false,
-       "IsContentType": false,
-       "IsRequired": true,
-       "IsEndpoint": false,
-       "SkipUrlEncoding": false,
-       "Explode": false,
-       "Kind": "Constant",
-       "DefaultValue": {
-        "$id": "10",
-        "Type": {
-         "$ref": "9"
-        },
-        "Value": "application/json"
-       }
-=======
->>>>>>> cc743cb2
       }
      ],
      "Responses": [
@@ -106,36 +76,6 @@
      "Parameters": [
       {
        "$ref": "4"
-<<<<<<< HEAD
-      },
-      {
-       "$id": "13",
-       "Name": "accept",
-       "NameInRequest": "Accept",
-       "Type": {
-        "$id": "14",
-        "Kind": "string",
-        "Name": "string",
-        "CrossLanguageDefinitionId": "TypeSpec.string"
-       },
-       "Location": "Header",
-       "IsApiVersion": false,
-       "IsResourceParameter": false,
-       "IsContentType": false,
-       "IsRequired": true,
-       "IsEndpoint": false,
-       "SkipUrlEncoding": false,
-       "Explode": false,
-       "Kind": "Constant",
-       "DefaultValue": {
-        "$id": "15",
-        "Type": {
-         "$ref": "14"
-        },
-        "Value": "application/json"
-       }
-=======
->>>>>>> cc743cb2
       }
      ],
      "Responses": [
