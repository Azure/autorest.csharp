{
 "$id": "1",
 "Name": "Authentication.Union",
 "ApiVersions": [],
 "Enums": [],
 "Models": [],
 "Clients": [
  {
   "$id": "2",
   "Name": "UnionClient",
   "Description": "Illustrates clients generated with ApiKey and OAuth2 authentication.",
   "Operations": [
    {
     "$id": "3",
     "Name": "validKey",
     "ResourceName": "Union",
     "Description": "Check whether client is authenticated",
     "Accessibility": "public",
<<<<<<< HEAD
     "Parameters": [],
=======
     "Parameters": [
      {
       "$id": "4",
       "Name": "endpoint",
       "NameInRequest": "endpoint",
       "Type": {
        "$id": "5",
        "kind": "url",
        "name": "url",
        "crossLanguageDefinitionId": "TypeSpec.url"
       },
       "Location": "Uri",
       "IsApiVersion": false,
       "IsResourceParameter": false,
       "IsContentType": false,
       "IsRequired": true,
       "IsEndpoint": true,
       "SkipUrlEncoding": false,
       "Explode": false,
       "Kind": "Client",
       "DefaultValue": {
        "$id": "6",
        "Type": {
         "$id": "7",
         "kind": "string",
         "name": "string",
         "crossLanguageDefinitionId": "TypeSpec.string"
        },
        "Value": "http://localhost:3000"
       }
      }
     ],
>>>>>>> 6835b74d
     "Responses": [
      {
       "$id": "4",
       "StatusCodes": [
        204
       ],
       "BodyMediaType": "Json",
       "Headers": [],
       "IsErrorResponse": false
      }
     ],
     "HttpMethod": "GET",
     "RequestBodyMediaType": "None",
     "Uri": "{endpoint}",
     "Path": "/authentication/union/validkey",
     "BufferResponse": true,
     "GenerateProtocolMethod": true,
     "GenerateConvenienceMethod": true,
     "CrossLanguageDefinitionId": "Authentication.Union.validKey",
     "Decorators": []
    },
    {
     "$id": "5",
     "Name": "validToken",
     "ResourceName": "Union",
     "Description": "Check whether client is authenticated",
     "Accessibility": "public",
     "Parameters": [],
     "Responses": [
      {
       "$id": "6",
       "StatusCodes": [
        204
       ],
       "BodyMediaType": "Json",
       "Headers": [],
       "IsErrorResponse": false
      }
     ],
     "HttpMethod": "GET",
     "RequestBodyMediaType": "None",
     "Uri": "{endpoint}",
     "Path": "/authentication/union/validtoken",
     "BufferResponse": true,
     "GenerateProtocolMethod": true,
     "GenerateConvenienceMethod": true,
     "CrossLanguageDefinitionId": "Authentication.Union.validToken",
     "Decorators": []
    }
   ],
   "Protocol": {
    "$id": "7"
   },
   "Parameters": [
    {
     "$id": "8",
     "Name": "endpoint",
     "NameInRequest": "endpoint",
     "Type": {
      "$id": "9",
      "Kind": "url",
      "Name": "url",
      "CrossLanguageDefinitionId": "TypeSpec.url"
     },
     "Location": "Uri",
     "IsApiVersion": false,
     "IsResourceParameter": false,
     "IsContentType": false,
     "IsRequired": true,
     "IsEndpoint": true,
     "SkipUrlEncoding": false,
     "Explode": false,
     "Kind": "Client",
     "DefaultValue": {
      "$id": "10",
      "Type": {
       "$id": "11",
       "Kind": "string",
       "Name": "string",
       "CrossLanguageDefinitionId": "TypeSpec.string"
      },
      "Value": "http://localhost:3000"
     }
    }
   ],
   "Decorators": []
  }
 ],
 "Auth": {
  "$id": "12",
  "ApiKey": {
   "$id": "13",
   "Name": "x-ms-api-key"
  },
  "OAuth2": {
   "$id": "14",
   "Scopes": [
    "https://security.microsoft.com/.default"
   ]
  }
 }
}<|MERGE_RESOLUTION|>--- conflicted
+++ resolved
@@ -16,42 +16,7 @@
      "ResourceName": "Union",
      "Description": "Check whether client is authenticated",
      "Accessibility": "public",
-<<<<<<< HEAD
      "Parameters": [],
-=======
-     "Parameters": [
-      {
-       "$id": "4",
-       "Name": "endpoint",
-       "NameInRequest": "endpoint",
-       "Type": {
-        "$id": "5",
-        "kind": "url",
-        "name": "url",
-        "crossLanguageDefinitionId": "TypeSpec.url"
-       },
-       "Location": "Uri",
-       "IsApiVersion": false,
-       "IsResourceParameter": false,
-       "IsContentType": false,
-       "IsRequired": true,
-       "IsEndpoint": true,
-       "SkipUrlEncoding": false,
-       "Explode": false,
-       "Kind": "Client",
-       "DefaultValue": {
-        "$id": "6",
-        "Type": {
-         "$id": "7",
-         "kind": "string",
-         "name": "string",
-         "crossLanguageDefinitionId": "TypeSpec.string"
-        },
-        "Value": "http://localhost:3000"
-       }
-      }
-     ],
->>>>>>> 6835b74d
      "Responses": [
       {
        "$id": "4",
@@ -112,9 +77,9 @@
      "NameInRequest": "endpoint",
      "Type": {
       "$id": "9",
-      "Kind": "url",
-      "Name": "url",
-      "CrossLanguageDefinitionId": "TypeSpec.url"
+      "kind": "url",
+      "name": "url",
+      "crossLanguageDefinitionId": "TypeSpec.url"
      },
      "Location": "Uri",
      "IsApiVersion": false,
@@ -129,9 +94,9 @@
       "$id": "10",
       "Type": {
        "$id": "11",
-       "Kind": "string",
-       "Name": "string",
-       "CrossLanguageDefinitionId": "TypeSpec.string"
+       "kind": "string",
+       "name": "string",
+       "crossLanguageDefinitionId": "TypeSpec.string"
       },
       "Value": "http://localhost:3000"
      }
