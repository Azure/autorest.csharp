{
 "$id": "1",
 "Name": "Authentication.Union",
 "ApiVersions": [],
 "Enums": [],
 "Models": [],
 "Clients": [
  {
   "$id": "2",
   "Name": "UnionClient",
   "Description": "Illustrates clients generated with ApiKey and OAuth2 authentication.",
   "Operations": [
    {
     "$id": "3",
     "Name": "validKey",
     "ResourceName": "Union",
     "Description": "Check whether client is authenticated",
     "Accessibility": "public",
<<<<<<< HEAD
     "Parameters": [],
=======
     "Parameters": [
      {
       "$id": "4",
       "Name": "endpoint",
       "NameInRequest": "endpoint",
       "Description": "Service host",
       "Type": {
        "$id": "5",
        "kind": "url",
        "name": "url",
        "crossLanguageDefinitionId": "TypeSpec.url"
       },
       "Location": "Uri",
       "IsApiVersion": false,
       "IsResourceParameter": false,
       "IsContentType": false,
       "IsRequired": true,
       "IsEndpoint": true,
       "SkipUrlEncoding": false,
       "Explode": false,
       "Kind": "Client",
       "DefaultValue": {
        "$id": "6",
        "Type": {
         "$id": "7",
         "kind": "string",
         "name": "string",
         "crossLanguageDefinitionId": "TypeSpec.string"
        },
        "Value": "http://localhost:3000"
       }
      }
     ],
>>>>>>> fb93e005
     "Responses": [
      {
       "$id": "4",
       "StatusCodes": [
        204
       ],
       "BodyMediaType": "Json",
       "Headers": [],
       "IsErrorResponse": false
      }
     ],
     "HttpMethod": "GET",
     "RequestBodyMediaType": "None",
     "Uri": "{endpoint}",
     "Path": "/authentication/union/validkey",
     "BufferResponse": true,
     "GenerateProtocolMethod": true,
     "GenerateConvenienceMethod": true,
     "CrossLanguageDefinitionId": "Authentication.Union.validKey",
     "Decorators": []
    },
    {
     "$id": "5",
     "Name": "validToken",
     "ResourceName": "Union",
     "Description": "Check whether client is authenticated",
     "Accessibility": "public",
     "Parameters": [],
     "Responses": [
      {
       "$id": "6",
       "StatusCodes": [
        204
       ],
       "BodyMediaType": "Json",
       "Headers": [],
       "IsErrorResponse": false
      }
     ],
     "HttpMethod": "GET",
     "RequestBodyMediaType": "None",
     "Uri": "{endpoint}",
     "Path": "/authentication/union/validtoken",
     "BufferResponse": true,
     "GenerateProtocolMethod": true,
     "GenerateConvenienceMethod": true,
     "CrossLanguageDefinitionId": "Authentication.Union.validToken",
     "Decorators": []
    }
   ],
   "Protocol": {
    "$id": "7"
   },
   "Parameters": [
    {
     "$id": "8",
     "Name": "endpoint",
     "NameInRequest": "endpoint",
     "Type": {
      "$id": "9",
      "kind": "url",
      "name": "url",
      "crossLanguageDefinitionId": "TypeSpec.url"
     },
     "Location": "Uri",
     "IsApiVersion": false,
     "IsResourceParameter": false,
     "IsContentType": false,
     "IsRequired": true,
     "IsEndpoint": true,
     "SkipUrlEncoding": false,
     "Explode": false,
     "Kind": "Client",
     "DefaultValue": {
      "$id": "10",
      "Type": {
       "$id": "11",
       "kind": "string",
       "name": "string",
       "crossLanguageDefinitionId": "TypeSpec.string"
      },
      "Value": "http://localhost:3000"
     }
    }
   ],
   "Decorators": []
  }
 ],
 "Auth": {
  "$id": "12",
  "ApiKey": {
   "$id": "13",
   "Name": "x-ms-api-key"
  },
  "OAuth2": {
   "$id": "14",
   "Scopes": [
    "https://security.microsoft.com/.default"
   ]
  }
 }
}<|MERGE_RESOLUTION|>--- conflicted
+++ resolved
@@ -16,43 +16,7 @@
      "ResourceName": "Union",
      "Description": "Check whether client is authenticated",
      "Accessibility": "public",
-<<<<<<< HEAD
      "Parameters": [],
-=======
-     "Parameters": [
-      {
-       "$id": "4",
-       "Name": "endpoint",
-       "NameInRequest": "endpoint",
-       "Description": "Service host",
-       "Type": {
-        "$id": "5",
-        "kind": "url",
-        "name": "url",
-        "crossLanguageDefinitionId": "TypeSpec.url"
-       },
-       "Location": "Uri",
-       "IsApiVersion": false,
-       "IsResourceParameter": false,
-       "IsContentType": false,
-       "IsRequired": true,
-       "IsEndpoint": true,
-       "SkipUrlEncoding": false,
-       "Explode": false,
-       "Kind": "Client",
-       "DefaultValue": {
-        "$id": "6",
-        "Type": {
-         "$id": "7",
-         "kind": "string",
-         "name": "string",
-         "crossLanguageDefinitionId": "TypeSpec.string"
-        },
-        "Value": "http://localhost:3000"
-       }
-      }
-     ],
->>>>>>> fb93e005
      "Responses": [
       {
        "$id": "4",
@@ -111,6 +75,7 @@
      "$id": "8",
      "Name": "endpoint",
      "NameInRequest": "endpoint",
+     "Description": "Service host",
      "Type": {
       "$id": "9",
       "kind": "url",
