{
 "$id": "1",
 "Name": "Authentication.Union",
 "Description": "Illustrates clients generated with ApiKey and OAuth2 authentication.",
 "ApiVersions": [],
<<<<<<< HEAD
 "Enums": [],
 "Models": [],
=======
 "Enums": [
  {
   "$id": "2",
   "Kind": "Enum",
   "Name": "OAuth2FlowType",
   "EnumValueType": "String",
   "AllowedValues": [
    {
     "$id": "3",
     "Name": "authorizationCode",
     "Value": "authorizationCode",
     "Description": "authorization code flow"
    },
    {
     "$id": "4",
     "Name": "implicit",
     "Value": "implicit",
     "Description": "implicit flow"
    },
    {
     "$id": "5",
     "Name": "password",
     "Value": "password",
     "Description": "password flow"
    },
    {
     "$id": "6",
     "Name": "clientCredentials",
     "Value": "clientCredentials",
     "Description": "client credential flow"
    }
   ],
   "Namespace": "TypeSpec.Http",
   "Description": "Describes the OAuth2 flow type",
   "IsExtensible": true,
   "IsNullable": false,
   "Usage": "None"
  },
  {
   "$id": "7",
   "Kind": "Enum",
   "Name": "MyFlow_authorizationUrl",
   "EnumValueType": "String",
   "AllowedValues": [
    {
     "$id": "8",
     "Name": "https://login.microsoftonline.com/common/oauth2/authorize",
     "Value": "https://login.microsoftonline.com/common/oauth2/authorize",
     "Description": "https://login.microsoftonline.com/common/oauth2/authorize"
    }
   ],
   "Namespace": "Authentication.Union",
   "Description": "The MyFlow_authorizationUrl",
   "IsExtensible": true,
   "IsNullable": false,
   "Usage": "None"
  }
 ],
 "Models": [
  {
   "$id": "9",
   "Kind": "Model",
   "Name": "MyFlow",
   "Namespace": "Authentication.Union",
   "IsNullable": false,
   "Usage": "None",
   "Properties": [
    {
     "$id": "10",
     "Name": "type",
     "SerializedName": "type",
     "Description": "",
     "Type": {
      "$ref": "2"
     },
     "IsRequired": true,
     "IsReadOnly": false
    },
    {
     "$id": "11",
     "Name": "authorizationUrl",
     "SerializedName": "authorizationUrl",
     "Description": "",
     "Type": {
      "$id": "12",
      "Kind": "Literal",
      "Name": "Literal",
      "LiteralValueType": {
       "$ref": "7"
      },
      "Value": "https://login.microsoftonline.com/common/oauth2/authorize",
      "IsNullable": false
     },
     "IsRequired": true,
     "IsReadOnly": false
    },
    {
     "$id": "13",
     "Name": "scopes",
     "SerializedName": "scopes",
     "Description": "",
     "Type": {
      "$id": "14",
      "Kind": "Intrinsic",
      "Name": "unknown",
      "IsNullable": false
     },
     "IsRequired": true,
     "IsReadOnly": false
    }
   ]
  }
 ],
>>>>>>> 3633830f
 "Clients": [
  {
   "$id": "2",
   "Name": "UnionClient",
   "Description": "Illustrates clients generated with ApiKey and OAuth2 authentication.",
   "Operations": [
    {
     "$id": "3",
     "Name": "validKey",
     "ResourceName": "Union",
     "Description": "Check whether client is authenticated",
     "Parameters": [
      {
       "$id": "4",
       "Name": "host",
       "NameInRequest": "host",
       "Description": "TestServer endpoint",
       "Type": {
        "$id": "5",
        "Kind": "Primitive",
        "Name": "String",
        "IsNullable": false
       },
       "Location": "Uri",
       "IsApiVersion": false,
       "IsResourceParameter": false,
       "IsContentType": false,
       "IsRequired": true,
       "IsEndpoint": true,
       "SkipUrlEncoding": false,
       "Explode": false,
       "Kind": "Client",
       "DefaultValue": {
        "$id": "6",
        "Type": {
         "$id": "7",
         "Kind": "Primitive",
         "Name": "String",
         "IsNullable": false
        },
        "Value": "http://localhost:3000"
       }
      },
      {
       "$id": "8",
       "Name": "accept",
       "NameInRequest": "Accept",
       "Type": {
        "$id": "9",
        "Kind": "Primitive",
        "Name": "String",
        "IsNullable": false
       },
       "Location": "Header",
       "IsApiVersion": false,
       "IsResourceParameter": false,
       "IsContentType": false,
       "IsRequired": true,
       "IsEndpoint": false,
       "SkipUrlEncoding": false,
       "Explode": false,
       "Kind": "Constant",
       "DefaultValue": {
        "$id": "10",
        "Type": {
         "$ref": "9"
        },
        "Value": "application/json"
       }
      }
     ],
     "Responses": [
      {
       "$id": "11",
       "StatusCodes": [
        204
       ],
       "BodyMediaType": "Json",
       "Headers": [],
       "IsErrorResponse": false
      }
     ],
     "HttpMethod": "GET",
     "RequestBodyMediaType": "None",
     "Uri": "{host}",
     "Path": "/authentication/union/validkey",
     "BufferResponse": true,
     "GenerateProtocolMethod": true,
     "GenerateConvenienceMethod": true
    },
    {
     "$id": "12",
     "Name": "validToken",
     "ResourceName": "Union",
     "Description": "Check whether client is authenticated",
     "Parameters": [
      {
       "$ref": "4"
      },
      {
       "$id": "13",
       "Name": "accept",
       "NameInRequest": "Accept",
       "Type": {
        "$id": "14",
        "Kind": "Primitive",
        "Name": "String",
        "IsNullable": false
       },
       "Location": "Header",
       "IsApiVersion": false,
       "IsResourceParameter": false,
       "IsContentType": false,
       "IsRequired": true,
       "IsEndpoint": false,
       "SkipUrlEncoding": false,
       "Explode": false,
       "Kind": "Constant",
       "DefaultValue": {
        "$id": "15",
        "Type": {
         "$ref": "14"
        },
        "Value": "application/json"
       }
      }
     ],
     "Responses": [
      {
       "$id": "16",
       "StatusCodes": [
        204
       ],
       "BodyMediaType": "Json",
       "Headers": [],
       "IsErrorResponse": false
      }
     ],
     "HttpMethod": "GET",
     "RequestBodyMediaType": "None",
     "Uri": "{host}",
     "Path": "/authentication/union/validtoken",
     "BufferResponse": true,
     "GenerateProtocolMethod": true,
     "GenerateConvenienceMethod": true
    }
   ],
   "Protocol": {
    "$id": "17"
   },
   "Creatable": true
  }
 ],
 "Auth": {
  "$id": "18",
  "ApiKey": {
   "$id": "19",
   "Name": "x-ms-api-key"
  },
  "OAuth2": {
   "$id": "20",
   "Scopes": [
    "https://security.microsoft.com/.default"
   ]
  }
 }
}<|MERGE_RESOLUTION|>--- conflicted
+++ resolved
@@ -3,16 +3,12 @@
  "Name": "Authentication.Union",
  "Description": "Illustrates clients generated with ApiKey and OAuth2 authentication.",
  "ApiVersions": [],
-<<<<<<< HEAD
- "Enums": [],
- "Models": [],
-=======
  "Enums": [
   {
    "$id": "2",
    "Kind": "Enum",
    "Name": "OAuth2FlowType",
-   "EnumValueType": "String",
+   "EnumValueType": "string",
    "AllowedValues": [
     {
      "$id": "3",
@@ -83,7 +79,8 @@
       "$ref": "2"
      },
      "IsRequired": true,
-     "IsReadOnly": false
+     "IsReadOnly": false,
+     "IsDiscriminator": false
     },
     {
      "$id": "11",
@@ -101,7 +98,8 @@
       "IsNullable": false
      },
      "IsRequired": true,
-     "IsReadOnly": false
+     "IsReadOnly": false,
+     "IsDiscriminator": false
     },
     {
      "$id": "13",
@@ -115,31 +113,31 @@
       "IsNullable": false
      },
      "IsRequired": true,
-     "IsReadOnly": false
+     "IsReadOnly": false,
+     "IsDiscriminator": false
     }
    ]
   }
  ],
->>>>>>> 3633830f
  "Clients": [
   {
-   "$id": "2",
+   "$id": "15",
    "Name": "UnionClient",
    "Description": "Illustrates clients generated with ApiKey and OAuth2 authentication.",
    "Operations": [
     {
-     "$id": "3",
+     "$id": "16",
      "Name": "validKey",
      "ResourceName": "Union",
      "Description": "Check whether client is authenticated",
      "Parameters": [
       {
-       "$id": "4",
+       "$id": "17",
        "Name": "host",
        "NameInRequest": "host",
        "Description": "TestServer endpoint",
        "Type": {
-        "$id": "5",
+        "$id": "18",
         "Kind": "Primitive",
         "Name": "String",
         "IsNullable": false
@@ -154,9 +152,9 @@
        "Explode": false,
        "Kind": "Client",
        "DefaultValue": {
-        "$id": "6",
+        "$id": "19",
         "Type": {
-         "$id": "7",
+         "$id": "20",
          "Kind": "Primitive",
          "Name": "String",
          "IsNullable": false
@@ -165,11 +163,11 @@
        }
       },
       {
-       "$id": "8",
+       "$id": "21",
        "Name": "accept",
        "NameInRequest": "Accept",
        "Type": {
-        "$id": "9",
+        "$id": "22",
         "Kind": "Primitive",
         "Name": "String",
         "IsNullable": false
@@ -184,9 +182,9 @@
        "Explode": false,
        "Kind": "Constant",
        "DefaultValue": {
-        "$id": "10",
+        "$id": "23",
         "Type": {
-         "$ref": "9"
+         "$ref": "22"
         },
         "Value": "application/json"
        }
@@ -194,7 +192,7 @@
      ],
      "Responses": [
       {
-       "$id": "11",
+       "$id": "24",
        "StatusCodes": [
         204
        ],
@@ -212,20 +210,20 @@
      "GenerateConvenienceMethod": true
     },
     {
-     "$id": "12",
+     "$id": "25",
      "Name": "validToken",
      "ResourceName": "Union",
      "Description": "Check whether client is authenticated",
      "Parameters": [
       {
-       "$ref": "4"
+       "$ref": "17"
       },
       {
-       "$id": "13",
+       "$id": "26",
        "Name": "accept",
        "NameInRequest": "Accept",
        "Type": {
-        "$id": "14",
+        "$id": "27",
         "Kind": "Primitive",
         "Name": "String",
         "IsNullable": false
@@ -240,9 +238,9 @@
        "Explode": false,
        "Kind": "Constant",
        "DefaultValue": {
-        "$id": "15",
+        "$id": "28",
         "Type": {
-         "$ref": "14"
+         "$ref": "27"
         },
         "Value": "application/json"
        }
@@ -250,7 +248,7 @@
      ],
      "Responses": [
       {
-       "$id": "16",
+       "$id": "29",
        "StatusCodes": [
         204
        ],
@@ -269,19 +267,19 @@
     }
    ],
    "Protocol": {
-    "$id": "17"
+    "$id": "30"
    },
    "Creatable": true
   }
  ],
  "Auth": {
-  "$id": "18",
+  "$id": "31",
   "ApiKey": {
-   "$id": "19",
+   "$id": "32",
    "Name": "x-ms-api-key"
   },
   "OAuth2": {
-   "$id": "20",
+   "$id": "33",
    "Scopes": [
     "https://security.microsoft.com/.default"
    ]
