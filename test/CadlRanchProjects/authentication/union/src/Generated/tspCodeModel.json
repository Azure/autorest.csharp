{
 "$id": "1",
 "Name": "Authentication.Union",
 "ApiVersions": [],
 "Enums": [],
 "Models": [],
 "Clients": [
  {
   "$id": "2",
   "Name": "UnionClient",
   "Description": "Illustrates clients generated with ApiKey and OAuth2 authentication.",
   "Operations": [
    {
     "$id": "3",
     "Name": "validKey",
     "ResourceName": "Union",
     "Description": "Check whether client is authenticated",
     "Accessibility": "public",
     "Parameters": [
      {
       "$id": "4",
       "Name": "host",
       "NameInRequest": "host",
       "Description": "TestServer endpoint",
       "Type": {
        "$id": "5",
<<<<<<< HEAD
        "Kind": "string",
        "Name": "string",
        "CrossLanguageDefinitionId": ""
=======
        "Kind": "string"
>>>>>>> d4a5bea0
       },
       "Location": "Uri",
       "IsApiVersion": false,
       "IsResourceParameter": false,
       "IsContentType": false,
       "IsRequired": true,
       "IsEndpoint": true,
       "SkipUrlEncoding": false,
       "Explode": false,
       "Kind": "Client",
       "DefaultValue": {
        "$id": "6",
        "Type": {
         "$id": "7",
<<<<<<< HEAD
         "Kind": "string",
         "Name": "string",
         "CrossLanguageDefinitionId": ""
=======
         "Kind": "string"
>>>>>>> d4a5bea0
        },
        "Value": "http://localhost:3000"
       }
      },
      {
       "$id": "8",
       "Name": "accept",
       "NameInRequest": "Accept",
       "Type": {
        "$id": "9",
        "Kind": "string",
        "Name": "string",
        "CrossLanguageDefinitionId": ""
       },
       "Location": "Header",
       "IsApiVersion": false,
       "IsResourceParameter": false,
       "IsContentType": false,
       "IsRequired": true,
       "IsEndpoint": false,
       "SkipUrlEncoding": false,
       "Explode": false,
       "Kind": "Constant",
       "DefaultValue": {
        "$id": "10",
        "Type": {
         "$ref": "9"
        },
        "Value": "application/json"
       }
      }
     ],
     "Responses": [
      {
       "$id": "11",
       "StatusCodes": [
        204
       ],
       "BodyMediaType": "Json",
       "Headers": [],
       "IsErrorResponse": false
      }
     ],
     "HttpMethod": "GET",
     "RequestBodyMediaType": "None",
     "Uri": "{host}",
     "Path": "/authentication/union/validkey",
     "BufferResponse": true,
     "GenerateProtocolMethod": true,
     "GenerateConvenienceMethod": true
    },
    {
     "$id": "12",
     "Name": "validToken",
     "ResourceName": "Union",
     "Description": "Check whether client is authenticated",
     "Accessibility": "public",
     "Parameters": [
      {
       "$ref": "4"
      },
      {
       "$id": "13",
       "Name": "accept",
       "NameInRequest": "Accept",
       "Type": {
        "$id": "14",
        "Kind": "string",
        "Name": "string",
        "CrossLanguageDefinitionId": ""
       },
       "Location": "Header",
       "IsApiVersion": false,
       "IsResourceParameter": false,
       "IsContentType": false,
       "IsRequired": true,
       "IsEndpoint": false,
       "SkipUrlEncoding": false,
       "Explode": false,
       "Kind": "Constant",
       "DefaultValue": {
        "$id": "15",
        "Type": {
         "$ref": "14"
        },
        "Value": "application/json"
       }
      }
     ],
     "Responses": [
      {
       "$id": "16",
       "StatusCodes": [
        204
       ],
       "BodyMediaType": "Json",
       "Headers": [],
       "IsErrorResponse": false
      }
     ],
     "HttpMethod": "GET",
     "RequestBodyMediaType": "None",
     "Uri": "{host}",
     "Path": "/authentication/union/validtoken",
     "BufferResponse": true,
     "GenerateProtocolMethod": true,
     "GenerateConvenienceMethod": true
    }
   ],
   "Protocol": {
    "$id": "17"
   },
   "Parameters": [
    {
     "$ref": "4"
    }
   ]
  }
 ],
 "Auth": {
  "$id": "18",
  "ApiKey": {
   "$id": "19",
   "Name": "x-ms-api-key"
  },
  "OAuth2": {
   "$id": "20",
   "Scopes": [
    "https://security.microsoft.com/.default"
   ]
  }
 }
}<|MERGE_RESOLUTION|>--- conflicted
+++ resolved
@@ -24,13 +24,9 @@
        "Description": "TestServer endpoint",
        "Type": {
         "$id": "5",
-<<<<<<< HEAD
         "Kind": "string",
         "Name": "string",
-        "CrossLanguageDefinitionId": ""
-=======
-        "Kind": "string"
->>>>>>> d4a5bea0
+        "CrossLanguageDefinitionId": "TypeSpec.string"
        },
        "Location": "Uri",
        "IsApiVersion": false,
@@ -45,13 +41,9 @@
         "$id": "6",
         "Type": {
          "$id": "7",
-<<<<<<< HEAD
          "Kind": "string",
          "Name": "string",
-         "CrossLanguageDefinitionId": ""
-=======
-         "Kind": "string"
->>>>>>> d4a5bea0
+         "CrossLanguageDefinitionId": "TypeSpec.string"
         },
         "Value": "http://localhost:3000"
        }
