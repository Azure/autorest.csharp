{
 "$id": "0",
 "Name": "Authentication.Union",
 "ApiVersions": [],
 "Enums": [],
 "Models": [],
 "Clients": [
  {
   "$id": "1",
   "Name": "UnionClient",
   "Description": "Illustrates clients generated with ApiKey and OAuth2 authentication.",
   "Operations": [
    {
     "$id": "2",
     "Name": "validKey",
     "ResourceName": "Union",
     "Description": "Check whether client is authenticated",
     "Parameters": [
      {
       "$id": "3",
       "Name": "host",
       "NameInRequest": "host",
       "Description": "TestServer endpoint",
       "Type": {
<<<<<<< HEAD
        "$id": "4",
        "Kind": "Primitive",
        "Name": "String",
=======
        "$id": "5",
        "Kind": "string",
>>>>>>> f4b8779e
        "IsNullable": false
       },
       "Location": "Uri",
       "IsApiVersion": false,
       "IsResourceParameter": false,
       "IsContentType": false,
       "IsRequired": true,
       "IsEndpoint": true,
       "SkipUrlEncoding": false,
       "Explode": false,
       "Kind": "Client",
       "DefaultValue": {
        "$id": "5",
        "Type": {
<<<<<<< HEAD
         "$id": "6",
         "Kind": "Primitive",
         "Name": "String",
=======
         "$id": "7",
         "Kind": "string",
>>>>>>> f4b8779e
         "IsNullable": false
        },
        "Value": "http://localhost:3000"
       }
      },
      {
       "$id": "7",
       "Name": "accept",
       "NameInRequest": "Accept",
       "Type": {
<<<<<<< HEAD
        "$id": "8",
        "Kind": "Primitive",
        "Name": "String",
=======
        "$id": "9",
        "Kind": "string",
>>>>>>> f4b8779e
        "IsNullable": false
       },
       "Location": "Header",
       "IsApiVersion": false,
       "IsResourceParameter": false,
       "IsContentType": false,
       "IsRequired": true,
       "IsEndpoint": false,
       "SkipUrlEncoding": false,
       "Explode": false,
       "Kind": "Constant",
       "DefaultValue": {
        "$id": "9",
        "Type": {
         "$ref": "8"
        },
        "Value": "application/json"
       }
      }
     ],
     "Responses": [
      {
       "$id": "10",
       "StatusCodes": [
        204
       ],
       "BodyMediaType": "Json",
       "Headers": [],
       "IsErrorResponse": false
      }
     ],
     "HttpMethod": "GET",
     "RequestBodyMediaType": "None",
     "Uri": "{host}",
     "Path": "/authentication/union/validkey",
     "BufferResponse": true,
     "GenerateProtocolMethod": true,
     "GenerateConvenienceMethod": true
    },
    {
     "$id": "11",
     "Name": "validToken",
     "ResourceName": "Union",
     "Description": "Check whether client is authenticated",
     "Parameters": [
      {
       "$ref": "3"
      },
      {
       "$id": "12",
       "Name": "accept",
       "NameInRequest": "Accept",
       "Type": {
<<<<<<< HEAD
        "$id": "13",
        "Kind": "Primitive",
        "Name": "String",
=======
        "$id": "14",
        "Kind": "string",
>>>>>>> f4b8779e
        "IsNullable": false
       },
       "Location": "Header",
       "IsApiVersion": false,
       "IsResourceParameter": false,
       "IsContentType": false,
       "IsRequired": true,
       "IsEndpoint": false,
       "SkipUrlEncoding": false,
       "Explode": false,
       "Kind": "Constant",
       "DefaultValue": {
        "$id": "14",
        "Type": {
         "$ref": "13"
        },
        "Value": "application/json"
       }
      }
     ],
     "Responses": [
      {
       "$id": "15",
       "StatusCodes": [
        204
       ],
       "BodyMediaType": "Json",
       "Headers": [],
       "IsErrorResponse": false
      }
     ],
     "HttpMethod": "GET",
     "RequestBodyMediaType": "None",
     "Uri": "{host}",
     "Path": "/authentication/union/validtoken",
     "BufferResponse": true,
     "GenerateProtocolMethod": true,
     "GenerateConvenienceMethod": true
    }
   ],
   "Protocol": {
    "$id": "16"
   },
   "Creatable": true,
   "Parameters": [
    {
     "$ref": "3"
    }
   ]
  }
 ],
 "Auth": {
  "$id": "17",
  "ApiKey": {
   "$id": "18",
   "Name": "x-ms-api-key"
  },
  "OAuth2": {
   "$id": "19",
   "Scopes": [
    "https://security.microsoft.com/.default"
   ]
  }
 }
}<|MERGE_RESOLUTION|>--- conflicted
+++ resolved
@@ -22,14 +22,8 @@
        "NameInRequest": "host",
        "Description": "TestServer endpoint",
        "Type": {
-<<<<<<< HEAD
         "$id": "4",
-        "Kind": "Primitive",
-        "Name": "String",
-=======
-        "$id": "5",
         "Kind": "string",
->>>>>>> f4b8779e
         "IsNullable": false
        },
        "Location": "Uri",
@@ -44,14 +38,8 @@
        "DefaultValue": {
         "$id": "5",
         "Type": {
-<<<<<<< HEAD
          "$id": "6",
-         "Kind": "Primitive",
-         "Name": "String",
-=======
-         "$id": "7",
          "Kind": "string",
->>>>>>> f4b8779e
          "IsNullable": false
         },
         "Value": "http://localhost:3000"
@@ -62,14 +50,8 @@
        "Name": "accept",
        "NameInRequest": "Accept",
        "Type": {
-<<<<<<< HEAD
         "$id": "8",
-        "Kind": "Primitive",
-        "Name": "String",
-=======
-        "$id": "9",
         "Kind": "string",
->>>>>>> f4b8779e
         "IsNullable": false
        },
        "Location": "Header",
@@ -123,14 +105,8 @@
        "Name": "accept",
        "NameInRequest": "Accept",
        "Type": {
-<<<<<<< HEAD
         "$id": "13",
-        "Kind": "Primitive",
-        "Name": "String",
-=======
-        "$id": "14",
         "Kind": "string",
->>>>>>> f4b8779e
         "IsNullable": false
        },
        "Location": "Header",
