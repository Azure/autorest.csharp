--- conflicted
+++ resolved
@@ -20,12 +20,9 @@
      "Type": {
       "$id": "4",
       "Kind": "string",
-<<<<<<< HEAD
+      "Name": "string",
+      "CrossLanguageDefinitionId": "TypeSpec.string",
       "Decorators": []
-=======
-      "Name": "string",
-      "CrossLanguageDefinitionId": "TypeSpec.string"
->>>>>>> 3e9fef80
      },
      "IsRequired": true,
      "IsReadOnly": false,
@@ -96,7 +93,8 @@
      "BufferResponse": true,
      "GenerateProtocolMethod": true,
      "GenerateConvenienceMethod": true,
-     "CrossLanguageDefinitionId": "Authentication.ApiKey.valid"
+     "CrossLanguageDefinitionId": "Authentication.ApiKey.valid",
+     "Decorators": []
     },
     {
      "$id": "12",
@@ -119,9 +117,11 @@
          "$id": "15",
          "Kind": "string",
          "Name": "string",
-         "CrossLanguageDefinitionId": "TypeSpec.string"
+         "CrossLanguageDefinitionId": "TypeSpec.string",
+         "Decorators": []
         },
-        "Value": "application/json"
+        "Value": "application/json",
+        "Decorators": []
        },
        "Location": "Header",
        "IsApiVersion": false,
@@ -129,7 +129,8 @@
        "IsEndpoint": false,
        "Explode": false,
        "IsRequired": true,
-       "Kind": "Constant"
+       "Kind": "Constant",
+       "Decorators": []
       }
      ],
      "Responses": [
@@ -150,7 +151,8 @@
      "BufferResponse": true,
      "GenerateProtocolMethod": true,
      "GenerateConvenienceMethod": true,
-     "CrossLanguageDefinitionId": "Authentication.ApiKey.invalid"
+     "CrossLanguageDefinitionId": "Authentication.ApiKey.invalid",
+     "Decorators": []
     }
    ],
    "Protocol": {
