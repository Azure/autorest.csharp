<?xml version="1.0" encoding="utf-8"?>
<doc>
  <members>
    <member name="OneAsync(RequestContext)">
      <example>
This sample shows how to call OneAsync.
<code><![CDATA[
<<<<<<< HEAD
Uri endpoint = new Uri("<https://my-service.azure.com>");
ServiceClient client = new ServiceClient(endpoint, default);
=======
Uri endpoint = new Uri("<endpoint>");
ServiceClient client = new ServiceClient(endpoint, ClientType.Default);
>>>>>>> caf834c7

Response response = await client.OneAsync();

Console.WriteLine(response.Status);
]]></code>
This sample shows how to call OneAsync with all request content.
<code><![CDATA[
<<<<<<< HEAD
Uri endpoint = new Uri("<https://my-service.azure.com>");
ServiceClient client = new ServiceClient(endpoint, default);
=======
Uri endpoint = new Uri("<endpoint>");
ServiceClient client = new ServiceClient(endpoint, ClientType.Default);
>>>>>>> caf834c7

Response response = await client.OneAsync();

Console.WriteLine(response.Status);
]]></code></example>
    </member>
    <member name="One(RequestContext)">
      <example>
This sample shows how to call One.
<code><![CDATA[
<<<<<<< HEAD
Uri endpoint = new Uri("<https://my-service.azure.com>");
ServiceClient client = new ServiceClient(endpoint, default);
=======
Uri endpoint = new Uri("<endpoint>");
ServiceClient client = new ServiceClient(endpoint, ClientType.Default);
>>>>>>> caf834c7

Response response = client.One();

Console.WriteLine(response.Status);
]]></code>
This sample shows how to call One with all request content.
<code><![CDATA[
<<<<<<< HEAD
Uri endpoint = new Uri("<https://my-service.azure.com>");
ServiceClient client = new ServiceClient(endpoint, default);
=======
Uri endpoint = new Uri("<endpoint>");
ServiceClient client = new ServiceClient(endpoint, ClientType.Default);
>>>>>>> caf834c7

Response response = client.One();

Console.WriteLine(response.Status);
]]></code></example>
    </member>
    <member name="TwoAsync(RequestContext)">
      <example>
This sample shows how to call TwoAsync.
<code><![CDATA[
<<<<<<< HEAD
Uri endpoint = new Uri("<https://my-service.azure.com>");
ServiceClient client = new ServiceClient(endpoint, default);
=======
Uri endpoint = new Uri("<endpoint>");
ServiceClient client = new ServiceClient(endpoint, ClientType.Default);
>>>>>>> caf834c7

Response response = await client.TwoAsync();

Console.WriteLine(response.Status);
]]></code>
This sample shows how to call TwoAsync with all request content.
<code><![CDATA[
<<<<<<< HEAD
Uri endpoint = new Uri("<https://my-service.azure.com>");
ServiceClient client = new ServiceClient(endpoint, default);
=======
Uri endpoint = new Uri("<endpoint>");
ServiceClient client = new ServiceClient(endpoint, ClientType.Default);
>>>>>>> caf834c7

Response response = await client.TwoAsync();

Console.WriteLine(response.Status);
]]></code></example>
    </member>
    <member name="Two(RequestContext)">
      <example>
This sample shows how to call Two.
<code><![CDATA[
<<<<<<< HEAD
Uri endpoint = new Uri("<https://my-service.azure.com>");
ServiceClient client = new ServiceClient(endpoint, default);
=======
Uri endpoint = new Uri("<endpoint>");
ServiceClient client = new ServiceClient(endpoint, ClientType.Default);
>>>>>>> caf834c7

Response response = client.Two();

Console.WriteLine(response.Status);
]]></code>
This sample shows how to call Two with all request content.
<code><![CDATA[
<<<<<<< HEAD
Uri endpoint = new Uri("<https://my-service.azure.com>");
ServiceClient client = new ServiceClient(endpoint, default);
=======
Uri endpoint = new Uri("<endpoint>");
ServiceClient client = new ServiceClient(endpoint, ClientType.Default);
>>>>>>> caf834c7

Response response = client.Two();

Console.WriteLine(response.Status);
]]></code></example>
    </member>
  </members>
</doc><|MERGE_RESOLUTION|>--- conflicted
+++ resolved
@@ -5,13 +5,8 @@
       <example>
 This sample shows how to call OneAsync.
 <code><![CDATA[
-<<<<<<< HEAD
-Uri endpoint = new Uri("<https://my-service.azure.com>");
+Uri endpoint = new Uri("<endpoint>");
 ServiceClient client = new ServiceClient(endpoint, default);
-=======
-Uri endpoint = new Uri("<endpoint>");
-ServiceClient client = new ServiceClient(endpoint, ClientType.Default);
->>>>>>> caf834c7
 
 Response response = await client.OneAsync();
 
@@ -19,13 +14,8 @@
 ]]></code>
 This sample shows how to call OneAsync with all request content.
 <code><![CDATA[
-<<<<<<< HEAD
-Uri endpoint = new Uri("<https://my-service.azure.com>");
+Uri endpoint = new Uri("<endpoint>");
 ServiceClient client = new ServiceClient(endpoint, default);
-=======
-Uri endpoint = new Uri("<endpoint>");
-ServiceClient client = new ServiceClient(endpoint, ClientType.Default);
->>>>>>> caf834c7
 
 Response response = await client.OneAsync();
 
@@ -36,13 +26,8 @@
       <example>
 This sample shows how to call One.
 <code><![CDATA[
-<<<<<<< HEAD
-Uri endpoint = new Uri("<https://my-service.azure.com>");
+Uri endpoint = new Uri("<endpoint>");
 ServiceClient client = new ServiceClient(endpoint, default);
-=======
-Uri endpoint = new Uri("<endpoint>");
-ServiceClient client = new ServiceClient(endpoint, ClientType.Default);
->>>>>>> caf834c7
 
 Response response = client.One();
 
@@ -50,13 +35,8 @@
 ]]></code>
 This sample shows how to call One with all request content.
 <code><![CDATA[
-<<<<<<< HEAD
-Uri endpoint = new Uri("<https://my-service.azure.com>");
+Uri endpoint = new Uri("<endpoint>");
 ServiceClient client = new ServiceClient(endpoint, default);
-=======
-Uri endpoint = new Uri("<endpoint>");
-ServiceClient client = new ServiceClient(endpoint, ClientType.Default);
->>>>>>> caf834c7
 
 Response response = client.One();
 
@@ -67,13 +47,8 @@
       <example>
 This sample shows how to call TwoAsync.
 <code><![CDATA[
-<<<<<<< HEAD
-Uri endpoint = new Uri("<https://my-service.azure.com>");
+Uri endpoint = new Uri("<endpoint>");
 ServiceClient client = new ServiceClient(endpoint, default);
-=======
-Uri endpoint = new Uri("<endpoint>");
-ServiceClient client = new ServiceClient(endpoint, ClientType.Default);
->>>>>>> caf834c7
 
 Response response = await client.TwoAsync();
 
@@ -81,13 +56,8 @@
 ]]></code>
 This sample shows how to call TwoAsync with all request content.
 <code><![CDATA[
-<<<<<<< HEAD
-Uri endpoint = new Uri("<https://my-service.azure.com>");
+Uri endpoint = new Uri("<endpoint>");
 ServiceClient client = new ServiceClient(endpoint, default);
-=======
-Uri endpoint = new Uri("<endpoint>");
-ServiceClient client = new ServiceClient(endpoint, ClientType.Default);
->>>>>>> caf834c7
 
 Response response = await client.TwoAsync();
 
@@ -98,13 +68,8 @@
       <example>
 This sample shows how to call Two.
 <code><![CDATA[
-<<<<<<< HEAD
-Uri endpoint = new Uri("<https://my-service.azure.com>");
+Uri endpoint = new Uri("<endpoint>");
 ServiceClient client = new ServiceClient(endpoint, default);
-=======
-Uri endpoint = new Uri("<endpoint>");
-ServiceClient client = new ServiceClient(endpoint, ClientType.Default);
->>>>>>> caf834c7
 
 Response response = client.Two();
 
@@ -112,13 +77,8 @@
 ]]></code>
 This sample shows how to call Two with all request content.
 <code><![CDATA[
-<<<<<<< HEAD
-Uri endpoint = new Uri("<https://my-service.azure.com>");
+Uri endpoint = new Uri("<endpoint>");
 ServiceClient client = new ServiceClient(endpoint, default);
-=======
-Uri endpoint = new Uri("<endpoint>");
-ServiceClient client = new ServiceClient(endpoint, ClientType.Default);
->>>>>>> caf834c7
 
 Response response = client.Two();
 
