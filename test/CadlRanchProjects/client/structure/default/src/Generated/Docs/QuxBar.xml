<?xml version="1.0" encoding="utf-8"?>
<doc>
  <members>
    <member name="NineAsync(RequestContext)">
      <example>
This sample shows how to call NineAsync.
<code><![CDATA[
<<<<<<< HEAD
Uri endpoint = new Uri("<https://my-service.azure.com>");
QuxBar client = new ServiceClient(endpoint, default).GetQuxClient().GetQuxBarClient();
=======
Uri endpoint = new Uri("<endpoint>");
QuxBar client = new ServiceClient(endpoint, ClientType.Default).GetQuxClient().GetQuxBarClient();
>>>>>>> caf834c7

Response response = await client.NineAsync();

Console.WriteLine(response.Status);
]]></code>
This sample shows how to call NineAsync with all request content.
<code><![CDATA[
<<<<<<< HEAD
Uri endpoint = new Uri("<https://my-service.azure.com>");
QuxBar client = new ServiceClient(endpoint, default).GetQuxClient().GetQuxBarClient();
=======
Uri endpoint = new Uri("<endpoint>");
QuxBar client = new ServiceClient(endpoint, ClientType.Default).GetQuxClient().GetQuxBarClient();
>>>>>>> caf834c7

Response response = await client.NineAsync();

Console.WriteLine(response.Status);
]]></code></example>
    </member>
    <member name="Nine(RequestContext)">
      <example>
This sample shows how to call Nine.
<code><![CDATA[
<<<<<<< HEAD
Uri endpoint = new Uri("<https://my-service.azure.com>");
QuxBar client = new ServiceClient(endpoint, default).GetQuxClient().GetQuxBarClient();
=======
Uri endpoint = new Uri("<endpoint>");
QuxBar client = new ServiceClient(endpoint, ClientType.Default).GetQuxClient().GetQuxBarClient();
>>>>>>> caf834c7

Response response = client.Nine();

Console.WriteLine(response.Status);
]]></code>
This sample shows how to call Nine with all request content.
<code><![CDATA[
<<<<<<< HEAD
Uri endpoint = new Uri("<https://my-service.azure.com>");
QuxBar client = new ServiceClient(endpoint, default).GetQuxClient().GetQuxBarClient();
=======
Uri endpoint = new Uri("<endpoint>");
QuxBar client = new ServiceClient(endpoint, ClientType.Default).GetQuxClient().GetQuxBarClient();
>>>>>>> caf834c7

Response response = client.Nine();

Console.WriteLine(response.Status);
]]></code></example>
    </member>
  </members>
</doc><|MERGE_RESOLUTION|>--- conflicted
+++ resolved
@@ -5,13 +5,8 @@
       <example>
 This sample shows how to call NineAsync.
 <code><![CDATA[
-<<<<<<< HEAD
-Uri endpoint = new Uri("<https://my-service.azure.com>");
+Uri endpoint = new Uri("<endpoint>");
 QuxBar client = new ServiceClient(endpoint, default).GetQuxClient().GetQuxBarClient();
-=======
-Uri endpoint = new Uri("<endpoint>");
-QuxBar client = new ServiceClient(endpoint, ClientType.Default).GetQuxClient().GetQuxBarClient();
->>>>>>> caf834c7
 
 Response response = await client.NineAsync();
 
@@ -19,13 +14,8 @@
 ]]></code>
 This sample shows how to call NineAsync with all request content.
 <code><![CDATA[
-<<<<<<< HEAD
-Uri endpoint = new Uri("<https://my-service.azure.com>");
+Uri endpoint = new Uri("<endpoint>");
 QuxBar client = new ServiceClient(endpoint, default).GetQuxClient().GetQuxBarClient();
-=======
-Uri endpoint = new Uri("<endpoint>");
-QuxBar client = new ServiceClient(endpoint, ClientType.Default).GetQuxClient().GetQuxBarClient();
->>>>>>> caf834c7
 
 Response response = await client.NineAsync();
 
@@ -36,13 +26,8 @@
       <example>
 This sample shows how to call Nine.
 <code><![CDATA[
-<<<<<<< HEAD
-Uri endpoint = new Uri("<https://my-service.azure.com>");
+Uri endpoint = new Uri("<endpoint>");
 QuxBar client = new ServiceClient(endpoint, default).GetQuxClient().GetQuxBarClient();
-=======
-Uri endpoint = new Uri("<endpoint>");
-QuxBar client = new ServiceClient(endpoint, ClientType.Default).GetQuxClient().GetQuxBarClient();
->>>>>>> caf834c7
 
 Response response = client.Nine();
 
@@ -50,13 +35,8 @@
 ]]></code>
 This sample shows how to call Nine with all request content.
 <code><![CDATA[
-<<<<<<< HEAD
-Uri endpoint = new Uri("<https://my-service.azure.com>");
+Uri endpoint = new Uri("<endpoint>");
 QuxBar client = new ServiceClient(endpoint, default).GetQuxClient().GetQuxBarClient();
-=======
-Uri endpoint = new Uri("<endpoint>");
-QuxBar client = new ServiceClient(endpoint, ClientType.Default).GetQuxClient().GetQuxBarClient();
->>>>>>> caf834c7
 
 Response response = client.Nine();
 
