--- conflicted
+++ resolved
@@ -5,13 +5,8 @@
       <example>
 This sample shows how to call ThreeAsync.
 <code><![CDATA[
-<<<<<<< HEAD
-Uri endpoint = new Uri("<https://my-service.azure.com>");
+Uri endpoint = new Uri("<endpoint>");
 Foo client = new ServiceClient(endpoint, default).GetFooClient();
-=======
-Uri endpoint = new Uri("<endpoint>");
-Foo client = new ServiceClient(endpoint, ClientType.Default).GetFooClient();
->>>>>>> caf834c7
 
 Response response = await client.ThreeAsync();
 
@@ -19,13 +14,8 @@
 ]]></code>
 This sample shows how to call ThreeAsync with all request content.
 <code><![CDATA[
-<<<<<<< HEAD
-Uri endpoint = new Uri("<https://my-service.azure.com>");
+Uri endpoint = new Uri("<endpoint>");
 Foo client = new ServiceClient(endpoint, default).GetFooClient();
-=======
-Uri endpoint = new Uri("<endpoint>");
-Foo client = new ServiceClient(endpoint, ClientType.Default).GetFooClient();
->>>>>>> caf834c7
 
 Response response = await client.ThreeAsync();
 
@@ -36,13 +26,8 @@
       <example>
 This sample shows how to call Three.
 <code><![CDATA[
-<<<<<<< HEAD
-Uri endpoint = new Uri("<https://my-service.azure.com>");
+Uri endpoint = new Uri("<endpoint>");
 Foo client = new ServiceClient(endpoint, default).GetFooClient();
-=======
-Uri endpoint = new Uri("<endpoint>");
-Foo client = new ServiceClient(endpoint, ClientType.Default).GetFooClient();
->>>>>>> caf834c7
 
 Response response = client.Three();
 
@@ -50,13 +35,8 @@
 ]]></code>
 This sample shows how to call Three with all request content.
 <code><![CDATA[
-<<<<<<< HEAD
-Uri endpoint = new Uri("<https://my-service.azure.com>");
+Uri endpoint = new Uri("<endpoint>");
 Foo client = new ServiceClient(endpoint, default).GetFooClient();
-=======
-Uri endpoint = new Uri("<endpoint>");
-Foo client = new ServiceClient(endpoint, ClientType.Default).GetFooClient();
->>>>>>> caf834c7
 
 Response response = client.Three();
 
@@ -67,13 +47,8 @@
       <example>
 This sample shows how to call FourAsync.
 <code><![CDATA[
-<<<<<<< HEAD
-Uri endpoint = new Uri("<https://my-service.azure.com>");
+Uri endpoint = new Uri("<endpoint>");
 Foo client = new ServiceClient(endpoint, default).GetFooClient();
-=======
-Uri endpoint = new Uri("<endpoint>");
-Foo client = new ServiceClient(endpoint, ClientType.Default).GetFooClient();
->>>>>>> caf834c7
 
 Response response = await client.FourAsync();
 
@@ -81,13 +56,8 @@
 ]]></code>
 This sample shows how to call FourAsync with all request content.
 <code><![CDATA[
-<<<<<<< HEAD
-Uri endpoint = new Uri("<https://my-service.azure.com>");
+Uri endpoint = new Uri("<endpoint>");
 Foo client = new ServiceClient(endpoint, default).GetFooClient();
-=======
-Uri endpoint = new Uri("<endpoint>");
-Foo client = new ServiceClient(endpoint, ClientType.Default).GetFooClient();
->>>>>>> caf834c7
 
 Response response = await client.FourAsync();
 
@@ -98,13 +68,8 @@
       <example>
 This sample shows how to call Four.
 <code><![CDATA[
-<<<<<<< HEAD
-Uri endpoint = new Uri("<https://my-service.azure.com>");
+Uri endpoint = new Uri("<endpoint>");
 Foo client = new ServiceClient(endpoint, default).GetFooClient();
-=======
-Uri endpoint = new Uri("<endpoint>");
-Foo client = new ServiceClient(endpoint, ClientType.Default).GetFooClient();
->>>>>>> caf834c7
 
 Response response = client.Four();
 
@@ -112,13 +77,8 @@
 ]]></code>
 This sample shows how to call Four with all request content.
 <code><![CDATA[
-<<<<<<< HEAD
-Uri endpoint = new Uri("<https://my-service.azure.com>");
+Uri endpoint = new Uri("<endpoint>");
 Foo client = new ServiceClient(endpoint, default).GetFooClient();
-=======
-Uri endpoint = new Uri("<endpoint>");
-Foo client = new ServiceClient(endpoint, ClientType.Default).GetFooClient();
->>>>>>> caf834c7
 
 Response response = client.Four();
 
