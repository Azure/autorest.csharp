--- conflicted
+++ resolved
@@ -5,13 +5,8 @@
       <example>
 This sample shows how to call SevenAsync.
 <code><![CDATA[
-<<<<<<< HEAD
-Uri endpoint = new Uri("<https://my-service.azure.com>");
+Uri endpoint = new Uri("<endpoint>");
 BazFoo client = new ServiceClient(endpoint, default).GetBazClient().GetBazFooClient();
-=======
-Uri endpoint = new Uri("<endpoint>");
-BazFoo client = new ServiceClient(endpoint, ClientType.Default).GetBazClient().GetBazFooClient();
->>>>>>> caf834c7
 
 Response response = await client.SevenAsync();
 
@@ -19,13 +14,8 @@
 ]]></code>
 This sample shows how to call SevenAsync with all request content.
 <code><![CDATA[
-<<<<<<< HEAD
-Uri endpoint = new Uri("<https://my-service.azure.com>");
+Uri endpoint = new Uri("<endpoint>");
 BazFoo client = new ServiceClient(endpoint, default).GetBazClient().GetBazFooClient();
-=======
-Uri endpoint = new Uri("<endpoint>");
-BazFoo client = new ServiceClient(endpoint, ClientType.Default).GetBazClient().GetBazFooClient();
->>>>>>> caf834c7
 
 Response response = await client.SevenAsync();
 
@@ -36,13 +26,8 @@
       <example>
 This sample shows how to call Seven.
 <code><![CDATA[
-<<<<<<< HEAD
-Uri endpoint = new Uri("<https://my-service.azure.com>");
+Uri endpoint = new Uri("<endpoint>");
 BazFoo client = new ServiceClient(endpoint, default).GetBazClient().GetBazFooClient();
-=======
-Uri endpoint = new Uri("<endpoint>");
-BazFoo client = new ServiceClient(endpoint, ClientType.Default).GetBazClient().GetBazFooClient();
->>>>>>> caf834c7
 
 Response response = client.Seven();
 
@@ -50,13 +35,8 @@
 ]]></code>
 This sample shows how to call Seven with all request content.
 <code><![CDATA[
-<<<<<<< HEAD
-Uri endpoint = new Uri("<https://my-service.azure.com>");
+Uri endpoint = new Uri("<endpoint>");
 BazFoo client = new ServiceClient(endpoint, default).GetBazClient().GetBazFooClient();
-=======
-Uri endpoint = new Uri("<endpoint>");
-BazFoo client = new ServiceClient(endpoint, ClientType.Default).GetBazClient().GetBazFooClient();
->>>>>>> caf834c7
 
 Response response = client.Seven();
 
