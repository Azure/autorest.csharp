<?xml version="1.0" encoding="utf-8"?>
<doc>
  <members>
    <member name="FiveAsync(RequestContext)">
      <example>
This sample shows how to call FiveAsync.
<code><![CDATA[
<<<<<<< HEAD
Uri endpoint = new Uri("<https://my-service.azure.com>");
Bar client = new ServiceClient(endpoint, default).GetBarClient();
=======
Uri endpoint = new Uri("<endpoint>");
Bar client = new ServiceClient(endpoint, ClientType.Default).GetBarClient();
>>>>>>> caf834c7

Response response = await client.FiveAsync();

Console.WriteLine(response.Status);
]]></code>
This sample shows how to call FiveAsync with all request content.
<code><![CDATA[
<<<<<<< HEAD
Uri endpoint = new Uri("<https://my-service.azure.com>");
Bar client = new ServiceClient(endpoint, default).GetBarClient();
=======
Uri endpoint = new Uri("<endpoint>");
Bar client = new ServiceClient(endpoint, ClientType.Default).GetBarClient();
>>>>>>> caf834c7

Response response = await client.FiveAsync();

Console.WriteLine(response.Status);
]]></code></example>
    </member>
    <member name="Five(RequestContext)">
      <example>
This sample shows how to call Five.
<code><![CDATA[
<<<<<<< HEAD
Uri endpoint = new Uri("<https://my-service.azure.com>");
Bar client = new ServiceClient(endpoint, default).GetBarClient();
=======
Uri endpoint = new Uri("<endpoint>");
Bar client = new ServiceClient(endpoint, ClientType.Default).GetBarClient();
>>>>>>> caf834c7

Response response = client.Five();

Console.WriteLine(response.Status);
]]></code>
This sample shows how to call Five with all request content.
<code><![CDATA[
<<<<<<< HEAD
Uri endpoint = new Uri("<https://my-service.azure.com>");
Bar client = new ServiceClient(endpoint, default).GetBarClient();
=======
Uri endpoint = new Uri("<endpoint>");
Bar client = new ServiceClient(endpoint, ClientType.Default).GetBarClient();
>>>>>>> caf834c7

Response response = client.Five();

Console.WriteLine(response.Status);
]]></code></example>
    </member>
    <member name="SixAsync(RequestContext)">
      <example>
This sample shows how to call SixAsync.
<code><![CDATA[
<<<<<<< HEAD
Uri endpoint = new Uri("<https://my-service.azure.com>");
Bar client = new ServiceClient(endpoint, default).GetBarClient();
=======
Uri endpoint = new Uri("<endpoint>");
Bar client = new ServiceClient(endpoint, ClientType.Default).GetBarClient();
>>>>>>> caf834c7

Response response = await client.SixAsync();

Console.WriteLine(response.Status);
]]></code>
This sample shows how to call SixAsync with all request content.
<code><![CDATA[
<<<<<<< HEAD
Uri endpoint = new Uri("<https://my-service.azure.com>");
Bar client = new ServiceClient(endpoint, default).GetBarClient();
=======
Uri endpoint = new Uri("<endpoint>");
Bar client = new ServiceClient(endpoint, ClientType.Default).GetBarClient();
>>>>>>> caf834c7

Response response = await client.SixAsync();

Console.WriteLine(response.Status);
]]></code></example>
    </member>
    <member name="Six(RequestContext)">
      <example>
This sample shows how to call Six.
<code><![CDATA[
<<<<<<< HEAD
Uri endpoint = new Uri("<https://my-service.azure.com>");
Bar client = new ServiceClient(endpoint, default).GetBarClient();
=======
Uri endpoint = new Uri("<endpoint>");
Bar client = new ServiceClient(endpoint, ClientType.Default).GetBarClient();
>>>>>>> caf834c7

Response response = client.Six();

Console.WriteLine(response.Status);
]]></code>
This sample shows how to call Six with all request content.
<code><![CDATA[
<<<<<<< HEAD
Uri endpoint = new Uri("<https://my-service.azure.com>");
Bar client = new ServiceClient(endpoint, default).GetBarClient();
=======
Uri endpoint = new Uri("<endpoint>");
Bar client = new ServiceClient(endpoint, ClientType.Default).GetBarClient();
>>>>>>> caf834c7

Response response = client.Six();

Console.WriteLine(response.Status);
]]></code></example>
    </member>
  </members>
</doc><|MERGE_RESOLUTION|>--- conflicted
+++ resolved
@@ -5,13 +5,8 @@
       <example>
 This sample shows how to call FiveAsync.
 <code><![CDATA[
-<<<<<<< HEAD
-Uri endpoint = new Uri("<https://my-service.azure.com>");
+Uri endpoint = new Uri("<endpoint>");
 Bar client = new ServiceClient(endpoint, default).GetBarClient();
-=======
-Uri endpoint = new Uri("<endpoint>");
-Bar client = new ServiceClient(endpoint, ClientType.Default).GetBarClient();
->>>>>>> caf834c7
 
 Response response = await client.FiveAsync();
 
@@ -19,13 +14,8 @@
 ]]></code>
 This sample shows how to call FiveAsync with all request content.
 <code><![CDATA[
-<<<<<<< HEAD
-Uri endpoint = new Uri("<https://my-service.azure.com>");
+Uri endpoint = new Uri("<endpoint>");
 Bar client = new ServiceClient(endpoint, default).GetBarClient();
-=======
-Uri endpoint = new Uri("<endpoint>");
-Bar client = new ServiceClient(endpoint, ClientType.Default).GetBarClient();
->>>>>>> caf834c7
 
 Response response = await client.FiveAsync();
 
@@ -36,13 +26,8 @@
       <example>
 This sample shows how to call Five.
 <code><![CDATA[
-<<<<<<< HEAD
-Uri endpoint = new Uri("<https://my-service.azure.com>");
+Uri endpoint = new Uri("<endpoint>");
 Bar client = new ServiceClient(endpoint, default).GetBarClient();
-=======
-Uri endpoint = new Uri("<endpoint>");
-Bar client = new ServiceClient(endpoint, ClientType.Default).GetBarClient();
->>>>>>> caf834c7
 
 Response response = client.Five();
 
@@ -50,13 +35,8 @@
 ]]></code>
 This sample shows how to call Five with all request content.
 <code><![CDATA[
-<<<<<<< HEAD
-Uri endpoint = new Uri("<https://my-service.azure.com>");
+Uri endpoint = new Uri("<endpoint>");
 Bar client = new ServiceClient(endpoint, default).GetBarClient();
-=======
-Uri endpoint = new Uri("<endpoint>");
-Bar client = new ServiceClient(endpoint, ClientType.Default).GetBarClient();
->>>>>>> caf834c7
 
 Response response = client.Five();
 
@@ -67,13 +47,8 @@
       <example>
 This sample shows how to call SixAsync.
 <code><![CDATA[
-<<<<<<< HEAD
-Uri endpoint = new Uri("<https://my-service.azure.com>");
+Uri endpoint = new Uri("<endpoint>");
 Bar client = new ServiceClient(endpoint, default).GetBarClient();
-=======
-Uri endpoint = new Uri("<endpoint>");
-Bar client = new ServiceClient(endpoint, ClientType.Default).GetBarClient();
->>>>>>> caf834c7
 
 Response response = await client.SixAsync();
 
@@ -81,13 +56,8 @@
 ]]></code>
 This sample shows how to call SixAsync with all request content.
 <code><![CDATA[
-<<<<<<< HEAD
-Uri endpoint = new Uri("<https://my-service.azure.com>");
+Uri endpoint = new Uri("<endpoint>");
 Bar client = new ServiceClient(endpoint, default).GetBarClient();
-=======
-Uri endpoint = new Uri("<endpoint>");
-Bar client = new ServiceClient(endpoint, ClientType.Default).GetBarClient();
->>>>>>> caf834c7
 
 Response response = await client.SixAsync();
 
@@ -98,13 +68,8 @@
       <example>
 This sample shows how to call Six.
 <code><![CDATA[
-<<<<<<< HEAD
-Uri endpoint = new Uri("<https://my-service.azure.com>");
+Uri endpoint = new Uri("<endpoint>");
 Bar client = new ServiceClient(endpoint, default).GetBarClient();
-=======
-Uri endpoint = new Uri("<endpoint>");
-Bar client = new ServiceClient(endpoint, ClientType.Default).GetBarClient();
->>>>>>> caf834c7
 
 Response response = client.Six();
 
@@ -112,13 +77,8 @@
 ]]></code>
 This sample shows how to call Six with all request content.
 <code><![CDATA[
-<<<<<<< HEAD
-Uri endpoint = new Uri("<https://my-service.azure.com>");
+Uri endpoint = new Uri("<endpoint>");
 Bar client = new ServiceClient(endpoint, default).GetBarClient();
-=======
-Uri endpoint = new Uri("<endpoint>");
-Bar client = new ServiceClient(endpoint, ClientType.Default).GetBarClient();
->>>>>>> caf834c7
 
 Response response = client.Six();
 
