--- conflicted
+++ resolved
@@ -4,53 +4,32 @@
  "ApiVersions": [],
  "Enums": [
   {
-<<<<<<< HEAD
    "$id": "1",
-   "Kind": "Enum",
-=======
-   "$id": "2",
    "Kind": "enum",
->>>>>>> f4b8779e
    "Name": "ClientType",
    "ValueType": {
-    "$id": "3",
+    "$id": "2",
     "Kind": "string",
     "IsNullable": false
    },
    "Values": [
     {
-<<<<<<< HEAD
-     "$id": "2",
-=======
-     "$id": "4",
->>>>>>> f4b8779e
+     "$id": "3",
      "Name": "Default",
      "Value": "default"
     },
     {
-<<<<<<< HEAD
-     "$id": "3",
-=======
-     "$id": "5",
->>>>>>> f4b8779e
+     "$id": "4",
      "Name": "MultiClient",
      "Value": "multi-client"
     },
     {
-<<<<<<< HEAD
-     "$id": "4",
-=======
-     "$id": "6",
->>>>>>> f4b8779e
+     "$id": "5",
      "Name": "RenamedOperation",
      "Value": "renamed-operation"
     },
     {
-<<<<<<< HEAD
-     "$id": "5",
-=======
-     "$id": "7",
->>>>>>> f4b8779e
+     "$id": "6",
      "Name": "TwoOperationGroup",
      "Value": "two-operation-group"
     }
@@ -64,41 +43,23 @@
  "Models": [],
  "Clients": [
   {
-<<<<<<< HEAD
-   "$id": "6",
-=======
-   "$id": "8",
->>>>>>> f4b8779e
+   "$id": "7",
    "Name": "ServiceClient",
    "Description": "Test that we can use @client and @operationGroup decorators to customize client side code structure, such as:\n1. have everything as default.\n2. to rename client or operation group\n3. one client can have more than one operations groups\n4. split one interface into two clients\n5. have two clients with operations come from different interfaces\n6. have two clients with a hierarchy relation.",
    "Operations": [
     {
-<<<<<<< HEAD
-     "$id": "7",
-=======
-     "$id": "9",
->>>>>>> f4b8779e
+     "$id": "8",
      "Name": "one",
      "ResourceName": "Service",
      "Parameters": [
       {
-<<<<<<< HEAD
-       "$id": "8",
-=======
-       "$id": "10",
->>>>>>> f4b8779e
+       "$id": "9",
        "Name": "endpoint",
        "NameInRequest": "endpoint",
        "Description": "Need to be set as 'http://localhost:3000' in client.",
        "Type": {
-<<<<<<< HEAD
-        "$id": "9",
-        "Kind": "Primitive",
-        "Name": "Uri",
-=======
-        "$id": "11",
+        "$id": "10",
         "Kind": "uri",
->>>>>>> f4b8779e
         "IsNullable": false
        },
        "Location": "Uri",
@@ -112,11 +73,7 @@
        "Kind": "Client"
       },
       {
-<<<<<<< HEAD
-       "$id": "10",
-=======
-       "$id": "12",
->>>>>>> f4b8779e
+       "$id": "11",
        "Name": "client",
        "NameInRequest": "client",
        "Description": "Need to be set as 'default', 'multi-client', 'renamed-operation', 'two-operation-group' in client.",
@@ -134,55 +91,35 @@
        "Kind": "Client"
       },
       {
-<<<<<<< HEAD
-       "$id": "11",
-       "Name": "accept",
-       "NameInRequest": "Accept",
-       "Type": {
-        "$id": "12",
-        "Kind": "Primitive",
-        "Name": "String",
-=======
-       "$id": "13",
-       "Name": "accept",
-       "NameInRequest": "Accept",
-       "Type": {
+       "$id": "12",
+       "Name": "accept",
+       "NameInRequest": "Accept",
+       "Type": {
+        "$id": "13",
+        "Kind": "string",
+        "IsNullable": false
+       },
+       "Location": "Header",
+       "IsApiVersion": false,
+       "IsResourceParameter": false,
+       "IsContentType": false,
+       "IsRequired": true,
+       "IsEndpoint": false,
+       "SkipUrlEncoding": false,
+       "Explode": false,
+       "Kind": "Constant",
+       "DefaultValue": {
         "$id": "14",
-        "Kind": "string",
->>>>>>> f4b8779e
-        "IsNullable": false
-       },
-       "Location": "Header",
-       "IsApiVersion": false,
-       "IsResourceParameter": false,
-       "IsContentType": false,
-       "IsRequired": true,
-       "IsEndpoint": false,
-       "SkipUrlEncoding": false,
-       "Explode": false,
-       "Kind": "Constant",
-       "DefaultValue": {
-<<<<<<< HEAD
-        "$id": "13",
-        "Type": {
-         "$ref": "12"
-=======
-        "$id": "15",
-        "Type": {
-         "$ref": "14"
->>>>>>> f4b8779e
-        },
-        "Value": "application/json"
-       }
-      }
-     ],
-     "Responses": [
-      {
-<<<<<<< HEAD
-       "$id": "14",
-=======
-       "$id": "16",
->>>>>>> f4b8779e
+        "Type": {
+         "$ref": "13"
+        },
+        "Value": "application/json"
+       }
+      }
+     ],
+     "Responses": [
+      {
+       "$id": "15",
        "StatusCodes": [
         204
        ],
@@ -200,76 +137,46 @@
      "GenerateConvenienceMethod": true
     },
     {
-<<<<<<< HEAD
-     "$id": "15",
-=======
-     "$id": "17",
->>>>>>> f4b8779e
+     "$id": "16",
      "Name": "two",
      "ResourceName": "Service",
      "Parameters": [
       {
-<<<<<<< HEAD
-       "$ref": "8"
-      },
-      {
-       "$ref": "10"
-      },
-      {
-       "$id": "16",
-       "Name": "accept",
-       "NameInRequest": "Accept",
-       "Type": {
-        "$id": "17",
-        "Kind": "Primitive",
-        "Name": "String",
-=======
-       "$ref": "10"
-      },
-      {
-       "$ref": "12"
-      },
-      {
-       "$id": "18",
-       "Name": "accept",
-       "NameInRequest": "Accept",
-       "Type": {
+       "$ref": "9"
+      },
+      {
+       "$ref": "11"
+      },
+      {
+       "$id": "17",
+       "Name": "accept",
+       "NameInRequest": "Accept",
+       "Type": {
+        "$id": "18",
+        "Kind": "string",
+        "IsNullable": false
+       },
+       "Location": "Header",
+       "IsApiVersion": false,
+       "IsResourceParameter": false,
+       "IsContentType": false,
+       "IsRequired": true,
+       "IsEndpoint": false,
+       "SkipUrlEncoding": false,
+       "Explode": false,
+       "Kind": "Constant",
+       "DefaultValue": {
         "$id": "19",
-        "Kind": "string",
->>>>>>> f4b8779e
-        "IsNullable": false
-       },
-       "Location": "Header",
-       "IsApiVersion": false,
-       "IsResourceParameter": false,
-       "IsContentType": false,
-       "IsRequired": true,
-       "IsEndpoint": false,
-       "SkipUrlEncoding": false,
-       "Explode": false,
-       "Kind": "Constant",
-       "DefaultValue": {
-<<<<<<< HEAD
-        "$id": "18",
-        "Type": {
-         "$ref": "17"
-=======
-        "$id": "20",
-        "Type": {
-         "$ref": "19"
->>>>>>> f4b8779e
-        },
-        "Value": "application/json"
-       }
-      }
-     ],
-     "Responses": [
-      {
-<<<<<<< HEAD
-       "$id": "19",
-=======
-       "$id": "21",
->>>>>>> f4b8779e
+        "Type": {
+         "$ref": "18"
+        },
+        "Value": "application/json"
+       }
+      }
+     ],
+     "Responses": [
+      {
+       "$id": "20",
        "StatusCodes": [
         204
        ],
@@ -288,145 +195,83 @@
     }
    ],
    "Protocol": {
-<<<<<<< HEAD
-    "$id": "20"
-=======
-    "$id": "22"
->>>>>>> f4b8779e
+    "$id": "21"
    },
    "Creatable": true,
    "Parameters": [
     {
-<<<<<<< HEAD
-     "$ref": "8"
-    },
-    {
-     "$ref": "10"
+     "$ref": "9"
+    },
+    {
+     "$ref": "11"
     }
    ]
   },
   {
-   "$id": "21",
-=======
-     "$ref": "10"
-    },
-    {
-     "$ref": "12"
-    }
-   ]
-  },
-  {
-   "$id": "23",
->>>>>>> f4b8779e
+   "$id": "22",
    "Name": "Baz",
    "Description": "",
    "Operations": [],
    "Protocol": {
-<<<<<<< HEAD
-    "$id": "22"
-=======
-    "$id": "24"
->>>>>>> f4b8779e
+    "$id": "23"
    },
    "Creatable": false,
    "Parent": "ServiceClient",
    "Parameters": [
     {
-<<<<<<< HEAD
-     "$ref": "8"
-    },
-    {
-     "$ref": "10"
+     "$ref": "9"
+    },
+    {
+     "$ref": "11"
     }
    ]
   },
   {
-   "$id": "23",
-=======
-     "$ref": "10"
-    },
-    {
-     "$ref": "12"
-    }
-   ]
-  },
-  {
-   "$id": "25",
->>>>>>> f4b8779e
+   "$id": "24",
    "Name": "BazFoo",
    "Description": "",
    "Operations": [
     {
-<<<<<<< HEAD
-     "$id": "24",
-=======
-     "$id": "26",
->>>>>>> f4b8779e
+     "$id": "25",
      "Name": "seven",
      "ResourceName": "Foo",
      "Parameters": [
       {
-<<<<<<< HEAD
-       "$ref": "8"
-      },
-      {
-       "$ref": "10"
-      },
-      {
-       "$id": "25",
-       "Name": "accept",
-       "NameInRequest": "Accept",
-       "Type": {
-        "$id": "26",
-        "Kind": "Primitive",
-        "Name": "String",
-=======
-       "$ref": "10"
-      },
-      {
-       "$ref": "12"
-      },
-      {
-       "$id": "27",
-       "Name": "accept",
-       "NameInRequest": "Accept",
-       "Type": {
+       "$ref": "9"
+      },
+      {
+       "$ref": "11"
+      },
+      {
+       "$id": "26",
+       "Name": "accept",
+       "NameInRequest": "Accept",
+       "Type": {
+        "$id": "27",
+        "Kind": "string",
+        "IsNullable": false
+       },
+       "Location": "Header",
+       "IsApiVersion": false,
+       "IsResourceParameter": false,
+       "IsContentType": false,
+       "IsRequired": true,
+       "IsEndpoint": false,
+       "SkipUrlEncoding": false,
+       "Explode": false,
+       "Kind": "Constant",
+       "DefaultValue": {
         "$id": "28",
-        "Kind": "string",
->>>>>>> f4b8779e
-        "IsNullable": false
-       },
-       "Location": "Header",
-       "IsApiVersion": false,
-       "IsResourceParameter": false,
-       "IsContentType": false,
-       "IsRequired": true,
-       "IsEndpoint": false,
-       "SkipUrlEncoding": false,
-       "Explode": false,
-       "Kind": "Constant",
-       "DefaultValue": {
-<<<<<<< HEAD
-        "$id": "27",
-        "Type": {
-         "$ref": "26"
-=======
-        "$id": "29",
-        "Type": {
-         "$ref": "28"
->>>>>>> f4b8779e
-        },
-        "Value": "application/json"
-       }
-      }
-     ],
-     "Responses": [
-      {
-<<<<<<< HEAD
-       "$id": "28",
-=======
-       "$id": "30",
->>>>>>> f4b8779e
+        "Type": {
+         "$ref": "27"
+        },
+        "Value": "application/json"
+       }
+      }
+     ],
+     "Responses": [
+      {
+       "$id": "29",
        "StatusCodes": [
         204
        ],
@@ -445,111 +290,65 @@
     }
    ],
    "Protocol": {
-<<<<<<< HEAD
-    "$id": "29"
-=======
-    "$id": "31"
->>>>>>> f4b8779e
+    "$id": "30"
    },
    "Creatable": false,
    "Parent": "Baz",
    "Parameters": [
     {
-<<<<<<< HEAD
-     "$ref": "8"
-    },
-    {
-     "$ref": "10"
+     "$ref": "9"
+    },
+    {
+     "$ref": "11"
     }
    ]
   },
   {
-   "$id": "30",
-=======
-     "$ref": "10"
-    },
-    {
-     "$ref": "12"
-    }
-   ]
-  },
-  {
-   "$id": "32",
->>>>>>> f4b8779e
+   "$id": "31",
    "Name": "Qux",
    "Description": "",
    "Operations": [
     {
-<<<<<<< HEAD
-     "$id": "31",
-=======
-     "$id": "33",
->>>>>>> f4b8779e
+     "$id": "32",
      "Name": "eight",
      "ResourceName": "Qux",
      "Parameters": [
       {
-<<<<<<< HEAD
-       "$ref": "8"
-      },
-      {
-       "$ref": "10"
-      },
-      {
-       "$id": "32",
-       "Name": "accept",
-       "NameInRequest": "Accept",
-       "Type": {
-        "$id": "33",
-        "Kind": "Primitive",
-        "Name": "String",
-=======
-       "$ref": "10"
-      },
-      {
-       "$ref": "12"
-      },
-      {
-       "$id": "34",
-       "Name": "accept",
-       "NameInRequest": "Accept",
-       "Type": {
+       "$ref": "9"
+      },
+      {
+       "$ref": "11"
+      },
+      {
+       "$id": "33",
+       "Name": "accept",
+       "NameInRequest": "Accept",
+       "Type": {
+        "$id": "34",
+        "Kind": "string",
+        "IsNullable": false
+       },
+       "Location": "Header",
+       "IsApiVersion": false,
+       "IsResourceParameter": false,
+       "IsContentType": false,
+       "IsRequired": true,
+       "IsEndpoint": false,
+       "SkipUrlEncoding": false,
+       "Explode": false,
+       "Kind": "Constant",
+       "DefaultValue": {
         "$id": "35",
-        "Kind": "string",
->>>>>>> f4b8779e
-        "IsNullable": false
-       },
-       "Location": "Header",
-       "IsApiVersion": false,
-       "IsResourceParameter": false,
-       "IsContentType": false,
-       "IsRequired": true,
-       "IsEndpoint": false,
-       "SkipUrlEncoding": false,
-       "Explode": false,
-       "Kind": "Constant",
-       "DefaultValue": {
-<<<<<<< HEAD
-        "$id": "34",
-        "Type": {
-         "$ref": "33"
-=======
-        "$id": "36",
-        "Type": {
-         "$ref": "35"
->>>>>>> f4b8779e
-        },
-        "Value": "application/json"
-       }
-      }
-     ],
-     "Responses": [
-      {
-<<<<<<< HEAD
-       "$id": "35",
-=======
-       "$id": "37",
->>>>>>> f4b8779e
+        "Type": {
+         "$ref": "34"
+        },
+        "Value": "application/json"
+       }
+      }
+     ],
+     "Responses": [
+      {
+       "$id": "36",
        "StatusCodes": [
         204
        ],
@@ -568,111 +367,65 @@
     }
    ],
    "Protocol": {
-<<<<<<< HEAD
-    "$id": "36"
-=======
-    "$id": "38"
->>>>>>> f4b8779e
+    "$id": "37"
    },
    "Creatable": false,
    "Parent": "ServiceClient",
    "Parameters": [
     {
-<<<<<<< HEAD
-     "$ref": "8"
-    },
-    {
-     "$ref": "10"
+     "$ref": "9"
+    },
+    {
+     "$ref": "11"
     }
    ]
   },
   {
-   "$id": "37",
-=======
-     "$ref": "10"
-    },
-    {
-     "$ref": "12"
-    }
-   ]
-  },
-  {
-   "$id": "39",
->>>>>>> f4b8779e
+   "$id": "38",
    "Name": "QuxBar",
    "Description": "",
    "Operations": [
     {
-<<<<<<< HEAD
-     "$id": "38",
-=======
-     "$id": "40",
->>>>>>> f4b8779e
+     "$id": "39",
      "Name": "nine",
      "ResourceName": "Bar",
      "Parameters": [
       {
-<<<<<<< HEAD
-       "$ref": "8"
-      },
-      {
-       "$ref": "10"
-      },
-      {
-       "$id": "39",
-       "Name": "accept",
-       "NameInRequest": "Accept",
-       "Type": {
-        "$id": "40",
-        "Kind": "Primitive",
-        "Name": "String",
-=======
-       "$ref": "10"
-      },
-      {
-       "$ref": "12"
-      },
-      {
-       "$id": "41",
-       "Name": "accept",
-       "NameInRequest": "Accept",
-       "Type": {
+       "$ref": "9"
+      },
+      {
+       "$ref": "11"
+      },
+      {
+       "$id": "40",
+       "Name": "accept",
+       "NameInRequest": "Accept",
+       "Type": {
+        "$id": "41",
+        "Kind": "string",
+        "IsNullable": false
+       },
+       "Location": "Header",
+       "IsApiVersion": false,
+       "IsResourceParameter": false,
+       "IsContentType": false,
+       "IsRequired": true,
+       "IsEndpoint": false,
+       "SkipUrlEncoding": false,
+       "Explode": false,
+       "Kind": "Constant",
+       "DefaultValue": {
         "$id": "42",
-        "Kind": "string",
->>>>>>> f4b8779e
-        "IsNullable": false
-       },
-       "Location": "Header",
-       "IsApiVersion": false,
-       "IsResourceParameter": false,
-       "IsContentType": false,
-       "IsRequired": true,
-       "IsEndpoint": false,
-       "SkipUrlEncoding": false,
-       "Explode": false,
-       "Kind": "Constant",
-       "DefaultValue": {
-<<<<<<< HEAD
-        "$id": "41",
-        "Type": {
-         "$ref": "40"
-=======
-        "$id": "43",
-        "Type": {
-         "$ref": "42"
->>>>>>> f4b8779e
-        },
-        "Value": "application/json"
-       }
-      }
-     ],
-     "Responses": [
-      {
-<<<<<<< HEAD
-       "$id": "42",
-=======
-       "$id": "44",
->>>>>>> f4b8779e
+        "Type": {
+         "$ref": "41"
+        },
+        "Value": "application/json"
+       }
+      }
+     ],
+     "Responses": [
+      {
+       "$id": "43",
        "StatusCodes": [
         204
        ],
@@ -691,111 +444,65 @@
     }
    ],
    "Protocol": {
-<<<<<<< HEAD
-    "$id": "43"
-=======
-    "$id": "45"
->>>>>>> f4b8779e
+    "$id": "44"
    },
    "Creatable": false,
    "Parent": "Qux",
    "Parameters": [
     {
-<<<<<<< HEAD
-     "$ref": "8"
-    },
-    {
-     "$ref": "10"
+     "$ref": "9"
+    },
+    {
+     "$ref": "11"
     }
    ]
   },
   {
-   "$id": "44",
-=======
-     "$ref": "10"
-    },
-    {
-     "$ref": "12"
-    }
-   ]
-  },
-  {
-   "$id": "46",
->>>>>>> f4b8779e
+   "$id": "45",
    "Name": "Foo",
    "Description": "",
    "Operations": [
     {
-<<<<<<< HEAD
-     "$id": "45",
-=======
-     "$id": "47",
->>>>>>> f4b8779e
+     "$id": "46",
      "Name": "three",
      "ResourceName": "Foo",
      "Parameters": [
       {
-<<<<<<< HEAD
-       "$ref": "8"
-      },
-      {
-       "$ref": "10"
-      },
-      {
-       "$id": "46",
-       "Name": "accept",
-       "NameInRequest": "Accept",
-       "Type": {
-        "$id": "47",
-        "Kind": "Primitive",
-        "Name": "String",
-=======
-       "$ref": "10"
-      },
-      {
-       "$ref": "12"
-      },
-      {
-       "$id": "48",
-       "Name": "accept",
-       "NameInRequest": "Accept",
-       "Type": {
+       "$ref": "9"
+      },
+      {
+       "$ref": "11"
+      },
+      {
+       "$id": "47",
+       "Name": "accept",
+       "NameInRequest": "Accept",
+       "Type": {
+        "$id": "48",
+        "Kind": "string",
+        "IsNullable": false
+       },
+       "Location": "Header",
+       "IsApiVersion": false,
+       "IsResourceParameter": false,
+       "IsContentType": false,
+       "IsRequired": true,
+       "IsEndpoint": false,
+       "SkipUrlEncoding": false,
+       "Explode": false,
+       "Kind": "Constant",
+       "DefaultValue": {
         "$id": "49",
-        "Kind": "string",
->>>>>>> f4b8779e
-        "IsNullable": false
-       },
-       "Location": "Header",
-       "IsApiVersion": false,
-       "IsResourceParameter": false,
-       "IsContentType": false,
-       "IsRequired": true,
-       "IsEndpoint": false,
-       "SkipUrlEncoding": false,
-       "Explode": false,
-       "Kind": "Constant",
-       "DefaultValue": {
-<<<<<<< HEAD
-        "$id": "48",
-        "Type": {
-         "$ref": "47"
-=======
-        "$id": "50",
-        "Type": {
-         "$ref": "49"
->>>>>>> f4b8779e
-        },
-        "Value": "application/json"
-       }
-      }
-     ],
-     "Responses": [
-      {
-<<<<<<< HEAD
-       "$id": "49",
-=======
-       "$id": "51",
->>>>>>> f4b8779e
+        "Type": {
+         "$ref": "48"
+        },
+        "Value": "application/json"
+       }
+      }
+     ],
+     "Responses": [
+      {
+       "$id": "50",
        "StatusCodes": [
         204
        ],
@@ -813,76 +520,46 @@
      "GenerateConvenienceMethod": true
     },
     {
-<<<<<<< HEAD
-     "$id": "50",
-=======
-     "$id": "52",
->>>>>>> f4b8779e
+     "$id": "51",
      "Name": "four",
      "ResourceName": "Foo",
      "Parameters": [
       {
-<<<<<<< HEAD
-       "$ref": "8"
-      },
-      {
-       "$ref": "10"
-      },
-      {
-       "$id": "51",
-       "Name": "accept",
-       "NameInRequest": "Accept",
-       "Type": {
-        "$id": "52",
-        "Kind": "Primitive",
-        "Name": "String",
-=======
-       "$ref": "10"
-      },
-      {
-       "$ref": "12"
-      },
-      {
-       "$id": "53",
-       "Name": "accept",
-       "NameInRequest": "Accept",
-       "Type": {
+       "$ref": "9"
+      },
+      {
+       "$ref": "11"
+      },
+      {
+       "$id": "52",
+       "Name": "accept",
+       "NameInRequest": "Accept",
+       "Type": {
+        "$id": "53",
+        "Kind": "string",
+        "IsNullable": false
+       },
+       "Location": "Header",
+       "IsApiVersion": false,
+       "IsResourceParameter": false,
+       "IsContentType": false,
+       "IsRequired": true,
+       "IsEndpoint": false,
+       "SkipUrlEncoding": false,
+       "Explode": false,
+       "Kind": "Constant",
+       "DefaultValue": {
         "$id": "54",
-        "Kind": "string",
->>>>>>> f4b8779e
-        "IsNullable": false
-       },
-       "Location": "Header",
-       "IsApiVersion": false,
-       "IsResourceParameter": false,
-       "IsContentType": false,
-       "IsRequired": true,
-       "IsEndpoint": false,
-       "SkipUrlEncoding": false,
-       "Explode": false,
-       "Kind": "Constant",
-       "DefaultValue": {
-<<<<<<< HEAD
-        "$id": "53",
-        "Type": {
-         "$ref": "52"
-=======
-        "$id": "55",
-        "Type": {
-         "$ref": "54"
->>>>>>> f4b8779e
-        },
-        "Value": "application/json"
-       }
-      }
-     ],
-     "Responses": [
-      {
-<<<<<<< HEAD
-       "$id": "54",
-=======
-       "$id": "56",
->>>>>>> f4b8779e
+        "Type": {
+         "$ref": "53"
+        },
+        "Value": "application/json"
+       }
+      }
+     ],
+     "Responses": [
+      {
+       "$id": "55",
        "StatusCodes": [
         204
        ],
@@ -901,111 +578,65 @@
     }
    ],
    "Protocol": {
-<<<<<<< HEAD
-    "$id": "55"
-=======
-    "$id": "57"
->>>>>>> f4b8779e
+    "$id": "56"
    },
    "Creatable": false,
    "Parent": "ServiceClient",
    "Parameters": [
     {
-<<<<<<< HEAD
-     "$ref": "8"
-    },
-    {
-     "$ref": "10"
+     "$ref": "9"
+    },
+    {
+     "$ref": "11"
     }
    ]
   },
   {
-   "$id": "56",
-=======
-     "$ref": "10"
-    },
-    {
-     "$ref": "12"
-    }
-   ]
-  },
-  {
-   "$id": "58",
->>>>>>> f4b8779e
+   "$id": "57",
    "Name": "Bar",
    "Description": "",
    "Operations": [
     {
-<<<<<<< HEAD
-     "$id": "57",
-=======
-     "$id": "59",
->>>>>>> f4b8779e
+     "$id": "58",
      "Name": "five",
      "ResourceName": "Bar",
      "Parameters": [
       {
-<<<<<<< HEAD
-       "$ref": "8"
-      },
-      {
-       "$ref": "10"
-      },
-      {
-       "$id": "58",
-       "Name": "accept",
-       "NameInRequest": "Accept",
-       "Type": {
-        "$id": "59",
-        "Kind": "Primitive",
-        "Name": "String",
-=======
-       "$ref": "10"
-      },
-      {
-       "$ref": "12"
-      },
-      {
-       "$id": "60",
-       "Name": "accept",
-       "NameInRequest": "Accept",
-       "Type": {
+       "$ref": "9"
+      },
+      {
+       "$ref": "11"
+      },
+      {
+       "$id": "59",
+       "Name": "accept",
+       "NameInRequest": "Accept",
+       "Type": {
+        "$id": "60",
+        "Kind": "string",
+        "IsNullable": false
+       },
+       "Location": "Header",
+       "IsApiVersion": false,
+       "IsResourceParameter": false,
+       "IsContentType": false,
+       "IsRequired": true,
+       "IsEndpoint": false,
+       "SkipUrlEncoding": false,
+       "Explode": false,
+       "Kind": "Constant",
+       "DefaultValue": {
         "$id": "61",
-        "Kind": "string",
->>>>>>> f4b8779e
-        "IsNullable": false
-       },
-       "Location": "Header",
-       "IsApiVersion": false,
-       "IsResourceParameter": false,
-       "IsContentType": false,
-       "IsRequired": true,
-       "IsEndpoint": false,
-       "SkipUrlEncoding": false,
-       "Explode": false,
-       "Kind": "Constant",
-       "DefaultValue": {
-<<<<<<< HEAD
-        "$id": "60",
-        "Type": {
-         "$ref": "59"
-=======
-        "$id": "62",
-        "Type": {
-         "$ref": "61"
->>>>>>> f4b8779e
-        },
-        "Value": "application/json"
-       }
-      }
-     ],
-     "Responses": [
-      {
-<<<<<<< HEAD
-       "$id": "61",
-=======
-       "$id": "63",
->>>>>>> f4b8779e
+        "Type": {
+         "$ref": "60"
+        },
+        "Value": "application/json"
+       }
+      }
+     ],
+     "Responses": [
+      {
+       "$id": "62",
        "StatusCodes": [
         204
        ],
@@ -1023,76 +654,46 @@
      "GenerateConvenienceMethod": true
     },
     {
-<<<<<<< HEAD
-     "$id": "62",
-=======
-     "$id": "64",
->>>>>>> f4b8779e
+     "$id": "63",
      "Name": "six",
      "ResourceName": "Bar",
      "Parameters": [
       {
-<<<<<<< HEAD
-       "$ref": "8"
-      },
-      {
-       "$ref": "10"
-      },
-      {
-       "$id": "63",
-       "Name": "accept",
-       "NameInRequest": "Accept",
-       "Type": {
-        "$id": "64",
-        "Kind": "Primitive",
-        "Name": "String",
-=======
-       "$ref": "10"
-      },
-      {
-       "$ref": "12"
-      },
-      {
-       "$id": "65",
-       "Name": "accept",
-       "NameInRequest": "Accept",
-       "Type": {
+       "$ref": "9"
+      },
+      {
+       "$ref": "11"
+      },
+      {
+       "$id": "64",
+       "Name": "accept",
+       "NameInRequest": "Accept",
+       "Type": {
+        "$id": "65",
+        "Kind": "string",
+        "IsNullable": false
+       },
+       "Location": "Header",
+       "IsApiVersion": false,
+       "IsResourceParameter": false,
+       "IsContentType": false,
+       "IsRequired": true,
+       "IsEndpoint": false,
+       "SkipUrlEncoding": false,
+       "Explode": false,
+       "Kind": "Constant",
+       "DefaultValue": {
         "$id": "66",
-        "Kind": "string",
->>>>>>> f4b8779e
-        "IsNullable": false
-       },
-       "Location": "Header",
-       "IsApiVersion": false,
-       "IsResourceParameter": false,
-       "IsContentType": false,
-       "IsRequired": true,
-       "IsEndpoint": false,
-       "SkipUrlEncoding": false,
-       "Explode": false,
-       "Kind": "Constant",
-       "DefaultValue": {
-<<<<<<< HEAD
-        "$id": "65",
-        "Type": {
-         "$ref": "64"
-=======
-        "$id": "67",
-        "Type": {
-         "$ref": "66"
->>>>>>> f4b8779e
-        },
-        "Value": "application/json"
-       }
-      }
-     ],
-     "Responses": [
-      {
-<<<<<<< HEAD
-       "$id": "66",
-=======
-       "$id": "68",
->>>>>>> f4b8779e
+        "Type": {
+         "$ref": "65"
+        },
+        "Value": "application/json"
+       }
+      }
+     ],
+     "Responses": [
+      {
+       "$id": "67",
        "StatusCodes": [
         204
        ],
@@ -1111,27 +712,16 @@
     }
    ],
    "Protocol": {
-<<<<<<< HEAD
-    "$id": "67"
-=======
-    "$id": "69"
->>>>>>> f4b8779e
+    "$id": "68"
    },
    "Creatable": false,
    "Parent": "ServiceClient",
    "Parameters": [
     {
-<<<<<<< HEAD
-     "$ref": "8"
-    },
-    {
-     "$ref": "10"
-=======
-     "$ref": "10"
-    },
-    {
-     "$ref": "12"
->>>>>>> f4b8779e
+     "$ref": "9"
+    },
+    {
+     "$ref": "11"
     }
    ]
   }
