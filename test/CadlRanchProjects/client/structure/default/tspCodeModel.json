{
 "$id": "1",
 "name": "Client.Structure.Service",
 "apiVersions": [],
 "enums": [
  {
   "$id": "2",
   "kind": "enum",
   "name": "ClientType",
   "crossLanguageDefinitionId": "Client.Structure.Service.ClientType",
   "valueType": {
    "$id": "3",
    "kind": "string",
    "name": "string",
    "crossLanguageDefinitionId": "TypeSpec.string",
    "decorators": []
   },
   "values": [
    {
     "$id": "4",
     "kind": "enumvalue",
     "name": "Default",
     "value": "default",
     "valueType": {
      "$id": "5",
      "kind": "string",
      "name": "string",
      "crossLanguageDefinitionId": "TypeSpec.string",
      "decorators": []
     },
     "enumType": {
      "$ref": "2"
     },
     "decorators": []
    },
    {
     "$id": "6",
     "kind": "enumvalue",
     "name": "MultiClient",
     "value": "multi-client",
     "valueType": {
      "$id": "7",
      "kind": "string",
      "name": "string",
      "crossLanguageDefinitionId": "TypeSpec.string",
      "decorators": []
     },
     "enumType": {
      "$ref": "2"
     },
     "decorators": []
    },
    {
     "$id": "8",
     "kind": "enumvalue",
     "name": "RenamedOperation",
     "value": "renamed-operation",
     "valueType": {
      "$id": "9",
      "kind": "string",
      "name": "string",
      "crossLanguageDefinitionId": "TypeSpec.string",
      "decorators": []
     },
     "enumType": {
      "$ref": "2"
     },
     "decorators": []
    },
    {
     "$id": "10",
     "kind": "enumvalue",
     "name": "TwoOperationGroup",
     "value": "two-operation-group",
     "valueType": {
      "$id": "11",
      "kind": "string",
      "name": "string",
      "crossLanguageDefinitionId": "TypeSpec.string",
      "decorators": []
     },
     "enumType": {
      "$ref": "2"
     },
     "decorators": []
    },
    {
     "$id": "12",
     "kind": "enumvalue",
     "name": "ClientOperationGroup",
     "value": "client-operation-group",
     "valueType": {
      "$id": "13",
      "kind": "string",
      "name": "string",
      "crossLanguageDefinitionId": "TypeSpec.string",
      "decorators": []
     },
     "enumType": {
      "$ref": "2"
     },
     "decorators": []
    }
   ],
   "namespace": "Client.Structure.Service",
   "isFixed": true,
   "isFlags": false,
   "usage": "Input",
   "decorators": []
  }
 ],
 "models": [],
 "clients": [
  {
   "$id": "14",
   "kind": "client",
   "name": "ServiceClient",
   "namespace": "Client.Structure.Service",
   "doc": "Test that we can use @client and @operationGroup decorators to customize client side code structure, such as:\n1. have everything as default.\n2. to rename client or operation group\n3. one client can have more than one operations groups\n4. split one interface into two clients\n5. have two clients with operations come from different interfaces\n6. have two clients with a hierarchy relation.",
   "operations": [
    {
     "$id": "15",
     "name": "one",
     "resourceName": "Service",
     "accessibility": "public",
     "parameters": [],
     "responses": [
      {
       "$id": "16",
       "statusCodes": [
        204
       ],
       "headers": [],
       "isErrorResponse": false
      }
     ],
     "httpMethod": "POST",
     "uri": "{endpoint}/client/structure/{client}",
     "path": "/one",
     "bufferResponse": true,
     "generateProtocolMethod": true,
     "generateConvenienceMethod": true,
     "crossLanguageDefinitionId": "Client.Structure.Service.one",
     "decorators": []
    },
    {
     "$id": "17",
     "name": "two",
     "resourceName": "Service",
     "accessibility": "public",
     "parameters": [],
     "responses": [
      {
       "$id": "18",
       "statusCodes": [
        204
       ],
       "headers": [],
       "isErrorResponse": false
      }
     ],
     "httpMethod": "POST",
     "uri": "{endpoint}/client/structure/{client}",
     "path": "/two",
     "bufferResponse": true,
     "generateProtocolMethod": true,
     "generateConvenienceMethod": true,
     "crossLanguageDefinitionId": "Client.Structure.Service.two",
     "decorators": []
    }
   ],
   "parameters": [
    {
     "$id": "19",
     "name": "endpoint",
     "nameInRequest": "endpoint",
     "doc": "Need to be set as 'http://localhost:3000' in client.",
     "type": {
      "$id": "20",
      "kind": "url",
      "name": "url",
      "crossLanguageDefinitionId": "TypeSpec.url"
     },
     "location": "Uri",
     "isApiVersion": false,
     "isContentType": false,
     "isRequired": true,
     "isEndpoint": true,
     "skipUrlEncoding": false,
     "explode": false,
     "kind": "Client"
    },
    {
     "$id": "21",
     "name": "client",
     "nameInRequest": "client",
     "doc": "Need to be set as 'default', 'multi-client', 'renamed-operation', 'two-operation-group' in client.",
     "type": {
      "$ref": "2"
     },
     "location": "Uri",
     "isApiVersion": false,
     "isContentType": false,
     "isRequired": true,
     "isEndpoint": false,
     "skipUrlEncoding": false,
     "explode": false,
     "kind": "Client"
    }
   ],
<<<<<<< HEAD
   "decorators": [
    {
     "$id": "22",
     "name": "TypeSpec.@service",
     "arguments": {
      "$id": "23",
      "options": {
       "$id": "24",
       "title": "MultiClient"
      }
     }
    }
   ],
   "crossLanguageDefinitionId": "Client.Structure.Service"
  },
  {
   "$id": "25",
   "name": "Baz",
   "namespace": "Client.Structure.Service.Baz",
   "operations": [],
   "parent": "ServiceClient",
   "parameters": [
    {
     "$id": "26",
     "name": "endpoint",
     "nameInRequest": "endpoint",
     "doc": "Need to be set as 'http://localhost:3000' in client.",
     "type": {
      "$id": "27",
      "kind": "url",
      "name": "url",
      "crossLanguageDefinitionId": "TypeSpec.url"
     },
     "location": "Uri",
     "isApiVersion": false,
     "isContentType": false,
     "isRequired": true,
     "isEndpoint": true,
     "skipUrlEncoding": false,
     "explode": false,
     "kind": "Client"
    },
    {
     "$id": "28",
     "name": "client",
     "nameInRequest": "client",
     "doc": "Need to be set as 'default', 'multi-client', 'renamed-operation', 'two-operation-group' in client.",
     "type": {
      "$ref": "2"
     },
     "location": "Uri",
     "isApiVersion": false,
     "isContentType": false,
     "isRequired": true,
     "isEndpoint": false,
     "skipUrlEncoding": false,
     "explode": false,
     "kind": "Client"
    }
   ],
   "decorators": [],
   "crossLanguageDefinitionId": "Client.Structure.Service.Baz"
  },
  {
   "$id": "29",
   "name": "BazFoo",
   "namespace": "Client.Structure.Service.Baz",
   "operations": [
    {
     "$id": "30",
     "name": "seven",
     "resourceName": "Foo",
     "accessibility": "public",
     "parameters": [],
     "responses": [
      {
       "$id": "31",
       "statusCodes": [
        204
       ],
       "headers": [],
       "isErrorResponse": false
      }
     ],
     "httpMethod": "POST",
     "uri": "{endpoint}/client/structure/{client}",
     "path": "/seven",
     "bufferResponse": true,
     "generateProtocolMethod": true,
     "generateConvenienceMethod": true,
     "crossLanguageDefinitionId": "Client.Structure.Service.Baz.Foo.seven",
     "decorators": []
    }
   ],
   "parent": "Baz",
   "parameters": [
    {
     "$id": "32",
     "name": "endpoint",
     "nameInRequest": "endpoint",
     "doc": "Need to be set as 'http://localhost:3000' in client.",
     "type": {
      "$id": "33",
      "kind": "url",
      "name": "url",
      "crossLanguageDefinitionId": "TypeSpec.url"
     },
     "location": "Uri",
     "isApiVersion": false,
     "isContentType": false,
     "isRequired": true,
     "isEndpoint": true,
     "skipUrlEncoding": false,
     "explode": false,
     "kind": "Client"
    },
    {
     "$id": "34",
     "name": "client",
     "nameInRequest": "client",
     "doc": "Need to be set as 'default', 'multi-client', 'renamed-operation', 'two-operation-group' in client.",
     "type": {
      "$ref": "2"
     },
     "location": "Uri",
     "isApiVersion": false,
     "isContentType": false,
     "isRequired": true,
     "isEndpoint": false,
     "skipUrlEncoding": false,
     "explode": false,
     "kind": "Client"
    }
   ],
   "decorators": [],
   "crossLanguageDefinitionId": "Client.Structure.Service.Baz.Foo"
  },
  {
   "$id": "35",
   "name": "Qux",
   "namespace": "Client.Structure.Service.Qux",
   "operations": [
    {
     "$id": "36",
     "name": "eight",
     "resourceName": "Qux",
     "accessibility": "public",
     "parameters": [],
     "responses": [
      {
       "$id": "37",
       "statusCodes": [
        204
=======
   "decorators": [],
   "crossLanguageDefinitionId": "Client.Structure.Service",
   "apiVersions": [],
   "children": [
    {
     "$id": "22",
     "kind": "client",
     "name": "Baz",
     "namespace": "Client.Structure.Service.Baz",
     "operations": [],
     "parameters": [
      {
       "$id": "23",
       "name": "endpoint",
       "nameInRequest": "endpoint",
       "doc": "Need to be set as 'http://localhost:3000' in client.",
       "type": {
        "$id": "24",
        "kind": "url",
        "name": "url",
        "crossLanguageDefinitionId": "TypeSpec.url"
       },
       "location": "Uri",
       "isApiVersion": false,
       "isContentType": false,
       "isRequired": true,
       "isEndpoint": true,
       "skipUrlEncoding": false,
       "explode": false,
       "kind": "Client"
      },
      {
       "$id": "25",
       "name": "client",
       "nameInRequest": "client",
       "doc": "Need to be set as 'default', 'multi-client', 'renamed-operation', 'two-operation-group' in client.",
       "type": {
        "$ref": "2"
       },
       "location": "Uri",
       "isApiVersion": false,
       "isContentType": false,
       "isRequired": true,
       "isEndpoint": false,
       "skipUrlEncoding": false,
       "explode": false,
       "kind": "Client"
      }
     ],
     "decorators": [],
     "crossLanguageDefinitionId": "Client.Structure.Service.Baz",
     "apiVersions": [],
     "parent": {
      "$ref": "14"
     },
     "children": [
      {
       "$id": "26",
       "kind": "client",
       "name": "Foo",
       "namespace": "Client.Structure.Service.Baz",
       "operations": [
        {
         "$id": "27",
         "name": "seven",
         "resourceName": "Foo",
         "accessibility": "public",
         "parameters": [],
         "responses": [
          {
           "$id": "28",
           "statusCodes": [
            204
           ],
           "headers": [],
           "isErrorResponse": false
          }
         ],
         "httpMethod": "POST",
         "uri": "{endpoint}/client/structure/{client}",
         "path": "/seven",
         "bufferResponse": true,
         "generateProtocolMethod": true,
         "generateConvenienceMethod": true,
         "crossLanguageDefinitionId": "Client.Structure.Service.Baz.Foo.seven",
         "decorators": []
        }
>>>>>>> b84a2b7e
       ],
       "parameters": [
        {
         "$id": "29",
         "name": "endpoint",
         "nameInRequest": "endpoint",
         "doc": "Need to be set as 'http://localhost:3000' in client.",
         "type": {
          "$id": "30",
          "kind": "url",
          "name": "url",
          "crossLanguageDefinitionId": "TypeSpec.url"
         },
         "location": "Uri",
         "isApiVersion": false,
         "isContentType": false,
         "isRequired": true,
         "isEndpoint": true,
         "skipUrlEncoding": false,
         "explode": false,
         "kind": "Client"
        },
        {
         "$id": "31",
         "name": "client",
         "nameInRequest": "client",
         "doc": "Need to be set as 'default', 'multi-client', 'renamed-operation', 'two-operation-group' in client.",
         "type": {
          "$ref": "2"
         },
         "location": "Uri",
         "isApiVersion": false,
         "isContentType": false,
         "isRequired": true,
         "isEndpoint": false,
         "skipUrlEncoding": false,
         "explode": false,
         "kind": "Client"
        }
       ],
       "decorators": [],
       "crossLanguageDefinitionId": "Client.Structure.Service.Baz.Foo",
       "apiVersions": [],
       "parent": {
        "$ref": "22"
       }
      }
<<<<<<< HEAD
     ],
     "httpMethod": "POST",
     "uri": "{endpoint}/client/structure/{client}",
     "path": "/eight",
     "bufferResponse": true,
     "generateProtocolMethod": true,
     "generateConvenienceMethod": true,
     "crossLanguageDefinitionId": "Client.Structure.Service.Qux.eight",
     "decorators": []
    }
   ],
   "parent": "ServiceClient",
   "parameters": [
    {
     "$id": "38",
     "name": "endpoint",
     "nameInRequest": "endpoint",
     "doc": "Need to be set as 'http://localhost:3000' in client.",
     "type": {
      "$id": "39",
      "kind": "url",
      "name": "url",
      "crossLanguageDefinitionId": "TypeSpec.url"
     },
     "location": "Uri",
     "isApiVersion": false,
     "isContentType": false,
     "isRequired": true,
     "isEndpoint": true,
     "skipUrlEncoding": false,
     "explode": false,
     "kind": "Client"
    },
    {
     "$id": "40",
     "name": "client",
     "nameInRequest": "client",
     "doc": "Need to be set as 'default', 'multi-client', 'renamed-operation', 'two-operation-group' in client.",
     "type": {
      "$ref": "2"
     },
     "location": "Uri",
     "isApiVersion": false,
     "isContentType": false,
     "isRequired": true,
     "isEndpoint": false,
     "skipUrlEncoding": false,
     "explode": false,
     "kind": "Client"
    }
   ],
   "decorators": [],
   "crossLanguageDefinitionId": "Client.Structure.Service.Qux"
  },
  {
   "$id": "41",
   "name": "QuxBar",
   "namespace": "Client.Structure.Service.Qux",
   "operations": [
    {
     "$id": "42",
     "name": "nine",
     "resourceName": "Bar",
     "accessibility": "public",
     "parameters": [],
     "responses": [
      {
       "$id": "43",
       "statusCodes": [
        204
=======
     ]
    },
    {
     "$id": "32",
     "kind": "client",
     "name": "Qux",
     "namespace": "Client.Structure.Service.Qux",
     "operations": [
      {
       "$id": "33",
       "name": "eight",
       "resourceName": "Qux",
       "accessibility": "public",
       "parameters": [],
       "responses": [
        {
         "$id": "34",
         "statusCodes": [
          204
         ],
         "headers": [],
         "isErrorResponse": false
        }
>>>>>>> b84a2b7e
       ],
       "httpMethod": "POST",
       "uri": "{endpoint}/client/structure/{client}",
       "path": "/eight",
       "bufferResponse": true,
       "generateProtocolMethod": true,
       "generateConvenienceMethod": true,
       "crossLanguageDefinitionId": "Client.Structure.Service.Qux.eight",
       "decorators": []
      }
     ],
<<<<<<< HEAD
     "httpMethod": "POST",
     "uri": "{endpoint}/client/structure/{client}",
     "path": "/nine",
     "bufferResponse": true,
     "generateProtocolMethod": true,
     "generateConvenienceMethod": true,
     "crossLanguageDefinitionId": "Client.Structure.Service.Qux.Bar.nine",
     "decorators": []
    }
   ],
   "parent": "Qux",
   "parameters": [
    {
     "$id": "44",
     "name": "endpoint",
     "nameInRequest": "endpoint",
     "doc": "Need to be set as 'http://localhost:3000' in client.",
     "type": {
      "$id": "45",
      "kind": "url",
      "name": "url",
      "crossLanguageDefinitionId": "TypeSpec.url"
     },
     "location": "Uri",
     "isApiVersion": false,
     "isContentType": false,
     "isRequired": true,
     "isEndpoint": true,
     "skipUrlEncoding": false,
     "explode": false,
     "kind": "Client"
    },
    {
     "$id": "46",
     "name": "client",
     "nameInRequest": "client",
     "doc": "Need to be set as 'default', 'multi-client', 'renamed-operation', 'two-operation-group' in client.",
     "type": {
      "$ref": "2"
     },
     "location": "Uri",
     "isApiVersion": false,
     "isContentType": false,
     "isRequired": true,
     "isEndpoint": false,
     "skipUrlEncoding": false,
     "explode": false,
     "kind": "Client"
    }
   ],
   "decorators": [],
   "crossLanguageDefinitionId": "Client.Structure.Service.Qux.Bar"
  },
  {
   "$id": "47",
   "name": "Foo",
   "namespace": "Client.Structure.Service",
   "operations": [
    {
     "$id": "48",
     "name": "three",
     "resourceName": "Foo",
     "accessibility": "public",
     "parameters": [],
     "responses": [
      {
       "$id": "49",
       "statusCodes": [
        204
=======
     "parameters": [
      {
       "$id": "35",
       "name": "endpoint",
       "nameInRequest": "endpoint",
       "doc": "Need to be set as 'http://localhost:3000' in client.",
       "type": {
        "$id": "36",
        "kind": "url",
        "name": "url",
        "crossLanguageDefinitionId": "TypeSpec.url"
       },
       "location": "Uri",
       "isApiVersion": false,
       "isContentType": false,
       "isRequired": true,
       "isEndpoint": true,
       "skipUrlEncoding": false,
       "explode": false,
       "kind": "Client"
      },
      {
       "$id": "37",
       "name": "client",
       "nameInRequest": "client",
       "doc": "Need to be set as 'default', 'multi-client', 'renamed-operation', 'two-operation-group' in client.",
       "type": {
        "$ref": "2"
       },
       "location": "Uri",
       "isApiVersion": false,
       "isContentType": false,
       "isRequired": true,
       "isEndpoint": false,
       "skipUrlEncoding": false,
       "explode": false,
       "kind": "Client"
      }
     ],
     "decorators": [],
     "crossLanguageDefinitionId": "Client.Structure.Service.Qux",
     "apiVersions": [],
     "parent": {
      "$ref": "14"
     },
     "children": [
      {
       "$id": "38",
       "kind": "client",
       "name": "Bar",
       "namespace": "Client.Structure.Service.Qux",
       "operations": [
        {
         "$id": "39",
         "name": "nine",
         "resourceName": "Bar",
         "accessibility": "public",
         "parameters": [],
         "responses": [
          {
           "$id": "40",
           "statusCodes": [
            204
           ],
           "headers": [],
           "isErrorResponse": false
          }
         ],
         "httpMethod": "POST",
         "uri": "{endpoint}/client/structure/{client}",
         "path": "/nine",
         "bufferResponse": true,
         "generateProtocolMethod": true,
         "generateConvenienceMethod": true,
         "crossLanguageDefinitionId": "Client.Structure.Service.Qux.Bar.nine",
         "decorators": []
        }
>>>>>>> b84a2b7e
       ],
       "parameters": [
        {
         "$id": "41",
         "name": "endpoint",
         "nameInRequest": "endpoint",
         "doc": "Need to be set as 'http://localhost:3000' in client.",
         "type": {
          "$id": "42",
          "kind": "url",
          "name": "url",
          "crossLanguageDefinitionId": "TypeSpec.url"
         },
         "location": "Uri",
         "isApiVersion": false,
         "isContentType": false,
         "isRequired": true,
         "isEndpoint": true,
         "skipUrlEncoding": false,
         "explode": false,
         "kind": "Client"
        },
        {
         "$id": "43",
         "name": "client",
         "nameInRequest": "client",
         "doc": "Need to be set as 'default', 'multi-client', 'renamed-operation', 'two-operation-group' in client.",
         "type": {
          "$ref": "2"
         },
         "location": "Uri",
         "isApiVersion": false,
         "isContentType": false,
         "isRequired": true,
         "isEndpoint": false,
         "skipUrlEncoding": false,
         "explode": false,
         "kind": "Client"
        }
       ],
       "decorators": [],
       "crossLanguageDefinitionId": "Client.Structure.Service.Qux.Bar",
       "apiVersions": [],
       "parent": {
        "$ref": "32"
       }
      }
     ]
    },
    {
<<<<<<< HEAD
     "$id": "50",
     "name": "four",
     "resourceName": "Foo",
     "accessibility": "public",
     "parameters": [],
     "responses": [
      {
       "$id": "51",
       "statusCodes": [
        204
=======
     "$id": "44",
     "kind": "client",
     "name": "Foo",
     "namespace": "Client.Structure.Service",
     "operations": [
      {
       "$id": "45",
       "name": "three",
       "resourceName": "Foo",
       "accessibility": "public",
       "parameters": [],
       "responses": [
        {
         "$id": "46",
         "statusCodes": [
          204
         ],
         "headers": [],
         "isErrorResponse": false
        }
>>>>>>> b84a2b7e
       ],
       "httpMethod": "POST",
       "uri": "{endpoint}/client/structure/{client}",
       "path": "/three",
       "bufferResponse": true,
       "generateProtocolMethod": true,
       "generateConvenienceMethod": true,
       "crossLanguageDefinitionId": "Client.Structure.Service.Foo.three",
       "decorators": []
      },
      {
       "$id": "47",
       "name": "four",
       "resourceName": "Foo",
       "accessibility": "public",
       "parameters": [],
       "responses": [
        {
         "$id": "48",
         "statusCodes": [
          204
         ],
         "headers": [],
         "isErrorResponse": false
        }
       ],
       "httpMethod": "POST",
       "uri": "{endpoint}/client/structure/{client}",
       "path": "/four",
       "bufferResponse": true,
       "generateProtocolMethod": true,
       "generateConvenienceMethod": true,
       "crossLanguageDefinitionId": "Client.Structure.Service.Foo.four",
       "decorators": []
      }
     ],
<<<<<<< HEAD
     "httpMethod": "POST",
     "uri": "{endpoint}/client/structure/{client}",
     "path": "/four",
     "bufferResponse": true,
     "generateProtocolMethod": true,
     "generateConvenienceMethod": true,
     "crossLanguageDefinitionId": "Client.Structure.Service.Foo.four",
     "decorators": []
    }
   ],
   "parent": "ServiceClient",
   "parameters": [
    {
     "$id": "52",
     "name": "endpoint",
     "nameInRequest": "endpoint",
     "doc": "Need to be set as 'http://localhost:3000' in client.",
     "type": {
      "$id": "53",
      "kind": "url",
      "name": "url",
      "crossLanguageDefinitionId": "TypeSpec.url"
     },
     "location": "Uri",
     "isApiVersion": false,
     "isContentType": false,
     "isRequired": true,
     "isEndpoint": true,
     "skipUrlEncoding": false,
     "explode": false,
     "kind": "Client"
    },
    {
     "$id": "54",
     "name": "client",
     "nameInRequest": "client",
     "doc": "Need to be set as 'default', 'multi-client', 'renamed-operation', 'two-operation-group' in client.",
     "type": {
      "$ref": "2"
     },
     "location": "Uri",
     "isApiVersion": false,
     "isContentType": false,
     "isRequired": true,
     "isEndpoint": false,
     "skipUrlEncoding": false,
     "explode": false,
     "kind": "Client"
    }
   ],
   "decorators": [],
   "crossLanguageDefinitionId": "Client.Structure.Service.Foo"
  },
  {
   "$id": "55",
   "name": "Bar",
   "namespace": "Client.Structure.Service",
   "operations": [
    {
     "$id": "56",
     "name": "five",
     "resourceName": "Bar",
     "accessibility": "public",
     "parameters": [],
     "responses": [
      {
       "$id": "57",
       "statusCodes": [
        204
       ],
       "headers": [],
       "isErrorResponse": false
=======
     "parameters": [
      {
       "$id": "49",
       "name": "endpoint",
       "nameInRequest": "endpoint",
       "doc": "Need to be set as 'http://localhost:3000' in client.",
       "type": {
        "$id": "50",
        "kind": "url",
        "name": "url",
        "crossLanguageDefinitionId": "TypeSpec.url"
       },
       "location": "Uri",
       "isApiVersion": false,
       "isContentType": false,
       "isRequired": true,
       "isEndpoint": true,
       "skipUrlEncoding": false,
       "explode": false,
       "kind": "Client"
      },
      {
       "$id": "51",
       "name": "client",
       "nameInRequest": "client",
       "doc": "Need to be set as 'default', 'multi-client', 'renamed-operation', 'two-operation-group' in client.",
       "type": {
        "$ref": "2"
       },
       "location": "Uri",
       "isApiVersion": false,
       "isContentType": false,
       "isRequired": true,
       "isEndpoint": false,
       "skipUrlEncoding": false,
       "explode": false,
       "kind": "Client"
>>>>>>> b84a2b7e
      }
     ],
     "decorators": [],
     "crossLanguageDefinitionId": "Client.Structure.Service.Foo",
     "apiVersions": [],
     "parent": {
      "$ref": "14"
     }
    },
    {
<<<<<<< HEAD
     "$id": "58",
     "name": "six",
     "resourceName": "Bar",
     "accessibility": "public",
     "parameters": [],
     "responses": [
      {
       "$id": "59",
       "statusCodes": [
        204
=======
     "$id": "52",
     "kind": "client",
     "name": "Bar",
     "namespace": "Client.Structure.Service",
     "operations": [
      {
       "$id": "53",
       "name": "five",
       "resourceName": "Bar",
       "accessibility": "public",
       "parameters": [],
       "responses": [
        {
         "$id": "54",
         "statusCodes": [
          204
         ],
         "headers": [],
         "isErrorResponse": false
        }
>>>>>>> b84a2b7e
       ],
       "httpMethod": "POST",
       "uri": "{endpoint}/client/structure/{client}",
       "path": "/five",
       "bufferResponse": true,
       "generateProtocolMethod": true,
       "generateConvenienceMethod": true,
       "crossLanguageDefinitionId": "Client.Structure.Service.Bar.five",
       "decorators": []
      },
      {
       "$id": "55",
       "name": "six",
       "resourceName": "Bar",
       "accessibility": "public",
       "parameters": [],
       "responses": [
        {
         "$id": "56",
         "statusCodes": [
          204
         ],
         "headers": [],
         "isErrorResponse": false
        }
       ],
       "httpMethod": "POST",
       "uri": "{endpoint}/client/structure/{client}",
       "path": "/six",
       "bufferResponse": true,
       "generateProtocolMethod": true,
       "generateConvenienceMethod": true,
       "crossLanguageDefinitionId": "Client.Structure.Service.Bar.six",
       "decorators": []
      }
     ],
<<<<<<< HEAD
     "httpMethod": "POST",
     "uri": "{endpoint}/client/structure/{client}",
     "path": "/six",
     "bufferResponse": true,
     "generateProtocolMethod": true,
     "generateConvenienceMethod": true,
     "crossLanguageDefinitionId": "Client.Structure.Service.Bar.six",
     "decorators": []
    }
   ],
   "parent": "ServiceClient",
   "parameters": [
    {
     "$id": "60",
     "name": "endpoint",
     "nameInRequest": "endpoint",
     "doc": "Need to be set as 'http://localhost:3000' in client.",
     "type": {
      "$id": "61",
      "kind": "url",
      "name": "url",
      "crossLanguageDefinitionId": "TypeSpec.url"
     },
     "location": "Uri",
     "isApiVersion": false,
     "isContentType": false,
     "isRequired": true,
     "isEndpoint": true,
     "skipUrlEncoding": false,
     "explode": false,
     "kind": "Client"
    },
    {
     "$id": "62",
     "name": "client",
     "nameInRequest": "client",
     "doc": "Need to be set as 'default', 'multi-client', 'renamed-operation', 'two-operation-group' in client.",
     "type": {
      "$ref": "2"
     },
     "location": "Uri",
     "isApiVersion": false,
     "isContentType": false,
     "isRequired": true,
     "isEndpoint": false,
     "skipUrlEncoding": false,
     "explode": false,
     "kind": "Client"
=======
     "parameters": [
      {
       "$id": "57",
       "name": "endpoint",
       "nameInRequest": "endpoint",
       "doc": "Need to be set as 'http://localhost:3000' in client.",
       "type": {
        "$id": "58",
        "kind": "url",
        "name": "url",
        "crossLanguageDefinitionId": "TypeSpec.url"
       },
       "location": "Uri",
       "isApiVersion": false,
       "isContentType": false,
       "isRequired": true,
       "isEndpoint": true,
       "skipUrlEncoding": false,
       "explode": false,
       "kind": "Client"
      },
      {
       "$id": "59",
       "name": "client",
       "nameInRequest": "client",
       "doc": "Need to be set as 'default', 'multi-client', 'renamed-operation', 'two-operation-group' in client.",
       "type": {
        "$ref": "2"
       },
       "location": "Uri",
       "isApiVersion": false,
       "isContentType": false,
       "isRequired": true,
       "isEndpoint": false,
       "skipUrlEncoding": false,
       "explode": false,
       "kind": "Client"
      }
     ],
     "decorators": [],
     "crossLanguageDefinitionId": "Client.Structure.Service.Bar",
     "apiVersions": [],
     "parent": {
      "$ref": "14"
     }
>>>>>>> b84a2b7e
    }
   ]
  }
 ]
}<|MERGE_RESOLUTION|>--- conflicted
+++ resolved
@@ -208,7 +208,6 @@
      "kind": "Client"
     }
    ],
-<<<<<<< HEAD
    "decorators": [
     {
      "$id": "22",
@@ -222,165 +221,23 @@
      }
     }
    ],
-   "crossLanguageDefinitionId": "Client.Structure.Service"
-  },
-  {
-   "$id": "25",
-   "name": "Baz",
-   "namespace": "Client.Structure.Service.Baz",
-   "operations": [],
-   "parent": "ServiceClient",
-   "parameters": [
-    {
-     "$id": "26",
-     "name": "endpoint",
-     "nameInRequest": "endpoint",
-     "doc": "Need to be set as 'http://localhost:3000' in client.",
-     "type": {
-      "$id": "27",
-      "kind": "url",
-      "name": "url",
-      "crossLanguageDefinitionId": "TypeSpec.url"
-     },
-     "location": "Uri",
-     "isApiVersion": false,
-     "isContentType": false,
-     "isRequired": true,
-     "isEndpoint": true,
-     "skipUrlEncoding": false,
-     "explode": false,
-     "kind": "Client"
-    },
-    {
-     "$id": "28",
-     "name": "client",
-     "nameInRequest": "client",
-     "doc": "Need to be set as 'default', 'multi-client', 'renamed-operation', 'two-operation-group' in client.",
-     "type": {
-      "$ref": "2"
-     },
-     "location": "Uri",
-     "isApiVersion": false,
-     "isContentType": false,
-     "isRequired": true,
-     "isEndpoint": false,
-     "skipUrlEncoding": false,
-     "explode": false,
-     "kind": "Client"
-    }
-   ],
-   "decorators": [],
-   "crossLanguageDefinitionId": "Client.Structure.Service.Baz"
-  },
-  {
-   "$id": "29",
-   "name": "BazFoo",
-   "namespace": "Client.Structure.Service.Baz",
-   "operations": [
-    {
-     "$id": "30",
-     "name": "seven",
-     "resourceName": "Foo",
-     "accessibility": "public",
-     "parameters": [],
-     "responses": [
-      {
-       "$id": "31",
-       "statusCodes": [
-        204
-       ],
-       "headers": [],
-       "isErrorResponse": false
-      }
-     ],
-     "httpMethod": "POST",
-     "uri": "{endpoint}/client/structure/{client}",
-     "path": "/seven",
-     "bufferResponse": true,
-     "generateProtocolMethod": true,
-     "generateConvenienceMethod": true,
-     "crossLanguageDefinitionId": "Client.Structure.Service.Baz.Foo.seven",
-     "decorators": []
-    }
-   ],
-   "parent": "Baz",
-   "parameters": [
-    {
-     "$id": "32",
-     "name": "endpoint",
-     "nameInRequest": "endpoint",
-     "doc": "Need to be set as 'http://localhost:3000' in client.",
-     "type": {
-      "$id": "33",
-      "kind": "url",
-      "name": "url",
-      "crossLanguageDefinitionId": "TypeSpec.url"
-     },
-     "location": "Uri",
-     "isApiVersion": false,
-     "isContentType": false,
-     "isRequired": true,
-     "isEndpoint": true,
-     "skipUrlEncoding": false,
-     "explode": false,
-     "kind": "Client"
-    },
-    {
-     "$id": "34",
-     "name": "client",
-     "nameInRequest": "client",
-     "doc": "Need to be set as 'default', 'multi-client', 'renamed-operation', 'two-operation-group' in client.",
-     "type": {
-      "$ref": "2"
-     },
-     "location": "Uri",
-     "isApiVersion": false,
-     "isContentType": false,
-     "isRequired": true,
-     "isEndpoint": false,
-     "skipUrlEncoding": false,
-     "explode": false,
-     "kind": "Client"
-    }
-   ],
-   "decorators": [],
-   "crossLanguageDefinitionId": "Client.Structure.Service.Baz.Foo"
-  },
-  {
-   "$id": "35",
-   "name": "Qux",
-   "namespace": "Client.Structure.Service.Qux",
-   "operations": [
-    {
-     "$id": "36",
-     "name": "eight",
-     "resourceName": "Qux",
-     "accessibility": "public",
-     "parameters": [],
-     "responses": [
-      {
-       "$id": "37",
-       "statusCodes": [
-        204
-=======
-   "decorators": [],
    "crossLanguageDefinitionId": "Client.Structure.Service",
    "apiVersions": [],
    "children": [
     {
-     "$id": "22",
+     "$id": "25",
      "kind": "client",
      "name": "Baz",
      "namespace": "Client.Structure.Service.Baz",
      "operations": [],
      "parameters": [
       {
-       "$id": "23",
+       "$id": "26",
        "name": "endpoint",
        "nameInRequest": "endpoint",
        "doc": "Need to be set as 'http://localhost:3000' in client.",
        "type": {
-        "$id": "24",
+        "$id": "27",
         "kind": "url",
         "name": "url",
         "crossLanguageDefinitionId": "TypeSpec.url"
@@ -395,7 +252,7 @@
        "kind": "Client"
       },
       {
-       "$id": "25",
+       "$id": "28",
        "name": "client",
        "nameInRequest": "client",
        "doc": "Need to be set as 'default', 'multi-client', 'renamed-operation', 'two-operation-group' in client.",
@@ -420,20 +277,20 @@
      },
      "children": [
       {
-       "$id": "26",
+       "$id": "29",
        "kind": "client",
        "name": "Foo",
        "namespace": "Client.Structure.Service.Baz",
        "operations": [
         {
-         "$id": "27",
+         "$id": "30",
          "name": "seven",
          "resourceName": "Foo",
          "accessibility": "public",
          "parameters": [],
          "responses": [
           {
-           "$id": "28",
+           "$id": "31",
            "statusCodes": [
             204
            ],
@@ -450,16 +307,15 @@
          "crossLanguageDefinitionId": "Client.Structure.Service.Baz.Foo.seven",
          "decorators": []
         }
->>>>>>> b84a2b7e
        ],
        "parameters": [
         {
-         "$id": "29",
+         "$id": "32",
          "name": "endpoint",
          "nameInRequest": "endpoint",
          "doc": "Need to be set as 'http://localhost:3000' in client.",
          "type": {
-          "$id": "30",
+          "$id": "33",
           "kind": "url",
           "name": "url",
           "crossLanguageDefinitionId": "TypeSpec.url"
@@ -474,7 +330,7 @@
          "kind": "Client"
         },
         {
-         "$id": "31",
+         "$id": "34",
          "name": "client",
          "nameInRequest": "client",
          "doc": "Need to be set as 'default', 'multi-client', 'renamed-operation', 'two-operation-group' in client.",
@@ -495,105 +351,32 @@
        "crossLanguageDefinitionId": "Client.Structure.Service.Baz.Foo",
        "apiVersions": [],
        "parent": {
-        "$ref": "22"
+        "$ref": "25"
        }
       }
-<<<<<<< HEAD
-     ],
-     "httpMethod": "POST",
-     "uri": "{endpoint}/client/structure/{client}",
-     "path": "/eight",
-     "bufferResponse": true,
-     "generateProtocolMethod": true,
-     "generateConvenienceMethod": true,
-     "crossLanguageDefinitionId": "Client.Structure.Service.Qux.eight",
-     "decorators": []
-    }
-   ],
-   "parent": "ServiceClient",
-   "parameters": [
-    {
-     "$id": "38",
-     "name": "endpoint",
-     "nameInRequest": "endpoint",
-     "doc": "Need to be set as 'http://localhost:3000' in client.",
-     "type": {
-      "$id": "39",
-      "kind": "url",
-      "name": "url",
-      "crossLanguageDefinitionId": "TypeSpec.url"
-     },
-     "location": "Uri",
-     "isApiVersion": false,
-     "isContentType": false,
-     "isRequired": true,
-     "isEndpoint": true,
-     "skipUrlEncoding": false,
-     "explode": false,
-     "kind": "Client"
-    },
-    {
-     "$id": "40",
-     "name": "client",
-     "nameInRequest": "client",
-     "doc": "Need to be set as 'default', 'multi-client', 'renamed-operation', 'two-operation-group' in client.",
-     "type": {
-      "$ref": "2"
-     },
-     "location": "Uri",
-     "isApiVersion": false,
-     "isContentType": false,
-     "isRequired": true,
-     "isEndpoint": false,
-     "skipUrlEncoding": false,
-     "explode": false,
-     "kind": "Client"
-    }
-   ],
-   "decorators": [],
-   "crossLanguageDefinitionId": "Client.Structure.Service.Qux"
-  },
-  {
-   "$id": "41",
-   "name": "QuxBar",
-   "namespace": "Client.Structure.Service.Qux",
-   "operations": [
-    {
-     "$id": "42",
-     "name": "nine",
-     "resourceName": "Bar",
-     "accessibility": "public",
-     "parameters": [],
-     "responses": [
-      {
-       "$id": "43",
-       "statusCodes": [
-        204
-=======
      ]
     },
     {
-     "$id": "32",
+     "$id": "35",
      "kind": "client",
      "name": "Qux",
      "namespace": "Client.Structure.Service.Qux",
      "operations": [
       {
-       "$id": "33",
+       "$id": "36",
        "name": "eight",
        "resourceName": "Qux",
        "accessibility": "public",
        "parameters": [],
        "responses": [
         {
-         "$id": "34",
+         "$id": "37",
          "statusCodes": [
           204
          ],
          "headers": [],
          "isErrorResponse": false
         }
->>>>>>> b84a2b7e
        ],
        "httpMethod": "POST",
        "uri": "{endpoint}/client/structure/{client}",
@@ -605,85 +388,14 @@
        "decorators": []
       }
      ],
-<<<<<<< HEAD
-     "httpMethod": "POST",
-     "uri": "{endpoint}/client/structure/{client}",
-     "path": "/nine",
-     "bufferResponse": true,
-     "generateProtocolMethod": true,
-     "generateConvenienceMethod": true,
-     "crossLanguageDefinitionId": "Client.Structure.Service.Qux.Bar.nine",
-     "decorators": []
-    }
-   ],
-   "parent": "Qux",
-   "parameters": [
-    {
-     "$id": "44",
-     "name": "endpoint",
-     "nameInRequest": "endpoint",
-     "doc": "Need to be set as 'http://localhost:3000' in client.",
-     "type": {
-      "$id": "45",
-      "kind": "url",
-      "name": "url",
-      "crossLanguageDefinitionId": "TypeSpec.url"
-     },
-     "location": "Uri",
-     "isApiVersion": false,
-     "isContentType": false,
-     "isRequired": true,
-     "isEndpoint": true,
-     "skipUrlEncoding": false,
-     "explode": false,
-     "kind": "Client"
-    },
-    {
-     "$id": "46",
-     "name": "client",
-     "nameInRequest": "client",
-     "doc": "Need to be set as 'default', 'multi-client', 'renamed-operation', 'two-operation-group' in client.",
-     "type": {
-      "$ref": "2"
-     },
-     "location": "Uri",
-     "isApiVersion": false,
-     "isContentType": false,
-     "isRequired": true,
-     "isEndpoint": false,
-     "skipUrlEncoding": false,
-     "explode": false,
-     "kind": "Client"
-    }
-   ],
-   "decorators": [],
-   "crossLanguageDefinitionId": "Client.Structure.Service.Qux.Bar"
-  },
-  {
-   "$id": "47",
-   "name": "Foo",
-   "namespace": "Client.Structure.Service",
-   "operations": [
-    {
-     "$id": "48",
-     "name": "three",
-     "resourceName": "Foo",
-     "accessibility": "public",
-     "parameters": [],
-     "responses": [
-      {
-       "$id": "49",
-       "statusCodes": [
-        204
-=======
      "parameters": [
       {
-       "$id": "35",
+       "$id": "38",
        "name": "endpoint",
        "nameInRequest": "endpoint",
        "doc": "Need to be set as 'http://localhost:3000' in client.",
        "type": {
-        "$id": "36",
+        "$id": "39",
         "kind": "url",
         "name": "url",
         "crossLanguageDefinitionId": "TypeSpec.url"
@@ -698,7 +410,7 @@
        "kind": "Client"
       },
       {
-       "$id": "37",
+       "$id": "40",
        "name": "client",
        "nameInRequest": "client",
        "doc": "Need to be set as 'default', 'multi-client', 'renamed-operation', 'two-operation-group' in client.",
@@ -723,20 +435,20 @@
      },
      "children": [
       {
-       "$id": "38",
+       "$id": "41",
        "kind": "client",
        "name": "Bar",
        "namespace": "Client.Structure.Service.Qux",
        "operations": [
         {
-         "$id": "39",
+         "$id": "42",
          "name": "nine",
          "resourceName": "Bar",
          "accessibility": "public",
          "parameters": [],
          "responses": [
           {
-           "$id": "40",
+           "$id": "43",
            "statusCodes": [
             204
            ],
@@ -753,16 +465,15 @@
          "crossLanguageDefinitionId": "Client.Structure.Service.Qux.Bar.nine",
          "decorators": []
         }
->>>>>>> b84a2b7e
        ],
        "parameters": [
         {
-         "$id": "41",
+         "$id": "44",
          "name": "endpoint",
          "nameInRequest": "endpoint",
          "doc": "Need to be set as 'http://localhost:3000' in client.",
          "type": {
-          "$id": "42",
+          "$id": "45",
           "kind": "url",
           "name": "url",
           "crossLanguageDefinitionId": "TypeSpec.url"
@@ -777,7 +488,7 @@
          "kind": "Client"
         },
         {
-         "$id": "43",
+         "$id": "46",
          "name": "client",
          "nameInRequest": "client",
          "doc": "Need to be set as 'default', 'multi-client', 'renamed-operation', 'two-operation-group' in client.",
@@ -798,45 +509,32 @@
        "crossLanguageDefinitionId": "Client.Structure.Service.Qux.Bar",
        "apiVersions": [],
        "parent": {
-        "$ref": "32"
+        "$ref": "35"
        }
       }
      ]
     },
     {
-<<<<<<< HEAD
-     "$id": "50",
-     "name": "four",
-     "resourceName": "Foo",
-     "accessibility": "public",
-     "parameters": [],
-     "responses": [
-      {
-       "$id": "51",
-       "statusCodes": [
-        204
-=======
-     "$id": "44",
+     "$id": "47",
      "kind": "client",
      "name": "Foo",
      "namespace": "Client.Structure.Service",
      "operations": [
       {
-       "$id": "45",
+       "$id": "48",
        "name": "three",
        "resourceName": "Foo",
        "accessibility": "public",
        "parameters": [],
        "responses": [
         {
-         "$id": "46",
+         "$id": "49",
          "statusCodes": [
           204
          ],
          "headers": [],
          "isErrorResponse": false
         }
->>>>>>> b84a2b7e
        ],
        "httpMethod": "POST",
        "uri": "{endpoint}/client/structure/{client}",
@@ -848,14 +546,14 @@
        "decorators": []
       },
       {
-       "$id": "47",
+       "$id": "50",
        "name": "four",
        "resourceName": "Foo",
        "accessibility": "public",
        "parameters": [],
        "responses": [
         {
-         "$id": "48",
+         "$id": "51",
          "statusCodes": [
           204
          ],
@@ -873,88 +571,14 @@
        "decorators": []
       }
      ],
-<<<<<<< HEAD
-     "httpMethod": "POST",
-     "uri": "{endpoint}/client/structure/{client}",
-     "path": "/four",
-     "bufferResponse": true,
-     "generateProtocolMethod": true,
-     "generateConvenienceMethod": true,
-     "crossLanguageDefinitionId": "Client.Structure.Service.Foo.four",
-     "decorators": []
-    }
-   ],
-   "parent": "ServiceClient",
-   "parameters": [
-    {
-     "$id": "52",
-     "name": "endpoint",
-     "nameInRequest": "endpoint",
-     "doc": "Need to be set as 'http://localhost:3000' in client.",
-     "type": {
-      "$id": "53",
-      "kind": "url",
-      "name": "url",
-      "crossLanguageDefinitionId": "TypeSpec.url"
-     },
-     "location": "Uri",
-     "isApiVersion": false,
-     "isContentType": false,
-     "isRequired": true,
-     "isEndpoint": true,
-     "skipUrlEncoding": false,
-     "explode": false,
-     "kind": "Client"
-    },
-    {
-     "$id": "54",
-     "name": "client",
-     "nameInRequest": "client",
-     "doc": "Need to be set as 'default', 'multi-client', 'renamed-operation', 'two-operation-group' in client.",
-     "type": {
-      "$ref": "2"
-     },
-     "location": "Uri",
-     "isApiVersion": false,
-     "isContentType": false,
-     "isRequired": true,
-     "isEndpoint": false,
-     "skipUrlEncoding": false,
-     "explode": false,
-     "kind": "Client"
-    }
-   ],
-   "decorators": [],
-   "crossLanguageDefinitionId": "Client.Structure.Service.Foo"
-  },
-  {
-   "$id": "55",
-   "name": "Bar",
-   "namespace": "Client.Structure.Service",
-   "operations": [
-    {
-     "$id": "56",
-     "name": "five",
-     "resourceName": "Bar",
-     "accessibility": "public",
-     "parameters": [],
-     "responses": [
-      {
-       "$id": "57",
-       "statusCodes": [
-        204
-       ],
-       "headers": [],
-       "isErrorResponse": false
-=======
      "parameters": [
       {
-       "$id": "49",
+       "$id": "52",
        "name": "endpoint",
        "nameInRequest": "endpoint",
        "doc": "Need to be set as 'http://localhost:3000' in client.",
        "type": {
-        "$id": "50",
+        "$id": "53",
         "kind": "url",
         "name": "url",
         "crossLanguageDefinitionId": "TypeSpec.url"
@@ -969,7 +593,7 @@
        "kind": "Client"
       },
       {
-       "$id": "51",
+       "$id": "54",
        "name": "client",
        "nameInRequest": "client",
        "doc": "Need to be set as 'default', 'multi-client', 'renamed-operation', 'two-operation-group' in client.",
@@ -984,7 +608,6 @@
        "skipUrlEncoding": false,
        "explode": false,
        "kind": "Client"
->>>>>>> b84a2b7e
       }
      ],
      "decorators": [],
@@ -995,39 +618,26 @@
      }
     },
     {
-<<<<<<< HEAD
-     "$id": "58",
-     "name": "six",
-     "resourceName": "Bar",
-     "accessibility": "public",
-     "parameters": [],
-     "responses": [
-      {
-       "$id": "59",
-       "statusCodes": [
-        204
-=======
-     "$id": "52",
+     "$id": "55",
      "kind": "client",
      "name": "Bar",
      "namespace": "Client.Structure.Service",
      "operations": [
       {
-       "$id": "53",
+       "$id": "56",
        "name": "five",
        "resourceName": "Bar",
        "accessibility": "public",
        "parameters": [],
        "responses": [
         {
-         "$id": "54",
+         "$id": "57",
          "statusCodes": [
           204
          ],
          "headers": [],
          "isErrorResponse": false
         }
->>>>>>> b84a2b7e
        ],
        "httpMethod": "POST",
        "uri": "{endpoint}/client/structure/{client}",
@@ -1039,14 +649,14 @@
        "decorators": []
       },
       {
-       "$id": "55",
+       "$id": "58",
        "name": "six",
        "resourceName": "Bar",
        "accessibility": "public",
        "parameters": [],
        "responses": [
         {
-         "$id": "56",
+         "$id": "59",
          "statusCodes": [
           204
          ],
@@ -1064,64 +674,14 @@
        "decorators": []
       }
      ],
-<<<<<<< HEAD
-     "httpMethod": "POST",
-     "uri": "{endpoint}/client/structure/{client}",
-     "path": "/six",
-     "bufferResponse": true,
-     "generateProtocolMethod": true,
-     "generateConvenienceMethod": true,
-     "crossLanguageDefinitionId": "Client.Structure.Service.Bar.six",
-     "decorators": []
-    }
-   ],
-   "parent": "ServiceClient",
-   "parameters": [
-    {
-     "$id": "60",
-     "name": "endpoint",
-     "nameInRequest": "endpoint",
-     "doc": "Need to be set as 'http://localhost:3000' in client.",
-     "type": {
-      "$id": "61",
-      "kind": "url",
-      "name": "url",
-      "crossLanguageDefinitionId": "TypeSpec.url"
-     },
-     "location": "Uri",
-     "isApiVersion": false,
-     "isContentType": false,
-     "isRequired": true,
-     "isEndpoint": true,
-     "skipUrlEncoding": false,
-     "explode": false,
-     "kind": "Client"
-    },
-    {
-     "$id": "62",
-     "name": "client",
-     "nameInRequest": "client",
-     "doc": "Need to be set as 'default', 'multi-client', 'renamed-operation', 'two-operation-group' in client.",
-     "type": {
-      "$ref": "2"
-     },
-     "location": "Uri",
-     "isApiVersion": false,
-     "isContentType": false,
-     "isRequired": true,
-     "isEndpoint": false,
-     "skipUrlEncoding": false,
-     "explode": false,
-     "kind": "Client"
-=======
      "parameters": [
       {
-       "$id": "57",
+       "$id": "60",
        "name": "endpoint",
        "nameInRequest": "endpoint",
        "doc": "Need to be set as 'http://localhost:3000' in client.",
        "type": {
-        "$id": "58",
+        "$id": "61",
         "kind": "url",
         "name": "url",
         "crossLanguageDefinitionId": "TypeSpec.url"
@@ -1136,7 +696,7 @@
        "kind": "Client"
       },
       {
-       "$id": "59",
+       "$id": "62",
        "name": "client",
        "nameInRequest": "client",
        "doc": "Need to be set as 'default', 'multi-client', 'renamed-operation', 'two-operation-group' in client.",
@@ -1159,7 +719,6 @@
      "parent": {
       "$ref": "14"
      }
->>>>>>> b84a2b7e
     }
    ]
   }
