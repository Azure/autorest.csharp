--- conflicted
+++ resolved
@@ -60,13 +60,9 @@
        "Description": "Need to be set as 'http://localhost:3000' in client.",
        "Type": {
         "$id": "11",
-<<<<<<< HEAD
         "Kind": "url",
         "Name": "url",
         "CrossLanguageDefinitionId": "TypeSpec.url"
-=======
-        "Kind": "uri"
->>>>>>> cc743cb2
        },
        "Location": "Uri",
        "IsApiVersion": false,
@@ -95,36 +91,6 @@
        "SkipUrlEncoding": false,
        "Explode": false,
        "Kind": "Client"
-<<<<<<< HEAD
-      },
-      {
-       "$id": "13",
-       "Name": "accept",
-       "NameInRequest": "Accept",
-       "Type": {
-        "$id": "14",
-        "Kind": "string",
-        "Name": "string",
-        "CrossLanguageDefinitionId": "TypeSpec.string"
-       },
-       "Location": "Header",
-       "IsApiVersion": false,
-       "IsResourceParameter": false,
-       "IsContentType": false,
-       "IsRequired": true,
-       "IsEndpoint": false,
-       "SkipUrlEncoding": false,
-       "Explode": false,
-       "Kind": "Constant",
-       "DefaultValue": {
-        "$id": "15",
-        "Type": {
-         "$ref": "14"
-        },
-        "Value": "application/json"
-       }
-=======
->>>>>>> cc743cb2
       }
      ],
      "Responses": [
@@ -157,36 +123,6 @@
       },
       {
        "$ref": "12"
-<<<<<<< HEAD
-      },
-      {
-       "$id": "18",
-       "Name": "accept",
-       "NameInRequest": "Accept",
-       "Type": {
-        "$id": "19",
-        "Kind": "string",
-        "Name": "string",
-        "CrossLanguageDefinitionId": "TypeSpec.string"
-       },
-       "Location": "Header",
-       "IsApiVersion": false,
-       "IsResourceParameter": false,
-       "IsContentType": false,
-       "IsRequired": true,
-       "IsEndpoint": false,
-       "SkipUrlEncoding": false,
-       "Explode": false,
-       "Kind": "Constant",
-       "DefaultValue": {
-        "$id": "20",
-        "Type": {
-         "$ref": "19"
-        },
-        "Value": "application/json"
-       }
-=======
->>>>>>> cc743cb2
       }
      ],
      "Responses": [
@@ -237,7 +173,9 @@
      "Description": "Need to be set as 'http://localhost:3000' in client.",
      "Type": {
       "$id": "20",
-      "Kind": "uri"
+      "Kind": "url",
+      "Name": "url",
+      "CrossLanguageDefinitionId": "TypeSpec.url"
      },
      "Location": "Uri",
      "IsApiVersion": false,
@@ -286,7 +224,9 @@
        "Description": "Need to be set as 'http://localhost:3000' in client.",
        "Type": {
         "$id": "25",
-        "Kind": "uri"
+        "Kind": "url",
+        "Name": "url",
+        "CrossLanguageDefinitionId": "TypeSpec.url"
        },
        "Location": "Uri",
        "IsApiVersion": false,
@@ -304,14 +244,7 @@
        "NameInRequest": "client",
        "Description": "Need to be set as 'default', 'multi-client', 'renamed-operation', 'two-operation-group' in client.",
        "Type": {
-<<<<<<< HEAD
-        "$id": "28",
-        "Kind": "string",
-        "Name": "string",
-        "CrossLanguageDefinitionId": "TypeSpec.string"
-=======
         "$ref": "2"
->>>>>>> cc743cb2
        },
        "Location": "Uri",
        "IsApiVersion": false,
@@ -374,7 +307,9 @@
        "Description": "Need to be set as 'http://localhost:3000' in client.",
        "Type": {
         "$id": "32",
-        "Kind": "uri"
+        "Kind": "url",
+        "Name": "url",
+        "CrossLanguageDefinitionId": "TypeSpec.url"
        },
        "Location": "Uri",
        "IsApiVersion": false,
@@ -392,14 +327,7 @@
        "NameInRequest": "client",
        "Description": "Need to be set as 'default', 'multi-client', 'renamed-operation', 'two-operation-group' in client.",
        "Type": {
-<<<<<<< HEAD
-        "$id": "35",
-        "Kind": "string",
-        "Name": "string",
-        "CrossLanguageDefinitionId": "TypeSpec.string"
-=======
         "$ref": "2"
->>>>>>> cc743cb2
        },
        "Location": "Uri",
        "IsApiVersion": false,
@@ -462,7 +390,9 @@
        "Description": "Need to be set as 'http://localhost:3000' in client.",
        "Type": {
         "$id": "39",
-        "Kind": "uri"
+        "Kind": "url",
+        "Name": "url",
+        "CrossLanguageDefinitionId": "TypeSpec.url"
        },
        "Location": "Uri",
        "IsApiVersion": false,
@@ -480,14 +410,7 @@
        "NameInRequest": "client",
        "Description": "Need to be set as 'default', 'multi-client', 'renamed-operation', 'two-operation-group' in client.",
        "Type": {
-<<<<<<< HEAD
-        "$id": "42",
-        "Kind": "string",
-        "Name": "string",
-        "CrossLanguageDefinitionId": "TypeSpec.string"
-=======
         "$ref": "2"
->>>>>>> cc743cb2
        },
        "Location": "Uri",
        "IsApiVersion": false,
@@ -550,7 +473,9 @@
        "Description": "Need to be set as 'http://localhost:3000' in client.",
        "Type": {
         "$id": "46",
-        "Kind": "uri"
+        "Kind": "url",
+        "Name": "url",
+        "CrossLanguageDefinitionId": "TypeSpec.url"
        },
        "Location": "Uri",
        "IsApiVersion": false,
@@ -568,14 +493,7 @@
        "NameInRequest": "client",
        "Description": "Need to be set as 'default', 'multi-client', 'renamed-operation', 'two-operation-group' in client.",
        "Type": {
-<<<<<<< HEAD
-        "$id": "49",
-        "Kind": "string",
-        "Name": "string",
-        "CrossLanguageDefinitionId": "TypeSpec.string"
-=======
         "$ref": "2"
->>>>>>> cc743cb2
        },
        "Location": "Uri",
        "IsApiVersion": false,
@@ -617,35 +535,7 @@
        "$ref": "45"
       },
       {
-<<<<<<< HEAD
-       "$id": "53",
-       "Name": "accept",
-       "NameInRequest": "Accept",
-       "Type": {
-        "$id": "54",
-        "Kind": "string",
-        "Name": "string",
-        "CrossLanguageDefinitionId": "TypeSpec.string"
-       },
-       "Location": "Header",
-       "IsApiVersion": false,
-       "IsResourceParameter": false,
-       "IsContentType": false,
-       "IsRequired": true,
-       "IsEndpoint": false,
-       "SkipUrlEncoding": false,
-       "Explode": false,
-       "Kind": "Constant",
-       "DefaultValue": {
-        "$id": "55",
-        "Type": {
-         "$ref": "54"
-        },
-        "Value": "application/json"
-       }
-=======
        "$ref": "47"
->>>>>>> cc743cb2
       }
      ],
      "Responses": [
@@ -698,7 +588,9 @@
        "Description": "Need to be set as 'http://localhost:3000' in client.",
        "Type": {
         "$id": "55",
-        "Kind": "uri"
+        "Kind": "url",
+        "Name": "url",
+        "CrossLanguageDefinitionId": "TypeSpec.url"
        },
        "Location": "Uri",
        "IsApiVersion": false,
@@ -716,14 +608,7 @@
        "NameInRequest": "client",
        "Description": "Need to be set as 'default', 'multi-client', 'renamed-operation', 'two-operation-group' in client.",
        "Type": {
-<<<<<<< HEAD
-        "$id": "61",
-        "Kind": "string",
-        "Name": "string",
-        "CrossLanguageDefinitionId": "TypeSpec.string"
-=======
         "$ref": "2"
->>>>>>> cc743cb2
        },
        "Location": "Uri",
        "IsApiVersion": false,
@@ -765,35 +650,7 @@
        "$ref": "54"
       },
       {
-<<<<<<< HEAD
-       "$id": "65",
-       "Name": "accept",
-       "NameInRequest": "Accept",
-       "Type": {
-        "$id": "66",
-        "Kind": "string",
-        "Name": "string",
-        "CrossLanguageDefinitionId": "TypeSpec.string"
-       },
-       "Location": "Header",
-       "IsApiVersion": false,
-       "IsResourceParameter": false,
-       "IsContentType": false,
-       "IsRequired": true,
-       "IsEndpoint": false,
-       "SkipUrlEncoding": false,
-       "Explode": false,
-       "Kind": "Constant",
-       "DefaultValue": {
-        "$id": "67",
-        "Type": {
-         "$ref": "66"
-        },
-        "Value": "application/json"
-       }
-=======
        "$ref": "56"
->>>>>>> cc743cb2
       }
      ],
      "Responses": [
