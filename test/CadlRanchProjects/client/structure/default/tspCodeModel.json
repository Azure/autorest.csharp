{
 "$id": "1",
 "Name": "Client.Structure.Service",
 "ApiVersions": [],
 "Enums": [
  {
   "$id": "2",
   "kind": "enum",
   "name": "ClientType",
   "crossLanguageDefinitionId": "Client.Structure.Service.ClientType",
   "valueType": {
    "$id": "3",
    "kind": "string",
    "name": "string",
    "crossLanguageDefinitionId": "TypeSpec.string",
    "decorators": []
   },
   "values": [
    {
     "$id": "4",
     "kind": "enumvalue",
     "name": "Default",
     "value": "default",
     "valueType": {
      "$id": "5",
      "kind": "string",
      "name": "string",
      "crossLanguageDefinitionId": "TypeSpec.string",
      "decorators": []
     },
     "enumType": {
      "$ref": "2"
     },
     "decorators": []
    },
    {
     "$id": "6",
     "kind": "enumvalue",
     "name": "MultiClient",
     "value": "multi-client",
     "valueType": {
      "$id": "7",
      "kind": "string",
      "name": "string",
      "crossLanguageDefinitionId": "TypeSpec.string",
      "decorators": []
     },
     "enumType": {
      "$ref": "2"
     },
     "decorators": []
    },
    {
     "$id": "8",
     "kind": "enumvalue",
     "name": "RenamedOperation",
     "value": "renamed-operation",
     "valueType": {
      "$id": "9",
      "kind": "string",
      "name": "string",
      "crossLanguageDefinitionId": "TypeSpec.string",
      "decorators": []
     },
     "enumType": {
      "$ref": "2"
     },
     "decorators": []
    },
    {
     "$id": "10",
     "kind": "enumvalue",
     "name": "TwoOperationGroup",
     "value": "two-operation-group",
     "valueType": {
      "$id": "11",
      "kind": "string",
      "name": "string",
      "crossLanguageDefinitionId": "TypeSpec.string",
      "decorators": []
     },
     "enumType": {
      "$ref": "2"
     },
     "decorators": []
    },
    {
     "$id": "12",
     "kind": "enumvalue",
     "name": "ClientOperationGroup",
     "value": "client-operation-group",
     "valueType": {
      "$id": "13",
      "kind": "string",
      "name": "string",
      "crossLanguageDefinitionId": "TypeSpec.string",
      "decorators": []
     },
     "enumType": {
      "$ref": "2"
     },
     "decorators": []
    }
   ],
   "isFixed": true,
   "isFlags": false,
   "usage": "Input",
   "decorators": []
  }
 ],
 "Models": [],
 "Clients": [
  {
   "$id": "14",
   "Name": "ServiceClient",
   "Description": "Test that we can use @client and @operationGroup decorators to customize client side code structure, such as:\n1. have everything as default.\n2. to rename client or operation group\n3. one client can have more than one operations groups\n4. split one interface into two clients\n5. have two clients with operations come from different interfaces\n6. have two clients with a hierarchy relation.",
   "Operations": [
    {
     "$id": "15",
     "Name": "one",
     "ResourceName": "Service",
     "Accessibility": "public",
<<<<<<< HEAD
     "Parameters": [],
     "Responses": [
      {
       "$id": "10",
=======
     "Parameters": [
      {
       "$id": "16",
       "Name": "endpoint",
       "NameInRequest": "endpoint",
       "Description": "Need to be set as 'http://localhost:3000' in client.",
       "Type": {
        "$id": "17",
        "kind": "url",
        "name": "url",
        "crossLanguageDefinitionId": "TypeSpec.url"
       },
       "Location": "Uri",
       "IsApiVersion": false,
       "IsResourceParameter": false,
       "IsContentType": false,
       "IsRequired": true,
       "IsEndpoint": true,
       "SkipUrlEncoding": false,
       "Explode": false,
       "Kind": "Client"
      },
      {
       "$id": "18",
       "Name": "client",
       "NameInRequest": "client",
       "Description": "Need to be set as 'default', 'multi-client', 'renamed-operation', 'two-operation-group' in client.",
       "Type": {
        "$ref": "2"
       },
       "Location": "Uri",
       "IsApiVersion": false,
       "IsResourceParameter": false,
       "IsContentType": false,
       "IsRequired": true,
       "IsEndpoint": false,
       "SkipUrlEncoding": false,
       "Explode": false,
       "Kind": "Client"
      }
     ],
     "Responses": [
      {
       "$id": "19",
>>>>>>> 53d68c43
       "StatusCodes": [
        204
       ],
       "BodyMediaType": "Json",
       "Headers": [],
       "IsErrorResponse": false
      }
     ],
     "HttpMethod": "POST",
     "RequestBodyMediaType": "None",
     "Uri": "{endpoint}/client/structure/{client}",
     "Path": "/one",
     "BufferResponse": true,
     "GenerateProtocolMethod": true,
     "GenerateConvenienceMethod": true,
     "CrossLanguageDefinitionId": "Client.Structure.Service.one",
     "Decorators": []
    },
    {
<<<<<<< HEAD
     "$id": "11",
     "Name": "two",
     "ResourceName": "Service",
     "Accessibility": "public",
     "Parameters": [],
     "Responses": [
      {
       "$id": "12",
=======
     "$id": "20",
     "Name": "two",
     "ResourceName": "Service",
     "Accessibility": "public",
     "Parameters": [
      {
       "$ref": "16"
      },
      {
       "$ref": "18"
      }
     ],
     "Responses": [
      {
       "$id": "21",
>>>>>>> 53d68c43
       "StatusCodes": [
        204
       ],
       "BodyMediaType": "Json",
       "Headers": [],
       "IsErrorResponse": false
      }
     ],
     "HttpMethod": "POST",
     "RequestBodyMediaType": "None",
     "Uri": "{endpoint}/client/structure/{client}",
     "Path": "/two",
     "BufferResponse": true,
     "GenerateProtocolMethod": true,
     "GenerateConvenienceMethod": true,
     "CrossLanguageDefinitionId": "Client.Structure.Service.two",
     "Decorators": []
    }
   ],
   "Protocol": {
<<<<<<< HEAD
    "$id": "13"
   },
   "Parameters": [
    {
     "$id": "14",
     "Name": "endpoint",
     "NameInRequest": "endpoint",
     "Description": "Need to be set as 'http://localhost:3000' in client.",
     "Type": {
      "$id": "15",
      "Kind": "url",
      "Name": "url",
      "CrossLanguageDefinitionId": "TypeSpec.url"
     },
     "Location": "Uri",
     "IsApiVersion": false,
     "IsResourceParameter": false,
     "IsContentType": false,
     "IsRequired": true,
     "IsEndpoint": true,
     "SkipUrlEncoding": false,
     "Explode": false,
     "Kind": "Client"
    },
    {
     "$id": "16",
     "Name": "client",
     "NameInRequest": "client",
     "Description": "Need to be set as 'default', 'multi-client', 'renamed-operation', 'two-operation-group' in client.",
     "Type": {
      "$ref": "2"
     },
     "Location": "Uri",
     "IsApiVersion": false,
     "IsResourceParameter": false,
     "IsContentType": false,
     "IsRequired": true,
     "IsEndpoint": false,
     "SkipUrlEncoding": false,
     "Explode": false,
     "Kind": "Client"
=======
    "$id": "22"
   },
   "Parameters": [
    {
     "$ref": "16"
    },
    {
     "$ref": "18"
>>>>>>> 53d68c43
    }
   ],
   "Decorators": []
  },
  {
   "$id": "23",
   "Name": "Baz",
   "Operations": [],
   "Protocol": {
    "$id": "24"
   },
   "Parent": "ServiceClient",
   "Parameters": [
    {
     "$id": "25",
     "Name": "endpoint",
     "NameInRequest": "endpoint",
     "Description": "Need to be set as 'http://localhost:3000' in client.",
     "Type": {
      "$id": "26",
      "kind": "url",
      "name": "url",
      "crossLanguageDefinitionId": "TypeSpec.url"
     },
     "Location": "Uri",
     "IsApiVersion": false,
     "IsResourceParameter": false,
     "IsContentType": false,
     "IsRequired": true,
     "IsEndpoint": true,
     "SkipUrlEncoding": false,
     "Explode": false,
     "Kind": "Client"
    },
    {
     "$id": "27",
     "Name": "client",
     "NameInRequest": "client",
     "Description": "Need to be set as 'default', 'multi-client', 'renamed-operation', 'two-operation-group' in client.",
     "Type": {
      "$ref": "2"
     },
     "Location": "Uri",
     "IsApiVersion": false,
     "IsResourceParameter": false,
     "IsContentType": false,
     "IsRequired": true,
     "IsEndpoint": false,
     "SkipUrlEncoding": false,
     "Explode": false,
     "Kind": "Client"
    }
   ],
   "Decorators": []
  },
  {
   "$id": "28",
   "Name": "BazFoo",
   "Operations": [
    {
     "$id": "29",
     "Name": "seven",
     "ResourceName": "Foo",
     "Accessibility": "public",
<<<<<<< HEAD
     "Parameters": [],
     "Responses": [
      {
       "$id": "24",
=======
     "Parameters": [
      {
       "$id": "30",
       "Name": "endpoint",
       "NameInRequest": "endpoint",
       "Description": "Need to be set as 'http://localhost:3000' in client.",
       "Type": {
        "$id": "31",
        "kind": "url",
        "name": "url",
        "crossLanguageDefinitionId": "TypeSpec.url"
       },
       "Location": "Uri",
       "IsApiVersion": false,
       "IsResourceParameter": false,
       "IsContentType": false,
       "IsRequired": true,
       "IsEndpoint": true,
       "SkipUrlEncoding": false,
       "Explode": false,
       "Kind": "Client"
      },
      {
       "$id": "32",
       "Name": "client",
       "NameInRequest": "client",
       "Description": "Need to be set as 'default', 'multi-client', 'renamed-operation', 'two-operation-group' in client.",
       "Type": {
        "$ref": "2"
       },
       "Location": "Uri",
       "IsApiVersion": false,
       "IsResourceParameter": false,
       "IsContentType": false,
       "IsRequired": true,
       "IsEndpoint": false,
       "SkipUrlEncoding": false,
       "Explode": false,
       "Kind": "Client"
      }
     ],
     "Responses": [
      {
       "$id": "33",
>>>>>>> 53d68c43
       "StatusCodes": [
        204
       ],
       "BodyMediaType": "Json",
       "Headers": [],
       "IsErrorResponse": false
      }
     ],
     "HttpMethod": "POST",
     "RequestBodyMediaType": "None",
     "Uri": "{endpoint}/client/structure/{client}",
     "Path": "/seven",
     "BufferResponse": true,
     "GenerateProtocolMethod": true,
     "GenerateConvenienceMethod": true,
     "CrossLanguageDefinitionId": "Client.Structure.Service.Baz.Foo.seven",
     "Decorators": []
    }
   ],
   "Protocol": {
<<<<<<< HEAD
    "$id": "25"
=======
    "$id": "34"
>>>>>>> 53d68c43
   },
   "Parent": "Baz",
   "Parameters": [
    {
<<<<<<< HEAD
     "$id": "26",
     "Name": "endpoint",
     "NameInRequest": "endpoint",
     "Description": "Need to be set as 'http://localhost:3000' in client.",
     "Type": {
      "$id": "27",
      "Kind": "url",
      "Name": "url",
      "CrossLanguageDefinitionId": "TypeSpec.url"
     },
     "Location": "Uri",
     "IsApiVersion": false,
     "IsResourceParameter": false,
     "IsContentType": false,
     "IsRequired": true,
     "IsEndpoint": true,
     "SkipUrlEncoding": false,
     "Explode": false,
     "Kind": "Client"
    },
    {
     "$id": "28",
     "Name": "client",
     "NameInRequest": "client",
     "Description": "Need to be set as 'default', 'multi-client', 'renamed-operation', 'two-operation-group' in client.",
     "Type": {
      "$ref": "2"
     },
     "Location": "Uri",
     "IsApiVersion": false,
     "IsResourceParameter": false,
     "IsContentType": false,
     "IsRequired": true,
     "IsEndpoint": false,
     "SkipUrlEncoding": false,
     "Explode": false,
     "Kind": "Client"
=======
     "$ref": "30"
    },
    {
     "$ref": "32"
>>>>>>> 53d68c43
    }
   ],
   "Decorators": []
  },
  {
   "$id": "35",
   "Name": "Qux",
   "Operations": [
    {
     "$id": "36",
     "Name": "eight",
     "ResourceName": "Qux",
     "Accessibility": "public",
<<<<<<< HEAD
     "Parameters": [],
     "Responses": [
      {
       "$id": "31",
=======
     "Parameters": [
      {
       "$id": "37",
       "Name": "endpoint",
       "NameInRequest": "endpoint",
       "Description": "Need to be set as 'http://localhost:3000' in client.",
       "Type": {
        "$id": "38",
        "kind": "url",
        "name": "url",
        "crossLanguageDefinitionId": "TypeSpec.url"
       },
       "Location": "Uri",
       "IsApiVersion": false,
       "IsResourceParameter": false,
       "IsContentType": false,
       "IsRequired": true,
       "IsEndpoint": true,
       "SkipUrlEncoding": false,
       "Explode": false,
       "Kind": "Client"
      },
      {
       "$id": "39",
       "Name": "client",
       "NameInRequest": "client",
       "Description": "Need to be set as 'default', 'multi-client', 'renamed-operation', 'two-operation-group' in client.",
       "Type": {
        "$ref": "2"
       },
       "Location": "Uri",
       "IsApiVersion": false,
       "IsResourceParameter": false,
       "IsContentType": false,
       "IsRequired": true,
       "IsEndpoint": false,
       "SkipUrlEncoding": false,
       "Explode": false,
       "Kind": "Client"
      }
     ],
     "Responses": [
      {
       "$id": "40",
>>>>>>> 53d68c43
       "StatusCodes": [
        204
       ],
       "BodyMediaType": "Json",
       "Headers": [],
       "IsErrorResponse": false
      }
     ],
     "HttpMethod": "POST",
     "RequestBodyMediaType": "None",
     "Uri": "{endpoint}/client/structure/{client}",
     "Path": "/eight",
     "BufferResponse": true,
     "GenerateProtocolMethod": true,
     "GenerateConvenienceMethod": true,
     "CrossLanguageDefinitionId": "Client.Structure.Service.Qux.eight",
     "Decorators": []
    }
   ],
   "Protocol": {
<<<<<<< HEAD
    "$id": "32"
=======
    "$id": "41"
>>>>>>> 53d68c43
   },
   "Parent": "ServiceClient",
   "Parameters": [
    {
<<<<<<< HEAD
     "$id": "33",
     "Name": "endpoint",
     "NameInRequest": "endpoint",
     "Description": "Need to be set as 'http://localhost:3000' in client.",
     "Type": {
      "$id": "34",
      "Kind": "url",
      "Name": "url",
      "CrossLanguageDefinitionId": "TypeSpec.url"
     },
     "Location": "Uri",
     "IsApiVersion": false,
     "IsResourceParameter": false,
     "IsContentType": false,
     "IsRequired": true,
     "IsEndpoint": true,
     "SkipUrlEncoding": false,
     "Explode": false,
     "Kind": "Client"
    },
    {
     "$id": "35",
     "Name": "client",
     "NameInRequest": "client",
     "Description": "Need to be set as 'default', 'multi-client', 'renamed-operation', 'two-operation-group' in client.",
     "Type": {
      "$ref": "2"
     },
     "Location": "Uri",
     "IsApiVersion": false,
     "IsResourceParameter": false,
     "IsContentType": false,
     "IsRequired": true,
     "IsEndpoint": false,
     "SkipUrlEncoding": false,
     "Explode": false,
     "Kind": "Client"
=======
     "$ref": "37"
    },
    {
     "$ref": "39"
>>>>>>> 53d68c43
    }
   ],
   "Decorators": []
  },
  {
   "$id": "42",
   "Name": "QuxBar",
   "Operations": [
    {
     "$id": "43",
     "Name": "nine",
     "ResourceName": "Bar",
     "Accessibility": "public",
<<<<<<< HEAD
     "Parameters": [],
     "Responses": [
      {
       "$id": "38",
=======
     "Parameters": [
      {
       "$id": "44",
       "Name": "endpoint",
       "NameInRequest": "endpoint",
       "Description": "Need to be set as 'http://localhost:3000' in client.",
       "Type": {
        "$id": "45",
        "kind": "url",
        "name": "url",
        "crossLanguageDefinitionId": "TypeSpec.url"
       },
       "Location": "Uri",
       "IsApiVersion": false,
       "IsResourceParameter": false,
       "IsContentType": false,
       "IsRequired": true,
       "IsEndpoint": true,
       "SkipUrlEncoding": false,
       "Explode": false,
       "Kind": "Client"
      },
      {
       "$id": "46",
       "Name": "client",
       "NameInRequest": "client",
       "Description": "Need to be set as 'default', 'multi-client', 'renamed-operation', 'two-operation-group' in client.",
       "Type": {
        "$ref": "2"
       },
       "Location": "Uri",
       "IsApiVersion": false,
       "IsResourceParameter": false,
       "IsContentType": false,
       "IsRequired": true,
       "IsEndpoint": false,
       "SkipUrlEncoding": false,
       "Explode": false,
       "Kind": "Client"
      }
     ],
     "Responses": [
      {
       "$id": "47",
>>>>>>> 53d68c43
       "StatusCodes": [
        204
       ],
       "BodyMediaType": "Json",
       "Headers": [],
       "IsErrorResponse": false
      }
     ],
     "HttpMethod": "POST",
     "RequestBodyMediaType": "None",
     "Uri": "{endpoint}/client/structure/{client}",
     "Path": "/nine",
     "BufferResponse": true,
     "GenerateProtocolMethod": true,
     "GenerateConvenienceMethod": true,
     "CrossLanguageDefinitionId": "Client.Structure.Service.Qux.Bar.nine",
     "Decorators": []
    }
   ],
   "Protocol": {
<<<<<<< HEAD
    "$id": "39"
=======
    "$id": "48"
>>>>>>> 53d68c43
   },
   "Parent": "Qux",
   "Parameters": [
    {
<<<<<<< HEAD
     "$id": "40",
     "Name": "endpoint",
     "NameInRequest": "endpoint",
     "Description": "Need to be set as 'http://localhost:3000' in client.",
     "Type": {
      "$id": "41",
      "Kind": "url",
      "Name": "url",
      "CrossLanguageDefinitionId": "TypeSpec.url"
     },
     "Location": "Uri",
     "IsApiVersion": false,
     "IsResourceParameter": false,
     "IsContentType": false,
     "IsRequired": true,
     "IsEndpoint": true,
     "SkipUrlEncoding": false,
     "Explode": false,
     "Kind": "Client"
    },
    {
     "$id": "42",
     "Name": "client",
     "NameInRequest": "client",
     "Description": "Need to be set as 'default', 'multi-client', 'renamed-operation', 'two-operation-group' in client.",
     "Type": {
      "$ref": "2"
     },
     "Location": "Uri",
     "IsApiVersion": false,
     "IsResourceParameter": false,
     "IsContentType": false,
     "IsRequired": true,
     "IsEndpoint": false,
     "SkipUrlEncoding": false,
     "Explode": false,
     "Kind": "Client"
=======
     "$ref": "44"
    },
    {
     "$ref": "46"
>>>>>>> 53d68c43
    }
   ],
   "Decorators": []
  },
  {
   "$id": "49",
   "Name": "Foo",
   "Operations": [
    {
     "$id": "50",
     "Name": "three",
     "ResourceName": "Foo",
     "Accessibility": "public",
<<<<<<< HEAD
     "Parameters": [],
     "Responses": [
      {
       "$id": "45",
=======
     "Parameters": [
      {
       "$id": "51",
       "Name": "endpoint",
       "NameInRequest": "endpoint",
       "Description": "Need to be set as 'http://localhost:3000' in client.",
       "Type": {
        "$id": "52",
        "kind": "url",
        "name": "url",
        "crossLanguageDefinitionId": "TypeSpec.url"
       },
       "Location": "Uri",
       "IsApiVersion": false,
       "IsResourceParameter": false,
       "IsContentType": false,
       "IsRequired": true,
       "IsEndpoint": true,
       "SkipUrlEncoding": false,
       "Explode": false,
       "Kind": "Client"
      },
      {
       "$id": "53",
       "Name": "client",
       "NameInRequest": "client",
       "Description": "Need to be set as 'default', 'multi-client', 'renamed-operation', 'two-operation-group' in client.",
       "Type": {
        "$ref": "2"
       },
       "Location": "Uri",
       "IsApiVersion": false,
       "IsResourceParameter": false,
       "IsContentType": false,
       "IsRequired": true,
       "IsEndpoint": false,
       "SkipUrlEncoding": false,
       "Explode": false,
       "Kind": "Client"
      }
     ],
     "Responses": [
      {
       "$id": "54",
>>>>>>> 53d68c43
       "StatusCodes": [
        204
       ],
       "BodyMediaType": "Json",
       "Headers": [],
       "IsErrorResponse": false
      }
     ],
     "HttpMethod": "POST",
     "RequestBodyMediaType": "None",
     "Uri": "{endpoint}/client/structure/{client}",
     "Path": "/three",
     "BufferResponse": true,
     "GenerateProtocolMethod": true,
     "GenerateConvenienceMethod": true,
     "CrossLanguageDefinitionId": "Client.Structure.Service.Foo.three",
     "Decorators": []
    },
    {
<<<<<<< HEAD
     "$id": "46",
     "Name": "four",
     "ResourceName": "Foo",
     "Accessibility": "public",
     "Parameters": [],
     "Responses": [
      {
       "$id": "47",
=======
     "$id": "55",
     "Name": "four",
     "ResourceName": "Foo",
     "Accessibility": "public",
     "Parameters": [
      {
       "$ref": "51"
      },
      {
       "$ref": "53"
      }
     ],
     "Responses": [
      {
       "$id": "56",
>>>>>>> 53d68c43
       "StatusCodes": [
        204
       ],
       "BodyMediaType": "Json",
       "Headers": [],
       "IsErrorResponse": false
      }
     ],
     "HttpMethod": "POST",
     "RequestBodyMediaType": "None",
     "Uri": "{endpoint}/client/structure/{client}",
     "Path": "/four",
     "BufferResponse": true,
     "GenerateProtocolMethod": true,
     "GenerateConvenienceMethod": true,
     "CrossLanguageDefinitionId": "Client.Structure.Service.Foo.four",
     "Decorators": []
    }
   ],
   "Protocol": {
<<<<<<< HEAD
    "$id": "48"
=======
    "$id": "57"
>>>>>>> 53d68c43
   },
   "Parent": "ServiceClient",
   "Parameters": [
    {
<<<<<<< HEAD
     "$id": "49",
     "Name": "endpoint",
     "NameInRequest": "endpoint",
     "Description": "Need to be set as 'http://localhost:3000' in client.",
     "Type": {
      "$id": "50",
      "Kind": "url",
      "Name": "url",
      "CrossLanguageDefinitionId": "TypeSpec.url"
     },
     "Location": "Uri",
     "IsApiVersion": false,
     "IsResourceParameter": false,
     "IsContentType": false,
     "IsRequired": true,
     "IsEndpoint": true,
     "SkipUrlEncoding": false,
     "Explode": false,
     "Kind": "Client"
    },
    {
     "$id": "51",
     "Name": "client",
     "NameInRequest": "client",
     "Description": "Need to be set as 'default', 'multi-client', 'renamed-operation', 'two-operation-group' in client.",
     "Type": {
      "$ref": "2"
     },
     "Location": "Uri",
     "IsApiVersion": false,
     "IsResourceParameter": false,
     "IsContentType": false,
     "IsRequired": true,
     "IsEndpoint": false,
     "SkipUrlEncoding": false,
     "Explode": false,
     "Kind": "Client"
=======
     "$ref": "51"
    },
    {
     "$ref": "53"
>>>>>>> 53d68c43
    }
   ],
   "Decorators": []
  },
  {
   "$id": "58",
   "Name": "Bar",
   "Operations": [
    {
     "$id": "59",
     "Name": "five",
     "ResourceName": "Bar",
     "Accessibility": "public",
<<<<<<< HEAD
     "Parameters": [],
     "Responses": [
      {
       "$id": "54",
=======
     "Parameters": [
      {
       "$id": "60",
       "Name": "endpoint",
       "NameInRequest": "endpoint",
       "Description": "Need to be set as 'http://localhost:3000' in client.",
       "Type": {
        "$id": "61",
        "kind": "url",
        "name": "url",
        "crossLanguageDefinitionId": "TypeSpec.url"
       },
       "Location": "Uri",
       "IsApiVersion": false,
       "IsResourceParameter": false,
       "IsContentType": false,
       "IsRequired": true,
       "IsEndpoint": true,
       "SkipUrlEncoding": false,
       "Explode": false,
       "Kind": "Client"
      },
      {
       "$id": "62",
       "Name": "client",
       "NameInRequest": "client",
       "Description": "Need to be set as 'default', 'multi-client', 'renamed-operation', 'two-operation-group' in client.",
       "Type": {
        "$ref": "2"
       },
       "Location": "Uri",
       "IsApiVersion": false,
       "IsResourceParameter": false,
       "IsContentType": false,
       "IsRequired": true,
       "IsEndpoint": false,
       "SkipUrlEncoding": false,
       "Explode": false,
       "Kind": "Client"
      }
     ],
     "Responses": [
      {
       "$id": "63",
>>>>>>> 53d68c43
       "StatusCodes": [
        204
       ],
       "BodyMediaType": "Json",
       "Headers": [],
       "IsErrorResponse": false
      }
     ],
     "HttpMethod": "POST",
     "RequestBodyMediaType": "None",
     "Uri": "{endpoint}/client/structure/{client}",
     "Path": "/five",
     "BufferResponse": true,
     "GenerateProtocolMethod": true,
     "GenerateConvenienceMethod": true,
     "CrossLanguageDefinitionId": "Client.Structure.Service.Bar.five",
     "Decorators": []
    },
    {
<<<<<<< HEAD
     "$id": "55",
     "Name": "six",
     "ResourceName": "Bar",
     "Accessibility": "public",
     "Parameters": [],
     "Responses": [
      {
       "$id": "56",
=======
     "$id": "64",
     "Name": "six",
     "ResourceName": "Bar",
     "Accessibility": "public",
     "Parameters": [
      {
       "$ref": "60"
      },
      {
       "$ref": "62"
      }
     ],
     "Responses": [
      {
       "$id": "65",
>>>>>>> 53d68c43
       "StatusCodes": [
        204
       ],
       "BodyMediaType": "Json",
       "Headers": [],
       "IsErrorResponse": false
      }
     ],
     "HttpMethod": "POST",
     "RequestBodyMediaType": "None",
     "Uri": "{endpoint}/client/structure/{client}",
     "Path": "/six",
     "BufferResponse": true,
     "GenerateProtocolMethod": true,
     "GenerateConvenienceMethod": true,
     "CrossLanguageDefinitionId": "Client.Structure.Service.Bar.six",
     "Decorators": []
    }
   ],
   "Protocol": {
<<<<<<< HEAD
    "$id": "57"
=======
    "$id": "66"
>>>>>>> 53d68c43
   },
   "Parent": "ServiceClient",
   "Parameters": [
    {
<<<<<<< HEAD
     "$id": "58",
     "Name": "endpoint",
     "NameInRequest": "endpoint",
     "Description": "Need to be set as 'http://localhost:3000' in client.",
     "Type": {
      "$id": "59",
      "Kind": "url",
      "Name": "url",
      "CrossLanguageDefinitionId": "TypeSpec.url"
     },
     "Location": "Uri",
     "IsApiVersion": false,
     "IsResourceParameter": false,
     "IsContentType": false,
     "IsRequired": true,
     "IsEndpoint": true,
     "SkipUrlEncoding": false,
     "Explode": false,
     "Kind": "Client"
    },
    {
     "$id": "60",
     "Name": "client",
     "NameInRequest": "client",
     "Description": "Need to be set as 'default', 'multi-client', 'renamed-operation', 'two-operation-group' in client.",
     "Type": {
      "$ref": "2"
     },
     "Location": "Uri",
     "IsApiVersion": false,
     "IsResourceParameter": false,
     "IsContentType": false,
     "IsRequired": true,
     "IsEndpoint": false,
     "SkipUrlEncoding": false,
     "Explode": false,
     "Kind": "Client"
=======
     "$ref": "60"
    },
    {
     "$ref": "62"
>>>>>>> 53d68c43
    }
   ],
   "Decorators": []
  }
 ]
}<|MERGE_RESOLUTION|>--- conflicted
+++ resolved
@@ -120,57 +120,10 @@
      "Name": "one",
      "ResourceName": "Service",
      "Accessibility": "public",
-<<<<<<< HEAD
-     "Parameters": [],
-     "Responses": [
-      {
-       "$id": "10",
-=======
-     "Parameters": [
+     "Parameters": [],
+     "Responses": [
       {
        "$id": "16",
-       "Name": "endpoint",
-       "NameInRequest": "endpoint",
-       "Description": "Need to be set as 'http://localhost:3000' in client.",
-       "Type": {
-        "$id": "17",
-        "kind": "url",
-        "name": "url",
-        "crossLanguageDefinitionId": "TypeSpec.url"
-       },
-       "Location": "Uri",
-       "IsApiVersion": false,
-       "IsResourceParameter": false,
-       "IsContentType": false,
-       "IsRequired": true,
-       "IsEndpoint": true,
-       "SkipUrlEncoding": false,
-       "Explode": false,
-       "Kind": "Client"
-      },
-      {
-       "$id": "18",
-       "Name": "client",
-       "NameInRequest": "client",
-       "Description": "Need to be set as 'default', 'multi-client', 'renamed-operation', 'two-operation-group' in client.",
-       "Type": {
-        "$ref": "2"
-       },
-       "Location": "Uri",
-       "IsApiVersion": false,
-       "IsResourceParameter": false,
-       "IsContentType": false,
-       "IsRequired": true,
-       "IsEndpoint": false,
-       "SkipUrlEncoding": false,
-       "Explode": false,
-       "Kind": "Client"
-      }
-     ],
-     "Responses": [
-      {
-       "$id": "19",
->>>>>>> 53d68c43
        "StatusCodes": [
         204
        ],
@@ -190,32 +143,14 @@
      "Decorators": []
     },
     {
-<<<<<<< HEAD
-     "$id": "11",
+     "$id": "17",
      "Name": "two",
      "ResourceName": "Service",
      "Accessibility": "public",
      "Parameters": [],
      "Responses": [
       {
-       "$id": "12",
-=======
-     "$id": "20",
-     "Name": "two",
-     "ResourceName": "Service",
-     "Accessibility": "public",
-     "Parameters": [
-      {
-       "$ref": "16"
-      },
-      {
-       "$ref": "18"
-      }
-     ],
-     "Responses": [
-      {
-       "$id": "21",
->>>>>>> 53d68c43
+       "$id": "18",
        "StatusCodes": [
         204
        ],
@@ -236,20 +171,19 @@
     }
    ],
    "Protocol": {
-<<<<<<< HEAD
-    "$id": "13"
+    "$id": "19"
    },
    "Parameters": [
     {
-     "$id": "14",
+     "$id": "20",
      "Name": "endpoint",
      "NameInRequest": "endpoint",
      "Description": "Need to be set as 'http://localhost:3000' in client.",
      "Type": {
-      "$id": "15",
-      "Kind": "url",
-      "Name": "url",
-      "CrossLanguageDefinitionId": "TypeSpec.url"
+      "$id": "21",
+      "kind": "url",
+      "name": "url",
+      "crossLanguageDefinitionId": "TypeSpec.url"
      },
      "Location": "Uri",
      "IsApiVersion": false,
@@ -262,7 +196,7 @@
      "Kind": "Client"
     },
     {
-     "$id": "16",
+     "$id": "22",
      "Name": "client",
      "NameInRequest": "client",
      "Description": "Need to be set as 'default', 'multi-client', 'renamed-operation', 'two-operation-group' in client.",
@@ -278,16 +212,6 @@
      "SkipUrlEncoding": false,
      "Explode": false,
      "Kind": "Client"
-=======
-    "$id": "22"
-   },
-   "Parameters": [
-    {
-     "$ref": "16"
-    },
-    {
-     "$ref": "18"
->>>>>>> 53d68c43
     }
    ],
    "Decorators": []
@@ -352,57 +276,10 @@
      "Name": "seven",
      "ResourceName": "Foo",
      "Accessibility": "public",
-<<<<<<< HEAD
-     "Parameters": [],
-     "Responses": [
-      {
-       "$id": "24",
-=======
-     "Parameters": [
+     "Parameters": [],
+     "Responses": [
       {
        "$id": "30",
-       "Name": "endpoint",
-       "NameInRequest": "endpoint",
-       "Description": "Need to be set as 'http://localhost:3000' in client.",
-       "Type": {
-        "$id": "31",
-        "kind": "url",
-        "name": "url",
-        "crossLanguageDefinitionId": "TypeSpec.url"
-       },
-       "Location": "Uri",
-       "IsApiVersion": false,
-       "IsResourceParameter": false,
-       "IsContentType": false,
-       "IsRequired": true,
-       "IsEndpoint": true,
-       "SkipUrlEncoding": false,
-       "Explode": false,
-       "Kind": "Client"
-      },
-      {
-       "$id": "32",
-       "Name": "client",
-       "NameInRequest": "client",
-       "Description": "Need to be set as 'default', 'multi-client', 'renamed-operation', 'two-operation-group' in client.",
-       "Type": {
-        "$ref": "2"
-       },
-       "Location": "Uri",
-       "IsApiVersion": false,
-       "IsResourceParameter": false,
-       "IsContentType": false,
-       "IsRequired": true,
-       "IsEndpoint": false,
-       "SkipUrlEncoding": false,
-       "Explode": false,
-       "Kind": "Client"
-      }
-     ],
-     "Responses": [
-      {
-       "$id": "33",
->>>>>>> 53d68c43
        "StatusCodes": [
         204
        ],
@@ -423,25 +300,20 @@
     }
    ],
    "Protocol": {
-<<<<<<< HEAD
-    "$id": "25"
-=======
-    "$id": "34"
->>>>>>> 53d68c43
+    "$id": "31"
    },
    "Parent": "Baz",
    "Parameters": [
     {
-<<<<<<< HEAD
-     "$id": "26",
+     "$id": "32",
      "Name": "endpoint",
      "NameInRequest": "endpoint",
      "Description": "Need to be set as 'http://localhost:3000' in client.",
      "Type": {
-      "$id": "27",
-      "Kind": "url",
-      "Name": "url",
-      "CrossLanguageDefinitionId": "TypeSpec.url"
+      "$id": "33",
+      "kind": "url",
+      "name": "url",
+      "crossLanguageDefinitionId": "TypeSpec.url"
      },
      "Location": "Uri",
      "IsApiVersion": false,
@@ -454,7 +326,7 @@
      "Kind": "Client"
     },
     {
-     "$id": "28",
+     "$id": "34",
      "Name": "client",
      "NameInRequest": "client",
      "Description": "Need to be set as 'default', 'multi-client', 'renamed-operation', 'two-operation-group' in client.",
@@ -470,12 +342,6 @@
      "SkipUrlEncoding": false,
      "Explode": false,
      "Kind": "Client"
-=======
-     "$ref": "30"
-    },
-    {
-     "$ref": "32"
->>>>>>> 53d68c43
     }
    ],
    "Decorators": []
@@ -489,57 +355,10 @@
      "Name": "eight",
      "ResourceName": "Qux",
      "Accessibility": "public",
-<<<<<<< HEAD
-     "Parameters": [],
-     "Responses": [
-      {
-       "$id": "31",
-=======
-     "Parameters": [
+     "Parameters": [],
+     "Responses": [
       {
        "$id": "37",
-       "Name": "endpoint",
-       "NameInRequest": "endpoint",
-       "Description": "Need to be set as 'http://localhost:3000' in client.",
-       "Type": {
-        "$id": "38",
-        "kind": "url",
-        "name": "url",
-        "crossLanguageDefinitionId": "TypeSpec.url"
-       },
-       "Location": "Uri",
-       "IsApiVersion": false,
-       "IsResourceParameter": false,
-       "IsContentType": false,
-       "IsRequired": true,
-       "IsEndpoint": true,
-       "SkipUrlEncoding": false,
-       "Explode": false,
-       "Kind": "Client"
-      },
-      {
-       "$id": "39",
-       "Name": "client",
-       "NameInRequest": "client",
-       "Description": "Need to be set as 'default', 'multi-client', 'renamed-operation', 'two-operation-group' in client.",
-       "Type": {
-        "$ref": "2"
-       },
-       "Location": "Uri",
-       "IsApiVersion": false,
-       "IsResourceParameter": false,
-       "IsContentType": false,
-       "IsRequired": true,
-       "IsEndpoint": false,
-       "SkipUrlEncoding": false,
-       "Explode": false,
-       "Kind": "Client"
-      }
-     ],
-     "Responses": [
-      {
-       "$id": "40",
->>>>>>> 53d68c43
        "StatusCodes": [
         204
        ],
@@ -560,25 +379,20 @@
     }
    ],
    "Protocol": {
-<<<<<<< HEAD
-    "$id": "32"
-=======
-    "$id": "41"
->>>>>>> 53d68c43
+    "$id": "38"
    },
    "Parent": "ServiceClient",
    "Parameters": [
     {
-<<<<<<< HEAD
-     "$id": "33",
+     "$id": "39",
      "Name": "endpoint",
      "NameInRequest": "endpoint",
      "Description": "Need to be set as 'http://localhost:3000' in client.",
      "Type": {
-      "$id": "34",
-      "Kind": "url",
-      "Name": "url",
-      "CrossLanguageDefinitionId": "TypeSpec.url"
+      "$id": "40",
+      "kind": "url",
+      "name": "url",
+      "crossLanguageDefinitionId": "TypeSpec.url"
      },
      "Location": "Uri",
      "IsApiVersion": false,
@@ -591,7 +405,7 @@
      "Kind": "Client"
     },
     {
-     "$id": "35",
+     "$id": "41",
      "Name": "client",
      "NameInRequest": "client",
      "Description": "Need to be set as 'default', 'multi-client', 'renamed-operation', 'two-operation-group' in client.",
@@ -607,12 +421,6 @@
      "SkipUrlEncoding": false,
      "Explode": false,
      "Kind": "Client"
-=======
-     "$ref": "37"
-    },
-    {
-     "$ref": "39"
->>>>>>> 53d68c43
     }
    ],
    "Decorators": []
@@ -626,57 +434,10 @@
      "Name": "nine",
      "ResourceName": "Bar",
      "Accessibility": "public",
-<<<<<<< HEAD
-     "Parameters": [],
-     "Responses": [
-      {
-       "$id": "38",
-=======
-     "Parameters": [
+     "Parameters": [],
+     "Responses": [
       {
        "$id": "44",
-       "Name": "endpoint",
-       "NameInRequest": "endpoint",
-       "Description": "Need to be set as 'http://localhost:3000' in client.",
-       "Type": {
-        "$id": "45",
-        "kind": "url",
-        "name": "url",
-        "crossLanguageDefinitionId": "TypeSpec.url"
-       },
-       "Location": "Uri",
-       "IsApiVersion": false,
-       "IsResourceParameter": false,
-       "IsContentType": false,
-       "IsRequired": true,
-       "IsEndpoint": true,
-       "SkipUrlEncoding": false,
-       "Explode": false,
-       "Kind": "Client"
-      },
-      {
-       "$id": "46",
-       "Name": "client",
-       "NameInRequest": "client",
-       "Description": "Need to be set as 'default', 'multi-client', 'renamed-operation', 'two-operation-group' in client.",
-       "Type": {
-        "$ref": "2"
-       },
-       "Location": "Uri",
-       "IsApiVersion": false,
-       "IsResourceParameter": false,
-       "IsContentType": false,
-       "IsRequired": true,
-       "IsEndpoint": false,
-       "SkipUrlEncoding": false,
-       "Explode": false,
-       "Kind": "Client"
-      }
-     ],
-     "Responses": [
-      {
-       "$id": "47",
->>>>>>> 53d68c43
        "StatusCodes": [
         204
        ],
@@ -697,25 +458,20 @@
     }
    ],
    "Protocol": {
-<<<<<<< HEAD
-    "$id": "39"
-=======
-    "$id": "48"
->>>>>>> 53d68c43
+    "$id": "45"
    },
    "Parent": "Qux",
    "Parameters": [
     {
-<<<<<<< HEAD
-     "$id": "40",
+     "$id": "46",
      "Name": "endpoint",
      "NameInRequest": "endpoint",
      "Description": "Need to be set as 'http://localhost:3000' in client.",
      "Type": {
-      "$id": "41",
-      "Kind": "url",
-      "Name": "url",
-      "CrossLanguageDefinitionId": "TypeSpec.url"
+      "$id": "47",
+      "kind": "url",
+      "name": "url",
+      "crossLanguageDefinitionId": "TypeSpec.url"
      },
      "Location": "Uri",
      "IsApiVersion": false,
@@ -728,7 +484,7 @@
      "Kind": "Client"
     },
     {
-     "$id": "42",
+     "$id": "48",
      "Name": "client",
      "NameInRequest": "client",
      "Description": "Need to be set as 'default', 'multi-client', 'renamed-operation', 'two-operation-group' in client.",
@@ -744,12 +500,6 @@
      "SkipUrlEncoding": false,
      "Explode": false,
      "Kind": "Client"
-=======
-     "$ref": "44"
-    },
-    {
-     "$ref": "46"
->>>>>>> 53d68c43
     }
    ],
    "Decorators": []
@@ -763,57 +513,10 @@
      "Name": "three",
      "ResourceName": "Foo",
      "Accessibility": "public",
-<<<<<<< HEAD
-     "Parameters": [],
-     "Responses": [
-      {
-       "$id": "45",
-=======
-     "Parameters": [
+     "Parameters": [],
+     "Responses": [
       {
        "$id": "51",
-       "Name": "endpoint",
-       "NameInRequest": "endpoint",
-       "Description": "Need to be set as 'http://localhost:3000' in client.",
-       "Type": {
-        "$id": "52",
-        "kind": "url",
-        "name": "url",
-        "crossLanguageDefinitionId": "TypeSpec.url"
-       },
-       "Location": "Uri",
-       "IsApiVersion": false,
-       "IsResourceParameter": false,
-       "IsContentType": false,
-       "IsRequired": true,
-       "IsEndpoint": true,
-       "SkipUrlEncoding": false,
-       "Explode": false,
-       "Kind": "Client"
-      },
-      {
-       "$id": "53",
-       "Name": "client",
-       "NameInRequest": "client",
-       "Description": "Need to be set as 'default', 'multi-client', 'renamed-operation', 'two-operation-group' in client.",
-       "Type": {
-        "$ref": "2"
-       },
-       "Location": "Uri",
-       "IsApiVersion": false,
-       "IsResourceParameter": false,
-       "IsContentType": false,
-       "IsRequired": true,
-       "IsEndpoint": false,
-       "SkipUrlEncoding": false,
-       "Explode": false,
-       "Kind": "Client"
-      }
-     ],
-     "Responses": [
-      {
-       "$id": "54",
->>>>>>> 53d68c43
        "StatusCodes": [
         204
        ],
@@ -833,32 +536,14 @@
      "Decorators": []
     },
     {
-<<<<<<< HEAD
-     "$id": "46",
+     "$id": "52",
      "Name": "four",
      "ResourceName": "Foo",
      "Accessibility": "public",
      "Parameters": [],
      "Responses": [
       {
-       "$id": "47",
-=======
-     "$id": "55",
-     "Name": "four",
-     "ResourceName": "Foo",
-     "Accessibility": "public",
-     "Parameters": [
-      {
-       "$ref": "51"
-      },
-      {
-       "$ref": "53"
-      }
-     ],
-     "Responses": [
-      {
-       "$id": "56",
->>>>>>> 53d68c43
+       "$id": "53",
        "StatusCodes": [
         204
        ],
@@ -879,25 +564,20 @@
     }
    ],
    "Protocol": {
-<<<<<<< HEAD
-    "$id": "48"
-=======
-    "$id": "57"
->>>>>>> 53d68c43
+    "$id": "54"
    },
    "Parent": "ServiceClient",
    "Parameters": [
     {
-<<<<<<< HEAD
-     "$id": "49",
+     "$id": "55",
      "Name": "endpoint",
      "NameInRequest": "endpoint",
      "Description": "Need to be set as 'http://localhost:3000' in client.",
      "Type": {
-      "$id": "50",
-      "Kind": "url",
-      "Name": "url",
-      "CrossLanguageDefinitionId": "TypeSpec.url"
+      "$id": "56",
+      "kind": "url",
+      "name": "url",
+      "crossLanguageDefinitionId": "TypeSpec.url"
      },
      "Location": "Uri",
      "IsApiVersion": false,
@@ -910,7 +590,7 @@
      "Kind": "Client"
     },
     {
-     "$id": "51",
+     "$id": "57",
      "Name": "client",
      "NameInRequest": "client",
      "Description": "Need to be set as 'default', 'multi-client', 'renamed-operation', 'two-operation-group' in client.",
@@ -926,12 +606,6 @@
      "SkipUrlEncoding": false,
      "Explode": false,
      "Kind": "Client"
-=======
-     "$ref": "51"
-    },
-    {
-     "$ref": "53"
->>>>>>> 53d68c43
     }
    ],
    "Decorators": []
@@ -945,57 +619,10 @@
      "Name": "five",
      "ResourceName": "Bar",
      "Accessibility": "public",
-<<<<<<< HEAD
-     "Parameters": [],
-     "Responses": [
-      {
-       "$id": "54",
-=======
-     "Parameters": [
+     "Parameters": [],
+     "Responses": [
       {
        "$id": "60",
-       "Name": "endpoint",
-       "NameInRequest": "endpoint",
-       "Description": "Need to be set as 'http://localhost:3000' in client.",
-       "Type": {
-        "$id": "61",
-        "kind": "url",
-        "name": "url",
-        "crossLanguageDefinitionId": "TypeSpec.url"
-       },
-       "Location": "Uri",
-       "IsApiVersion": false,
-       "IsResourceParameter": false,
-       "IsContentType": false,
-       "IsRequired": true,
-       "IsEndpoint": true,
-       "SkipUrlEncoding": false,
-       "Explode": false,
-       "Kind": "Client"
-      },
-      {
-       "$id": "62",
-       "Name": "client",
-       "NameInRequest": "client",
-       "Description": "Need to be set as 'default', 'multi-client', 'renamed-operation', 'two-operation-group' in client.",
-       "Type": {
-        "$ref": "2"
-       },
-       "Location": "Uri",
-       "IsApiVersion": false,
-       "IsResourceParameter": false,
-       "IsContentType": false,
-       "IsRequired": true,
-       "IsEndpoint": false,
-       "SkipUrlEncoding": false,
-       "Explode": false,
-       "Kind": "Client"
-      }
-     ],
-     "Responses": [
-      {
-       "$id": "63",
->>>>>>> 53d68c43
        "StatusCodes": [
         204
        ],
@@ -1015,32 +642,14 @@
      "Decorators": []
     },
     {
-<<<<<<< HEAD
-     "$id": "55",
+     "$id": "61",
      "Name": "six",
      "ResourceName": "Bar",
      "Accessibility": "public",
      "Parameters": [],
      "Responses": [
       {
-       "$id": "56",
-=======
-     "$id": "64",
-     "Name": "six",
-     "ResourceName": "Bar",
-     "Accessibility": "public",
-     "Parameters": [
-      {
-       "$ref": "60"
-      },
-      {
-       "$ref": "62"
-      }
-     ],
-     "Responses": [
-      {
-       "$id": "65",
->>>>>>> 53d68c43
+       "$id": "62",
        "StatusCodes": [
         204
        ],
@@ -1061,25 +670,20 @@
     }
    ],
    "Protocol": {
-<<<<<<< HEAD
-    "$id": "57"
-=======
-    "$id": "66"
->>>>>>> 53d68c43
+    "$id": "63"
    },
    "Parent": "ServiceClient",
    "Parameters": [
     {
-<<<<<<< HEAD
-     "$id": "58",
+     "$id": "64",
      "Name": "endpoint",
      "NameInRequest": "endpoint",
      "Description": "Need to be set as 'http://localhost:3000' in client.",
      "Type": {
-      "$id": "59",
-      "Kind": "url",
-      "Name": "url",
-      "CrossLanguageDefinitionId": "TypeSpec.url"
+      "$id": "65",
+      "kind": "url",
+      "name": "url",
+      "crossLanguageDefinitionId": "TypeSpec.url"
      },
      "Location": "Uri",
      "IsApiVersion": false,
@@ -1092,7 +696,7 @@
      "Kind": "Client"
     },
     {
-     "$id": "60",
+     "$id": "66",
      "Name": "client",
      "NameInRequest": "client",
      "Description": "Need to be set as 'default', 'multi-client', 'renamed-operation', 'two-operation-group' in client.",
@@ -1108,12 +712,6 @@
      "SkipUrlEncoding": false,
      "Explode": false,
      "Kind": "Client"
-=======
-     "$ref": "60"
-    },
-    {
-     "$ref": "62"
->>>>>>> 53d68c43
     }
    ],
    "Decorators": []
