--- conflicted
+++ resolved
@@ -103,57 +103,10 @@
      "Name": "one",
      "ResourceName": "Service",
      "Accessibility": "public",
-<<<<<<< HEAD
-     "Parameters": [],
-     "Responses": [
-      {
-       "$id": "10",
-=======
-     "Parameters": [
+     "Parameters": [],
+     "Responses": [
       {
        "$id": "14",
-       "Name": "endpoint",
-       "NameInRequest": "endpoint",
-       "Description": "Need to be set as 'http://localhost:3000' in client.",
-       "Type": {
-        "$id": "15",
-        "kind": "url",
-        "name": "url",
-        "crossLanguageDefinitionId": "TypeSpec.url"
-       },
-       "Location": "Uri",
-       "IsApiVersion": false,
-       "IsResourceParameter": false,
-       "IsContentType": false,
-       "IsRequired": true,
-       "IsEndpoint": true,
-       "SkipUrlEncoding": false,
-       "Explode": false,
-       "Kind": "Client"
-      },
-      {
-       "$id": "16",
-       "Name": "client",
-       "NameInRequest": "client",
-       "Description": "Need to be set as 'default', 'multi-client', 'renamed-operation', 'two-operation-group' in client.",
-       "Type": {
-        "$ref": "2"
-       },
-       "Location": "Uri",
-       "IsApiVersion": false,
-       "IsResourceParameter": false,
-       "IsContentType": false,
-       "IsRequired": true,
-       "IsEndpoint": false,
-       "SkipUrlEncoding": false,
-       "Explode": false,
-       "Kind": "Client"
-      }
-     ],
-     "Responses": [
-      {
-       "$id": "17",
->>>>>>> 6835b74d
        "StatusCodes": [
         204
        ],
@@ -173,32 +126,14 @@
      "Decorators": []
     },
     {
-<<<<<<< HEAD
-     "$id": "11",
+     "$id": "15",
      "Name": "two",
      "ResourceName": "Service",
      "Accessibility": "public",
      "Parameters": [],
      "Responses": [
       {
-       "$id": "12",
-=======
-     "$id": "18",
-     "Name": "two",
-     "ResourceName": "Service",
-     "Accessibility": "public",
-     "Parameters": [
-      {
-       "$ref": "14"
-      },
-      {
-       "$ref": "16"
-      }
-     ],
-     "Responses": [
-      {
-       "$id": "19",
->>>>>>> 6835b74d
+       "$id": "16",
        "StatusCodes": [
         204
        ],
@@ -219,20 +154,19 @@
     }
    ],
    "Protocol": {
-<<<<<<< HEAD
-    "$id": "13"
+    "$id": "17"
    },
    "Parameters": [
     {
-     "$id": "14",
+     "$id": "18",
      "Name": "endpoint",
      "NameInRequest": "endpoint",
      "Description": "Need to be set as 'http://localhost:3000' in client.",
      "Type": {
-      "$id": "15",
-      "Kind": "url",
-      "Name": "url",
-      "CrossLanguageDefinitionId": "TypeSpec.url"
+      "$id": "19",
+      "kind": "url",
+      "name": "url",
+      "crossLanguageDefinitionId": "TypeSpec.url"
      },
      "Location": "Uri",
      "IsApiVersion": false,
@@ -245,7 +179,7 @@
      "Kind": "Client"
     },
     {
-     "$id": "16",
+     "$id": "20",
      "Name": "client",
      "NameInRequest": "client",
      "Description": "Need to be set as 'default', 'multi-client', 'renamed-operation', 'two-operation-group' in client.",
@@ -261,16 +195,6 @@
      "SkipUrlEncoding": false,
      "Explode": false,
      "Kind": "Client"
-=======
-    "$id": "20"
-   },
-   "Parameters": [
-    {
-     "$ref": "14"
-    },
-    {
-     "$ref": "16"
->>>>>>> 6835b74d
     }
    ],
    "Decorators": []
@@ -335,57 +259,10 @@
      "Name": "seven",
      "ResourceName": "Foo",
      "Accessibility": "public",
-<<<<<<< HEAD
-     "Parameters": [],
-     "Responses": [
-      {
-       "$id": "24",
-=======
-     "Parameters": [
+     "Parameters": [],
+     "Responses": [
       {
        "$id": "28",
-       "Name": "endpoint",
-       "NameInRequest": "endpoint",
-       "Description": "Need to be set as 'http://localhost:3000' in client.",
-       "Type": {
-        "$id": "29",
-        "kind": "url",
-        "name": "url",
-        "crossLanguageDefinitionId": "TypeSpec.url"
-       },
-       "Location": "Uri",
-       "IsApiVersion": false,
-       "IsResourceParameter": false,
-       "IsContentType": false,
-       "IsRequired": true,
-       "IsEndpoint": true,
-       "SkipUrlEncoding": false,
-       "Explode": false,
-       "Kind": "Client"
-      },
-      {
-       "$id": "30",
-       "Name": "client",
-       "NameInRequest": "client",
-       "Description": "Need to be set as 'default', 'multi-client', 'renamed-operation', 'two-operation-group' in client.",
-       "Type": {
-        "$ref": "2"
-       },
-       "Location": "Uri",
-       "IsApiVersion": false,
-       "IsResourceParameter": false,
-       "IsContentType": false,
-       "IsRequired": true,
-       "IsEndpoint": false,
-       "SkipUrlEncoding": false,
-       "Explode": false,
-       "Kind": "Client"
-      }
-     ],
-     "Responses": [
-      {
-       "$id": "31",
->>>>>>> 6835b74d
        "StatusCodes": [
         204
        ],
@@ -406,25 +283,20 @@
     }
    ],
    "Protocol": {
-<<<<<<< HEAD
-    "$id": "25"
-=======
-    "$id": "32"
->>>>>>> 6835b74d
+    "$id": "29"
    },
    "Parent": "Baz",
    "Parameters": [
     {
-<<<<<<< HEAD
-     "$id": "26",
+     "$id": "30",
      "Name": "endpoint",
      "NameInRequest": "endpoint",
      "Description": "Need to be set as 'http://localhost:3000' in client.",
      "Type": {
-      "$id": "27",
-      "Kind": "url",
-      "Name": "url",
-      "CrossLanguageDefinitionId": "TypeSpec.url"
+      "$id": "31",
+      "kind": "url",
+      "name": "url",
+      "crossLanguageDefinitionId": "TypeSpec.url"
      },
      "Location": "Uri",
      "IsApiVersion": false,
@@ -437,7 +309,7 @@
      "Kind": "Client"
     },
     {
-     "$id": "28",
+     "$id": "32",
      "Name": "client",
      "NameInRequest": "client",
      "Description": "Need to be set as 'default', 'multi-client', 'renamed-operation', 'two-operation-group' in client.",
@@ -453,12 +325,6 @@
      "SkipUrlEncoding": false,
      "Explode": false,
      "Kind": "Client"
-=======
-     "$ref": "28"
-    },
-    {
-     "$ref": "30"
->>>>>>> 6835b74d
     }
    ],
    "Decorators": []
@@ -472,57 +338,10 @@
      "Name": "eight",
      "ResourceName": "Qux",
      "Accessibility": "public",
-<<<<<<< HEAD
-     "Parameters": [],
-     "Responses": [
-      {
-       "$id": "31",
-=======
-     "Parameters": [
+     "Parameters": [],
+     "Responses": [
       {
        "$id": "35",
-       "Name": "endpoint",
-       "NameInRequest": "endpoint",
-       "Description": "Need to be set as 'http://localhost:3000' in client.",
-       "Type": {
-        "$id": "36",
-        "kind": "url",
-        "name": "url",
-        "crossLanguageDefinitionId": "TypeSpec.url"
-       },
-       "Location": "Uri",
-       "IsApiVersion": false,
-       "IsResourceParameter": false,
-       "IsContentType": false,
-       "IsRequired": true,
-       "IsEndpoint": true,
-       "SkipUrlEncoding": false,
-       "Explode": false,
-       "Kind": "Client"
-      },
-      {
-       "$id": "37",
-       "Name": "client",
-       "NameInRequest": "client",
-       "Description": "Need to be set as 'default', 'multi-client', 'renamed-operation', 'two-operation-group' in client.",
-       "Type": {
-        "$ref": "2"
-       },
-       "Location": "Uri",
-       "IsApiVersion": false,
-       "IsResourceParameter": false,
-       "IsContentType": false,
-       "IsRequired": true,
-       "IsEndpoint": false,
-       "SkipUrlEncoding": false,
-       "Explode": false,
-       "Kind": "Client"
-      }
-     ],
-     "Responses": [
-      {
-       "$id": "38",
->>>>>>> 6835b74d
        "StatusCodes": [
         204
        ],
@@ -543,25 +362,20 @@
     }
    ],
    "Protocol": {
-<<<<<<< HEAD
-    "$id": "32"
-=======
-    "$id": "39"
->>>>>>> 6835b74d
+    "$id": "36"
    },
    "Parent": "ServiceClient",
    "Parameters": [
     {
-<<<<<<< HEAD
-     "$id": "33",
+     "$id": "37",
      "Name": "endpoint",
      "NameInRequest": "endpoint",
      "Description": "Need to be set as 'http://localhost:3000' in client.",
      "Type": {
-      "$id": "34",
-      "Kind": "url",
-      "Name": "url",
-      "CrossLanguageDefinitionId": "TypeSpec.url"
+      "$id": "38",
+      "kind": "url",
+      "name": "url",
+      "crossLanguageDefinitionId": "TypeSpec.url"
      },
      "Location": "Uri",
      "IsApiVersion": false,
@@ -574,7 +388,7 @@
      "Kind": "Client"
     },
     {
-     "$id": "35",
+     "$id": "39",
      "Name": "client",
      "NameInRequest": "client",
      "Description": "Need to be set as 'default', 'multi-client', 'renamed-operation', 'two-operation-group' in client.",
@@ -590,12 +404,6 @@
      "SkipUrlEncoding": false,
      "Explode": false,
      "Kind": "Client"
-=======
-     "$ref": "35"
-    },
-    {
-     "$ref": "37"
->>>>>>> 6835b74d
     }
    ],
    "Decorators": []
@@ -609,57 +417,10 @@
      "Name": "nine",
      "ResourceName": "Bar",
      "Accessibility": "public",
-<<<<<<< HEAD
-     "Parameters": [],
-     "Responses": [
-      {
-       "$id": "38",
-=======
-     "Parameters": [
+     "Parameters": [],
+     "Responses": [
       {
        "$id": "42",
-       "Name": "endpoint",
-       "NameInRequest": "endpoint",
-       "Description": "Need to be set as 'http://localhost:3000' in client.",
-       "Type": {
-        "$id": "43",
-        "kind": "url",
-        "name": "url",
-        "crossLanguageDefinitionId": "TypeSpec.url"
-       },
-       "Location": "Uri",
-       "IsApiVersion": false,
-       "IsResourceParameter": false,
-       "IsContentType": false,
-       "IsRequired": true,
-       "IsEndpoint": true,
-       "SkipUrlEncoding": false,
-       "Explode": false,
-       "Kind": "Client"
-      },
-      {
-       "$id": "44",
-       "Name": "client",
-       "NameInRequest": "client",
-       "Description": "Need to be set as 'default', 'multi-client', 'renamed-operation', 'two-operation-group' in client.",
-       "Type": {
-        "$ref": "2"
-       },
-       "Location": "Uri",
-       "IsApiVersion": false,
-       "IsResourceParameter": false,
-       "IsContentType": false,
-       "IsRequired": true,
-       "IsEndpoint": false,
-       "SkipUrlEncoding": false,
-       "Explode": false,
-       "Kind": "Client"
-      }
-     ],
-     "Responses": [
-      {
-       "$id": "45",
->>>>>>> 6835b74d
        "StatusCodes": [
         204
        ],
@@ -680,25 +441,20 @@
     }
    ],
    "Protocol": {
-<<<<<<< HEAD
-    "$id": "39"
-=======
-    "$id": "46"
->>>>>>> 6835b74d
+    "$id": "43"
    },
    "Parent": "Qux",
    "Parameters": [
     {
-<<<<<<< HEAD
-     "$id": "40",
+     "$id": "44",
      "Name": "endpoint",
      "NameInRequest": "endpoint",
      "Description": "Need to be set as 'http://localhost:3000' in client.",
      "Type": {
-      "$id": "41",
-      "Kind": "url",
-      "Name": "url",
-      "CrossLanguageDefinitionId": "TypeSpec.url"
+      "$id": "45",
+      "kind": "url",
+      "name": "url",
+      "crossLanguageDefinitionId": "TypeSpec.url"
      },
      "Location": "Uri",
      "IsApiVersion": false,
@@ -711,7 +467,7 @@
      "Kind": "Client"
     },
     {
-     "$id": "42",
+     "$id": "46",
      "Name": "client",
      "NameInRequest": "client",
      "Description": "Need to be set as 'default', 'multi-client', 'renamed-operation', 'two-operation-group' in client.",
@@ -727,12 +483,6 @@
      "SkipUrlEncoding": false,
      "Explode": false,
      "Kind": "Client"
-=======
-     "$ref": "42"
-    },
-    {
-     "$ref": "44"
->>>>>>> 6835b74d
     }
    ],
    "Decorators": []
@@ -746,57 +496,10 @@
      "Name": "three",
      "ResourceName": "Foo",
      "Accessibility": "public",
-<<<<<<< HEAD
-     "Parameters": [],
-     "Responses": [
-      {
-       "$id": "45",
-=======
-     "Parameters": [
+     "Parameters": [],
+     "Responses": [
       {
        "$id": "49",
-       "Name": "endpoint",
-       "NameInRequest": "endpoint",
-       "Description": "Need to be set as 'http://localhost:3000' in client.",
-       "Type": {
-        "$id": "50",
-        "kind": "url",
-        "name": "url",
-        "crossLanguageDefinitionId": "TypeSpec.url"
-       },
-       "Location": "Uri",
-       "IsApiVersion": false,
-       "IsResourceParameter": false,
-       "IsContentType": false,
-       "IsRequired": true,
-       "IsEndpoint": true,
-       "SkipUrlEncoding": false,
-       "Explode": false,
-       "Kind": "Client"
-      },
-      {
-       "$id": "51",
-       "Name": "client",
-       "NameInRequest": "client",
-       "Description": "Need to be set as 'default', 'multi-client', 'renamed-operation', 'two-operation-group' in client.",
-       "Type": {
-        "$ref": "2"
-       },
-       "Location": "Uri",
-       "IsApiVersion": false,
-       "IsResourceParameter": false,
-       "IsContentType": false,
-       "IsRequired": true,
-       "IsEndpoint": false,
-       "SkipUrlEncoding": false,
-       "Explode": false,
-       "Kind": "Client"
-      }
-     ],
-     "Responses": [
-      {
-       "$id": "52",
->>>>>>> 6835b74d
        "StatusCodes": [
         204
        ],
@@ -816,32 +519,14 @@
      "Decorators": []
     },
     {
-<<<<<<< HEAD
-     "$id": "46",
+     "$id": "50",
      "Name": "four",
      "ResourceName": "Foo",
      "Accessibility": "public",
      "Parameters": [],
      "Responses": [
       {
-       "$id": "47",
-=======
-     "$id": "53",
-     "Name": "four",
-     "ResourceName": "Foo",
-     "Accessibility": "public",
-     "Parameters": [
-      {
-       "$ref": "49"
-      },
-      {
-       "$ref": "51"
-      }
-     ],
-     "Responses": [
-      {
-       "$id": "54",
->>>>>>> 6835b74d
+       "$id": "51",
        "StatusCodes": [
         204
        ],
@@ -862,25 +547,20 @@
     }
    ],
    "Protocol": {
-<<<<<<< HEAD
-    "$id": "48"
-=======
-    "$id": "55"
->>>>>>> 6835b74d
+    "$id": "52"
    },
    "Parent": "ServiceClient",
    "Parameters": [
     {
-<<<<<<< HEAD
-     "$id": "49",
+     "$id": "53",
      "Name": "endpoint",
      "NameInRequest": "endpoint",
      "Description": "Need to be set as 'http://localhost:3000' in client.",
      "Type": {
-      "$id": "50",
-      "Kind": "url",
-      "Name": "url",
-      "CrossLanguageDefinitionId": "TypeSpec.url"
+      "$id": "54",
+      "kind": "url",
+      "name": "url",
+      "crossLanguageDefinitionId": "TypeSpec.url"
      },
      "Location": "Uri",
      "IsApiVersion": false,
@@ -893,7 +573,7 @@
      "Kind": "Client"
     },
     {
-     "$id": "51",
+     "$id": "55",
      "Name": "client",
      "NameInRequest": "client",
      "Description": "Need to be set as 'default', 'multi-client', 'renamed-operation', 'two-operation-group' in client.",
@@ -909,12 +589,6 @@
      "SkipUrlEncoding": false,
      "Explode": false,
      "Kind": "Client"
-=======
-     "$ref": "49"
-    },
-    {
-     "$ref": "51"
->>>>>>> 6835b74d
     }
    ],
    "Decorators": []
@@ -928,57 +602,10 @@
      "Name": "five",
      "ResourceName": "Bar",
      "Accessibility": "public",
-<<<<<<< HEAD
-     "Parameters": [],
-     "Responses": [
-      {
-       "$id": "54",
-=======
-     "Parameters": [
+     "Parameters": [],
+     "Responses": [
       {
        "$id": "58",
-       "Name": "endpoint",
-       "NameInRequest": "endpoint",
-       "Description": "Need to be set as 'http://localhost:3000' in client.",
-       "Type": {
-        "$id": "59",
-        "kind": "url",
-        "name": "url",
-        "crossLanguageDefinitionId": "TypeSpec.url"
-       },
-       "Location": "Uri",
-       "IsApiVersion": false,
-       "IsResourceParameter": false,
-       "IsContentType": false,
-       "IsRequired": true,
-       "IsEndpoint": true,
-       "SkipUrlEncoding": false,
-       "Explode": false,
-       "Kind": "Client"
-      },
-      {
-       "$id": "60",
-       "Name": "client",
-       "NameInRequest": "client",
-       "Description": "Need to be set as 'default', 'multi-client', 'renamed-operation', 'two-operation-group' in client.",
-       "Type": {
-        "$ref": "2"
-       },
-       "Location": "Uri",
-       "IsApiVersion": false,
-       "IsResourceParameter": false,
-       "IsContentType": false,
-       "IsRequired": true,
-       "IsEndpoint": false,
-       "SkipUrlEncoding": false,
-       "Explode": false,
-       "Kind": "Client"
-      }
-     ],
-     "Responses": [
-      {
-       "$id": "61",
->>>>>>> 6835b74d
        "StatusCodes": [
         204
        ],
@@ -998,32 +625,14 @@
      "Decorators": []
     },
     {
-<<<<<<< HEAD
-     "$id": "55",
+     "$id": "59",
      "Name": "six",
      "ResourceName": "Bar",
      "Accessibility": "public",
      "Parameters": [],
      "Responses": [
       {
-       "$id": "56",
-=======
-     "$id": "62",
-     "Name": "six",
-     "ResourceName": "Bar",
-     "Accessibility": "public",
-     "Parameters": [
-      {
-       "$ref": "58"
-      },
-      {
-       "$ref": "60"
-      }
-     ],
-     "Responses": [
-      {
-       "$id": "63",
->>>>>>> 6835b74d
+       "$id": "60",
        "StatusCodes": [
         204
        ],
@@ -1044,25 +653,20 @@
     }
    ],
    "Protocol": {
-<<<<<<< HEAD
-    "$id": "57"
-=======
-    "$id": "64"
->>>>>>> 6835b74d
+    "$id": "61"
    },
    "Parent": "ServiceClient",
    "Parameters": [
     {
-<<<<<<< HEAD
-     "$id": "58",
+     "$id": "62",
      "Name": "endpoint",
      "NameInRequest": "endpoint",
      "Description": "Need to be set as 'http://localhost:3000' in client.",
      "Type": {
-      "$id": "59",
-      "Kind": "url",
-      "Name": "url",
-      "CrossLanguageDefinitionId": "TypeSpec.url"
+      "$id": "63",
+      "kind": "url",
+      "name": "url",
+      "crossLanguageDefinitionId": "TypeSpec.url"
      },
      "Location": "Uri",
      "IsApiVersion": false,
@@ -1075,7 +679,7 @@
      "Kind": "Client"
     },
     {
-     "$id": "60",
+     "$id": "64",
      "Name": "client",
      "NameInRequest": "client",
      "Description": "Need to be set as 'default', 'multi-client', 'renamed-operation', 'two-operation-group' in client.",
@@ -1091,12 +695,6 @@
      "SkipUrlEncoding": false,
      "Explode": false,
      "Kind": "Client"
-=======
-     "$ref": "58"
-    },
-    {
-     "$ref": "60"
->>>>>>> 6835b74d
     }
    ],
    "Decorators": []
