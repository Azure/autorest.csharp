--- conflicted
+++ resolved
@@ -102,57 +102,10 @@
      "Name": "renamedOne",
      "ResourceName": "ClientA",
      "Accessibility": "public",
-<<<<<<< HEAD
-     "Parameters": [],
-     "Responses": [
-      {
-       "$id": "10",
-=======
-     "Parameters": [
+     "Parameters": [],
+     "Responses": [
       {
        "$id": "14",
-       "Name": "endpoint",
-       "NameInRequest": "endpoint",
-       "Description": "Need to be set as 'http://localhost:3000' in client.",
-       "Type": {
-        "$id": "15",
-        "kind": "url",
-        "name": "url",
-        "crossLanguageDefinitionId": "TypeSpec.url"
-       },
-       "Location": "Uri",
-       "IsApiVersion": false,
-       "IsResourceParameter": false,
-       "IsContentType": false,
-       "IsRequired": true,
-       "IsEndpoint": true,
-       "SkipUrlEncoding": false,
-       "Explode": false,
-       "Kind": "Client"
-      },
-      {
-       "$id": "16",
-       "Name": "client",
-       "NameInRequest": "client",
-       "Description": "Need to be set as 'default', 'multi-client', 'renamed-operation', 'two-operation-group' in client.",
-       "Type": {
-        "$ref": "2"
-       },
-       "Location": "Uri",
-       "IsApiVersion": false,
-       "IsResourceParameter": false,
-       "IsContentType": false,
-       "IsRequired": true,
-       "IsEndpoint": false,
-       "SkipUrlEncoding": false,
-       "Explode": false,
-       "Kind": "Client"
-      }
-     ],
-     "Responses": [
-      {
-       "$id": "17",
->>>>>>> 6835b74d
        "StatusCodes": [
         204
        ],
@@ -172,32 +125,14 @@
      "Decorators": []
     },
     {
-<<<<<<< HEAD
-     "$id": "11",
+     "$id": "15",
      "Name": "renamedThree",
      "ResourceName": "ClientA",
      "Accessibility": "public",
      "Parameters": [],
      "Responses": [
       {
-       "$id": "12",
-=======
-     "$id": "18",
-     "Name": "renamedThree",
-     "ResourceName": "ClientA",
-     "Accessibility": "public",
-     "Parameters": [
-      {
-       "$ref": "14"
-      },
-      {
-       "$ref": "16"
-      }
-     ],
-     "Responses": [
-      {
-       "$id": "19",
->>>>>>> 6835b74d
+       "$id": "16",
        "StatusCodes": [
         204
        ],
@@ -217,32 +152,14 @@
      "Decorators": []
     },
     {
-<<<<<<< HEAD
-     "$id": "13",
+     "$id": "17",
      "Name": "renamedFive",
      "ResourceName": "ClientA",
      "Accessibility": "public",
      "Parameters": [],
      "Responses": [
       {
-       "$id": "14",
-=======
-     "$id": "20",
-     "Name": "renamedFive",
-     "ResourceName": "ClientA",
-     "Accessibility": "public",
-     "Parameters": [
-      {
-       "$ref": "14"
-      },
-      {
-       "$ref": "16"
-      }
-     ],
-     "Responses": [
-      {
-       "$id": "21",
->>>>>>> 6835b74d
+       "$id": "18",
        "StatusCodes": [
         204
        ],
@@ -263,20 +180,19 @@
     }
    ],
    "Protocol": {
-<<<<<<< HEAD
-    "$id": "15"
+    "$id": "19"
    },
    "Parameters": [
     {
-     "$id": "16",
+     "$id": "20",
      "Name": "endpoint",
      "NameInRequest": "endpoint",
      "Description": "Need to be set as 'http://localhost:3000' in client.",
      "Type": {
-      "$id": "17",
-      "Kind": "url",
-      "Name": "url",
-      "CrossLanguageDefinitionId": "TypeSpec.url"
+      "$id": "21",
+      "kind": "url",
+      "name": "url",
+      "crossLanguageDefinitionId": "TypeSpec.url"
      },
      "Location": "Uri",
      "IsApiVersion": false,
@@ -289,7 +205,7 @@
      "Kind": "Client"
     },
     {
-     "$id": "18",
+     "$id": "22",
      "Name": "client",
      "NameInRequest": "client",
      "Description": "Need to be set as 'default', 'multi-client', 'renamed-operation', 'two-operation-group' in client.",
@@ -305,16 +221,6 @@
      "SkipUrlEncoding": false,
      "Explode": false,
      "Kind": "Client"
-=======
-    "$id": "22"
-   },
-   "Parameters": [
-    {
-     "$ref": "14"
-    },
-    {
-     "$ref": "16"
->>>>>>> 6835b74d
     }
    ],
    "Decorators": []
@@ -328,57 +234,10 @@
      "Name": "renamedTwo",
      "ResourceName": "ClientB",
      "Accessibility": "public",
-<<<<<<< HEAD
-     "Parameters": [],
-     "Responses": [
-      {
-       "$id": "21",
-=======
-     "Parameters": [
+     "Parameters": [],
+     "Responses": [
       {
        "$id": "25",
-       "Name": "endpoint",
-       "NameInRequest": "endpoint",
-       "Description": "Need to be set as 'http://localhost:3000' in client.",
-       "Type": {
-        "$id": "26",
-        "kind": "url",
-        "name": "url",
-        "crossLanguageDefinitionId": "TypeSpec.url"
-       },
-       "Location": "Uri",
-       "IsApiVersion": false,
-       "IsResourceParameter": false,
-       "IsContentType": false,
-       "IsRequired": true,
-       "IsEndpoint": true,
-       "SkipUrlEncoding": false,
-       "Explode": false,
-       "Kind": "Client"
-      },
-      {
-       "$id": "27",
-       "Name": "client",
-       "NameInRequest": "client",
-       "Description": "Need to be set as 'default', 'multi-client', 'renamed-operation', 'two-operation-group' in client.",
-       "Type": {
-        "$ref": "2"
-       },
-       "Location": "Uri",
-       "IsApiVersion": false,
-       "IsResourceParameter": false,
-       "IsContentType": false,
-       "IsRequired": true,
-       "IsEndpoint": false,
-       "SkipUrlEncoding": false,
-       "Explode": false,
-       "Kind": "Client"
-      }
-     ],
-     "Responses": [
-      {
-       "$id": "28",
->>>>>>> 6835b74d
        "StatusCodes": [
         204
        ],
@@ -398,32 +257,14 @@
      "Decorators": []
     },
     {
-<<<<<<< HEAD
-     "$id": "22",
+     "$id": "26",
      "Name": "renamedFour",
      "ResourceName": "ClientB",
      "Accessibility": "public",
      "Parameters": [],
      "Responses": [
       {
-       "$id": "23",
-=======
-     "$id": "29",
-     "Name": "renamedFour",
-     "ResourceName": "ClientB",
-     "Accessibility": "public",
-     "Parameters": [
-      {
-       "$ref": "25"
-      },
-      {
-       "$ref": "27"
-      }
-     ],
-     "Responses": [
-      {
-       "$id": "30",
->>>>>>> 6835b74d
+       "$id": "27",
        "StatusCodes": [
         204
        ],
@@ -443,32 +284,14 @@
      "Decorators": []
     },
     {
-<<<<<<< HEAD
-     "$id": "24",
+     "$id": "28",
      "Name": "renamedSix",
      "ResourceName": "ClientB",
      "Accessibility": "public",
      "Parameters": [],
      "Responses": [
       {
-       "$id": "25",
-=======
-     "$id": "31",
-     "Name": "renamedSix",
-     "ResourceName": "ClientB",
-     "Accessibility": "public",
-     "Parameters": [
-      {
-       "$ref": "25"
-      },
-      {
-       "$ref": "27"
-      }
-     ],
-     "Responses": [
-      {
-       "$id": "32",
->>>>>>> 6835b74d
+       "$id": "29",
        "StatusCodes": [
         204
        ],
@@ -489,20 +312,19 @@
     }
    ],
    "Protocol": {
-<<<<<<< HEAD
-    "$id": "26"
+    "$id": "30"
    },
    "Parameters": [
     {
-     "$id": "27",
+     "$id": "31",
      "Name": "endpoint",
      "NameInRequest": "endpoint",
      "Description": "Need to be set as 'http://localhost:3000' in client.",
      "Type": {
-      "$id": "28",
-      "Kind": "url",
-      "Name": "url",
-      "CrossLanguageDefinitionId": "TypeSpec.url"
+      "$id": "32",
+      "kind": "url",
+      "name": "url",
+      "crossLanguageDefinitionId": "TypeSpec.url"
      },
      "Location": "Uri",
      "IsApiVersion": false,
@@ -515,7 +337,7 @@
      "Kind": "Client"
     },
     {
-     "$id": "29",
+     "$id": "33",
      "Name": "client",
      "NameInRequest": "client",
      "Description": "Need to be set as 'default', 'multi-client', 'renamed-operation', 'two-operation-group' in client.",
@@ -531,16 +353,6 @@
      "SkipUrlEncoding": false,
      "Explode": false,
      "Kind": "Client"
-=======
-    "$id": "33"
-   },
-   "Parameters": [
-    {
-     "$ref": "25"
-    },
-    {
-     "$ref": "27"
->>>>>>> 6835b74d
     }
    ],
    "Decorators": []
