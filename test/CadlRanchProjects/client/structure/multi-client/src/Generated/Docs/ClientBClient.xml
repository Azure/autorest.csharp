--- conflicted
+++ resolved
@@ -5,13 +5,8 @@
       <example>
 This sample shows how to call RenamedTwoAsync.
 <code><![CDATA[
-<<<<<<< HEAD
-Uri endpoint = new Uri("<https://my-service.azure.com>");
+Uri endpoint = new Uri("<endpoint>");
 ClientBClient client = new ClientBClient(endpoint, default);
-=======
-Uri endpoint = new Uri("<endpoint>");
-ClientBClient client = new ClientBClient(endpoint, ClientType.Default);
->>>>>>> caf834c7
 
 Response response = await client.RenamedTwoAsync();
 
@@ -19,13 +14,8 @@
 ]]></code>
 This sample shows how to call RenamedTwoAsync with all request content.
 <code><![CDATA[
-<<<<<<< HEAD
-Uri endpoint = new Uri("<https://my-service.azure.com>");
+Uri endpoint = new Uri("<endpoint>");
 ClientBClient client = new ClientBClient(endpoint, default);
-=======
-Uri endpoint = new Uri("<endpoint>");
-ClientBClient client = new ClientBClient(endpoint, ClientType.Default);
->>>>>>> caf834c7
 
 Response response = await client.RenamedTwoAsync();
 
@@ -36,13 +26,8 @@
       <example>
 This sample shows how to call RenamedTwo.
 <code><![CDATA[
-<<<<<<< HEAD
-Uri endpoint = new Uri("<https://my-service.azure.com>");
+Uri endpoint = new Uri("<endpoint>");
 ClientBClient client = new ClientBClient(endpoint, default);
-=======
-Uri endpoint = new Uri("<endpoint>");
-ClientBClient client = new ClientBClient(endpoint, ClientType.Default);
->>>>>>> caf834c7
 
 Response response = client.RenamedTwo();
 
@@ -50,13 +35,8 @@
 ]]></code>
 This sample shows how to call RenamedTwo with all request content.
 <code><![CDATA[
-<<<<<<< HEAD
-Uri endpoint = new Uri("<https://my-service.azure.com>");
+Uri endpoint = new Uri("<endpoint>");
 ClientBClient client = new ClientBClient(endpoint, default);
-=======
-Uri endpoint = new Uri("<endpoint>");
-ClientBClient client = new ClientBClient(endpoint, ClientType.Default);
->>>>>>> caf834c7
 
 Response response = client.RenamedTwo();
 
@@ -67,13 +47,8 @@
       <example>
 This sample shows how to call RenamedFourAsync.
 <code><![CDATA[
-<<<<<<< HEAD
-Uri endpoint = new Uri("<https://my-service.azure.com>");
+Uri endpoint = new Uri("<endpoint>");
 ClientBClient client = new ClientBClient(endpoint, default);
-=======
-Uri endpoint = new Uri("<endpoint>");
-ClientBClient client = new ClientBClient(endpoint, ClientType.Default);
->>>>>>> caf834c7
 
 Response response = await client.RenamedFourAsync();
 
@@ -81,13 +56,8 @@
 ]]></code>
 This sample shows how to call RenamedFourAsync with all request content.
 <code><![CDATA[
-<<<<<<< HEAD
-Uri endpoint = new Uri("<https://my-service.azure.com>");
+Uri endpoint = new Uri("<endpoint>");
 ClientBClient client = new ClientBClient(endpoint, default);
-=======
-Uri endpoint = new Uri("<endpoint>");
-ClientBClient client = new ClientBClient(endpoint, ClientType.Default);
->>>>>>> caf834c7
 
 Response response = await client.RenamedFourAsync();
 
@@ -98,13 +68,8 @@
       <example>
 This sample shows how to call RenamedFour.
 <code><![CDATA[
-<<<<<<< HEAD
-Uri endpoint = new Uri("<https://my-service.azure.com>");
+Uri endpoint = new Uri("<endpoint>");
 ClientBClient client = new ClientBClient(endpoint, default);
-=======
-Uri endpoint = new Uri("<endpoint>");
-ClientBClient client = new ClientBClient(endpoint, ClientType.Default);
->>>>>>> caf834c7
 
 Response response = client.RenamedFour();
 
@@ -112,13 +77,8 @@
 ]]></code>
 This sample shows how to call RenamedFour with all request content.
 <code><![CDATA[
-<<<<<<< HEAD
-Uri endpoint = new Uri("<https://my-service.azure.com>");
+Uri endpoint = new Uri("<endpoint>");
 ClientBClient client = new ClientBClient(endpoint, default);
-=======
-Uri endpoint = new Uri("<endpoint>");
-ClientBClient client = new ClientBClient(endpoint, ClientType.Default);
->>>>>>> caf834c7
 
 Response response = client.RenamedFour();
 
@@ -129,13 +89,8 @@
       <example>
 This sample shows how to call RenamedSixAsync.
 <code><![CDATA[
-<<<<<<< HEAD
-Uri endpoint = new Uri("<https://my-service.azure.com>");
+Uri endpoint = new Uri("<endpoint>");
 ClientBClient client = new ClientBClient(endpoint, default);
-=======
-Uri endpoint = new Uri("<endpoint>");
-ClientBClient client = new ClientBClient(endpoint, ClientType.Default);
->>>>>>> caf834c7
 
 Response response = await client.RenamedSixAsync();
 
@@ -143,13 +98,8 @@
 ]]></code>
 This sample shows how to call RenamedSixAsync with all request content.
 <code><![CDATA[
-<<<<<<< HEAD
-Uri endpoint = new Uri("<https://my-service.azure.com>");
+Uri endpoint = new Uri("<endpoint>");
 ClientBClient client = new ClientBClient(endpoint, default);
-=======
-Uri endpoint = new Uri("<endpoint>");
-ClientBClient client = new ClientBClient(endpoint, ClientType.Default);
->>>>>>> caf834c7
 
 Response response = await client.RenamedSixAsync();
 
@@ -160,13 +110,8 @@
       <example>
 This sample shows how to call RenamedSix.
 <code><![CDATA[
-<<<<<<< HEAD
-Uri endpoint = new Uri("<https://my-service.azure.com>");
+Uri endpoint = new Uri("<endpoint>");
 ClientBClient client = new ClientBClient(endpoint, default);
-=======
-Uri endpoint = new Uri("<endpoint>");
-ClientBClient client = new ClientBClient(endpoint, ClientType.Default);
->>>>>>> caf834c7
 
 Response response = client.RenamedSix();
 
@@ -174,13 +119,8 @@
 ]]></code>
 This sample shows how to call RenamedSix with all request content.
 <code><![CDATA[
-<<<<<<< HEAD
-Uri endpoint = new Uri("<https://my-service.azure.com>");
+Uri endpoint = new Uri("<endpoint>");
 ClientBClient client = new ClientBClient(endpoint, default);
-=======
-Uri endpoint = new Uri("<endpoint>");
-ClientBClient client = new ClientBClient(endpoint, ClientType.Default);
->>>>>>> caf834c7
 
 Response response = client.RenamedSix();
 
