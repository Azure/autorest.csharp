{
 "$id": "1",
 "Name": "Client.Structure.Service",
 "ApiVersions": [],
 "Enums": [
  {
   "$id": "2",
   "Kind": "enum",
   "Name": "ClientType",
   "CrossLanguageDefinitionId": "Client.Structure.Service.ClientType",
   "ValueType": {
    "$id": "3",
    "Kind": "string",
<<<<<<< HEAD
    "Decorators": []
=======
    "Name": "string",
    "CrossLanguageDefinitionId": "TypeSpec.string"
>>>>>>> 3e9fef80
   },
   "Values": [
    {
     "$id": "4",
     "Name": "Default",
     "Value": "default",
     "Decorators": []
    },
    {
     "$id": "5",
     "Name": "MultiClient",
     "Value": "multi-client",
     "Decorators": []
    },
    {
     "$id": "6",
     "Name": "RenamedOperation",
     "Value": "renamed-operation",
     "Decorators": []
    },
    {
     "$id": "7",
     "Name": "TwoOperationGroup",
     "Value": "two-operation-group",
     "Decorators": []
    }
   ],
   "IsExtensible": false,
   "Usage": "Input",
   "Decorators": []
  }
 ],
 "Models": [],
 "Clients": [
  {
   "$id": "8",
   "Name": "RenamedOperationClient",
   "Operations": [
    {
     "$id": "9",
     "Name": "renamedOne",
     "ResourceName": "RenamedOperation",
     "Accessibility": "public",
     "Parameters": [
      {
       "$id": "10",
       "Name": "endpoint",
       "NameInRequest": "endpoint",
       "Description": "Need to be set as 'http://localhost:3000' in client.",
       "Type": {
        "$id": "11",
        "Kind": "url",
        "Name": "url",
        "CrossLanguageDefinitionId": "TypeSpec.url"
       },
       "Location": "Uri",
       "IsApiVersion": false,
       "IsResourceParameter": false,
       "IsContentType": false,
       "IsRequired": true,
       "IsEndpoint": true,
       "SkipUrlEncoding": false,
       "Explode": false,
       "Kind": "Client"
      },
      {
       "$id": "12",
       "Name": "client",
       "NameInRequest": "client",
       "Description": "Need to be set as 'default', 'multi-client', 'renamed-operation', 'two-operation-group' in client.",
       "Type": {
        "$ref": "2"
       },
       "Location": "Uri",
       "IsApiVersion": false,
       "IsResourceParameter": false,
       "IsContentType": false,
       "IsRequired": true,
       "IsEndpoint": false,
       "SkipUrlEncoding": false,
       "Explode": false,
       "Kind": "Client"
      }
     ],
     "Responses": [
      {
       "$id": "13",
       "StatusCodes": [
        204
       ],
       "BodyMediaType": "Json",
       "Headers": [],
       "IsErrorResponse": false
      }
     ],
     "HttpMethod": "POST",
     "RequestBodyMediaType": "None",
     "Uri": "{endpoint}/client/structure/{client}",
     "Path": "/one",
     "BufferResponse": true,
     "GenerateProtocolMethod": true,
     "GenerateConvenienceMethod": true,
     "CrossLanguageDefinitionId": "Client.Structure.RenamedOperation.renamedOne"
    },
    {
     "$id": "14",
     "Name": "renamedThree",
     "ResourceName": "RenamedOperation",
     "Accessibility": "public",
     "Parameters": [
      {
       "$ref": "10"
      },
      {
       "$ref": "12"
      }
     ],
     "Responses": [
      {
       "$id": "15",
       "StatusCodes": [
        204
       ],
       "BodyMediaType": "Json",
       "Headers": [],
       "IsErrorResponse": false
      }
     ],
     "HttpMethod": "POST",
     "RequestBodyMediaType": "None",
     "Uri": "{endpoint}/client/structure/{client}",
     "Path": "/three",
     "BufferResponse": true,
     "GenerateProtocolMethod": true,
     "GenerateConvenienceMethod": true,
     "CrossLanguageDefinitionId": "Client.Structure.RenamedOperation.renamedThree"
    },
    {
     "$id": "16",
     "Name": "renamedFive",
     "ResourceName": "RenamedOperation",
     "Accessibility": "public",
     "Parameters": [
      {
       "$ref": "10"
      },
      {
       "$ref": "12"
      }
     ],
     "Responses": [
      {
       "$id": "17",
       "StatusCodes": [
        204
       ],
       "BodyMediaType": "Json",
       "Headers": [],
       "IsErrorResponse": false
      }
     ],
     "HttpMethod": "POST",
     "RequestBodyMediaType": "None",
     "Uri": "{endpoint}/client/structure/{client}",
     "Path": "/five",
     "BufferResponse": true,
     "GenerateProtocolMethod": true,
     "GenerateConvenienceMethod": true,
     "CrossLanguageDefinitionId": "Client.Structure.RenamedOperation.renamedFive"
    }
   ],
   "Protocol": {
    "$id": "18"
   },
   "Parameters": [
    {
     "$ref": "10"
    },
    {
     "$ref": "12"
    }
   ],
   "Decorators": []
  },
  {
   "$id": "19",
   "Name": "Group",
   "Operations": [
    {
     "$id": "20",
     "Name": "renamedTwo",
     "ResourceName": "Group",
     "Accessibility": "public",
     "Parameters": [
      {
       "$id": "21",
       "Name": "endpoint",
       "NameInRequest": "endpoint",
       "Description": "Need to be set as 'http://localhost:3000' in client.",
       "Type": {
        "$id": "22",
        "Kind": "url",
        "Name": "url",
        "CrossLanguageDefinitionId": "TypeSpec.url"
       },
       "Location": "Uri",
       "IsApiVersion": false,
       "IsResourceParameter": false,
       "IsContentType": false,
       "IsRequired": true,
       "IsEndpoint": true,
       "SkipUrlEncoding": false,
       "Explode": false,
       "Kind": "Client"
      },
      {
       "$id": "23",
       "Name": "client",
       "NameInRequest": "client",
       "Description": "Need to be set as 'default', 'multi-client', 'renamed-operation', 'two-operation-group' in client.",
       "Type": {
        "$ref": "2"
       },
       "Location": "Uri",
       "IsApiVersion": false,
       "IsResourceParameter": false,
       "IsContentType": false,
       "IsRequired": true,
       "IsEndpoint": false,
       "SkipUrlEncoding": false,
       "Explode": false,
       "Kind": "Client"
      }
     ],
     "Responses": [
      {
       "$id": "24",
       "StatusCodes": [
        204
       ],
       "BodyMediaType": "Json",
       "Headers": [],
       "IsErrorResponse": false
      }
     ],
     "HttpMethod": "POST",
     "RequestBodyMediaType": "None",
     "Uri": "{endpoint}/client/structure/{client}",
     "Path": "/two",
     "BufferResponse": true,
     "GenerateProtocolMethod": true,
     "GenerateConvenienceMethod": true,
     "CrossLanguageDefinitionId": "Client.Structure.RenamedOperation.Group.renamedTwo"
    },
    {
     "$id": "25",
     "Name": "renamedFour",
     "ResourceName": "Group",
     "Accessibility": "public",
     "Parameters": [
      {
       "$ref": "21"
      },
      {
       "$ref": "23"
      }
     ],
     "Responses": [
      {
       "$id": "26",
       "StatusCodes": [
        204
       ],
       "BodyMediaType": "Json",
       "Headers": [],
       "IsErrorResponse": false
      }
     ],
     "HttpMethod": "POST",
     "RequestBodyMediaType": "None",
     "Uri": "{endpoint}/client/structure/{client}",
     "Path": "/four",
     "BufferResponse": true,
     "GenerateProtocolMethod": true,
     "GenerateConvenienceMethod": true,
     "CrossLanguageDefinitionId": "Client.Structure.RenamedOperation.Group.renamedFour"
    },
    {
     "$id": "27",
     "Name": "renamedSix",
     "ResourceName": "Group",
     "Accessibility": "public",
     "Parameters": [
      {
       "$ref": "21"
      },
      {
       "$ref": "23"
      }
     ],
     "Responses": [
      {
       "$id": "28",
       "StatusCodes": [
        204
       ],
       "BodyMediaType": "Json",
       "Headers": [],
       "IsErrorResponse": false
      }
     ],
     "HttpMethod": "POST",
     "RequestBodyMediaType": "None",
     "Uri": "{endpoint}/client/structure/{client}",
     "Path": "/six",
     "BufferResponse": true,
     "GenerateProtocolMethod": true,
     "GenerateConvenienceMethod": true,
     "CrossLanguageDefinitionId": "Client.Structure.RenamedOperation.Group.renamedSix"
    }
   ],
   "Protocol": {
    "$id": "29"
   },
   "Parent": "RenamedOperationClient",
   "Parameters": [
    {
     "$ref": "21"
    },
    {
     "$ref": "23"
    }
   ],
   "Decorators": []
  }
 ]
}<|MERGE_RESOLUTION|>--- conflicted
+++ resolved
@@ -11,12 +11,9 @@
    "ValueType": {
     "$id": "3",
     "Kind": "string",
-<<<<<<< HEAD
+    "Name": "string",
+    "CrossLanguageDefinitionId": "TypeSpec.string",
     "Decorators": []
-=======
-    "Name": "string",
-    "CrossLanguageDefinitionId": "TypeSpec.string"
->>>>>>> 3e9fef80
    },
    "Values": [
     {
@@ -119,7 +116,8 @@
      "BufferResponse": true,
      "GenerateProtocolMethod": true,
      "GenerateConvenienceMethod": true,
-     "CrossLanguageDefinitionId": "Client.Structure.RenamedOperation.renamedOne"
+     "CrossLanguageDefinitionId": "Client.Structure.RenamedOperation.renamedOne",
+     "Decorators": []
     },
     {
      "$id": "14",
@@ -152,7 +150,8 @@
      "BufferResponse": true,
      "GenerateProtocolMethod": true,
      "GenerateConvenienceMethod": true,
-     "CrossLanguageDefinitionId": "Client.Structure.RenamedOperation.renamedThree"
+     "CrossLanguageDefinitionId": "Client.Structure.RenamedOperation.renamedThree",
+     "Decorators": []
     },
     {
      "$id": "16",
@@ -185,7 +184,8 @@
      "BufferResponse": true,
      "GenerateProtocolMethod": true,
      "GenerateConvenienceMethod": true,
-     "CrossLanguageDefinitionId": "Client.Structure.RenamedOperation.renamedFive"
+     "CrossLanguageDefinitionId": "Client.Structure.RenamedOperation.renamedFive",
+     "Decorators": []
     }
    ],
    "Protocol": {
@@ -269,7 +269,8 @@
      "BufferResponse": true,
      "GenerateProtocolMethod": true,
      "GenerateConvenienceMethod": true,
-     "CrossLanguageDefinitionId": "Client.Structure.RenamedOperation.Group.renamedTwo"
+     "CrossLanguageDefinitionId": "Client.Structure.RenamedOperation.Group.renamedTwo",
+     "Decorators": []
     },
     {
      "$id": "25",
@@ -302,7 +303,8 @@
      "BufferResponse": true,
      "GenerateProtocolMethod": true,
      "GenerateConvenienceMethod": true,
-     "CrossLanguageDefinitionId": "Client.Structure.RenamedOperation.Group.renamedFour"
+     "CrossLanguageDefinitionId": "Client.Structure.RenamedOperation.Group.renamedFour",
+     "Decorators": []
     },
     {
      "$id": "27",
@@ -335,7 +337,8 @@
      "BufferResponse": true,
      "GenerateProtocolMethod": true,
      "GenerateConvenienceMethod": true,
-     "CrossLanguageDefinitionId": "Client.Structure.RenamedOperation.Group.renamedSix"
+     "CrossLanguageDefinitionId": "Client.Structure.RenamedOperation.Group.renamedSix",
+     "Decorators": []
     }
    ],
    "Protocol": {
