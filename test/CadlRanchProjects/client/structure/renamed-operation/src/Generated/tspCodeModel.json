{
 "$id": "1",
 "Name": "Client.Structure.Service",
 "Description": "Test that we can use @client and @operationGroup decorators to customize client side code structure, such as:\n1. have everything as default.\n2. to rename client or operation group\n3. one client can have more than one operations groups\n4. split one interface into two clients\n5. have two clients with operations come from different interfaces\n6. have two clients with a hierarchy relation.",
 "ApiVersions": [],
 "Enums": [
  {
   "$id": "2",
   "Kind": "Enum",
   "Name": "ClientType",
   "EnumValueType": "String",
   "AllowedValues": [
    {
     "$id": "3",
     "Name": "Default",
     "Value": "default"
    },
    {
     "$id": "4",
     "Name": "MultiClient",
     "Value": "multi-client"
    },
    {
     "$id": "5",
     "Name": "RenamedOperation",
     "Value": "renamed-operation"
    },
    {
     "$id": "6",
     "Name": "TwoOperationGroup",
     "Value": "two-operation-group"
    }
   ],
   "Namespace": "Client.Structure.Service",
<<<<<<< HEAD
   "IsExtensible": true,
=======
   "Description": "",
   "IsExtensible": false,
>>>>>>> e956c836
   "IsNullable": false,
   "Usage": "Input"
  }
 ],
 "Models": [],
 "Clients": [
  {
   "$id": "7",
   "Name": "RenamedOperationClient",
   "Description": "",
   "Operations": [
    {
     "$id": "8",
     "Name": "renamedOne",
     "ResourceName": "RenamedOperation",
     "Parameters": [
      {
       "$id": "9",
       "Name": "endpoint",
       "NameInRequest": "endpoint",
       "Description": "Need to be set as 'http://localhost:3000' in client.",
       "Type": {
        "$id": "10",
        "Kind": "Primitive",
        "Name": "Uri",
        "IsNullable": false
       },
       "Location": "Uri",
       "IsApiVersion": false,
       "IsResourceParameter": false,
       "IsContentType": false,
       "IsRequired": true,
       "IsEndpoint": true,
       "SkipUrlEncoding": false,
       "Explode": false,
       "Kind": "Client"
      },
      {
       "$id": "11",
       "Name": "client",
       "NameInRequest": "client",
       "Description": "Need to be set as 'default', 'multi-client', 'renamed-operation', 'two-operation-group' in client.",
       "Type": {
        "$ref": "2"
       },
       "Location": "Uri",
       "IsApiVersion": false,
       "IsResourceParameter": false,
       "IsContentType": false,
       "IsRequired": true,
       "IsEndpoint": false,
       "SkipUrlEncoding": false,
       "Explode": false,
       "Kind": "Client"
      },
      {
       "$id": "12",
       "Name": "accept",
       "NameInRequest": "Accept",
       "Type": {
        "$id": "13",
        "Kind": "Primitive",
        "Name": "String",
        "IsNullable": false
       },
       "Location": "Header",
       "IsApiVersion": false,
       "IsResourceParameter": false,
       "IsContentType": false,
       "IsRequired": true,
       "IsEndpoint": false,
       "SkipUrlEncoding": false,
       "Explode": false,
       "Kind": "Constant",
       "DefaultValue": {
        "$id": "14",
        "Type": {
         "$ref": "13"
        },
        "Value": "application/json"
       }
      }
     ],
     "Responses": [
      {
       "$id": "15",
       "StatusCodes": [
        204
       ],
       "BodyMediaType": "Json",
       "Headers": [],
       "IsErrorResponse": false
      }
     ],
     "HttpMethod": "POST",
     "RequestBodyMediaType": "None",
     "Uri": "{endpoint}/client/structure/{client}",
     "Path": "/one",
     "BufferResponse": true,
     "GenerateProtocolMethod": true,
     "GenerateConvenienceMethod": true
    },
    {
     "$id": "16",
     "Name": "renamedThree",
     "ResourceName": "RenamedOperation",
     "Parameters": [
      {
       "$ref": "9"
      },
      {
       "$ref": "11"
      },
      {
       "$id": "17",
       "Name": "accept",
       "NameInRequest": "Accept",
       "Type": {
        "$id": "18",
        "Kind": "Primitive",
        "Name": "String",
        "IsNullable": false
       },
       "Location": "Header",
       "IsApiVersion": false,
       "IsResourceParameter": false,
       "IsContentType": false,
       "IsRequired": true,
       "IsEndpoint": false,
       "SkipUrlEncoding": false,
       "Explode": false,
       "Kind": "Constant",
       "DefaultValue": {
        "$id": "19",
        "Type": {
         "$ref": "18"
        },
        "Value": "application/json"
       }
      }
     ],
     "Responses": [
      {
       "$id": "20",
       "StatusCodes": [
        204
       ],
       "BodyMediaType": "Json",
       "Headers": [],
       "IsErrorResponse": false
      }
     ],
     "HttpMethod": "POST",
     "RequestBodyMediaType": "None",
     "Uri": "{endpoint}/client/structure/{client}",
     "Path": "/three",
     "BufferResponse": true,
     "GenerateProtocolMethod": true,
     "GenerateConvenienceMethod": true
    },
    {
     "$id": "21",
     "Name": "renamedFive",
     "ResourceName": "RenamedOperation",
     "Parameters": [
      {
       "$ref": "9"
      },
      {
       "$ref": "11"
      },
      {
       "$id": "22",
       "Name": "accept",
       "NameInRequest": "Accept",
       "Type": {
        "$id": "23",
        "Kind": "Primitive",
        "Name": "String",
        "IsNullable": false
       },
       "Location": "Header",
       "IsApiVersion": false,
       "IsResourceParameter": false,
       "IsContentType": false,
       "IsRequired": true,
       "IsEndpoint": false,
       "SkipUrlEncoding": false,
       "Explode": false,
       "Kind": "Constant",
       "DefaultValue": {
        "$id": "24",
        "Type": {
         "$ref": "23"
        },
        "Value": "application/json"
       }
      }
     ],
     "Responses": [
      {
       "$id": "25",
       "StatusCodes": [
        204
       ],
       "BodyMediaType": "Json",
       "Headers": [],
       "IsErrorResponse": false
      }
     ],
     "HttpMethod": "POST",
     "RequestBodyMediaType": "None",
     "Uri": "{endpoint}/client/structure/{client}",
     "Path": "/five",
     "BufferResponse": true,
     "GenerateProtocolMethod": true,
     "GenerateConvenienceMethod": true
    }
   ],
   "Protocol": {
    "$id": "26"
   },
   "Creatable": true
  },
  {
   "$id": "27",
   "Name": "Group",
   "Description": "",
   "Operations": [
    {
     "$id": "28",
     "Name": "renamedTwo",
     "ResourceName": "Group",
     "Parameters": [
      {
       "$ref": "9"
      },
      {
       "$ref": "11"
      },
      {
       "$id": "29",
       "Name": "accept",
       "NameInRequest": "Accept",
       "Type": {
        "$id": "30",
        "Kind": "Primitive",
        "Name": "String",
        "IsNullable": false
       },
       "Location": "Header",
       "IsApiVersion": false,
       "IsResourceParameter": false,
       "IsContentType": false,
       "IsRequired": true,
       "IsEndpoint": false,
       "SkipUrlEncoding": false,
       "Explode": false,
       "Kind": "Constant",
       "DefaultValue": {
        "$id": "31",
        "Type": {
         "$ref": "30"
        },
        "Value": "application/json"
       }
      }
     ],
     "Responses": [
      {
       "$id": "32",
       "StatusCodes": [
        204
       ],
       "BodyMediaType": "Json",
       "Headers": [],
       "IsErrorResponse": false
      }
     ],
     "HttpMethod": "POST",
     "RequestBodyMediaType": "None",
     "Uri": "{endpoint}/client/structure/{client}",
     "Path": "/two",
     "BufferResponse": true,
     "GenerateProtocolMethod": true,
     "GenerateConvenienceMethod": true
    },
    {
     "$id": "33",
     "Name": "renamedFour",
     "ResourceName": "Group",
     "Parameters": [
      {
       "$ref": "9"
      },
      {
       "$ref": "11"
      },
      {
       "$id": "34",
       "Name": "accept",
       "NameInRequest": "Accept",
       "Type": {
        "$id": "35",
        "Kind": "Primitive",
        "Name": "String",
        "IsNullable": false
       },
       "Location": "Header",
       "IsApiVersion": false,
       "IsResourceParameter": false,
       "IsContentType": false,
       "IsRequired": true,
       "IsEndpoint": false,
       "SkipUrlEncoding": false,
       "Explode": false,
       "Kind": "Constant",
       "DefaultValue": {
        "$id": "36",
        "Type": {
         "$ref": "35"
        },
        "Value": "application/json"
       }
      }
     ],
     "Responses": [
      {
       "$id": "37",
       "StatusCodes": [
        204
       ],
       "BodyMediaType": "Json",
       "Headers": [],
       "IsErrorResponse": false
      }
     ],
     "HttpMethod": "POST",
     "RequestBodyMediaType": "None",
     "Uri": "{endpoint}/client/structure/{client}",
     "Path": "/four",
     "BufferResponse": true,
     "GenerateProtocolMethod": true,
     "GenerateConvenienceMethod": true
    },
    {
     "$id": "38",
     "Name": "renamedSix",
     "ResourceName": "Group",
     "Parameters": [
      {
       "$ref": "9"
      },
      {
       "$ref": "11"
      },
      {
       "$id": "39",
       "Name": "accept",
       "NameInRequest": "Accept",
       "Type": {
        "$id": "40",
        "Kind": "Primitive",
        "Name": "String",
        "IsNullable": false
       },
       "Location": "Header",
       "IsApiVersion": false,
       "IsResourceParameter": false,
       "IsContentType": false,
       "IsRequired": true,
       "IsEndpoint": false,
       "SkipUrlEncoding": false,
       "Explode": false,
       "Kind": "Constant",
       "DefaultValue": {
        "$id": "41",
        "Type": {
         "$ref": "40"
        },
        "Value": "application/json"
       }
      }
     ],
     "Responses": [
      {
       "$id": "42",
       "StatusCodes": [
        204
       ],
       "BodyMediaType": "Json",
       "Headers": [],
       "IsErrorResponse": false
      }
     ],
     "HttpMethod": "POST",
     "RequestBodyMediaType": "None",
     "Uri": "{endpoint}/client/structure/{client}",
     "Path": "/six",
     "BufferResponse": true,
     "GenerateProtocolMethod": true,
     "GenerateConvenienceMethod": true
    }
   ],
   "Protocol": {
    "$id": "43"
   },
   "Creatable": false,
   "Parent": "RenamedOperationClient"
  }
 ]
}<|MERGE_RESOLUTION|>--- conflicted
+++ resolved
@@ -32,12 +32,7 @@
     }
    ],
    "Namespace": "Client.Structure.Service",
-<<<<<<< HEAD
-   "IsExtensible": true,
-=======
-   "Description": "",
    "IsExtensible": false,
->>>>>>> e956c836
    "IsNullable": false,
    "Usage": "Input"
   }
