--- conflicted
+++ resolved
@@ -5,13 +5,8 @@
       <example>
 This sample shows how to call RenamedOneAsync.
 <code><![CDATA[
-<<<<<<< HEAD
-Uri endpoint = new Uri("<https://my-service.azure.com>");
+Uri endpoint = new Uri("<endpoint>");
 RenamedOperationClient client = new RenamedOperationClient(endpoint, default);
-=======
-Uri endpoint = new Uri("<endpoint>");
-RenamedOperationClient client = new RenamedOperationClient(endpoint, ClientType.Default);
->>>>>>> caf834c7
 
 Response response = await client.RenamedOneAsync();
 
@@ -19,13 +14,8 @@
 ]]></code>
 This sample shows how to call RenamedOneAsync with all request content.
 <code><![CDATA[
-<<<<<<< HEAD
-Uri endpoint = new Uri("<https://my-service.azure.com>");
+Uri endpoint = new Uri("<endpoint>");
 RenamedOperationClient client = new RenamedOperationClient(endpoint, default);
-=======
-Uri endpoint = new Uri("<endpoint>");
-RenamedOperationClient client = new RenamedOperationClient(endpoint, ClientType.Default);
->>>>>>> caf834c7
 
 Response response = await client.RenamedOneAsync();
 
@@ -36,13 +26,8 @@
       <example>
 This sample shows how to call RenamedOne.
 <code><![CDATA[
-<<<<<<< HEAD
-Uri endpoint = new Uri("<https://my-service.azure.com>");
+Uri endpoint = new Uri("<endpoint>");
 RenamedOperationClient client = new RenamedOperationClient(endpoint, default);
-=======
-Uri endpoint = new Uri("<endpoint>");
-RenamedOperationClient client = new RenamedOperationClient(endpoint, ClientType.Default);
->>>>>>> caf834c7
 
 Response response = client.RenamedOne();
 
@@ -50,13 +35,8 @@
 ]]></code>
 This sample shows how to call RenamedOne with all request content.
 <code><![CDATA[
-<<<<<<< HEAD
-Uri endpoint = new Uri("<https://my-service.azure.com>");
+Uri endpoint = new Uri("<endpoint>");
 RenamedOperationClient client = new RenamedOperationClient(endpoint, default);
-=======
-Uri endpoint = new Uri("<endpoint>");
-RenamedOperationClient client = new RenamedOperationClient(endpoint, ClientType.Default);
->>>>>>> caf834c7
 
 Response response = client.RenamedOne();
 
@@ -67,13 +47,8 @@
       <example>
 This sample shows how to call RenamedThreeAsync.
 <code><![CDATA[
-<<<<<<< HEAD
-Uri endpoint = new Uri("<https://my-service.azure.com>");
+Uri endpoint = new Uri("<endpoint>");
 RenamedOperationClient client = new RenamedOperationClient(endpoint, default);
-=======
-Uri endpoint = new Uri("<endpoint>");
-RenamedOperationClient client = new RenamedOperationClient(endpoint, ClientType.Default);
->>>>>>> caf834c7
 
 Response response = await client.RenamedThreeAsync();
 
@@ -81,13 +56,8 @@
 ]]></code>
 This sample shows how to call RenamedThreeAsync with all request content.
 <code><![CDATA[
-<<<<<<< HEAD
-Uri endpoint = new Uri("<https://my-service.azure.com>");
+Uri endpoint = new Uri("<endpoint>");
 RenamedOperationClient client = new RenamedOperationClient(endpoint, default);
-=======
-Uri endpoint = new Uri("<endpoint>");
-RenamedOperationClient client = new RenamedOperationClient(endpoint, ClientType.Default);
->>>>>>> caf834c7
 
 Response response = await client.RenamedThreeAsync();
 
@@ -98,13 +68,8 @@
       <example>
 This sample shows how to call RenamedThree.
 <code><![CDATA[
-<<<<<<< HEAD
-Uri endpoint = new Uri("<https://my-service.azure.com>");
+Uri endpoint = new Uri("<endpoint>");
 RenamedOperationClient client = new RenamedOperationClient(endpoint, default);
-=======
-Uri endpoint = new Uri("<endpoint>");
-RenamedOperationClient client = new RenamedOperationClient(endpoint, ClientType.Default);
->>>>>>> caf834c7
 
 Response response = client.RenamedThree();
 
@@ -112,13 +77,8 @@
 ]]></code>
 This sample shows how to call RenamedThree with all request content.
 <code><![CDATA[
-<<<<<<< HEAD
-Uri endpoint = new Uri("<https://my-service.azure.com>");
+Uri endpoint = new Uri("<endpoint>");
 RenamedOperationClient client = new RenamedOperationClient(endpoint, default);
-=======
-Uri endpoint = new Uri("<endpoint>");
-RenamedOperationClient client = new RenamedOperationClient(endpoint, ClientType.Default);
->>>>>>> caf834c7
 
 Response response = client.RenamedThree();
 
@@ -129,13 +89,8 @@
       <example>
 This sample shows how to call RenamedFiveAsync.
 <code><![CDATA[
-<<<<<<< HEAD
-Uri endpoint = new Uri("<https://my-service.azure.com>");
+Uri endpoint = new Uri("<endpoint>");
 RenamedOperationClient client = new RenamedOperationClient(endpoint, default);
-=======
-Uri endpoint = new Uri("<endpoint>");
-RenamedOperationClient client = new RenamedOperationClient(endpoint, ClientType.Default);
->>>>>>> caf834c7
 
 Response response = await client.RenamedFiveAsync();
 
@@ -143,13 +98,8 @@
 ]]></code>
 This sample shows how to call RenamedFiveAsync with all request content.
 <code><![CDATA[
-<<<<<<< HEAD
-Uri endpoint = new Uri("<https://my-service.azure.com>");
+Uri endpoint = new Uri("<endpoint>");
 RenamedOperationClient client = new RenamedOperationClient(endpoint, default);
-=======
-Uri endpoint = new Uri("<endpoint>");
-RenamedOperationClient client = new RenamedOperationClient(endpoint, ClientType.Default);
->>>>>>> caf834c7
 
 Response response = await client.RenamedFiveAsync();
 
@@ -160,13 +110,8 @@
       <example>
 This sample shows how to call RenamedFive.
 <code><![CDATA[
-<<<<<<< HEAD
-Uri endpoint = new Uri("<https://my-service.azure.com>");
+Uri endpoint = new Uri("<endpoint>");
 RenamedOperationClient client = new RenamedOperationClient(endpoint, default);
-=======
-Uri endpoint = new Uri("<endpoint>");
-RenamedOperationClient client = new RenamedOperationClient(endpoint, ClientType.Default);
->>>>>>> caf834c7
 
 Response response = client.RenamedFive();
 
@@ -174,13 +119,8 @@
 ]]></code>
 This sample shows how to call RenamedFive with all request content.
 <code><![CDATA[
-<<<<<<< HEAD
-Uri endpoint = new Uri("<https://my-service.azure.com>");
+Uri endpoint = new Uri("<endpoint>");
 RenamedOperationClient client = new RenamedOperationClient(endpoint, default);
-=======
-Uri endpoint = new Uri("<endpoint>");
-RenamedOperationClient client = new RenamedOperationClient(endpoint, ClientType.Default);
->>>>>>> caf834c7
 
 Response response = client.RenamedFive();
 
