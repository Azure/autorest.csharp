--- conflicted
+++ resolved
@@ -5,13 +5,8 @@
       <example>
 This sample shows how to call FiveAsync.
 <code><![CDATA[
-<<<<<<< HEAD
-Uri endpoint = new Uri("<https://my-service.azure.com>");
+Uri endpoint = new Uri("<endpoint>");
 SubNamespaceSecondClient client = new SubNamespaceSecondClient(endpoint, default);
-=======
-Uri endpoint = new Uri("<endpoint>");
-SubNamespaceSecondClient client = new SubNamespaceSecondClient(endpoint, ClientType.Default);
->>>>>>> caf834c7
 
 Response response = await client.FiveAsync();
 
@@ -19,13 +14,8 @@
 ]]></code>
 This sample shows how to call FiveAsync with all request content.
 <code><![CDATA[
-<<<<<<< HEAD
-Uri endpoint = new Uri("<https://my-service.azure.com>");
+Uri endpoint = new Uri("<endpoint>");
 SubNamespaceSecondClient client = new SubNamespaceSecondClient(endpoint, default);
-=======
-Uri endpoint = new Uri("<endpoint>");
-SubNamespaceSecondClient client = new SubNamespaceSecondClient(endpoint, ClientType.Default);
->>>>>>> caf834c7
 
 Response response = await client.FiveAsync();
 
@@ -36,13 +26,8 @@
       <example>
 This sample shows how to call Five.
 <code><![CDATA[
-<<<<<<< HEAD
-Uri endpoint = new Uri("<https://my-service.azure.com>");
+Uri endpoint = new Uri("<endpoint>");
 SubNamespaceSecondClient client = new SubNamespaceSecondClient(endpoint, default);
-=======
-Uri endpoint = new Uri("<endpoint>");
-SubNamespaceSecondClient client = new SubNamespaceSecondClient(endpoint, ClientType.Default);
->>>>>>> caf834c7
 
 Response response = client.Five();
 
@@ -50,13 +35,8 @@
 ]]></code>
 This sample shows how to call Five with all request content.
 <code><![CDATA[
-<<<<<<< HEAD
-Uri endpoint = new Uri("<https://my-service.azure.com>");
+Uri endpoint = new Uri("<endpoint>");
 SubNamespaceSecondClient client = new SubNamespaceSecondClient(endpoint, default);
-=======
-Uri endpoint = new Uri("<endpoint>");
-SubNamespaceSecondClient client = new SubNamespaceSecondClient(endpoint, ClientType.Default);
->>>>>>> caf834c7
 
 Response response = client.Five();
 
