--- conflicted
+++ resolved
@@ -20,13 +20,8 @@
         [Ignore("Only validating compilation of examples")]
         public void Example_AnotherClientOperationGroup_Five_ShortVersion()
         {
-<<<<<<< HEAD
-            Uri endpoint = new Uri("<https://my-service.azure.com>");
+            Uri endpoint = new Uri("<endpoint>");
             SubNamespaceSecondClient client = new SubNamespaceSecondClient(endpoint, default);
-=======
-            Uri endpoint = new Uri("<endpoint>");
-            SubNamespaceSecondClient client = new SubNamespaceSecondClient(endpoint, ClientType.Default);
->>>>>>> caf834c7
 
             Response response = client.Five();
 
@@ -37,13 +32,8 @@
         [Ignore("Only validating compilation of examples")]
         public async Task Example_AnotherClientOperationGroup_Five_ShortVersion_Async()
         {
-<<<<<<< HEAD
-            Uri endpoint = new Uri("<https://my-service.azure.com>");
+            Uri endpoint = new Uri("<endpoint>");
             SubNamespaceSecondClient client = new SubNamespaceSecondClient(endpoint, default);
-=======
-            Uri endpoint = new Uri("<endpoint>");
-            SubNamespaceSecondClient client = new SubNamespaceSecondClient(endpoint, ClientType.Default);
->>>>>>> caf834c7
 
             Response response = await client.FiveAsync();
 
@@ -54,13 +44,8 @@
         [Ignore("Only validating compilation of examples")]
         public void Example_AnotherClientOperationGroup_Five_AllParameters()
         {
-<<<<<<< HEAD
-            Uri endpoint = new Uri("<https://my-service.azure.com>");
+            Uri endpoint = new Uri("<endpoint>");
             SubNamespaceSecondClient client = new SubNamespaceSecondClient(endpoint, default);
-=======
-            Uri endpoint = new Uri("<endpoint>");
-            SubNamespaceSecondClient client = new SubNamespaceSecondClient(endpoint, ClientType.Default);
->>>>>>> caf834c7
 
             Response response = client.Five();
 
@@ -71,13 +56,8 @@
         [Ignore("Only validating compilation of examples")]
         public async Task Example_AnotherClientOperationGroup_Five_AllParameters_Async()
         {
-<<<<<<< HEAD
-            Uri endpoint = new Uri("<https://my-service.azure.com>");
+            Uri endpoint = new Uri("<endpoint>");
             SubNamespaceSecondClient client = new SubNamespaceSecondClient(endpoint, default);
-=======
-            Uri endpoint = new Uri("<endpoint>");
-            SubNamespaceSecondClient client = new SubNamespaceSecondClient(endpoint, ClientType.Default);
->>>>>>> caf834c7
 
             Response response = await client.FiveAsync();
 
