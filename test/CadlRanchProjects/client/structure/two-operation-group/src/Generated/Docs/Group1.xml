<?xml version="1.0" encoding="utf-8"?>
<doc>
  <members>
    <member name="OneAsync(RequestContext)">
      <example>
This sample shows how to call OneAsync.
<code><![CDATA[
<<<<<<< HEAD
Uri endpoint = new Uri("<https://my-service.azure.com>");
Group1 client = new TwoOperationGroupClient(endpoint, default).GetGroup1Client();
=======
Uri endpoint = new Uri("<endpoint>");
Group1 client = new TwoOperationGroupClient(endpoint, ClientType.Default).GetGroup1Client();
>>>>>>> caf834c7

Response response = await client.OneAsync();

Console.WriteLine(response.Status);
]]></code>
This sample shows how to call OneAsync with all request content.
<code><![CDATA[
<<<<<<< HEAD
Uri endpoint = new Uri("<https://my-service.azure.com>");
Group1 client = new TwoOperationGroupClient(endpoint, default).GetGroup1Client();
=======
Uri endpoint = new Uri("<endpoint>");
Group1 client = new TwoOperationGroupClient(endpoint, ClientType.Default).GetGroup1Client();
>>>>>>> caf834c7

Response response = await client.OneAsync();

Console.WriteLine(response.Status);
]]></code></example>
    </member>
    <member name="One(RequestContext)">
      <example>
This sample shows how to call One.
<code><![CDATA[
<<<<<<< HEAD
Uri endpoint = new Uri("<https://my-service.azure.com>");
Group1 client = new TwoOperationGroupClient(endpoint, default).GetGroup1Client();
=======
Uri endpoint = new Uri("<endpoint>");
Group1 client = new TwoOperationGroupClient(endpoint, ClientType.Default).GetGroup1Client();
>>>>>>> caf834c7

Response response = client.One();

Console.WriteLine(response.Status);
]]></code>
This sample shows how to call One with all request content.
<code><![CDATA[
<<<<<<< HEAD
Uri endpoint = new Uri("<https://my-service.azure.com>");
Group1 client = new TwoOperationGroupClient(endpoint, default).GetGroup1Client();
=======
Uri endpoint = new Uri("<endpoint>");
Group1 client = new TwoOperationGroupClient(endpoint, ClientType.Default).GetGroup1Client();
>>>>>>> caf834c7

Response response = client.One();

Console.WriteLine(response.Status);
]]></code></example>
    </member>
    <member name="ThreeAsync(RequestContext)">
      <example>
This sample shows how to call ThreeAsync.
<code><![CDATA[
<<<<<<< HEAD
Uri endpoint = new Uri("<https://my-service.azure.com>");
Group1 client = new TwoOperationGroupClient(endpoint, default).GetGroup1Client();
=======
Uri endpoint = new Uri("<endpoint>");
Group1 client = new TwoOperationGroupClient(endpoint, ClientType.Default).GetGroup1Client();
>>>>>>> caf834c7

Response response = await client.ThreeAsync();

Console.WriteLine(response.Status);
]]></code>
This sample shows how to call ThreeAsync with all request content.
<code><![CDATA[
<<<<<<< HEAD
Uri endpoint = new Uri("<https://my-service.azure.com>");
Group1 client = new TwoOperationGroupClient(endpoint, default).GetGroup1Client();
=======
Uri endpoint = new Uri("<endpoint>");
Group1 client = new TwoOperationGroupClient(endpoint, ClientType.Default).GetGroup1Client();
>>>>>>> caf834c7

Response response = await client.ThreeAsync();

Console.WriteLine(response.Status);
]]></code></example>
    </member>
    <member name="Three(RequestContext)">
      <example>
This sample shows how to call Three.
<code><![CDATA[
<<<<<<< HEAD
Uri endpoint = new Uri("<https://my-service.azure.com>");
Group1 client = new TwoOperationGroupClient(endpoint, default).GetGroup1Client();
=======
Uri endpoint = new Uri("<endpoint>");
Group1 client = new TwoOperationGroupClient(endpoint, ClientType.Default).GetGroup1Client();
>>>>>>> caf834c7

Response response = client.Three();

Console.WriteLine(response.Status);
]]></code>
This sample shows how to call Three with all request content.
<code><![CDATA[
<<<<<<< HEAD
Uri endpoint = new Uri("<https://my-service.azure.com>");
Group1 client = new TwoOperationGroupClient(endpoint, default).GetGroup1Client();
=======
Uri endpoint = new Uri("<endpoint>");
Group1 client = new TwoOperationGroupClient(endpoint, ClientType.Default).GetGroup1Client();
>>>>>>> caf834c7

Response response = client.Three();

Console.WriteLine(response.Status);
]]></code></example>
    </member>
    <member name="FourAsync(RequestContext)">
      <example>
This sample shows how to call FourAsync.
<code><![CDATA[
<<<<<<< HEAD
Uri endpoint = new Uri("<https://my-service.azure.com>");
Group1 client = new TwoOperationGroupClient(endpoint, default).GetGroup1Client();
=======
Uri endpoint = new Uri("<endpoint>");
Group1 client = new TwoOperationGroupClient(endpoint, ClientType.Default).GetGroup1Client();
>>>>>>> caf834c7

Response response = await client.FourAsync();

Console.WriteLine(response.Status);
]]></code>
This sample shows how to call FourAsync with all request content.
<code><![CDATA[
<<<<<<< HEAD
Uri endpoint = new Uri("<https://my-service.azure.com>");
Group1 client = new TwoOperationGroupClient(endpoint, default).GetGroup1Client();
=======
Uri endpoint = new Uri("<endpoint>");
Group1 client = new TwoOperationGroupClient(endpoint, ClientType.Default).GetGroup1Client();
>>>>>>> caf834c7

Response response = await client.FourAsync();

Console.WriteLine(response.Status);
]]></code></example>
    </member>
    <member name="Four(RequestContext)">
      <example>
This sample shows how to call Four.
<code><![CDATA[
<<<<<<< HEAD
Uri endpoint = new Uri("<https://my-service.azure.com>");
Group1 client = new TwoOperationGroupClient(endpoint, default).GetGroup1Client();
=======
Uri endpoint = new Uri("<endpoint>");
Group1 client = new TwoOperationGroupClient(endpoint, ClientType.Default).GetGroup1Client();
>>>>>>> caf834c7

Response response = client.Four();

Console.WriteLine(response.Status);
]]></code>
This sample shows how to call Four with all request content.
<code><![CDATA[
<<<<<<< HEAD
Uri endpoint = new Uri("<https://my-service.azure.com>");
Group1 client = new TwoOperationGroupClient(endpoint, default).GetGroup1Client();
=======
Uri endpoint = new Uri("<endpoint>");
Group1 client = new TwoOperationGroupClient(endpoint, ClientType.Default).GetGroup1Client();
>>>>>>> caf834c7

Response response = client.Four();

Console.WriteLine(response.Status);
]]></code></example>
    </member>
  </members>
</doc><|MERGE_RESOLUTION|>--- conflicted
+++ resolved
@@ -5,13 +5,8 @@
       <example>
 This sample shows how to call OneAsync.
 <code><![CDATA[
-<<<<<<< HEAD
-Uri endpoint = new Uri("<https://my-service.azure.com>");
+Uri endpoint = new Uri("<endpoint>");
 Group1 client = new TwoOperationGroupClient(endpoint, default).GetGroup1Client();
-=======
-Uri endpoint = new Uri("<endpoint>");
-Group1 client = new TwoOperationGroupClient(endpoint, ClientType.Default).GetGroup1Client();
->>>>>>> caf834c7
 
 Response response = await client.OneAsync();
 
@@ -19,13 +14,8 @@
 ]]></code>
 This sample shows how to call OneAsync with all request content.
 <code><![CDATA[
-<<<<<<< HEAD
-Uri endpoint = new Uri("<https://my-service.azure.com>");
+Uri endpoint = new Uri("<endpoint>");
 Group1 client = new TwoOperationGroupClient(endpoint, default).GetGroup1Client();
-=======
-Uri endpoint = new Uri("<endpoint>");
-Group1 client = new TwoOperationGroupClient(endpoint, ClientType.Default).GetGroup1Client();
->>>>>>> caf834c7
 
 Response response = await client.OneAsync();
 
@@ -36,13 +26,8 @@
       <example>
 This sample shows how to call One.
 <code><![CDATA[
-<<<<<<< HEAD
-Uri endpoint = new Uri("<https://my-service.azure.com>");
+Uri endpoint = new Uri("<endpoint>");
 Group1 client = new TwoOperationGroupClient(endpoint, default).GetGroup1Client();
-=======
-Uri endpoint = new Uri("<endpoint>");
-Group1 client = new TwoOperationGroupClient(endpoint, ClientType.Default).GetGroup1Client();
->>>>>>> caf834c7
 
 Response response = client.One();
 
@@ -50,13 +35,8 @@
 ]]></code>
 This sample shows how to call One with all request content.
 <code><![CDATA[
-<<<<<<< HEAD
-Uri endpoint = new Uri("<https://my-service.azure.com>");
+Uri endpoint = new Uri("<endpoint>");
 Group1 client = new TwoOperationGroupClient(endpoint, default).GetGroup1Client();
-=======
-Uri endpoint = new Uri("<endpoint>");
-Group1 client = new TwoOperationGroupClient(endpoint, ClientType.Default).GetGroup1Client();
->>>>>>> caf834c7
 
 Response response = client.One();
 
@@ -67,13 +47,8 @@
       <example>
 This sample shows how to call ThreeAsync.
 <code><![CDATA[
-<<<<<<< HEAD
-Uri endpoint = new Uri("<https://my-service.azure.com>");
+Uri endpoint = new Uri("<endpoint>");
 Group1 client = new TwoOperationGroupClient(endpoint, default).GetGroup1Client();
-=======
-Uri endpoint = new Uri("<endpoint>");
-Group1 client = new TwoOperationGroupClient(endpoint, ClientType.Default).GetGroup1Client();
->>>>>>> caf834c7
 
 Response response = await client.ThreeAsync();
 
@@ -81,13 +56,8 @@
 ]]></code>
 This sample shows how to call ThreeAsync with all request content.
 <code><![CDATA[
-<<<<<<< HEAD
-Uri endpoint = new Uri("<https://my-service.azure.com>");
+Uri endpoint = new Uri("<endpoint>");
 Group1 client = new TwoOperationGroupClient(endpoint, default).GetGroup1Client();
-=======
-Uri endpoint = new Uri("<endpoint>");
-Group1 client = new TwoOperationGroupClient(endpoint, ClientType.Default).GetGroup1Client();
->>>>>>> caf834c7
 
 Response response = await client.ThreeAsync();
 
@@ -98,13 +68,8 @@
       <example>
 This sample shows how to call Three.
 <code><![CDATA[
-<<<<<<< HEAD
-Uri endpoint = new Uri("<https://my-service.azure.com>");
+Uri endpoint = new Uri("<endpoint>");
 Group1 client = new TwoOperationGroupClient(endpoint, default).GetGroup1Client();
-=======
-Uri endpoint = new Uri("<endpoint>");
-Group1 client = new TwoOperationGroupClient(endpoint, ClientType.Default).GetGroup1Client();
->>>>>>> caf834c7
 
 Response response = client.Three();
 
@@ -112,13 +77,8 @@
 ]]></code>
 This sample shows how to call Three with all request content.
 <code><![CDATA[
-<<<<<<< HEAD
-Uri endpoint = new Uri("<https://my-service.azure.com>");
+Uri endpoint = new Uri("<endpoint>");
 Group1 client = new TwoOperationGroupClient(endpoint, default).GetGroup1Client();
-=======
-Uri endpoint = new Uri("<endpoint>");
-Group1 client = new TwoOperationGroupClient(endpoint, ClientType.Default).GetGroup1Client();
->>>>>>> caf834c7
 
 Response response = client.Three();
 
@@ -129,13 +89,8 @@
       <example>
 This sample shows how to call FourAsync.
 <code><![CDATA[
-<<<<<<< HEAD
-Uri endpoint = new Uri("<https://my-service.azure.com>");
+Uri endpoint = new Uri("<endpoint>");
 Group1 client = new TwoOperationGroupClient(endpoint, default).GetGroup1Client();
-=======
-Uri endpoint = new Uri("<endpoint>");
-Group1 client = new TwoOperationGroupClient(endpoint, ClientType.Default).GetGroup1Client();
->>>>>>> caf834c7
 
 Response response = await client.FourAsync();
 
@@ -143,13 +98,8 @@
 ]]></code>
 This sample shows how to call FourAsync with all request content.
 <code><![CDATA[
-<<<<<<< HEAD
-Uri endpoint = new Uri("<https://my-service.azure.com>");
+Uri endpoint = new Uri("<endpoint>");
 Group1 client = new TwoOperationGroupClient(endpoint, default).GetGroup1Client();
-=======
-Uri endpoint = new Uri("<endpoint>");
-Group1 client = new TwoOperationGroupClient(endpoint, ClientType.Default).GetGroup1Client();
->>>>>>> caf834c7
 
 Response response = await client.FourAsync();
 
@@ -160,13 +110,8 @@
       <example>
 This sample shows how to call Four.
 <code><![CDATA[
-<<<<<<< HEAD
-Uri endpoint = new Uri("<https://my-service.azure.com>");
+Uri endpoint = new Uri("<endpoint>");
 Group1 client = new TwoOperationGroupClient(endpoint, default).GetGroup1Client();
-=======
-Uri endpoint = new Uri("<endpoint>");
-Group1 client = new TwoOperationGroupClient(endpoint, ClientType.Default).GetGroup1Client();
->>>>>>> caf834c7
 
 Response response = client.Four();
 
@@ -174,13 +119,8 @@
 ]]></code>
 This sample shows how to call Four with all request content.
 <code><![CDATA[
-<<<<<<< HEAD
-Uri endpoint = new Uri("<https://my-service.azure.com>");
+Uri endpoint = new Uri("<endpoint>");
 Group1 client = new TwoOperationGroupClient(endpoint, default).GetGroup1Client();
-=======
-Uri endpoint = new Uri("<endpoint>");
-Group1 client = new TwoOperationGroupClient(endpoint, ClientType.Default).GetGroup1Client();
->>>>>>> caf834c7
 
 Response response = client.Four();
 
