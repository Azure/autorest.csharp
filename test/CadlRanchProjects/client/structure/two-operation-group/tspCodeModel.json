{
 "$id": "1",
 "Name": "Client.Structure.Service",
 "ApiVersions": [],
 "Enums": [
  {
   "$id": "2",
   "kind": "enum",
   "name": "ClientType",
   "crossLanguageDefinitionId": "Client.Structure.Service.ClientType",
   "valueType": {
    "$id": "3",
    "kind": "string",
    "name": "string",
    "crossLanguageDefinitionId": "TypeSpec.string",
    "decorators": []
   },
   "values": [
    {
     "$id": "4",
     "kind": "enumvalue",
     "name": "Default",
     "value": "default",
     "valueType": {
      "$id": "5",
      "kind": "string",
      "name": "string",
      "crossLanguageDefinitionId": "TypeSpec.string",
      "decorators": []
     },
     "enumType": {
      "$ref": "2"
     },
     "decorators": []
    },
    {
     "$id": "6",
     "kind": "enumvalue",
     "name": "MultiClient",
     "value": "multi-client",
     "valueType": {
      "$id": "7",
      "kind": "string",
      "name": "string",
      "crossLanguageDefinitionId": "TypeSpec.string",
      "decorators": []
     },
     "enumType": {
      "$ref": "2"
     },
     "decorators": []
    },
    {
     "$id": "8",
     "kind": "enumvalue",
     "name": "RenamedOperation",
     "value": "renamed-operation",
     "valueType": {
      "$id": "9",
      "kind": "string",
      "name": "string",
      "crossLanguageDefinitionId": "TypeSpec.string",
      "decorators": []
     },
     "enumType": {
      "$ref": "2"
     },
     "decorators": []
    },
    {
     "$id": "10",
     "kind": "enumvalue",
     "name": "TwoOperationGroup",
     "value": "two-operation-group",
     "valueType": {
      "$id": "11",
      "kind": "string",
      "name": "string",
      "crossLanguageDefinitionId": "TypeSpec.string",
      "decorators": []
     },
     "enumType": {
      "$ref": "2"
     },
     "decorators": []
    }
   ],
   "isFixed": true,
   "isFlags": false,
   "usage": "Input",
   "decorators": []
  }
 ],
 "Models": [],
 "Clients": [
  {
   "$id": "12",
   "Name": "TwoOperationGroupClient",
   "Operations": [],
   "Protocol": {
    "$id": "13"
   },
   "Parameters": [
    {
     "$id": "14",
     "Name": "endpoint",
     "NameInRequest": "endpoint",
     "Description": "Need to be set as 'http://localhost:3000' in client.",
     "Type": {
      "$id": "15",
      "kind": "url",
      "name": "url",
      "crossLanguageDefinitionId": "TypeSpec.url"
     },
     "Location": "Uri",
     "IsApiVersion": false,
     "IsResourceParameter": false,
     "IsContentType": false,
     "IsRequired": true,
     "IsEndpoint": true,
     "SkipUrlEncoding": false,
     "Explode": false,
     "Kind": "Client"
    },
    {
     "$id": "16",
     "Name": "client",
     "NameInRequest": "client",
     "Description": "Need to be set as 'default', 'multi-client', 'renamed-operation', 'two-operation-group' in client.",
     "Type": {
      "$ref": "2"
     },
     "Location": "Uri",
     "IsApiVersion": false,
     "IsResourceParameter": false,
     "IsContentType": false,
     "IsRequired": true,
     "IsEndpoint": false,
     "SkipUrlEncoding": false,
     "Explode": false,
     "Kind": "Client"
    }
   ],
   "Decorators": []
  },
  {
   "$id": "17",
   "Name": "Group1",
   "Operations": [
    {
     "$id": "18",
     "Name": "one",
     "ResourceName": "Group1",
     "Accessibility": "public",
<<<<<<< HEAD
     "Parameters": [],
     "Responses": [
      {
       "$id": "15",
=======
     "Parameters": [
      {
       "$id": "19",
       "Name": "endpoint",
       "NameInRequest": "endpoint",
       "Description": "Need to be set as 'http://localhost:3000' in client.",
       "Type": {
        "$id": "20",
        "kind": "url",
        "name": "url",
        "crossLanguageDefinitionId": "TypeSpec.url"
       },
       "Location": "Uri",
       "IsApiVersion": false,
       "IsResourceParameter": false,
       "IsContentType": false,
       "IsRequired": true,
       "IsEndpoint": true,
       "SkipUrlEncoding": false,
       "Explode": false,
       "Kind": "Client"
      },
      {
       "$id": "21",
       "Name": "client",
       "NameInRequest": "client",
       "Description": "Need to be set as 'default', 'multi-client', 'renamed-operation', 'two-operation-group' in client.",
       "Type": {
        "$ref": "2"
       },
       "Location": "Uri",
       "IsApiVersion": false,
       "IsResourceParameter": false,
       "IsContentType": false,
       "IsRequired": true,
       "IsEndpoint": false,
       "SkipUrlEncoding": false,
       "Explode": false,
       "Kind": "Client"
      }
     ],
     "Responses": [
      {
       "$id": "22",
>>>>>>> 6835b74d
       "StatusCodes": [
        204
       ],
       "BodyMediaType": "Json",
       "Headers": [],
       "IsErrorResponse": false
      }
     ],
     "HttpMethod": "POST",
     "RequestBodyMediaType": "None",
     "Uri": "{endpoint}/client/structure/{client}",
     "Path": "/one",
     "BufferResponse": true,
     "GenerateProtocolMethod": true,
     "GenerateConvenienceMethod": true,
     "CrossLanguageDefinitionId": "Client.Structure.TwoOperationGroup.Group1.one",
     "Decorators": []
    },
    {
<<<<<<< HEAD
     "$id": "16",
     "Name": "three",
     "ResourceName": "Group1",
     "Accessibility": "public",
     "Parameters": [],
     "Responses": [
      {
       "$id": "17",
=======
     "$id": "23",
     "Name": "three",
     "ResourceName": "Group1",
     "Accessibility": "public",
     "Parameters": [
      {
       "$ref": "19"
      },
      {
       "$ref": "21"
      }
     ],
     "Responses": [
      {
       "$id": "24",
>>>>>>> 6835b74d
       "StatusCodes": [
        204
       ],
       "BodyMediaType": "Json",
       "Headers": [],
       "IsErrorResponse": false
      }
     ],
     "HttpMethod": "POST",
     "RequestBodyMediaType": "None",
     "Uri": "{endpoint}/client/structure/{client}",
     "Path": "/three",
     "BufferResponse": true,
     "GenerateProtocolMethod": true,
     "GenerateConvenienceMethod": true,
     "CrossLanguageDefinitionId": "Client.Structure.TwoOperationGroup.Group1.three",
     "Decorators": []
    },
    {
<<<<<<< HEAD
     "$id": "18",
     "Name": "four",
     "ResourceName": "Group1",
     "Accessibility": "public",
     "Parameters": [],
     "Responses": [
      {
       "$id": "19",
=======
     "$id": "25",
     "Name": "four",
     "ResourceName": "Group1",
     "Accessibility": "public",
     "Parameters": [
      {
       "$ref": "19"
      },
      {
       "$ref": "21"
      }
     ],
     "Responses": [
      {
       "$id": "26",
>>>>>>> 6835b74d
       "StatusCodes": [
        204
       ],
       "BodyMediaType": "Json",
       "Headers": [],
       "IsErrorResponse": false
      }
     ],
     "HttpMethod": "POST",
     "RequestBodyMediaType": "None",
     "Uri": "{endpoint}/client/structure/{client}",
     "Path": "/four",
     "BufferResponse": true,
     "GenerateProtocolMethod": true,
     "GenerateConvenienceMethod": true,
     "CrossLanguageDefinitionId": "Client.Structure.TwoOperationGroup.Group1.four",
     "Decorators": []
    }
   ],
   "Protocol": {
<<<<<<< HEAD
    "$id": "20"
=======
    "$id": "27"
>>>>>>> 6835b74d
   },
   "Parent": "TwoOperationGroupClient",
   "Parameters": [
    {
<<<<<<< HEAD
     "$id": "21",
     "Name": "endpoint",
     "NameInRequest": "endpoint",
     "Description": "Need to be set as 'http://localhost:3000' in client.",
     "Type": {
      "$id": "22",
      "Kind": "url",
      "Name": "url",
      "CrossLanguageDefinitionId": "TypeSpec.url"
     },
     "Location": "Uri",
     "IsApiVersion": false,
     "IsResourceParameter": false,
     "IsContentType": false,
     "IsRequired": true,
     "IsEndpoint": true,
     "SkipUrlEncoding": false,
     "Explode": false,
     "Kind": "Client"
    },
    {
     "$id": "23",
     "Name": "client",
     "NameInRequest": "client",
     "Description": "Need to be set as 'default', 'multi-client', 'renamed-operation', 'two-operation-group' in client.",
     "Type": {
      "$ref": "2"
     },
     "Location": "Uri",
     "IsApiVersion": false,
     "IsResourceParameter": false,
     "IsContentType": false,
     "IsRequired": true,
     "IsEndpoint": false,
     "SkipUrlEncoding": false,
     "Explode": false,
     "Kind": "Client"
=======
     "$ref": "19"
    },
    {
     "$ref": "21"
>>>>>>> 6835b74d
    }
   ],
   "Decorators": []
  },
  {
   "$id": "28",
   "Name": "Group2",
   "Operations": [
    {
     "$id": "29",
     "Name": "two",
     "ResourceName": "Group2",
     "Accessibility": "public",
<<<<<<< HEAD
     "Parameters": [],
     "Responses": [
      {
       "$id": "26",
=======
     "Parameters": [
      {
       "$id": "30",
       "Name": "endpoint",
       "NameInRequest": "endpoint",
       "Description": "Need to be set as 'http://localhost:3000' in client.",
       "Type": {
        "$id": "31",
        "kind": "url",
        "name": "url",
        "crossLanguageDefinitionId": "TypeSpec.url"
       },
       "Location": "Uri",
       "IsApiVersion": false,
       "IsResourceParameter": false,
       "IsContentType": false,
       "IsRequired": true,
       "IsEndpoint": true,
       "SkipUrlEncoding": false,
       "Explode": false,
       "Kind": "Client"
      },
      {
       "$id": "32",
       "Name": "client",
       "NameInRequest": "client",
       "Description": "Need to be set as 'default', 'multi-client', 'renamed-operation', 'two-operation-group' in client.",
       "Type": {
        "$ref": "2"
       },
       "Location": "Uri",
       "IsApiVersion": false,
       "IsResourceParameter": false,
       "IsContentType": false,
       "IsRequired": true,
       "IsEndpoint": false,
       "SkipUrlEncoding": false,
       "Explode": false,
       "Kind": "Client"
      }
     ],
     "Responses": [
      {
       "$id": "33",
>>>>>>> 6835b74d
       "StatusCodes": [
        204
       ],
       "BodyMediaType": "Json",
       "Headers": [],
       "IsErrorResponse": false
      }
     ],
     "HttpMethod": "POST",
     "RequestBodyMediaType": "None",
     "Uri": "{endpoint}/client/structure/{client}",
     "Path": "/two",
     "BufferResponse": true,
     "GenerateProtocolMethod": true,
     "GenerateConvenienceMethod": true,
     "CrossLanguageDefinitionId": "Client.Structure.TwoOperationGroup.Group2.two",
     "Decorators": []
    },
    {
<<<<<<< HEAD
     "$id": "27",
     "Name": "five",
     "ResourceName": "Group2",
     "Accessibility": "public",
     "Parameters": [],
     "Responses": [
      {
       "$id": "28",
=======
     "$id": "34",
     "Name": "five",
     "ResourceName": "Group2",
     "Accessibility": "public",
     "Parameters": [
      {
       "$ref": "30"
      },
      {
       "$ref": "32"
      }
     ],
     "Responses": [
      {
       "$id": "35",
>>>>>>> 6835b74d
       "StatusCodes": [
        204
       ],
       "BodyMediaType": "Json",
       "Headers": [],
       "IsErrorResponse": false
      }
     ],
     "HttpMethod": "POST",
     "RequestBodyMediaType": "None",
     "Uri": "{endpoint}/client/structure/{client}",
     "Path": "/five",
     "BufferResponse": true,
     "GenerateProtocolMethod": true,
     "GenerateConvenienceMethod": true,
     "CrossLanguageDefinitionId": "Client.Structure.TwoOperationGroup.Group2.five",
     "Decorators": []
    },
    {
<<<<<<< HEAD
     "$id": "29",
     "Name": "six",
     "ResourceName": "Group2",
     "Accessibility": "public",
     "Parameters": [],
     "Responses": [
      {
       "$id": "30",
=======
     "$id": "36",
     "Name": "six",
     "ResourceName": "Group2",
     "Accessibility": "public",
     "Parameters": [
      {
       "$ref": "30"
      },
      {
       "$ref": "32"
      }
     ],
     "Responses": [
      {
       "$id": "37",
>>>>>>> 6835b74d
       "StatusCodes": [
        204
       ],
       "BodyMediaType": "Json",
       "Headers": [],
       "IsErrorResponse": false
      }
     ],
     "HttpMethod": "POST",
     "RequestBodyMediaType": "None",
     "Uri": "{endpoint}/client/structure/{client}",
     "Path": "/six",
     "BufferResponse": true,
     "GenerateProtocolMethod": true,
     "GenerateConvenienceMethod": true,
     "CrossLanguageDefinitionId": "Client.Structure.TwoOperationGroup.Group2.six",
     "Decorators": []
    }
   ],
   "Protocol": {
<<<<<<< HEAD
    "$id": "31"
=======
    "$id": "38"
>>>>>>> 6835b74d
   },
   "Parent": "TwoOperationGroupClient",
   "Parameters": [
    {
<<<<<<< HEAD
     "$id": "32",
     "Name": "endpoint",
     "NameInRequest": "endpoint",
     "Description": "Need to be set as 'http://localhost:3000' in client.",
     "Type": {
      "$id": "33",
      "Kind": "url",
      "Name": "url",
      "CrossLanguageDefinitionId": "TypeSpec.url"
     },
     "Location": "Uri",
     "IsApiVersion": false,
     "IsResourceParameter": false,
     "IsContentType": false,
     "IsRequired": true,
     "IsEndpoint": true,
     "SkipUrlEncoding": false,
     "Explode": false,
     "Kind": "Client"
    },
    {
     "$id": "34",
     "Name": "client",
     "NameInRequest": "client",
     "Description": "Need to be set as 'default', 'multi-client', 'renamed-operation', 'two-operation-group' in client.",
     "Type": {
      "$ref": "2"
     },
     "Location": "Uri",
     "IsApiVersion": false,
     "IsResourceParameter": false,
     "IsContentType": false,
     "IsRequired": true,
     "IsEndpoint": false,
     "SkipUrlEncoding": false,
     "Explode": false,
     "Kind": "Client"
=======
     "$ref": "30"
    },
    {
     "$ref": "32"
>>>>>>> 6835b74d
    }
   ],
   "Decorators": []
  }
 ]
}<|MERGE_RESOLUTION|>--- conflicted
+++ resolved
@@ -152,57 +152,10 @@
      "Name": "one",
      "ResourceName": "Group1",
      "Accessibility": "public",
-<<<<<<< HEAD
-     "Parameters": [],
-     "Responses": [
-      {
-       "$id": "15",
-=======
-     "Parameters": [
+     "Parameters": [],
+     "Responses": [
       {
        "$id": "19",
-       "Name": "endpoint",
-       "NameInRequest": "endpoint",
-       "Description": "Need to be set as 'http://localhost:3000' in client.",
-       "Type": {
-        "$id": "20",
-        "kind": "url",
-        "name": "url",
-        "crossLanguageDefinitionId": "TypeSpec.url"
-       },
-       "Location": "Uri",
-       "IsApiVersion": false,
-       "IsResourceParameter": false,
-       "IsContentType": false,
-       "IsRequired": true,
-       "IsEndpoint": true,
-       "SkipUrlEncoding": false,
-       "Explode": false,
-       "Kind": "Client"
-      },
-      {
-       "$id": "21",
-       "Name": "client",
-       "NameInRequest": "client",
-       "Description": "Need to be set as 'default', 'multi-client', 'renamed-operation', 'two-operation-group' in client.",
-       "Type": {
-        "$ref": "2"
-       },
-       "Location": "Uri",
-       "IsApiVersion": false,
-       "IsResourceParameter": false,
-       "IsContentType": false,
-       "IsRequired": true,
-       "IsEndpoint": false,
-       "SkipUrlEncoding": false,
-       "Explode": false,
-       "Kind": "Client"
-      }
-     ],
-     "Responses": [
-      {
-       "$id": "22",
->>>>>>> 6835b74d
        "StatusCodes": [
         204
        ],
@@ -222,32 +175,14 @@
      "Decorators": []
     },
     {
-<<<<<<< HEAD
-     "$id": "16",
+     "$id": "20",
      "Name": "three",
      "ResourceName": "Group1",
      "Accessibility": "public",
      "Parameters": [],
      "Responses": [
       {
-       "$id": "17",
-=======
-     "$id": "23",
-     "Name": "three",
-     "ResourceName": "Group1",
-     "Accessibility": "public",
-     "Parameters": [
-      {
-       "$ref": "19"
-      },
-      {
-       "$ref": "21"
-      }
-     ],
-     "Responses": [
-      {
-       "$id": "24",
->>>>>>> 6835b74d
+       "$id": "21",
        "StatusCodes": [
         204
        ],
@@ -267,32 +202,14 @@
      "Decorators": []
     },
     {
-<<<<<<< HEAD
-     "$id": "18",
+     "$id": "22",
      "Name": "four",
      "ResourceName": "Group1",
      "Accessibility": "public",
      "Parameters": [],
      "Responses": [
       {
-       "$id": "19",
-=======
-     "$id": "25",
-     "Name": "four",
-     "ResourceName": "Group1",
-     "Accessibility": "public",
-     "Parameters": [
-      {
-       "$ref": "19"
-      },
-      {
-       "$ref": "21"
-      }
-     ],
-     "Responses": [
-      {
-       "$id": "26",
->>>>>>> 6835b74d
+       "$id": "23",
        "StatusCodes": [
         204
        ],
@@ -313,25 +230,20 @@
     }
    ],
    "Protocol": {
-<<<<<<< HEAD
-    "$id": "20"
-=======
-    "$id": "27"
->>>>>>> 6835b74d
+    "$id": "24"
    },
    "Parent": "TwoOperationGroupClient",
    "Parameters": [
     {
-<<<<<<< HEAD
-     "$id": "21",
+     "$id": "25",
      "Name": "endpoint",
      "NameInRequest": "endpoint",
      "Description": "Need to be set as 'http://localhost:3000' in client.",
      "Type": {
-      "$id": "22",
-      "Kind": "url",
-      "Name": "url",
-      "CrossLanguageDefinitionId": "TypeSpec.url"
+      "$id": "26",
+      "kind": "url",
+      "name": "url",
+      "crossLanguageDefinitionId": "TypeSpec.url"
      },
      "Location": "Uri",
      "IsApiVersion": false,
@@ -344,7 +256,7 @@
      "Kind": "Client"
     },
     {
-     "$id": "23",
+     "$id": "27",
      "Name": "client",
      "NameInRequest": "client",
      "Description": "Need to be set as 'default', 'multi-client', 'renamed-operation', 'two-operation-group' in client.",
@@ -360,12 +272,6 @@
      "SkipUrlEncoding": false,
      "Explode": false,
      "Kind": "Client"
-=======
-     "$ref": "19"
-    },
-    {
-     "$ref": "21"
->>>>>>> 6835b74d
     }
    ],
    "Decorators": []
@@ -379,57 +285,10 @@
      "Name": "two",
      "ResourceName": "Group2",
      "Accessibility": "public",
-<<<<<<< HEAD
-     "Parameters": [],
-     "Responses": [
-      {
-       "$id": "26",
-=======
-     "Parameters": [
+     "Parameters": [],
+     "Responses": [
       {
        "$id": "30",
-       "Name": "endpoint",
-       "NameInRequest": "endpoint",
-       "Description": "Need to be set as 'http://localhost:3000' in client.",
-       "Type": {
-        "$id": "31",
-        "kind": "url",
-        "name": "url",
-        "crossLanguageDefinitionId": "TypeSpec.url"
-       },
-       "Location": "Uri",
-       "IsApiVersion": false,
-       "IsResourceParameter": false,
-       "IsContentType": false,
-       "IsRequired": true,
-       "IsEndpoint": true,
-       "SkipUrlEncoding": false,
-       "Explode": false,
-       "Kind": "Client"
-      },
-      {
-       "$id": "32",
-       "Name": "client",
-       "NameInRequest": "client",
-       "Description": "Need to be set as 'default', 'multi-client', 'renamed-operation', 'two-operation-group' in client.",
-       "Type": {
-        "$ref": "2"
-       },
-       "Location": "Uri",
-       "IsApiVersion": false,
-       "IsResourceParameter": false,
-       "IsContentType": false,
-       "IsRequired": true,
-       "IsEndpoint": false,
-       "SkipUrlEncoding": false,
-       "Explode": false,
-       "Kind": "Client"
-      }
-     ],
-     "Responses": [
-      {
-       "$id": "33",
->>>>>>> 6835b74d
        "StatusCodes": [
         204
        ],
@@ -449,32 +308,14 @@
      "Decorators": []
     },
     {
-<<<<<<< HEAD
-     "$id": "27",
+     "$id": "31",
      "Name": "five",
      "ResourceName": "Group2",
      "Accessibility": "public",
      "Parameters": [],
      "Responses": [
       {
-       "$id": "28",
-=======
-     "$id": "34",
-     "Name": "five",
-     "ResourceName": "Group2",
-     "Accessibility": "public",
-     "Parameters": [
-      {
-       "$ref": "30"
-      },
-      {
-       "$ref": "32"
-      }
-     ],
-     "Responses": [
-      {
-       "$id": "35",
->>>>>>> 6835b74d
+       "$id": "32",
        "StatusCodes": [
         204
        ],
@@ -494,32 +335,14 @@
      "Decorators": []
     },
     {
-<<<<<<< HEAD
-     "$id": "29",
+     "$id": "33",
      "Name": "six",
      "ResourceName": "Group2",
      "Accessibility": "public",
      "Parameters": [],
      "Responses": [
       {
-       "$id": "30",
-=======
-     "$id": "36",
-     "Name": "six",
-     "ResourceName": "Group2",
-     "Accessibility": "public",
-     "Parameters": [
-      {
-       "$ref": "30"
-      },
-      {
-       "$ref": "32"
-      }
-     ],
-     "Responses": [
-      {
-       "$id": "37",
->>>>>>> 6835b74d
+       "$id": "34",
        "StatusCodes": [
         204
        ],
@@ -540,25 +363,20 @@
     }
    ],
    "Protocol": {
-<<<<<<< HEAD
-    "$id": "31"
-=======
-    "$id": "38"
->>>>>>> 6835b74d
+    "$id": "35"
    },
    "Parent": "TwoOperationGroupClient",
    "Parameters": [
     {
-<<<<<<< HEAD
-     "$id": "32",
+     "$id": "36",
      "Name": "endpoint",
      "NameInRequest": "endpoint",
      "Description": "Need to be set as 'http://localhost:3000' in client.",
      "Type": {
-      "$id": "33",
-      "Kind": "url",
-      "Name": "url",
-      "CrossLanguageDefinitionId": "TypeSpec.url"
+      "$id": "37",
+      "kind": "url",
+      "name": "url",
+      "crossLanguageDefinitionId": "TypeSpec.url"
      },
      "Location": "Uri",
      "IsApiVersion": false,
@@ -571,7 +389,7 @@
      "Kind": "Client"
     },
     {
-     "$id": "34",
+     "$id": "38",
      "Name": "client",
      "NameInRequest": "client",
      "Description": "Need to be set as 'default', 'multi-client', 'renamed-operation', 'two-operation-group' in client.",
@@ -587,12 +405,6 @@
      "SkipUrlEncoding": false,
      "Explode": false,
      "Kind": "Client"
-=======
-     "$ref": "30"
-    },
-    {
-     "$ref": "32"
->>>>>>> 6835b74d
     }
    ],
    "Decorators": []
