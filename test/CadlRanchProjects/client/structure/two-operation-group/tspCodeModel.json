{
 "$id": "1",
 "Name": "Client.Structure.Service",
 "ApiVersions": [],
 "Enums": [
  {
   "$id": "2",
   "Kind": "enum",
   "Name": "ClientType",
   "CrossLanguageDefinitionId": "Client.Structure.Service.ClientType",
   "ValueType": {
    "$id": "3",
    "Kind": "string",
    "Name": "string",
    "CrossLanguageDefinitionId": "TypeSpec.string"
   },
   "Values": [
    {
     "$id": "4",
     "Name": "Default",
     "Value": "default"
    },
    {
     "$id": "5",
     "Name": "MultiClient",
     "Value": "multi-client"
    },
    {
     "$id": "6",
     "Name": "RenamedOperation",
     "Value": "renamed-operation"
    },
    {
     "$id": "7",
     "Name": "TwoOperationGroup",
     "Value": "two-operation-group"
    }
   ],
   "IsExtensible": false,
   "Usage": "Input"
  }
 ],
 "Models": [],
 "Clients": [
  {
   "$id": "8",
   "Name": "TwoOperationGroupClient",
   "Operations": [],
   "Protocol": {
    "$id": "9"
   },
   "Parameters": [
    {
     "$id": "10",
     "Name": "endpoint",
     "NameInRequest": "endpoint",
     "Description": "Need to be set as 'http://localhost:3000' in client.",
     "Type": {
      "$id": "11",
<<<<<<< HEAD
      "Kind": "url",
      "Name": "url",
      "CrossLanguageDefinitionId": "TypeSpec.url"
=======
      "Kind": "uri"
>>>>>>> cc743cb2
     },
     "Location": "Uri",
     "IsApiVersion": false,
     "IsResourceParameter": false,
     "IsContentType": false,
     "IsRequired": true,
     "IsEndpoint": true,
     "SkipUrlEncoding": false,
     "Explode": false,
     "Kind": "Client"
    },
    {
     "$id": "12",
     "Name": "client",
     "NameInRequest": "client",
     "Description": "Need to be set as 'default', 'multi-client', 'renamed-operation', 'two-operation-group' in client.",
     "Type": {
      "$ref": "2"
     },
     "Location": "Uri",
     "IsApiVersion": false,
     "IsResourceParameter": false,
     "IsContentType": false,
     "IsRequired": true,
     "IsEndpoint": false,
     "SkipUrlEncoding": false,
     "Explode": false,
     "Kind": "Client"
    }
   ]
  },
  {
   "$id": "13",
   "Name": "Group1",
   "Operations": [
    {
     "$id": "14",
     "Name": "one",
     "ResourceName": "Group1",
     "Accessibility": "public",
     "Parameters": [
      {
       "$id": "15",
       "Name": "endpoint",
       "NameInRequest": "endpoint",
       "Description": "Need to be set as 'http://localhost:3000' in client.",
       "Type": {
        "$id": "16",
<<<<<<< HEAD
        "Kind": "string",
        "Name": "string",
        "CrossLanguageDefinitionId": "TypeSpec.string"
=======
        "Kind": "uri"
>>>>>>> cc743cb2
       },
       "Location": "Uri",
       "IsApiVersion": false,
       "IsResourceParameter": false,
       "IsContentType": false,
       "IsRequired": true,
       "IsEndpoint": true,
       "SkipUrlEncoding": false,
       "Explode": false,
       "Kind": "Client"
      },
      {
       "$id": "17",
       "Name": "client",
       "NameInRequest": "client",
       "Description": "Need to be set as 'default', 'multi-client', 'renamed-operation', 'two-operation-group' in client.",
       "Type": {
        "$ref": "2"
       },
       "Location": "Uri",
       "IsApiVersion": false,
       "IsResourceParameter": false,
       "IsContentType": false,
       "IsRequired": true,
       "IsEndpoint": false,
       "SkipUrlEncoding": false,
       "Explode": false,
       "Kind": "Client"
      }
     ],
     "Responses": [
      {
       "$id": "18",
       "StatusCodes": [
        204
       ],
       "BodyMediaType": "Json",
       "Headers": [],
       "IsErrorResponse": false
      }
     ],
     "HttpMethod": "POST",
     "RequestBodyMediaType": "None",
     "Uri": "{endpoint}/client/structure/{client}",
     "Path": "/one",
     "BufferResponse": true,
     "GenerateProtocolMethod": true,
     "GenerateConvenienceMethod": true
    },
    {
     "$id": "19",
     "Name": "three",
     "ResourceName": "Group1",
     "Accessibility": "public",
     "Parameters": [
      {
       "$ref": "15"
      },
      {
<<<<<<< HEAD
       "$ref": "12"
      },
      {
       "$id": "20",
       "Name": "accept",
       "NameInRequest": "Accept",
       "Type": {
        "$id": "21",
        "Kind": "string",
        "Name": "string",
        "CrossLanguageDefinitionId": "TypeSpec.string"
       },
       "Location": "Header",
       "IsApiVersion": false,
       "IsResourceParameter": false,
       "IsContentType": false,
       "IsRequired": true,
       "IsEndpoint": false,
       "SkipUrlEncoding": false,
       "Explode": false,
       "Kind": "Constant",
       "DefaultValue": {
        "$id": "22",
        "Type": {
         "$ref": "21"
        },
        "Value": "application/json"
       }
=======
       "$ref": "17"
>>>>>>> cc743cb2
      }
     ],
     "Responses": [
      {
       "$id": "20",
       "StatusCodes": [
        204
       ],
       "BodyMediaType": "Json",
       "Headers": [],
       "IsErrorResponse": false
      }
     ],
     "HttpMethod": "POST",
     "RequestBodyMediaType": "None",
     "Uri": "{endpoint}/client/structure/{client}",
     "Path": "/three",
     "BufferResponse": true,
     "GenerateProtocolMethod": true,
     "GenerateConvenienceMethod": true
    },
    {
     "$id": "21",
     "Name": "four",
     "ResourceName": "Group1",
     "Accessibility": "public",
     "Parameters": [
      {
       "$ref": "15"
      },
      {
<<<<<<< HEAD
       "$id": "25",
       "Name": "accept",
       "NameInRequest": "Accept",
       "Type": {
        "$id": "26",
        "Kind": "string",
        "Name": "string",
        "CrossLanguageDefinitionId": "TypeSpec.string"
       },
       "Location": "Header",
       "IsApiVersion": false,
       "IsResourceParameter": false,
       "IsContentType": false,
       "IsRequired": true,
       "IsEndpoint": false,
       "SkipUrlEncoding": false,
       "Explode": false,
       "Kind": "Constant",
       "DefaultValue": {
        "$id": "27",
        "Type": {
         "$ref": "26"
        },
        "Value": "application/json"
       }
=======
       "$ref": "17"
>>>>>>> cc743cb2
      }
     ],
     "Responses": [
      {
       "$id": "22",
       "StatusCodes": [
        204
       ],
       "BodyMediaType": "Json",
       "Headers": [],
       "IsErrorResponse": false
      }
     ],
     "HttpMethod": "POST",
     "RequestBodyMediaType": "None",
     "Uri": "{endpoint}/client/structure/{client}",
     "Path": "/four",
     "BufferResponse": true,
     "GenerateProtocolMethod": true,
     "GenerateConvenienceMethod": true
    }
   ],
   "Protocol": {
    "$id": "23"
   },
   "Parent": "TwoOperationGroupClient",
   "Parameters": [
    {
     "$ref": "15"
    },
    {
     "$ref": "17"
    }
   ]
  },
  {
   "$id": "24",
   "Name": "Group2",
   "Operations": [
    {
     "$id": "25",
     "Name": "two",
     "ResourceName": "Group2",
     "Accessibility": "public",
     "Parameters": [
      {
       "$id": "26",
       "Name": "endpoint",
       "NameInRequest": "endpoint",
       "Description": "Need to be set as 'http://localhost:3000' in client.",
       "Type": {
        "$id": "27",
        "Kind": "uri"
       },
       "Location": "Uri",
       "IsApiVersion": false,
       "IsResourceParameter": false,
       "IsContentType": false,
       "IsRequired": true,
       "IsEndpoint": true,
       "SkipUrlEncoding": false,
       "Explode": false,
       "Kind": "Client"
      },
      {
       "$id": "28",
       "Name": "client",
       "NameInRequest": "client",
       "Description": "Need to be set as 'default', 'multi-client', 'renamed-operation', 'two-operation-group' in client.",
       "Type": {
<<<<<<< HEAD
        "$id": "33",
        "Kind": "string",
        "Name": "string",
        "CrossLanguageDefinitionId": "TypeSpec.string"
=======
        "$ref": "2"
>>>>>>> cc743cb2
       },
       "Location": "Uri",
       "IsApiVersion": false,
       "IsResourceParameter": false,
       "IsContentType": false,
       "IsRequired": true,
       "IsEndpoint": false,
       "SkipUrlEncoding": false,
       "Explode": false,
       "Kind": "Client"
      }
     ],
     "Responses": [
      {
       "$id": "29",
       "StatusCodes": [
        204
       ],
       "BodyMediaType": "Json",
       "Headers": [],
       "IsErrorResponse": false
      }
     ],
     "HttpMethod": "POST",
     "RequestBodyMediaType": "None",
     "Uri": "{endpoint}/client/structure/{client}",
     "Path": "/two",
     "BufferResponse": true,
     "GenerateProtocolMethod": true,
     "GenerateConvenienceMethod": true
    },
    {
     "$id": "30",
     "Name": "five",
     "ResourceName": "Group2",
     "Accessibility": "public",
     "Parameters": [
      {
       "$ref": "26"
      },
      {
<<<<<<< HEAD
       "$ref": "12"
      },
      {
       "$id": "37",
       "Name": "accept",
       "NameInRequest": "Accept",
       "Type": {
        "$id": "38",
        "Kind": "string",
        "Name": "string",
        "CrossLanguageDefinitionId": "TypeSpec.string"
       },
       "Location": "Header",
       "IsApiVersion": false,
       "IsResourceParameter": false,
       "IsContentType": false,
       "IsRequired": true,
       "IsEndpoint": false,
       "SkipUrlEncoding": false,
       "Explode": false,
       "Kind": "Constant",
       "DefaultValue": {
        "$id": "39",
        "Type": {
         "$ref": "38"
        },
        "Value": "application/json"
       }
=======
       "$ref": "28"
>>>>>>> cc743cb2
      }
     ],
     "Responses": [
      {
       "$id": "31",
       "StatusCodes": [
        204
       ],
       "BodyMediaType": "Json",
       "Headers": [],
       "IsErrorResponse": false
      }
     ],
     "HttpMethod": "POST",
     "RequestBodyMediaType": "None",
     "Uri": "{endpoint}/client/structure/{client}",
     "Path": "/five",
     "BufferResponse": true,
     "GenerateProtocolMethod": true,
     "GenerateConvenienceMethod": true
    },
    {
     "$id": "32",
     "Name": "six",
     "ResourceName": "Group2",
     "Accessibility": "public",
     "Parameters": [
      {
       "$ref": "26"
      },
      {
<<<<<<< HEAD
       "$id": "42",
       "Name": "accept",
       "NameInRequest": "Accept",
       "Type": {
        "$id": "43",
        "Kind": "string",
        "Name": "string",
        "CrossLanguageDefinitionId": "TypeSpec.string"
       },
       "Location": "Header",
       "IsApiVersion": false,
       "IsResourceParameter": false,
       "IsContentType": false,
       "IsRequired": true,
       "IsEndpoint": false,
       "SkipUrlEncoding": false,
       "Explode": false,
       "Kind": "Constant",
       "DefaultValue": {
        "$id": "44",
        "Type": {
         "$ref": "43"
        },
        "Value": "application/json"
       }
=======
       "$ref": "28"
>>>>>>> cc743cb2
      }
     ],
     "Responses": [
      {
       "$id": "33",
       "StatusCodes": [
        204
       ],
       "BodyMediaType": "Json",
       "Headers": [],
       "IsErrorResponse": false
      }
     ],
     "HttpMethod": "POST",
     "RequestBodyMediaType": "None",
     "Uri": "{endpoint}/client/structure/{client}",
     "Path": "/six",
     "BufferResponse": true,
     "GenerateProtocolMethod": true,
     "GenerateConvenienceMethod": true
    }
   ],
   "Protocol": {
    "$id": "34"
   },
   "Parent": "TwoOperationGroupClient",
   "Parameters": [
    {
     "$ref": "26"
    },
    {
     "$ref": "28"
    }
   ]
  }
 ]
}<|MERGE_RESOLUTION|>--- conflicted
+++ resolved
@@ -57,13 +57,9 @@
      "Description": "Need to be set as 'http://localhost:3000' in client.",
      "Type": {
       "$id": "11",
-<<<<<<< HEAD
       "Kind": "url",
       "Name": "url",
       "CrossLanguageDefinitionId": "TypeSpec.url"
-=======
-      "Kind": "uri"
->>>>>>> cc743cb2
      },
      "Location": "Uri",
      "IsApiVersion": false,
@@ -112,13 +108,9 @@
        "Description": "Need to be set as 'http://localhost:3000' in client.",
        "Type": {
         "$id": "16",
-<<<<<<< HEAD
-        "Kind": "string",
-        "Name": "string",
-        "CrossLanguageDefinitionId": "TypeSpec.string"
-=======
-        "Kind": "uri"
->>>>>>> cc743cb2
+        "Kind": "url",
+        "Name": "url",
+        "CrossLanguageDefinitionId": "TypeSpec.url"
        },
        "Location": "Uri",
        "IsApiVersion": false,
@@ -178,38 +170,7 @@
        "$ref": "15"
       },
       {
-<<<<<<< HEAD
-       "$ref": "12"
-      },
-      {
-       "$id": "20",
-       "Name": "accept",
-       "NameInRequest": "Accept",
-       "Type": {
-        "$id": "21",
-        "Kind": "string",
-        "Name": "string",
-        "CrossLanguageDefinitionId": "TypeSpec.string"
-       },
-       "Location": "Header",
-       "IsApiVersion": false,
-       "IsResourceParameter": false,
-       "IsContentType": false,
-       "IsRequired": true,
-       "IsEndpoint": false,
-       "SkipUrlEncoding": false,
-       "Explode": false,
-       "Kind": "Constant",
-       "DefaultValue": {
-        "$id": "22",
-        "Type": {
-         "$ref": "21"
-        },
-        "Value": "application/json"
-       }
-=======
        "$ref": "17"
->>>>>>> cc743cb2
       }
      ],
      "Responses": [
@@ -241,35 +202,7 @@
        "$ref": "15"
       },
       {
-<<<<<<< HEAD
-       "$id": "25",
-       "Name": "accept",
-       "NameInRequest": "Accept",
-       "Type": {
-        "$id": "26",
-        "Kind": "string",
-        "Name": "string",
-        "CrossLanguageDefinitionId": "TypeSpec.string"
-       },
-       "Location": "Header",
-       "IsApiVersion": false,
-       "IsResourceParameter": false,
-       "IsContentType": false,
-       "IsRequired": true,
-       "IsEndpoint": false,
-       "SkipUrlEncoding": false,
-       "Explode": false,
-       "Kind": "Constant",
-       "DefaultValue": {
-        "$id": "27",
-        "Type": {
-         "$ref": "26"
-        },
-        "Value": "application/json"
-       }
-=======
        "$ref": "17"
->>>>>>> cc743cb2
       }
      ],
      "Responses": [
@@ -322,7 +255,9 @@
        "Description": "Need to be set as 'http://localhost:3000' in client.",
        "Type": {
         "$id": "27",
-        "Kind": "uri"
+        "Kind": "url",
+        "Name": "url",
+        "CrossLanguageDefinitionId": "TypeSpec.url"
        },
        "Location": "Uri",
        "IsApiVersion": false,
@@ -340,14 +275,7 @@
        "NameInRequest": "client",
        "Description": "Need to be set as 'default', 'multi-client', 'renamed-operation', 'two-operation-group' in client.",
        "Type": {
-<<<<<<< HEAD
-        "$id": "33",
-        "Kind": "string",
-        "Name": "string",
-        "CrossLanguageDefinitionId": "TypeSpec.string"
-=======
         "$ref": "2"
->>>>>>> cc743cb2
        },
        "Location": "Uri",
        "IsApiVersion": false,
@@ -389,38 +317,7 @@
        "$ref": "26"
       },
       {
-<<<<<<< HEAD
-       "$ref": "12"
-      },
-      {
-       "$id": "37",
-       "Name": "accept",
-       "NameInRequest": "Accept",
-       "Type": {
-        "$id": "38",
-        "Kind": "string",
-        "Name": "string",
-        "CrossLanguageDefinitionId": "TypeSpec.string"
-       },
-       "Location": "Header",
-       "IsApiVersion": false,
-       "IsResourceParameter": false,
-       "IsContentType": false,
-       "IsRequired": true,
-       "IsEndpoint": false,
-       "SkipUrlEncoding": false,
-       "Explode": false,
-       "Kind": "Constant",
-       "DefaultValue": {
-        "$id": "39",
-        "Type": {
-         "$ref": "38"
-        },
-        "Value": "application/json"
-       }
-=======
        "$ref": "28"
->>>>>>> cc743cb2
       }
      ],
      "Responses": [
@@ -452,35 +349,7 @@
        "$ref": "26"
       },
       {
-<<<<<<< HEAD
-       "$id": "42",
-       "Name": "accept",
-       "NameInRequest": "Accept",
-       "Type": {
-        "$id": "43",
-        "Kind": "string",
-        "Name": "string",
-        "CrossLanguageDefinitionId": "TypeSpec.string"
-       },
-       "Location": "Header",
-       "IsApiVersion": false,
-       "IsResourceParameter": false,
-       "IsContentType": false,
-       "IsRequired": true,
-       "IsEndpoint": false,
-       "SkipUrlEncoding": false,
-       "Explode": false,
-       "Kind": "Constant",
-       "DefaultValue": {
-        "$id": "44",
-        "Type": {
-         "$ref": "43"
-        },
-        "Value": "application/json"
-       }
-=======
        "$ref": "28"
->>>>>>> cc743cb2
       }
      ],
      "Responses": [
