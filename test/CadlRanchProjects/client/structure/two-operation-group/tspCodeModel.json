{
 "$id": "1",
 "Name": "Client.Structure.Service",
 "ApiVersions": [],
 "Enums": [
  {
   "$id": "2",
   "kind": "enum",
   "name": "ClientType",
   "crossLanguageDefinitionId": "Client.Structure.Service.ClientType",
   "valueType": {
    "$id": "3",
    "kind": "string",
    "name": "string",
    "crossLanguageDefinitionId": "TypeSpec.string",
    "decorators": []
   },
   "values": [
    {
     "$id": "4",
     "kind": "enumvalue",
     "name": "Default",
     "value": "default",
     "valueType": {
      "$id": "5",
      "kind": "string",
      "name": "string",
      "crossLanguageDefinitionId": "TypeSpec.string",
      "decorators": []
     },
     "enumType": {
      "$ref": "2"
     },
     "decorators": []
    },
    {
     "$id": "6",
     "kind": "enumvalue",
     "name": "MultiClient",
     "value": "multi-client",
     "valueType": {
      "$id": "7",
      "kind": "string",
      "name": "string",
      "crossLanguageDefinitionId": "TypeSpec.string",
      "decorators": []
     },
     "enumType": {
      "$ref": "2"
     },
     "decorators": []
    },
    {
     "$id": "8",
     "kind": "enumvalue",
     "name": "RenamedOperation",
     "value": "renamed-operation",
     "valueType": {
      "$id": "9",
      "kind": "string",
      "name": "string",
      "crossLanguageDefinitionId": "TypeSpec.string",
      "decorators": []
     },
     "enumType": {
      "$ref": "2"
     },
     "decorators": []
    },
    {
     "$id": "10",
     "kind": "enumvalue",
     "name": "TwoOperationGroup",
     "value": "two-operation-group",
     "valueType": {
      "$id": "11",
      "kind": "string",
      "name": "string",
      "crossLanguageDefinitionId": "TypeSpec.string",
      "decorators": []
     },
     "enumType": {
      "$ref": "2"
     },
     "decorators": []
    },
    {
     "$id": "12",
     "kind": "enumvalue",
     "name": "ClientOperationGroup",
     "value": "client-operation-group",
     "valueType": {
      "$id": "13",
      "kind": "string",
      "name": "string",
      "crossLanguageDefinitionId": "TypeSpec.string",
      "decorators": []
     },
     "enumType": {
      "$ref": "2"
     },
     "decorators": []
    }
   ],
   "isFixed": true,
   "isFlags": false,
   "usage": "Input",
   "decorators": []
  }
 ],
 "Models": [],
 "Clients": [
  {
   "$id": "14",
   "Name": "TwoOperationGroupClient",
   "Operations": [],
   "Protocol": {
    "$id": "15"
   },
   "Parameters": [
    {
     "$id": "16",
     "Name": "endpoint",
     "NameInRequest": "endpoint",
     "Description": "Need to be set as 'http://localhost:3000' in client.",
     "Type": {
      "$id": "17",
      "kind": "url",
      "name": "url",
      "crossLanguageDefinitionId": "TypeSpec.url"
     },
     "Location": "Uri",
     "IsApiVersion": false,
     "IsResourceParameter": false,
     "IsContentType": false,
     "IsRequired": true,
     "IsEndpoint": true,
     "SkipUrlEncoding": false,
     "Explode": false,
     "Kind": "Client"
    },
    {
     "$id": "18",
     "Name": "client",
     "NameInRequest": "client",
     "Description": "Need to be set as 'default', 'multi-client', 'renamed-operation', 'two-operation-group' in client.",
     "Type": {
      "$ref": "2"
     },
     "Location": "Uri",
     "IsApiVersion": false,
     "IsResourceParameter": false,
     "IsContentType": false,
     "IsRequired": true,
     "IsEndpoint": false,
     "SkipUrlEncoding": false,
     "Explode": false,
     "Kind": "Client"
    }
   ],
   "Decorators": []
  },
  {
   "$id": "19",
   "Name": "Group1",
   "Operations": [
    {
     "$id": "20",
     "Name": "one",
     "ResourceName": "Group1",
     "Accessibility": "public",
<<<<<<< HEAD
     "Parameters": [],
     "Responses": [
      {
       "$id": "19",
=======
     "Parameters": [
      {
       "$id": "21",
       "Name": "endpoint",
       "NameInRequest": "endpoint",
       "Description": "Need to be set as 'http://localhost:3000' in client.",
       "Type": {
        "$id": "22",
        "kind": "url",
        "name": "url",
        "crossLanguageDefinitionId": "TypeSpec.url"
       },
       "Location": "Uri",
       "IsApiVersion": false,
       "IsResourceParameter": false,
       "IsContentType": false,
       "IsRequired": true,
       "IsEndpoint": true,
       "SkipUrlEncoding": false,
       "Explode": false,
       "Kind": "Client"
      },
      {
       "$id": "23",
       "Name": "client",
       "NameInRequest": "client",
       "Description": "Need to be set as 'default', 'multi-client', 'renamed-operation', 'two-operation-group' in client.",
       "Type": {
        "$ref": "2"
       },
       "Location": "Uri",
       "IsApiVersion": false,
       "IsResourceParameter": false,
       "IsContentType": false,
       "IsRequired": true,
       "IsEndpoint": false,
       "SkipUrlEncoding": false,
       "Explode": false,
       "Kind": "Client"
      }
     ],
     "Responses": [
      {
       "$id": "24",
>>>>>>> fb93e005
       "StatusCodes": [
        204
       ],
       "BodyMediaType": "Json",
       "Headers": [],
       "IsErrorResponse": false
      }
     ],
     "HttpMethod": "POST",
     "RequestBodyMediaType": "None",
     "Uri": "{endpoint}/client/structure/{client}",
     "Path": "/one",
     "BufferResponse": true,
     "GenerateProtocolMethod": true,
     "GenerateConvenienceMethod": true,
     "CrossLanguageDefinitionId": "Client.Structure.TwoOperationGroup.Group1.one",
     "Decorators": []
    },
    {
<<<<<<< HEAD
     "$id": "20",
     "Name": "three",
     "ResourceName": "Group1",
     "Accessibility": "public",
     "Parameters": [],
     "Responses": [
      {
       "$id": "21",
=======
     "$id": "25",
     "Name": "three",
     "ResourceName": "Group1",
     "Accessibility": "public",
     "Parameters": [
      {
       "$ref": "21"
      },
      {
       "$ref": "23"
      }
     ],
     "Responses": [
      {
       "$id": "26",
>>>>>>> fb93e005
       "StatusCodes": [
        204
       ],
       "BodyMediaType": "Json",
       "Headers": [],
       "IsErrorResponse": false
      }
     ],
     "HttpMethod": "POST",
     "RequestBodyMediaType": "None",
     "Uri": "{endpoint}/client/structure/{client}",
     "Path": "/three",
     "BufferResponse": true,
     "GenerateProtocolMethod": true,
     "GenerateConvenienceMethod": true,
     "CrossLanguageDefinitionId": "Client.Structure.TwoOperationGroup.Group1.three",
     "Decorators": []
    },
    {
<<<<<<< HEAD
     "$id": "22",
     "Name": "four",
     "ResourceName": "Group1",
     "Accessibility": "public",
     "Parameters": [],
     "Responses": [
      {
       "$id": "23",
=======
     "$id": "27",
     "Name": "four",
     "ResourceName": "Group1",
     "Accessibility": "public",
     "Parameters": [
      {
       "$ref": "21"
      },
      {
       "$ref": "23"
      }
     ],
     "Responses": [
      {
       "$id": "28",
>>>>>>> fb93e005
       "StatusCodes": [
        204
       ],
       "BodyMediaType": "Json",
       "Headers": [],
       "IsErrorResponse": false
      }
     ],
     "HttpMethod": "POST",
     "RequestBodyMediaType": "None",
     "Uri": "{endpoint}/client/structure/{client}",
     "Path": "/four",
     "BufferResponse": true,
     "GenerateProtocolMethod": true,
     "GenerateConvenienceMethod": true,
     "CrossLanguageDefinitionId": "Client.Structure.TwoOperationGroup.Group1.four",
     "Decorators": []
    }
   ],
   "Protocol": {
<<<<<<< HEAD
    "$id": "24"
=======
    "$id": "29"
>>>>>>> fb93e005
   },
   "Parent": "TwoOperationGroupClient",
   "Parameters": [
    {
<<<<<<< HEAD
     "$id": "25",
     "Name": "endpoint",
     "NameInRequest": "endpoint",
     "Description": "Need to be set as 'http://localhost:3000' in client.",
     "Type": {
      "$id": "26",
      "kind": "url",
      "name": "url",
      "crossLanguageDefinitionId": "TypeSpec.url"
     },
     "Location": "Uri",
     "IsApiVersion": false,
     "IsResourceParameter": false,
     "IsContentType": false,
     "IsRequired": true,
     "IsEndpoint": true,
     "SkipUrlEncoding": false,
     "Explode": false,
     "Kind": "Client"
    },
    {
     "$id": "27",
     "Name": "client",
     "NameInRequest": "client",
     "Description": "Need to be set as 'default', 'multi-client', 'renamed-operation', 'two-operation-group' in client.",
     "Type": {
      "$ref": "2"
     },
     "Location": "Uri",
     "IsApiVersion": false,
     "IsResourceParameter": false,
     "IsContentType": false,
     "IsRequired": true,
     "IsEndpoint": false,
     "SkipUrlEncoding": false,
     "Explode": false,
     "Kind": "Client"
=======
     "$ref": "21"
    },
    {
     "$ref": "23"
>>>>>>> fb93e005
    }
   ],
   "Decorators": []
  },
  {
   "$id": "30",
   "Name": "Group2",
   "Operations": [
    {
     "$id": "31",
     "Name": "two",
     "ResourceName": "Group2",
     "Accessibility": "public",
<<<<<<< HEAD
     "Parameters": [],
     "Responses": [
      {
       "$id": "30",
=======
     "Parameters": [
      {
       "$id": "32",
       "Name": "endpoint",
       "NameInRequest": "endpoint",
       "Description": "Need to be set as 'http://localhost:3000' in client.",
       "Type": {
        "$id": "33",
        "kind": "url",
        "name": "url",
        "crossLanguageDefinitionId": "TypeSpec.url"
       },
       "Location": "Uri",
       "IsApiVersion": false,
       "IsResourceParameter": false,
       "IsContentType": false,
       "IsRequired": true,
       "IsEndpoint": true,
       "SkipUrlEncoding": false,
       "Explode": false,
       "Kind": "Client"
      },
      {
       "$id": "34",
       "Name": "client",
       "NameInRequest": "client",
       "Description": "Need to be set as 'default', 'multi-client', 'renamed-operation', 'two-operation-group' in client.",
       "Type": {
        "$ref": "2"
       },
       "Location": "Uri",
       "IsApiVersion": false,
       "IsResourceParameter": false,
       "IsContentType": false,
       "IsRequired": true,
       "IsEndpoint": false,
       "SkipUrlEncoding": false,
       "Explode": false,
       "Kind": "Client"
      }
     ],
     "Responses": [
      {
       "$id": "35",
>>>>>>> fb93e005
       "StatusCodes": [
        204
       ],
       "BodyMediaType": "Json",
       "Headers": [],
       "IsErrorResponse": false
      }
     ],
     "HttpMethod": "POST",
     "RequestBodyMediaType": "None",
     "Uri": "{endpoint}/client/structure/{client}",
     "Path": "/two",
     "BufferResponse": true,
     "GenerateProtocolMethod": true,
     "GenerateConvenienceMethod": true,
     "CrossLanguageDefinitionId": "Client.Structure.TwoOperationGroup.Group2.two",
     "Decorators": []
    },
    {
<<<<<<< HEAD
     "$id": "31",
     "Name": "five",
     "ResourceName": "Group2",
     "Accessibility": "public",
     "Parameters": [],
     "Responses": [
      {
       "$id": "32",
=======
     "$id": "36",
     "Name": "five",
     "ResourceName": "Group2",
     "Accessibility": "public",
     "Parameters": [
      {
       "$ref": "32"
      },
      {
       "$ref": "34"
      }
     ],
     "Responses": [
      {
       "$id": "37",
>>>>>>> fb93e005
       "StatusCodes": [
        204
       ],
       "BodyMediaType": "Json",
       "Headers": [],
       "IsErrorResponse": false
      }
     ],
     "HttpMethod": "POST",
     "RequestBodyMediaType": "None",
     "Uri": "{endpoint}/client/structure/{client}",
     "Path": "/five",
     "BufferResponse": true,
     "GenerateProtocolMethod": true,
     "GenerateConvenienceMethod": true,
     "CrossLanguageDefinitionId": "Client.Structure.TwoOperationGroup.Group2.five",
     "Decorators": []
    },
    {
<<<<<<< HEAD
     "$id": "33",
     "Name": "six",
     "ResourceName": "Group2",
     "Accessibility": "public",
     "Parameters": [],
     "Responses": [
      {
       "$id": "34",
=======
     "$id": "38",
     "Name": "six",
     "ResourceName": "Group2",
     "Accessibility": "public",
     "Parameters": [
      {
       "$ref": "32"
      },
      {
       "$ref": "34"
      }
     ],
     "Responses": [
      {
       "$id": "39",
>>>>>>> fb93e005
       "StatusCodes": [
        204
       ],
       "BodyMediaType": "Json",
       "Headers": [],
       "IsErrorResponse": false
      }
     ],
     "HttpMethod": "POST",
     "RequestBodyMediaType": "None",
     "Uri": "{endpoint}/client/structure/{client}",
     "Path": "/six",
     "BufferResponse": true,
     "GenerateProtocolMethod": true,
     "GenerateConvenienceMethod": true,
     "CrossLanguageDefinitionId": "Client.Structure.TwoOperationGroup.Group2.six",
     "Decorators": []
    }
   ],
   "Protocol": {
<<<<<<< HEAD
    "$id": "35"
=======
    "$id": "40"
>>>>>>> fb93e005
   },
   "Parent": "TwoOperationGroupClient",
   "Parameters": [
    {
<<<<<<< HEAD
     "$id": "36",
     "Name": "endpoint",
     "NameInRequest": "endpoint",
     "Description": "Need to be set as 'http://localhost:3000' in client.",
     "Type": {
      "$id": "37",
      "kind": "url",
      "name": "url",
      "crossLanguageDefinitionId": "TypeSpec.url"
     },
     "Location": "Uri",
     "IsApiVersion": false,
     "IsResourceParameter": false,
     "IsContentType": false,
     "IsRequired": true,
     "IsEndpoint": true,
     "SkipUrlEncoding": false,
     "Explode": false,
     "Kind": "Client"
    },
    {
     "$id": "38",
     "Name": "client",
     "NameInRequest": "client",
     "Description": "Need to be set as 'default', 'multi-client', 'renamed-operation', 'two-operation-group' in client.",
     "Type": {
      "$ref": "2"
     },
     "Location": "Uri",
     "IsApiVersion": false,
     "IsResourceParameter": false,
     "IsContentType": false,
     "IsRequired": true,
     "IsEndpoint": false,
     "SkipUrlEncoding": false,
     "Explode": false,
     "Kind": "Client"
=======
     "$ref": "32"
    },
    {
     "$ref": "34"
>>>>>>> fb93e005
    }
   ],
   "Decorators": []
  }
 ]
}<|MERGE_RESOLUTION|>--- conflicted
+++ resolved
@@ -169,57 +169,10 @@
      "Name": "one",
      "ResourceName": "Group1",
      "Accessibility": "public",
-<<<<<<< HEAD
-     "Parameters": [],
-     "Responses": [
-      {
-       "$id": "19",
-=======
-     "Parameters": [
+     "Parameters": [],
+     "Responses": [
       {
        "$id": "21",
-       "Name": "endpoint",
-       "NameInRequest": "endpoint",
-       "Description": "Need to be set as 'http://localhost:3000' in client.",
-       "Type": {
-        "$id": "22",
-        "kind": "url",
-        "name": "url",
-        "crossLanguageDefinitionId": "TypeSpec.url"
-       },
-       "Location": "Uri",
-       "IsApiVersion": false,
-       "IsResourceParameter": false,
-       "IsContentType": false,
-       "IsRequired": true,
-       "IsEndpoint": true,
-       "SkipUrlEncoding": false,
-       "Explode": false,
-       "Kind": "Client"
-      },
-      {
-       "$id": "23",
-       "Name": "client",
-       "NameInRequest": "client",
-       "Description": "Need to be set as 'default', 'multi-client', 'renamed-operation', 'two-operation-group' in client.",
-       "Type": {
-        "$ref": "2"
-       },
-       "Location": "Uri",
-       "IsApiVersion": false,
-       "IsResourceParameter": false,
-       "IsContentType": false,
-       "IsRequired": true,
-       "IsEndpoint": false,
-       "SkipUrlEncoding": false,
-       "Explode": false,
-       "Kind": "Client"
-      }
-     ],
-     "Responses": [
-      {
-       "$id": "24",
->>>>>>> fb93e005
        "StatusCodes": [
         204
        ],
@@ -239,32 +192,14 @@
      "Decorators": []
     },
     {
-<<<<<<< HEAD
-     "$id": "20",
+     "$id": "22",
      "Name": "three",
      "ResourceName": "Group1",
      "Accessibility": "public",
      "Parameters": [],
      "Responses": [
       {
-       "$id": "21",
-=======
-     "$id": "25",
-     "Name": "three",
-     "ResourceName": "Group1",
-     "Accessibility": "public",
-     "Parameters": [
-      {
-       "$ref": "21"
-      },
-      {
-       "$ref": "23"
-      }
-     ],
-     "Responses": [
-      {
-       "$id": "26",
->>>>>>> fb93e005
+       "$id": "23",
        "StatusCodes": [
         204
        ],
@@ -284,32 +219,14 @@
      "Decorators": []
     },
     {
-<<<<<<< HEAD
-     "$id": "22",
+     "$id": "24",
      "Name": "four",
      "ResourceName": "Group1",
      "Accessibility": "public",
      "Parameters": [],
      "Responses": [
       {
-       "$id": "23",
-=======
-     "$id": "27",
-     "Name": "four",
-     "ResourceName": "Group1",
-     "Accessibility": "public",
-     "Parameters": [
-      {
-       "$ref": "21"
-      },
-      {
-       "$ref": "23"
-      }
-     ],
-     "Responses": [
-      {
-       "$id": "28",
->>>>>>> fb93e005
+       "$id": "25",
        "StatusCodes": [
         204
        ],
@@ -330,22 +247,17 @@
     }
    ],
    "Protocol": {
-<<<<<<< HEAD
-    "$id": "24"
-=======
-    "$id": "29"
->>>>>>> fb93e005
+    "$id": "26"
    },
    "Parent": "TwoOperationGroupClient",
    "Parameters": [
     {
-<<<<<<< HEAD
-     "$id": "25",
+     "$id": "27",
      "Name": "endpoint",
      "NameInRequest": "endpoint",
      "Description": "Need to be set as 'http://localhost:3000' in client.",
      "Type": {
-      "$id": "26",
+      "$id": "28",
       "kind": "url",
       "name": "url",
       "crossLanguageDefinitionId": "TypeSpec.url"
@@ -361,7 +273,7 @@
      "Kind": "Client"
     },
     {
-     "$id": "27",
+     "$id": "29",
      "Name": "client",
      "NameInRequest": "client",
      "Description": "Need to be set as 'default', 'multi-client', 'renamed-operation', 'two-operation-group' in client.",
@@ -377,12 +289,6 @@
      "SkipUrlEncoding": false,
      "Explode": false,
      "Kind": "Client"
-=======
-     "$ref": "21"
-    },
-    {
-     "$ref": "23"
->>>>>>> fb93e005
     }
    ],
    "Decorators": []
@@ -396,57 +302,10 @@
      "Name": "two",
      "ResourceName": "Group2",
      "Accessibility": "public",
-<<<<<<< HEAD
-     "Parameters": [],
-     "Responses": [
-      {
-       "$id": "30",
-=======
-     "Parameters": [
+     "Parameters": [],
+     "Responses": [
       {
        "$id": "32",
-       "Name": "endpoint",
-       "NameInRequest": "endpoint",
-       "Description": "Need to be set as 'http://localhost:3000' in client.",
-       "Type": {
-        "$id": "33",
-        "kind": "url",
-        "name": "url",
-        "crossLanguageDefinitionId": "TypeSpec.url"
-       },
-       "Location": "Uri",
-       "IsApiVersion": false,
-       "IsResourceParameter": false,
-       "IsContentType": false,
-       "IsRequired": true,
-       "IsEndpoint": true,
-       "SkipUrlEncoding": false,
-       "Explode": false,
-       "Kind": "Client"
-      },
-      {
-       "$id": "34",
-       "Name": "client",
-       "NameInRequest": "client",
-       "Description": "Need to be set as 'default', 'multi-client', 'renamed-operation', 'two-operation-group' in client.",
-       "Type": {
-        "$ref": "2"
-       },
-       "Location": "Uri",
-       "IsApiVersion": false,
-       "IsResourceParameter": false,
-       "IsContentType": false,
-       "IsRequired": true,
-       "IsEndpoint": false,
-       "SkipUrlEncoding": false,
-       "Explode": false,
-       "Kind": "Client"
-      }
-     ],
-     "Responses": [
-      {
-       "$id": "35",
->>>>>>> fb93e005
        "StatusCodes": [
         204
        ],
@@ -466,32 +325,14 @@
      "Decorators": []
     },
     {
-<<<<<<< HEAD
-     "$id": "31",
+     "$id": "33",
      "Name": "five",
      "ResourceName": "Group2",
      "Accessibility": "public",
      "Parameters": [],
      "Responses": [
       {
-       "$id": "32",
-=======
-     "$id": "36",
-     "Name": "five",
-     "ResourceName": "Group2",
-     "Accessibility": "public",
-     "Parameters": [
-      {
-       "$ref": "32"
-      },
-      {
-       "$ref": "34"
-      }
-     ],
-     "Responses": [
-      {
-       "$id": "37",
->>>>>>> fb93e005
+       "$id": "34",
        "StatusCodes": [
         204
        ],
@@ -511,32 +352,14 @@
      "Decorators": []
     },
     {
-<<<<<<< HEAD
-     "$id": "33",
+     "$id": "35",
      "Name": "six",
      "ResourceName": "Group2",
      "Accessibility": "public",
      "Parameters": [],
      "Responses": [
       {
-       "$id": "34",
-=======
-     "$id": "38",
-     "Name": "six",
-     "ResourceName": "Group2",
-     "Accessibility": "public",
-     "Parameters": [
-      {
-       "$ref": "32"
-      },
-      {
-       "$ref": "34"
-      }
-     ],
-     "Responses": [
-      {
-       "$id": "39",
->>>>>>> fb93e005
+       "$id": "36",
        "StatusCodes": [
         204
        ],
@@ -557,22 +380,17 @@
     }
    ],
    "Protocol": {
-<<<<<<< HEAD
-    "$id": "35"
-=======
-    "$id": "40"
->>>>>>> fb93e005
+    "$id": "37"
    },
    "Parent": "TwoOperationGroupClient",
    "Parameters": [
     {
-<<<<<<< HEAD
-     "$id": "36",
+     "$id": "38",
      "Name": "endpoint",
      "NameInRequest": "endpoint",
      "Description": "Need to be set as 'http://localhost:3000' in client.",
      "Type": {
-      "$id": "37",
+      "$id": "39",
       "kind": "url",
       "name": "url",
       "crossLanguageDefinitionId": "TypeSpec.url"
@@ -588,7 +406,7 @@
      "Kind": "Client"
     },
     {
-     "$id": "38",
+     "$id": "40",
      "Name": "client",
      "NameInRequest": "client",
      "Description": "Need to be set as 'default', 'multi-client', 'renamed-operation', 'two-operation-group' in client.",
@@ -604,12 +422,6 @@
      "SkipUrlEncoding": false,
      "Explode": false,
      "Kind": "Client"
-=======
-     "$ref": "32"
-    },
-    {
-     "$ref": "34"
->>>>>>> fb93e005
     }
    ],
    "Decorators": []
