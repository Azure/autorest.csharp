{
 "$id": "1",
 "Name": "Client.Structure.Service",
 "ApiVersions": [],
 "Enums": [
  {
   "$id": "2",
   "Kind": "enum",
   "Name": "ClientType",
   "CrossLanguageDefinitionId": "Client.Structure.Service.ClientType",
   "ValueType": {
    "$id": "3",
    "Kind": "string",
<<<<<<< HEAD
    "Decorators": []
=======
    "Name": "string",
    "CrossLanguageDefinitionId": "TypeSpec.string"
>>>>>>> 3e9fef80
   },
   "Values": [
    {
     "$id": "4",
     "Name": "Default",
     "Value": "default",
     "Decorators": []
    },
    {
     "$id": "5",
     "Name": "MultiClient",
     "Value": "multi-client",
     "Decorators": []
    },
    {
     "$id": "6",
     "Name": "RenamedOperation",
     "Value": "renamed-operation",
     "Decorators": []
    },
    {
     "$id": "7",
     "Name": "TwoOperationGroup",
     "Value": "two-operation-group",
     "Decorators": []
    }
   ],
   "IsExtensible": false,
   "Usage": "Input",
   "Decorators": []
  }
 ],
 "Models": [],
 "Clients": [
  {
   "$id": "8",
   "Name": "TwoOperationGroupClient",
   "Operations": [],
   "Protocol": {
    "$id": "9"
   },
   "Parameters": [
    {
     "$id": "10",
     "Name": "endpoint",
     "NameInRequest": "endpoint",
     "Description": "Need to be set as 'http://localhost:3000' in client.",
     "Type": {
      "$id": "11",
      "Kind": "url",
      "Name": "url",
      "CrossLanguageDefinitionId": "TypeSpec.url"
     },
     "Location": "Uri",
     "IsApiVersion": false,
     "IsResourceParameter": false,
     "IsContentType": false,
     "IsRequired": true,
     "IsEndpoint": true,
     "SkipUrlEncoding": false,
     "Explode": false,
     "Kind": "Client"
    },
    {
     "$id": "12",
     "Name": "client",
     "NameInRequest": "client",
     "Description": "Need to be set as 'default', 'multi-client', 'renamed-operation', 'two-operation-group' in client.",
     "Type": {
      "$ref": "2"
     },
     "Location": "Uri",
     "IsApiVersion": false,
     "IsResourceParameter": false,
     "IsContentType": false,
     "IsRequired": true,
     "IsEndpoint": false,
     "SkipUrlEncoding": false,
     "Explode": false,
     "Kind": "Client"
    }
   ],
   "Decorators": []
  },
  {
   "$id": "13",
   "Name": "Group1",
   "Operations": [
    {
     "$id": "14",
     "Name": "one",
     "ResourceName": "Group1",
     "Accessibility": "public",
     "Parameters": [
      {
       "$id": "15",
       "Name": "endpoint",
       "NameInRequest": "endpoint",
       "Description": "Need to be set as 'http://localhost:3000' in client.",
       "Type": {
        "$id": "16",
        "Kind": "url",
        "Name": "url",
        "CrossLanguageDefinitionId": "TypeSpec.url"
       },
       "Location": "Uri",
       "IsApiVersion": false,
       "IsResourceParameter": false,
       "IsContentType": false,
       "IsRequired": true,
       "IsEndpoint": true,
       "SkipUrlEncoding": false,
       "Explode": false,
       "Kind": "Client"
      },
      {
       "$id": "17",
       "Name": "client",
       "NameInRequest": "client",
       "Description": "Need to be set as 'default', 'multi-client', 'renamed-operation', 'two-operation-group' in client.",
       "Type": {
        "$ref": "2"
       },
       "Location": "Uri",
       "IsApiVersion": false,
       "IsResourceParameter": false,
       "IsContentType": false,
       "IsRequired": true,
       "IsEndpoint": false,
       "SkipUrlEncoding": false,
       "Explode": false,
       "Kind": "Client"
      }
     ],
     "Responses": [
      {
       "$id": "18",
       "StatusCodes": [
        204
       ],
       "BodyMediaType": "Json",
       "Headers": [],
       "IsErrorResponse": false
      }
     ],
     "HttpMethod": "POST",
     "RequestBodyMediaType": "None",
     "Uri": "{endpoint}/client/structure/{client}",
     "Path": "/one",
     "BufferResponse": true,
     "GenerateProtocolMethod": true,
     "GenerateConvenienceMethod": true,
     "CrossLanguageDefinitionId": "Client.Structure.TwoOperationGroup.Group1.one"
    },
    {
     "$id": "19",
     "Name": "three",
     "ResourceName": "Group1",
     "Accessibility": "public",
     "Parameters": [
      {
       "$ref": "15"
      },
      {
       "$ref": "17"
      }
     ],
     "Responses": [
      {
       "$id": "20",
       "StatusCodes": [
        204
       ],
       "BodyMediaType": "Json",
       "Headers": [],
       "IsErrorResponse": false
      }
     ],
     "HttpMethod": "POST",
     "RequestBodyMediaType": "None",
     "Uri": "{endpoint}/client/structure/{client}",
     "Path": "/three",
     "BufferResponse": true,
     "GenerateProtocolMethod": true,
     "GenerateConvenienceMethod": true,
     "CrossLanguageDefinitionId": "Client.Structure.TwoOperationGroup.Group1.three"
    },
    {
     "$id": "21",
     "Name": "four",
     "ResourceName": "Group1",
     "Accessibility": "public",
     "Parameters": [
      {
       "$ref": "15"
      },
      {
       "$ref": "17"
      }
     ],
     "Responses": [
      {
       "$id": "22",
       "StatusCodes": [
        204
       ],
       "BodyMediaType": "Json",
       "Headers": [],
       "IsErrorResponse": false
      }
     ],
     "HttpMethod": "POST",
     "RequestBodyMediaType": "None",
     "Uri": "{endpoint}/client/structure/{client}",
     "Path": "/four",
     "BufferResponse": true,
     "GenerateProtocolMethod": true,
     "GenerateConvenienceMethod": true,
     "CrossLanguageDefinitionId": "Client.Structure.TwoOperationGroup.Group1.four"
    }
   ],
   "Protocol": {
    "$id": "23"
   },
   "Parent": "TwoOperationGroupClient",
   "Parameters": [
    {
     "$ref": "15"
    },
    {
     "$ref": "17"
    }
   ],
   "Decorators": []
  },
  {
   "$id": "24",
   "Name": "Group2",
   "Operations": [
    {
     "$id": "25",
     "Name": "two",
     "ResourceName": "Group2",
     "Accessibility": "public",
     "Parameters": [
      {
       "$id": "26",
       "Name": "endpoint",
       "NameInRequest": "endpoint",
       "Description": "Need to be set as 'http://localhost:3000' in client.",
       "Type": {
        "$id": "27",
        "Kind": "url",
        "Name": "url",
        "CrossLanguageDefinitionId": "TypeSpec.url"
       },
       "Location": "Uri",
       "IsApiVersion": false,
       "IsResourceParameter": false,
       "IsContentType": false,
       "IsRequired": true,
       "IsEndpoint": true,
       "SkipUrlEncoding": false,
       "Explode": false,
       "Kind": "Client"
      },
      {
       "$id": "28",
       "Name": "client",
       "NameInRequest": "client",
       "Description": "Need to be set as 'default', 'multi-client', 'renamed-operation', 'two-operation-group' in client.",
       "Type": {
        "$ref": "2"
       },
       "Location": "Uri",
       "IsApiVersion": false,
       "IsResourceParameter": false,
       "IsContentType": false,
       "IsRequired": true,
       "IsEndpoint": false,
       "SkipUrlEncoding": false,
       "Explode": false,
       "Kind": "Client"
      }
     ],
     "Responses": [
      {
       "$id": "29",
       "StatusCodes": [
        204
       ],
       "BodyMediaType": "Json",
       "Headers": [],
       "IsErrorResponse": false
      }
     ],
     "HttpMethod": "POST",
     "RequestBodyMediaType": "None",
     "Uri": "{endpoint}/client/structure/{client}",
     "Path": "/two",
     "BufferResponse": true,
     "GenerateProtocolMethod": true,
     "GenerateConvenienceMethod": true,
     "CrossLanguageDefinitionId": "Client.Structure.TwoOperationGroup.Group2.two"
    },
    {
     "$id": "30",
     "Name": "five",
     "ResourceName": "Group2",
     "Accessibility": "public",
     "Parameters": [
      {
       "$ref": "26"
      },
      {
       "$ref": "28"
      }
     ],
     "Responses": [
      {
       "$id": "31",
       "StatusCodes": [
        204
       ],
       "BodyMediaType": "Json",
       "Headers": [],
       "IsErrorResponse": false
      }
     ],
     "HttpMethod": "POST",
     "RequestBodyMediaType": "None",
     "Uri": "{endpoint}/client/structure/{client}",
     "Path": "/five",
     "BufferResponse": true,
     "GenerateProtocolMethod": true,
     "GenerateConvenienceMethod": true,
     "CrossLanguageDefinitionId": "Client.Structure.TwoOperationGroup.Group2.five"
    },
    {
     "$id": "32",
     "Name": "six",
     "ResourceName": "Group2",
     "Accessibility": "public",
     "Parameters": [
      {
       "$ref": "26"
      },
      {
       "$ref": "28"
      }
     ],
     "Responses": [
      {
       "$id": "33",
       "StatusCodes": [
        204
       ],
       "BodyMediaType": "Json",
       "Headers": [],
       "IsErrorResponse": false
      }
     ],
     "HttpMethod": "POST",
     "RequestBodyMediaType": "None",
     "Uri": "{endpoint}/client/structure/{client}",
     "Path": "/six",
     "BufferResponse": true,
     "GenerateProtocolMethod": true,
     "GenerateConvenienceMethod": true,
     "CrossLanguageDefinitionId": "Client.Structure.TwoOperationGroup.Group2.six"
    }
   ],
   "Protocol": {
    "$id": "34"
   },
   "Parent": "TwoOperationGroupClient",
   "Parameters": [
    {
     "$ref": "26"
    },
    {
     "$ref": "28"
    }
   ],
   "Decorators": []
  }
 ]
}<|MERGE_RESOLUTION|>--- conflicted
+++ resolved
@@ -11,12 +11,9 @@
    "ValueType": {
     "$id": "3",
     "Kind": "string",
-<<<<<<< HEAD
+    "Name": "string",
+    "CrossLanguageDefinitionId": "TypeSpec.string",
     "Decorators": []
-=======
-    "Name": "string",
-    "CrossLanguageDefinitionId": "TypeSpec.string"
->>>>>>> 3e9fef80
    },
    "Values": [
     {
@@ -169,7 +166,8 @@
      "BufferResponse": true,
      "GenerateProtocolMethod": true,
      "GenerateConvenienceMethod": true,
-     "CrossLanguageDefinitionId": "Client.Structure.TwoOperationGroup.Group1.one"
+     "CrossLanguageDefinitionId": "Client.Structure.TwoOperationGroup.Group1.one",
+     "Decorators": []
     },
     {
      "$id": "19",
@@ -202,7 +200,8 @@
      "BufferResponse": true,
      "GenerateProtocolMethod": true,
      "GenerateConvenienceMethod": true,
-     "CrossLanguageDefinitionId": "Client.Structure.TwoOperationGroup.Group1.three"
+     "CrossLanguageDefinitionId": "Client.Structure.TwoOperationGroup.Group1.three",
+     "Decorators": []
     },
     {
      "$id": "21",
@@ -235,7 +234,8 @@
      "BufferResponse": true,
      "GenerateProtocolMethod": true,
      "GenerateConvenienceMethod": true,
-     "CrossLanguageDefinitionId": "Client.Structure.TwoOperationGroup.Group1.four"
+     "CrossLanguageDefinitionId": "Client.Structure.TwoOperationGroup.Group1.four",
+     "Decorators": []
     }
    ],
    "Protocol": {
@@ -320,7 +320,8 @@
      "BufferResponse": true,
      "GenerateProtocolMethod": true,
      "GenerateConvenienceMethod": true,
-     "CrossLanguageDefinitionId": "Client.Structure.TwoOperationGroup.Group2.two"
+     "CrossLanguageDefinitionId": "Client.Structure.TwoOperationGroup.Group2.two",
+     "Decorators": []
     },
     {
      "$id": "30",
@@ -353,7 +354,8 @@
      "BufferResponse": true,
      "GenerateProtocolMethod": true,
      "GenerateConvenienceMethod": true,
-     "CrossLanguageDefinitionId": "Client.Structure.TwoOperationGroup.Group2.five"
+     "CrossLanguageDefinitionId": "Client.Structure.TwoOperationGroup.Group2.five",
+     "Decorators": []
     },
     {
      "$id": "32",
@@ -386,7 +388,8 @@
      "BufferResponse": true,
      "GenerateProtocolMethod": true,
      "GenerateConvenienceMethod": true,
-     "CrossLanguageDefinitionId": "Client.Structure.TwoOperationGroup.Group2.six"
+     "CrossLanguageDefinitionId": "Client.Structure.TwoOperationGroup.Group2.six",
+     "Decorators": []
     }
    ],
    "Protocol": {
