{
 "$id": "0",
 "Name": "Type.Enum.Extensible",
 "ApiVersions": [],
 "Enums": [
  {
<<<<<<< HEAD
   "$id": "1",
   "Kind": "Enum",
=======
   "$id": "2",
   "Kind": "enum",
>>>>>>> f4b8779e
   "Name": "DaysOfWeekExtensibleEnum",
   "ValueType": {
    "$id": "3",
    "Kind": "string",
    "IsNullable": false
   },
   "Values": [
    {
<<<<<<< HEAD
     "$id": "2",
=======
     "$id": "4",
>>>>>>> f4b8779e
     "Name": "Monday",
     "Value": "Monday",
     "Description": "Monday."
    },
    {
<<<<<<< HEAD
     "$id": "3",
=======
     "$id": "5",
>>>>>>> f4b8779e
     "Name": "Tuesday",
     "Value": "Tuesday",
     "Description": "Tuesday."
    },
    {
<<<<<<< HEAD
     "$id": "4",
=======
     "$id": "6",
>>>>>>> f4b8779e
     "Name": "Wednesday",
     "Value": "Wednesday",
     "Description": "Wednesday."
    },
    {
<<<<<<< HEAD
     "$id": "5",
=======
     "$id": "7",
>>>>>>> f4b8779e
     "Name": "Thursday",
     "Value": "Thursday",
     "Description": "Thursday."
    },
    {
<<<<<<< HEAD
     "$id": "6",
=======
     "$id": "8",
>>>>>>> f4b8779e
     "Name": "Friday",
     "Value": "Friday",
     "Description": "Friday."
    },
    {
<<<<<<< HEAD
     "$id": "7",
=======
     "$id": "9",
>>>>>>> f4b8779e
     "Name": "Saturday",
     "Value": "Saturday",
     "Description": "Saturday."
    },
    {
<<<<<<< HEAD
     "$id": "8",
=======
     "$id": "10",
>>>>>>> f4b8779e
     "Name": "Sunday",
     "Value": "Sunday",
     "Description": "Sunday."
    }
   ],
   "Namespace": "Type.Enum.Extensible",
   "Description": "Days of the week",
   "IsExtensible": true,
   "IsNullable": false,
   "Usage": "RoundTrip"
  }
 ],
 "Models": [],
 "Clients": [
  {
<<<<<<< HEAD
   "$id": "9",
=======
   "$id": "11",
>>>>>>> f4b8779e
   "Name": "ExtensibleClient",
   "Description": "",
   "Operations": [],
   "Protocol": {
<<<<<<< HEAD
    "$id": "10"
=======
    "$id": "12"
>>>>>>> f4b8779e
   },
   "Creatable": true,
   "Parameters": [
    {
<<<<<<< HEAD
     "$id": "11",
=======
     "$id": "13",
>>>>>>> f4b8779e
     "Name": "host",
     "NameInRequest": "host",
     "Description": "TestServer endpoint",
     "Type": {
<<<<<<< HEAD
      "$id": "12",
      "Kind": "Primitive",
      "Name": "String",
=======
      "$id": "14",
      "Kind": "string",
>>>>>>> f4b8779e
      "IsNullable": false
     },
     "Location": "Uri",
     "IsApiVersion": false,
     "IsResourceParameter": false,
     "IsContentType": false,
     "IsRequired": true,
     "IsEndpoint": true,
     "SkipUrlEncoding": false,
     "Explode": false,
     "Kind": "Client",
     "DefaultValue": {
<<<<<<< HEAD
      "$id": "13",
      "Type": {
       "$id": "14",
       "Kind": "Primitive",
       "Name": "String",
=======
      "$id": "15",
      "Type": {
       "$id": "16",
       "Kind": "string",
>>>>>>> f4b8779e
       "IsNullable": false
      },
      "Value": "http://localhost:3000"
     }
    }
   ]
  },
  {
<<<<<<< HEAD
   "$id": "15",
=======
   "$id": "17",
>>>>>>> f4b8779e
   "Name": "String",
   "Description": "",
   "Operations": [
    {
<<<<<<< HEAD
     "$id": "16",
=======
     "$id": "18",
>>>>>>> f4b8779e
     "Name": "getKnownValue",
     "ResourceName": "String",
     "Parameters": [
      {
<<<<<<< HEAD
       "$ref": "11"
      },
      {
       "$id": "17",
       "Name": "accept",
       "NameInRequest": "Accept",
       "Type": {
        "$id": "18",
        "Kind": "Primitive",
        "Name": "String",
=======
       "$ref": "13"
      },
      {
       "$id": "19",
       "Name": "accept",
       "NameInRequest": "Accept",
       "Type": {
        "$id": "20",
        "Kind": "string",
>>>>>>> f4b8779e
        "IsNullable": false
       },
       "Location": "Header",
       "IsApiVersion": false,
       "IsResourceParameter": false,
       "IsContentType": false,
       "IsRequired": true,
       "IsEndpoint": false,
       "SkipUrlEncoding": false,
       "Explode": false,
       "Kind": "Constant",
       "DefaultValue": {
<<<<<<< HEAD
        "$id": "19",
        "Type": {
         "$ref": "18"
=======
        "$id": "21",
        "Type": {
         "$ref": "20"
>>>>>>> f4b8779e
        },
        "Value": "application/json"
       }
      }
     ],
     "Responses": [
      {
<<<<<<< HEAD
       "$id": "20",
=======
       "$id": "22",
>>>>>>> f4b8779e
       "StatusCodes": [
        200
       ],
       "BodyType": {
        "$ref": "1"
       },
       "BodyMediaType": "Json",
       "Headers": [],
       "IsErrorResponse": false,
       "ContentTypes": [
        "application/json"
       ]
      }
     ],
     "HttpMethod": "GET",
     "RequestBodyMediaType": "None",
     "Uri": "{host}",
     "Path": "/type/enum/extensible/string/known-value",
     "BufferResponse": true,
     "GenerateProtocolMethod": true,
     "GenerateConvenienceMethod": true
    },
    {
<<<<<<< HEAD
     "$id": "21",
=======
     "$id": "23",
>>>>>>> f4b8779e
     "Name": "getUnknownValue",
     "ResourceName": "String",
     "Parameters": [
      {
<<<<<<< HEAD
       "$ref": "11"
      },
      {
       "$id": "22",
       "Name": "accept",
       "NameInRequest": "Accept",
       "Type": {
        "$id": "23",
        "Kind": "Primitive",
        "Name": "String",
=======
       "$ref": "13"
      },
      {
       "$id": "24",
       "Name": "accept",
       "NameInRequest": "Accept",
       "Type": {
        "$id": "25",
        "Kind": "string",
>>>>>>> f4b8779e
        "IsNullable": false
       },
       "Location": "Header",
       "IsApiVersion": false,
       "IsResourceParameter": false,
       "IsContentType": false,
       "IsRequired": true,
       "IsEndpoint": false,
       "SkipUrlEncoding": false,
       "Explode": false,
       "Kind": "Constant",
       "DefaultValue": {
<<<<<<< HEAD
        "$id": "24",
        "Type": {
         "$ref": "23"
=======
        "$id": "26",
        "Type": {
         "$ref": "25"
>>>>>>> f4b8779e
        },
        "Value": "application/json"
       }
      }
     ],
     "Responses": [
      {
<<<<<<< HEAD
       "$id": "25",
=======
       "$id": "27",
>>>>>>> f4b8779e
       "StatusCodes": [
        200
       ],
       "BodyType": {
        "$ref": "1"
       },
       "BodyMediaType": "Json",
       "Headers": [],
       "IsErrorResponse": false,
       "ContentTypes": [
        "application/json"
       ]
      }
     ],
     "HttpMethod": "GET",
     "RequestBodyMediaType": "None",
     "Uri": "{host}",
     "Path": "/type/enum/extensible/string/unknown-value",
     "BufferResponse": true,
     "GenerateProtocolMethod": true,
     "GenerateConvenienceMethod": true
    },
    {
<<<<<<< HEAD
     "$id": "26",
=======
     "$id": "28",
>>>>>>> f4b8779e
     "Name": "putKnownValue",
     "ResourceName": "String",
     "Parameters": [
      {
<<<<<<< HEAD
       "$ref": "11"
      },
      {
       "$id": "27",
=======
       "$ref": "13"
      },
      {
       "$id": "29",
>>>>>>> f4b8779e
       "Name": "body",
       "NameInRequest": "body",
       "Type": {
        "$ref": "1"
       },
       "Location": "Body",
       "IsRequired": true,
       "IsApiVersion": false,
       "IsResourceParameter": false,
       "IsContentType": false,
       "IsEndpoint": false,
       "SkipUrlEncoding": false,
       "Explode": false,
       "Kind": "Method"
      },
      {
<<<<<<< HEAD
       "$id": "28",
       "Name": "contentType",
       "NameInRequest": "Content-Type",
       "Type": {
        "$id": "29",
        "Kind": "Primitive",
        "Name": "String",
=======
       "$id": "30",
       "Name": "contentType",
       "NameInRequest": "Content-Type",
       "Type": {
        "$id": "31",
        "Kind": "string",
>>>>>>> f4b8779e
        "IsNullable": false
       },
       "Location": "Header",
       "IsApiVersion": false,
       "IsResourceParameter": false,
       "IsContentType": true,
       "IsRequired": true,
       "IsEndpoint": false,
       "SkipUrlEncoding": false,
       "Explode": false,
       "Kind": "Constant",
       "DefaultValue": {
<<<<<<< HEAD
        "$id": "30",
        "Type": {
         "$ref": "29"
=======
        "$id": "32",
        "Type": {
         "$ref": "31"
>>>>>>> f4b8779e
        },
        "Value": "application/json"
       }
      },
      {
<<<<<<< HEAD
       "$id": "31",
       "Name": "accept",
       "NameInRequest": "Accept",
       "Type": {
        "$id": "32",
        "Kind": "Primitive",
        "Name": "String",
=======
       "$id": "33",
       "Name": "accept",
       "NameInRequest": "Accept",
       "Type": {
        "$id": "34",
        "Kind": "string",
>>>>>>> f4b8779e
        "IsNullable": false
       },
       "Location": "Header",
       "IsApiVersion": false,
       "IsResourceParameter": false,
       "IsContentType": false,
       "IsRequired": true,
       "IsEndpoint": false,
       "SkipUrlEncoding": false,
       "Explode": false,
       "Kind": "Constant",
       "DefaultValue": {
<<<<<<< HEAD
        "$id": "33",
        "Type": {
         "$ref": "32"
=======
        "$id": "35",
        "Type": {
         "$ref": "34"
>>>>>>> f4b8779e
        },
        "Value": "application/json"
       }
      }
     ],
     "Responses": [
      {
<<<<<<< HEAD
       "$id": "34",
=======
       "$id": "36",
>>>>>>> f4b8779e
       "StatusCodes": [
        204
       ],
       "BodyMediaType": "Json",
       "Headers": [],
       "IsErrorResponse": false
      }
     ],
     "HttpMethod": "PUT",
     "RequestBodyMediaType": "None",
     "Uri": "{host}",
     "Path": "/type/enum/extensible/string/known-value",
     "RequestMediaTypes": [
      "application/json"
     ],
     "BufferResponse": true,
     "GenerateProtocolMethod": true,
     "GenerateConvenienceMethod": true
    },
    {
<<<<<<< HEAD
     "$id": "35",
=======
     "$id": "37",
>>>>>>> f4b8779e
     "Name": "putUnknownValue",
     "ResourceName": "String",
     "Parameters": [
      {
<<<<<<< HEAD
       "$ref": "11"
      },
      {
       "$id": "36",
=======
       "$ref": "13"
      },
      {
       "$id": "38",
>>>>>>> f4b8779e
       "Name": "body",
       "NameInRequest": "body",
       "Type": {
        "$ref": "1"
       },
       "Location": "Body",
       "IsRequired": true,
       "IsApiVersion": false,
       "IsResourceParameter": false,
       "IsContentType": false,
       "IsEndpoint": false,
       "SkipUrlEncoding": false,
       "Explode": false,
       "Kind": "Method"
      },
      {
<<<<<<< HEAD
       "$id": "37",
       "Name": "contentType",
       "NameInRequest": "Content-Type",
       "Type": {
        "$id": "38",
        "Kind": "Primitive",
        "Name": "String",
=======
       "$id": "39",
       "Name": "contentType",
       "NameInRequest": "Content-Type",
       "Type": {
        "$id": "40",
        "Kind": "string",
>>>>>>> f4b8779e
        "IsNullable": false
       },
       "Location": "Header",
       "IsApiVersion": false,
       "IsResourceParameter": false,
       "IsContentType": true,
       "IsRequired": true,
       "IsEndpoint": false,
       "SkipUrlEncoding": false,
       "Explode": false,
       "Kind": "Constant",
       "DefaultValue": {
<<<<<<< HEAD
        "$id": "39",
        "Type": {
         "$ref": "38"
=======
        "$id": "41",
        "Type": {
         "$ref": "40"
>>>>>>> f4b8779e
        },
        "Value": "application/json"
       }
      },
      {
<<<<<<< HEAD
       "$id": "40",
       "Name": "accept",
       "NameInRequest": "Accept",
       "Type": {
        "$id": "41",
        "Kind": "Primitive",
        "Name": "String",
=======
       "$id": "42",
       "Name": "accept",
       "NameInRequest": "Accept",
       "Type": {
        "$id": "43",
        "Kind": "string",
>>>>>>> f4b8779e
        "IsNullable": false
       },
       "Location": "Header",
       "IsApiVersion": false,
       "IsResourceParameter": false,
       "IsContentType": false,
       "IsRequired": true,
       "IsEndpoint": false,
       "SkipUrlEncoding": false,
       "Explode": false,
       "Kind": "Constant",
       "DefaultValue": {
<<<<<<< HEAD
        "$id": "42",
        "Type": {
         "$ref": "41"
=======
        "$id": "44",
        "Type": {
         "$ref": "43"
>>>>>>> f4b8779e
        },
        "Value": "application/json"
       }
      }
     ],
     "Responses": [
      {
<<<<<<< HEAD
       "$id": "43",
=======
       "$id": "45",
>>>>>>> f4b8779e
       "StatusCodes": [
        204
       ],
       "BodyMediaType": "Json",
       "Headers": [],
       "IsErrorResponse": false
      }
     ],
     "HttpMethod": "PUT",
     "RequestBodyMediaType": "None",
     "Uri": "{host}",
     "Path": "/type/enum/extensible/string/unknown-value",
     "RequestMediaTypes": [
      "application/json"
     ],
     "BufferResponse": true,
     "GenerateProtocolMethod": true,
     "GenerateConvenienceMethod": true
    }
   ],
   "Protocol": {
<<<<<<< HEAD
    "$id": "44"
=======
    "$id": "46"
>>>>>>> f4b8779e
   },
   "Creatable": false,
   "Parent": "ExtensibleClient",
   "Parameters": [
    {
<<<<<<< HEAD
     "$ref": "11"
=======
     "$ref": "13"
>>>>>>> f4b8779e
    }
   ]
  }
 ]
}<|MERGE_RESOLUTION|>--- conflicted
+++ resolved
@@ -4,86 +4,53 @@
  "ApiVersions": [],
  "Enums": [
   {
-<<<<<<< HEAD
    "$id": "1",
-   "Kind": "Enum",
-=======
-   "$id": "2",
    "Kind": "enum",
->>>>>>> f4b8779e
    "Name": "DaysOfWeekExtensibleEnum",
    "ValueType": {
-    "$id": "3",
+    "$id": "2",
     "Kind": "string",
     "IsNullable": false
    },
    "Values": [
     {
-<<<<<<< HEAD
-     "$id": "2",
-=======
-     "$id": "4",
->>>>>>> f4b8779e
+     "$id": "3",
      "Name": "Monday",
      "Value": "Monday",
      "Description": "Monday."
     },
     {
-<<<<<<< HEAD
-     "$id": "3",
-=======
-     "$id": "5",
->>>>>>> f4b8779e
+     "$id": "4",
      "Name": "Tuesday",
      "Value": "Tuesday",
      "Description": "Tuesday."
     },
     {
-<<<<<<< HEAD
-     "$id": "4",
-=======
-     "$id": "6",
->>>>>>> f4b8779e
+     "$id": "5",
      "Name": "Wednesday",
      "Value": "Wednesday",
      "Description": "Wednesday."
     },
     {
-<<<<<<< HEAD
-     "$id": "5",
-=======
-     "$id": "7",
->>>>>>> f4b8779e
+     "$id": "6",
      "Name": "Thursday",
      "Value": "Thursday",
      "Description": "Thursday."
     },
     {
-<<<<<<< HEAD
-     "$id": "6",
-=======
-     "$id": "8",
->>>>>>> f4b8779e
+     "$id": "7",
      "Name": "Friday",
      "Value": "Friday",
      "Description": "Friday."
     },
     {
-<<<<<<< HEAD
-     "$id": "7",
-=======
-     "$id": "9",
->>>>>>> f4b8779e
+     "$id": "8",
      "Name": "Saturday",
      "Value": "Saturday",
      "Description": "Saturday."
     },
     {
-<<<<<<< HEAD
-     "$id": "8",
-=======
-     "$id": "10",
->>>>>>> f4b8779e
+     "$id": "9",
      "Name": "Sunday",
      "Value": "Sunday",
      "Description": "Sunday."
@@ -99,41 +66,23 @@
  "Models": [],
  "Clients": [
   {
-<<<<<<< HEAD
-   "$id": "9",
-=======
-   "$id": "11",
->>>>>>> f4b8779e
+   "$id": "10",
    "Name": "ExtensibleClient",
    "Description": "",
    "Operations": [],
    "Protocol": {
-<<<<<<< HEAD
-    "$id": "10"
-=======
-    "$id": "12"
->>>>>>> f4b8779e
+    "$id": "11"
    },
    "Creatable": true,
    "Parameters": [
     {
-<<<<<<< HEAD
-     "$id": "11",
-=======
-     "$id": "13",
->>>>>>> f4b8779e
+     "$id": "12",
      "Name": "host",
      "NameInRequest": "host",
      "Description": "TestServer endpoint",
      "Type": {
-<<<<<<< HEAD
-      "$id": "12",
-      "Kind": "Primitive",
-      "Name": "String",
-=======
-      "$id": "14",
+      "$id": "13",
       "Kind": "string",
->>>>>>> f4b8779e
       "IsNullable": false
      },
      "Location": "Uri",
@@ -146,18 +95,10 @@
      "Explode": false,
      "Kind": "Client",
      "DefaultValue": {
-<<<<<<< HEAD
-      "$id": "13",
+      "$id": "14",
       "Type": {
-       "$id": "14",
-       "Kind": "Primitive",
-       "Name": "String",
-=======
-      "$id": "15",
-      "Type": {
-       "$id": "16",
+       "$id": "15",
        "Kind": "string",
->>>>>>> f4b8779e
        "IsNullable": false
       },
       "Value": "http://localhost:3000"
@@ -166,67 +107,40 @@
    ]
   },
   {
-<<<<<<< HEAD
-   "$id": "15",
-=======
-   "$id": "17",
->>>>>>> f4b8779e
+   "$id": "16",
    "Name": "String",
    "Description": "",
    "Operations": [
     {
-<<<<<<< HEAD
-     "$id": "16",
-=======
-     "$id": "18",
->>>>>>> f4b8779e
+     "$id": "17",
      "Name": "getKnownValue",
      "ResourceName": "String",
      "Parameters": [
       {
-<<<<<<< HEAD
-       "$ref": "11"
-      },
-      {
-       "$id": "17",
+       "$ref": "12"
+      },
+      {
+       "$id": "18",
        "Name": "accept",
        "NameInRequest": "Accept",
        "Type": {
-        "$id": "18",
-        "Kind": "Primitive",
-        "Name": "String",
-=======
-       "$ref": "13"
-      },
-      {
-       "$id": "19",
-       "Name": "accept",
-       "NameInRequest": "Accept",
-       "Type": {
+        "$id": "19",
+        "Kind": "string",
+        "IsNullable": false
+       },
+       "Location": "Header",
+       "IsApiVersion": false,
+       "IsResourceParameter": false,
+       "IsContentType": false,
+       "IsRequired": true,
+       "IsEndpoint": false,
+       "SkipUrlEncoding": false,
+       "Explode": false,
+       "Kind": "Constant",
+       "DefaultValue": {
         "$id": "20",
-        "Kind": "string",
->>>>>>> f4b8779e
-        "IsNullable": false
-       },
-       "Location": "Header",
-       "IsApiVersion": false,
-       "IsResourceParameter": false,
-       "IsContentType": false,
-       "IsRequired": true,
-       "IsEndpoint": false,
-       "SkipUrlEncoding": false,
-       "Explode": false,
-       "Kind": "Constant",
-       "DefaultValue": {
-<<<<<<< HEAD
-        "$id": "19",
-        "Type": {
-         "$ref": "18"
-=======
-        "$id": "21",
-        "Type": {
-         "$ref": "20"
->>>>>>> f4b8779e
+        "Type": {
+         "$ref": "19"
         },
         "Value": "application/json"
        }
@@ -234,11 +148,7 @@
      ],
      "Responses": [
       {
-<<<<<<< HEAD
-       "$id": "20",
-=======
-       "$id": "22",
->>>>>>> f4b8779e
+       "$id": "21",
        "StatusCodes": [
         200
        ],
@@ -262,58 +172,35 @@
      "GenerateConvenienceMethod": true
     },
     {
-<<<<<<< HEAD
-     "$id": "21",
-=======
-     "$id": "23",
->>>>>>> f4b8779e
+     "$id": "22",
      "Name": "getUnknownValue",
      "ResourceName": "String",
      "Parameters": [
       {
-<<<<<<< HEAD
-       "$ref": "11"
-      },
-      {
-       "$id": "22",
+       "$ref": "12"
+      },
+      {
+       "$id": "23",
        "Name": "accept",
        "NameInRequest": "Accept",
        "Type": {
-        "$id": "23",
-        "Kind": "Primitive",
-        "Name": "String",
-=======
-       "$ref": "13"
-      },
-      {
-       "$id": "24",
-       "Name": "accept",
-       "NameInRequest": "Accept",
-       "Type": {
+        "$id": "24",
+        "Kind": "string",
+        "IsNullable": false
+       },
+       "Location": "Header",
+       "IsApiVersion": false,
+       "IsResourceParameter": false,
+       "IsContentType": false,
+       "IsRequired": true,
+       "IsEndpoint": false,
+       "SkipUrlEncoding": false,
+       "Explode": false,
+       "Kind": "Constant",
+       "DefaultValue": {
         "$id": "25",
-        "Kind": "string",
->>>>>>> f4b8779e
-        "IsNullable": false
-       },
-       "Location": "Header",
-       "IsApiVersion": false,
-       "IsResourceParameter": false,
-       "IsContentType": false,
-       "IsRequired": true,
-       "IsEndpoint": false,
-       "SkipUrlEncoding": false,
-       "Explode": false,
-       "Kind": "Constant",
-       "DefaultValue": {
-<<<<<<< HEAD
-        "$id": "24",
-        "Type": {
-         "$ref": "23"
-=======
-        "$id": "26",
-        "Type": {
-         "$ref": "25"
->>>>>>> f4b8779e
+        "Type": {
+         "$ref": "24"
         },
         "Value": "application/json"
        }
@@ -321,11 +208,7 @@
      ],
      "Responses": [
       {
-<<<<<<< HEAD
-       "$id": "25",
-=======
-       "$id": "27",
->>>>>>> f4b8779e
+       "$id": "26",
        "StatusCodes": [
         200
        ],
@@ -349,26 +232,15 @@
      "GenerateConvenienceMethod": true
     },
     {
-<<<<<<< HEAD
-     "$id": "26",
-=======
-     "$id": "28",
->>>>>>> f4b8779e
+     "$id": "27",
      "Name": "putKnownValue",
      "ResourceName": "String",
      "Parameters": [
       {
-<<<<<<< HEAD
-       "$ref": "11"
-      },
-      {
-       "$id": "27",
-=======
-       "$ref": "13"
-      },
-      {
-       "$id": "29",
->>>>>>> f4b8779e
+       "$ref": "12"
+      },
+      {
+       "$id": "28",
        "Name": "body",
        "NameInRequest": "body",
        "Type": {
@@ -385,85 +257,53 @@
        "Kind": "Method"
       },
       {
-<<<<<<< HEAD
-       "$id": "28",
+       "$id": "29",
        "Name": "contentType",
        "NameInRequest": "Content-Type",
        "Type": {
-        "$id": "29",
-        "Kind": "Primitive",
-        "Name": "String",
-=======
-       "$id": "30",
-       "Name": "contentType",
-       "NameInRequest": "Content-Type",
-       "Type": {
+        "$id": "30",
+        "Kind": "string",
+        "IsNullable": false
+       },
+       "Location": "Header",
+       "IsApiVersion": false,
+       "IsResourceParameter": false,
+       "IsContentType": true,
+       "IsRequired": true,
+       "IsEndpoint": false,
+       "SkipUrlEncoding": false,
+       "Explode": false,
+       "Kind": "Constant",
+       "DefaultValue": {
         "$id": "31",
-        "Kind": "string",
->>>>>>> f4b8779e
-        "IsNullable": false
-       },
-       "Location": "Header",
-       "IsApiVersion": false,
-       "IsResourceParameter": false,
-       "IsContentType": true,
-       "IsRequired": true,
-       "IsEndpoint": false,
-       "SkipUrlEncoding": false,
-       "Explode": false,
-       "Kind": "Constant",
-       "DefaultValue": {
-<<<<<<< HEAD
-        "$id": "30",
-        "Type": {
-         "$ref": "29"
-=======
-        "$id": "32",
-        "Type": {
-         "$ref": "31"
->>>>>>> f4b8779e
-        },
-        "Value": "application/json"
-       }
-      },
-      {
-<<<<<<< HEAD
-       "$id": "31",
+        "Type": {
+         "$ref": "30"
+        },
+        "Value": "application/json"
+       }
+      },
+      {
+       "$id": "32",
        "Name": "accept",
        "NameInRequest": "Accept",
        "Type": {
-        "$id": "32",
-        "Kind": "Primitive",
-        "Name": "String",
-=======
-       "$id": "33",
-       "Name": "accept",
-       "NameInRequest": "Accept",
-       "Type": {
+        "$id": "33",
+        "Kind": "string",
+        "IsNullable": false
+       },
+       "Location": "Header",
+       "IsApiVersion": false,
+       "IsResourceParameter": false,
+       "IsContentType": false,
+       "IsRequired": true,
+       "IsEndpoint": false,
+       "SkipUrlEncoding": false,
+       "Explode": false,
+       "Kind": "Constant",
+       "DefaultValue": {
         "$id": "34",
-        "Kind": "string",
->>>>>>> f4b8779e
-        "IsNullable": false
-       },
-       "Location": "Header",
-       "IsApiVersion": false,
-       "IsResourceParameter": false,
-       "IsContentType": false,
-       "IsRequired": true,
-       "IsEndpoint": false,
-       "SkipUrlEncoding": false,
-       "Explode": false,
-       "Kind": "Constant",
-       "DefaultValue": {
-<<<<<<< HEAD
-        "$id": "33",
-        "Type": {
-         "$ref": "32"
-=======
-        "$id": "35",
-        "Type": {
-         "$ref": "34"
->>>>>>> f4b8779e
+        "Type": {
+         "$ref": "33"
         },
         "Value": "application/json"
        }
@@ -471,11 +311,7 @@
      ],
      "Responses": [
       {
-<<<<<<< HEAD
-       "$id": "34",
-=======
-       "$id": "36",
->>>>>>> f4b8779e
+       "$id": "35",
        "StatusCodes": [
         204
        ],
@@ -496,26 +332,15 @@
      "GenerateConvenienceMethod": true
     },
     {
-<<<<<<< HEAD
-     "$id": "35",
-=======
-     "$id": "37",
->>>>>>> f4b8779e
+     "$id": "36",
      "Name": "putUnknownValue",
      "ResourceName": "String",
      "Parameters": [
       {
-<<<<<<< HEAD
-       "$ref": "11"
-      },
-      {
-       "$id": "36",
-=======
-       "$ref": "13"
-      },
-      {
-       "$id": "38",
->>>>>>> f4b8779e
+       "$ref": "12"
+      },
+      {
+       "$id": "37",
        "Name": "body",
        "NameInRequest": "body",
        "Type": {
@@ -532,85 +357,53 @@
        "Kind": "Method"
       },
       {
-<<<<<<< HEAD
-       "$id": "37",
+       "$id": "38",
        "Name": "contentType",
        "NameInRequest": "Content-Type",
        "Type": {
-        "$id": "38",
-        "Kind": "Primitive",
-        "Name": "String",
-=======
-       "$id": "39",
-       "Name": "contentType",
-       "NameInRequest": "Content-Type",
-       "Type": {
+        "$id": "39",
+        "Kind": "string",
+        "IsNullable": false
+       },
+       "Location": "Header",
+       "IsApiVersion": false,
+       "IsResourceParameter": false,
+       "IsContentType": true,
+       "IsRequired": true,
+       "IsEndpoint": false,
+       "SkipUrlEncoding": false,
+       "Explode": false,
+       "Kind": "Constant",
+       "DefaultValue": {
         "$id": "40",
-        "Kind": "string",
->>>>>>> f4b8779e
-        "IsNullable": false
-       },
-       "Location": "Header",
-       "IsApiVersion": false,
-       "IsResourceParameter": false,
-       "IsContentType": true,
-       "IsRequired": true,
-       "IsEndpoint": false,
-       "SkipUrlEncoding": false,
-       "Explode": false,
-       "Kind": "Constant",
-       "DefaultValue": {
-<<<<<<< HEAD
-        "$id": "39",
-        "Type": {
-         "$ref": "38"
-=======
-        "$id": "41",
-        "Type": {
-         "$ref": "40"
->>>>>>> f4b8779e
-        },
-        "Value": "application/json"
-       }
-      },
-      {
-<<<<<<< HEAD
-       "$id": "40",
+        "Type": {
+         "$ref": "39"
+        },
+        "Value": "application/json"
+       }
+      },
+      {
+       "$id": "41",
        "Name": "accept",
        "NameInRequest": "Accept",
        "Type": {
-        "$id": "41",
-        "Kind": "Primitive",
-        "Name": "String",
-=======
-       "$id": "42",
-       "Name": "accept",
-       "NameInRequest": "Accept",
-       "Type": {
+        "$id": "42",
+        "Kind": "string",
+        "IsNullable": false
+       },
+       "Location": "Header",
+       "IsApiVersion": false,
+       "IsResourceParameter": false,
+       "IsContentType": false,
+       "IsRequired": true,
+       "IsEndpoint": false,
+       "SkipUrlEncoding": false,
+       "Explode": false,
+       "Kind": "Constant",
+       "DefaultValue": {
         "$id": "43",
-        "Kind": "string",
->>>>>>> f4b8779e
-        "IsNullable": false
-       },
-       "Location": "Header",
-       "IsApiVersion": false,
-       "IsResourceParameter": false,
-       "IsContentType": false,
-       "IsRequired": true,
-       "IsEndpoint": false,
-       "SkipUrlEncoding": false,
-       "Explode": false,
-       "Kind": "Constant",
-       "DefaultValue": {
-<<<<<<< HEAD
-        "$id": "42",
-        "Type": {
-         "$ref": "41"
-=======
-        "$id": "44",
-        "Type": {
-         "$ref": "43"
->>>>>>> f4b8779e
+        "Type": {
+         "$ref": "42"
         },
         "Value": "application/json"
        }
@@ -618,11 +411,7 @@
      ],
      "Responses": [
       {
-<<<<<<< HEAD
-       "$id": "43",
-=======
-       "$id": "45",
->>>>>>> f4b8779e
+       "$id": "44",
        "StatusCodes": [
         204
        ],
@@ -644,21 +433,13 @@
     }
    ],
    "Protocol": {
-<<<<<<< HEAD
-    "$id": "44"
-=======
-    "$id": "46"
->>>>>>> f4b8779e
+    "$id": "45"
    },
    "Creatable": false,
    "Parent": "ExtensibleClient",
    "Parameters": [
     {
-<<<<<<< HEAD
-     "$ref": "11"
-=======
-     "$ref": "13"
->>>>>>> f4b8779e
+     "$ref": "12"
     }
    ]
   }
