--- conflicted
+++ resolved
@@ -11,12 +11,9 @@
    "ValueType": {
     "$id": "3",
     "Kind": "string",
-<<<<<<< HEAD
+    "Name": "string",
+    "CrossLanguageDefinitionId": "TypeSpec.string",
     "Decorators": []
-=======
-    "Name": "string",
-    "CrossLanguageDefinitionId": "TypeSpec.string"
->>>>>>> 3e9fef80
    },
    "Values": [
     {
@@ -169,9 +166,11 @@
          "$id": "25",
          "Kind": "string",
          "Name": "string",
-         "CrossLanguageDefinitionId": "TypeSpec.string"
+         "CrossLanguageDefinitionId": "TypeSpec.string",
+         "Decorators": []
         },
-        "Value": "application/json"
+        "Value": "application/json",
+        "Decorators": []
        },
        "Location": "Header",
        "IsApiVersion": false,
@@ -179,7 +178,8 @@
        "IsEndpoint": false,
        "Explode": false,
        "IsRequired": true,
-       "Kind": "Constant"
+       "Kind": "Constant",
+       "Decorators": []
       }
      ],
      "Responses": [
@@ -206,7 +206,8 @@
      "BufferResponse": true,
      "GenerateProtocolMethod": true,
      "GenerateConvenienceMethod": true,
-     "CrossLanguageDefinitionId": "Type.Enum.Extensible.String.getKnownValue"
+     "CrossLanguageDefinitionId": "Type.Enum.Extensible.String.getKnownValue",
+     "Decorators": []
     },
     {
      "$id": "27",
@@ -228,9 +229,11 @@
          "$id": "30",
          "Kind": "string",
          "Name": "string",
-         "CrossLanguageDefinitionId": "TypeSpec.string"
+         "CrossLanguageDefinitionId": "TypeSpec.string",
+         "Decorators": []
         },
-        "Value": "application/json"
+        "Value": "application/json",
+        "Decorators": []
        },
        "Location": "Header",
        "IsApiVersion": false,
@@ -238,7 +241,8 @@
        "IsEndpoint": false,
        "Explode": false,
        "IsRequired": true,
-       "Kind": "Constant"
+       "Kind": "Constant",
+       "Decorators": []
       }
      ],
      "Responses": [
@@ -265,7 +269,8 @@
      "BufferResponse": true,
      "GenerateProtocolMethod": true,
      "GenerateConvenienceMethod": true,
-     "CrossLanguageDefinitionId": "Type.Enum.Extensible.String.getUnknownValue"
+     "CrossLanguageDefinitionId": "Type.Enum.Extensible.String.getUnknownValue",
+     "Decorators": []
     },
     {
      "$id": "32",
@@ -288,9 +293,11 @@
          "$id": "35",
          "Kind": "string",
          "Name": "string",
-         "CrossLanguageDefinitionId": "TypeSpec.string"
+         "CrossLanguageDefinitionId": "TypeSpec.string",
+         "Decorators": []
         },
-        "Value": "application/json"
+        "Value": "application/json",
+        "Decorators": []
        },
        "Location": "Header",
        "IsApiVersion": false,
@@ -298,7 +305,8 @@
        "IsEndpoint": false,
        "Explode": false,
        "IsRequired": true,
-       "Kind": "Constant"
+       "Kind": "Constant",
+       "Decorators": []
       },
       {
        "$id": "36",
@@ -313,7 +321,8 @@
        "IsEndpoint": false,
        "Explode": false,
        "IsRequired": true,
-       "Kind": "Method"
+       "Kind": "Method",
+       "Decorators": []
       }
      ],
      "Responses": [
@@ -337,7 +346,8 @@
      "BufferResponse": true,
      "GenerateProtocolMethod": true,
      "GenerateConvenienceMethod": true,
-     "CrossLanguageDefinitionId": "Type.Enum.Extensible.String.putKnownValue"
+     "CrossLanguageDefinitionId": "Type.Enum.Extensible.String.putKnownValue",
+     "Decorators": []
     },
     {
      "$id": "38",
@@ -360,9 +370,11 @@
          "$id": "41",
          "Kind": "string",
          "Name": "string",
-         "CrossLanguageDefinitionId": "TypeSpec.string"
+         "CrossLanguageDefinitionId": "TypeSpec.string",
+         "Decorators": []
         },
-        "Value": "application/json"
+        "Value": "application/json",
+        "Decorators": []
        },
        "Location": "Header",
        "IsApiVersion": false,
@@ -370,7 +382,8 @@
        "IsEndpoint": false,
        "Explode": false,
        "IsRequired": true,
-       "Kind": "Constant"
+       "Kind": "Constant",
+       "Decorators": []
       },
       {
        "$id": "42",
@@ -385,7 +398,8 @@
        "IsEndpoint": false,
        "Explode": false,
        "IsRequired": true,
-       "Kind": "Method"
+       "Kind": "Method",
+       "Decorators": []
       }
      ],
      "Responses": [
@@ -409,7 +423,8 @@
      "BufferResponse": true,
      "GenerateProtocolMethod": true,
      "GenerateConvenienceMethod": true,
-     "CrossLanguageDefinitionId": "Type.Enum.Extensible.String.putUnknownValue"
+     "CrossLanguageDefinitionId": "Type.Enum.Extensible.String.putUnknownValue",
+     "Decorators": []
     }
    ],
    "Protocol": {
