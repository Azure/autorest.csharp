--- conflicted
+++ resolved
@@ -1,7 +1,9 @@
 {
  "$id": "1",
  "Name": "Type.Enum.Fixed",
- "ApiVersions": [],
+ "ApiVersions": [
+  "1.0.0"
+ ],
  "Enums": [
   {
    "$id": "2",
@@ -138,8 +140,6 @@
         },
         "Value": "application/json"
        }
-<<<<<<< HEAD
-=======
       },
       {
        "$id": "21",
@@ -171,16 +171,11 @@
         },
         "Value": "1.0.0"
        }
->>>>>>> 99b4d108
       }
      ],
      "Responses": [
       {
-<<<<<<< HEAD
-       "$id": "19",
-=======
        "$id": "25",
->>>>>>> 99b4d108
        "StatusCodes": [
         200
        ],
@@ -201,11 +196,7 @@
      "GenerateConvenienceMethod": true
     },
     {
-<<<<<<< HEAD
-     "$id": "20",
-=======
      "$id": "26",
->>>>>>> 99b4d108
      "Name": "putKnownValue",
      "ResourceName": "String",
      "Description": "putKnownValue",
@@ -214,11 +205,7 @@
        "$ref": "14"
       },
       {
-<<<<<<< HEAD
-       "$id": "21",
-=======
        "$id": "27",
->>>>>>> 99b4d108
        "Name": "body",
        "NameInRequest": "body",
        "Description": "_",
@@ -236,19 +223,11 @@
        "Kind": "Method"
       },
       {
-<<<<<<< HEAD
-       "$id": "22",
-       "Name": "contentType",
-       "NameInRequest": "Content-Type",
-       "Type": {
-        "$id": "23",
-=======
        "$id": "28",
        "Name": "contentType",
        "NameInRequest": "Content-Type",
        "Type": {
         "$id": "29",
->>>>>>> 99b4d108
         "Name": "String",
         "Kind": "String",
         "IsNullable": false
@@ -263,33 +242,19 @@
        "Explode": false,
        "Kind": "Constant",
        "DefaultValue": {
-<<<<<<< HEAD
-        "$id": "24",
-        "Type": {
-         "$ref": "23"
-=======
         "$id": "30",
         "Type": {
          "$ref": "29"
->>>>>>> 99b4d108
         },
         "Value": "application/json"
        }
       },
       {
-<<<<<<< HEAD
-       "$id": "25",
-       "Name": "accept",
-       "NameInRequest": "Accept",
-       "Type": {
-        "$id": "26",
-=======
        "$id": "31",
        "Name": "accept",
        "NameInRequest": "Accept",
        "Type": {
         "$id": "32",
->>>>>>> 99b4d108
         "Name": "String",
         "Kind": "String",
         "IsNullable": false
@@ -304,33 +269,20 @@
        "Explode": false,
        "Kind": "Constant",
        "DefaultValue": {
-<<<<<<< HEAD
-        "$id": "27",
-        "Type": {
-         "$ref": "26"
+        "$id": "33",
+        "Type": {
+         "$ref": "32"
         },
         "Value": "application/json"
        }
-=======
-        "$id": "33",
-        "Type": {
-         "$ref": "32"
-        },
-        "Value": "application/json"
-       }
       },
       {
        "$ref": "21"
->>>>>>> 99b4d108
       }
      ],
      "Responses": [
       {
-<<<<<<< HEAD
-       "$id": "28",
-=======
        "$id": "34",
->>>>>>> 99b4d108
        "StatusCodes": [
         204
        ],
@@ -351,11 +303,7 @@
      "GenerateConvenienceMethod": true
     },
     {
-<<<<<<< HEAD
-     "$id": "29",
-=======
      "$id": "35",
->>>>>>> 99b4d108
      "Name": "putUnknownValue",
      "ResourceName": "String",
      "Description": "putUnknownValue",
@@ -364,11 +312,7 @@
        "$ref": "14"
       },
       {
-<<<<<<< HEAD
-       "$id": "30",
-=======
        "$id": "36",
->>>>>>> 99b4d108
        "Name": "body",
        "NameInRequest": "body",
        "Description": "_",
@@ -386,19 +330,11 @@
        "Kind": "Method"
       },
       {
-<<<<<<< HEAD
-       "$id": "31",
-       "Name": "contentType",
-       "NameInRequest": "Content-Type",
-       "Type": {
-        "$id": "32",
-=======
        "$id": "37",
        "Name": "contentType",
        "NameInRequest": "Content-Type",
        "Type": {
         "$id": "38",
->>>>>>> 99b4d108
         "Name": "String",
         "Kind": "String",
         "IsNullable": false
@@ -413,33 +349,19 @@
        "Explode": false,
        "Kind": "Constant",
        "DefaultValue": {
-<<<<<<< HEAD
-        "$id": "33",
-        "Type": {
-         "$ref": "32"
-=======
         "$id": "39",
         "Type": {
          "$ref": "38"
->>>>>>> 99b4d108
         },
         "Value": "application/json"
        }
       },
       {
-<<<<<<< HEAD
-       "$id": "34",
-       "Name": "accept",
-       "NameInRequest": "Accept",
-       "Type": {
-        "$id": "35",
-=======
        "$id": "40",
        "Name": "accept",
        "NameInRequest": "Accept",
        "Type": {
         "$id": "41",
->>>>>>> 99b4d108
         "Name": "String",
         "Kind": "String",
         "IsNullable": false
@@ -454,33 +376,20 @@
        "Explode": false,
        "Kind": "Constant",
        "DefaultValue": {
-<<<<<<< HEAD
-        "$id": "36",
-        "Type": {
-         "$ref": "35"
+        "$id": "42",
+        "Type": {
+         "$ref": "41"
         },
         "Value": "application/json"
        }
-=======
-        "$id": "42",
-        "Type": {
-         "$ref": "41"
-        },
-        "Value": "application/json"
-       }
       },
       {
        "$ref": "21"
->>>>>>> 99b4d108
       }
      ],
      "Responses": [
       {
-<<<<<<< HEAD
-       "$id": "37",
-=======
        "$id": "43",
->>>>>>> 99b4d108
        "StatusCodes": [
         204
        ],
@@ -502,11 +411,7 @@
     }
    ],
    "Protocol": {
-<<<<<<< HEAD
-    "$id": "38"
-=======
     "$id": "44"
->>>>>>> 99b4d108
    },
    "Creatable": false,
    "Parent": "FixedClient"
