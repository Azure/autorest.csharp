{
 "$id": "1",
 "Name": "Type.Enum.Fixed",
 "ApiVersions": [],
 "Enums": [
  {
   "$id": "2",
   "Kind": "enum",
   "Name": "DaysOfWeekEnum",
   "CrossLanguageDefinitionId": "Type.Enum.Fixed.DaysOfWeekEnum",
   "ValueType": {
    "$id": "3",
    "Kind": "string",
    "Name": "string",
    "CrossLanguageDefinitionId": "TypeSpec.string"
   },
   "Values": [
    {
     "$id": "4",
     "Name": "Monday",
     "Value": "Monday",
     "Description": "Monday."
    },
    {
     "$id": "5",
     "Name": "Tuesday",
     "Value": "Tuesday",
     "Description": "Tuesday."
    },
    {
     "$id": "6",
     "Name": "Wednesday",
     "Value": "Wednesday",
     "Description": "Wednesday."
    },
    {
     "$id": "7",
     "Name": "Thursday",
     "Value": "Thursday",
     "Description": "Thursday."
    },
    {
     "$id": "8",
     "Name": "Friday",
     "Value": "Friday",
     "Description": "Friday."
    },
    {
     "$id": "9",
     "Name": "Saturday",
     "Value": "Saturday",
     "Description": "Saturday."
    },
    {
     "$id": "10",
     "Name": "Sunday",
     "Value": "Sunday",
     "Description": "Sunday."
    }
   ],
   "Description": "Days of the week",
   "IsExtensible": false,
   "Usage": "RoundTrip"
  }
 ],
 "Models": [],
 "Clients": [
  {
   "$id": "11",
   "Name": "FixedClient",
   "Description": "",
   "Operations": [],
   "Protocol": {
    "$id": "12"
   },
   "Parameters": [
    {
     "$id": "13",
     "Name": "host",
     "NameInRequest": "host",
     "Description": "TestServer endpoint",
     "Type": {
      "$id": "14",
<<<<<<< HEAD
      "Kind": "string",
      "Name": "string",
      "CrossLanguageDefinitionId": ""
=======
      "Kind": "string"
>>>>>>> d4a5bea0
     },
     "Location": "Uri",
     "IsApiVersion": false,
     "IsResourceParameter": false,
     "IsContentType": false,
     "IsRequired": true,
     "IsEndpoint": true,
     "SkipUrlEncoding": false,
     "Explode": false,
     "Kind": "Client",
     "DefaultValue": {
      "$id": "15",
      "Type": {
       "$id": "16",
<<<<<<< HEAD
       "Kind": "string",
       "Name": "string",
       "CrossLanguageDefinitionId": ""
=======
       "Kind": "string"
>>>>>>> d4a5bea0
      },
      "Value": "http://localhost:3000"
     }
    }
   ]
  },
  {
   "$id": "17",
   "Name": "String",
   "Description": "",
   "Operations": [
    {
     "$id": "18",
     "Name": "getKnownValue",
     "ResourceName": "String",
     "Description": "getKnownValue",
     "Accessibility": "public",
     "Parameters": [
      {
       "$ref": "13"
      },
      {
       "$id": "19",
       "Name": "accept",
       "NameInRequest": "Accept",
       "Type": {
        "$id": "20",
        "Kind": "string",
        "Name": "string",
        "CrossLanguageDefinitionId": ""
       },
       "Location": "Header",
       "IsApiVersion": false,
       "IsResourceParameter": false,
       "IsContentType": false,
       "IsRequired": true,
       "IsEndpoint": false,
       "SkipUrlEncoding": false,
       "Explode": false,
       "Kind": "Constant",
       "DefaultValue": {
        "$id": "21",
        "Type": {
         "$ref": "20"
        },
        "Value": "application/json"
       }
      }
     ],
     "Responses": [
      {
       "$id": "22",
       "StatusCodes": [
        200
       ],
       "BodyType": {
        "$ref": "2"
       },
       "BodyMediaType": "Json",
       "Headers": [],
       "IsErrorResponse": false,
       "ContentTypes": [
        "application/json"
       ]
      }
     ],
     "HttpMethod": "GET",
     "RequestBodyMediaType": "None",
     "Uri": "{host}",
     "Path": "/type/enum/fixed/string/known-value",
     "BufferResponse": true,
     "GenerateProtocolMethod": true,
     "GenerateConvenienceMethod": true
    },
    {
     "$id": "23",
     "Name": "putKnownValue",
     "ResourceName": "String",
     "Description": "putKnownValue",
     "Accessibility": "public",
     "Parameters": [
      {
       "$ref": "13"
      },
      {
       "$id": "24",
       "Name": "body",
       "NameInRequest": "body",
       "Description": "_",
       "Type": {
        "$ref": "2"
       },
       "Location": "Body",
       "IsRequired": true,
       "IsApiVersion": false,
       "IsResourceParameter": false,
       "IsContentType": false,
       "IsEndpoint": false,
       "SkipUrlEncoding": false,
       "Explode": false,
       "Kind": "Method"
      },
      {
       "$id": "25",
       "Name": "contentType",
       "NameInRequest": "Content-Type",
       "Type": {
        "$id": "26",
        "Kind": "string",
        "Name": "string",
        "CrossLanguageDefinitionId": ""
       },
       "Location": "Header",
       "IsApiVersion": false,
       "IsResourceParameter": false,
       "IsContentType": true,
       "IsRequired": true,
       "IsEndpoint": false,
       "SkipUrlEncoding": false,
       "Explode": false,
       "Kind": "Constant",
       "DefaultValue": {
        "$id": "27",
        "Type": {
         "$ref": "26"
        },
        "Value": "application/json"
       }
      },
      {
       "$id": "28",
       "Name": "accept",
       "NameInRequest": "Accept",
       "Type": {
        "$id": "29",
        "Kind": "string",
        "Name": "string",
        "CrossLanguageDefinitionId": ""
       },
       "Location": "Header",
       "IsApiVersion": false,
       "IsResourceParameter": false,
       "IsContentType": false,
       "IsRequired": true,
       "IsEndpoint": false,
       "SkipUrlEncoding": false,
       "Explode": false,
       "Kind": "Constant",
       "DefaultValue": {
        "$id": "30",
        "Type": {
         "$ref": "29"
        },
        "Value": "application/json"
       }
      }
     ],
     "Responses": [
      {
       "$id": "31",
       "StatusCodes": [
        204
       ],
       "BodyMediaType": "Json",
       "Headers": [],
       "IsErrorResponse": false
      }
     ],
     "HttpMethod": "PUT",
     "RequestBodyMediaType": "None",
     "Uri": "{host}",
     "Path": "/type/enum/fixed/string/known-value",
     "RequestMediaTypes": [
      "application/json"
     ],
     "BufferResponse": true,
     "GenerateProtocolMethod": true,
     "GenerateConvenienceMethod": true
    },
    {
     "$id": "32",
     "Name": "putUnknownValue",
     "ResourceName": "String",
     "Description": "putUnknownValue",
     "Accessibility": "public",
     "Parameters": [
      {
       "$ref": "13"
      },
      {
       "$id": "33",
       "Name": "body",
       "NameInRequest": "body",
       "Description": "_",
       "Type": {
        "$ref": "2"
       },
       "Location": "Body",
       "IsRequired": true,
       "IsApiVersion": false,
       "IsResourceParameter": false,
       "IsContentType": false,
       "IsEndpoint": false,
       "SkipUrlEncoding": false,
       "Explode": false,
       "Kind": "Method"
      },
      {
       "$id": "34",
       "Name": "contentType",
       "NameInRequest": "Content-Type",
       "Type": {
        "$id": "35",
        "Kind": "string",
        "Name": "string",
        "CrossLanguageDefinitionId": ""
       },
       "Location": "Header",
       "IsApiVersion": false,
       "IsResourceParameter": false,
       "IsContentType": true,
       "IsRequired": true,
       "IsEndpoint": false,
       "SkipUrlEncoding": false,
       "Explode": false,
       "Kind": "Constant",
       "DefaultValue": {
        "$id": "36",
        "Type": {
         "$ref": "35"
        },
        "Value": "application/json"
       }
      },
      {
       "$id": "37",
       "Name": "accept",
       "NameInRequest": "Accept",
       "Type": {
        "$id": "38",
        "Kind": "string",
        "Name": "string",
        "CrossLanguageDefinitionId": ""
       },
       "Location": "Header",
       "IsApiVersion": false,
       "IsResourceParameter": false,
       "IsContentType": false,
       "IsRequired": true,
       "IsEndpoint": false,
       "SkipUrlEncoding": false,
       "Explode": false,
       "Kind": "Constant",
       "DefaultValue": {
        "$id": "39",
        "Type": {
         "$ref": "38"
        },
        "Value": "application/json"
       }
      }
     ],
     "Responses": [
      {
       "$id": "40",
       "StatusCodes": [
        204
       ],
       "BodyMediaType": "Json",
       "Headers": [],
       "IsErrorResponse": false
      }
     ],
     "HttpMethod": "PUT",
     "RequestBodyMediaType": "None",
     "Uri": "{host}",
     "Path": "/type/enum/fixed/string/unknown-value",
     "RequestMediaTypes": [
      "application/json"
     ],
     "BufferResponse": true,
     "GenerateProtocolMethod": true,
     "GenerateConvenienceMethod": true
    }
   ],
   "Protocol": {
    "$id": "41"
   },
   "Parent": "FixedClient",
   "Parameters": [
    {
     "$ref": "13"
    }
   ]
  }
 ]
}<|MERGE_RESOLUTION|>--- conflicted
+++ resolved
@@ -81,13 +81,9 @@
      "Description": "TestServer endpoint",
      "Type": {
       "$id": "14",
-<<<<<<< HEAD
       "Kind": "string",
       "Name": "string",
-      "CrossLanguageDefinitionId": ""
-=======
-      "Kind": "string"
->>>>>>> d4a5bea0
+      "CrossLanguageDefinitionId": "TypeSpec.string"
      },
      "Location": "Uri",
      "IsApiVersion": false,
@@ -102,13 +98,9 @@
       "$id": "15",
       "Type": {
        "$id": "16",
-<<<<<<< HEAD
        "Kind": "string",
        "Name": "string",
-       "CrossLanguageDefinitionId": ""
-=======
-       "Kind": "string"
->>>>>>> d4a5bea0
+       "CrossLanguageDefinitionId": "TypeSpec.string"
       },
       "Value": "http://localhost:3000"
      }
