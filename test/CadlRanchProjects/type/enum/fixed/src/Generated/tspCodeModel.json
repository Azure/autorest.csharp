--- conflicted
+++ resolved
@@ -58,12 +58,7 @@
    "Namespace": "Type.Enum.Fixed",
    "Description": "Days of the week",
    "IsExtensible": false,
-<<<<<<< HEAD
-   "IsNullable": false,
    "Usage": "Input,Output"
-=======
-   "Usage": "RoundTrip"
->>>>>>> 64632414
   }
  ],
  "Models": [],
