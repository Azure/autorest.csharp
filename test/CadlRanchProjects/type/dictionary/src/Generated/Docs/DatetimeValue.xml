<?xml version="1.0" encoding="utf-8"?>
<doc>
  <members>
    <member name="GetDatetimeValueAsync(CancellationToken)">
      <example>
This sample shows how to call GetDatetimeValueAsync.
<code><![CDATA[
DatetimeValue client = new DictionaryClient().GetDatetimeValueClient(apiVersion: "1.0.0");

Response<IReadOnlyDictionary<string, DateTimeOffset>> response = await client.GetDatetimeValueAsync();
]]></code>
This sample shows how to call GetDatetimeValueAsync with all parameters.
<code><![CDATA[
DatetimeValue client = new DictionaryClient().GetDatetimeValueClient(apiVersion: "1.0.0");

Response<IReadOnlyDictionary<string, DateTimeOffset>> response = await client.GetDatetimeValueAsync();
]]></code></example>
    </member>
    <member name="GetDatetimeValue(CancellationToken)">
      <example>
This sample shows how to call GetDatetimeValue.
<code><![CDATA[
DatetimeValue client = new DictionaryClient().GetDatetimeValueClient(apiVersion: "1.0.0");

Response<IReadOnlyDictionary<string, DateTimeOffset>> response = client.GetDatetimeValue();
]]></code>
This sample shows how to call GetDatetimeValue with all parameters.
<code><![CDATA[
DatetimeValue client = new DictionaryClient().GetDatetimeValueClient(apiVersion: "1.0.0");

Response<IReadOnlyDictionary<string, DateTimeOffset>> response = client.GetDatetimeValue();
]]></code></example>
    </member>
    <member name="GetDatetimeValueAsync(RequestContext)">
      <example>
This sample shows how to call GetDatetimeValueAsync and parse the result.
<code><![CDATA[
DatetimeValue client = new DictionaryClient().GetDatetimeValueClient(apiVersion: "1.0.0");

Response response = await client.GetDatetimeValueAsync(null);

JsonElement result = JsonDocument.Parse(response.ContentStream).RootElement;
Console.WriteLine(result.GetProperty("<key>").ToString());
]]></code>
This sample shows how to call GetDatetimeValueAsync with all parameters and parse the result.
<code><![CDATA[
DatetimeValue client = new DictionaryClient().GetDatetimeValueClient(apiVersion: "1.0.0");

Response response = await client.GetDatetimeValueAsync(null);

JsonElement result = JsonDocument.Parse(response.ContentStream).RootElement;
Console.WriteLine(result.GetProperty("<key>").ToString());
]]></code></example>
    </member>
    <member name="GetDatetimeValue(RequestContext)">
      <example>
This sample shows how to call GetDatetimeValue and parse the result.
<code><![CDATA[
DatetimeValue client = new DictionaryClient().GetDatetimeValueClient(apiVersion: "1.0.0");

Response response = client.GetDatetimeValue(null);

JsonElement result = JsonDocument.Parse(response.ContentStream).RootElement;
Console.WriteLine(result.GetProperty("<key>").ToString());
]]></code>
This sample shows how to call GetDatetimeValue with all parameters and parse the result.
<code><![CDATA[
DatetimeValue client = new DictionaryClient().GetDatetimeValueClient(apiVersion: "1.0.0");

Response response = client.GetDatetimeValue(null);

JsonElement result = JsonDocument.Parse(response.ContentStream).RootElement;
Console.WriteLine(result.GetProperty("<key>").ToString());
]]></code></example>
    </member>
    <member name="PutAsync(IDictionary{string,DateTimeOffset},CancellationToken)">
      <example>
This sample shows how to call PutAsync.
<code><![CDATA[
DatetimeValue client = new DictionaryClient().GetDatetimeValueClient(apiVersion: "1.0.0");

Response response = await client.PutAsync(new Dictionary<string, DateTimeOffset>()
{
<<<<<<< HEAD
    ["key"] = DateTimeOffset.UtcNow
};
var result = await client.PutAsync(body);
=======
    ["key"] = DateTimeOffset.Parse("2022-05-10T14:57:31.2311892-04:00"),
});
Console.WriteLine(response.Status);
>>>>>>> 712159bd
]]></code>
This sample shows how to call PutAsync with all parameters.
<code><![CDATA[
DatetimeValue client = new DictionaryClient().GetDatetimeValueClient(apiVersion: "1.0.0");

Response response = await client.PutAsync(new Dictionary<string, DateTimeOffset>()
{
    ["key"] = DateTimeOffset.Parse("2022-05-10T14:57:31.2311892-04:00"),
});
Console.WriteLine(response.Status);
]]></code></example>
    </member>
    <member name="Put(IDictionary{string,DateTimeOffset},CancellationToken)">
      <example>
This sample shows how to call Put.
<code><![CDATA[
DatetimeValue client = new DictionaryClient().GetDatetimeValueClient(apiVersion: "1.0.0");

Response response = client.Put(new Dictionary<string, DateTimeOffset>()
{
<<<<<<< HEAD
    ["key"] = DateTimeOffset.UtcNow
};
var result = client.Put(body);
=======
    ["key"] = DateTimeOffset.Parse("2022-05-10T14:57:31.2311892-04:00"),
});
Console.WriteLine(response.Status);
>>>>>>> 712159bd
]]></code>
This sample shows how to call Put with all parameters.
<code><![CDATA[
DatetimeValue client = new DictionaryClient().GetDatetimeValueClient(apiVersion: "1.0.0");

Response response = client.Put(new Dictionary<string, DateTimeOffset>()
{
    ["key"] = DateTimeOffset.Parse("2022-05-10T14:57:31.2311892-04:00"),
});
Console.WriteLine(response.Status);
]]></code></example>
    </member>
    <member name="PutAsync(RequestContent,RequestContext)">
      <example>
This sample shows how to call PutAsync.
<code><![CDATA[
DatetimeValue client = new DictionaryClient().GetDatetimeValueClient(apiVersion: "1.0.0");

<<<<<<< HEAD
var data = new {
    key = "2022-05-10T14:14:57.0310000Z",
};

Response response = await client.PutAsync(RequestContent.Create(data));
=======
RequestContent content = RequestContent.Create(new
{
    key = "2022-05-10T14:57:31.2311892-04:00",
});
Response response = await client.PutAsync(content);
>>>>>>> 712159bd
Console.WriteLine(response.Status);
]]></code>
This sample shows how to call PutAsync with all request content.
<code><![CDATA[
DatetimeValue client = new DictionaryClient().GetDatetimeValueClient(apiVersion: "1.0.0");

RequestContent content = RequestContent.Create(new
{
    key = "2022-05-10T14:57:31.2311892-04:00",
});
Response response = await client.PutAsync(content);
Console.WriteLine(response.Status);
]]></code></example>
    </member>
    <member name="Put(RequestContent,RequestContext)">
      <example>
This sample shows how to call Put.
<code><![CDATA[
DatetimeValue client = new DictionaryClient().GetDatetimeValueClient(apiVersion: "1.0.0");

<<<<<<< HEAD
var data = new {
    key = "2022-05-10T14:14:57.0310000Z",
};

Response response = client.Put(RequestContent.Create(data));
=======
RequestContent content = RequestContent.Create(new
{
    key = "2022-05-10T14:57:31.2311892-04:00",
});
Response response = client.Put(content);
>>>>>>> 712159bd
Console.WriteLine(response.Status);
]]></code>
This sample shows how to call Put with all request content.
<code><![CDATA[
DatetimeValue client = new DictionaryClient().GetDatetimeValueClient(apiVersion: "1.0.0");

RequestContent content = RequestContent.Create(new
{
    key = "2022-05-10T14:57:31.2311892-04:00",
});
Response response = client.Put(content);
Console.WriteLine(response.Status);
]]></code></example>
    </member>
  </members>
</doc><|MERGE_RESOLUTION|>--- conflicted
+++ resolved
@@ -81,15 +81,9 @@
 
 Response response = await client.PutAsync(new Dictionary<string, DateTimeOffset>()
 {
-<<<<<<< HEAD
-    ["key"] = DateTimeOffset.UtcNow
-};
-var result = await client.PutAsync(body);
-=======
     ["key"] = DateTimeOffset.Parse("2022-05-10T14:57:31.2311892-04:00"),
 });
 Console.WriteLine(response.Status);
->>>>>>> 712159bd
 ]]></code>
 This sample shows how to call PutAsync with all parameters.
 <code><![CDATA[
@@ -110,15 +104,9 @@
 
 Response response = client.Put(new Dictionary<string, DateTimeOffset>()
 {
-<<<<<<< HEAD
-    ["key"] = DateTimeOffset.UtcNow
-};
-var result = client.Put(body);
-=======
     ["key"] = DateTimeOffset.Parse("2022-05-10T14:57:31.2311892-04:00"),
 });
 Console.WriteLine(response.Status);
->>>>>>> 712159bd
 ]]></code>
 This sample shows how to call Put with all parameters.
 <code><![CDATA[
@@ -137,19 +125,11 @@
 <code><![CDATA[
 DatetimeValue client = new DictionaryClient().GetDatetimeValueClient(apiVersion: "1.0.0");
 
-<<<<<<< HEAD
-var data = new {
-    key = "2022-05-10T14:14:57.0310000Z",
-};
-
-Response response = await client.PutAsync(RequestContent.Create(data));
-=======
 RequestContent content = RequestContent.Create(new
 {
     key = "2022-05-10T14:57:31.2311892-04:00",
 });
 Response response = await client.PutAsync(content);
->>>>>>> 712159bd
 Console.WriteLine(response.Status);
 ]]></code>
 This sample shows how to call PutAsync with all request content.
@@ -170,19 +150,11 @@
 <code><![CDATA[
 DatetimeValue client = new DictionaryClient().GetDatetimeValueClient(apiVersion: "1.0.0");
 
-<<<<<<< HEAD
-var data = new {
-    key = "2022-05-10T14:14:57.0310000Z",
-};
-
-Response response = client.Put(RequestContent.Create(data));
-=======
 RequestContent content = RequestContent.Create(new
 {
     key = "2022-05-10T14:57:31.2311892-04:00",
 });
 Response response = client.Put(content);
->>>>>>> 712159bd
 Console.WriteLine(response.Status);
 ]]></code>
 This sample shows how to call Put with all request content.
