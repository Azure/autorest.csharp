<?xml version="1.0" encoding="utf-8"?>
<doc>
  <members>
    <member name="GetUnknownValueAsync(CancellationToken)">
      <example>
This sample shows how to call GetUnknownValueAsync.
<code><![CDATA[
UnknownValue client = new DictionaryClient().GetUnknownValueClient(apiVersion: "1.0.0");

Response<IReadOnlyDictionary<string, BinaryData>> response = await client.GetUnknownValueAsync();
]]></code>
This sample shows how to call GetUnknownValueAsync with all parameters.
<code><![CDATA[
UnknownValue client = new DictionaryClient().GetUnknownValueClient(apiVersion: "1.0.0");

Response<IReadOnlyDictionary<string, BinaryData>> response = await client.GetUnknownValueAsync();
]]></code></example>
    </member>
    <member name="GetUnknownValue(CancellationToken)">
      <example>
This sample shows how to call GetUnknownValue.
<code><![CDATA[
UnknownValue client = new DictionaryClient().GetUnknownValueClient(apiVersion: "1.0.0");

Response<IReadOnlyDictionary<string, BinaryData>> response = client.GetUnknownValue();
]]></code>
This sample shows how to call GetUnknownValue with all parameters.
<code><![CDATA[
UnknownValue client = new DictionaryClient().GetUnknownValueClient(apiVersion: "1.0.0");

Response<IReadOnlyDictionary<string, BinaryData>> response = client.GetUnknownValue();
]]></code></example>
    </member>
    <member name="GetUnknownValueAsync(RequestContext)">
      <example>
This sample shows how to call GetUnknownValueAsync and parse the result.
<code><![CDATA[
UnknownValue client = new DictionaryClient().GetUnknownValueClient(apiVersion: "1.0.0");

Response response = await client.GetUnknownValueAsync(null);

JsonElement result = JsonDocument.Parse(response.ContentStream).RootElement;
Console.WriteLine(result.GetProperty("<key>").ToString());
]]></code>
This sample shows how to call GetUnknownValueAsync with all parameters and parse the result.
<code><![CDATA[
UnknownValue client = new DictionaryClient().GetUnknownValueClient(apiVersion: "1.0.0");

Response response = await client.GetUnknownValueAsync(null);

JsonElement result = JsonDocument.Parse(response.ContentStream).RootElement;
Console.WriteLine(result.GetProperty("<key>").ToString());
]]></code></example>
    </member>
    <member name="GetUnknownValue(RequestContext)">
      <example>
This sample shows how to call GetUnknownValue and parse the result.
<code><![CDATA[
UnknownValue client = new DictionaryClient().GetUnknownValueClient(apiVersion: "1.0.0");

Response response = client.GetUnknownValue(null);

JsonElement result = JsonDocument.Parse(response.ContentStream).RootElement;
Console.WriteLine(result.GetProperty("<key>").ToString());
]]></code>
This sample shows how to call GetUnknownValue with all parameters and parse the result.
<code><![CDATA[
UnknownValue client = new DictionaryClient().GetUnknownValueClient(apiVersion: "1.0.0");

Response response = client.GetUnknownValue(null);

JsonElement result = JsonDocument.Parse(response.ContentStream).RootElement;
Console.WriteLine(result.GetProperty("<key>").ToString());
]]></code></example>
    </member>
    <member name="PutAsync(IDictionary{string,BinaryData},CancellationToken)">
      <example>
This sample shows how to call PutAsync.
<code><![CDATA[
UnknownValue client = new DictionaryClient().GetUnknownValueClient(apiVersion: "1.0.0");

Response response = await client.PutAsync(new Dictionary<string, BinaryData>()
{
<<<<<<< HEAD
    ["key"] = BinaryData.FromString("<your binary data content>")
};
var result = await client.PutAsync(body);
=======
    ["key"] = BinaryData.FromObjectAsJson(new object()),
});
Console.WriteLine(response.Status);
>>>>>>> 712159bd
]]></code>
This sample shows how to call PutAsync with all parameters.
<code><![CDATA[
UnknownValue client = new DictionaryClient().GetUnknownValueClient(apiVersion: "1.0.0");

Response response = await client.PutAsync(new Dictionary<string, BinaryData>()
{
    ["key"] = BinaryData.FromObjectAsJson(new object()),
});
Console.WriteLine(response.Status);
]]></code></example>
    </member>
    <member name="Put(IDictionary{string,BinaryData},CancellationToken)">
      <example>
This sample shows how to call Put.
<code><![CDATA[
UnknownValue client = new DictionaryClient().GetUnknownValueClient(apiVersion: "1.0.0");

Response response = client.Put(new Dictionary<string, BinaryData>()
{
<<<<<<< HEAD
    ["key"] = BinaryData.FromString("<your binary data content>")
};
var result = client.Put(body);
=======
    ["key"] = BinaryData.FromObjectAsJson(new object()),
});
Console.WriteLine(response.Status);
>>>>>>> 712159bd
]]></code>
This sample shows how to call Put with all parameters.
<code><![CDATA[
UnknownValue client = new DictionaryClient().GetUnknownValueClient(apiVersion: "1.0.0");

Response response = client.Put(new Dictionary<string, BinaryData>()
{
    ["key"] = BinaryData.FromObjectAsJson(new object()),
});
Console.WriteLine(response.Status);
]]></code></example>
    </member>
    <member name="PutAsync(RequestContent,RequestContext)">
      <example>
This sample shows how to call PutAsync.
<code><![CDATA[
UnknownValue client = new DictionaryClient().GetUnknownValueClient(apiVersion: "1.0.0");

<<<<<<< HEAD
var data = new {
    key = BinaryData.FromString("<your binary data content>"),
};

Response response = await client.PutAsync(RequestContent.Create(data));
=======
RequestContent content = RequestContent.Create(new
{
    key = new object(),
});
Response response = await client.PutAsync(content);
>>>>>>> 712159bd
Console.WriteLine(response.Status);
]]></code>
This sample shows how to call PutAsync with all request content.
<code><![CDATA[
UnknownValue client = new DictionaryClient().GetUnknownValueClient(apiVersion: "1.0.0");

RequestContent content = RequestContent.Create(new
{
    key = new object(),
});
Response response = await client.PutAsync(content);
Console.WriteLine(response.Status);
]]></code></example>
    </member>
    <member name="Put(RequestContent,RequestContext)">
      <example>
This sample shows how to call Put.
<code><![CDATA[
UnknownValue client = new DictionaryClient().GetUnknownValueClient(apiVersion: "1.0.0");

<<<<<<< HEAD
var data = new {
    key = BinaryData.FromString("<your binary data content>"),
};

Response response = client.Put(RequestContent.Create(data));
=======
RequestContent content = RequestContent.Create(new
{
    key = new object(),
});
Response response = client.Put(content);
>>>>>>> 712159bd
Console.WriteLine(response.Status);
]]></code>
This sample shows how to call Put with all request content.
<code><![CDATA[
UnknownValue client = new DictionaryClient().GetUnknownValueClient(apiVersion: "1.0.0");

RequestContent content = RequestContent.Create(new
{
    key = new object(),
});
Response response = client.Put(content);
Console.WriteLine(response.Status);
]]></code></example>
    </member>
  </members>
</doc><|MERGE_RESOLUTION|>--- conflicted
+++ resolved
@@ -81,15 +81,9 @@
 
 Response response = await client.PutAsync(new Dictionary<string, BinaryData>()
 {
-<<<<<<< HEAD
-    ["key"] = BinaryData.FromString("<your binary data content>")
-};
-var result = await client.PutAsync(body);
-=======
     ["key"] = BinaryData.FromObjectAsJson(new object()),
 });
 Console.WriteLine(response.Status);
->>>>>>> 712159bd
 ]]></code>
 This sample shows how to call PutAsync with all parameters.
 <code><![CDATA[
@@ -110,15 +104,9 @@
 
 Response response = client.Put(new Dictionary<string, BinaryData>()
 {
-<<<<<<< HEAD
-    ["key"] = BinaryData.FromString("<your binary data content>")
-};
-var result = client.Put(body);
-=======
     ["key"] = BinaryData.FromObjectAsJson(new object()),
 });
 Console.WriteLine(response.Status);
->>>>>>> 712159bd
 ]]></code>
 This sample shows how to call Put with all parameters.
 <code><![CDATA[
@@ -137,19 +125,11 @@
 <code><![CDATA[
 UnknownValue client = new DictionaryClient().GetUnknownValueClient(apiVersion: "1.0.0");
 
-<<<<<<< HEAD
-var data = new {
-    key = BinaryData.FromString("<your binary data content>"),
-};
-
-Response response = await client.PutAsync(RequestContent.Create(data));
-=======
 RequestContent content = RequestContent.Create(new
 {
     key = new object(),
 });
 Response response = await client.PutAsync(content);
->>>>>>> 712159bd
 Console.WriteLine(response.Status);
 ]]></code>
 This sample shows how to call PutAsync with all request content.
@@ -170,19 +150,11 @@
 <code><![CDATA[
 UnknownValue client = new DictionaryClient().GetUnknownValueClient(apiVersion: "1.0.0");
 
-<<<<<<< HEAD
-var data = new {
-    key = BinaryData.FromString("<your binary data content>"),
-};
-
-Response response = client.Put(RequestContent.Create(data));
-=======
 RequestContent content = RequestContent.Create(new
 {
     key = new object(),
 });
 Response response = client.Put(content);
->>>>>>> 712159bd
 Console.WriteLine(response.Status);
 ]]></code>
 This sample shows how to call Put with all request content.
