<?xml version="1.0" encoding="utf-8"?>
<doc>
  <members>
    <member name="GetBooleanValueAsync(CancellationToken)">
      <example>
This sample shows how to call GetBooleanValueAsync.
<code><![CDATA[
BooleanValue client = new DictionaryClient().GetBooleanValueClient(apiVersion: "1.0.0");

Response<IReadOnlyDictionary<string, bool>> response = await client.GetBooleanValueAsync();
]]></code>
This sample shows how to call GetBooleanValueAsync with all parameters.
<code><![CDATA[
BooleanValue client = new DictionaryClient().GetBooleanValueClient(apiVersion: "1.0.0");

Response<IReadOnlyDictionary<string, bool>> response = await client.GetBooleanValueAsync();
]]></code></example>
    </member>
    <member name="GetBooleanValue(CancellationToken)">
      <example>
This sample shows how to call GetBooleanValue.
<code><![CDATA[
BooleanValue client = new DictionaryClient().GetBooleanValueClient(apiVersion: "1.0.0");

Response<IReadOnlyDictionary<string, bool>> response = client.GetBooleanValue();
]]></code>
This sample shows how to call GetBooleanValue with all parameters.
<code><![CDATA[
BooleanValue client = new DictionaryClient().GetBooleanValueClient(apiVersion: "1.0.0");

Response<IReadOnlyDictionary<string, bool>> response = client.GetBooleanValue();
]]></code></example>
    </member>
    <member name="GetBooleanValueAsync(RequestContext)">
      <example>
This sample shows how to call GetBooleanValueAsync and parse the result.
<code><![CDATA[
BooleanValue client = new DictionaryClient().GetBooleanValueClient(apiVersion: "1.0.0");

Response response = await client.GetBooleanValueAsync(null);

JsonElement result = JsonDocument.Parse(response.ContentStream).RootElement;
Console.WriteLine(result.GetProperty("<key>").ToString());
]]></code>
This sample shows how to call GetBooleanValueAsync with all parameters and parse the result.
<code><![CDATA[
BooleanValue client = new DictionaryClient().GetBooleanValueClient(apiVersion: "1.0.0");

Response response = await client.GetBooleanValueAsync(null);

JsonElement result = JsonDocument.Parse(response.ContentStream).RootElement;
Console.WriteLine(result.GetProperty("<key>").ToString());
]]></code></example>
    </member>
    <member name="GetBooleanValue(RequestContext)">
      <example>
This sample shows how to call GetBooleanValue and parse the result.
<code><![CDATA[
BooleanValue client = new DictionaryClient().GetBooleanValueClient(apiVersion: "1.0.0");

Response response = client.GetBooleanValue(null);

JsonElement result = JsonDocument.Parse(response.ContentStream).RootElement;
Console.WriteLine(result.GetProperty("<key>").ToString());
]]></code>
This sample shows how to call GetBooleanValue with all parameters and parse the result.
<code><![CDATA[
BooleanValue client = new DictionaryClient().GetBooleanValueClient(apiVersion: "1.0.0");

Response response = client.GetBooleanValue(null);

JsonElement result = JsonDocument.Parse(response.ContentStream).RootElement;
Console.WriteLine(result.GetProperty("<key>").ToString());
]]></code></example>
    </member>
    <member name="PutAsync(IDictionary{string,bool},CancellationToken)">
      <example>
This sample shows how to call PutAsync.
<code><![CDATA[
BooleanValue client = new DictionaryClient().GetBooleanValueClient(apiVersion: "1.0.0");

Response response = await client.PutAsync(new Dictionary<string, bool>()
{
<<<<<<< HEAD
    ["key"] = true
};
var result = await client.PutAsync(body);
=======
    ["key"] = true,
});
Console.WriteLine(response.Status);
>>>>>>> 712159bd
]]></code>
This sample shows how to call PutAsync with all parameters.
<code><![CDATA[
BooleanValue client = new DictionaryClient().GetBooleanValueClient(apiVersion: "1.0.0");

Response response = await client.PutAsync(new Dictionary<string, bool>()
{
    ["key"] = true,
});
Console.WriteLine(response.Status);
]]></code></example>
    </member>
    <member name="Put(IDictionary{string,bool},CancellationToken)">
      <example>
This sample shows how to call Put.
<code><![CDATA[
BooleanValue client = new DictionaryClient().GetBooleanValueClient(apiVersion: "1.0.0");

Response response = client.Put(new Dictionary<string, bool>()
{
<<<<<<< HEAD
    ["key"] = true
};
var result = client.Put(body);
=======
    ["key"] = true,
});
Console.WriteLine(response.Status);
>>>>>>> 712159bd
]]></code>
This sample shows how to call Put with all parameters.
<code><![CDATA[
BooleanValue client = new DictionaryClient().GetBooleanValueClient(apiVersion: "1.0.0");

Response response = client.Put(new Dictionary<string, bool>()
{
    ["key"] = true,
});
Console.WriteLine(response.Status);
]]></code></example>
    </member>
    <member name="PutAsync(RequestContent,RequestContext)">
      <example>
This sample shows how to call PutAsync.
<code><![CDATA[
BooleanValue client = new DictionaryClient().GetBooleanValueClient(apiVersion: "1.0.0");

RequestContent content = RequestContent.Create(new
{
    key = true,
});
Response response = await client.PutAsync(content);
Console.WriteLine(response.Status);
]]></code>
This sample shows how to call PutAsync with all request content.
<code><![CDATA[
BooleanValue client = new DictionaryClient().GetBooleanValueClient(apiVersion: "1.0.0");

RequestContent content = RequestContent.Create(new
{
    key = true,
});
Response response = await client.PutAsync(content);
Console.WriteLine(response.Status);
]]></code></example>
    </member>
    <member name="Put(RequestContent,RequestContext)">
      <example>
This sample shows how to call Put.
<code><![CDATA[
BooleanValue client = new DictionaryClient().GetBooleanValueClient(apiVersion: "1.0.0");

RequestContent content = RequestContent.Create(new
{
    key = true,
});
Response response = client.Put(content);
Console.WriteLine(response.Status);
]]></code>
This sample shows how to call Put with all request content.
<code><![CDATA[
BooleanValue client = new DictionaryClient().GetBooleanValueClient(apiVersion: "1.0.0");

RequestContent content = RequestContent.Create(new
{
    key = true,
});
Response response = client.Put(content);
Console.WriteLine(response.Status);
]]></code></example>
    </member>
  </members>
</doc><|MERGE_RESOLUTION|>--- conflicted
+++ resolved
@@ -81,15 +81,9 @@
 
 Response response = await client.PutAsync(new Dictionary<string, bool>()
 {
-<<<<<<< HEAD
-    ["key"] = true
-};
-var result = await client.PutAsync(body);
-=======
     ["key"] = true,
 });
 Console.WriteLine(response.Status);
->>>>>>> 712159bd
 ]]></code>
 This sample shows how to call PutAsync with all parameters.
 <code><![CDATA[
@@ -110,15 +104,9 @@
 
 Response response = client.Put(new Dictionary<string, bool>()
 {
-<<<<<<< HEAD
-    ["key"] = true
-};
-var result = client.Put(body);
-=======
     ["key"] = true,
 });
 Console.WriteLine(response.Status);
->>>>>>> 712159bd
 ]]></code>
 This sample shows how to call Put with all parameters.
 <code><![CDATA[
