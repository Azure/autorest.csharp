--- conflicted
+++ resolved
@@ -60,40 +60,6 @@
      "Parameters": [
       {
        "$id": "10",
-<<<<<<< HEAD
-=======
-       "Name": "endpoint",
-       "NameInRequest": "endpoint",
-       "Description": "Service host",
-       "Type": {
-        "$id": "11",
-        "kind": "url",
-        "name": "url",
-        "crossLanguageDefinitionId": "TypeSpec.url"
-       },
-       "Location": "Uri",
-       "IsApiVersion": false,
-       "IsResourceParameter": false,
-       "IsContentType": false,
-       "IsRequired": true,
-       "IsEndpoint": true,
-       "SkipUrlEncoding": false,
-       "Explode": false,
-       "Kind": "Client",
-       "DefaultValue": {
-        "$id": "12",
-        "Type": {
-         "$id": "13",
-         "kind": "string",
-         "name": "string",
-         "crossLanguageDefinitionId": "TypeSpec.string"
-        },
-        "Value": "http://localhost:3000"
-       }
-      },
-      {
-       "$id": "14",
->>>>>>> fb93e005
        "Name": "accept",
        "NameInRequest": "Accept",
        "Type": {
@@ -243,6 +209,7 @@
      "$id": "23",
      "Name": "endpoint",
      "NameInRequest": "endpoint",
+     "Description": "Service host",
      "Type": {
       "$id": "24",
       "kind": "url",
@@ -285,40 +252,6 @@
      "Parameters": [
       {
        "$id": "29",
-<<<<<<< HEAD
-=======
-       "Name": "endpoint",
-       "NameInRequest": "endpoint",
-       "Description": "Service host",
-       "Type": {
-        "$id": "30",
-        "kind": "url",
-        "name": "url",
-        "crossLanguageDefinitionId": "TypeSpec.url"
-       },
-       "Location": "Uri",
-       "IsApiVersion": false,
-       "IsResourceParameter": false,
-       "IsContentType": false,
-       "IsRequired": true,
-       "IsEndpoint": true,
-       "SkipUrlEncoding": false,
-       "Explode": false,
-       "Kind": "Client",
-       "DefaultValue": {
-        "$id": "31",
-        "Type": {
-         "$id": "32",
-         "kind": "string",
-         "name": "string",
-         "crossLanguageDefinitionId": "TypeSpec.string"
-        },
-        "Value": "http://localhost:3000"
-       }
-      },
-      {
-       "$id": "33",
->>>>>>> fb93e005
        "Name": "accept",
        "NameInRequest": "Accept",
        "Type": {
@@ -468,6 +401,7 @@
      "$id": "42",
      "Name": "endpoint",
      "NameInRequest": "endpoint",
+     "Description": "Service host",
      "Type": {
       "$id": "43",
       "kind": "url",
@@ -510,40 +444,6 @@
      "Parameters": [
       {
        "$id": "48",
-<<<<<<< HEAD
-=======
-       "Name": "endpoint",
-       "NameInRequest": "endpoint",
-       "Description": "Service host",
-       "Type": {
-        "$id": "49",
-        "kind": "url",
-        "name": "url",
-        "crossLanguageDefinitionId": "TypeSpec.url"
-       },
-       "Location": "Uri",
-       "IsApiVersion": false,
-       "IsResourceParameter": false,
-       "IsContentType": false,
-       "IsRequired": true,
-       "IsEndpoint": true,
-       "SkipUrlEncoding": false,
-       "Explode": false,
-       "Kind": "Client",
-       "DefaultValue": {
-        "$id": "50",
-        "Type": {
-         "$id": "51",
-         "kind": "string",
-         "name": "string",
-         "crossLanguageDefinitionId": "TypeSpec.string"
-        },
-        "Value": "http://localhost:3000"
-       }
-      },
-      {
-       "$id": "52",
->>>>>>> fb93e005
        "Name": "accept",
        "NameInRequest": "Accept",
        "Type": {
@@ -693,6 +593,7 @@
      "$id": "61",
      "Name": "endpoint",
      "NameInRequest": "endpoint",
+     "Description": "Service host",
      "Type": {
       "$id": "62",
       "kind": "url",
@@ -735,40 +636,6 @@
      "Parameters": [
       {
        "$id": "67",
-<<<<<<< HEAD
-=======
-       "Name": "endpoint",
-       "NameInRequest": "endpoint",
-       "Description": "Service host",
-       "Type": {
-        "$id": "68",
-        "kind": "url",
-        "name": "url",
-        "crossLanguageDefinitionId": "TypeSpec.url"
-       },
-       "Location": "Uri",
-       "IsApiVersion": false,
-       "IsResourceParameter": false,
-       "IsContentType": false,
-       "IsRequired": true,
-       "IsEndpoint": true,
-       "SkipUrlEncoding": false,
-       "Explode": false,
-       "Kind": "Client",
-       "DefaultValue": {
-        "$id": "69",
-        "Type": {
-         "$id": "70",
-         "kind": "string",
-         "name": "string",
-         "crossLanguageDefinitionId": "TypeSpec.string"
-        },
-        "Value": "http://localhost:3000"
-       }
-      },
-      {
-       "$id": "71",
->>>>>>> fb93e005
        "Name": "accept",
        "NameInRequest": "Accept",
        "Type": {
@@ -965,6 +832,7 @@
      "$id": "84",
      "Name": "endpoint",
      "NameInRequest": "endpoint",
+     "Description": "Service host",
      "Type": {
       "$id": "85",
       "kind": "url",
@@ -1007,40 +875,6 @@
      "Parameters": [
       {
        "$id": "90",
-<<<<<<< HEAD
-=======
-       "Name": "endpoint",
-       "NameInRequest": "endpoint",
-       "Description": "Service host",
-       "Type": {
-        "$id": "91",
-        "kind": "url",
-        "name": "url",
-        "crossLanguageDefinitionId": "TypeSpec.url"
-       },
-       "Location": "Uri",
-       "IsApiVersion": false,
-       "IsResourceParameter": false,
-       "IsContentType": false,
-       "IsRequired": true,
-       "IsEndpoint": true,
-       "SkipUrlEncoding": false,
-       "Explode": false,
-       "Kind": "Client",
-       "DefaultValue": {
-        "$id": "92",
-        "Type": {
-         "$id": "93",
-         "kind": "string",
-         "name": "string",
-         "crossLanguageDefinitionId": "TypeSpec.string"
-        },
-        "Value": "http://localhost:3000"
-       }
-      },
-      {
-       "$id": "94",
->>>>>>> fb93e005
        "Name": "accept",
        "NameInRequest": "Accept",
        "Type": {
@@ -1237,6 +1071,7 @@
      "$id": "107",
      "Name": "endpoint",
      "NameInRequest": "endpoint",
+     "Description": "Service host",
      "Type": {
       "$id": "108",
       "kind": "url",
@@ -1279,40 +1114,6 @@
      "Parameters": [
       {
        "$id": "113",
-<<<<<<< HEAD
-=======
-       "Name": "endpoint",
-       "NameInRequest": "endpoint",
-       "Description": "Service host",
-       "Type": {
-        "$id": "114",
-        "kind": "url",
-        "name": "url",
-        "crossLanguageDefinitionId": "TypeSpec.url"
-       },
-       "Location": "Uri",
-       "IsApiVersion": false,
-       "IsResourceParameter": false,
-       "IsContentType": false,
-       "IsRequired": true,
-       "IsEndpoint": true,
-       "SkipUrlEncoding": false,
-       "Explode": false,
-       "Kind": "Client",
-       "DefaultValue": {
-        "$id": "115",
-        "Type": {
-         "$id": "116",
-         "kind": "string",
-         "name": "string",
-         "crossLanguageDefinitionId": "TypeSpec.string"
-        },
-        "Value": "http://localhost:3000"
-       }
-      },
-      {
-       "$id": "117",
->>>>>>> fb93e005
        "Name": "accept",
        "NameInRequest": "Accept",
        "Type": {
@@ -1467,6 +1268,7 @@
      "$id": "127",
      "Name": "endpoint",
      "NameInRequest": "endpoint",
+     "Description": "Service host",
      "Type": {
       "$id": "128",
       "kind": "url",
@@ -1509,40 +1311,6 @@
      "Parameters": [
       {
        "$id": "133",
-<<<<<<< HEAD
-=======
-       "Name": "endpoint",
-       "NameInRequest": "endpoint",
-       "Description": "Service host",
-       "Type": {
-        "$id": "134",
-        "kind": "url",
-        "name": "url",
-        "crossLanguageDefinitionId": "TypeSpec.url"
-       },
-       "Location": "Uri",
-       "IsApiVersion": false,
-       "IsResourceParameter": false,
-       "IsContentType": false,
-       "IsRequired": true,
-       "IsEndpoint": true,
-       "SkipUrlEncoding": false,
-       "Explode": false,
-       "Kind": "Client",
-       "DefaultValue": {
-        "$id": "135",
-        "Type": {
-         "$id": "136",
-         "kind": "string",
-         "name": "string",
-         "crossLanguageDefinitionId": "TypeSpec.string"
-        },
-        "Value": "http://localhost:3000"
-       }
-      },
-      {
-       "$id": "137",
->>>>>>> fb93e005
        "Name": "accept",
        "NameInRequest": "Accept",
        "Type": {
@@ -1697,6 +1465,7 @@
      "$id": "147",
      "Name": "endpoint",
      "NameInRequest": "endpoint",
+     "Description": "Service host",
      "Type": {
       "$id": "148",
       "kind": "url",
