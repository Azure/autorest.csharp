{
 "$id": "1",
 "Name": "Type.Scalar",
 "ApiVersions": [],
 "Enums": [],
 "Models": [],
 "Clients": [
  {
   "$id": "2",
   "Name": "ScalarClient",
   "Description": "",
   "Operations": [],
   "Protocol": {
    "$id": "3"
   },
   "Creatable": true,
   "Parameters": [
    {
     "$id": "4",
     "Name": "host",
     "NameInRequest": "host",
     "Description": "TestServer endpoint",
     "Type": {
      "$id": "5",
      "Kind": "string",
      "IsNullable": false
     },
     "Location": "Uri",
     "IsApiVersion": false,
     "IsResourceParameter": false,
     "IsContentType": false,
     "IsRequired": true,
     "IsEndpoint": true,
     "SkipUrlEncoding": false,
     "Explode": false,
     "Kind": "Client",
     "DefaultValue": {
      "$id": "6",
      "Type": {
       "$id": "7",
       "Kind": "string",
       "IsNullable": false
      },
      "Value": "http://localhost:3000"
     }
    }
   ]
  },
  {
   "$id": "8",
   "Name": "String",
   "Description": "",
   "Operations": [
    {
     "$id": "9",
     "Name": "get",
     "ResourceName": "String",
     "Description": "get string value",
     "Accessibility": "public",
     "Parameters": [
      {
       "$ref": "4"
      },
      {
       "$id": "10",
       "Name": "accept",
       "NameInRequest": "Accept",
       "Type": {
        "$id": "11",
        "Kind": "string",
        "IsNullable": false
       },
       "Location": "Header",
       "IsApiVersion": false,
       "IsResourceParameter": false,
       "IsContentType": false,
       "IsRequired": true,
       "IsEndpoint": false,
       "SkipUrlEncoding": false,
       "Explode": false,
       "Kind": "Constant",
       "DefaultValue": {
        "$id": "12",
        "Type": {
         "$ref": "11"
        },
        "Value": "application/json"
       }
      }
     ],
     "Responses": [
      {
       "$id": "13",
       "StatusCodes": [
        200
       ],
       "BodyType": {
        "$id": "14",
<<<<<<< HEAD
        "Kind": "Primitive",
        "Name": "String"
=======
        "Kind": "string",
        "IsNullable": false
>>>>>>> 9b8a321f
       },
       "BodyMediaType": "Json",
       "Headers": [],
       "IsErrorResponse": false,
       "ContentTypes": [
        "application/json"
       ]
      }
     ],
     "HttpMethod": "GET",
     "RequestBodyMediaType": "None",
     "Uri": "{host}",
     "Path": "/type/scalar/string",
     "BufferResponse": true,
     "GenerateProtocolMethod": true,
     "GenerateConvenienceMethod": true
    },
    {
     "$id": "15",
     "Name": "put",
     "ResourceName": "String",
     "Description": "put string value",
     "Accessibility": "public",
     "Parameters": [
      {
       "$ref": "4"
      },
      {
       "$id": "16",
       "Name": "body",
       "NameInRequest": "body",
       "Description": "_",
       "Type": {
        "$id": "17",
<<<<<<< HEAD
        "Kind": "Primitive",
        "Name": "String"
=======
        "Kind": "string",
        "IsNullable": false
>>>>>>> 9b8a321f
       },
       "Location": "Body",
       "IsRequired": true,
       "IsApiVersion": false,
       "IsResourceParameter": false,
       "IsContentType": false,
       "IsEndpoint": false,
       "SkipUrlEncoding": false,
       "Explode": false,
       "Kind": "Method"
      },
      {
       "$id": "18",
       "Name": "contentType",
       "NameInRequest": "Content-Type",
       "Type": {
        "$id": "19",
        "Kind": "string",
        "IsNullable": false
       },
       "Location": "Header",
       "IsApiVersion": false,
       "IsResourceParameter": false,
       "IsContentType": true,
       "IsRequired": true,
       "IsEndpoint": false,
       "SkipUrlEncoding": false,
       "Explode": false,
       "Kind": "Constant",
       "DefaultValue": {
        "$id": "20",
        "Type": {
         "$ref": "19"
        },
        "Value": "application/json"
       }
      },
      {
       "$id": "21",
       "Name": "accept",
       "NameInRequest": "Accept",
       "Type": {
        "$id": "22",
        "Kind": "string",
        "IsNullable": false
       },
       "Location": "Header",
       "IsApiVersion": false,
       "IsResourceParameter": false,
       "IsContentType": false,
       "IsRequired": true,
       "IsEndpoint": false,
       "SkipUrlEncoding": false,
       "Explode": false,
       "Kind": "Constant",
       "DefaultValue": {
        "$id": "23",
        "Type": {
         "$ref": "22"
        },
        "Value": "application/json"
       }
      }
     ],
     "Responses": [
      {
       "$id": "24",
       "StatusCodes": [
        204
       ],
       "BodyMediaType": "Json",
       "Headers": [],
       "IsErrorResponse": false
      }
     ],
     "HttpMethod": "PUT",
     "RequestBodyMediaType": "None",
     "Uri": "{host}",
     "Path": "/type/scalar/string",
     "RequestMediaTypes": [
      "application/json"
     ],
     "BufferResponse": true,
     "GenerateProtocolMethod": true,
     "GenerateConvenienceMethod": true
    }
   ],
   "Protocol": {
    "$id": "25"
   },
   "Creatable": false,
   "Parent": "ScalarClient",
   "Parameters": [
    {
     "$ref": "4"
    }
   ]
  },
  {
   "$id": "26",
   "Name": "Boolean",
   "Description": "",
   "Operations": [
    {
     "$id": "27",
     "Name": "get",
     "ResourceName": "Boolean",
     "Description": "get boolean value",
     "Accessibility": "public",
     "Parameters": [
      {
       "$ref": "4"
      },
      {
       "$id": "28",
       "Name": "accept",
       "NameInRequest": "Accept",
       "Type": {
        "$id": "29",
        "Kind": "string",
        "IsNullable": false
       },
       "Location": "Header",
       "IsApiVersion": false,
       "IsResourceParameter": false,
       "IsContentType": false,
       "IsRequired": true,
       "IsEndpoint": false,
       "SkipUrlEncoding": false,
       "Explode": false,
       "Kind": "Constant",
       "DefaultValue": {
        "$id": "30",
        "Type": {
         "$ref": "29"
        },
        "Value": "application/json"
       }
      }
     ],
     "Responses": [
      {
       "$id": "31",
       "StatusCodes": [
        200
       ],
       "BodyType": {
        "$id": "32",
<<<<<<< HEAD
        "Kind": "Primitive",
        "Name": "Boolean"
=======
        "Kind": "boolean",
        "IsNullable": false
>>>>>>> 9b8a321f
       },
       "BodyMediaType": "Json",
       "Headers": [],
       "IsErrorResponse": false,
       "ContentTypes": [
        "application/json"
       ]
      }
     ],
     "HttpMethod": "GET",
     "RequestBodyMediaType": "None",
     "Uri": "{host}",
     "Path": "/type/scalar/boolean",
     "BufferResponse": true,
     "GenerateProtocolMethod": true,
     "GenerateConvenienceMethod": true
    },
    {
     "$id": "33",
     "Name": "put",
     "ResourceName": "Boolean",
     "Description": "put boolean value",
     "Accessibility": "public",
     "Parameters": [
      {
       "$ref": "4"
      },
      {
       "$id": "34",
       "Name": "body",
       "NameInRequest": "body",
       "Description": "_",
       "Type": {
        "$id": "35",
<<<<<<< HEAD
        "Kind": "Primitive",
        "Name": "Boolean"
=======
        "Kind": "boolean",
        "IsNullable": false
>>>>>>> 9b8a321f
       },
       "Location": "Body",
       "IsRequired": true,
       "IsApiVersion": false,
       "IsResourceParameter": false,
       "IsContentType": false,
       "IsEndpoint": false,
       "SkipUrlEncoding": false,
       "Explode": false,
       "Kind": "Method"
      },
      {
       "$id": "36",
       "Name": "contentType",
       "NameInRequest": "Content-Type",
       "Type": {
        "$id": "37",
        "Kind": "string",
        "IsNullable": false
       },
       "Location": "Header",
       "IsApiVersion": false,
       "IsResourceParameter": false,
       "IsContentType": true,
       "IsRequired": true,
       "IsEndpoint": false,
       "SkipUrlEncoding": false,
       "Explode": false,
       "Kind": "Constant",
       "DefaultValue": {
        "$id": "38",
        "Type": {
         "$ref": "37"
        },
        "Value": "application/json"
       }
      },
      {
       "$id": "39",
       "Name": "accept",
       "NameInRequest": "Accept",
       "Type": {
        "$id": "40",
        "Kind": "string",
        "IsNullable": false
       },
       "Location": "Header",
       "IsApiVersion": false,
       "IsResourceParameter": false,
       "IsContentType": false,
       "IsRequired": true,
       "IsEndpoint": false,
       "SkipUrlEncoding": false,
       "Explode": false,
       "Kind": "Constant",
       "DefaultValue": {
        "$id": "41",
        "Type": {
         "$ref": "40"
        },
        "Value": "application/json"
       }
      }
     ],
     "Responses": [
      {
       "$id": "42",
       "StatusCodes": [
        204
       ],
       "BodyMediaType": "Json",
       "Headers": [],
       "IsErrorResponse": false
      }
     ],
     "HttpMethod": "PUT",
     "RequestBodyMediaType": "None",
     "Uri": "{host}",
     "Path": "/type/scalar/boolean",
     "RequestMediaTypes": [
      "application/json"
     ],
     "BufferResponse": true,
     "GenerateProtocolMethod": true,
     "GenerateConvenienceMethod": true
    }
   ],
   "Protocol": {
    "$id": "43"
   },
   "Creatable": false,
   "Parent": "ScalarClient",
   "Parameters": [
    {
     "$ref": "4"
    }
   ]
  },
  {
   "$id": "44",
   "Name": "Unknown",
   "Description": "",
   "Operations": [
    {
     "$id": "45",
     "Name": "get",
     "ResourceName": "Unknown",
     "Description": "get unknown value",
     "Accessibility": "public",
     "Parameters": [
      {
       "$ref": "4"
      },
      {
       "$id": "46",
       "Name": "accept",
       "NameInRequest": "Accept",
       "Type": {
        "$id": "47",
        "Kind": "string",
        "IsNullable": false
       },
       "Location": "Header",
       "IsApiVersion": false,
       "IsResourceParameter": false,
       "IsContentType": false,
       "IsRequired": true,
       "IsEndpoint": false,
       "SkipUrlEncoding": false,
       "Explode": false,
       "Kind": "Constant",
       "DefaultValue": {
        "$id": "48",
        "Type": {
         "$ref": "47"
        },
        "Value": "application/json"
       }
      }
     ],
     "Responses": [
      {
       "$id": "49",
       "StatusCodes": [
        200
       ],
       "BodyType": {
        "$id": "50",
<<<<<<< HEAD
        "Kind": "Intrinsic",
        "Name": "unknown"
=======
        "Kind": "any",
        "IsNullable": false
>>>>>>> 9b8a321f
       },
       "BodyMediaType": "Json",
       "Headers": [],
       "IsErrorResponse": false,
       "ContentTypes": [
        "application/json"
       ]
      }
     ],
     "HttpMethod": "GET",
     "RequestBodyMediaType": "None",
     "Uri": "{host}",
     "Path": "/type/scalar/unknown",
     "BufferResponse": true,
     "GenerateProtocolMethod": true,
     "GenerateConvenienceMethod": true
    },
    {
     "$id": "51",
     "Name": "put",
     "ResourceName": "Unknown",
     "Description": "put unknown value",
     "Accessibility": "public",
     "Parameters": [
      {
       "$ref": "4"
      },
      {
       "$id": "52",
       "Name": "body",
       "NameInRequest": "body",
       "Description": "_",
       "Type": {
        "$id": "53",
<<<<<<< HEAD
        "Kind": "Intrinsic",
        "Name": "unknown"
=======
        "Kind": "any",
        "IsNullable": false
>>>>>>> 9b8a321f
       },
       "Location": "Body",
       "IsRequired": true,
       "IsApiVersion": false,
       "IsResourceParameter": false,
       "IsContentType": false,
       "IsEndpoint": false,
       "SkipUrlEncoding": false,
       "Explode": false,
       "Kind": "Method"
      },
      {
       "$id": "54",
       "Name": "contentType",
       "NameInRequest": "Content-Type",
       "Type": {
        "$id": "55",
        "Kind": "string",
        "IsNullable": false
       },
       "Location": "Header",
       "IsApiVersion": false,
       "IsResourceParameter": false,
       "IsContentType": true,
       "IsRequired": true,
       "IsEndpoint": false,
       "SkipUrlEncoding": false,
       "Explode": false,
       "Kind": "Constant",
       "DefaultValue": {
        "$id": "56",
        "Type": {
         "$ref": "55"
        },
        "Value": "application/json"
       }
      },
      {
       "$id": "57",
       "Name": "accept",
       "NameInRequest": "Accept",
       "Type": {
        "$id": "58",
        "Kind": "string",
        "IsNullable": false
       },
       "Location": "Header",
       "IsApiVersion": false,
       "IsResourceParameter": false,
       "IsContentType": false,
       "IsRequired": true,
       "IsEndpoint": false,
       "SkipUrlEncoding": false,
       "Explode": false,
       "Kind": "Constant",
       "DefaultValue": {
        "$id": "59",
        "Type": {
         "$ref": "58"
        },
        "Value": "application/json"
       }
      }
     ],
     "Responses": [
      {
       "$id": "60",
       "StatusCodes": [
        204
       ],
       "BodyMediaType": "Json",
       "Headers": [],
       "IsErrorResponse": false
      }
     ],
     "HttpMethod": "PUT",
     "RequestBodyMediaType": "None",
     "Uri": "{host}",
     "Path": "/type/scalar/unknown",
     "RequestMediaTypes": [
      "application/json"
     ],
     "BufferResponse": true,
     "GenerateProtocolMethod": true,
     "GenerateConvenienceMethod": true
    }
   ],
   "Protocol": {
    "$id": "61"
   },
   "Creatable": false,
   "Parent": "ScalarClient",
   "Parameters": [
    {
     "$ref": "4"
    }
   ]
  },
  {
   "$id": "62",
   "Name": "DecimalType",
   "Description": "Decimal type",
   "Operations": [
    {
     "$id": "63",
     "Name": "responseBody",
     "ResourceName": "DecimalType",
     "Accessibility": "public",
     "Parameters": [
      {
       "$ref": "4"
      },
      {
       "$id": "64",
       "Name": "accept",
       "NameInRequest": "Accept",
       "Type": {
        "$id": "65",
        "Kind": "string",
        "IsNullable": false
       },
       "Location": "Header",
       "IsApiVersion": false,
       "IsResourceParameter": false,
       "IsContentType": false,
       "IsRequired": true,
       "IsEndpoint": false,
       "SkipUrlEncoding": false,
       "Explode": false,
       "Kind": "Constant",
       "DefaultValue": {
        "$id": "66",
        "Type": {
         "$ref": "65"
        },
        "Value": "application/json"
       }
      }
     ],
     "Responses": [
      {
       "$id": "67",
       "StatusCodes": [
        200
       ],
       "BodyType": {
        "$id": "68",
<<<<<<< HEAD
        "Kind": "Primitive",
        "Name": "Decimal"
=======
        "Kind": "decimal",
        "IsNullable": false
>>>>>>> 9b8a321f
       },
       "BodyMediaType": "Json",
       "Headers": [],
       "IsErrorResponse": false,
       "ContentTypes": [
        "application/json"
       ]
      }
     ],
     "HttpMethod": "GET",
     "RequestBodyMediaType": "None",
     "Uri": "{host}",
     "Path": "/type/scalar/decimal/response_body",
     "BufferResponse": true,
     "GenerateProtocolMethod": true,
     "GenerateConvenienceMethod": true
    },
    {
     "$id": "69",
     "Name": "requestBody",
     "ResourceName": "DecimalType",
     "Accessibility": "public",
     "Parameters": [
      {
       "$ref": "4"
      },
      {
       "$id": "70",
       "Name": "body",
       "NameInRequest": "body",
       "Type": {
        "$id": "71",
<<<<<<< HEAD
        "Kind": "Primitive",
        "Name": "Decimal"
=======
        "Kind": "decimal",
        "IsNullable": false
>>>>>>> 9b8a321f
       },
       "Location": "Body",
       "IsRequired": true,
       "IsApiVersion": false,
       "IsResourceParameter": false,
       "IsContentType": false,
       "IsEndpoint": false,
       "SkipUrlEncoding": false,
       "Explode": false,
       "Kind": "Method"
      },
      {
       "$id": "72",
       "Name": "contentType",
       "NameInRequest": "Content-Type",
       "Type": {
        "$id": "73",
        "Kind": "string",
        "IsNullable": false
       },
       "Location": "Header",
       "IsApiVersion": false,
       "IsResourceParameter": false,
       "IsContentType": true,
       "IsRequired": true,
       "IsEndpoint": false,
       "SkipUrlEncoding": false,
       "Explode": false,
       "Kind": "Constant",
       "DefaultValue": {
        "$id": "74",
        "Type": {
         "$ref": "73"
        },
        "Value": "application/json"
       }
      },
      {
       "$id": "75",
       "Name": "accept",
       "NameInRequest": "Accept",
       "Type": {
        "$id": "76",
        "Kind": "string",
        "IsNullable": false
       },
       "Location": "Header",
       "IsApiVersion": false,
       "IsResourceParameter": false,
       "IsContentType": false,
       "IsRequired": true,
       "IsEndpoint": false,
       "SkipUrlEncoding": false,
       "Explode": false,
       "Kind": "Constant",
       "DefaultValue": {
        "$id": "77",
        "Type": {
         "$ref": "76"
        },
        "Value": "application/json"
       }
      }
     ],
     "Responses": [
      {
       "$id": "78",
       "StatusCodes": [
        204
       ],
       "BodyMediaType": "Json",
       "Headers": [],
       "IsErrorResponse": false
      }
     ],
     "HttpMethod": "PUT",
     "RequestBodyMediaType": "None",
     "Uri": "{host}",
     "Path": "/type/scalar/decimal/resquest_body",
     "RequestMediaTypes": [
      "application/json"
     ],
     "BufferResponse": true,
     "GenerateProtocolMethod": true,
     "GenerateConvenienceMethod": true
    },
    {
     "$id": "79",
     "Name": "requestParameter",
     "ResourceName": "DecimalType",
     "Accessibility": "public",
     "Parameters": [
      {
       "$ref": "4"
      },
      {
       "$id": "80",
       "Name": "value",
       "NameInRequest": "value",
       "Type": {
        "$id": "81",
<<<<<<< HEAD
        "Kind": "Primitive",
        "Name": "Decimal"
=======
        "Kind": "decimal",
        "IsNullable": false
>>>>>>> 9b8a321f
       },
       "Location": "Query",
       "IsRequired": true,
       "IsApiVersion": false,
       "IsResourceParameter": false,
       "IsContentType": false,
       "IsEndpoint": false,
       "SkipUrlEncoding": false,
       "Explode": false,
       "Kind": "Method"
      },
      {
       "$id": "82",
       "Name": "accept",
       "NameInRequest": "Accept",
       "Type": {
        "$id": "83",
        "Kind": "string",
        "IsNullable": false
       },
       "Location": "Header",
       "IsApiVersion": false,
       "IsResourceParameter": false,
       "IsContentType": false,
       "IsRequired": true,
       "IsEndpoint": false,
       "SkipUrlEncoding": false,
       "Explode": false,
       "Kind": "Constant",
       "DefaultValue": {
        "$id": "84",
        "Type": {
         "$ref": "83"
        },
        "Value": "application/json"
       }
      }
     ],
     "Responses": [
      {
       "$id": "85",
       "StatusCodes": [
        204
       ],
       "BodyMediaType": "Json",
       "Headers": [],
       "IsErrorResponse": false
      }
     ],
     "HttpMethod": "GET",
     "RequestBodyMediaType": "None",
     "Uri": "{host}",
     "Path": "/type/scalar/decimal/request_parameter",
     "BufferResponse": true,
     "GenerateProtocolMethod": true,
     "GenerateConvenienceMethod": true
    }
   ],
   "Protocol": {
    "$id": "86"
   },
   "Creatable": false,
   "Parent": "ScalarClient",
   "Parameters": [
    {
     "$ref": "4"
    }
   ]
  },
  {
   "$id": "87",
   "Name": "Decimal128Type",
   "Description": "Decimal128 type",
   "Operations": [
    {
     "$id": "88",
     "Name": "responseBody",
     "ResourceName": "Decimal128Type",
     "Accessibility": "public",
     "Parameters": [
      {
       "$ref": "4"
      },
      {
       "$id": "89",
       "Name": "accept",
       "NameInRequest": "Accept",
       "Type": {
        "$id": "90",
        "Kind": "string",
        "IsNullable": false
       },
       "Location": "Header",
       "IsApiVersion": false,
       "IsResourceParameter": false,
       "IsContentType": false,
       "IsRequired": true,
       "IsEndpoint": false,
       "SkipUrlEncoding": false,
       "Explode": false,
       "Kind": "Constant",
       "DefaultValue": {
        "$id": "91",
        "Type": {
         "$ref": "90"
        },
        "Value": "application/json"
       }
      }
     ],
     "Responses": [
      {
       "$id": "92",
       "StatusCodes": [
        200
       ],
       "BodyType": {
        "$id": "93",
<<<<<<< HEAD
        "Kind": "Primitive",
        "Name": "Decimal128"
=======
        "Kind": "decimal128",
        "IsNullable": false
>>>>>>> 9b8a321f
       },
       "BodyMediaType": "Json",
       "Headers": [],
       "IsErrorResponse": false,
       "ContentTypes": [
        "application/json"
       ]
      }
     ],
     "HttpMethod": "GET",
     "RequestBodyMediaType": "None",
     "Uri": "{host}",
     "Path": "/type/scalar/decimal128/response_body",
     "BufferResponse": true,
     "GenerateProtocolMethod": true,
     "GenerateConvenienceMethod": true
    },
    {
     "$id": "94",
     "Name": "requestBody",
     "ResourceName": "Decimal128Type",
     "Accessibility": "public",
     "Parameters": [
      {
       "$ref": "4"
      },
      {
       "$id": "95",
       "Name": "body",
       "NameInRequest": "body",
       "Type": {
        "$id": "96",
<<<<<<< HEAD
        "Kind": "Primitive",
        "Name": "Decimal128"
=======
        "Kind": "decimal128",
        "IsNullable": false
>>>>>>> 9b8a321f
       },
       "Location": "Body",
       "IsRequired": true,
       "IsApiVersion": false,
       "IsResourceParameter": false,
       "IsContentType": false,
       "IsEndpoint": false,
       "SkipUrlEncoding": false,
       "Explode": false,
       "Kind": "Method"
      },
      {
       "$id": "97",
       "Name": "contentType",
       "NameInRequest": "Content-Type",
       "Type": {
        "$id": "98",
        "Kind": "string",
        "IsNullable": false
       },
       "Location": "Header",
       "IsApiVersion": false,
       "IsResourceParameter": false,
       "IsContentType": true,
       "IsRequired": true,
       "IsEndpoint": false,
       "SkipUrlEncoding": false,
       "Explode": false,
       "Kind": "Constant",
       "DefaultValue": {
        "$id": "99",
        "Type": {
         "$ref": "98"
        },
        "Value": "application/json"
       }
      },
      {
       "$id": "100",
       "Name": "accept",
       "NameInRequest": "Accept",
       "Type": {
        "$id": "101",
        "Kind": "string",
        "IsNullable": false
       },
       "Location": "Header",
       "IsApiVersion": false,
       "IsResourceParameter": false,
       "IsContentType": false,
       "IsRequired": true,
       "IsEndpoint": false,
       "SkipUrlEncoding": false,
       "Explode": false,
       "Kind": "Constant",
       "DefaultValue": {
        "$id": "102",
        "Type": {
         "$ref": "101"
        },
        "Value": "application/json"
       }
      }
     ],
     "Responses": [
      {
       "$id": "103",
       "StatusCodes": [
        204
       ],
       "BodyMediaType": "Json",
       "Headers": [],
       "IsErrorResponse": false
      }
     ],
     "HttpMethod": "PUT",
     "RequestBodyMediaType": "None",
     "Uri": "{host}",
     "Path": "/type/scalar/decimal128/resquest_body",
     "RequestMediaTypes": [
      "application/json"
     ],
     "BufferResponse": true,
     "GenerateProtocolMethod": true,
     "GenerateConvenienceMethod": true
    },
    {
     "$id": "104",
     "Name": "requestParameter",
     "ResourceName": "Decimal128Type",
     "Accessibility": "public",
     "Parameters": [
      {
       "$ref": "4"
      },
      {
       "$id": "105",
       "Name": "value",
       "NameInRequest": "value",
       "Type": {
        "$id": "106",
<<<<<<< HEAD
        "Kind": "Primitive",
        "Name": "Decimal128"
=======
        "Kind": "decimal128",
        "IsNullable": false
>>>>>>> 9b8a321f
       },
       "Location": "Query",
       "IsRequired": true,
       "IsApiVersion": false,
       "IsResourceParameter": false,
       "IsContentType": false,
       "IsEndpoint": false,
       "SkipUrlEncoding": false,
       "Explode": false,
       "Kind": "Method"
      },
      {
       "$id": "107",
       "Name": "accept",
       "NameInRequest": "Accept",
       "Type": {
        "$id": "108",
        "Kind": "string",
        "IsNullable": false
       },
       "Location": "Header",
       "IsApiVersion": false,
       "IsResourceParameter": false,
       "IsContentType": false,
       "IsRequired": true,
       "IsEndpoint": false,
       "SkipUrlEncoding": false,
       "Explode": false,
       "Kind": "Constant",
       "DefaultValue": {
        "$id": "109",
        "Type": {
         "$ref": "108"
        },
        "Value": "application/json"
       }
      }
     ],
     "Responses": [
      {
       "$id": "110",
       "StatusCodes": [
        204
       ],
       "BodyMediaType": "Json",
       "Headers": [],
       "IsErrorResponse": false
      }
     ],
     "HttpMethod": "GET",
     "RequestBodyMediaType": "None",
     "Uri": "{host}",
     "Path": "/type/scalar/decimal128/request_parameter",
     "BufferResponse": true,
     "GenerateProtocolMethod": true,
     "GenerateConvenienceMethod": true
    }
   ],
   "Protocol": {
    "$id": "111"
   },
   "Creatable": false,
   "Parent": "ScalarClient",
   "Parameters": [
    {
     "$ref": "4"
    }
   ]
  },
  {
   "$id": "112",
   "Name": "DecimalVerify",
   "Description": "Decimal type verification",
   "Operations": [
    {
     "$id": "113",
     "Name": "prepareVerify",
     "ResourceName": "DecimalVerify",
     "Accessibility": "public",
     "Parameters": [
      {
       "$ref": "4"
      },
      {
       "$id": "114",
       "Name": "accept",
       "NameInRequest": "Accept",
       "Type": {
        "$id": "115",
        "Kind": "string",
        "IsNullable": false
       },
       "Location": "Header",
       "IsApiVersion": false,
       "IsResourceParameter": false,
       "IsContentType": false,
       "IsRequired": true,
       "IsEndpoint": false,
       "SkipUrlEncoding": false,
       "Explode": false,
       "Kind": "Constant",
       "DefaultValue": {
        "$id": "116",
        "Type": {
         "$ref": "115"
        },
        "Value": "application/json"
       }
      }
     ],
     "Responses": [
      {
       "$id": "117",
       "StatusCodes": [
        200
       ],
       "BodyType": {
        "$id": "118",
        "Kind": "Array",
        "Name": "Array",
        "ElementType": {
         "$id": "119",
<<<<<<< HEAD
         "Kind": "Primitive",
         "Name": "Decimal"
        }
=======
         "Kind": "decimal",
         "IsNullable": false
        },
        "IsNullable": false
>>>>>>> 9b8a321f
       },
       "BodyMediaType": "Json",
       "Headers": [],
       "IsErrorResponse": false,
       "ContentTypes": [
        "application/json"
       ]
      }
     ],
     "HttpMethod": "GET",
     "RequestBodyMediaType": "None",
     "Uri": "{host}",
     "Path": "/type/scalar/decimal/prepare_verify",
     "BufferResponse": true,
     "GenerateProtocolMethod": true,
     "GenerateConvenienceMethod": true
    },
    {
     "$id": "120",
     "Name": "verify",
     "ResourceName": "DecimalVerify",
     "Accessibility": "public",
     "Parameters": [
      {
       "$ref": "4"
      },
      {
       "$id": "121",
       "Name": "body",
       "NameInRequest": "body",
       "Type": {
        "$id": "122",
<<<<<<< HEAD
        "Kind": "Primitive",
        "Name": "Decimal"
=======
        "Kind": "decimal",
        "IsNullable": false
>>>>>>> 9b8a321f
       },
       "Location": "Body",
       "IsRequired": true,
       "IsApiVersion": false,
       "IsResourceParameter": false,
       "IsContentType": false,
       "IsEndpoint": false,
       "SkipUrlEncoding": false,
       "Explode": false,
       "Kind": "Method"
      },
      {
       "$id": "123",
       "Name": "contentType",
       "NameInRequest": "Content-Type",
       "Type": {
        "$id": "124",
        "Kind": "string",
        "IsNullable": false
       },
       "Location": "Header",
       "IsApiVersion": false,
       "IsResourceParameter": false,
       "IsContentType": true,
       "IsRequired": true,
       "IsEndpoint": false,
       "SkipUrlEncoding": false,
       "Explode": false,
       "Kind": "Constant",
       "DefaultValue": {
        "$id": "125",
        "Type": {
         "$ref": "124"
        },
        "Value": "application/json"
       }
      },
      {
       "$id": "126",
       "Name": "accept",
       "NameInRequest": "Accept",
       "Type": {
        "$id": "127",
        "Kind": "string",
        "IsNullable": false
       },
       "Location": "Header",
       "IsApiVersion": false,
       "IsResourceParameter": false,
       "IsContentType": false,
       "IsRequired": true,
       "IsEndpoint": false,
       "SkipUrlEncoding": false,
       "Explode": false,
       "Kind": "Constant",
       "DefaultValue": {
        "$id": "128",
        "Type": {
         "$ref": "127"
        },
        "Value": "application/json"
       }
      }
     ],
     "Responses": [
      {
       "$id": "129",
       "StatusCodes": [
        204
       ],
       "BodyMediaType": "Json",
       "Headers": [],
       "IsErrorResponse": false
      }
     ],
     "HttpMethod": "POST",
     "RequestBodyMediaType": "None",
     "Uri": "{host}",
     "Path": "/type/scalar/decimal/verify",
     "RequestMediaTypes": [
      "application/json"
     ],
     "BufferResponse": true,
     "GenerateProtocolMethod": true,
     "GenerateConvenienceMethod": true
    }
   ],
   "Protocol": {
    "$id": "130"
   },
   "Creatable": false,
   "Parent": "ScalarClient",
   "Parameters": [
    {
     "$ref": "4"
    }
   ]
  },
  {
   "$id": "131",
   "Name": "Decimal128Verify",
   "Description": "Decimal128 type verification",
   "Operations": [
    {
     "$id": "132",
     "Name": "prepareVerify",
     "ResourceName": "Decimal128Verify",
     "Accessibility": "public",
     "Parameters": [
      {
       "$ref": "4"
      },
      {
       "$id": "133",
       "Name": "accept",
       "NameInRequest": "Accept",
       "Type": {
        "$id": "134",
        "Kind": "string",
        "IsNullable": false
       },
       "Location": "Header",
       "IsApiVersion": false,
       "IsResourceParameter": false,
       "IsContentType": false,
       "IsRequired": true,
       "IsEndpoint": false,
       "SkipUrlEncoding": false,
       "Explode": false,
       "Kind": "Constant",
       "DefaultValue": {
        "$id": "135",
        "Type": {
         "$ref": "134"
        },
        "Value": "application/json"
       }
      }
     ],
     "Responses": [
      {
       "$id": "136",
       "StatusCodes": [
        200
       ],
       "BodyType": {
        "$id": "137",
        "Kind": "Array",
        "Name": "Array",
        "ElementType": {
         "$id": "138",
<<<<<<< HEAD
         "Kind": "Primitive",
         "Name": "Decimal"
        }
=======
         "Kind": "decimal",
         "IsNullable": false
        },
        "IsNullable": false
>>>>>>> 9b8a321f
       },
       "BodyMediaType": "Json",
       "Headers": [],
       "IsErrorResponse": false,
       "ContentTypes": [
        "application/json"
       ]
      }
     ],
     "HttpMethod": "GET",
     "RequestBodyMediaType": "None",
     "Uri": "{host}",
     "Path": "/type/scalar/decimal128/prepare_verify",
     "BufferResponse": true,
     "GenerateProtocolMethod": true,
     "GenerateConvenienceMethod": true
    },
    {
     "$id": "139",
     "Name": "verify",
     "ResourceName": "Decimal128Verify",
     "Accessibility": "public",
     "Parameters": [
      {
       "$ref": "4"
      },
      {
       "$id": "140",
       "Name": "body",
       "NameInRequest": "body",
       "Type": {
        "$id": "141",
<<<<<<< HEAD
        "Kind": "Primitive",
        "Name": "Decimal"
=======
        "Kind": "decimal",
        "IsNullable": false
>>>>>>> 9b8a321f
       },
       "Location": "Body",
       "IsRequired": true,
       "IsApiVersion": false,
       "IsResourceParameter": false,
       "IsContentType": false,
       "IsEndpoint": false,
       "SkipUrlEncoding": false,
       "Explode": false,
       "Kind": "Method"
      },
      {
       "$id": "142",
       "Name": "contentType",
       "NameInRequest": "Content-Type",
       "Type": {
        "$id": "143",
        "Kind": "string",
        "IsNullable": false
       },
       "Location": "Header",
       "IsApiVersion": false,
       "IsResourceParameter": false,
       "IsContentType": true,
       "IsRequired": true,
       "IsEndpoint": false,
       "SkipUrlEncoding": false,
       "Explode": false,
       "Kind": "Constant",
       "DefaultValue": {
        "$id": "144",
        "Type": {
         "$ref": "143"
        },
        "Value": "application/json"
       }
      },
      {
       "$id": "145",
       "Name": "accept",
       "NameInRequest": "Accept",
       "Type": {
        "$id": "146",
        "Kind": "string",
        "IsNullable": false
       },
       "Location": "Header",
       "IsApiVersion": false,
       "IsResourceParameter": false,
       "IsContentType": false,
       "IsRequired": true,
       "IsEndpoint": false,
       "SkipUrlEncoding": false,
       "Explode": false,
       "Kind": "Constant",
       "DefaultValue": {
        "$id": "147",
        "Type": {
         "$ref": "146"
        },
        "Value": "application/json"
       }
      }
     ],
     "Responses": [
      {
       "$id": "148",
       "StatusCodes": [
        204
       ],
       "BodyMediaType": "Json",
       "Headers": [],
       "IsErrorResponse": false
      }
     ],
     "HttpMethod": "POST",
     "RequestBodyMediaType": "None",
     "Uri": "{host}",
     "Path": "/type/scalar/decimal128/verify",
     "RequestMediaTypes": [
      "application/json"
     ],
     "BufferResponse": true,
     "GenerateProtocolMethod": true,
     "GenerateConvenienceMethod": true
    }
   ],
   "Protocol": {
    "$id": "149"
   },
   "Creatable": false,
   "Parent": "ScalarClient",
   "Parameters": [
    {
     "$ref": "4"
    }
   ]
  }
 ]
}<|MERGE_RESOLUTION|>--- conflicted
+++ resolved
@@ -96,13 +96,7 @@
        ],
        "BodyType": {
         "$id": "14",
-<<<<<<< HEAD
-        "Kind": "Primitive",
-        "Name": "String"
-=======
-        "Kind": "string",
-        "IsNullable": false
->>>>>>> 9b8a321f
+        "Kind": "string"
        },
        "BodyMediaType": "Json",
        "Headers": [],
@@ -137,13 +131,7 @@
        "Description": "_",
        "Type": {
         "$id": "17",
-<<<<<<< HEAD
-        "Kind": "Primitive",
-        "Name": "String"
-=======
-        "Kind": "string",
-        "IsNullable": false
->>>>>>> 9b8a321f
+        "Kind": "string"
        },
        "Location": "Body",
        "IsRequired": true,
@@ -292,13 +280,7 @@
        ],
        "BodyType": {
         "$id": "32",
-<<<<<<< HEAD
-        "Kind": "Primitive",
-        "Name": "Boolean"
-=======
-        "Kind": "boolean",
-        "IsNullable": false
->>>>>>> 9b8a321f
+        "Kind": "boolean"
        },
        "BodyMediaType": "Json",
        "Headers": [],
@@ -333,13 +315,7 @@
        "Description": "_",
        "Type": {
         "$id": "35",
-<<<<<<< HEAD
-        "Kind": "Primitive",
-        "Name": "Boolean"
-=======
-        "Kind": "boolean",
-        "IsNullable": false
->>>>>>> 9b8a321f
+        "Kind": "boolean"
        },
        "Location": "Body",
        "IsRequired": true,
@@ -488,13 +464,7 @@
        ],
        "BodyType": {
         "$id": "50",
-<<<<<<< HEAD
-        "Kind": "Intrinsic",
-        "Name": "unknown"
-=======
-        "Kind": "any",
-        "IsNullable": false
->>>>>>> 9b8a321f
+        "Kind": "any"
        },
        "BodyMediaType": "Json",
        "Headers": [],
@@ -529,13 +499,7 @@
        "Description": "_",
        "Type": {
         "$id": "53",
-<<<<<<< HEAD
-        "Kind": "Intrinsic",
-        "Name": "unknown"
-=======
-        "Kind": "any",
-        "IsNullable": false
->>>>>>> 9b8a321f
+        "Kind": "any"
        },
        "Location": "Body",
        "IsRequired": true,
@@ -683,13 +647,7 @@
        ],
        "BodyType": {
         "$id": "68",
-<<<<<<< HEAD
-        "Kind": "Primitive",
-        "Name": "Decimal"
-=======
-        "Kind": "decimal",
-        "IsNullable": false
->>>>>>> 9b8a321f
+        "Kind": "decimal"
        },
        "BodyMediaType": "Json",
        "Headers": [],
@@ -722,13 +680,7 @@
        "NameInRequest": "body",
        "Type": {
         "$id": "71",
-<<<<<<< HEAD
-        "Kind": "Primitive",
-        "Name": "Decimal"
-=======
-        "Kind": "decimal",
-        "IsNullable": false
->>>>>>> 9b8a321f
+        "Kind": "decimal"
        },
        "Location": "Body",
        "IsRequired": true,
@@ -830,13 +782,7 @@
        "NameInRequest": "value",
        "Type": {
         "$id": "81",
-<<<<<<< HEAD
-        "Kind": "Primitive",
-        "Name": "Decimal"
-=======
-        "Kind": "decimal",
-        "IsNullable": false
->>>>>>> 9b8a321f
+        "Kind": "decimal"
        },
        "Location": "Query",
        "IsRequired": true,
@@ -955,13 +901,7 @@
        ],
        "BodyType": {
         "$id": "93",
-<<<<<<< HEAD
-        "Kind": "Primitive",
-        "Name": "Decimal128"
-=======
-        "Kind": "decimal128",
-        "IsNullable": false
->>>>>>> 9b8a321f
+        "Kind": "decimal128"
        },
        "BodyMediaType": "Json",
        "Headers": [],
@@ -994,13 +934,7 @@
        "NameInRequest": "body",
        "Type": {
         "$id": "96",
-<<<<<<< HEAD
-        "Kind": "Primitive",
-        "Name": "Decimal128"
-=======
-        "Kind": "decimal128",
-        "IsNullable": false
->>>>>>> 9b8a321f
+        "Kind": "decimal128"
        },
        "Location": "Body",
        "IsRequired": true,
@@ -1102,13 +1036,7 @@
        "NameInRequest": "value",
        "Type": {
         "$id": "106",
-<<<<<<< HEAD
-        "Kind": "Primitive",
-        "Name": "Decimal128"
-=======
-        "Kind": "decimal128",
-        "IsNullable": false
->>>>>>> 9b8a321f
+        "Kind": "decimal128"
        },
        "Location": "Query",
        "IsRequired": true,
@@ -1231,16 +1159,8 @@
         "Name": "Array",
         "ElementType": {
          "$id": "119",
-<<<<<<< HEAD
-         "Kind": "Primitive",
-         "Name": "Decimal"
+         "Kind": "decimal"
         }
-=======
-         "Kind": "decimal",
-         "IsNullable": false
-        },
-        "IsNullable": false
->>>>>>> 9b8a321f
        },
        "BodyMediaType": "Json",
        "Headers": [],
@@ -1273,13 +1193,7 @@
        "NameInRequest": "body",
        "Type": {
         "$id": "122",
-<<<<<<< HEAD
-        "Kind": "Primitive",
-        "Name": "Decimal"
-=======
-        "Kind": "decimal",
-        "IsNullable": false
->>>>>>> 9b8a321f
+        "Kind": "decimal"
        },
        "Location": "Body",
        "IsRequired": true,
@@ -1431,16 +1345,8 @@
         "Name": "Array",
         "ElementType": {
          "$id": "138",
-<<<<<<< HEAD
-         "Kind": "Primitive",
-         "Name": "Decimal"
+         "Kind": "decimal"
         }
-=======
-         "Kind": "decimal",
-         "IsNullable": false
-        },
-        "IsNullable": false
->>>>>>> 9b8a321f
        },
        "BodyMediaType": "Json",
        "Headers": [],
@@ -1473,13 +1379,7 @@
        "NameInRequest": "body",
        "Type": {
         "$id": "141",
-<<<<<<< HEAD
-        "Kind": "Primitive",
-        "Name": "Decimal"
-=======
-        "Kind": "decimal",
-        "IsNullable": false
->>>>>>> 9b8a321f
+        "Kind": "decimal"
        },
        "Location": "Body",
        "IsRequired": true,
