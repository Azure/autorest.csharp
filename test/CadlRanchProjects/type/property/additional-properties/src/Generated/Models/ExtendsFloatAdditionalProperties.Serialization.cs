// Copyright (c) Microsoft Corporation. All rights reserved.
// Licensed under the MIT License.

// <auto-generated/>

#nullable disable

using System;
using System.ClientModel.Primitives;
using System.Collections.Generic;
using System.Text.Json;
using Azure;
using Azure.Core;

namespace _Type.Property.AdditionalProperties.Models
{
    public partial class ExtendsFloatAdditionalProperties : IUtf8JsonSerializable, IJsonModel<ExtendsFloatAdditionalProperties>
    {
        void IUtf8JsonSerializable.Write(Utf8JsonWriter writer) => ((IJsonModel<ExtendsFloatAdditionalProperties>)this).Write(writer, new ModelReaderWriterOptions("W"));

        void IJsonModel<ExtendsFloatAdditionalProperties>.Write(Utf8JsonWriter writer, ModelReaderWriterOptions options)
        {
            var format = options.Format == "W" ? ((IPersistableModel<ExtendsFloatAdditionalProperties>)this).GetFormatFromOptions(options) : options.Format;
            if (format != "J")
            {
<<<<<<< HEAD
                throw new InvalidOperationException($"The model {nameof(ExtendsFloatAdditionalProperties)} does not support '{format}' format.");
=======
                throw new FormatException($"The model {nameof(ExtendsFloatAdditionalProperties)} does not support '{format}' format.");
>>>>>>> 4e2f9487
            }

            writer.WriteStartObject();
            writer.WritePropertyName("id"u8);
            writer.WriteNumberValue(Id);
            foreach (var item in AdditionalProperties)
            {
                writer.WritePropertyName(item.Key);
                writer.WriteNumberValue(item.Value);
            }
            writer.WriteEndObject();
        }

        ExtendsFloatAdditionalProperties IJsonModel<ExtendsFloatAdditionalProperties>.Create(ref Utf8JsonReader reader, ModelReaderWriterOptions options)
        {
            var format = options.Format == "W" ? ((IPersistableModel<ExtendsFloatAdditionalProperties>)this).GetFormatFromOptions(options) : options.Format;
            if (format != "J")
            {
<<<<<<< HEAD
                throw new InvalidOperationException($"The model {nameof(ExtendsFloatAdditionalProperties)} does not support '{format}' format.");
=======
                throw new FormatException($"The model {nameof(ExtendsFloatAdditionalProperties)} does not support '{format}' format.");
>>>>>>> 4e2f9487
            }

            using JsonDocument document = JsonDocument.ParseValue(ref reader);
            return DeserializeExtendsFloatAdditionalProperties(document.RootElement, options);
        }

        internal static ExtendsFloatAdditionalProperties DeserializeExtendsFloatAdditionalProperties(JsonElement element, ModelReaderWriterOptions options = null)
        {
            options ??= new ModelReaderWriterOptions("W");

            if (element.ValueKind == JsonValueKind.Null)
            {
                return null;
            }
            float id = default;
            IDictionary<string, float> additionalProperties = default;
            Dictionary<string, float> additionalPropertiesDictionary = new Dictionary<string, float>();
            foreach (var property in element.EnumerateObject())
            {
                if (property.NameEquals("id"u8))
                {
                    id = property.Value.GetSingle();
                    continue;
                }
                additionalPropertiesDictionary.Add(property.Name, property.Value.GetSingle());
            }
            additionalProperties = additionalPropertiesDictionary;
            return new ExtendsFloatAdditionalProperties(id, additionalProperties);
        }

        BinaryData IPersistableModel<ExtendsFloatAdditionalProperties>.Write(ModelReaderWriterOptions options)
        {
            var format = options.Format == "W" ? ((IPersistableModel<ExtendsFloatAdditionalProperties>)this).GetFormatFromOptions(options) : options.Format;

            switch (format)
            {
                case "J":
                    return ModelReaderWriter.Write(this, options);
                default:
<<<<<<< HEAD
                    throw new InvalidOperationException($"The model {nameof(ExtendsFloatAdditionalProperties)} does not support '{options.Format}' format.");
=======
                    throw new FormatException($"The model {nameof(ExtendsFloatAdditionalProperties)} does not support '{options.Format}' format.");
>>>>>>> 4e2f9487
            }
        }

        ExtendsFloatAdditionalProperties IPersistableModel<ExtendsFloatAdditionalProperties>.Create(BinaryData data, ModelReaderWriterOptions options)
        {
            var format = options.Format == "W" ? ((IPersistableModel<ExtendsFloatAdditionalProperties>)this).GetFormatFromOptions(options) : options.Format;

            switch (format)
            {
                case "J":
                    {
                        using JsonDocument document = JsonDocument.Parse(data);
                        return DeserializeExtendsFloatAdditionalProperties(document.RootElement, options);
                    }
                default:
<<<<<<< HEAD
                    throw new InvalidOperationException($"The model {nameof(ExtendsFloatAdditionalProperties)} does not support '{options.Format}' format.");
=======
                    throw new FormatException($"The model {nameof(ExtendsFloatAdditionalProperties)} does not support '{options.Format}' format.");
>>>>>>> 4e2f9487
            }
        }

        string IPersistableModel<ExtendsFloatAdditionalProperties>.GetFormatFromOptions(ModelReaderWriterOptions options) => "J";

        /// <summary> Deserializes the model from a raw response. </summary>
        /// <param name="response"> The response to deserialize the model from. </param>
        internal static ExtendsFloatAdditionalProperties FromResponse(Response response)
        {
            using var document = JsonDocument.Parse(response.Content);
            return DeserializeExtendsFloatAdditionalProperties(document.RootElement);
        }

        /// <summary> Convert into a Utf8JsonRequestContent. </summary>
        internal virtual RequestContent ToRequestContent()
        {
            var content = new Utf8JsonRequestContent();
            content.JsonWriter.WriteObjectValue(this);
            return content;
        }
    }
}<|MERGE_RESOLUTION|>--- conflicted
+++ resolved
@@ -23,11 +23,7 @@
             var format = options.Format == "W" ? ((IPersistableModel<ExtendsFloatAdditionalProperties>)this).GetFormatFromOptions(options) : options.Format;
             if (format != "J")
             {
-<<<<<<< HEAD
-                throw new InvalidOperationException($"The model {nameof(ExtendsFloatAdditionalProperties)} does not support '{format}' format.");
-=======
                 throw new FormatException($"The model {nameof(ExtendsFloatAdditionalProperties)} does not support '{format}' format.");
->>>>>>> 4e2f9487
             }
 
             writer.WriteStartObject();
@@ -46,11 +42,7 @@
             var format = options.Format == "W" ? ((IPersistableModel<ExtendsFloatAdditionalProperties>)this).GetFormatFromOptions(options) : options.Format;
             if (format != "J")
             {
-<<<<<<< HEAD
-                throw new InvalidOperationException($"The model {nameof(ExtendsFloatAdditionalProperties)} does not support '{format}' format.");
-=======
                 throw new FormatException($"The model {nameof(ExtendsFloatAdditionalProperties)} does not support '{format}' format.");
->>>>>>> 4e2f9487
             }
 
             using JsonDocument document = JsonDocument.ParseValue(ref reader);
@@ -90,11 +82,7 @@
                 case "J":
                     return ModelReaderWriter.Write(this, options);
                 default:
-<<<<<<< HEAD
-                    throw new InvalidOperationException($"The model {nameof(ExtendsFloatAdditionalProperties)} does not support '{options.Format}' format.");
-=======
                     throw new FormatException($"The model {nameof(ExtendsFloatAdditionalProperties)} does not support '{options.Format}' format.");
->>>>>>> 4e2f9487
             }
         }
 
@@ -110,11 +98,7 @@
                         return DeserializeExtendsFloatAdditionalProperties(document.RootElement, options);
                     }
                 default:
-<<<<<<< HEAD
-                    throw new InvalidOperationException($"The model {nameof(ExtendsFloatAdditionalProperties)} does not support '{options.Format}' format.");
-=======
                     throw new FormatException($"The model {nameof(ExtendsFloatAdditionalProperties)} does not support '{options.Format}' format.");
->>>>>>> 4e2f9487
             }
         }
 
