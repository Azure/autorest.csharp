--- conflicted
+++ resolved
@@ -1462,13 +1462,9 @@
      "Description": "TestServer endpoint",
      "Type": {
       "$id": "181",
-<<<<<<< HEAD
       "Kind": "string",
       "Name": "string",
-      "CrossLanguageDefinitionId": ""
-=======
-      "Kind": "string"
->>>>>>> d4a5bea0
+      "CrossLanguageDefinitionId": "TypeSpec.string"
      },
      "Location": "Uri",
      "IsApiVersion": false,
@@ -1483,13 +1479,9 @@
       "$id": "182",
       "Type": {
        "$id": "183",
-<<<<<<< HEAD
        "Kind": "string",
        "Name": "string",
-       "CrossLanguageDefinitionId": ""
-=======
-       "Kind": "string"
->>>>>>> d4a5bea0
+       "CrossLanguageDefinitionId": "TypeSpec.string"
       },
       "Value": "http://localhost:3000"
      }
