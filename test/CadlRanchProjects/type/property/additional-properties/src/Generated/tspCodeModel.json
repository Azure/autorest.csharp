--- conflicted
+++ resolved
@@ -22,12 +22,7 @@
    "Namespace": "Type.Property.AdditionalProperties",
    "Description": "The WidgetData0_kind",
    "IsExtensible": true,
-<<<<<<< HEAD
-   "IsNullable": false,
    "Usage": "Input,Output"
-=======
-   "Usage": "RoundTrip"
->>>>>>> 64632414
   },
   {
    "$id": "5",
@@ -48,12 +43,7 @@
    "Namespace": "Type.Property.AdditionalProperties",
    "Description": "The WidgetData1_kind",
    "IsExtensible": true,
-<<<<<<< HEAD
-   "IsNullable": false,
    "Usage": "Input,Output"
-=======
-   "Usage": "RoundTrip"
->>>>>>> 64632414
   },
   {
    "$id": "8",
@@ -74,12 +64,7 @@
    "Namespace": "Type.Property.AdditionalProperties",
    "Description": "The WidgetData2_kind",
    "IsExtensible": true,
-<<<<<<< HEAD
-   "IsNullable": false,
    "Usage": "Input,Output"
-=======
-   "Usage": "RoundTrip"
->>>>>>> 64632414
   }
  ],
  "Models": [
@@ -89,12 +74,7 @@
    "Name": "ExtendsUnknownAdditionalProperties",
    "Namespace": "Type.Property.AdditionalProperties",
    "Description": "The model extends from Record<unknown> type.",
-<<<<<<< HEAD
-   "IsNullable": false,
    "Usage": "Input,Output",
-=======
-   "Usage": "RoundTrip",
->>>>>>> 64632414
    "InheritedDictionaryType": {
     "$id": "12",
     "Kind": "Dictionary",
@@ -129,12 +109,7 @@
    "Name": "ExtendsUnknownAdditionalPropertiesDerived",
    "Namespace": "Type.Property.AdditionalProperties",
    "Description": "The model extends from a type that extends from Record<unknown>.",
-<<<<<<< HEAD
-   "IsNullable": false,
    "Usage": "Input,Output",
-=======
-   "Usage": "RoundTrip",
->>>>>>> 64632414
    "BaseModel": {
     "$ref": "11"
    },
@@ -220,12 +195,7 @@
    "Name": "IsUnknownAdditionalProperties",
    "Namespace": "Type.Property.AdditionalProperties",
    "Description": "The model is from Record<unknown> type.",
-<<<<<<< HEAD
-   "IsNullable": false,
    "Usage": "Input,Output",
-=======
-   "Usage": "RoundTrip",
->>>>>>> 64632414
    "InheritedDictionaryType": {
     "$id": "31",
     "Kind": "Dictionary",
@@ -260,12 +230,7 @@
    "Name": "IsUnknownAdditionalPropertiesDerived",
    "Namespace": "Type.Property.AdditionalProperties",
    "Description": "The model extends from a type that is Record<unknown> type",
-<<<<<<< HEAD
-   "IsNullable": false,
    "Usage": "Input,Output",
-=======
-   "Usage": "RoundTrip",
->>>>>>> 64632414
    "BaseModel": {
     "$ref": "30"
    },
@@ -351,12 +316,7 @@
    "Name": "ExtendsStringAdditionalProperties",
    "Namespace": "Type.Property.AdditionalProperties",
    "Description": "The model extends from Record<string> type.",
-<<<<<<< HEAD
-   "IsNullable": false,
    "Usage": "Input,Output",
-=======
-   "Usage": "RoundTrip",
->>>>>>> 64632414
    "InheritedDictionaryType": {
     "$id": "50",
     "Kind": "Dictionary",
@@ -391,12 +351,7 @@
    "Name": "IsStringAdditionalProperties",
    "Namespace": "Type.Property.AdditionalProperties",
    "Description": "The model is from Record<string> type.",
-<<<<<<< HEAD
-   "IsNullable": false,
    "Usage": "Input,Output",
-=======
-   "Usage": "RoundTrip",
->>>>>>> 64632414
    "InheritedDictionaryType": {
     "$id": "56",
     "Kind": "Dictionary",
@@ -431,12 +386,7 @@
    "Name": "SpreadStringRecord",
    "Namespace": "Type.Property.AdditionalProperties",
    "Description": "The model spread Record<string> with the same known property type",
-<<<<<<< HEAD
-   "IsNullable": false,
    "Usage": "Input,Output",
-=======
-   "Usage": "RoundTrip",
->>>>>>> 64632414
    "InheritedDictionaryType": {
     "$id": "62",
     "Kind": "Dictionary",
@@ -471,12 +421,7 @@
    "Name": "ExtendsFloatAdditionalProperties",
    "Namespace": "Type.Property.AdditionalProperties",
    "Description": "The model extends from Record<float32> type.",
-<<<<<<< HEAD
-   "IsNullable": false,
    "Usage": "Input,Output",
-=======
-   "Usage": "RoundTrip",
->>>>>>> 64632414
    "InheritedDictionaryType": {
     "$id": "68",
     "Kind": "Dictionary",
@@ -511,12 +456,7 @@
    "Name": "IsFloatAdditionalProperties",
    "Namespace": "Type.Property.AdditionalProperties",
    "Description": "The model is from Record<float32> type.",
-<<<<<<< HEAD
-   "IsNullable": false,
    "Usage": "Input,Output",
-=======
-   "Usage": "RoundTrip",
->>>>>>> 64632414
    "InheritedDictionaryType": {
     "$id": "74",
     "Kind": "Dictionary",
@@ -551,12 +491,7 @@
    "Name": "SpreadFloatRecord",
    "Namespace": "Type.Property.AdditionalProperties",
    "Description": "The model spread Record<float32> with the same known property type",
-<<<<<<< HEAD
-   "IsNullable": false,
    "Usage": "Input,Output",
-=======
-   "Usage": "RoundTrip",
->>>>>>> 64632414
    "InheritedDictionaryType": {
     "$id": "80",
     "Kind": "Dictionary",
@@ -591,12 +526,7 @@
    "Name": "ExtendsModelAdditionalProperties",
    "Namespace": "Type.Property.AdditionalProperties",
    "Description": "The model extends from Record<ModelForRecord> type.",
-<<<<<<< HEAD
-   "IsNullable": false,
    "Usage": "Input,Output",
-=======
-   "Usage": "RoundTrip",
->>>>>>> 64632414
    "InheritedDictionaryType": {
     "$id": "86",
     "Kind": "Dictionary",
@@ -611,12 +541,7 @@
      "Name": "ModelForRecord",
      "Namespace": "Type.Property.AdditionalProperties",
      "Description": "model for record",
-<<<<<<< HEAD
-     "IsNullable": false,
      "Usage": "Input,Output",
-=======
-     "Usage": "RoundTrip",
->>>>>>> 64632414
      "Properties": [
       {
        "$id": "89",
@@ -656,12 +581,7 @@
    "Name": "IsModelAdditionalProperties",
    "Namespace": "Type.Property.AdditionalProperties",
    "Description": "The model is from Record<ModelForRecord> type.",
-<<<<<<< HEAD
-   "IsNullable": false,
    "Usage": "Input,Output",
-=======
-   "Usage": "RoundTrip",
->>>>>>> 64632414
    "InheritedDictionaryType": {
     "$id": "93",
     "Kind": "Dictionary",
@@ -694,12 +614,7 @@
    "Name": "SpreadModelRecord",
    "Namespace": "Type.Property.AdditionalProperties",
    "Description": "The model spread Record<ModelForRecord> with the same known property type",
-<<<<<<< HEAD
-   "IsNullable": false,
    "Usage": "Input,Output",
-=======
-   "Usage": "RoundTrip",
->>>>>>> 64632414
    "InheritedDictionaryType": {
     "$id": "97",
     "Kind": "Dictionary",
@@ -732,12 +647,7 @@
    "Name": "ExtendsModelArrayAdditionalProperties",
    "Namespace": "Type.Property.AdditionalProperties",
    "Description": "The model extends from Record<ModelForRecord[]> type.",
-<<<<<<< HEAD
-   "IsNullable": false,
    "Usage": "Input,Output",
-=======
-   "Usage": "RoundTrip",
->>>>>>> 64632414
    "InheritedDictionaryType": {
     "$id": "101",
     "Kind": "Dictionary",
@@ -780,12 +690,7 @@
    "Name": "IsModelArrayAdditionalProperties",
    "Namespace": "Type.Property.AdditionalProperties",
    "Description": "The model is from Record<ModelForRecord[]> type.",
-<<<<<<< HEAD
-   "IsNullable": false,
    "Usage": "Input,Output",
-=======
-   "Usage": "RoundTrip",
->>>>>>> 64632414
    "InheritedDictionaryType": {
     "$id": "107",
     "Kind": "Dictionary",
@@ -827,12 +732,7 @@
    "Kind": "Model",
    "Name": "SpreadModelArrayRecord",
    "Namespace": "Type.Property.AdditionalProperties",
-<<<<<<< HEAD
-   "IsNullable": false,
    "Usage": "Input,Output",
-=======
-   "Usage": "RoundTrip",
->>>>>>> 64632414
    "InheritedDictionaryType": {
     "$id": "113",
     "Kind": "Dictionary",
@@ -875,12 +775,7 @@
    "Name": "DifferentSpreadStringRecord",
    "Namespace": "Type.Property.AdditionalProperties",
    "Description": "The model spread Record<string> with the different known property type",
-<<<<<<< HEAD
-   "IsNullable": false,
    "Usage": "Input,Output",
-=======
-   "Usage": "RoundTrip",
->>>>>>> 64632414
    "InheritedDictionaryType": {
     "$id": "119",
     "Kind": "Dictionary",
@@ -915,12 +810,7 @@
    "Name": "DifferentSpreadFloatRecord",
    "Namespace": "Type.Property.AdditionalProperties",
    "Description": "The model spread Record<float32> with the different known property type",
-<<<<<<< HEAD
-   "IsNullable": false,
    "Usage": "Input,Output",
-=======
-   "Usage": "RoundTrip",
->>>>>>> 64632414
    "InheritedDictionaryType": {
     "$id": "125",
     "Kind": "Dictionary",
@@ -955,12 +845,7 @@
    "Name": "DifferentSpreadModelRecord",
    "Namespace": "Type.Property.AdditionalProperties",
    "Description": "The model spread Record<ModelForRecord> with the different known property type",
-<<<<<<< HEAD
-   "IsNullable": false,
    "Usage": "Input,Output",
-=======
-   "Usage": "RoundTrip",
->>>>>>> 64632414
    "InheritedDictionaryType": {
     "$id": "131",
     "Kind": "Dictionary",
@@ -994,12 +879,7 @@
    "Name": "DifferentSpreadModelArrayRecord",
    "Namespace": "Type.Property.AdditionalProperties",
    "Description": "The model spread Record<ModelForRecord[]> with the different known property type",
-<<<<<<< HEAD
-   "IsNullable": false,
    "Usage": "Input,Output",
-=======
-   "Usage": "RoundTrip",
->>>>>>> 64632414
    "InheritedDictionaryType": {
     "$id": "136",
     "Kind": "Dictionary",
@@ -1038,12 +918,7 @@
    "Name": "DifferentSpreadStringDerived",
    "Namespace": "Type.Property.AdditionalProperties",
    "Description": "The model extends from a model that spread Record<string> with the different known property type",
-<<<<<<< HEAD
-   "IsNullable": false,
    "Usage": "Input,Output",
-=======
-   "Usage": "RoundTrip",
->>>>>>> 64632414
    "BaseModel": {
     "$ref": "118"
    },
@@ -1068,12 +943,7 @@
    "Name": "DifferentSpreadFloatDerived",
    "Namespace": "Type.Property.AdditionalProperties",
    "Description": "The model extends from a model that spread Record<float32> with the different known property type",
-<<<<<<< HEAD
-   "IsNullable": false,
    "Usage": "Input,Output",
-=======
-   "Usage": "RoundTrip",
->>>>>>> 64632414
    "BaseModel": {
     "$ref": "124"
    },
@@ -1098,12 +968,7 @@
    "Name": "DifferentSpreadModelDerived",
    "Namespace": "Type.Property.AdditionalProperties",
    "Description": "The model extends from a model that spread Record<ModelForRecord> with the different known property type",
-<<<<<<< HEAD
-   "IsNullable": false,
    "Usage": "Input,Output",
-=======
-   "Usage": "RoundTrip",
->>>>>>> 64632414
    "BaseModel": {
     "$ref": "130"
    },
@@ -1127,12 +992,7 @@
    "Name": "DifferentSpreadModelArrayDerived",
    "Namespace": "Type.Property.AdditionalProperties",
    "Description": "The model extends from a model that spread Record<ModelForRecord[]> with the different known property type",
-<<<<<<< HEAD
-   "IsNullable": false,
    "Usage": "Input,Output",
-=======
-   "Usage": "RoundTrip",
->>>>>>> 64632414
    "BaseModel": {
     "$ref": "135"
    },
@@ -1161,12 +1021,7 @@
    "Name": "MultipleSpreadRecord",
    "Namespace": "Type.Property.AdditionalProperties",
    "Description": "The model spread Record<string> and Record<float32>",
-<<<<<<< HEAD
-   "IsNullable": false,
    "Usage": "Input,Output",
-=======
-   "Usage": "RoundTrip",
->>>>>>> 64632414
    "InheritedDictionaryType": {
     "$id": "153",
     "Kind": "Dictionary",
@@ -1212,12 +1067,7 @@
    "Name": "SpreadRecordForUnion",
    "Namespace": "Type.Property.AdditionalProperties",
    "Description": "The model spread Record<string | float32>",
-<<<<<<< HEAD
-   "IsNullable": false,
    "Usage": "Input,Output",
-=======
-   "Usage": "RoundTrip",
->>>>>>> 64632414
    "InheritedDictionaryType": {
     "$id": "161",
     "Kind": "Dictionary",
@@ -1263,12 +1113,7 @@
    "Name": "SpreadRecordForDiscriminatedUnion",
    "Namespace": "Type.Property.AdditionalProperties",
    "Description": "The model spread Record<WidgetData>",
-<<<<<<< HEAD
-   "IsNullable": false,
    "Usage": "Input,Output",
-=======
-   "Usage": "RoundTrip",
->>>>>>> 64632414
    "InheritedDictionaryType": {
     "$id": "169",
     "Kind": "Dictionary",
@@ -1287,12 +1132,7 @@
        "Kind": "Model",
        "Name": "WidgetData0",
        "Namespace": "Type.Property.AdditionalProperties",
-<<<<<<< HEAD
-       "IsNullable": false,
        "Usage": "Input,Output",
-=======
-       "Usage": "RoundTrip",
->>>>>>> 64632414
        "Properties": [
         {
          "$id": "173",
@@ -1329,12 +1169,7 @@
        "Kind": "Model",
        "Name": "WidgetData1",
        "Namespace": "Type.Property.AdditionalProperties",
-<<<<<<< HEAD
-       "IsNullable": false,
        "Usage": "Input,Output",
-=======
-       "Usage": "RoundTrip",
->>>>>>> 64632414
        "Properties": [
         {
          "$id": "178",
@@ -1418,12 +1253,7 @@
    "Name": "SpreadRecordForNonDiscriminatedUnion",
    "Namespace": "Type.Property.AdditionalProperties",
    "Description": "The model spread Record<WidgetData0 | WidgetData1>",
-<<<<<<< HEAD
-   "IsNullable": false,
    "Usage": "Input,Output",
-=======
-   "Usage": "RoundTrip",
->>>>>>> 64632414
    "InheritedDictionaryType": {
     "$id": "189",
     "Kind": "Dictionary",
@@ -1467,12 +1297,7 @@
    "Name": "SpreadRecordForNonDiscriminatedUnion2",
    "Namespace": "Type.Property.AdditionalProperties",
    "Description": "The model spread Record<WidgetData2 | WidgetData1>",
-<<<<<<< HEAD
-   "IsNullable": false,
    "Usage": "Input,Output",
-=======
-   "Usage": "RoundTrip",
->>>>>>> 64632414
    "InheritedDictionaryType": {
     "$id": "195",
     "Kind": "Dictionary",
@@ -1491,12 +1316,7 @@
        "Kind": "Model",
        "Name": "WidgetData2",
        "Namespace": "Type.Property.AdditionalProperties",
-<<<<<<< HEAD
-       "IsNullable": false,
        "Usage": "Input,Output",
-=======
-       "Usage": "RoundTrip",
->>>>>>> 64632414
        "Properties": [
         {
          "$id": "199",
@@ -1558,12 +1378,7 @@
    "Name": "SpreadRecordForNonDiscriminatedUnion3",
    "Namespace": "Type.Property.AdditionalProperties",
    "Description": "The model spread Record<WidgetData2[] | WidgetData1>",
-<<<<<<< HEAD
-   "IsNullable": false,
    "Usage": "Input,Output",
-=======
-   "Usage": "RoundTrip",
->>>>>>> 64632414
    "InheritedDictionaryType": {
     "$id": "206",
     "Kind": "Dictionary",
