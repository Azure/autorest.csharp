--- conflicted
+++ resolved
@@ -1099,12 +1099,11 @@
    "Usage": "RoundTrip",
    "Description": "The model spread Record<string> and Record<float32>",
    "IsNullable": false,
-<<<<<<< HEAD
    "AdditionalProperties": {
     "$id": "135",
     "Kind": "union",
     "Name": "MultipleSpreadRecordAdditionalProperty",
-    "ItemTypes": [
+    "VariantTypes": [
      {
       "$id": "136",
       "Kind": "string",
@@ -1116,36 +1115,6 @@
       "IsNullable": false
      }
     ],
-=======
-   "Usage": "RoundTrip",
-   "InheritedDictionaryType": {
-    "$id": "153",
-    "Kind": "Dictionary",
-    "Name": "Dictionary",
-    "KeyType": {
-     "$id": "154",
-     "Kind": "string",
-     "IsNullable": false
-    },
-    "ValueType": {
-     "$id": "155",
-     "Kind": "union",
-     "Name": "MultipleSpreadRecordAdditionalProperty",
-     "VariantTypes": [
-      {
-       "$id": "156",
-       "Kind": "string",
-       "IsNullable": false
-      },
-      {
-       "$id": "157",
-       "Kind": "float32",
-       "IsNullable": false
-      }
-     ],
-     "IsNullable": false
-    },
->>>>>>> ae6dea75
     "IsNullable": false
    },
    "Properties": [
@@ -1172,12 +1141,11 @@
    "Usage": "RoundTrip",
    "Description": "The model spread Record<string | float32>",
    "IsNullable": false,
-<<<<<<< HEAD
    "AdditionalProperties": {
     "$id": "141",
     "Kind": "union",
     "Name": "SpreadRecordForUnionAdditionalProperty",
-    "ItemTypes": [
+    "VariantTypes": [
      {
       "$id": "142",
       "Kind": "string",
@@ -1189,36 +1157,6 @@
       "IsNullable": false
      }
     ],
-=======
-   "Usage": "RoundTrip",
-   "InheritedDictionaryType": {
-    "$id": "161",
-    "Kind": "Dictionary",
-    "Name": "Dictionary",
-    "KeyType": {
-     "$id": "162",
-     "Kind": "string",
-     "IsNullable": false
-    },
-    "ValueType": {
-     "$id": "163",
-     "Kind": "union",
-     "Name": "SpreadRecordForUnionAdditionalProperty",
-     "VariantTypes": [
-      {
-       "$id": "164",
-       "Kind": "string",
-       "IsNullable": false
-      },
-      {
-       "$id": "165",
-       "Kind": "float32",
-       "IsNullable": false
-      }
-     ],
-     "IsNullable": false
-    },
->>>>>>> ae6dea75
     "IsNullable": false
    },
    "Properties": [
@@ -1245,12 +1183,11 @@
    "Usage": "RoundTrip",
    "Description": "The model spread Record<WidgetData>",
    "IsNullable": false,
-<<<<<<< HEAD
    "AdditionalProperties": {
     "$id": "147",
     "Kind": "union",
     "Name": "WidgetData",
-    "ItemTypes": [
+    "VariantTypes": [
      {
       "$id": "148",
       "Kind": "model",
@@ -1269,84 +1206,6 @@
          "Kind": "constant",
          "ValueType": {
           "$ref": "8"
-=======
-   "Usage": "RoundTrip",
-   "InheritedDictionaryType": {
-    "$id": "169",
-    "Kind": "Dictionary",
-    "Name": "Dictionary",
-    "KeyType": {
-     "$id": "170",
-     "Kind": "string",
-     "IsNullable": false
-    },
-    "ValueType": {
-     "$id": "171",
-     "Kind": "union",
-     "Name": "WidgetData",
-     "VariantTypes": [
-      {
-       "$id": "172",
-       "Kind": "Model",
-       "Name": "WidgetData0",
-       "Namespace": "Type.Property.AdditionalProperties",
-       "IsNullable": false,
-       "Usage": "RoundTrip",
-       "Properties": [
-        {
-         "$id": "173",
-         "Name": "kind",
-         "SerializedName": "kind",
-         "Description": "",
-         "Type": {
-          "$id": "174",
-          "Kind": "constant",
-          "ValueType": {
-           "$ref": "2"
-          },
-          "Value": "kind0",
-          "IsNullable": false
-         },
-         "IsRequired": true,
-         "IsReadOnly": false
-        },
-        {
-         "$id": "175",
-         "Name": "fooProp",
-         "SerializedName": "fooProp",
-         "Description": "",
-         "Type": {
-          "$id": "176",
-          "Kind": "string",
-          "IsNullable": false
-         },
-         "IsRequired": true,
-         "IsReadOnly": false
-        }
-       ]
-      },
-      {
-       "$id": "177",
-       "Kind": "Model",
-       "Name": "WidgetData1",
-       "Namespace": "Type.Property.AdditionalProperties",
-       "IsNullable": false,
-       "Usage": "RoundTrip",
-       "Properties": [
-        {
-         "$id": "178",
-         "Name": "kind",
-         "SerializedName": "kind",
-         "Description": "",
-         "Type": {
-          "$id": "179",
-          "Kind": "constant",
-          "ValueType": {
-           "$ref": "5"
-          },
-          "Value": "kind1",
-          "IsNullable": false
->>>>>>> ae6dea75
          },
          "Value": "kind0",
          "IsNullable": false
@@ -1364,7 +1223,6 @@
          "Kind": "string",
          "IsNullable": false
         },
-<<<<<<< HEAD
         "IsRequired": true,
         "IsReadOnly": false
        }
@@ -1388,148 +1246,6 @@
          "Kind": "constant",
          "ValueType": {
           "$ref": "11"
-=======
-        {
-         "$id": "183",
-         "Name": "end",
-         "SerializedName": "end",
-         "Description": "",
-         "Type": {
-          "$id": "184",
-          "Kind": "utcDateTime",
-          "IsNullable": false,
-          "Encode": "rfc3339",
-          "WireType": {
-           "$id": "185",
-           "Kind": "string",
-           "IsNullable": false
-          }
-         },
-         "IsRequired": false,
-         "IsReadOnly": false
-        }
-       ]
-      }
-     ],
-     "IsNullable": false
-    },
-    "IsNullable": false
-   },
-   "Properties": [
-    {
-     "$id": "186",
-     "Name": "name",
-     "SerializedName": "name",
-     "Description": "The name property",
-     "Type": {
-      "$id": "187",
-      "Kind": "string",
-      "IsNullable": false
-     },
-     "IsRequired": true,
-     "IsReadOnly": false
-    }
-   ]
-  },
-  {
-   "$ref": "172"
-  },
-  {
-   "$ref": "177"
-  },
-  {
-   "$id": "188",
-   "Kind": "Model",
-   "Name": "SpreadRecordForNonDiscriminatedUnion",
-   "Namespace": "Type.Property.AdditionalProperties",
-   "Description": "The model spread Record<WidgetData0 | WidgetData1>",
-   "IsNullable": false,
-   "Usage": "RoundTrip",
-   "InheritedDictionaryType": {
-    "$id": "189",
-    "Kind": "Dictionary",
-    "Name": "Dictionary",
-    "KeyType": {
-     "$id": "190",
-     "Kind": "string",
-     "IsNullable": false
-    },
-    "ValueType": {
-     "$id": "191",
-     "Kind": "union",
-     "Name": "SpreadRecordForNonDiscriminatedUnionAdditionalProperty",
-     "VariantTypes": [
-      {
-       "$ref": "172"
-      },
-      {
-       "$ref": "177"
-      }
-     ],
-     "IsNullable": false
-    },
-    "IsNullable": false
-   },
-   "Properties": [
-    {
-     "$id": "192",
-     "Name": "name",
-     "SerializedName": "name",
-     "Description": "The name property",
-     "Type": {
-      "$id": "193",
-      "Kind": "string",
-      "IsNullable": false
-     },
-     "IsRequired": true,
-     "IsReadOnly": false
-    }
-   ]
-  },
-  {
-   "$id": "194",
-   "Kind": "Model",
-   "Name": "SpreadRecordForNonDiscriminatedUnion2",
-   "Namespace": "Type.Property.AdditionalProperties",
-   "Description": "The model spread Record<WidgetData2 | WidgetData1>",
-   "IsNullable": false,
-   "Usage": "RoundTrip",
-   "InheritedDictionaryType": {
-    "$id": "195",
-    "Kind": "Dictionary",
-    "Name": "Dictionary",
-    "KeyType": {
-     "$id": "196",
-     "Kind": "string",
-     "IsNullable": false
-    },
-    "ValueType": {
-     "$id": "197",
-     "Kind": "union",
-     "Name": "SpreadRecordForNonDiscriminatedUnion2AdditionalProperty",
-     "VariantTypes": [
-      {
-       "$id": "198",
-       "Kind": "Model",
-       "Name": "WidgetData2",
-       "Namespace": "Type.Property.AdditionalProperties",
-       "IsNullable": false,
-       "Usage": "RoundTrip",
-       "Properties": [
-        {
-         "$id": "199",
-         "Name": "kind",
-         "SerializedName": "kind",
-         "Description": "",
-         "Type": {
-          "$id": "200",
-          "Kind": "constant",
-          "ValueType": {
-           "$ref": "8"
-          },
-          "Value": "kind1",
-          "IsNullable": false
->>>>>>> ae6dea75
          },
          "Value": "kind1",
          "IsNullable": false
@@ -1608,14 +1324,13 @@
    "Name": "SpreadRecordForNonDiscriminatedUnion",
    "Namespace": "Type.Property.AdditionalProperties",
    "Usage": "RoundTrip",
-<<<<<<< HEAD
    "Description": "The model spread Record<WidgetData0 | WidgetData1>",
    "IsNullable": false,
    "AdditionalProperties": {
     "$id": "165",
     "Kind": "union",
     "Name": "SpreadRecordForNonDiscriminatedUnionAdditionalProperty",
-    "ItemTypes": [
+    "VariantTypes": [
      {
       "$ref": "148"
      },
@@ -1623,37 +1338,6 @@
       "$ref": "153"
      }
     ],
-=======
-   "InheritedDictionaryType": {
-    "$id": "206",
-    "Kind": "Dictionary",
-    "Name": "Dictionary",
-    "KeyType": {
-     "$id": "207",
-     "Kind": "string",
-     "IsNullable": false
-    },
-    "ValueType": {
-     "$id": "208",
-     "Kind": "union",
-     "Name": "SpreadRecordForNonDiscriminatedUnion3AdditionalProperty",
-     "VariantTypes": [
-      {
-       "$id": "209",
-       "Kind": "Array",
-       "Name": "Array",
-       "ElementType": {
-        "$ref": "198"
-       },
-       "IsNullable": false
-      },
-      {
-       "$ref": "177"
-      }
-     ],
-     "IsNullable": false
-    },
->>>>>>> ae6dea75
     "IsNullable": false
    },
    "Properties": [
@@ -1684,7 +1368,7 @@
     "$id": "169",
     "Kind": "union",
     "Name": "SpreadRecordForNonDiscriminatedUnion2AdditionalProperty",
-    "ItemTypes": [
+    "VariantTypes": [
      {
       "$id": "170",
       "Kind": "model",
@@ -1762,7 +1446,7 @@
     "$id": "178",
     "Kind": "union",
     "Name": "SpreadRecordForNonDiscriminatedUnion3AdditionalProperty",
-    "ItemTypes": [
+    "VariantTypes": [
      {
       "$id": "179",
       "Kind": "Array",
