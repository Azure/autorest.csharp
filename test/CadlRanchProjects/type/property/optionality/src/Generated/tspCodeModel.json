--- conflicted
+++ resolved
@@ -147,11 +147,6 @@
    "Namespace": "Type.Property.Optional",
    "Usage": "RoundTrip",
    "Description": "Template type for testing models with optional property. Pass in the type of the property you are looking for",
-<<<<<<< HEAD
-   "IsNullable": false,
-=======
-   "Usage": "RoundTrip",
->>>>>>> 25dabbd4
    "Properties": [
     {
      "$id": "24",
@@ -174,11 +169,6 @@
    "Namespace": "Type.Property.Optional",
    "Usage": "RoundTrip",
    "Description": "Template type for testing models with optional property. Pass in the type of the property you are looking for",
-<<<<<<< HEAD
-   "IsNullable": false,
-=======
-   "Usage": "RoundTrip",
->>>>>>> 25dabbd4
    "Properties": [
     {
      "$id": "27",
@@ -202,11 +192,6 @@
    "Namespace": "Type.Property.Optional",
    "Usage": "RoundTrip",
    "Description": "Model with a datetime property",
-<<<<<<< HEAD
-   "IsNullable": false,
-=======
-   "Usage": "RoundTrip",
->>>>>>> 25dabbd4
    "Properties": [
     {
      "$id": "30",
@@ -234,11 +219,6 @@
    "Namespace": "Type.Property.Optional",
    "Usage": "RoundTrip",
    "Description": "Model with a duration property",
-<<<<<<< HEAD
-   "IsNullable": false,
-=======
-   "Usage": "RoundTrip",
->>>>>>> 25dabbd4
    "Properties": [
     {
      "$id": "34",
@@ -266,11 +246,6 @@
    "Namespace": "Type.Property.Optional",
    "Usage": "RoundTrip",
    "Description": "Model with collection bytes properties",
-<<<<<<< HEAD
-   "IsNullable": false,
-=======
-   "Usage": "RoundTrip",
->>>>>>> 25dabbd4
    "Properties": [
     {
      "$id": "38",
@@ -298,11 +273,6 @@
    "Namespace": "Type.Property.Optional",
    "Usage": "RoundTrip",
    "Description": "Model with collection models properties",
-<<<<<<< HEAD
-   "IsNullable": false,
-=======
-   "Usage": "RoundTrip",
->>>>>>> 25dabbd4
    "Properties": [
     {
      "$id": "42",
@@ -328,11 +298,6 @@
    "Namespace": "Type.Property.Optional",
    "Usage": "RoundTrip",
    "Description": "Model with string literal property",
-<<<<<<< HEAD
-   "IsNullable": false,
-=======
-   "Usage": "RoundTrip",
->>>>>>> 25dabbd4
    "Properties": [
     {
      "$id": "45",
@@ -359,11 +324,6 @@
    "Namespace": "Type.Property.Optional",
    "Usage": "RoundTrip",
    "Description": "Model with int literal property",
-<<<<<<< HEAD
-   "IsNullable": false,
-=======
-   "Usage": "RoundTrip",
->>>>>>> 25dabbd4
    "Properties": [
     {
      "$id": "48",
@@ -390,11 +350,6 @@
    "Namespace": "Type.Property.Optional",
    "Usage": "RoundTrip",
    "Description": "Model with float literal property",
-<<<<<<< HEAD
-   "IsNullable": false,
-=======
-   "Usage": "RoundTrip",
->>>>>>> 25dabbd4
    "Properties": [
     {
      "$id": "51",
@@ -421,11 +376,6 @@
    "Namespace": "Type.Property.Optional",
    "Usage": "RoundTrip",
    "Description": "Model with boolean literal property",
-<<<<<<< HEAD
-   "IsNullable": false,
-=======
-   "Usage": "RoundTrip",
->>>>>>> 25dabbd4
    "Properties": [
     {
      "$id": "54",
@@ -453,11 +403,6 @@
    "Namespace": "Type.Property.Optional",
    "Usage": "RoundTrip",
    "Description": "Model with union of string literal property",
-<<<<<<< HEAD
-   "IsNullable": false,
-=======
-   "Usage": "RoundTrip",
->>>>>>> 25dabbd4
    "Properties": [
     {
      "$id": "58",
@@ -479,11 +424,6 @@
    "Namespace": "Type.Property.Optional",
    "Usage": "RoundTrip",
    "Description": "Model with union of int literal property",
-<<<<<<< HEAD
-   "IsNullable": false,
-=======
-   "Usage": "RoundTrip",
->>>>>>> 25dabbd4
    "Properties": [
     {
      "$id": "60",
@@ -505,11 +445,6 @@
    "Namespace": "Type.Property.Optional",
    "Usage": "RoundTrip",
    "Description": "Model with union of float literal property",
-<<<<<<< HEAD
-   "IsNullable": false,
-=======
-   "Usage": "RoundTrip",
->>>>>>> 25dabbd4
    "Properties": [
     {
      "$id": "62",
@@ -531,11 +466,6 @@
    "Namespace": "Type.Property.Optional",
    "Usage": "RoundTrip",
    "Description": "Model with required and optional properties",
-<<<<<<< HEAD
-   "IsNullable": false,
-=======
-   "Usage": "RoundTrip",
->>>>>>> 25dabbd4
    "Properties": [
     {
      "$id": "64",
