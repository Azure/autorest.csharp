<?xml version="1.0" encoding="utf-8"?>
<doc>
  <members>
    <member name="GetAllAsync(CancellationToken)">
      <example>
This sample shows how to call GetAllAsync.
<code><![CDATA[
Datetime client = new OptionalClient().GetDatetimeClient(apiVersion: "1.0.0");

Response<DatetimeProperty> response = await client.GetAllAsync();
]]></code>
This sample shows how to call GetAllAsync with all parameters.
<code><![CDATA[
Datetime client = new OptionalClient().GetDatetimeClient(apiVersion: "1.0.0");

Response<DatetimeProperty> response = await client.GetAllAsync();
]]></code></example>
    </member>
    <member name="GetAll(CancellationToken)">
      <example>
This sample shows how to call GetAll.
<code><![CDATA[
Datetime client = new OptionalClient().GetDatetimeClient(apiVersion: "1.0.0");

Response<DatetimeProperty> response = client.GetAll();
]]></code>
This sample shows how to call GetAll with all parameters.
<code><![CDATA[
Datetime client = new OptionalClient().GetDatetimeClient(apiVersion: "1.0.0");

Response<DatetimeProperty> response = client.GetAll();
]]></code></example>
    </member>
    <member name="GetAllAsync(RequestContext)">
      <example>
This sample shows how to call GetAllAsync and parse the result.
<code><![CDATA[
Datetime client = new OptionalClient().GetDatetimeClient(apiVersion: "1.0.0");

Response response = await client.GetAllAsync(null);

JsonElement result = JsonDocument.Parse(response.ContentStream).RootElement;
Console.WriteLine(result.ToString());
]]></code>
This sample shows how to call GetAllAsync with all parameters and parse the result.
<code><![CDATA[
Datetime client = new OptionalClient().GetDatetimeClient(apiVersion: "1.0.0");

Response response = await client.GetAllAsync(null);

JsonElement result = JsonDocument.Parse(response.ContentStream).RootElement;
Console.WriteLine(result.GetProperty("property").ToString());
]]></code></example>
    </member>
    <member name="GetAll(RequestContext)">
      <example>
This sample shows how to call GetAll and parse the result.
<code><![CDATA[
Datetime client = new OptionalClient().GetDatetimeClient(apiVersion: "1.0.0");

Response response = client.GetAll(null);

JsonElement result = JsonDocument.Parse(response.ContentStream).RootElement;
Console.WriteLine(result.ToString());
]]></code>
This sample shows how to call GetAll with all parameters and parse the result.
<code><![CDATA[
Datetime client = new OptionalClient().GetDatetimeClient(apiVersion: "1.0.0");

Response response = client.GetAll(null);

JsonElement result = JsonDocument.Parse(response.ContentStream).RootElement;
Console.WriteLine(result.GetProperty("property").ToString());
]]></code></example>
    </member>
    <member name="GetDefaultAsync(CancellationToken)">
      <example>
This sample shows how to call GetDefaultAsync.
<code><![CDATA[
Datetime client = new OptionalClient().GetDatetimeClient(apiVersion: "1.0.0");

Response<DatetimeProperty> response = await client.GetDefaultAsync();
]]></code>
This sample shows how to call GetDefaultAsync with all parameters.
<code><![CDATA[
Datetime client = new OptionalClient().GetDatetimeClient(apiVersion: "1.0.0");

Response<DatetimeProperty> response = await client.GetDefaultAsync();
]]></code></example>
    </member>
    <member name="GetDefault(CancellationToken)">
      <example>
This sample shows how to call GetDefault.
<code><![CDATA[
Datetime client = new OptionalClient().GetDatetimeClient(apiVersion: "1.0.0");

Response<DatetimeProperty> response = client.GetDefault();
]]></code>
This sample shows how to call GetDefault with all parameters.
<code><![CDATA[
Datetime client = new OptionalClient().GetDatetimeClient(apiVersion: "1.0.0");

Response<DatetimeProperty> response = client.GetDefault();
]]></code></example>
    </member>
    <member name="GetDefaultAsync(RequestContext)">
      <example>
This sample shows how to call GetDefaultAsync and parse the result.
<code><![CDATA[
Datetime client = new OptionalClient().GetDatetimeClient(apiVersion: "1.0.0");

Response response = await client.GetDefaultAsync(null);

JsonElement result = JsonDocument.Parse(response.ContentStream).RootElement;
Console.WriteLine(result.ToString());
]]></code>
This sample shows how to call GetDefaultAsync with all parameters and parse the result.
<code><![CDATA[
Datetime client = new OptionalClient().GetDatetimeClient(apiVersion: "1.0.0");

Response response = await client.GetDefaultAsync(null);

JsonElement result = JsonDocument.Parse(response.ContentStream).RootElement;
Console.WriteLine(result.GetProperty("property").ToString());
]]></code></example>
    </member>
    <member name="GetDefault(RequestContext)">
      <example>
This sample shows how to call GetDefault and parse the result.
<code><![CDATA[
Datetime client = new OptionalClient().GetDatetimeClient(apiVersion: "1.0.0");

Response response = client.GetDefault(null);

JsonElement result = JsonDocument.Parse(response.ContentStream).RootElement;
Console.WriteLine(result.ToString());
]]></code>
This sample shows how to call GetDefault with all parameters and parse the result.
<code><![CDATA[
Datetime client = new OptionalClient().GetDatetimeClient(apiVersion: "1.0.0");

Response response = client.GetDefault(null);

JsonElement result = JsonDocument.Parse(response.ContentStream).RootElement;
Console.WriteLine(result.GetProperty("property").ToString());
]]></code></example>
    </member>
    <member name="PutAllAsync(DatetimeProperty,CancellationToken)">
      <example>
This sample shows how to call PutAllAsync.
<code><![CDATA[
Datetime client = new OptionalClient().GetDatetimeClient(apiVersion: "1.0.0");

DatetimeProperty body = new DatetimeProperty();
Response response = await client.PutAllAsync(body);
Console.WriteLine(response.Status);
]]></code>
This sample shows how to call PutAllAsync with all parameters.
<code><![CDATA[
Datetime client = new OptionalClient().GetDatetimeClient(apiVersion: "1.0.0");

<<<<<<< HEAD
var body = new DatetimeProperty
=======
DatetimeProperty body = new DatetimeProperty()
>>>>>>> 712159bd
{
    Property = DateTimeOffset.Parse("2022-05-10T14:57:31.2311892-04:00"),
};
Response response = await client.PutAllAsync(body);
Console.WriteLine(response.Status);
]]></code></example>
    </member>
    <member name="PutAll(DatetimeProperty,CancellationToken)">
      <example>
This sample shows how to call PutAll.
<code><![CDATA[
Datetime client = new OptionalClient().GetDatetimeClient(apiVersion: "1.0.0");

<<<<<<< HEAD
var body = new DatetimeProperty
=======
DatetimeProperty body = new DatetimeProperty();
Response response = client.PutAll(body);
Console.WriteLine(response.Status);
]]></code>
This sample shows how to call PutAll with all parameters.
<code><![CDATA[
Datetime client = new OptionalClient().GetDatetimeClient(apiVersion: "1.0.0");

DatetimeProperty body = new DatetimeProperty()
>>>>>>> 712159bd
{
    Property = DateTimeOffset.Parse("2022-05-10T14:57:31.2311892-04:00"),
};
Response response = client.PutAll(body);
Console.WriteLine(response.Status);
]]></code></example>
    </member>
    <member name="PutAllAsync(RequestContent,RequestContext)">
      <example>
This sample shows how to call PutAllAsync.
<code><![CDATA[
Datetime client = new OptionalClient().GetDatetimeClient(apiVersion: "1.0.0");

RequestContent content = RequestContent.Create(new object());
Response response = await client.PutAllAsync(content);
Console.WriteLine(response.Status);
]]></code>
This sample shows how to call PutAllAsync with all request content.
<code><![CDATA[
Datetime client = new OptionalClient().GetDatetimeClient(apiVersion: "1.0.0");

<<<<<<< HEAD
var data = new {
    property = "2022-05-10T14:14:57.0310000Z",
};

Response response = await client.PutAllAsync(RequestContent.Create(data));
=======
RequestContent content = RequestContent.Create(new
{
    property = "2022-05-10T14:57:31.2311892-04:00",
});
Response response = await client.PutAllAsync(content);
>>>>>>> 712159bd
Console.WriteLine(response.Status);
]]></code></example>
    </member>
    <member name="PutAll(RequestContent,RequestContext)">
      <example>
This sample shows how to call PutAll.
<code><![CDATA[
Datetime client = new OptionalClient().GetDatetimeClient(apiVersion: "1.0.0");

RequestContent content = RequestContent.Create(new object());
Response response = client.PutAll(content);
Console.WriteLine(response.Status);
]]></code>
This sample shows how to call PutAll with all request content.
<code><![CDATA[
Datetime client = new OptionalClient().GetDatetimeClient(apiVersion: "1.0.0");

<<<<<<< HEAD
var data = new {
    property = "2022-05-10T14:14:57.0310000Z",
};

Response response = client.PutAll(RequestContent.Create(data));
=======
RequestContent content = RequestContent.Create(new
{
    property = "2022-05-10T14:57:31.2311892-04:00",
});
Response response = client.PutAll(content);
>>>>>>> 712159bd
Console.WriteLine(response.Status);
]]></code></example>
    </member>
    <member name="PutDefaultAsync(DatetimeProperty,CancellationToken)">
      <example>
This sample shows how to call PutDefaultAsync.
<code><![CDATA[
Datetime client = new OptionalClient().GetDatetimeClient(apiVersion: "1.0.0");

DatetimeProperty body = new DatetimeProperty();
Response response = await client.PutDefaultAsync(body);
Console.WriteLine(response.Status);
]]></code>
This sample shows how to call PutDefaultAsync with all parameters.
<code><![CDATA[
Datetime client = new OptionalClient().GetDatetimeClient(apiVersion: "1.0.0");

<<<<<<< HEAD
var body = new DatetimeProperty
=======
DatetimeProperty body = new DatetimeProperty()
>>>>>>> 712159bd
{
    Property = DateTimeOffset.Parse("2022-05-10T14:57:31.2311892-04:00"),
};
Response response = await client.PutDefaultAsync(body);
Console.WriteLine(response.Status);
]]></code></example>
    </member>
    <member name="PutDefault(DatetimeProperty,CancellationToken)">
      <example>
This sample shows how to call PutDefault.
<code><![CDATA[
Datetime client = new OptionalClient().GetDatetimeClient(apiVersion: "1.0.0");

DatetimeProperty body = new DatetimeProperty();
Response response = client.PutDefault(body);
Console.WriteLine(response.Status);
]]></code>
This sample shows how to call PutDefault with all parameters.
<code><![CDATA[
Datetime client = new OptionalClient().GetDatetimeClient(apiVersion: "1.0.0");

<<<<<<< HEAD
var body = new DatetimeProperty
=======
DatetimeProperty body = new DatetimeProperty()
>>>>>>> 712159bd
{
    Property = DateTimeOffset.Parse("2022-05-10T14:57:31.2311892-04:00"),
};
Response response = client.PutDefault(body);
Console.WriteLine(response.Status);
]]></code></example>
    </member>
    <member name="PutDefaultAsync(RequestContent,RequestContext)">
      <example>
This sample shows how to call PutDefaultAsync.
<code><![CDATA[
Datetime client = new OptionalClient().GetDatetimeClient(apiVersion: "1.0.0");

RequestContent content = RequestContent.Create(new object());
Response response = await client.PutDefaultAsync(content);
Console.WriteLine(response.Status);
]]></code>
This sample shows how to call PutDefaultAsync with all request content.
<code><![CDATA[
Datetime client = new OptionalClient().GetDatetimeClient(apiVersion: "1.0.0");

<<<<<<< HEAD
var data = new {
    property = "2022-05-10T14:14:57.0310000Z",
};

Response response = await client.PutDefaultAsync(RequestContent.Create(data));
=======
RequestContent content = RequestContent.Create(new
{
    property = "2022-05-10T14:57:31.2311892-04:00",
});
Response response = await client.PutDefaultAsync(content);
>>>>>>> 712159bd
Console.WriteLine(response.Status);
]]></code></example>
    </member>
    <member name="PutDefault(RequestContent,RequestContext)">
      <example>
This sample shows how to call PutDefault.
<code><![CDATA[
Datetime client = new OptionalClient().GetDatetimeClient(apiVersion: "1.0.0");

RequestContent content = RequestContent.Create(new object());
Response response = client.PutDefault(content);
Console.WriteLine(response.Status);
]]></code>
This sample shows how to call PutDefault with all request content.
<code><![CDATA[
Datetime client = new OptionalClient().GetDatetimeClient(apiVersion: "1.0.0");

<<<<<<< HEAD
var data = new {
    property = "2022-05-10T14:14:57.0310000Z",
};

Response response = client.PutDefault(RequestContent.Create(data));
=======
RequestContent content = RequestContent.Create(new
{
    property = "2022-05-10T14:57:31.2311892-04:00",
});
Response response = client.PutDefault(content);
>>>>>>> 712159bd
Console.WriteLine(response.Status);
]]></code></example>
    </member>
  </members>
</doc><|MERGE_RESOLUTION|>--- conflicted
+++ resolved
@@ -159,11 +159,7 @@
 <code><![CDATA[
 Datetime client = new OptionalClient().GetDatetimeClient(apiVersion: "1.0.0");
 
-<<<<<<< HEAD
-var body = new DatetimeProperty
-=======
 DatetimeProperty body = new DatetimeProperty()
->>>>>>> 712159bd
 {
     Property = DateTimeOffset.Parse("2022-05-10T14:57:31.2311892-04:00"),
 };
@@ -177,9 +173,6 @@
 <code><![CDATA[
 Datetime client = new OptionalClient().GetDatetimeClient(apiVersion: "1.0.0");
 
-<<<<<<< HEAD
-var body = new DatetimeProperty
-=======
 DatetimeProperty body = new DatetimeProperty();
 Response response = client.PutAll(body);
 Console.WriteLine(response.Status);
@@ -189,7 +182,6 @@
 Datetime client = new OptionalClient().GetDatetimeClient(apiVersion: "1.0.0");
 
 DatetimeProperty body = new DatetimeProperty()
->>>>>>> 712159bd
 {
     Property = DateTimeOffset.Parse("2022-05-10T14:57:31.2311892-04:00"),
 };
@@ -211,19 +203,11 @@
 <code><![CDATA[
 Datetime client = new OptionalClient().GetDatetimeClient(apiVersion: "1.0.0");
 
-<<<<<<< HEAD
-var data = new {
-    property = "2022-05-10T14:14:57.0310000Z",
-};
-
-Response response = await client.PutAllAsync(RequestContent.Create(data));
-=======
 RequestContent content = RequestContent.Create(new
 {
     property = "2022-05-10T14:57:31.2311892-04:00",
 });
 Response response = await client.PutAllAsync(content);
->>>>>>> 712159bd
 Console.WriteLine(response.Status);
 ]]></code></example>
     </member>
@@ -241,19 +225,11 @@
 <code><![CDATA[
 Datetime client = new OptionalClient().GetDatetimeClient(apiVersion: "1.0.0");
 
-<<<<<<< HEAD
-var data = new {
-    property = "2022-05-10T14:14:57.0310000Z",
-};
-
-Response response = client.PutAll(RequestContent.Create(data));
-=======
 RequestContent content = RequestContent.Create(new
 {
     property = "2022-05-10T14:57:31.2311892-04:00",
 });
 Response response = client.PutAll(content);
->>>>>>> 712159bd
 Console.WriteLine(response.Status);
 ]]></code></example>
     </member>
@@ -271,11 +247,7 @@
 <code><![CDATA[
 Datetime client = new OptionalClient().GetDatetimeClient(apiVersion: "1.0.0");
 
-<<<<<<< HEAD
-var body = new DatetimeProperty
-=======
 DatetimeProperty body = new DatetimeProperty()
->>>>>>> 712159bd
 {
     Property = DateTimeOffset.Parse("2022-05-10T14:57:31.2311892-04:00"),
 };
@@ -297,11 +269,7 @@
 <code><![CDATA[
 Datetime client = new OptionalClient().GetDatetimeClient(apiVersion: "1.0.0");
 
-<<<<<<< HEAD
-var body = new DatetimeProperty
-=======
 DatetimeProperty body = new DatetimeProperty()
->>>>>>> 712159bd
 {
     Property = DateTimeOffset.Parse("2022-05-10T14:57:31.2311892-04:00"),
 };
@@ -323,19 +291,11 @@
 <code><![CDATA[
 Datetime client = new OptionalClient().GetDatetimeClient(apiVersion: "1.0.0");
 
-<<<<<<< HEAD
-var data = new {
-    property = "2022-05-10T14:14:57.0310000Z",
-};
-
-Response response = await client.PutDefaultAsync(RequestContent.Create(data));
-=======
 RequestContent content = RequestContent.Create(new
 {
     property = "2022-05-10T14:57:31.2311892-04:00",
 });
 Response response = await client.PutDefaultAsync(content);
->>>>>>> 712159bd
 Console.WriteLine(response.Status);
 ]]></code></example>
     </member>
@@ -353,19 +313,11 @@
 <code><![CDATA[
 Datetime client = new OptionalClient().GetDatetimeClient(apiVersion: "1.0.0");
 
-<<<<<<< HEAD
-var data = new {
-    property = "2022-05-10T14:14:57.0310000Z",
-};
-
-Response response = client.PutDefault(RequestContent.Create(data));
-=======
 RequestContent content = RequestContent.Create(new
 {
     property = "2022-05-10T14:57:31.2311892-04:00",
 });
 Response response = client.PutDefault(content);
->>>>>>> 712159bd
 Console.WriteLine(response.Status);
 ]]></code></example>
     </member>
