<?xml version="1.0" encoding="utf-8"?>
<doc>
  <members>
    <member name="GetAllAsync(CancellationToken)">
      <example>
This sample shows how to call GetAllAsync.
<code><![CDATA[
Bytes client = new OptionalClient().GetBytesClient(apiVersion: "1.0.0");

Response<BytesProperty> response = await client.GetAllAsync();
]]></code>
This sample shows how to call GetAllAsync with all parameters.
<code><![CDATA[
Bytes client = new OptionalClient().GetBytesClient(apiVersion: "1.0.0");

Response<BytesProperty> response = await client.GetAllAsync();
]]></code></example>
    </member>
    <member name="GetAll(CancellationToken)">
      <example>
This sample shows how to call GetAll.
<code><![CDATA[
Bytes client = new OptionalClient().GetBytesClient(apiVersion: "1.0.0");

Response<BytesProperty> response = client.GetAll();
]]></code>
This sample shows how to call GetAll with all parameters.
<code><![CDATA[
Bytes client = new OptionalClient().GetBytesClient(apiVersion: "1.0.0");

Response<BytesProperty> response = client.GetAll();
]]></code></example>
    </member>
    <member name="GetAllAsync(RequestContext)">
      <example>
This sample shows how to call GetAllAsync and parse the result.
<code><![CDATA[
Bytes client = new OptionalClient().GetBytesClient(apiVersion: "1.0.0");

Response response = await client.GetAllAsync(null);

JsonElement result = JsonDocument.Parse(response.ContentStream).RootElement;
Console.WriteLine(result.ToString());
]]></code>
This sample shows how to call GetAllAsync with all parameters and parse the result.
<code><![CDATA[
Bytes client = new OptionalClient().GetBytesClient(apiVersion: "1.0.0");

Response response = await client.GetAllAsync(null);

JsonElement result = JsonDocument.Parse(response.ContentStream).RootElement;
Console.WriteLine(result.GetProperty("property").ToString());
]]></code></example>
    </member>
    <member name="GetAll(RequestContext)">
      <example>
This sample shows how to call GetAll and parse the result.
<code><![CDATA[
Bytes client = new OptionalClient().GetBytesClient(apiVersion: "1.0.0");

Response response = client.GetAll(null);

JsonElement result = JsonDocument.Parse(response.ContentStream).RootElement;
Console.WriteLine(result.ToString());
]]></code>
This sample shows how to call GetAll with all parameters and parse the result.
<code><![CDATA[
Bytes client = new OptionalClient().GetBytesClient(apiVersion: "1.0.0");

Response response = client.GetAll(null);

JsonElement result = JsonDocument.Parse(response.ContentStream).RootElement;
Console.WriteLine(result.GetProperty("property").ToString());
]]></code></example>
    </member>
    <member name="GetDefaultAsync(CancellationToken)">
      <example>
This sample shows how to call GetDefaultAsync.
<code><![CDATA[
Bytes client = new OptionalClient().GetBytesClient(apiVersion: "1.0.0");

Response<BytesProperty> response = await client.GetDefaultAsync();
]]></code>
This sample shows how to call GetDefaultAsync with all parameters.
<code><![CDATA[
Bytes client = new OptionalClient().GetBytesClient(apiVersion: "1.0.0");

Response<BytesProperty> response = await client.GetDefaultAsync();
]]></code></example>
    </member>
    <member name="GetDefault(CancellationToken)">
      <example>
This sample shows how to call GetDefault.
<code><![CDATA[
Bytes client = new OptionalClient().GetBytesClient(apiVersion: "1.0.0");

Response<BytesProperty> response = client.GetDefault();
]]></code>
This sample shows how to call GetDefault with all parameters.
<code><![CDATA[
Bytes client = new OptionalClient().GetBytesClient(apiVersion: "1.0.0");

Response<BytesProperty> response = client.GetDefault();
]]></code></example>
    </member>
    <member name="GetDefaultAsync(RequestContext)">
      <example>
This sample shows how to call GetDefaultAsync and parse the result.
<code><![CDATA[
Bytes client = new OptionalClient().GetBytesClient(apiVersion: "1.0.0");

Response response = await client.GetDefaultAsync(null);

JsonElement result = JsonDocument.Parse(response.ContentStream).RootElement;
Console.WriteLine(result.ToString());
]]></code>
This sample shows how to call GetDefaultAsync with all parameters and parse the result.
<code><![CDATA[
Bytes client = new OptionalClient().GetBytesClient(apiVersion: "1.0.0");

Response response = await client.GetDefaultAsync(null);

JsonElement result = JsonDocument.Parse(response.ContentStream).RootElement;
Console.WriteLine(result.GetProperty("property").ToString());
]]></code></example>
    </member>
    <member name="GetDefault(RequestContext)">
      <example>
This sample shows how to call GetDefault and parse the result.
<code><![CDATA[
Bytes client = new OptionalClient().GetBytesClient(apiVersion: "1.0.0");

Response response = client.GetDefault(null);

JsonElement result = JsonDocument.Parse(response.ContentStream).RootElement;
Console.WriteLine(result.ToString());
]]></code>
This sample shows how to call GetDefault with all parameters and parse the result.
<code><![CDATA[
Bytes client = new OptionalClient().GetBytesClient(apiVersion: "1.0.0");

Response response = client.GetDefault(null);

JsonElement result = JsonDocument.Parse(response.ContentStream).RootElement;
Console.WriteLine(result.GetProperty("property").ToString());
]]></code></example>
    </member>
    <member name="PutAllAsync(BytesProperty,CancellationToken)">
      <example>
This sample shows how to call PutAllAsync.
<code><![CDATA[
Bytes client = new OptionalClient().GetBytesClient(apiVersion: "1.0.0");

BytesProperty body = new BytesProperty();
Response response = await client.PutAllAsync(body);
Console.WriteLine(response.Status);
]]></code>
This sample shows how to call PutAllAsync with all parameters.
<code><![CDATA[
Bytes client = new OptionalClient().GetBytesClient(apiVersion: "1.0.0");

<<<<<<< HEAD
var body = new BytesProperty
=======
BytesProperty body = new BytesProperty()
>>>>>>> 712159bd
{
    Property = BinaryData.FromObjectAsJson(new object()),
};
Response response = await client.PutAllAsync(body);
Console.WriteLine(response.Status);
]]></code></example>
    </member>
    <member name="PutAll(BytesProperty,CancellationToken)">
      <example>
This sample shows how to call PutAll.
<code><![CDATA[
Bytes client = new OptionalClient().GetBytesClient(apiVersion: "1.0.0");

<<<<<<< HEAD
var body = new BytesProperty
=======
BytesProperty body = new BytesProperty();
Response response = client.PutAll(body);
Console.WriteLine(response.Status);
]]></code>
This sample shows how to call PutAll with all parameters.
<code><![CDATA[
Bytes client = new OptionalClient().GetBytesClient(apiVersion: "1.0.0");

BytesProperty body = new BytesProperty()
>>>>>>> 712159bd
{
    Property = BinaryData.FromObjectAsJson(new object()),
};
Response response = client.PutAll(body);
Console.WriteLine(response.Status);
]]></code></example>
    </member>
    <member name="PutAllAsync(RequestContent,RequestContext)">
      <example>
This sample shows how to call PutAllAsync.
<code><![CDATA[
Bytes client = new OptionalClient().GetBytesClient(apiVersion: "1.0.0");

RequestContent content = RequestContent.Create(new object());
Response response = await client.PutAllAsync(content);
Console.WriteLine(response.Status);
]]></code>
This sample shows how to call PutAllAsync with all request content.
<code><![CDATA[
Bytes client = new OptionalClient().GetBytesClient(apiVersion: "1.0.0");

<<<<<<< HEAD
var data = new {
    property = BinaryData.FromString("<your binary data content>"),
};

Response response = await client.PutAllAsync(RequestContent.Create(data));
=======
RequestContent content = RequestContent.Create(new
{
    property = new object(),
});
Response response = await client.PutAllAsync(content);
>>>>>>> 712159bd
Console.WriteLine(response.Status);
]]></code></example>
    </member>
    <member name="PutAll(RequestContent,RequestContext)">
      <example>
This sample shows how to call PutAll.
<code><![CDATA[
Bytes client = new OptionalClient().GetBytesClient(apiVersion: "1.0.0");

RequestContent content = RequestContent.Create(new object());
Response response = client.PutAll(content);
Console.WriteLine(response.Status);
]]></code>
This sample shows how to call PutAll with all request content.
<code><![CDATA[
Bytes client = new OptionalClient().GetBytesClient(apiVersion: "1.0.0");

<<<<<<< HEAD
var data = new {
    property = BinaryData.FromString("<your binary data content>"),
};

Response response = client.PutAll(RequestContent.Create(data));
=======
RequestContent content = RequestContent.Create(new
{
    property = new object(),
});
Response response = client.PutAll(content);
>>>>>>> 712159bd
Console.WriteLine(response.Status);
]]></code></example>
    </member>
    <member name="PutDefaultAsync(BytesProperty,CancellationToken)">
      <example>
This sample shows how to call PutDefaultAsync.
<code><![CDATA[
Bytes client = new OptionalClient().GetBytesClient(apiVersion: "1.0.0");

BytesProperty body = new BytesProperty();
Response response = await client.PutDefaultAsync(body);
Console.WriteLine(response.Status);
]]></code>
This sample shows how to call PutDefaultAsync with all parameters.
<code><![CDATA[
Bytes client = new OptionalClient().GetBytesClient(apiVersion: "1.0.0");

<<<<<<< HEAD
var body = new BytesProperty
=======
BytesProperty body = new BytesProperty()
>>>>>>> 712159bd
{
    Property = BinaryData.FromObjectAsJson(new object()),
};
Response response = await client.PutDefaultAsync(body);
Console.WriteLine(response.Status);
]]></code></example>
    </member>
    <member name="PutDefault(BytesProperty,CancellationToken)">
      <example>
This sample shows how to call PutDefault.
<code><![CDATA[
Bytes client = new OptionalClient().GetBytesClient(apiVersion: "1.0.0");

BytesProperty body = new BytesProperty();
Response response = client.PutDefault(body);
Console.WriteLine(response.Status);
]]></code>
This sample shows how to call PutDefault with all parameters.
<code><![CDATA[
Bytes client = new OptionalClient().GetBytesClient(apiVersion: "1.0.0");

<<<<<<< HEAD
var body = new BytesProperty
=======
BytesProperty body = new BytesProperty()
>>>>>>> 712159bd
{
    Property = BinaryData.FromObjectAsJson(new object()),
};
Response response = client.PutDefault(body);
Console.WriteLine(response.Status);
]]></code></example>
    </member>
    <member name="PutDefaultAsync(RequestContent,RequestContext)">
      <example>
This sample shows how to call PutDefaultAsync.
<code><![CDATA[
Bytes client = new OptionalClient().GetBytesClient(apiVersion: "1.0.0");

RequestContent content = RequestContent.Create(new object());
Response response = await client.PutDefaultAsync(content);
Console.WriteLine(response.Status);
]]></code>
This sample shows how to call PutDefaultAsync with all request content.
<code><![CDATA[
<<<<<<< HEAD
var client = new OptionalClient().GetBytesClient("1.0.0");

var data = new {
    property = BinaryData.FromString("<your binary data content>"),
};
=======
Bytes client = new OptionalClient().GetBytesClient(apiVersion: "1.0.0");
>>>>>>> 712159bd

RequestContent content = RequestContent.Create(new
{
    property = new object(),
});
Response response = await client.PutDefaultAsync(content);
Console.WriteLine(response.Status);
]]></code></example>
    </member>
    <member name="PutDefault(RequestContent,RequestContext)">
      <example>
This sample shows how to call PutDefault.
<code><![CDATA[
Bytes client = new OptionalClient().GetBytesClient(apiVersion: "1.0.0");

RequestContent content = RequestContent.Create(new object());
Response response = client.PutDefault(content);
Console.WriteLine(response.Status);
]]></code>
This sample shows how to call PutDefault with all request content.
<code><![CDATA[
<<<<<<< HEAD
var client = new OptionalClient().GetBytesClient("1.0.0");

var data = new {
    property = BinaryData.FromString("<your binary data content>"),
};
=======
Bytes client = new OptionalClient().GetBytesClient(apiVersion: "1.0.0");
>>>>>>> 712159bd

RequestContent content = RequestContent.Create(new
{
    property = new object(),
});
Response response = client.PutDefault(content);
Console.WriteLine(response.Status);
]]></code></example>
    </member>
  </members>
</doc><|MERGE_RESOLUTION|>--- conflicted
+++ resolved
@@ -159,11 +159,7 @@
 <code><![CDATA[
 Bytes client = new OptionalClient().GetBytesClient(apiVersion: "1.0.0");
 
-<<<<<<< HEAD
-var body = new BytesProperty
-=======
 BytesProperty body = new BytesProperty()
->>>>>>> 712159bd
 {
     Property = BinaryData.FromObjectAsJson(new object()),
 };
@@ -177,9 +173,6 @@
 <code><![CDATA[
 Bytes client = new OptionalClient().GetBytesClient(apiVersion: "1.0.0");
 
-<<<<<<< HEAD
-var body = new BytesProperty
-=======
 BytesProperty body = new BytesProperty();
 Response response = client.PutAll(body);
 Console.WriteLine(response.Status);
@@ -189,7 +182,6 @@
 Bytes client = new OptionalClient().GetBytesClient(apiVersion: "1.0.0");
 
 BytesProperty body = new BytesProperty()
->>>>>>> 712159bd
 {
     Property = BinaryData.FromObjectAsJson(new object()),
 };
@@ -211,19 +203,11 @@
 <code><![CDATA[
 Bytes client = new OptionalClient().GetBytesClient(apiVersion: "1.0.0");
 
-<<<<<<< HEAD
-var data = new {
-    property = BinaryData.FromString("<your binary data content>"),
-};
-
-Response response = await client.PutAllAsync(RequestContent.Create(data));
-=======
 RequestContent content = RequestContent.Create(new
 {
     property = new object(),
 });
 Response response = await client.PutAllAsync(content);
->>>>>>> 712159bd
 Console.WriteLine(response.Status);
 ]]></code></example>
     </member>
@@ -241,19 +225,11 @@
 <code><![CDATA[
 Bytes client = new OptionalClient().GetBytesClient(apiVersion: "1.0.0");
 
-<<<<<<< HEAD
-var data = new {
-    property = BinaryData.FromString("<your binary data content>"),
-};
-
-Response response = client.PutAll(RequestContent.Create(data));
-=======
 RequestContent content = RequestContent.Create(new
 {
     property = new object(),
 });
 Response response = client.PutAll(content);
->>>>>>> 712159bd
 Console.WriteLine(response.Status);
 ]]></code></example>
     </member>
@@ -271,11 +247,7 @@
 <code><![CDATA[
 Bytes client = new OptionalClient().GetBytesClient(apiVersion: "1.0.0");
 
-<<<<<<< HEAD
-var body = new BytesProperty
-=======
 BytesProperty body = new BytesProperty()
->>>>>>> 712159bd
 {
     Property = BinaryData.FromObjectAsJson(new object()),
 };
@@ -297,11 +269,7 @@
 <code><![CDATA[
 Bytes client = new OptionalClient().GetBytesClient(apiVersion: "1.0.0");
 
-<<<<<<< HEAD
-var body = new BytesProperty
-=======
 BytesProperty body = new BytesProperty()
->>>>>>> 712159bd
 {
     Property = BinaryData.FromObjectAsJson(new object()),
 };
@@ -321,15 +289,7 @@
 ]]></code>
 This sample shows how to call PutDefaultAsync with all request content.
 <code><![CDATA[
-<<<<<<< HEAD
-var client = new OptionalClient().GetBytesClient("1.0.0");
-
-var data = new {
-    property = BinaryData.FromString("<your binary data content>"),
-};
-=======
-Bytes client = new OptionalClient().GetBytesClient(apiVersion: "1.0.0");
->>>>>>> 712159bd
+Bytes client = new OptionalClient().GetBytesClient(apiVersion: "1.0.0");
 
 RequestContent content = RequestContent.Create(new
 {
@@ -351,15 +311,7 @@
 ]]></code>
 This sample shows how to call PutDefault with all request content.
 <code><![CDATA[
-<<<<<<< HEAD
-var client = new OptionalClient().GetBytesClient("1.0.0");
-
-var data = new {
-    property = BinaryData.FromString("<your binary data content>"),
-};
-=======
-Bytes client = new OptionalClient().GetBytesClient(apiVersion: "1.0.0");
->>>>>>> 712159bd
+Bytes client = new OptionalClient().GetBytesClient(apiVersion: "1.0.0");
 
 RequestContent content = RequestContent.Create(new
 {
