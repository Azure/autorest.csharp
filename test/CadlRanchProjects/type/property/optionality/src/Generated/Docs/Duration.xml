<?xml version="1.0" encoding="utf-8"?>
<doc>
  <members>
    <member name="GetAllAsync(CancellationToken)">
      <example>
This sample shows how to call GetAllAsync.
<code><![CDATA[
Duration client = new OptionalClient().GetDurationClient(apiVersion: "1.0.0");

Response<DurationProperty> response = await client.GetAllAsync();
]]></code>
This sample shows how to call GetAllAsync with all parameters.
<code><![CDATA[
Duration client = new OptionalClient().GetDurationClient(apiVersion: "1.0.0");

Response<DurationProperty> response = await client.GetAllAsync();
]]></code></example>
    </member>
    <member name="GetAll(CancellationToken)">
      <example>
This sample shows how to call GetAll.
<code><![CDATA[
Duration client = new OptionalClient().GetDurationClient(apiVersion: "1.0.0");

Response<DurationProperty> response = client.GetAll();
]]></code>
This sample shows how to call GetAll with all parameters.
<code><![CDATA[
Duration client = new OptionalClient().GetDurationClient(apiVersion: "1.0.0");

Response<DurationProperty> response = client.GetAll();
]]></code></example>
    </member>
    <member name="GetAllAsync(RequestContext)">
      <example>
This sample shows how to call GetAllAsync and parse the result.
<code><![CDATA[
Duration client = new OptionalClient().GetDurationClient(apiVersion: "1.0.0");

Response response = await client.GetAllAsync(null);

JsonElement result = JsonDocument.Parse(response.ContentStream).RootElement;
Console.WriteLine(result.ToString());
]]></code>
This sample shows how to call GetAllAsync with all parameters and parse the result.
<code><![CDATA[
Duration client = new OptionalClient().GetDurationClient(apiVersion: "1.0.0");

Response response = await client.GetAllAsync(null);

JsonElement result = JsonDocument.Parse(response.ContentStream).RootElement;
Console.WriteLine(result.GetProperty("property").ToString());
]]></code></example>
    </member>
    <member name="GetAll(RequestContext)">
      <example>
This sample shows how to call GetAll and parse the result.
<code><![CDATA[
Duration client = new OptionalClient().GetDurationClient(apiVersion: "1.0.0");

Response response = client.GetAll(null);

JsonElement result = JsonDocument.Parse(response.ContentStream).RootElement;
Console.WriteLine(result.ToString());
]]></code>
This sample shows how to call GetAll with all parameters and parse the result.
<code><![CDATA[
Duration client = new OptionalClient().GetDurationClient(apiVersion: "1.0.0");

Response response = client.GetAll(null);

JsonElement result = JsonDocument.Parse(response.ContentStream).RootElement;
Console.WriteLine(result.GetProperty("property").ToString());
]]></code></example>
    </member>
    <member name="GetDefaultAsync(CancellationToken)">
      <example>
This sample shows how to call GetDefaultAsync.
<code><![CDATA[
Duration client = new OptionalClient().GetDurationClient(apiVersion: "1.0.0");

Response<DurationProperty> response = await client.GetDefaultAsync();
]]></code>
This sample shows how to call GetDefaultAsync with all parameters.
<code><![CDATA[
Duration client = new OptionalClient().GetDurationClient(apiVersion: "1.0.0");

Response<DurationProperty> response = await client.GetDefaultAsync();
]]></code></example>
    </member>
    <member name="GetDefault(CancellationToken)">
      <example>
This sample shows how to call GetDefault.
<code><![CDATA[
Duration client = new OptionalClient().GetDurationClient(apiVersion: "1.0.0");

Response<DurationProperty> response = client.GetDefault();
]]></code>
This sample shows how to call GetDefault with all parameters.
<code><![CDATA[
Duration client = new OptionalClient().GetDurationClient(apiVersion: "1.0.0");

Response<DurationProperty> response = client.GetDefault();
]]></code></example>
    </member>
    <member name="GetDefaultAsync(RequestContext)">
      <example>
This sample shows how to call GetDefaultAsync and parse the result.
<code><![CDATA[
Duration client = new OptionalClient().GetDurationClient(apiVersion: "1.0.0");

Response response = await client.GetDefaultAsync(null);

JsonElement result = JsonDocument.Parse(response.ContentStream).RootElement;
Console.WriteLine(result.ToString());
]]></code>
This sample shows how to call GetDefaultAsync with all parameters and parse the result.
<code><![CDATA[
Duration client = new OptionalClient().GetDurationClient(apiVersion: "1.0.0");

Response response = await client.GetDefaultAsync(null);

JsonElement result = JsonDocument.Parse(response.ContentStream).RootElement;
Console.WriteLine(result.GetProperty("property").ToString());
]]></code></example>
    </member>
    <member name="GetDefault(RequestContext)">
      <example>
This sample shows how to call GetDefault and parse the result.
<code><![CDATA[
Duration client = new OptionalClient().GetDurationClient(apiVersion: "1.0.0");

Response response = client.GetDefault(null);

JsonElement result = JsonDocument.Parse(response.ContentStream).RootElement;
Console.WriteLine(result.ToString());
]]></code>
This sample shows how to call GetDefault with all parameters and parse the result.
<code><![CDATA[
Duration client = new OptionalClient().GetDurationClient(apiVersion: "1.0.0");

Response response = client.GetDefault(null);

JsonElement result = JsonDocument.Parse(response.ContentStream).RootElement;
Console.WriteLine(result.GetProperty("property").ToString());
]]></code></example>
    </member>
    <member name="PutAllAsync(DurationProperty,CancellationToken)">
      <example>
This sample shows how to call PutAllAsync.
<code><![CDATA[
Duration client = new OptionalClient().GetDurationClient(apiVersion: "1.0.0");

DurationProperty body = new DurationProperty();
Response response = await client.PutAllAsync(body);
Console.WriteLine(response.Status);
]]></code>
This sample shows how to call PutAllAsync with all parameters.
<code><![CDATA[
Duration client = new OptionalClient().GetDurationClient(apiVersion: "1.0.0");

<<<<<<< HEAD
var body = new DurationProperty
{
    Property = new TimeSpan(1, 23, 45),
=======
DurationProperty body = new DurationProperty()
{
    Property = XmlConvert.ToTimeSpan("PT1H23M45S"),
>>>>>>> 712159bd
};
Response response = await client.PutAllAsync(body);
Console.WriteLine(response.Status);
]]></code></example>
    </member>
    <member name="PutAll(DurationProperty,CancellationToken)">
      <example>
This sample shows how to call PutAll.
<code><![CDATA[
Duration client = new OptionalClient().GetDurationClient(apiVersion: "1.0.0");

<<<<<<< HEAD
var body = new DurationProperty
{
    Property = new TimeSpan(1, 23, 45),
=======
DurationProperty body = new DurationProperty();
Response response = client.PutAll(body);
Console.WriteLine(response.Status);
]]></code>
This sample shows how to call PutAll with all parameters.
<code><![CDATA[
Duration client = new OptionalClient().GetDurationClient(apiVersion: "1.0.0");

DurationProperty body = new DurationProperty()
{
    Property = XmlConvert.ToTimeSpan("PT1H23M45S"),
>>>>>>> 712159bd
};
Response response = client.PutAll(body);
Console.WriteLine(response.Status);
]]></code></example>
    </member>
    <member name="PutAllAsync(RequestContent,RequestContext)">
      <example>
This sample shows how to call PutAllAsync.
<code><![CDATA[
Duration client = new OptionalClient().GetDurationClient(apiVersion: "1.0.0");

RequestContent content = RequestContent.Create(new object());
Response response = await client.PutAllAsync(content);
Console.WriteLine(response.Status);
]]></code>
This sample shows how to call PutAllAsync with all request content.
<code><![CDATA[
Duration client = new OptionalClient().GetDurationClient(apiVersion: "1.0.0");

RequestContent content = RequestContent.Create(new
{
    property = "PT1H23M45S",
});
Response response = await client.PutAllAsync(content);
Console.WriteLine(response.Status);
]]></code></example>
    </member>
    <member name="PutAll(RequestContent,RequestContext)">
      <example>
This sample shows how to call PutAll.
<code><![CDATA[
Duration client = new OptionalClient().GetDurationClient(apiVersion: "1.0.0");

RequestContent content = RequestContent.Create(new object());
Response response = client.PutAll(content);
Console.WriteLine(response.Status);
]]></code>
This sample shows how to call PutAll with all request content.
<code><![CDATA[
Duration client = new OptionalClient().GetDurationClient(apiVersion: "1.0.0");

RequestContent content = RequestContent.Create(new
{
    property = "PT1H23M45S",
});
Response response = client.PutAll(content);
Console.WriteLine(response.Status);
]]></code></example>
    </member>
    <member name="PutDefaultAsync(DurationProperty,CancellationToken)">
      <example>
This sample shows how to call PutDefaultAsync.
<code><![CDATA[
Duration client = new OptionalClient().GetDurationClient(apiVersion: "1.0.0");

DurationProperty body = new DurationProperty();
Response response = await client.PutDefaultAsync(body);
Console.WriteLine(response.Status);
]]></code>
This sample shows how to call PutDefaultAsync with all parameters.
<code><![CDATA[
Duration client = new OptionalClient().GetDurationClient(apiVersion: "1.0.0");

<<<<<<< HEAD
var body = new DurationProperty
{
    Property = new TimeSpan(1, 23, 45),
=======
DurationProperty body = new DurationProperty()
{
    Property = XmlConvert.ToTimeSpan("PT1H23M45S"),
>>>>>>> 712159bd
};
Response response = await client.PutDefaultAsync(body);
Console.WriteLine(response.Status);
]]></code></example>
    </member>
    <member name="PutDefault(DurationProperty,CancellationToken)">
      <example>
This sample shows how to call PutDefault.
<code><![CDATA[
Duration client = new OptionalClient().GetDurationClient(apiVersion: "1.0.0");

DurationProperty body = new DurationProperty();
Response response = client.PutDefault(body);
Console.WriteLine(response.Status);
]]></code>
This sample shows how to call PutDefault with all parameters.
<code><![CDATA[
Duration client = new OptionalClient().GetDurationClient(apiVersion: "1.0.0");

<<<<<<< HEAD
var body = new DurationProperty
{
    Property = new TimeSpan(1, 23, 45),
=======
DurationProperty body = new DurationProperty()
{
    Property = XmlConvert.ToTimeSpan("PT1H23M45S"),
>>>>>>> 712159bd
};
Response response = client.PutDefault(body);
Console.WriteLine(response.Status);
]]></code></example>
    </member>
    <member name="PutDefaultAsync(RequestContent,RequestContext)">
      <example>
This sample shows how to call PutDefaultAsync.
<code><![CDATA[
Duration client = new OptionalClient().GetDurationClient(apiVersion: "1.0.0");

RequestContent content = RequestContent.Create(new object());
Response response = await client.PutDefaultAsync(content);
Console.WriteLine(response.Status);
]]></code>
This sample shows how to call PutDefaultAsync with all request content.
<code><![CDATA[
Duration client = new OptionalClient().GetDurationClient(apiVersion: "1.0.0");

RequestContent content = RequestContent.Create(new
{
    property = "PT1H23M45S",
});
Response response = await client.PutDefaultAsync(content);
Console.WriteLine(response.Status);
]]></code></example>
    </member>
    <member name="PutDefault(RequestContent,RequestContext)">
      <example>
This sample shows how to call PutDefault.
<code><![CDATA[
Duration client = new OptionalClient().GetDurationClient(apiVersion: "1.0.0");

RequestContent content = RequestContent.Create(new object());
Response response = client.PutDefault(content);
Console.WriteLine(response.Status);
]]></code>
This sample shows how to call PutDefault with all request content.
<code><![CDATA[
Duration client = new OptionalClient().GetDurationClient(apiVersion: "1.0.0");

RequestContent content = RequestContent.Create(new
{
    property = "PT1H23M45S",
});
Response response = client.PutDefault(content);
Console.WriteLine(response.Status);
]]></code></example>
    </member>
  </members>
</doc><|MERGE_RESOLUTION|>--- conflicted
+++ resolved
@@ -159,15 +159,9 @@
 <code><![CDATA[
 Duration client = new OptionalClient().GetDurationClient(apiVersion: "1.0.0");
 
-<<<<<<< HEAD
-var body = new DurationProperty
-{
-    Property = new TimeSpan(1, 23, 45),
-=======
 DurationProperty body = new DurationProperty()
 {
     Property = XmlConvert.ToTimeSpan("PT1H23M45S"),
->>>>>>> 712159bd
 };
 Response response = await client.PutAllAsync(body);
 Console.WriteLine(response.Status);
@@ -179,11 +173,6 @@
 <code><![CDATA[
 Duration client = new OptionalClient().GetDurationClient(apiVersion: "1.0.0");
 
-<<<<<<< HEAD
-var body = new DurationProperty
-{
-    Property = new TimeSpan(1, 23, 45),
-=======
 DurationProperty body = new DurationProperty();
 Response response = client.PutAll(body);
 Console.WriteLine(response.Status);
@@ -195,7 +184,6 @@
 DurationProperty body = new DurationProperty()
 {
     Property = XmlConvert.ToTimeSpan("PT1H23M45S"),
->>>>>>> 712159bd
 };
 Response response = client.PutAll(body);
 Console.WriteLine(response.Status);
@@ -259,15 +247,9 @@
 <code><![CDATA[
 Duration client = new OptionalClient().GetDurationClient(apiVersion: "1.0.0");
 
-<<<<<<< HEAD
-var body = new DurationProperty
-{
-    Property = new TimeSpan(1, 23, 45),
-=======
 DurationProperty body = new DurationProperty()
 {
     Property = XmlConvert.ToTimeSpan("PT1H23M45S"),
->>>>>>> 712159bd
 };
 Response response = await client.PutDefaultAsync(body);
 Console.WriteLine(response.Status);
@@ -287,15 +269,9 @@
 <code><![CDATA[
 Duration client = new OptionalClient().GetDurationClient(apiVersion: "1.0.0");
 
-<<<<<<< HEAD
-var body = new DurationProperty
-{
-    Property = new TimeSpan(1, 23, 45),
-=======
 DurationProperty body = new DurationProperty()
 {
     Property = XmlConvert.ToTimeSpan("PT1H23M45S"),
->>>>>>> 712159bd
 };
 Response response = client.PutDefault(body);
 Console.WriteLine(response.Status);
