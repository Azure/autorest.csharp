--- conflicted
+++ resolved
@@ -14,10 +14,7 @@
 using Azure.Identity;
 using NUnit.Framework;
 using _Type.Property.Nullable;
-<<<<<<< HEAD
-=======
 using _Type.Property.Nullable.Models;
->>>>>>> 712159bd
 
 namespace _Type.Property.Nullable.Samples
 {
@@ -208,21 +205,12 @@
             RequestContent content = RequestContent.Create(new
             {
                 requiredProperty = "<requiredProperty>",
-<<<<<<< HEAD
-                nullableProperty = new[] {
-        BinaryData.FromString("<your binary data content>")
-    },
-            };
-
-            Response response = client.PatchNonNull(RequestContent.Create(data));
-=======
                 nullableProperty = new List<object>()
 {
 new object()
 },
             });
             Response response = client.PatchNonNull(content);
->>>>>>> 712159bd
             Console.WriteLine(response.Status);
         }
 
@@ -235,21 +223,12 @@
             RequestContent content = RequestContent.Create(new
             {
                 requiredProperty = "<requiredProperty>",
-<<<<<<< HEAD
-                nullableProperty = new[] {
-        BinaryData.FromString("<your binary data content>")
-    },
-            };
-
-            Response response = client.PatchNonNull(RequestContent.Create(data));
-=======
                 nullableProperty = new List<object>()
 {
 new object()
 },
             });
             Response response = await client.PatchNonNullAsync(content);
->>>>>>> 712159bd
             Console.WriteLine(response.Status);
         }
 
@@ -262,21 +241,12 @@
             RequestContent content = RequestContent.Create(new
             {
                 requiredProperty = "<requiredProperty>",
-<<<<<<< HEAD
-                nullableProperty = new[] {
-        BinaryData.FromString("<your binary data content>")
-    },
-            };
-
-            Response response = await client.PatchNonNullAsync(RequestContent.Create(data));
-=======
                 nullableProperty = new List<object>()
 {
 new object()
 },
             });
             Response response = client.PatchNonNull(content);
->>>>>>> 712159bd
             Console.WriteLine(response.Status);
         }
 
@@ -289,21 +259,12 @@
             RequestContent content = RequestContent.Create(new
             {
                 requiredProperty = "<requiredProperty>",
-<<<<<<< HEAD
-                nullableProperty = new[] {
-        BinaryData.FromString("<your binary data content>")
-    },
-            };
-
-            Response response = await client.PatchNonNullAsync(RequestContent.Create(data));
-=======
                 nullableProperty = new List<object>()
 {
 new object()
 },
             });
             Response response = await client.PatchNonNullAsync(content);
->>>>>>> 712159bd
             Console.WriteLine(response.Status);
         }
 
@@ -316,21 +277,12 @@
             RequestContent content = RequestContent.Create(new
             {
                 requiredProperty = "<requiredProperty>",
-<<<<<<< HEAD
-                nullableProperty = new[] {
-        BinaryData.FromString("<your binary data content>")
-    },
-            };
-
-            Response response = client.PatchNull(RequestContent.Create(data));
-=======
                 nullableProperty = new List<object>()
 {
 new object()
 },
             });
             Response response = client.PatchNull(content);
->>>>>>> 712159bd
             Console.WriteLine(response.Status);
         }
 
@@ -343,21 +295,12 @@
             RequestContent content = RequestContent.Create(new
             {
                 requiredProperty = "<requiredProperty>",
-<<<<<<< HEAD
-                nullableProperty = new[] {
-        BinaryData.FromString("<your binary data content>")
-    },
-            };
-
-            Response response = client.PatchNull(RequestContent.Create(data));
-=======
                 nullableProperty = new List<object>()
 {
 new object()
 },
             });
             Response response = await client.PatchNullAsync(content);
->>>>>>> 712159bd
             Console.WriteLine(response.Status);
         }
 
@@ -370,21 +313,12 @@
             RequestContent content = RequestContent.Create(new
             {
                 requiredProperty = "<requiredProperty>",
-<<<<<<< HEAD
-                nullableProperty = new[] {
-        BinaryData.FromString("<your binary data content>")
-    },
-            };
-
-            Response response = await client.PatchNullAsync(RequestContent.Create(data));
-=======
                 nullableProperty = new List<object>()
 {
 new object()
 },
             });
             Response response = client.PatchNull(content);
->>>>>>> 712159bd
             Console.WriteLine(response.Status);
         }
 
@@ -397,21 +331,12 @@
             RequestContent content = RequestContent.Create(new
             {
                 requiredProperty = "<requiredProperty>",
-<<<<<<< HEAD
-                nullableProperty = new[] {
-        BinaryData.FromString("<your binary data content>")
-    },
-            };
-
-            Response response = await client.PatchNullAsync(RequestContent.Create(data));
-=======
                 nullableProperty = new List<object>()
 {
 new object()
 },
             });
             Response response = await client.PatchNullAsync(content);
->>>>>>> 712159bd
             Console.WriteLine(response.Status);
         }
     }
