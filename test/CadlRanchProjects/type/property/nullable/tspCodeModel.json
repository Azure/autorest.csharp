--- conflicted
+++ resolved
@@ -7,17 +7,10 @@
   {
    "$id": "2",
    "Kind": "model",
-<<<<<<< HEAD
    "Name": "CollectionsStringProperty",
    "CrossLanguageDefinitionId": "Type.Property.Nullable.CollectionsStringProperty",
-   "Usage": "None",
+   "Usage": "Input,Output,JsonMergePatch,Json",
    "Description": "Model with collection string properties",
-=======
-   "Name": "StringProperty",
-   "CrossLanguageDefinitionId": "Type.Property.Nullable.StringProperty",
-   "Usage": "Output,Json",
-   "Description": "Template type for testing models with nullable property. Pass in the type of the property you are looking for",
->>>>>>> f082aaf1
    "Properties": [
     {
      "$id": "3",
@@ -58,17 +51,10 @@
   {
    "$id": "9",
    "Kind": "model",
-<<<<<<< HEAD
    "Name": "CollectionsModelProperty",
    "CrossLanguageDefinitionId": "Type.Property.Nullable.CollectionsModelProperty",
-   "Usage": "Output",
+   "Usage": "Output,Json",
    "Description": "Model with collection models properties",
-=======
-   "Name": "BytesProperty",
-   "CrossLanguageDefinitionId": "Type.Property.Nullable.BytesProperty",
-   "Usage": "Output,Json",
-   "Description": "Template type for testing models with nullable property. Pass in the type of the property you are looking for",
->>>>>>> f082aaf1
    "Properties": [
     {
      "$id": "10",
@@ -99,7 +85,7 @@
         "Kind": "model",
         "Name": "InnerModel",
         "CrossLanguageDefinitionId": "Type.Property.Nullable.InnerModel",
-        "Usage": "Output",
+        "Usage": "Output,Json",
         "Description": "Inner model used in collections model property",
         "Properties": [
          {
@@ -130,17 +116,10 @@
   {
    "$id": "18",
    "Kind": "model",
-<<<<<<< HEAD
    "Name": "CollectionsByteProperty",
    "CrossLanguageDefinitionId": "Type.Property.Nullable.CollectionsByteProperty",
-   "Usage": "Output",
+   "Usage": "Output,Json",
    "Description": "Model with collection bytes properties",
-=======
-   "Name": "DatetimeProperty",
-   "CrossLanguageDefinitionId": "Type.Property.Nullable.DatetimeProperty",
-   "Usage": "Output,Json",
-   "Description": "Model with a datetime property",
->>>>>>> f082aaf1
    "Properties": [
     {
      "$id": "19",
@@ -225,17 +204,10 @@
   {
    "$id": "32",
    "Kind": "model",
-<<<<<<< HEAD
    "Name": "DatetimeProperty",
    "CrossLanguageDefinitionId": "Type.Property.Nullable.DatetimeProperty",
-   "Usage": "Output",
+   "Usage": "Output,Json",
    "Description": "Model with a datetime property",
-=======
-   "Name": "CollectionsByteProperty",
-   "CrossLanguageDefinitionId": "Type.Property.Nullable.CollectionsByteProperty",
-   "Usage": "Output,Json",
-   "Description": "Model with collection bytes properties",
->>>>>>> f082aaf1
    "Properties": [
     {
      "$id": "33",
@@ -275,17 +247,10 @@
   {
    "$id": "39",
    "Kind": "model",
-<<<<<<< HEAD
    "Name": "BytesProperty",
    "CrossLanguageDefinitionId": "Type.Property.Nullable.BytesProperty",
-   "Usage": "Output",
+   "Usage": "Output,Json",
    "Description": "Template type for testing models with nullable property. Pass in the type of the property you are looking for",
-=======
-   "Name": "CollectionsModelProperty",
-   "CrossLanguageDefinitionId": "Type.Property.Nullable.CollectionsModelProperty",
-   "Usage": "Output,Json",
-   "Description": "Model with collection models properties",
->>>>>>> f082aaf1
    "Properties": [
     {
      "$id": "40",
@@ -308,38 +273,9 @@
       "$id": "43",
       "Kind": "nullable",
       "Type": {
-<<<<<<< HEAD
        "$id": "44",
        "Kind": "bytes",
        "Encode": "base64"
-=======
-       "$id": "40",
-       "Kind": "array",
-       "Name": "ArrayInnerModel",
-       "ValueType": {
-        "$id": "41",
-        "Kind": "model",
-        "Name": "InnerModel",
-        "CrossLanguageDefinitionId": "Type.Property.Nullable.InnerModel",
-        "Usage": "Output,Json",
-        "Description": "Inner model used in collections model property",
-        "Properties": [
-         {
-          "$id": "42",
-          "Name": "property",
-          "SerializedName": "property",
-          "Description": "Inner model property",
-          "Type": {
-           "$id": "43",
-           "Kind": "string"
-          },
-          "IsRequired": true,
-          "IsReadOnly": false
-         }
-        ]
-       },
-       "CrossLanguageDefinitionId": "TypeSpec.Array"
->>>>>>> f082aaf1
       }
      },
      "IsRequired": true,
@@ -350,17 +286,10 @@
   {
    "$id": "45",
    "Kind": "model",
-<<<<<<< HEAD
    "Name": "StringProperty",
    "CrossLanguageDefinitionId": "Type.Property.Nullable.StringProperty",
-   "Usage": "Output",
+   "Usage": "Output,Json",
    "Description": "Template type for testing models with nullable property. Pass in the type of the property you are looking for",
-=======
-   "Name": "CollectionsStringProperty",
-   "CrossLanguageDefinitionId": "Type.Property.Nullable.CollectionsStringProperty",
-   "Usage": "Input,Output,JsonMergePatch,Json",
-   "Description": "Model with collection string properties",
->>>>>>> f082aaf1
    "Properties": [
     {
      "$id": "46",
