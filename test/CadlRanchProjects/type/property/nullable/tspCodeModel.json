{
 "$id": "1",
 "Name": "Type.Property.Nullable",
 "ApiVersions": [],
 "Enums": [],
 "Models": [
  {
   "$id": "2",
   "kind": "model",
   "name": "CollectionsStringProperty",
   "crossLanguageDefinitionId": "Type.Property.Nullable.CollectionsStringProperty",
   "usage": "Input,Output,JsonMergePatch,Json",
   "description": "Model with collection string properties",
   "decorators": [],
   "properties": [
    {
     "$id": "3",
     "kind": "property",
     "name": "requiredProperty",
     "serializedName": "requiredProperty",
     "description": "Required property",
     "type": {
      "$id": "4",
      "kind": "string",
      "name": "string",
      "crossLanguageDefinitionId": "TypeSpec.string",
      "decorators": []
     },
     "optional": false,
     "readOnly": false,
     "discriminator": false,
     "flatten": false,
     "decorators": [],
     "crossLanguageDefinitionId": "Type.Property.Nullable.CollectionsStringProperty.requiredProperty"
    },
    {
     "$id": "5",
     "kind": "property",
     "name": "nullableProperty",
     "serializedName": "nullableProperty",
     "description": "Property",
     "type": {
      "$id": "6",
      "kind": "nullable",
      "type": {
       "$id": "7",
       "kind": "array",
       "name": "Array",
       "valueType": {
        "$id": "8",
        "kind": "string",
        "name": "string",
        "crossLanguageDefinitionId": "TypeSpec.string",
        "decorators": []
       },
       "crossLanguageDefinitionId": "TypeSpec.Array",
       "decorators": []
      }
     },
     "optional": false,
     "readOnly": false,
     "discriminator": false,
     "flatten": false,
     "decorators": [],
     "crossLanguageDefinitionId": "Type.Property.Nullable.CollectionsStringProperty.nullableProperty"
    }
   ]
  },
  {
   "$id": "9",
   "kind": "model",
   "name": "CollectionsModelProperty",
   "crossLanguageDefinitionId": "Type.Property.Nullable.CollectionsModelProperty",
   "usage": "Output,Json",
   "description": "Model with collection models properties",
   "decorators": [],
   "properties": [
    {
     "$id": "10",
     "kind": "property",
     "name": "requiredProperty",
     "serializedName": "requiredProperty",
     "description": "Required property",
     "type": {
      "$id": "11",
      "kind": "string",
      "name": "string",
      "crossLanguageDefinitionId": "TypeSpec.string",
      "decorators": []
     },
     "optional": false,
     "readOnly": false,
     "discriminator": false,
     "flatten": false,
     "decorators": [],
     "crossLanguageDefinitionId": "Type.Property.Nullable.CollectionsModelProperty.requiredProperty"
    },
    {
     "$id": "12",
     "kind": "property",
     "name": "nullableProperty",
     "serializedName": "nullableProperty",
     "description": "Property",
     "type": {
      "$id": "13",
      "kind": "nullable",
      "type": {
       "$id": "14",
       "kind": "array",
       "name": "ArrayInnerModel",
       "valueType": {
        "$id": "15",
        "kind": "model",
        "name": "InnerModel",
        "crossLanguageDefinitionId": "Type.Property.Nullable.InnerModel",
        "usage": "Output,Json",
        "description": "Inner model used in collections model property",
        "decorators": [],
        "properties": [
         {
          "$id": "16",
          "kind": "property",
          "name": "property",
          "serializedName": "property",
          "description": "Inner model property",
          "type": {
           "$id": "17",
           "kind": "string",
           "name": "string",
           "crossLanguageDefinitionId": "TypeSpec.string",
           "decorators": []
          },
          "optional": false,
          "readOnly": false,
          "discriminator": false,
          "flatten": false,
          "decorators": [],
          "crossLanguageDefinitionId": "Type.Property.Nullable.InnerModel.property"
         }
        ]
       },
       "crossLanguageDefinitionId": "TypeSpec.Array",
       "decorators": []
      }
     },
     "optional": false,
     "readOnly": false,
     "discriminator": false,
     "flatten": false,
     "decorators": [],
     "crossLanguageDefinitionId": "Type.Property.Nullable.CollectionsModelProperty.nullableProperty"
    }
   ]
  },
  {
   "$ref": "15"
  },
  {
   "$id": "18",
   "kind": "model",
   "name": "CollectionsByteProperty",
   "crossLanguageDefinitionId": "Type.Property.Nullable.CollectionsByteProperty",
   "usage": "Output,Json",
   "description": "Model with collection bytes properties",
   "decorators": [],
   "properties": [
    {
     "$id": "19",
     "kind": "property",
     "name": "requiredProperty",
     "serializedName": "requiredProperty",
     "description": "Required property",
     "type": {
      "$id": "20",
      "kind": "string",
      "name": "string",
      "crossLanguageDefinitionId": "TypeSpec.string",
      "decorators": []
     },
     "optional": false,
     "readOnly": false,
     "discriminator": false,
     "flatten": false,
     "decorators": [],
     "crossLanguageDefinitionId": "Type.Property.Nullable.CollectionsByteProperty.requiredProperty"
    },
    {
     "$id": "21",
     "kind": "property",
     "name": "nullableProperty",
     "serializedName": "nullableProperty",
     "description": "Property",
     "type": {
      "$id": "22",
      "kind": "nullable",
      "type": {
       "$id": "23",
       "kind": "array",
       "name": "Array",
       "valueType": {
        "$id": "24",
        "kind": "bytes",
        "name": "bytes",
        "encode": "base64",
        "crossLanguageDefinitionId": "TypeSpec.bytes",
        "decorators": []
       },
       "crossLanguageDefinitionId": "TypeSpec.Array",
       "decorators": []
      }
     },
     "optional": false,
     "readOnly": false,
     "discriminator": false,
     "flatten": false,
     "decorators": [],
     "crossLanguageDefinitionId": "Type.Property.Nullable.CollectionsByteProperty.nullableProperty"
    }
   ]
  },
  {
   "$id": "25",
   "kind": "model",
   "name": "DurationProperty",
   "crossLanguageDefinitionId": "Type.Property.Nullable.DurationProperty",
   "usage": "Output,Json",
   "description": "Model with a duration property",
   "decorators": [],
   "properties": [
    {
     "$id": "26",
     "kind": "property",
     "name": "requiredProperty",
     "serializedName": "requiredProperty",
     "description": "Required property",
     "type": {
      "$id": "27",
      "kind": "string",
      "name": "string",
      "crossLanguageDefinitionId": "TypeSpec.string",
      "decorators": []
     },
     "optional": false,
     "readOnly": false,
     "discriminator": false,
     "flatten": false,
     "decorators": [],
     "crossLanguageDefinitionId": "Type.Property.Nullable.DurationProperty.requiredProperty"
    },
    {
     "$id": "28",
     "kind": "property",
     "name": "nullableProperty",
     "serializedName": "nullableProperty",
     "description": "Property",
     "type": {
      "$id": "29",
      "kind": "nullable",
      "type": {
       "$id": "30",
       "kind": "duration",
       "name": "duration",
       "encode": "ISO8601",
       "wireType": {
        "$id": "31",
        "kind": "string",
        "name": "string",
        "crossLanguageDefinitionId": "TypeSpec.string",
        "decorators": []
       },
       "crossLanguageDefinitionId": "TypeSpec.duration",
       "decorators": []
      }
     },
     "optional": false,
     "readOnly": false,
     "discriminator": false,
     "flatten": false,
     "decorators": [],
     "crossLanguageDefinitionId": "Type.Property.Nullable.DurationProperty.nullableProperty"
    }
   ]
  },
  {
   "$id": "32",
   "kind": "model",
   "name": "DatetimeProperty",
   "crossLanguageDefinitionId": "Type.Property.Nullable.DatetimeProperty",
   "usage": "Output,Json",
   "description": "Model with a datetime property",
   "decorators": [],
   "properties": [
    {
     "$id": "33",
     "kind": "property",
     "name": "requiredProperty",
     "serializedName": "requiredProperty",
     "description": "Required property",
     "type": {
      "$id": "34",
      "kind": "string",
      "name": "string",
      "crossLanguageDefinitionId": "TypeSpec.string",
      "decorators": []
     },
     "optional": false,
     "readOnly": false,
     "discriminator": false,
     "flatten": false,
     "decorators": [],
     "crossLanguageDefinitionId": "Type.Property.Nullable.DatetimeProperty.requiredProperty"
    },
    {
     "$id": "35",
     "kind": "property",
     "name": "nullableProperty",
     "serializedName": "nullableProperty",
     "description": "Property",
     "type": {
      "$id": "36",
      "kind": "nullable",
      "type": {
       "$id": "37",
       "kind": "utcDateTime",
       "name": "utcDateTime",
       "encode": "rfc3339",
       "wireType": {
        "$id": "38",
        "kind": "string",
        "name": "string",
        "crossLanguageDefinitionId": "TypeSpec.string",
        "decorators": []
       },
       "crossLanguageDefinitionId": "TypeSpec.utcDateTime",
       "decorators": []
      }
     },
     "optional": false,
     "readOnly": false,
     "discriminator": false,
     "flatten": false,
     "decorators": [],
     "crossLanguageDefinitionId": "Type.Property.Nullable.DatetimeProperty.nullableProperty"
    }
   ]
  },
  {
   "$id": "39",
   "kind": "model",
   "name": "BytesProperty",
   "crossLanguageDefinitionId": "Type.Property.Nullable.BytesProperty",
   "usage": "Output,Json",
   "description": "Template type for testing models with nullable property. Pass in the type of the property you are looking for",
   "decorators": [],
   "properties": [
    {
     "$id": "40",
     "kind": "property",
     "name": "requiredProperty",
     "serializedName": "requiredProperty",
     "description": "Required property",
     "type": {
      "$id": "41",
      "kind": "string",
      "name": "string",
      "crossLanguageDefinitionId": "TypeSpec.string",
      "decorators": []
     },
     "optional": false,
     "readOnly": false,
     "discriminator": false,
     "flatten": false,
     "decorators": [],
     "crossLanguageDefinitionId": "Type.Property.Nullable.BytesProperty.requiredProperty"
    },
    {
     "$id": "42",
     "kind": "property",
     "name": "nullableProperty",
     "serializedName": "nullableProperty",
     "description": "Property",
     "type": {
      "$id": "43",
      "kind": "nullable",
      "type": {
       "$id": "44",
       "kind": "bytes",
       "name": "bytes",
       "encode": "base64",
       "crossLanguageDefinitionId": "TypeSpec.bytes",
       "decorators": []
      }
     },
     "optional": false,
     "readOnly": false,
     "discriminator": false,
     "flatten": false,
     "decorators": [],
     "crossLanguageDefinitionId": "Type.Property.Nullable.BytesProperty.nullableProperty"
    }
   ]
  },
  {
   "$id": "45",
   "kind": "model",
   "name": "StringProperty",
   "crossLanguageDefinitionId": "Type.Property.Nullable.StringProperty",
   "usage": "Output,Json",
   "description": "Template type for testing models with nullable property. Pass in the type of the property you are looking for",
   "decorators": [],
   "properties": [
    {
     "$id": "46",
     "kind": "property",
     "name": "requiredProperty",
     "serializedName": "requiredProperty",
     "description": "Required property",
     "type": {
      "$id": "47",
      "kind": "string",
      "name": "string",
      "crossLanguageDefinitionId": "TypeSpec.string",
      "decorators": []
     },
     "optional": false,
     "readOnly": false,
     "discriminator": false,
     "flatten": false,
     "decorators": [],
     "crossLanguageDefinitionId": "Type.Property.Nullable.StringProperty.requiredProperty"
    },
    {
     "$id": "48",
     "kind": "property",
     "name": "nullableProperty",
     "serializedName": "nullableProperty",
     "description": "Property",
     "type": {
      "$id": "49",
      "kind": "nullable",
      "type": {
       "$id": "50",
       "kind": "string",
       "name": "string",
       "crossLanguageDefinitionId": "TypeSpec.string",
       "decorators": []
      }
     },
     "optional": false,
     "readOnly": false,
     "discriminator": false,
     "flatten": false,
     "decorators": [],
     "crossLanguageDefinitionId": "Type.Property.Nullable.StringProperty.nullableProperty"
    }
   ]
  }
 ],
 "Clients": [
  {
   "$id": "51",
   "Name": "NullableClient",
   "Description": "Illustrates models with nullable properties.",
   "Operations": [],
   "Protocol": {
    "$id": "52"
   },
   "Parameters": [
    {
     "$id": "53",
     "Name": "endpoint",
     "NameInRequest": "endpoint",
     "Type": {
      "$id": "54",
      "kind": "url",
      "name": "url",
      "crossLanguageDefinitionId": "TypeSpec.url"
     },
     "Location": "Uri",
     "IsApiVersion": false,
     "IsResourceParameter": false,
     "IsContentType": false,
     "IsRequired": true,
     "IsEndpoint": true,
     "SkipUrlEncoding": false,
     "Explode": false,
     "Kind": "Client",
     "DefaultValue": {
      "$id": "55",
      "Type": {
       "$id": "56",
       "kind": "string",
       "name": "string",
       "crossLanguageDefinitionId": "TypeSpec.string"
      },
      "Value": "http://localhost:3000"
     }
    }
   ],
   "Decorators": []
  },
  {
   "$id": "57",
   "Name": "String",
   "Operations": [
    {
     "$id": "58",
     "Name": "getNonNull",
     "ResourceName": "String",
     "Description": "Get models that will return all properties in the model",
     "Accessibility": "public",
     "Parameters": [
      {
       "$id": "59",
<<<<<<< HEAD
       "Name": "accept",
       "NameInRequest": "Accept",
       "Type": {
        "$id": "60",
        "Kind": "constant",
        "ValueType": {
         "$id": "61",
         "Kind": "string",
         "Name": "string",
         "CrossLanguageDefinitionId": "TypeSpec.string",
         "Decorators": []
=======
       "Name": "endpoint",
       "NameInRequest": "endpoint",
       "Type": {
        "$id": "60",
        "kind": "url",
        "name": "url",
        "crossLanguageDefinitionId": "TypeSpec.url"
       },
       "Location": "Uri",
       "IsApiVersion": false,
       "IsResourceParameter": false,
       "IsContentType": false,
       "IsRequired": true,
       "IsEndpoint": true,
       "SkipUrlEncoding": false,
       "Explode": false,
       "Kind": "Client",
       "DefaultValue": {
        "$id": "61",
        "Type": {
         "$id": "62",
         "kind": "string",
         "name": "string",
         "crossLanguageDefinitionId": "TypeSpec.string"
        },
        "Value": "http://localhost:3000"
       }
      },
      {
       "$id": "63",
       "Name": "accept",
       "NameInRequest": "Accept",
       "Type": {
        "$id": "64",
        "kind": "constant",
        "valueType": {
         "$id": "65",
         "kind": "string",
         "name": "string",
         "crossLanguageDefinitionId": "TypeSpec.string",
         "decorators": []
>>>>>>> 6835b74d
        },
        "value": "application/json",
        "decorators": []
       },
       "Location": "Header",
       "IsApiVersion": false,
       "IsContentType": false,
       "IsEndpoint": false,
       "Explode": false,
       "IsRequired": true,
       "Kind": "Constant",
       "Decorators": [],
       "SkipUrlEncoding": false
      }
     ],
     "Responses": [
      {
       "$id": "62",
       "StatusCodes": [
        200
       ],
       "BodyType": {
        "$ref": "45"
       },
       "BodyMediaType": "Json",
       "Headers": [],
       "IsErrorResponse": false,
       "ContentTypes": [
        "application/json"
       ]
      }
     ],
     "HttpMethod": "GET",
     "RequestBodyMediaType": "None",
     "Uri": "{endpoint}",
     "Path": "/type/property/nullable/string/non-null",
     "BufferResponse": true,
     "GenerateProtocolMethod": true,
     "GenerateConvenienceMethod": true,
     "CrossLanguageDefinitionId": "Type.Property.Nullable.String.getNonNull",
     "Decorators": []
    },
    {
     "$id": "63",
     "Name": "getNull",
     "ResourceName": "String",
     "Description": "Get models that will return the default object",
     "Accessibility": "public",
     "Parameters": [
      {
       "$id": "64",
       "Name": "accept",
       "NameInRequest": "Accept",
       "Type": {
<<<<<<< HEAD
        "$id": "65",
        "Kind": "constant",
        "ValueType": {
         "$id": "66",
         "Kind": "string",
         "Name": "string",
         "CrossLanguageDefinitionId": "TypeSpec.string",
         "Decorators": []
=======
        "$id": "69",
        "kind": "constant",
        "valueType": {
         "$id": "70",
         "kind": "string",
         "name": "string",
         "crossLanguageDefinitionId": "TypeSpec.string",
         "decorators": []
>>>>>>> 6835b74d
        },
        "value": "application/json",
        "decorators": []
       },
       "Location": "Header",
       "IsApiVersion": false,
       "IsContentType": false,
       "IsEndpoint": false,
       "Explode": false,
       "IsRequired": true,
       "Kind": "Constant",
       "Decorators": [],
       "SkipUrlEncoding": false
      }
     ],
     "Responses": [
      {
       "$id": "67",
       "StatusCodes": [
        200
       ],
       "BodyType": {
        "$ref": "45"
       },
       "BodyMediaType": "Json",
       "Headers": [],
       "IsErrorResponse": false,
       "ContentTypes": [
        "application/json"
       ]
      }
     ],
     "HttpMethod": "GET",
     "RequestBodyMediaType": "None",
     "Uri": "{endpoint}",
     "Path": "/type/property/nullable/string/null",
     "BufferResponse": true,
     "GenerateProtocolMethod": true,
     "GenerateConvenienceMethod": true,
     "CrossLanguageDefinitionId": "Type.Property.Nullable.String.getNull",
     "Decorators": []
    },
    {
     "$id": "68",
     "Name": "patchNonNull",
     "ResourceName": "String",
     "Description": "Put a body with all properties present.",
     "Accessibility": "public",
     "Parameters": [
      {
       "$id": "69",
       "Name": "contentType",
       "NameInRequest": "Content-Type",
       "Description": "content-type is application/merge-patch+json",
       "Type": {
<<<<<<< HEAD
        "$id": "70",
        "Kind": "constant",
        "ValueType": {
         "$id": "71",
         "Kind": "string",
         "Name": "string",
         "CrossLanguageDefinitionId": "TypeSpec.string",
         "Decorators": []
=======
        "$id": "74",
        "kind": "constant",
        "valueType": {
         "$id": "75",
         "kind": "string",
         "name": "string",
         "crossLanguageDefinitionId": "TypeSpec.string",
         "decorators": []
>>>>>>> 6835b74d
        },
        "value": "application/merge-patch+json",
        "decorators": []
       },
       "Location": "Header",
       "IsApiVersion": false,
       "IsContentType": true,
       "IsEndpoint": false,
       "Explode": false,
       "IsRequired": true,
       "Kind": "Constant",
       "Decorators": [],
       "SkipUrlEncoding": false
      },
      {
       "$id": "72",
       "Name": "body",
       "NameInRequest": "body",
       "Type": {
        "$ref": "45"
       },
       "Location": "Body",
       "IsApiVersion": false,
       "IsContentType": false,
       "IsEndpoint": false,
       "Explode": false,
       "IsRequired": true,
       "Kind": "Method",
       "Decorators": [],
       "SkipUrlEncoding": false
      }
     ],
     "Responses": [
      {
       "$id": "73",
       "StatusCodes": [
        204
       ],
       "BodyMediaType": "Json",
       "Headers": [],
       "IsErrorResponse": false
      }
     ],
     "HttpMethod": "PATCH",
     "RequestBodyMediaType": "Json",
     "Uri": "{endpoint}",
     "Path": "/type/property/nullable/string/non-null",
     "RequestMediaTypes": [
      "application/merge-patch+json"
     ],
     "BufferResponse": true,
     "GenerateProtocolMethod": true,
     "GenerateConvenienceMethod": false,
     "CrossLanguageDefinitionId": "Type.Property.Nullable.String.patchNonNull",
     "Decorators": []
    },
    {
     "$id": "74",
     "Name": "patchNull",
     "ResourceName": "String",
     "Description": "Put a body with default properties.",
     "Accessibility": "public",
     "Parameters": [
      {
       "$id": "75",
       "Name": "contentType",
       "NameInRequest": "Content-Type",
       "Description": "content-type is application/merge-patch+json",
       "Type": {
<<<<<<< HEAD
        "$id": "76",
        "Kind": "constant",
        "ValueType": {
         "$id": "77",
         "Kind": "string",
         "Name": "string",
         "CrossLanguageDefinitionId": "TypeSpec.string",
         "Decorators": []
=======
        "$id": "80",
        "kind": "constant",
        "valueType": {
         "$id": "81",
         "kind": "string",
         "name": "string",
         "crossLanguageDefinitionId": "TypeSpec.string",
         "decorators": []
>>>>>>> 6835b74d
        },
        "value": "application/merge-patch+json",
        "decorators": []
       },
       "Location": "Header",
       "IsApiVersion": false,
       "IsContentType": true,
       "IsEndpoint": false,
       "Explode": false,
       "IsRequired": true,
       "Kind": "Constant",
       "Decorators": [],
       "SkipUrlEncoding": false
      },
      {
       "$id": "78",
       "Name": "body",
       "NameInRequest": "body",
       "Type": {
        "$ref": "45"
       },
       "Location": "Body",
       "IsApiVersion": false,
       "IsContentType": false,
       "IsEndpoint": false,
       "Explode": false,
       "IsRequired": true,
       "Kind": "Method",
       "Decorators": [],
       "SkipUrlEncoding": false
      }
     ],
     "Responses": [
      {
       "$id": "79",
       "StatusCodes": [
        204
       ],
       "BodyMediaType": "Json",
       "Headers": [],
       "IsErrorResponse": false
      }
     ],
     "HttpMethod": "PATCH",
     "RequestBodyMediaType": "Json",
     "Uri": "{endpoint}",
     "Path": "/type/property/nullable/string/null",
     "RequestMediaTypes": [
      "application/merge-patch+json"
     ],
     "BufferResponse": true,
     "GenerateProtocolMethod": true,
     "GenerateConvenienceMethod": false,
     "CrossLanguageDefinitionId": "Type.Property.Nullable.String.patchNull",
     "Decorators": []
    }
   ],
   "Protocol": {
    "$id": "80"
   },
   "Parent": "NullableClient",
   "Parameters": [
    {
     "$id": "81",
     "Name": "endpoint",
     "NameInRequest": "endpoint",
     "Type": {
      "$id": "82",
      "Kind": "url",
      "Name": "url",
      "CrossLanguageDefinitionId": "TypeSpec.url"
     },
     "Location": "Uri",
     "IsApiVersion": false,
     "IsResourceParameter": false,
     "IsContentType": false,
     "IsRequired": true,
     "IsEndpoint": true,
     "SkipUrlEncoding": false,
     "Explode": false,
     "Kind": "Client",
     "DefaultValue": {
      "$id": "83",
      "Type": {
       "$id": "84",
       "Kind": "string",
       "Name": "string",
       "CrossLanguageDefinitionId": "TypeSpec.string"
      },
      "Value": "http://localhost:3000"
     }
    }
   ],
   "Decorators": []
  },
  {
   "$id": "85",
   "Name": "Bytes",
   "Operations": [
    {
     "$id": "86",
     "Name": "getNonNull",
     "ResourceName": "Bytes",
     "Description": "Get models that will return all properties in the model",
     "Accessibility": "public",
     "Parameters": [
      {
       "$id": "87",
<<<<<<< HEAD
       "Name": "accept",
       "NameInRequest": "Accept",
       "Type": {
        "$id": "88",
        "Kind": "constant",
        "ValueType": {
         "$id": "89",
         "Kind": "string",
         "Name": "string",
         "CrossLanguageDefinitionId": "TypeSpec.string",
         "Decorators": []
=======
       "Name": "endpoint",
       "NameInRequest": "endpoint",
       "Type": {
        "$id": "88",
        "kind": "url",
        "name": "url",
        "crossLanguageDefinitionId": "TypeSpec.url"
       },
       "Location": "Uri",
       "IsApiVersion": false,
       "IsResourceParameter": false,
       "IsContentType": false,
       "IsRequired": true,
       "IsEndpoint": true,
       "SkipUrlEncoding": false,
       "Explode": false,
       "Kind": "Client",
       "DefaultValue": {
        "$id": "89",
        "Type": {
         "$id": "90",
         "kind": "string",
         "name": "string",
         "crossLanguageDefinitionId": "TypeSpec.string"
        },
        "Value": "http://localhost:3000"
       }
      },
      {
       "$id": "91",
       "Name": "accept",
       "NameInRequest": "Accept",
       "Type": {
        "$id": "92",
        "kind": "constant",
        "valueType": {
         "$id": "93",
         "kind": "string",
         "name": "string",
         "crossLanguageDefinitionId": "TypeSpec.string",
         "decorators": []
>>>>>>> 6835b74d
        },
        "value": "application/json",
        "decorators": []
       },
       "Location": "Header",
       "IsApiVersion": false,
       "IsContentType": false,
       "IsEndpoint": false,
       "Explode": false,
       "IsRequired": true,
       "Kind": "Constant",
       "Decorators": [],
       "SkipUrlEncoding": false
      }
     ],
     "Responses": [
      {
       "$id": "90",
       "StatusCodes": [
        200
       ],
       "BodyType": {
        "$ref": "39"
       },
       "BodyMediaType": "Json",
       "Headers": [],
       "IsErrorResponse": false,
       "ContentTypes": [
        "application/json"
       ]
      }
     ],
     "HttpMethod": "GET",
     "RequestBodyMediaType": "None",
     "Uri": "{endpoint}",
     "Path": "/type/property/nullable/bytes/non-null",
     "BufferResponse": true,
     "GenerateProtocolMethod": true,
     "GenerateConvenienceMethod": true,
     "CrossLanguageDefinitionId": "Type.Property.Nullable.Bytes.getNonNull",
     "Decorators": []
    },
    {
     "$id": "91",
     "Name": "getNull",
     "ResourceName": "Bytes",
     "Description": "Get models that will return the default object",
     "Accessibility": "public",
     "Parameters": [
      {
       "$id": "92",
       "Name": "accept",
       "NameInRequest": "Accept",
       "Type": {
<<<<<<< HEAD
        "$id": "93",
        "Kind": "constant",
        "ValueType": {
         "$id": "94",
         "Kind": "string",
         "Name": "string",
         "CrossLanguageDefinitionId": "TypeSpec.string",
         "Decorators": []
=======
        "$id": "97",
        "kind": "constant",
        "valueType": {
         "$id": "98",
         "kind": "string",
         "name": "string",
         "crossLanguageDefinitionId": "TypeSpec.string",
         "decorators": []
>>>>>>> 6835b74d
        },
        "value": "application/json",
        "decorators": []
       },
       "Location": "Header",
       "IsApiVersion": false,
       "IsContentType": false,
       "IsEndpoint": false,
       "Explode": false,
       "IsRequired": true,
       "Kind": "Constant",
       "Decorators": [],
       "SkipUrlEncoding": false
      }
     ],
     "Responses": [
      {
       "$id": "95",
       "StatusCodes": [
        200
       ],
       "BodyType": {
        "$ref": "39"
       },
       "BodyMediaType": "Json",
       "Headers": [],
       "IsErrorResponse": false,
       "ContentTypes": [
        "application/json"
       ]
      }
     ],
     "HttpMethod": "GET",
     "RequestBodyMediaType": "None",
     "Uri": "{endpoint}",
     "Path": "/type/property/nullable/bytes/null",
     "BufferResponse": true,
     "GenerateProtocolMethod": true,
     "GenerateConvenienceMethod": true,
     "CrossLanguageDefinitionId": "Type.Property.Nullable.Bytes.getNull",
     "Decorators": []
    },
    {
     "$id": "96",
     "Name": "patchNonNull",
     "ResourceName": "Bytes",
     "Description": "Put a body with all properties present.",
     "Accessibility": "public",
     "Parameters": [
      {
       "$id": "97",
       "Name": "contentType",
       "NameInRequest": "Content-Type",
       "Description": "content-type is application/merge-patch+json",
       "Type": {
<<<<<<< HEAD
        "$id": "98",
        "Kind": "constant",
        "ValueType": {
         "$id": "99",
         "Kind": "string",
         "Name": "string",
         "CrossLanguageDefinitionId": "TypeSpec.string",
         "Decorators": []
=======
        "$id": "102",
        "kind": "constant",
        "valueType": {
         "$id": "103",
         "kind": "string",
         "name": "string",
         "crossLanguageDefinitionId": "TypeSpec.string",
         "decorators": []
>>>>>>> 6835b74d
        },
        "value": "application/merge-patch+json",
        "decorators": []
       },
       "Location": "Header",
       "IsApiVersion": false,
       "IsContentType": true,
       "IsEndpoint": false,
       "Explode": false,
       "IsRequired": true,
       "Kind": "Constant",
       "Decorators": [],
       "SkipUrlEncoding": false
      },
      {
       "$id": "100",
       "Name": "body",
       "NameInRequest": "body",
       "Type": {
        "$ref": "39"
       },
       "Location": "Body",
       "IsApiVersion": false,
       "IsContentType": false,
       "IsEndpoint": false,
       "Explode": false,
       "IsRequired": true,
       "Kind": "Method",
       "Decorators": [],
       "SkipUrlEncoding": false
      }
     ],
     "Responses": [
      {
       "$id": "101",
       "StatusCodes": [
        204
       ],
       "BodyMediaType": "Json",
       "Headers": [],
       "IsErrorResponse": false
      }
     ],
     "HttpMethod": "PATCH",
     "RequestBodyMediaType": "Json",
     "Uri": "{endpoint}",
     "Path": "/type/property/nullable/bytes/non-null",
     "RequestMediaTypes": [
      "application/merge-patch+json"
     ],
     "BufferResponse": true,
     "GenerateProtocolMethod": true,
     "GenerateConvenienceMethod": false,
     "CrossLanguageDefinitionId": "Type.Property.Nullable.Bytes.patchNonNull",
     "Decorators": []
    },
    {
     "$id": "102",
     "Name": "patchNull",
     "ResourceName": "Bytes",
     "Description": "Put a body with default properties.",
     "Accessibility": "public",
     "Parameters": [
      {
       "$id": "103",
       "Name": "contentType",
       "NameInRequest": "Content-Type",
       "Description": "content-type is application/merge-patch+json",
       "Type": {
<<<<<<< HEAD
        "$id": "104",
        "Kind": "constant",
        "ValueType": {
         "$id": "105",
         "Kind": "string",
         "Name": "string",
         "CrossLanguageDefinitionId": "TypeSpec.string",
         "Decorators": []
=======
        "$id": "108",
        "kind": "constant",
        "valueType": {
         "$id": "109",
         "kind": "string",
         "name": "string",
         "crossLanguageDefinitionId": "TypeSpec.string",
         "decorators": []
>>>>>>> 6835b74d
        },
        "value": "application/merge-patch+json",
        "decorators": []
       },
       "Location": "Header",
       "IsApiVersion": false,
       "IsContentType": true,
       "IsEndpoint": false,
       "Explode": false,
       "IsRequired": true,
       "Kind": "Constant",
       "Decorators": [],
       "SkipUrlEncoding": false
      },
      {
       "$id": "106",
       "Name": "body",
       "NameInRequest": "body",
       "Type": {
        "$ref": "39"
       },
       "Location": "Body",
       "IsApiVersion": false,
       "IsContentType": false,
       "IsEndpoint": false,
       "Explode": false,
       "IsRequired": true,
       "Kind": "Method",
       "Decorators": [],
       "SkipUrlEncoding": false
      }
     ],
     "Responses": [
      {
       "$id": "107",
       "StatusCodes": [
        204
       ],
       "BodyMediaType": "Json",
       "Headers": [],
       "IsErrorResponse": false
      }
     ],
     "HttpMethod": "PATCH",
     "RequestBodyMediaType": "Json",
     "Uri": "{endpoint}",
     "Path": "/type/property/nullable/bytes/null",
     "RequestMediaTypes": [
      "application/merge-patch+json"
     ],
     "BufferResponse": true,
     "GenerateProtocolMethod": true,
     "GenerateConvenienceMethod": false,
     "CrossLanguageDefinitionId": "Type.Property.Nullable.Bytes.patchNull",
     "Decorators": []
    }
   ],
   "Protocol": {
    "$id": "108"
   },
   "Parent": "NullableClient",
   "Parameters": [
    {
     "$id": "109",
     "Name": "endpoint",
     "NameInRequest": "endpoint",
     "Type": {
      "$id": "110",
      "Kind": "url",
      "Name": "url",
      "CrossLanguageDefinitionId": "TypeSpec.url"
     },
     "Location": "Uri",
     "IsApiVersion": false,
     "IsResourceParameter": false,
     "IsContentType": false,
     "IsRequired": true,
     "IsEndpoint": true,
     "SkipUrlEncoding": false,
     "Explode": false,
     "Kind": "Client",
     "DefaultValue": {
      "$id": "111",
      "Type": {
       "$id": "112",
       "Kind": "string",
       "Name": "string",
       "CrossLanguageDefinitionId": "TypeSpec.string"
      },
      "Value": "http://localhost:3000"
     }
    }
   ],
   "Decorators": []
  },
  {
   "$id": "113",
   "Name": "Datetime",
   "Operations": [
    {
     "$id": "114",
     "Name": "getNonNull",
     "ResourceName": "Datetime",
     "Description": "Get models that will return all properties in the model",
     "Accessibility": "public",
     "Parameters": [
      {
       "$id": "115",
<<<<<<< HEAD
       "Name": "accept",
       "NameInRequest": "Accept",
       "Type": {
        "$id": "116",
        "Kind": "constant",
        "ValueType": {
         "$id": "117",
         "Kind": "string",
         "Name": "string",
         "CrossLanguageDefinitionId": "TypeSpec.string",
         "Decorators": []
=======
       "Name": "endpoint",
       "NameInRequest": "endpoint",
       "Type": {
        "$id": "116",
        "kind": "url",
        "name": "url",
        "crossLanguageDefinitionId": "TypeSpec.url"
       },
       "Location": "Uri",
       "IsApiVersion": false,
       "IsResourceParameter": false,
       "IsContentType": false,
       "IsRequired": true,
       "IsEndpoint": true,
       "SkipUrlEncoding": false,
       "Explode": false,
       "Kind": "Client",
       "DefaultValue": {
        "$id": "117",
        "Type": {
         "$id": "118",
         "kind": "string",
         "name": "string",
         "crossLanguageDefinitionId": "TypeSpec.string"
        },
        "Value": "http://localhost:3000"
       }
      },
      {
       "$id": "119",
       "Name": "accept",
       "NameInRequest": "Accept",
       "Type": {
        "$id": "120",
        "kind": "constant",
        "valueType": {
         "$id": "121",
         "kind": "string",
         "name": "string",
         "crossLanguageDefinitionId": "TypeSpec.string",
         "decorators": []
>>>>>>> 6835b74d
        },
        "value": "application/json",
        "decorators": []
       },
       "Location": "Header",
       "IsApiVersion": false,
       "IsContentType": false,
       "IsEndpoint": false,
       "Explode": false,
       "IsRequired": true,
       "Kind": "Constant",
       "Decorators": [],
       "SkipUrlEncoding": false
      }
     ],
     "Responses": [
      {
       "$id": "118",
       "StatusCodes": [
        200
       ],
       "BodyType": {
        "$ref": "32"
       },
       "BodyMediaType": "Json",
       "Headers": [],
       "IsErrorResponse": false,
       "ContentTypes": [
        "application/json"
       ]
      }
     ],
     "HttpMethod": "GET",
     "RequestBodyMediaType": "None",
     "Uri": "{endpoint}",
     "Path": "/type/property/nullable/datetime/non-null",
     "BufferResponse": true,
     "GenerateProtocolMethod": true,
     "GenerateConvenienceMethod": true,
     "CrossLanguageDefinitionId": "Type.Property.Nullable.Datetime.getNonNull",
     "Decorators": []
    },
    {
     "$id": "119",
     "Name": "getNull",
     "ResourceName": "Datetime",
     "Description": "Get models that will return the default object",
     "Accessibility": "public",
     "Parameters": [
      {
       "$id": "120",
       "Name": "accept",
       "NameInRequest": "Accept",
       "Type": {
<<<<<<< HEAD
        "$id": "121",
        "Kind": "constant",
        "ValueType": {
         "$id": "122",
         "Kind": "string",
         "Name": "string",
         "CrossLanguageDefinitionId": "TypeSpec.string",
         "Decorators": []
=======
        "$id": "125",
        "kind": "constant",
        "valueType": {
         "$id": "126",
         "kind": "string",
         "name": "string",
         "crossLanguageDefinitionId": "TypeSpec.string",
         "decorators": []
>>>>>>> 6835b74d
        },
        "value": "application/json",
        "decorators": []
       },
       "Location": "Header",
       "IsApiVersion": false,
       "IsContentType": false,
       "IsEndpoint": false,
       "Explode": false,
       "IsRequired": true,
       "Kind": "Constant",
       "Decorators": [],
       "SkipUrlEncoding": false
      }
     ],
     "Responses": [
      {
       "$id": "123",
       "StatusCodes": [
        200
       ],
       "BodyType": {
        "$ref": "32"
       },
       "BodyMediaType": "Json",
       "Headers": [],
       "IsErrorResponse": false,
       "ContentTypes": [
        "application/json"
       ]
      }
     ],
     "HttpMethod": "GET",
     "RequestBodyMediaType": "None",
     "Uri": "{endpoint}",
     "Path": "/type/property/nullable/datetime/null",
     "BufferResponse": true,
     "GenerateProtocolMethod": true,
     "GenerateConvenienceMethod": true,
     "CrossLanguageDefinitionId": "Type.Property.Nullable.Datetime.getNull",
     "Decorators": []
    },
    {
     "$id": "124",
     "Name": "patchNonNull",
     "ResourceName": "Datetime",
     "Description": "Put a body with all properties present.",
     "Accessibility": "public",
     "Parameters": [
      {
       "$id": "125",
       "Name": "contentType",
       "NameInRequest": "Content-Type",
       "Description": "content-type is application/merge-patch+json",
       "Type": {
<<<<<<< HEAD
        "$id": "126",
        "Kind": "constant",
        "ValueType": {
         "$id": "127",
         "Kind": "string",
         "Name": "string",
         "CrossLanguageDefinitionId": "TypeSpec.string",
         "Decorators": []
=======
        "$id": "130",
        "kind": "constant",
        "valueType": {
         "$id": "131",
         "kind": "string",
         "name": "string",
         "crossLanguageDefinitionId": "TypeSpec.string",
         "decorators": []
>>>>>>> 6835b74d
        },
        "value": "application/merge-patch+json",
        "decorators": []
       },
       "Location": "Header",
       "IsApiVersion": false,
       "IsContentType": true,
       "IsEndpoint": false,
       "Explode": false,
       "IsRequired": true,
       "Kind": "Constant",
       "Decorators": [],
       "SkipUrlEncoding": false
      },
      {
       "$id": "128",
       "Name": "body",
       "NameInRequest": "body",
       "Type": {
        "$ref": "32"
       },
       "Location": "Body",
       "IsApiVersion": false,
       "IsContentType": false,
       "IsEndpoint": false,
       "Explode": false,
       "IsRequired": true,
       "Kind": "Method",
       "Decorators": [],
       "SkipUrlEncoding": false
      }
     ],
     "Responses": [
      {
       "$id": "129",
       "StatusCodes": [
        204
       ],
       "BodyMediaType": "Json",
       "Headers": [],
       "IsErrorResponse": false
      }
     ],
     "HttpMethod": "PATCH",
     "RequestBodyMediaType": "Json",
     "Uri": "{endpoint}",
     "Path": "/type/property/nullable/datetime/non-null",
     "RequestMediaTypes": [
      "application/merge-patch+json"
     ],
     "BufferResponse": true,
     "GenerateProtocolMethod": true,
     "GenerateConvenienceMethod": false,
     "CrossLanguageDefinitionId": "Type.Property.Nullable.Datetime.patchNonNull",
     "Decorators": []
    },
    {
     "$id": "130",
     "Name": "patchNull",
     "ResourceName": "Datetime",
     "Description": "Put a body with default properties.",
     "Accessibility": "public",
     "Parameters": [
      {
       "$id": "131",
       "Name": "contentType",
       "NameInRequest": "Content-Type",
       "Description": "content-type is application/merge-patch+json",
       "Type": {
<<<<<<< HEAD
        "$id": "132",
        "Kind": "constant",
        "ValueType": {
         "$id": "133",
         "Kind": "string",
         "Name": "string",
         "CrossLanguageDefinitionId": "TypeSpec.string",
         "Decorators": []
=======
        "$id": "136",
        "kind": "constant",
        "valueType": {
         "$id": "137",
         "kind": "string",
         "name": "string",
         "crossLanguageDefinitionId": "TypeSpec.string",
         "decorators": []
>>>>>>> 6835b74d
        },
        "value": "application/merge-patch+json",
        "decorators": []
       },
       "Location": "Header",
       "IsApiVersion": false,
       "IsContentType": true,
       "IsEndpoint": false,
       "Explode": false,
       "IsRequired": true,
       "Kind": "Constant",
       "Decorators": [],
       "SkipUrlEncoding": false
      },
      {
       "$id": "134",
       "Name": "body",
       "NameInRequest": "body",
       "Type": {
        "$ref": "32"
       },
       "Location": "Body",
       "IsApiVersion": false,
       "IsContentType": false,
       "IsEndpoint": false,
       "Explode": false,
       "IsRequired": true,
       "Kind": "Method",
       "Decorators": [],
       "SkipUrlEncoding": false
      }
     ],
     "Responses": [
      {
       "$id": "135",
       "StatusCodes": [
        204
       ],
       "BodyMediaType": "Json",
       "Headers": [],
       "IsErrorResponse": false
      }
     ],
     "HttpMethod": "PATCH",
     "RequestBodyMediaType": "Json",
     "Uri": "{endpoint}",
     "Path": "/type/property/nullable/datetime/null",
     "RequestMediaTypes": [
      "application/merge-patch+json"
     ],
     "BufferResponse": true,
     "GenerateProtocolMethod": true,
     "GenerateConvenienceMethod": false,
     "CrossLanguageDefinitionId": "Type.Property.Nullable.Datetime.patchNull",
     "Decorators": []
    }
   ],
   "Protocol": {
    "$id": "136"
   },
   "Parent": "NullableClient",
   "Parameters": [
    {
     "$id": "137",
     "Name": "endpoint",
     "NameInRequest": "endpoint",
     "Type": {
      "$id": "138",
      "Kind": "url",
      "Name": "url",
      "CrossLanguageDefinitionId": "TypeSpec.url"
     },
     "Location": "Uri",
     "IsApiVersion": false,
     "IsResourceParameter": false,
     "IsContentType": false,
     "IsRequired": true,
     "IsEndpoint": true,
     "SkipUrlEncoding": false,
     "Explode": false,
     "Kind": "Client",
     "DefaultValue": {
      "$id": "139",
      "Type": {
       "$id": "140",
       "Kind": "string",
       "Name": "string",
       "CrossLanguageDefinitionId": "TypeSpec.string"
      },
      "Value": "http://localhost:3000"
     }
    }
   ],
   "Decorators": []
  },
  {
   "$id": "141",
   "Name": "Duration",
   "Operations": [
    {
     "$id": "142",
     "Name": "getNonNull",
     "ResourceName": "Duration",
     "Description": "Get models that will return all properties in the model",
     "Accessibility": "public",
     "Parameters": [
      {
       "$id": "143",
<<<<<<< HEAD
       "Name": "accept",
       "NameInRequest": "Accept",
       "Type": {
        "$id": "144",
        "Kind": "constant",
        "ValueType": {
         "$id": "145",
         "Kind": "string",
         "Name": "string",
         "CrossLanguageDefinitionId": "TypeSpec.string",
         "Decorators": []
=======
       "Name": "endpoint",
       "NameInRequest": "endpoint",
       "Type": {
        "$id": "144",
        "kind": "url",
        "name": "url",
        "crossLanguageDefinitionId": "TypeSpec.url"
       },
       "Location": "Uri",
       "IsApiVersion": false,
       "IsResourceParameter": false,
       "IsContentType": false,
       "IsRequired": true,
       "IsEndpoint": true,
       "SkipUrlEncoding": false,
       "Explode": false,
       "Kind": "Client",
       "DefaultValue": {
        "$id": "145",
        "Type": {
         "$id": "146",
         "kind": "string",
         "name": "string",
         "crossLanguageDefinitionId": "TypeSpec.string"
        },
        "Value": "http://localhost:3000"
       }
      },
      {
       "$id": "147",
       "Name": "accept",
       "NameInRequest": "Accept",
       "Type": {
        "$id": "148",
        "kind": "constant",
        "valueType": {
         "$id": "149",
         "kind": "string",
         "name": "string",
         "crossLanguageDefinitionId": "TypeSpec.string",
         "decorators": []
>>>>>>> 6835b74d
        },
        "value": "application/json",
        "decorators": []
       },
       "Location": "Header",
       "IsApiVersion": false,
       "IsContentType": false,
       "IsEndpoint": false,
       "Explode": false,
       "IsRequired": true,
       "Kind": "Constant",
       "Decorators": [],
       "SkipUrlEncoding": false
      }
     ],
     "Responses": [
      {
       "$id": "146",
       "StatusCodes": [
        200
       ],
       "BodyType": {
        "$ref": "25"
       },
       "BodyMediaType": "Json",
       "Headers": [],
       "IsErrorResponse": false,
       "ContentTypes": [
        "application/json"
       ]
      }
     ],
     "HttpMethod": "GET",
     "RequestBodyMediaType": "None",
     "Uri": "{endpoint}",
     "Path": "/type/property/nullable/duration/non-null",
     "BufferResponse": true,
     "GenerateProtocolMethod": true,
     "GenerateConvenienceMethod": true,
     "CrossLanguageDefinitionId": "Type.Property.Nullable.Duration.getNonNull",
     "Decorators": []
    },
    {
     "$id": "147",
     "Name": "getNull",
     "ResourceName": "Duration",
     "Description": "Get models that will return the default object",
     "Accessibility": "public",
     "Parameters": [
      {
       "$id": "148",
       "Name": "accept",
       "NameInRequest": "Accept",
       "Type": {
<<<<<<< HEAD
        "$id": "149",
        "Kind": "constant",
        "ValueType": {
         "$id": "150",
         "Kind": "string",
         "Name": "string",
         "CrossLanguageDefinitionId": "TypeSpec.string",
         "Decorators": []
=======
        "$id": "153",
        "kind": "constant",
        "valueType": {
         "$id": "154",
         "kind": "string",
         "name": "string",
         "crossLanguageDefinitionId": "TypeSpec.string",
         "decorators": []
>>>>>>> 6835b74d
        },
        "value": "application/json",
        "decorators": []
       },
       "Location": "Header",
       "IsApiVersion": false,
       "IsContentType": false,
       "IsEndpoint": false,
       "Explode": false,
       "IsRequired": true,
       "Kind": "Constant",
       "Decorators": [],
       "SkipUrlEncoding": false
      }
     ],
     "Responses": [
      {
       "$id": "151",
       "StatusCodes": [
        200
       ],
       "BodyType": {
        "$ref": "25"
       },
       "BodyMediaType": "Json",
       "Headers": [],
       "IsErrorResponse": false,
       "ContentTypes": [
        "application/json"
       ]
      }
     ],
     "HttpMethod": "GET",
     "RequestBodyMediaType": "None",
     "Uri": "{endpoint}",
     "Path": "/type/property/nullable/duration/null",
     "BufferResponse": true,
     "GenerateProtocolMethod": true,
     "GenerateConvenienceMethod": true,
     "CrossLanguageDefinitionId": "Type.Property.Nullable.Duration.getNull",
     "Decorators": []
    },
    {
     "$id": "152",
     "Name": "patchNonNull",
     "ResourceName": "Duration",
     "Description": "Put a body with all properties present.",
     "Accessibility": "public",
     "Parameters": [
      {
       "$id": "153",
       "Name": "contentType",
       "NameInRequest": "Content-Type",
       "Description": "content-type is application/merge-patch+json",
       "Type": {
<<<<<<< HEAD
        "$id": "154",
        "Kind": "constant",
        "ValueType": {
         "$id": "155",
         "Kind": "string",
         "Name": "string",
         "CrossLanguageDefinitionId": "TypeSpec.string",
         "Decorators": []
=======
        "$id": "158",
        "kind": "constant",
        "valueType": {
         "$id": "159",
         "kind": "string",
         "name": "string",
         "crossLanguageDefinitionId": "TypeSpec.string",
         "decorators": []
>>>>>>> 6835b74d
        },
        "value": "application/merge-patch+json",
        "decorators": []
       },
       "Location": "Header",
       "IsApiVersion": false,
       "IsContentType": true,
       "IsEndpoint": false,
       "Explode": false,
       "IsRequired": true,
       "Kind": "Constant",
       "Decorators": [],
       "SkipUrlEncoding": false
      },
      {
       "$id": "156",
       "Name": "body",
       "NameInRequest": "body",
       "Type": {
        "$ref": "25"
       },
       "Location": "Body",
       "IsApiVersion": false,
       "IsContentType": false,
       "IsEndpoint": false,
       "Explode": false,
       "IsRequired": true,
       "Kind": "Method",
       "Decorators": [],
       "SkipUrlEncoding": false
      }
     ],
     "Responses": [
      {
       "$id": "157",
       "StatusCodes": [
        204
       ],
       "BodyMediaType": "Json",
       "Headers": [],
       "IsErrorResponse": false
      }
     ],
     "HttpMethod": "PATCH",
     "RequestBodyMediaType": "Json",
     "Uri": "{endpoint}",
     "Path": "/type/property/nullable/duration/non-null",
     "RequestMediaTypes": [
      "application/merge-patch+json"
     ],
     "BufferResponse": true,
     "GenerateProtocolMethod": true,
     "GenerateConvenienceMethod": false,
     "CrossLanguageDefinitionId": "Type.Property.Nullable.Duration.patchNonNull",
     "Decorators": []
    },
    {
     "$id": "158",
     "Name": "patchNull",
     "ResourceName": "Duration",
     "Description": "Put a body with default properties.",
     "Accessibility": "public",
     "Parameters": [
      {
       "$id": "159",
       "Name": "contentType",
       "NameInRequest": "Content-Type",
       "Description": "content-type is application/merge-patch+json",
       "Type": {
<<<<<<< HEAD
        "$id": "160",
        "Kind": "constant",
        "ValueType": {
         "$id": "161",
         "Kind": "string",
         "Name": "string",
         "CrossLanguageDefinitionId": "TypeSpec.string",
         "Decorators": []
=======
        "$id": "164",
        "kind": "constant",
        "valueType": {
         "$id": "165",
         "kind": "string",
         "name": "string",
         "crossLanguageDefinitionId": "TypeSpec.string",
         "decorators": []
>>>>>>> 6835b74d
        },
        "value": "application/merge-patch+json",
        "decorators": []
       },
       "Location": "Header",
       "IsApiVersion": false,
       "IsContentType": true,
       "IsEndpoint": false,
       "Explode": false,
       "IsRequired": true,
       "Kind": "Constant",
       "Decorators": [],
       "SkipUrlEncoding": false
      },
      {
       "$id": "162",
       "Name": "body",
       "NameInRequest": "body",
       "Type": {
        "$ref": "25"
       },
       "Location": "Body",
       "IsApiVersion": false,
       "IsContentType": false,
       "IsEndpoint": false,
       "Explode": false,
       "IsRequired": true,
       "Kind": "Method",
       "Decorators": [],
       "SkipUrlEncoding": false
      }
     ],
     "Responses": [
      {
       "$id": "163",
       "StatusCodes": [
        204
       ],
       "BodyMediaType": "Json",
       "Headers": [],
       "IsErrorResponse": false
      }
     ],
     "HttpMethod": "PATCH",
     "RequestBodyMediaType": "Json",
     "Uri": "{endpoint}",
     "Path": "/type/property/nullable/duration/null",
     "RequestMediaTypes": [
      "application/merge-patch+json"
     ],
     "BufferResponse": true,
     "GenerateProtocolMethod": true,
     "GenerateConvenienceMethod": false,
     "CrossLanguageDefinitionId": "Type.Property.Nullable.Duration.patchNull",
     "Decorators": []
    }
   ],
   "Protocol": {
    "$id": "164"
   },
   "Parent": "NullableClient",
   "Parameters": [
    {
     "$id": "165",
     "Name": "endpoint",
     "NameInRequest": "endpoint",
     "Type": {
      "$id": "166",
      "Kind": "url",
      "Name": "url",
      "CrossLanguageDefinitionId": "TypeSpec.url"
     },
     "Location": "Uri",
     "IsApiVersion": false,
     "IsResourceParameter": false,
     "IsContentType": false,
     "IsRequired": true,
     "IsEndpoint": true,
     "SkipUrlEncoding": false,
     "Explode": false,
     "Kind": "Client",
     "DefaultValue": {
      "$id": "167",
      "Type": {
       "$id": "168",
       "Kind": "string",
       "Name": "string",
       "CrossLanguageDefinitionId": "TypeSpec.string"
      },
      "Value": "http://localhost:3000"
     }
    }
   ],
   "Decorators": []
  },
  {
   "$id": "169",
   "Name": "CollectionsByte",
   "Operations": [
    {
     "$id": "170",
     "Name": "getNonNull",
     "ResourceName": "CollectionsByte",
     "Description": "Get models that will return all properties in the model",
     "Accessibility": "public",
     "Parameters": [
      {
       "$id": "171",
<<<<<<< HEAD
       "Name": "accept",
       "NameInRequest": "Accept",
       "Type": {
        "$id": "172",
        "Kind": "constant",
        "ValueType": {
         "$id": "173",
         "Kind": "string",
         "Name": "string",
         "CrossLanguageDefinitionId": "TypeSpec.string",
         "Decorators": []
=======
       "Name": "endpoint",
       "NameInRequest": "endpoint",
       "Type": {
        "$id": "172",
        "kind": "url",
        "name": "url",
        "crossLanguageDefinitionId": "TypeSpec.url"
       },
       "Location": "Uri",
       "IsApiVersion": false,
       "IsResourceParameter": false,
       "IsContentType": false,
       "IsRequired": true,
       "IsEndpoint": true,
       "SkipUrlEncoding": false,
       "Explode": false,
       "Kind": "Client",
       "DefaultValue": {
        "$id": "173",
        "Type": {
         "$id": "174",
         "kind": "string",
         "name": "string",
         "crossLanguageDefinitionId": "TypeSpec.string"
        },
        "Value": "http://localhost:3000"
       }
      },
      {
       "$id": "175",
       "Name": "accept",
       "NameInRequest": "Accept",
       "Type": {
        "$id": "176",
        "kind": "constant",
        "valueType": {
         "$id": "177",
         "kind": "string",
         "name": "string",
         "crossLanguageDefinitionId": "TypeSpec.string",
         "decorators": []
>>>>>>> 6835b74d
        },
        "value": "application/json",
        "decorators": []
       },
       "Location": "Header",
       "IsApiVersion": false,
       "IsContentType": false,
       "IsEndpoint": false,
       "Explode": false,
       "IsRequired": true,
       "Kind": "Constant",
       "Decorators": [],
       "SkipUrlEncoding": false
      }
     ],
     "Responses": [
      {
       "$id": "174",
       "StatusCodes": [
        200
       ],
       "BodyType": {
        "$ref": "18"
       },
       "BodyMediaType": "Json",
       "Headers": [],
       "IsErrorResponse": false,
       "ContentTypes": [
        "application/json"
       ]
      }
     ],
     "HttpMethod": "GET",
     "RequestBodyMediaType": "None",
     "Uri": "{endpoint}",
     "Path": "/type/property/nullable/collections/bytes/non-null",
     "BufferResponse": true,
     "GenerateProtocolMethod": true,
     "GenerateConvenienceMethod": true,
     "CrossLanguageDefinitionId": "Type.Property.Nullable.CollectionsByte.getNonNull",
     "Decorators": []
    },
    {
     "$id": "175",
     "Name": "getNull",
     "ResourceName": "CollectionsByte",
     "Description": "Get models that will return the default object",
     "Accessibility": "public",
     "Parameters": [
      {
       "$id": "176",
       "Name": "accept",
       "NameInRequest": "Accept",
       "Type": {
<<<<<<< HEAD
        "$id": "177",
        "Kind": "constant",
        "ValueType": {
         "$id": "178",
         "Kind": "string",
         "Name": "string",
         "CrossLanguageDefinitionId": "TypeSpec.string",
         "Decorators": []
=======
        "$id": "181",
        "kind": "constant",
        "valueType": {
         "$id": "182",
         "kind": "string",
         "name": "string",
         "crossLanguageDefinitionId": "TypeSpec.string",
         "decorators": []
>>>>>>> 6835b74d
        },
        "value": "application/json",
        "decorators": []
       },
       "Location": "Header",
       "IsApiVersion": false,
       "IsContentType": false,
       "IsEndpoint": false,
       "Explode": false,
       "IsRequired": true,
       "Kind": "Constant",
       "Decorators": [],
       "SkipUrlEncoding": false
      }
     ],
     "Responses": [
      {
       "$id": "179",
       "StatusCodes": [
        200
       ],
       "BodyType": {
        "$ref": "18"
       },
       "BodyMediaType": "Json",
       "Headers": [],
       "IsErrorResponse": false,
       "ContentTypes": [
        "application/json"
       ]
      }
     ],
     "HttpMethod": "GET",
     "RequestBodyMediaType": "None",
     "Uri": "{endpoint}",
     "Path": "/type/property/nullable/collections/bytes/null",
     "BufferResponse": true,
     "GenerateProtocolMethod": true,
     "GenerateConvenienceMethod": true,
     "CrossLanguageDefinitionId": "Type.Property.Nullable.CollectionsByte.getNull",
     "Decorators": []
    },
    {
     "$id": "180",
     "Name": "patchNonNull",
     "ResourceName": "CollectionsByte",
     "Description": "Put a body with all properties present.",
     "Accessibility": "public",
     "Parameters": [
      {
       "$id": "181",
       "Name": "contentType",
       "NameInRequest": "Content-Type",
       "Description": "content-type is application/merge-patch+json",
       "Type": {
<<<<<<< HEAD
        "$id": "182",
        "Kind": "constant",
        "ValueType": {
         "$id": "183",
         "Kind": "string",
         "Name": "string",
         "CrossLanguageDefinitionId": "TypeSpec.string",
         "Decorators": []
=======
        "$id": "186",
        "kind": "constant",
        "valueType": {
         "$id": "187",
         "kind": "string",
         "name": "string",
         "crossLanguageDefinitionId": "TypeSpec.string",
         "decorators": []
>>>>>>> 6835b74d
        },
        "value": "application/merge-patch+json",
        "decorators": []
       },
       "Location": "Header",
       "IsApiVersion": false,
       "IsContentType": true,
       "IsEndpoint": false,
       "Explode": false,
       "IsRequired": true,
       "Kind": "Constant",
       "Decorators": [],
       "SkipUrlEncoding": false
      },
      {
       "$id": "184",
       "Name": "body",
       "NameInRequest": "body",
       "Type": {
        "$ref": "18"
       },
       "Location": "Body",
       "IsApiVersion": false,
       "IsContentType": false,
       "IsEndpoint": false,
       "Explode": false,
       "IsRequired": true,
       "Kind": "Method",
       "Decorators": [],
       "SkipUrlEncoding": false
      }
     ],
     "Responses": [
      {
       "$id": "185",
       "StatusCodes": [
        204
       ],
       "BodyMediaType": "Json",
       "Headers": [],
       "IsErrorResponse": false
      }
     ],
     "HttpMethod": "PATCH",
     "RequestBodyMediaType": "Json",
     "Uri": "{endpoint}",
     "Path": "/type/property/nullable/collections/bytes/non-null",
     "RequestMediaTypes": [
      "application/merge-patch+json"
     ],
     "BufferResponse": true,
     "GenerateProtocolMethod": true,
     "GenerateConvenienceMethod": false,
     "CrossLanguageDefinitionId": "Type.Property.Nullable.CollectionsByte.patchNonNull",
     "Decorators": []
    },
    {
     "$id": "186",
     "Name": "patchNull",
     "ResourceName": "CollectionsByte",
     "Description": "Put a body with default properties.",
     "Accessibility": "public",
     "Parameters": [
      {
       "$id": "187",
       "Name": "contentType",
       "NameInRequest": "Content-Type",
       "Description": "content-type is application/merge-patch+json",
       "Type": {
<<<<<<< HEAD
        "$id": "188",
        "Kind": "constant",
        "ValueType": {
         "$id": "189",
         "Kind": "string",
         "Name": "string",
         "CrossLanguageDefinitionId": "TypeSpec.string",
         "Decorators": []
=======
        "$id": "192",
        "kind": "constant",
        "valueType": {
         "$id": "193",
         "kind": "string",
         "name": "string",
         "crossLanguageDefinitionId": "TypeSpec.string",
         "decorators": []
>>>>>>> 6835b74d
        },
        "value": "application/merge-patch+json",
        "decorators": []
       },
       "Location": "Header",
       "IsApiVersion": false,
       "IsContentType": true,
       "IsEndpoint": false,
       "Explode": false,
       "IsRequired": true,
       "Kind": "Constant",
       "Decorators": [],
       "SkipUrlEncoding": false
      },
      {
       "$id": "190",
       "Name": "body",
       "NameInRequest": "body",
       "Type": {
        "$ref": "18"
       },
       "Location": "Body",
       "IsApiVersion": false,
       "IsContentType": false,
       "IsEndpoint": false,
       "Explode": false,
       "IsRequired": true,
       "Kind": "Method",
       "Decorators": [],
       "SkipUrlEncoding": false
      }
     ],
     "Responses": [
      {
       "$id": "191",
       "StatusCodes": [
        204
       ],
       "BodyMediaType": "Json",
       "Headers": [],
       "IsErrorResponse": false
      }
     ],
     "HttpMethod": "PATCH",
     "RequestBodyMediaType": "Json",
     "Uri": "{endpoint}",
     "Path": "/type/property/nullable/collections/bytes/null",
     "RequestMediaTypes": [
      "application/merge-patch+json"
     ],
     "BufferResponse": true,
     "GenerateProtocolMethod": true,
     "GenerateConvenienceMethod": false,
     "CrossLanguageDefinitionId": "Type.Property.Nullable.CollectionsByte.patchNull",
     "Decorators": []
    }
   ],
   "Protocol": {
    "$id": "192"
   },
   "Parent": "NullableClient",
   "Parameters": [
    {
     "$id": "193",
     "Name": "endpoint",
     "NameInRequest": "endpoint",
     "Type": {
      "$id": "194",
      "Kind": "url",
      "Name": "url",
      "CrossLanguageDefinitionId": "TypeSpec.url"
     },
     "Location": "Uri",
     "IsApiVersion": false,
     "IsResourceParameter": false,
     "IsContentType": false,
     "IsRequired": true,
     "IsEndpoint": true,
     "SkipUrlEncoding": false,
     "Explode": false,
     "Kind": "Client",
     "DefaultValue": {
      "$id": "195",
      "Type": {
       "$id": "196",
       "Kind": "string",
       "Name": "string",
       "CrossLanguageDefinitionId": "TypeSpec.string"
      },
      "Value": "http://localhost:3000"
     }
    }
   ],
   "Decorators": []
  },
  {
   "$id": "197",
   "Name": "CollectionsModel",
   "Operations": [
    {
     "$id": "198",
     "Name": "getNonNull",
     "ResourceName": "CollectionsModel",
     "Description": "Get models that will return all properties in the model",
     "Accessibility": "public",
     "Parameters": [
      {
       "$id": "199",
<<<<<<< HEAD
       "Name": "accept",
       "NameInRequest": "Accept",
       "Type": {
        "$id": "200",
        "Kind": "constant",
        "ValueType": {
         "$id": "201",
         "Kind": "string",
         "Name": "string",
         "CrossLanguageDefinitionId": "TypeSpec.string",
         "Decorators": []
=======
       "Name": "endpoint",
       "NameInRequest": "endpoint",
       "Type": {
        "$id": "200",
        "kind": "url",
        "name": "url",
        "crossLanguageDefinitionId": "TypeSpec.url"
       },
       "Location": "Uri",
       "IsApiVersion": false,
       "IsResourceParameter": false,
       "IsContentType": false,
       "IsRequired": true,
       "IsEndpoint": true,
       "SkipUrlEncoding": false,
       "Explode": false,
       "Kind": "Client",
       "DefaultValue": {
        "$id": "201",
        "Type": {
         "$id": "202",
         "kind": "string",
         "name": "string",
         "crossLanguageDefinitionId": "TypeSpec.string"
        },
        "Value": "http://localhost:3000"
       }
      },
      {
       "$id": "203",
       "Name": "accept",
       "NameInRequest": "Accept",
       "Type": {
        "$id": "204",
        "kind": "constant",
        "valueType": {
         "$id": "205",
         "kind": "string",
         "name": "string",
         "crossLanguageDefinitionId": "TypeSpec.string",
         "decorators": []
>>>>>>> 6835b74d
        },
        "value": "application/json",
        "decorators": []
       },
       "Location": "Header",
       "IsApiVersion": false,
       "IsContentType": false,
       "IsEndpoint": false,
       "Explode": false,
       "IsRequired": true,
       "Kind": "Constant",
       "Decorators": [],
       "SkipUrlEncoding": false
      }
     ],
     "Responses": [
      {
       "$id": "202",
       "StatusCodes": [
        200
       ],
       "BodyType": {
        "$ref": "9"
       },
       "BodyMediaType": "Json",
       "Headers": [],
       "IsErrorResponse": false,
       "ContentTypes": [
        "application/json"
       ]
      }
     ],
     "HttpMethod": "GET",
     "RequestBodyMediaType": "None",
     "Uri": "{endpoint}",
     "Path": "/type/property/nullable/collections/model/non-null",
     "BufferResponse": true,
     "GenerateProtocolMethod": true,
     "GenerateConvenienceMethod": true,
     "CrossLanguageDefinitionId": "Type.Property.Nullable.CollectionsModel.getNonNull",
     "Decorators": []
    },
    {
     "$id": "203",
     "Name": "getNull",
     "ResourceName": "CollectionsModel",
     "Description": "Get models that will return the default object",
     "Accessibility": "public",
     "Parameters": [
      {
       "$id": "204",
       "Name": "accept",
       "NameInRequest": "Accept",
       "Type": {
<<<<<<< HEAD
        "$id": "205",
        "Kind": "constant",
        "ValueType": {
         "$id": "206",
         "Kind": "string",
         "Name": "string",
         "CrossLanguageDefinitionId": "TypeSpec.string",
         "Decorators": []
=======
        "$id": "209",
        "kind": "constant",
        "valueType": {
         "$id": "210",
         "kind": "string",
         "name": "string",
         "crossLanguageDefinitionId": "TypeSpec.string",
         "decorators": []
>>>>>>> 6835b74d
        },
        "value": "application/json",
        "decorators": []
       },
       "Location": "Header",
       "IsApiVersion": false,
       "IsContentType": false,
       "IsEndpoint": false,
       "Explode": false,
       "IsRequired": true,
       "Kind": "Constant",
       "Decorators": [],
       "SkipUrlEncoding": false
      }
     ],
     "Responses": [
      {
       "$id": "207",
       "StatusCodes": [
        200
       ],
       "BodyType": {
        "$ref": "9"
       },
       "BodyMediaType": "Json",
       "Headers": [],
       "IsErrorResponse": false,
       "ContentTypes": [
        "application/json"
       ]
      }
     ],
     "HttpMethod": "GET",
     "RequestBodyMediaType": "None",
     "Uri": "{endpoint}",
     "Path": "/type/property/nullable/collections/model/null",
     "BufferResponse": true,
     "GenerateProtocolMethod": true,
     "GenerateConvenienceMethod": true,
     "CrossLanguageDefinitionId": "Type.Property.Nullable.CollectionsModel.getNull",
     "Decorators": []
    },
    {
     "$id": "208",
     "Name": "patchNonNull",
     "ResourceName": "CollectionsModel",
     "Description": "Put a body with all properties present.",
     "Accessibility": "public",
     "Parameters": [
      {
       "$id": "209",
       "Name": "contentType",
       "NameInRequest": "Content-Type",
       "Description": "content-type is application/merge-patch+json",
       "Type": {
<<<<<<< HEAD
        "$id": "210",
        "Kind": "constant",
        "ValueType": {
         "$id": "211",
         "Kind": "string",
         "Name": "string",
         "CrossLanguageDefinitionId": "TypeSpec.string",
         "Decorators": []
=======
        "$id": "214",
        "kind": "constant",
        "valueType": {
         "$id": "215",
         "kind": "string",
         "name": "string",
         "crossLanguageDefinitionId": "TypeSpec.string",
         "decorators": []
>>>>>>> 6835b74d
        },
        "value": "application/merge-patch+json",
        "decorators": []
       },
       "Location": "Header",
       "IsApiVersion": false,
       "IsContentType": true,
       "IsEndpoint": false,
       "Explode": false,
       "IsRequired": true,
       "Kind": "Constant",
       "Decorators": [],
       "SkipUrlEncoding": false
      },
      {
       "$id": "212",
       "Name": "body",
       "NameInRequest": "body",
       "Type": {
        "$ref": "9"
       },
       "Location": "Body",
       "IsApiVersion": false,
       "IsContentType": false,
       "IsEndpoint": false,
       "Explode": false,
       "IsRequired": true,
       "Kind": "Method",
       "Decorators": [],
       "SkipUrlEncoding": false
      }
     ],
     "Responses": [
      {
       "$id": "213",
       "StatusCodes": [
        204
       ],
       "BodyMediaType": "Json",
       "Headers": [],
       "IsErrorResponse": false
      }
     ],
     "HttpMethod": "PATCH",
     "RequestBodyMediaType": "Json",
     "Uri": "{endpoint}",
     "Path": "/type/property/nullable/collections/model/non-null",
     "RequestMediaTypes": [
      "application/merge-patch+json"
     ],
     "BufferResponse": true,
     "GenerateProtocolMethod": true,
     "GenerateConvenienceMethod": false,
     "CrossLanguageDefinitionId": "Type.Property.Nullable.CollectionsModel.patchNonNull",
     "Decorators": []
    },
    {
     "$id": "214",
     "Name": "patchNull",
     "ResourceName": "CollectionsModel",
     "Description": "Put a body with default properties.",
     "Accessibility": "public",
     "Parameters": [
      {
       "$id": "215",
       "Name": "contentType",
       "NameInRequest": "Content-Type",
       "Description": "content-type is application/merge-patch+json",
       "Type": {
<<<<<<< HEAD
        "$id": "216",
        "Kind": "constant",
        "ValueType": {
         "$id": "217",
         "Kind": "string",
         "Name": "string",
         "CrossLanguageDefinitionId": "TypeSpec.string",
         "Decorators": []
=======
        "$id": "220",
        "kind": "constant",
        "valueType": {
         "$id": "221",
         "kind": "string",
         "name": "string",
         "crossLanguageDefinitionId": "TypeSpec.string",
         "decorators": []
>>>>>>> 6835b74d
        },
        "value": "application/merge-patch+json",
        "decorators": []
       },
       "Location": "Header",
       "IsApiVersion": false,
       "IsContentType": true,
       "IsEndpoint": false,
       "Explode": false,
       "IsRequired": true,
       "Kind": "Constant",
       "Decorators": [],
       "SkipUrlEncoding": false
      },
      {
       "$id": "218",
       "Name": "body",
       "NameInRequest": "body",
       "Type": {
        "$ref": "9"
       },
       "Location": "Body",
       "IsApiVersion": false,
       "IsContentType": false,
       "IsEndpoint": false,
       "Explode": false,
       "IsRequired": true,
       "Kind": "Method",
       "Decorators": [],
       "SkipUrlEncoding": false
      }
     ],
     "Responses": [
      {
       "$id": "219",
       "StatusCodes": [
        204
       ],
       "BodyMediaType": "Json",
       "Headers": [],
       "IsErrorResponse": false
      }
     ],
     "HttpMethod": "PATCH",
     "RequestBodyMediaType": "Json",
     "Uri": "{endpoint}",
     "Path": "/type/property/nullable/collections/model/null",
     "RequestMediaTypes": [
      "application/merge-patch+json"
     ],
     "BufferResponse": true,
     "GenerateProtocolMethod": true,
     "GenerateConvenienceMethod": false,
     "CrossLanguageDefinitionId": "Type.Property.Nullable.CollectionsModel.patchNull",
     "Decorators": []
    }
   ],
   "Protocol": {
    "$id": "220"
   },
   "Parent": "NullableClient",
   "Parameters": [
    {
     "$id": "221",
     "Name": "endpoint",
     "NameInRequest": "endpoint",
     "Type": {
      "$id": "222",
      "Kind": "url",
      "Name": "url",
      "CrossLanguageDefinitionId": "TypeSpec.url"
     },
     "Location": "Uri",
     "IsApiVersion": false,
     "IsResourceParameter": false,
     "IsContentType": false,
     "IsRequired": true,
     "IsEndpoint": true,
     "SkipUrlEncoding": false,
     "Explode": false,
     "Kind": "Client",
     "DefaultValue": {
      "$id": "223",
      "Type": {
       "$id": "224",
       "Kind": "string",
       "Name": "string",
       "CrossLanguageDefinitionId": "TypeSpec.string"
      },
      "Value": "http://localhost:3000"
     }
    }
   ],
   "Decorators": []
  },
  {
   "$id": "225",
   "Name": "CollectionsString",
   "Operations": [
    {
     "$id": "226",
     "Name": "getNonNull",
     "ResourceName": "CollectionsString",
     "Description": "Get models that will return all properties in the model",
     "Accessibility": "public",
     "Parameters": [
      {
       "$id": "227",
<<<<<<< HEAD
       "Name": "accept",
       "NameInRequest": "Accept",
       "Type": {
        "$id": "228",
        "Kind": "constant",
        "ValueType": {
         "$id": "229",
         "Kind": "string",
         "Name": "string",
         "CrossLanguageDefinitionId": "TypeSpec.string",
         "Decorators": []
=======
       "Name": "endpoint",
       "NameInRequest": "endpoint",
       "Type": {
        "$id": "228",
        "kind": "url",
        "name": "url",
        "crossLanguageDefinitionId": "TypeSpec.url"
       },
       "Location": "Uri",
       "IsApiVersion": false,
       "IsResourceParameter": false,
       "IsContentType": false,
       "IsRequired": true,
       "IsEndpoint": true,
       "SkipUrlEncoding": false,
       "Explode": false,
       "Kind": "Client",
       "DefaultValue": {
        "$id": "229",
        "Type": {
         "$id": "230",
         "kind": "string",
         "name": "string",
         "crossLanguageDefinitionId": "TypeSpec.string"
        },
        "Value": "http://localhost:3000"
       }
      },
      {
       "$id": "231",
       "Name": "accept",
       "NameInRequest": "Accept",
       "Type": {
        "$id": "232",
        "kind": "constant",
        "valueType": {
         "$id": "233",
         "kind": "string",
         "name": "string",
         "crossLanguageDefinitionId": "TypeSpec.string",
         "decorators": []
>>>>>>> 6835b74d
        },
        "value": "application/json",
        "decorators": []
       },
       "Location": "Header",
       "IsApiVersion": false,
       "IsContentType": false,
       "IsEndpoint": false,
       "Explode": false,
       "IsRequired": true,
       "Kind": "Constant",
       "Decorators": [],
       "SkipUrlEncoding": false
      }
     ],
     "Responses": [
      {
       "$id": "230",
       "StatusCodes": [
        200
       ],
       "BodyType": {
        "$ref": "2"
       },
       "BodyMediaType": "Json",
       "Headers": [],
       "IsErrorResponse": false,
       "ContentTypes": [
        "application/json"
       ]
      }
     ],
     "HttpMethod": "GET",
     "RequestBodyMediaType": "None",
     "Uri": "{endpoint}",
     "Path": "/type/property/nullable/collections/string/non-null",
     "BufferResponse": true,
     "GenerateProtocolMethod": true,
     "GenerateConvenienceMethod": true,
     "CrossLanguageDefinitionId": "Type.Property.Nullable.CollectionsString.getNonNull",
     "Decorators": []
    },
    {
     "$id": "231",
     "Name": "getNull",
     "ResourceName": "CollectionsString",
     "Description": "Get models that will return the default object",
     "Accessibility": "public",
     "Parameters": [
      {
       "$id": "232",
       "Name": "accept",
       "NameInRequest": "Accept",
       "Type": {
<<<<<<< HEAD
        "$id": "233",
        "Kind": "constant",
        "ValueType": {
         "$id": "234",
         "Kind": "string",
         "Name": "string",
         "CrossLanguageDefinitionId": "TypeSpec.string",
         "Decorators": []
=======
        "$id": "237",
        "kind": "constant",
        "valueType": {
         "$id": "238",
         "kind": "string",
         "name": "string",
         "crossLanguageDefinitionId": "TypeSpec.string",
         "decorators": []
>>>>>>> 6835b74d
        },
        "value": "application/json",
        "decorators": []
       },
       "Location": "Header",
       "IsApiVersion": false,
       "IsContentType": false,
       "IsEndpoint": false,
       "Explode": false,
       "IsRequired": true,
       "Kind": "Constant",
       "Decorators": [],
       "SkipUrlEncoding": false
      }
     ],
     "Responses": [
      {
       "$id": "235",
       "StatusCodes": [
        200
       ],
       "BodyType": {
        "$ref": "2"
       },
       "BodyMediaType": "Json",
       "Headers": [],
       "IsErrorResponse": false,
       "ContentTypes": [
        "application/json"
       ]
      }
     ],
     "HttpMethod": "GET",
     "RequestBodyMediaType": "None",
     "Uri": "{endpoint}",
     "Path": "/type/property/nullable/collections/string/null",
     "BufferResponse": true,
     "GenerateProtocolMethod": true,
     "GenerateConvenienceMethod": true,
     "CrossLanguageDefinitionId": "Type.Property.Nullable.CollectionsString.getNull",
     "Decorators": []
    },
    {
     "$id": "236",
     "Name": "patchNonNull",
     "ResourceName": "CollectionsString",
     "Description": "Put a body with all properties present.",
     "Accessibility": "public",
     "Parameters": [
      {
       "$id": "237",
       "Name": "contentType",
       "NameInRequest": "Content-Type",
       "Description": "content-type is application/merge-patch+json",
       "Type": {
<<<<<<< HEAD
        "$id": "238",
        "Kind": "constant",
        "ValueType": {
         "$id": "239",
         "Kind": "string",
         "Name": "string",
         "CrossLanguageDefinitionId": "TypeSpec.string",
         "Decorators": []
=======
        "$id": "242",
        "kind": "constant",
        "valueType": {
         "$id": "243",
         "kind": "string",
         "name": "string",
         "crossLanguageDefinitionId": "TypeSpec.string",
         "decorators": []
>>>>>>> 6835b74d
        },
        "value": "application/merge-patch+json",
        "decorators": []
       },
       "Location": "Header",
       "IsApiVersion": false,
       "IsContentType": true,
       "IsEndpoint": false,
       "Explode": false,
       "IsRequired": true,
       "Kind": "Constant",
       "Decorators": [],
       "SkipUrlEncoding": false
      },
      {
       "$id": "240",
       "Name": "body",
       "NameInRequest": "body",
       "Type": {
        "$ref": "2"
       },
       "Location": "Body",
       "IsApiVersion": false,
       "IsContentType": false,
       "IsEndpoint": false,
       "Explode": false,
       "IsRequired": true,
       "Kind": "Method",
       "Decorators": [],
       "SkipUrlEncoding": false
      }
     ],
     "Responses": [
      {
       "$id": "241",
       "StatusCodes": [
        204
       ],
       "BodyMediaType": "Json",
       "Headers": [],
       "IsErrorResponse": false
      }
     ],
     "HttpMethod": "PATCH",
     "RequestBodyMediaType": "Json",
     "Uri": "{endpoint}",
     "Path": "/type/property/nullable/collections/string/non-null",
     "RequestMediaTypes": [
      "application/merge-patch+json"
     ],
     "BufferResponse": true,
     "GenerateProtocolMethod": true,
     "GenerateConvenienceMethod": false,
     "CrossLanguageDefinitionId": "Type.Property.Nullable.CollectionsString.patchNonNull",
     "Decorators": []
    },
    {
     "$id": "242",
     "Name": "patchNull",
     "ResourceName": "CollectionsString",
     "Description": "Put a body with default properties.",
     "Accessibility": "public",
     "Parameters": [
      {
       "$id": "243",
       "Name": "contentType",
       "NameInRequest": "Content-Type",
       "Description": "content-type is application/merge-patch+json",
       "Type": {
<<<<<<< HEAD
        "$id": "244",
        "Kind": "constant",
        "ValueType": {
         "$id": "245",
         "Kind": "string",
         "Name": "string",
         "CrossLanguageDefinitionId": "TypeSpec.string",
         "Decorators": []
=======
        "$id": "248",
        "kind": "constant",
        "valueType": {
         "$id": "249",
         "kind": "string",
         "name": "string",
         "crossLanguageDefinitionId": "TypeSpec.string",
         "decorators": []
>>>>>>> 6835b74d
        },
        "value": "application/merge-patch+json",
        "decorators": []
       },
       "Location": "Header",
       "IsApiVersion": false,
       "IsContentType": true,
       "IsEndpoint": false,
       "Explode": false,
       "IsRequired": true,
       "Kind": "Constant",
       "Decorators": [],
       "SkipUrlEncoding": false
      },
      {
       "$id": "246",
       "Name": "body",
       "NameInRequest": "body",
       "Type": {
        "$ref": "2"
       },
       "Location": "Body",
       "IsApiVersion": false,
       "IsContentType": false,
       "IsEndpoint": false,
       "Explode": false,
       "IsRequired": true,
       "Kind": "Method",
       "Decorators": [],
       "SkipUrlEncoding": false
      }
     ],
     "Responses": [
      {
       "$id": "247",
       "StatusCodes": [
        204
       ],
       "BodyMediaType": "Json",
       "Headers": [],
       "IsErrorResponse": false
      }
     ],
     "HttpMethod": "PATCH",
     "RequestBodyMediaType": "Json",
     "Uri": "{endpoint}",
     "Path": "/type/property/nullable/collections/string/null",
     "RequestMediaTypes": [
      "application/merge-patch+json"
     ],
     "BufferResponse": true,
     "GenerateProtocolMethod": true,
     "GenerateConvenienceMethod": false,
     "CrossLanguageDefinitionId": "Type.Property.Nullable.CollectionsString.patchNull",
     "Decorators": []
    }
   ],
   "Protocol": {
    "$id": "248"
   },
   "Parent": "NullableClient",
   "Parameters": [
    {
     "$id": "249",
     "Name": "endpoint",
     "NameInRequest": "endpoint",
     "Type": {
      "$id": "250",
      "Kind": "url",
      "Name": "url",
      "CrossLanguageDefinitionId": "TypeSpec.url"
     },
     "Location": "Uri",
     "IsApiVersion": false,
     "IsResourceParameter": false,
     "IsContentType": false,
     "IsRequired": true,
     "IsEndpoint": true,
     "SkipUrlEncoding": false,
     "Explode": false,
     "Kind": "Client",
     "DefaultValue": {
      "$id": "251",
      "Type": {
       "$id": "252",
       "Kind": "string",
       "Name": "string",
       "CrossLanguageDefinitionId": "TypeSpec.string"
      },
      "Value": "http://localhost:3000"
     }
    }
   ],
   "Decorators": []
  }
 ]
}<|MERGE_RESOLUTION|>--- conflicted
+++ resolved
@@ -512,61 +512,17 @@
      "Parameters": [
       {
        "$id": "59",
-<<<<<<< HEAD
        "Name": "accept",
        "NameInRequest": "Accept",
        "Type": {
         "$id": "60",
-        "Kind": "constant",
-        "ValueType": {
-         "$id": "61",
-         "Kind": "string",
-         "Name": "string",
-         "CrossLanguageDefinitionId": "TypeSpec.string",
-         "Decorators": []
-=======
-       "Name": "endpoint",
-       "NameInRequest": "endpoint",
-       "Type": {
-        "$id": "60",
-        "kind": "url",
-        "name": "url",
-        "crossLanguageDefinitionId": "TypeSpec.url"
-       },
-       "Location": "Uri",
-       "IsApiVersion": false,
-       "IsResourceParameter": false,
-       "IsContentType": false,
-       "IsRequired": true,
-       "IsEndpoint": true,
-       "SkipUrlEncoding": false,
-       "Explode": false,
-       "Kind": "Client",
-       "DefaultValue": {
-        "$id": "61",
-        "Type": {
-         "$id": "62",
-         "kind": "string",
-         "name": "string",
-         "crossLanguageDefinitionId": "TypeSpec.string"
-        },
-        "Value": "http://localhost:3000"
-       }
-      },
-      {
-       "$id": "63",
-       "Name": "accept",
-       "NameInRequest": "Accept",
-       "Type": {
-        "$id": "64",
         "kind": "constant",
         "valueType": {
-         "$id": "65",
+         "$id": "61",
          "kind": "string",
          "name": "string",
          "crossLanguageDefinitionId": "TypeSpec.string",
          "decorators": []
->>>>>>> 6835b74d
         },
         "value": "application/json",
         "decorators": []
@@ -621,25 +577,14 @@
        "Name": "accept",
        "NameInRequest": "Accept",
        "Type": {
-<<<<<<< HEAD
         "$id": "65",
-        "Kind": "constant",
-        "ValueType": {
-         "$id": "66",
-         "Kind": "string",
-         "Name": "string",
-         "CrossLanguageDefinitionId": "TypeSpec.string",
-         "Decorators": []
-=======
-        "$id": "69",
         "kind": "constant",
         "valueType": {
-         "$id": "70",
+         "$id": "66",
          "kind": "string",
          "name": "string",
          "crossLanguageDefinitionId": "TypeSpec.string",
          "decorators": []
->>>>>>> 6835b74d
         },
         "value": "application/json",
         "decorators": []
@@ -695,25 +640,14 @@
        "NameInRequest": "Content-Type",
        "Description": "content-type is application/merge-patch+json",
        "Type": {
-<<<<<<< HEAD
         "$id": "70",
-        "Kind": "constant",
-        "ValueType": {
-         "$id": "71",
-         "Kind": "string",
-         "Name": "string",
-         "CrossLanguageDefinitionId": "TypeSpec.string",
-         "Decorators": []
-=======
-        "$id": "74",
         "kind": "constant",
         "valueType": {
-         "$id": "75",
+         "$id": "71",
          "kind": "string",
          "name": "string",
          "crossLanguageDefinitionId": "TypeSpec.string",
          "decorators": []
->>>>>>> 6835b74d
         },
         "value": "application/merge-patch+json",
         "decorators": []
@@ -783,25 +717,14 @@
        "NameInRequest": "Content-Type",
        "Description": "content-type is application/merge-patch+json",
        "Type": {
-<<<<<<< HEAD
         "$id": "76",
-        "Kind": "constant",
-        "ValueType": {
-         "$id": "77",
-         "Kind": "string",
-         "Name": "string",
-         "CrossLanguageDefinitionId": "TypeSpec.string",
-         "Decorators": []
-=======
-        "$id": "80",
         "kind": "constant",
         "valueType": {
-         "$id": "81",
+         "$id": "77",
          "kind": "string",
          "name": "string",
          "crossLanguageDefinitionId": "TypeSpec.string",
          "decorators": []
->>>>>>> 6835b74d
         },
         "value": "application/merge-patch+json",
         "decorators": []
@@ -870,9 +793,9 @@
      "NameInRequest": "endpoint",
      "Type": {
       "$id": "82",
-      "Kind": "url",
-      "Name": "url",
-      "CrossLanguageDefinitionId": "TypeSpec.url"
+      "kind": "url",
+      "name": "url",
+      "crossLanguageDefinitionId": "TypeSpec.url"
      },
      "Location": "Uri",
      "IsApiVersion": false,
@@ -887,9 +810,9 @@
       "$id": "83",
       "Type": {
        "$id": "84",
-       "Kind": "string",
-       "Name": "string",
-       "CrossLanguageDefinitionId": "TypeSpec.string"
+       "kind": "string",
+       "name": "string",
+       "crossLanguageDefinitionId": "TypeSpec.string"
       },
       "Value": "http://localhost:3000"
      }
@@ -910,61 +833,17 @@
      "Parameters": [
       {
        "$id": "87",
-<<<<<<< HEAD
        "Name": "accept",
        "NameInRequest": "Accept",
        "Type": {
         "$id": "88",
-        "Kind": "constant",
-        "ValueType": {
-         "$id": "89",
-         "Kind": "string",
-         "Name": "string",
-         "CrossLanguageDefinitionId": "TypeSpec.string",
-         "Decorators": []
-=======
-       "Name": "endpoint",
-       "NameInRequest": "endpoint",
-       "Type": {
-        "$id": "88",
-        "kind": "url",
-        "name": "url",
-        "crossLanguageDefinitionId": "TypeSpec.url"
-       },
-       "Location": "Uri",
-       "IsApiVersion": false,
-       "IsResourceParameter": false,
-       "IsContentType": false,
-       "IsRequired": true,
-       "IsEndpoint": true,
-       "SkipUrlEncoding": false,
-       "Explode": false,
-       "Kind": "Client",
-       "DefaultValue": {
-        "$id": "89",
-        "Type": {
-         "$id": "90",
-         "kind": "string",
-         "name": "string",
-         "crossLanguageDefinitionId": "TypeSpec.string"
-        },
-        "Value": "http://localhost:3000"
-       }
-      },
-      {
-       "$id": "91",
-       "Name": "accept",
-       "NameInRequest": "Accept",
-       "Type": {
-        "$id": "92",
         "kind": "constant",
         "valueType": {
-         "$id": "93",
+         "$id": "89",
          "kind": "string",
          "name": "string",
          "crossLanguageDefinitionId": "TypeSpec.string",
          "decorators": []
->>>>>>> 6835b74d
         },
         "value": "application/json",
         "decorators": []
@@ -1019,25 +898,14 @@
        "Name": "accept",
        "NameInRequest": "Accept",
        "Type": {
-<<<<<<< HEAD
         "$id": "93",
-        "Kind": "constant",
-        "ValueType": {
-         "$id": "94",
-         "Kind": "string",
-         "Name": "string",
-         "CrossLanguageDefinitionId": "TypeSpec.string",
-         "Decorators": []
-=======
-        "$id": "97",
         "kind": "constant",
         "valueType": {
-         "$id": "98",
+         "$id": "94",
          "kind": "string",
          "name": "string",
          "crossLanguageDefinitionId": "TypeSpec.string",
          "decorators": []
->>>>>>> 6835b74d
         },
         "value": "application/json",
         "decorators": []
@@ -1093,25 +961,14 @@
        "NameInRequest": "Content-Type",
        "Description": "content-type is application/merge-patch+json",
        "Type": {
-<<<<<<< HEAD
         "$id": "98",
-        "Kind": "constant",
-        "ValueType": {
-         "$id": "99",
-         "Kind": "string",
-         "Name": "string",
-         "CrossLanguageDefinitionId": "TypeSpec.string",
-         "Decorators": []
-=======
-        "$id": "102",
         "kind": "constant",
         "valueType": {
-         "$id": "103",
+         "$id": "99",
          "kind": "string",
          "name": "string",
          "crossLanguageDefinitionId": "TypeSpec.string",
          "decorators": []
->>>>>>> 6835b74d
         },
         "value": "application/merge-patch+json",
         "decorators": []
@@ -1181,25 +1038,14 @@
        "NameInRequest": "Content-Type",
        "Description": "content-type is application/merge-patch+json",
        "Type": {
-<<<<<<< HEAD
         "$id": "104",
-        "Kind": "constant",
-        "ValueType": {
-         "$id": "105",
-         "Kind": "string",
-         "Name": "string",
-         "CrossLanguageDefinitionId": "TypeSpec.string",
-         "Decorators": []
-=======
-        "$id": "108",
         "kind": "constant",
         "valueType": {
-         "$id": "109",
+         "$id": "105",
          "kind": "string",
          "name": "string",
          "crossLanguageDefinitionId": "TypeSpec.string",
          "decorators": []
->>>>>>> 6835b74d
         },
         "value": "application/merge-patch+json",
         "decorators": []
@@ -1268,9 +1114,9 @@
      "NameInRequest": "endpoint",
      "Type": {
       "$id": "110",
-      "Kind": "url",
-      "Name": "url",
-      "CrossLanguageDefinitionId": "TypeSpec.url"
+      "kind": "url",
+      "name": "url",
+      "crossLanguageDefinitionId": "TypeSpec.url"
      },
      "Location": "Uri",
      "IsApiVersion": false,
@@ -1285,9 +1131,9 @@
       "$id": "111",
       "Type": {
        "$id": "112",
-       "Kind": "string",
-       "Name": "string",
-       "CrossLanguageDefinitionId": "TypeSpec.string"
+       "kind": "string",
+       "name": "string",
+       "crossLanguageDefinitionId": "TypeSpec.string"
       },
       "Value": "http://localhost:3000"
      }
@@ -1308,61 +1154,17 @@
      "Parameters": [
       {
        "$id": "115",
-<<<<<<< HEAD
        "Name": "accept",
        "NameInRequest": "Accept",
        "Type": {
         "$id": "116",
-        "Kind": "constant",
-        "ValueType": {
-         "$id": "117",
-         "Kind": "string",
-         "Name": "string",
-         "CrossLanguageDefinitionId": "TypeSpec.string",
-         "Decorators": []
-=======
-       "Name": "endpoint",
-       "NameInRequest": "endpoint",
-       "Type": {
-        "$id": "116",
-        "kind": "url",
-        "name": "url",
-        "crossLanguageDefinitionId": "TypeSpec.url"
-       },
-       "Location": "Uri",
-       "IsApiVersion": false,
-       "IsResourceParameter": false,
-       "IsContentType": false,
-       "IsRequired": true,
-       "IsEndpoint": true,
-       "SkipUrlEncoding": false,
-       "Explode": false,
-       "Kind": "Client",
-       "DefaultValue": {
-        "$id": "117",
-        "Type": {
-         "$id": "118",
-         "kind": "string",
-         "name": "string",
-         "crossLanguageDefinitionId": "TypeSpec.string"
-        },
-        "Value": "http://localhost:3000"
-       }
-      },
-      {
-       "$id": "119",
-       "Name": "accept",
-       "NameInRequest": "Accept",
-       "Type": {
-        "$id": "120",
         "kind": "constant",
         "valueType": {
-         "$id": "121",
+         "$id": "117",
          "kind": "string",
          "name": "string",
          "crossLanguageDefinitionId": "TypeSpec.string",
          "decorators": []
->>>>>>> 6835b74d
         },
         "value": "application/json",
         "decorators": []
@@ -1417,25 +1219,14 @@
        "Name": "accept",
        "NameInRequest": "Accept",
        "Type": {
-<<<<<<< HEAD
         "$id": "121",
-        "Kind": "constant",
-        "ValueType": {
-         "$id": "122",
-         "Kind": "string",
-         "Name": "string",
-         "CrossLanguageDefinitionId": "TypeSpec.string",
-         "Decorators": []
-=======
-        "$id": "125",
         "kind": "constant",
         "valueType": {
-         "$id": "126",
+         "$id": "122",
          "kind": "string",
          "name": "string",
          "crossLanguageDefinitionId": "TypeSpec.string",
          "decorators": []
->>>>>>> 6835b74d
         },
         "value": "application/json",
         "decorators": []
@@ -1491,25 +1282,14 @@
        "NameInRequest": "Content-Type",
        "Description": "content-type is application/merge-patch+json",
        "Type": {
-<<<<<<< HEAD
         "$id": "126",
-        "Kind": "constant",
-        "ValueType": {
-         "$id": "127",
-         "Kind": "string",
-         "Name": "string",
-         "CrossLanguageDefinitionId": "TypeSpec.string",
-         "Decorators": []
-=======
-        "$id": "130",
         "kind": "constant",
         "valueType": {
-         "$id": "131",
+         "$id": "127",
          "kind": "string",
          "name": "string",
          "crossLanguageDefinitionId": "TypeSpec.string",
          "decorators": []
->>>>>>> 6835b74d
         },
         "value": "application/merge-patch+json",
         "decorators": []
@@ -1579,25 +1359,14 @@
        "NameInRequest": "Content-Type",
        "Description": "content-type is application/merge-patch+json",
        "Type": {
-<<<<<<< HEAD
         "$id": "132",
-        "Kind": "constant",
-        "ValueType": {
-         "$id": "133",
-         "Kind": "string",
-         "Name": "string",
-         "CrossLanguageDefinitionId": "TypeSpec.string",
-         "Decorators": []
-=======
-        "$id": "136",
         "kind": "constant",
         "valueType": {
-         "$id": "137",
+         "$id": "133",
          "kind": "string",
          "name": "string",
          "crossLanguageDefinitionId": "TypeSpec.string",
          "decorators": []
->>>>>>> 6835b74d
         },
         "value": "application/merge-patch+json",
         "decorators": []
@@ -1666,9 +1435,9 @@
      "NameInRequest": "endpoint",
      "Type": {
       "$id": "138",
-      "Kind": "url",
-      "Name": "url",
-      "CrossLanguageDefinitionId": "TypeSpec.url"
+      "kind": "url",
+      "name": "url",
+      "crossLanguageDefinitionId": "TypeSpec.url"
      },
      "Location": "Uri",
      "IsApiVersion": false,
@@ -1683,9 +1452,9 @@
       "$id": "139",
       "Type": {
        "$id": "140",
-       "Kind": "string",
-       "Name": "string",
-       "CrossLanguageDefinitionId": "TypeSpec.string"
+       "kind": "string",
+       "name": "string",
+       "crossLanguageDefinitionId": "TypeSpec.string"
       },
       "Value": "http://localhost:3000"
      }
@@ -1706,61 +1475,17 @@
      "Parameters": [
       {
        "$id": "143",
-<<<<<<< HEAD
        "Name": "accept",
        "NameInRequest": "Accept",
        "Type": {
         "$id": "144",
-        "Kind": "constant",
-        "ValueType": {
-         "$id": "145",
-         "Kind": "string",
-         "Name": "string",
-         "CrossLanguageDefinitionId": "TypeSpec.string",
-         "Decorators": []
-=======
-       "Name": "endpoint",
-       "NameInRequest": "endpoint",
-       "Type": {
-        "$id": "144",
-        "kind": "url",
-        "name": "url",
-        "crossLanguageDefinitionId": "TypeSpec.url"
-       },
-       "Location": "Uri",
-       "IsApiVersion": false,
-       "IsResourceParameter": false,
-       "IsContentType": false,
-       "IsRequired": true,
-       "IsEndpoint": true,
-       "SkipUrlEncoding": false,
-       "Explode": false,
-       "Kind": "Client",
-       "DefaultValue": {
-        "$id": "145",
-        "Type": {
-         "$id": "146",
-         "kind": "string",
-         "name": "string",
-         "crossLanguageDefinitionId": "TypeSpec.string"
-        },
-        "Value": "http://localhost:3000"
-       }
-      },
-      {
-       "$id": "147",
-       "Name": "accept",
-       "NameInRequest": "Accept",
-       "Type": {
-        "$id": "148",
         "kind": "constant",
         "valueType": {
-         "$id": "149",
+         "$id": "145",
          "kind": "string",
          "name": "string",
          "crossLanguageDefinitionId": "TypeSpec.string",
          "decorators": []
->>>>>>> 6835b74d
         },
         "value": "application/json",
         "decorators": []
@@ -1815,25 +1540,14 @@
        "Name": "accept",
        "NameInRequest": "Accept",
        "Type": {
-<<<<<<< HEAD
         "$id": "149",
-        "Kind": "constant",
-        "ValueType": {
-         "$id": "150",
-         "Kind": "string",
-         "Name": "string",
-         "CrossLanguageDefinitionId": "TypeSpec.string",
-         "Decorators": []
-=======
-        "$id": "153",
         "kind": "constant",
         "valueType": {
-         "$id": "154",
+         "$id": "150",
          "kind": "string",
          "name": "string",
          "crossLanguageDefinitionId": "TypeSpec.string",
          "decorators": []
->>>>>>> 6835b74d
         },
         "value": "application/json",
         "decorators": []
@@ -1889,25 +1603,14 @@
        "NameInRequest": "Content-Type",
        "Description": "content-type is application/merge-patch+json",
        "Type": {
-<<<<<<< HEAD
         "$id": "154",
-        "Kind": "constant",
-        "ValueType": {
-         "$id": "155",
-         "Kind": "string",
-         "Name": "string",
-         "CrossLanguageDefinitionId": "TypeSpec.string",
-         "Decorators": []
-=======
-        "$id": "158",
         "kind": "constant",
         "valueType": {
-         "$id": "159",
+         "$id": "155",
          "kind": "string",
          "name": "string",
          "crossLanguageDefinitionId": "TypeSpec.string",
          "decorators": []
->>>>>>> 6835b74d
         },
         "value": "application/merge-patch+json",
         "decorators": []
@@ -1977,25 +1680,14 @@
        "NameInRequest": "Content-Type",
        "Description": "content-type is application/merge-patch+json",
        "Type": {
-<<<<<<< HEAD
         "$id": "160",
-        "Kind": "constant",
-        "ValueType": {
-         "$id": "161",
-         "Kind": "string",
-         "Name": "string",
-         "CrossLanguageDefinitionId": "TypeSpec.string",
-         "Decorators": []
-=======
-        "$id": "164",
         "kind": "constant",
         "valueType": {
-         "$id": "165",
+         "$id": "161",
          "kind": "string",
          "name": "string",
          "crossLanguageDefinitionId": "TypeSpec.string",
          "decorators": []
->>>>>>> 6835b74d
         },
         "value": "application/merge-patch+json",
         "decorators": []
@@ -2064,9 +1756,9 @@
      "NameInRequest": "endpoint",
      "Type": {
       "$id": "166",
-      "Kind": "url",
-      "Name": "url",
-      "CrossLanguageDefinitionId": "TypeSpec.url"
+      "kind": "url",
+      "name": "url",
+      "crossLanguageDefinitionId": "TypeSpec.url"
      },
      "Location": "Uri",
      "IsApiVersion": false,
@@ -2081,9 +1773,9 @@
       "$id": "167",
       "Type": {
        "$id": "168",
-       "Kind": "string",
-       "Name": "string",
-       "CrossLanguageDefinitionId": "TypeSpec.string"
+       "kind": "string",
+       "name": "string",
+       "crossLanguageDefinitionId": "TypeSpec.string"
       },
       "Value": "http://localhost:3000"
      }
@@ -2104,61 +1796,17 @@
      "Parameters": [
       {
        "$id": "171",
-<<<<<<< HEAD
        "Name": "accept",
        "NameInRequest": "Accept",
        "Type": {
         "$id": "172",
-        "Kind": "constant",
-        "ValueType": {
-         "$id": "173",
-         "Kind": "string",
-         "Name": "string",
-         "CrossLanguageDefinitionId": "TypeSpec.string",
-         "Decorators": []
-=======
-       "Name": "endpoint",
-       "NameInRequest": "endpoint",
-       "Type": {
-        "$id": "172",
-        "kind": "url",
-        "name": "url",
-        "crossLanguageDefinitionId": "TypeSpec.url"
-       },
-       "Location": "Uri",
-       "IsApiVersion": false,
-       "IsResourceParameter": false,
-       "IsContentType": false,
-       "IsRequired": true,
-       "IsEndpoint": true,
-       "SkipUrlEncoding": false,
-       "Explode": false,
-       "Kind": "Client",
-       "DefaultValue": {
-        "$id": "173",
-        "Type": {
-         "$id": "174",
-         "kind": "string",
-         "name": "string",
-         "crossLanguageDefinitionId": "TypeSpec.string"
-        },
-        "Value": "http://localhost:3000"
-       }
-      },
-      {
-       "$id": "175",
-       "Name": "accept",
-       "NameInRequest": "Accept",
-       "Type": {
-        "$id": "176",
         "kind": "constant",
         "valueType": {
-         "$id": "177",
+         "$id": "173",
          "kind": "string",
          "name": "string",
          "crossLanguageDefinitionId": "TypeSpec.string",
          "decorators": []
->>>>>>> 6835b74d
         },
         "value": "application/json",
         "decorators": []
@@ -2213,25 +1861,14 @@
        "Name": "accept",
        "NameInRequest": "Accept",
        "Type": {
-<<<<<<< HEAD
         "$id": "177",
-        "Kind": "constant",
-        "ValueType": {
-         "$id": "178",
-         "Kind": "string",
-         "Name": "string",
-         "CrossLanguageDefinitionId": "TypeSpec.string",
-         "Decorators": []
-=======
-        "$id": "181",
         "kind": "constant",
         "valueType": {
-         "$id": "182",
+         "$id": "178",
          "kind": "string",
          "name": "string",
          "crossLanguageDefinitionId": "TypeSpec.string",
          "decorators": []
->>>>>>> 6835b74d
         },
         "value": "application/json",
         "decorators": []
@@ -2287,25 +1924,14 @@
        "NameInRequest": "Content-Type",
        "Description": "content-type is application/merge-patch+json",
        "Type": {
-<<<<<<< HEAD
         "$id": "182",
-        "Kind": "constant",
-        "ValueType": {
-         "$id": "183",
-         "Kind": "string",
-         "Name": "string",
-         "CrossLanguageDefinitionId": "TypeSpec.string",
-         "Decorators": []
-=======
-        "$id": "186",
         "kind": "constant",
         "valueType": {
-         "$id": "187",
+         "$id": "183",
          "kind": "string",
          "name": "string",
          "crossLanguageDefinitionId": "TypeSpec.string",
          "decorators": []
->>>>>>> 6835b74d
         },
         "value": "application/merge-patch+json",
         "decorators": []
@@ -2375,25 +2001,14 @@
        "NameInRequest": "Content-Type",
        "Description": "content-type is application/merge-patch+json",
        "Type": {
-<<<<<<< HEAD
         "$id": "188",
-        "Kind": "constant",
-        "ValueType": {
-         "$id": "189",
-         "Kind": "string",
-         "Name": "string",
-         "CrossLanguageDefinitionId": "TypeSpec.string",
-         "Decorators": []
-=======
-        "$id": "192",
         "kind": "constant",
         "valueType": {
-         "$id": "193",
+         "$id": "189",
          "kind": "string",
          "name": "string",
          "crossLanguageDefinitionId": "TypeSpec.string",
          "decorators": []
->>>>>>> 6835b74d
         },
         "value": "application/merge-patch+json",
         "decorators": []
@@ -2462,9 +2077,9 @@
      "NameInRequest": "endpoint",
      "Type": {
       "$id": "194",
-      "Kind": "url",
-      "Name": "url",
-      "CrossLanguageDefinitionId": "TypeSpec.url"
+      "kind": "url",
+      "name": "url",
+      "crossLanguageDefinitionId": "TypeSpec.url"
      },
      "Location": "Uri",
      "IsApiVersion": false,
@@ -2479,9 +2094,9 @@
       "$id": "195",
       "Type": {
        "$id": "196",
-       "Kind": "string",
-       "Name": "string",
-       "CrossLanguageDefinitionId": "TypeSpec.string"
+       "kind": "string",
+       "name": "string",
+       "crossLanguageDefinitionId": "TypeSpec.string"
       },
       "Value": "http://localhost:3000"
      }
@@ -2502,61 +2117,17 @@
      "Parameters": [
       {
        "$id": "199",
-<<<<<<< HEAD
        "Name": "accept",
        "NameInRequest": "Accept",
        "Type": {
         "$id": "200",
-        "Kind": "constant",
-        "ValueType": {
-         "$id": "201",
-         "Kind": "string",
-         "Name": "string",
-         "CrossLanguageDefinitionId": "TypeSpec.string",
-         "Decorators": []
-=======
-       "Name": "endpoint",
-       "NameInRequest": "endpoint",
-       "Type": {
-        "$id": "200",
-        "kind": "url",
-        "name": "url",
-        "crossLanguageDefinitionId": "TypeSpec.url"
-       },
-       "Location": "Uri",
-       "IsApiVersion": false,
-       "IsResourceParameter": false,
-       "IsContentType": false,
-       "IsRequired": true,
-       "IsEndpoint": true,
-       "SkipUrlEncoding": false,
-       "Explode": false,
-       "Kind": "Client",
-       "DefaultValue": {
-        "$id": "201",
-        "Type": {
-         "$id": "202",
-         "kind": "string",
-         "name": "string",
-         "crossLanguageDefinitionId": "TypeSpec.string"
-        },
-        "Value": "http://localhost:3000"
-       }
-      },
-      {
-       "$id": "203",
-       "Name": "accept",
-       "NameInRequest": "Accept",
-       "Type": {
-        "$id": "204",
         "kind": "constant",
         "valueType": {
-         "$id": "205",
+         "$id": "201",
          "kind": "string",
          "name": "string",
          "crossLanguageDefinitionId": "TypeSpec.string",
          "decorators": []
->>>>>>> 6835b74d
         },
         "value": "application/json",
         "decorators": []
@@ -2611,25 +2182,14 @@
        "Name": "accept",
        "NameInRequest": "Accept",
        "Type": {
-<<<<<<< HEAD
         "$id": "205",
-        "Kind": "constant",
-        "ValueType": {
-         "$id": "206",
-         "Kind": "string",
-         "Name": "string",
-         "CrossLanguageDefinitionId": "TypeSpec.string",
-         "Decorators": []
-=======
-        "$id": "209",
         "kind": "constant",
         "valueType": {
-         "$id": "210",
+         "$id": "206",
          "kind": "string",
          "name": "string",
          "crossLanguageDefinitionId": "TypeSpec.string",
          "decorators": []
->>>>>>> 6835b74d
         },
         "value": "application/json",
         "decorators": []
@@ -2685,25 +2245,14 @@
        "NameInRequest": "Content-Type",
        "Description": "content-type is application/merge-patch+json",
        "Type": {
-<<<<<<< HEAD
         "$id": "210",
-        "Kind": "constant",
-        "ValueType": {
-         "$id": "211",
-         "Kind": "string",
-         "Name": "string",
-         "CrossLanguageDefinitionId": "TypeSpec.string",
-         "Decorators": []
-=======
-        "$id": "214",
         "kind": "constant",
         "valueType": {
-         "$id": "215",
+         "$id": "211",
          "kind": "string",
          "name": "string",
          "crossLanguageDefinitionId": "TypeSpec.string",
          "decorators": []
->>>>>>> 6835b74d
         },
         "value": "application/merge-patch+json",
         "decorators": []
@@ -2773,25 +2322,14 @@
        "NameInRequest": "Content-Type",
        "Description": "content-type is application/merge-patch+json",
        "Type": {
-<<<<<<< HEAD
         "$id": "216",
-        "Kind": "constant",
-        "ValueType": {
-         "$id": "217",
-         "Kind": "string",
-         "Name": "string",
-         "CrossLanguageDefinitionId": "TypeSpec.string",
-         "Decorators": []
-=======
-        "$id": "220",
         "kind": "constant",
         "valueType": {
-         "$id": "221",
+         "$id": "217",
          "kind": "string",
          "name": "string",
          "crossLanguageDefinitionId": "TypeSpec.string",
          "decorators": []
->>>>>>> 6835b74d
         },
         "value": "application/merge-patch+json",
         "decorators": []
@@ -2860,9 +2398,9 @@
      "NameInRequest": "endpoint",
      "Type": {
       "$id": "222",
-      "Kind": "url",
-      "Name": "url",
-      "CrossLanguageDefinitionId": "TypeSpec.url"
+      "kind": "url",
+      "name": "url",
+      "crossLanguageDefinitionId": "TypeSpec.url"
      },
      "Location": "Uri",
      "IsApiVersion": false,
@@ -2877,9 +2415,9 @@
       "$id": "223",
       "Type": {
        "$id": "224",
-       "Kind": "string",
-       "Name": "string",
-       "CrossLanguageDefinitionId": "TypeSpec.string"
+       "kind": "string",
+       "name": "string",
+       "crossLanguageDefinitionId": "TypeSpec.string"
       },
       "Value": "http://localhost:3000"
      }
@@ -2900,61 +2438,17 @@
      "Parameters": [
       {
        "$id": "227",
-<<<<<<< HEAD
        "Name": "accept",
        "NameInRequest": "Accept",
        "Type": {
         "$id": "228",
-        "Kind": "constant",
-        "ValueType": {
-         "$id": "229",
-         "Kind": "string",
-         "Name": "string",
-         "CrossLanguageDefinitionId": "TypeSpec.string",
-         "Decorators": []
-=======
-       "Name": "endpoint",
-       "NameInRequest": "endpoint",
-       "Type": {
-        "$id": "228",
-        "kind": "url",
-        "name": "url",
-        "crossLanguageDefinitionId": "TypeSpec.url"
-       },
-       "Location": "Uri",
-       "IsApiVersion": false,
-       "IsResourceParameter": false,
-       "IsContentType": false,
-       "IsRequired": true,
-       "IsEndpoint": true,
-       "SkipUrlEncoding": false,
-       "Explode": false,
-       "Kind": "Client",
-       "DefaultValue": {
-        "$id": "229",
-        "Type": {
-         "$id": "230",
-         "kind": "string",
-         "name": "string",
-         "crossLanguageDefinitionId": "TypeSpec.string"
-        },
-        "Value": "http://localhost:3000"
-       }
-      },
-      {
-       "$id": "231",
-       "Name": "accept",
-       "NameInRequest": "Accept",
-       "Type": {
-        "$id": "232",
         "kind": "constant",
         "valueType": {
-         "$id": "233",
+         "$id": "229",
          "kind": "string",
          "name": "string",
          "crossLanguageDefinitionId": "TypeSpec.string",
          "decorators": []
->>>>>>> 6835b74d
         },
         "value": "application/json",
         "decorators": []
@@ -3009,25 +2503,14 @@
        "Name": "accept",
        "NameInRequest": "Accept",
        "Type": {
-<<<<<<< HEAD
         "$id": "233",
-        "Kind": "constant",
-        "ValueType": {
-         "$id": "234",
-         "Kind": "string",
-         "Name": "string",
-         "CrossLanguageDefinitionId": "TypeSpec.string",
-         "Decorators": []
-=======
-        "$id": "237",
         "kind": "constant",
         "valueType": {
-         "$id": "238",
+         "$id": "234",
          "kind": "string",
          "name": "string",
          "crossLanguageDefinitionId": "TypeSpec.string",
          "decorators": []
->>>>>>> 6835b74d
         },
         "value": "application/json",
         "decorators": []
@@ -3083,25 +2566,14 @@
        "NameInRequest": "Content-Type",
        "Description": "content-type is application/merge-patch+json",
        "Type": {
-<<<<<<< HEAD
         "$id": "238",
-        "Kind": "constant",
-        "ValueType": {
-         "$id": "239",
-         "Kind": "string",
-         "Name": "string",
-         "CrossLanguageDefinitionId": "TypeSpec.string",
-         "Decorators": []
-=======
-        "$id": "242",
         "kind": "constant",
         "valueType": {
-         "$id": "243",
+         "$id": "239",
          "kind": "string",
          "name": "string",
          "crossLanguageDefinitionId": "TypeSpec.string",
          "decorators": []
->>>>>>> 6835b74d
         },
         "value": "application/merge-patch+json",
         "decorators": []
@@ -3171,25 +2643,14 @@
        "NameInRequest": "Content-Type",
        "Description": "content-type is application/merge-patch+json",
        "Type": {
-<<<<<<< HEAD
         "$id": "244",
-        "Kind": "constant",
-        "ValueType": {
-         "$id": "245",
-         "Kind": "string",
-         "Name": "string",
-         "CrossLanguageDefinitionId": "TypeSpec.string",
-         "Decorators": []
-=======
-        "$id": "248",
         "kind": "constant",
         "valueType": {
-         "$id": "249",
+         "$id": "245",
          "kind": "string",
          "name": "string",
          "crossLanguageDefinitionId": "TypeSpec.string",
          "decorators": []
->>>>>>> 6835b74d
         },
         "value": "application/merge-patch+json",
         "decorators": []
@@ -3258,9 +2719,9 @@
      "NameInRequest": "endpoint",
      "Type": {
       "$id": "250",
-      "Kind": "url",
-      "Name": "url",
-      "CrossLanguageDefinitionId": "TypeSpec.url"
+      "kind": "url",
+      "name": "url",
+      "crossLanguageDefinitionId": "TypeSpec.url"
      },
      "Location": "Uri",
      "IsApiVersion": false,
@@ -3275,9 +2736,9 @@
       "$id": "251",
       "Type": {
        "$id": "252",
-       "Kind": "string",
-       "Name": "string",
-       "CrossLanguageDefinitionId": "TypeSpec.string"
+       "kind": "string",
+       "name": "string",
+       "crossLanguageDefinitionId": "TypeSpec.string"
       },
       "Value": "http://localhost:3000"
      }
