<?xml version="1.0" encoding="utf-8"?>
<doc>
  <members>
    <member name="GetNonNullAsync(CancellationToken)">
      <example>
This sample shows how to call GetNonNullAsync.
<code><![CDATA[
Datetime client = new NullableClient().GetDatetimeClient(apiVersion: "1.0.0");

Response<DatetimeProperty> response = await client.GetNonNullAsync();
]]></code>
This sample shows how to call GetNonNullAsync with all parameters.
<code><![CDATA[
Datetime client = new NullableClient().GetDatetimeClient(apiVersion: "1.0.0");

Response<DatetimeProperty> response = await client.GetNonNullAsync();
]]></code></example>
    </member>
    <member name="GetNonNull(CancellationToken)">
      <example>
This sample shows how to call GetNonNull.
<code><![CDATA[
Datetime client = new NullableClient().GetDatetimeClient(apiVersion: "1.0.0");

Response<DatetimeProperty> response = client.GetNonNull();
]]></code>
This sample shows how to call GetNonNull with all parameters.
<code><![CDATA[
Datetime client = new NullableClient().GetDatetimeClient(apiVersion: "1.0.0");

Response<DatetimeProperty> response = client.GetNonNull();
]]></code></example>
    </member>
    <member name="GetNonNullAsync(RequestContext)">
      <example>
This sample shows how to call GetNonNullAsync and parse the result.
<code><![CDATA[
Datetime client = new NullableClient().GetDatetimeClient(apiVersion: "1.0.0");

Response response = await client.GetNonNullAsync(null);

JsonElement result = JsonDocument.Parse(response.ContentStream).RootElement;
Console.WriteLine(result.GetProperty("requiredProperty").ToString());
Console.WriteLine(result.GetProperty("nullableProperty").ToString());
]]></code>
This sample shows how to call GetNonNullAsync with all parameters and parse the result.
<code><![CDATA[
Datetime client = new NullableClient().GetDatetimeClient(apiVersion: "1.0.0");

Response response = await client.GetNonNullAsync(null);

JsonElement result = JsonDocument.Parse(response.ContentStream).RootElement;
Console.WriteLine(result.GetProperty("requiredProperty").ToString());
Console.WriteLine(result.GetProperty("nullableProperty").ToString());
]]></code></example>
    </member>
    <member name="GetNonNull(RequestContext)">
      <example>
This sample shows how to call GetNonNull and parse the result.
<code><![CDATA[
Datetime client = new NullableClient().GetDatetimeClient(apiVersion: "1.0.0");

Response response = client.GetNonNull(null);

JsonElement result = JsonDocument.Parse(response.ContentStream).RootElement;
Console.WriteLine(result.GetProperty("requiredProperty").ToString());
Console.WriteLine(result.GetProperty("nullableProperty").ToString());
]]></code>
This sample shows how to call GetNonNull with all parameters and parse the result.
<code><![CDATA[
Datetime client = new NullableClient().GetDatetimeClient(apiVersion: "1.0.0");

Response response = client.GetNonNull(null);

JsonElement result = JsonDocument.Parse(response.ContentStream).RootElement;
Console.WriteLine(result.GetProperty("requiredProperty").ToString());
Console.WriteLine(result.GetProperty("nullableProperty").ToString());
]]></code></example>
    </member>
    <member name="GetNullAsync(CancellationToken)">
      <example>
This sample shows how to call GetNullAsync.
<code><![CDATA[
Datetime client = new NullableClient().GetDatetimeClient(apiVersion: "1.0.0");

Response<DatetimeProperty> response = await client.GetNullAsync();
]]></code>
This sample shows how to call GetNullAsync with all parameters.
<code><![CDATA[
Datetime client = new NullableClient().GetDatetimeClient(apiVersion: "1.0.0");

Response<DatetimeProperty> response = await client.GetNullAsync();
]]></code></example>
    </member>
    <member name="GetNull(CancellationToken)">
      <example>
This sample shows how to call GetNull.
<code><![CDATA[
Datetime client = new NullableClient().GetDatetimeClient(apiVersion: "1.0.0");

Response<DatetimeProperty> response = client.GetNull();
]]></code>
This sample shows how to call GetNull with all parameters.
<code><![CDATA[
Datetime client = new NullableClient().GetDatetimeClient(apiVersion: "1.0.0");

Response<DatetimeProperty> response = client.GetNull();
]]></code></example>
    </member>
    <member name="GetNullAsync(RequestContext)">
      <example>
This sample shows how to call GetNullAsync and parse the result.
<code><![CDATA[
Datetime client = new NullableClient().GetDatetimeClient(apiVersion: "1.0.0");

Response response = await client.GetNullAsync(null);

JsonElement result = JsonDocument.Parse(response.ContentStream).RootElement;
Console.WriteLine(result.GetProperty("requiredProperty").ToString());
Console.WriteLine(result.GetProperty("nullableProperty").ToString());
]]></code>
This sample shows how to call GetNullAsync with all parameters and parse the result.
<code><![CDATA[
Datetime client = new NullableClient().GetDatetimeClient(apiVersion: "1.0.0");

Response response = await client.GetNullAsync(null);

JsonElement result = JsonDocument.Parse(response.ContentStream).RootElement;
Console.WriteLine(result.GetProperty("requiredProperty").ToString());
Console.WriteLine(result.GetProperty("nullableProperty").ToString());
]]></code></example>
    </member>
    <member name="GetNull(RequestContext)">
      <example>
This sample shows how to call GetNull and parse the result.
<code><![CDATA[
Datetime client = new NullableClient().GetDatetimeClient(apiVersion: "1.0.0");

Response response = client.GetNull(null);

JsonElement result = JsonDocument.Parse(response.ContentStream).RootElement;
Console.WriteLine(result.GetProperty("requiredProperty").ToString());
Console.WriteLine(result.GetProperty("nullableProperty").ToString());
]]></code>
This sample shows how to call GetNull with all parameters and parse the result.
<code><![CDATA[
Datetime client = new NullableClient().GetDatetimeClient(apiVersion: "1.0.0");

Response response = client.GetNull(null);

JsonElement result = JsonDocument.Parse(response.ContentStream).RootElement;
Console.WriteLine(result.GetProperty("requiredProperty").ToString());
Console.WriteLine(result.GetProperty("nullableProperty").ToString());
]]></code></example>
    </member>
    <member name="PatchNonNullAsync(RequestContent,RequestContext)">
      <example>
This sample shows how to call PatchNonNullAsync.
<code><![CDATA[
Datetime client = new NullableClient().GetDatetimeClient(apiVersion: "1.0.0");

RequestContent content = RequestContent.Create(new
{
    requiredProperty = "<requiredProperty>",
<<<<<<< HEAD
    nullableProperty = "2022-05-10T14:14:57.0310000Z",
};

Response response = await client.PatchNonNullAsync(RequestContent.Create(data));
=======
    nullableProperty = "2022-05-10T14:57:31.2311892-04:00",
});
Response response = await client.PatchNonNullAsync(content);
>>>>>>> 712159bd
Console.WriteLine(response.Status);
]]></code>
This sample shows how to call PatchNonNullAsync with all request content.
<code><![CDATA[
Datetime client = new NullableClient().GetDatetimeClient(apiVersion: "1.0.0");

RequestContent content = RequestContent.Create(new
{
    requiredProperty = "<requiredProperty>",
    nullableProperty = "2022-05-10T14:57:31.2311892-04:00",
});
Response response = await client.PatchNonNullAsync(content);
Console.WriteLine(response.Status);
]]></code></example>
    </member>
    <member name="PatchNonNull(RequestContent,RequestContext)">
      <example>
This sample shows how to call PatchNonNull.
<code><![CDATA[
Datetime client = new NullableClient().GetDatetimeClient(apiVersion: "1.0.0");

RequestContent content = RequestContent.Create(new
{
    requiredProperty = "<requiredProperty>",
<<<<<<< HEAD
    nullableProperty = "2022-05-10T14:14:57.0310000Z",
};

Response response = client.PatchNonNull(RequestContent.Create(data));
=======
    nullableProperty = "2022-05-10T14:57:31.2311892-04:00",
});
Response response = client.PatchNonNull(content);
>>>>>>> 712159bd
Console.WriteLine(response.Status);
]]></code>
This sample shows how to call PatchNonNull with all request content.
<code><![CDATA[
Datetime client = new NullableClient().GetDatetimeClient(apiVersion: "1.0.0");

RequestContent content = RequestContent.Create(new
{
    requiredProperty = "<requiredProperty>",
    nullableProperty = "2022-05-10T14:57:31.2311892-04:00",
});
Response response = client.PatchNonNull(content);
Console.WriteLine(response.Status);
]]></code></example>
    </member>
    <member name="PatchNullAsync(RequestContent,RequestContext)">
      <example>
This sample shows how to call PatchNullAsync.
<code><![CDATA[
Datetime client = new NullableClient().GetDatetimeClient(apiVersion: "1.0.0");

RequestContent content = RequestContent.Create(new
{
    requiredProperty = "<requiredProperty>",
<<<<<<< HEAD
    nullableProperty = "2022-05-10T14:14:57.0310000Z",
};

Response response = await client.PatchNullAsync(RequestContent.Create(data));
=======
    nullableProperty = "2022-05-10T14:57:31.2311892-04:00",
});
Response response = await client.PatchNullAsync(content);
>>>>>>> 712159bd
Console.WriteLine(response.Status);
]]></code>
This sample shows how to call PatchNullAsync with all request content.
<code><![CDATA[
Datetime client = new NullableClient().GetDatetimeClient(apiVersion: "1.0.0");

RequestContent content = RequestContent.Create(new
{
    requiredProperty = "<requiredProperty>",
    nullableProperty = "2022-05-10T14:57:31.2311892-04:00",
});
Response response = await client.PatchNullAsync(content);
Console.WriteLine(response.Status);
]]></code></example>
    </member>
    <member name="PatchNull(RequestContent,RequestContext)">
      <example>
This sample shows how to call PatchNull.
<code><![CDATA[
Datetime client = new NullableClient().GetDatetimeClient(apiVersion: "1.0.0");

RequestContent content = RequestContent.Create(new
{
    requiredProperty = "<requiredProperty>",
<<<<<<< HEAD
    nullableProperty = "2022-05-10T14:14:57.0310000Z",
};

Response response = client.PatchNull(RequestContent.Create(data));
=======
    nullableProperty = "2022-05-10T14:57:31.2311892-04:00",
});
Response response = client.PatchNull(content);
>>>>>>> 712159bd
Console.WriteLine(response.Status);
]]></code>
This sample shows how to call PatchNull with all request content.
<code><![CDATA[
Datetime client = new NullableClient().GetDatetimeClient(apiVersion: "1.0.0");

RequestContent content = RequestContent.Create(new
{
    requiredProperty = "<requiredProperty>",
    nullableProperty = "2022-05-10T14:57:31.2311892-04:00",
});
Response response = client.PatchNull(content);
Console.WriteLine(response.Status);
]]></code></example>
    </member>
  </members>
</doc><|MERGE_RESOLUTION|>--- conflicted
+++ resolved
@@ -162,16 +162,9 @@
 RequestContent content = RequestContent.Create(new
 {
     requiredProperty = "<requiredProperty>",
-<<<<<<< HEAD
-    nullableProperty = "2022-05-10T14:14:57.0310000Z",
-};
-
-Response response = await client.PatchNonNullAsync(RequestContent.Create(data));
-=======
     nullableProperty = "2022-05-10T14:57:31.2311892-04:00",
 });
 Response response = await client.PatchNonNullAsync(content);
->>>>>>> 712159bd
 Console.WriteLine(response.Status);
 ]]></code>
 This sample shows how to call PatchNonNullAsync with all request content.
@@ -196,16 +189,9 @@
 RequestContent content = RequestContent.Create(new
 {
     requiredProperty = "<requiredProperty>",
-<<<<<<< HEAD
-    nullableProperty = "2022-05-10T14:14:57.0310000Z",
-};
-
-Response response = client.PatchNonNull(RequestContent.Create(data));
-=======
     nullableProperty = "2022-05-10T14:57:31.2311892-04:00",
 });
 Response response = client.PatchNonNull(content);
->>>>>>> 712159bd
 Console.WriteLine(response.Status);
 ]]></code>
 This sample shows how to call PatchNonNull with all request content.
@@ -230,16 +216,9 @@
 RequestContent content = RequestContent.Create(new
 {
     requiredProperty = "<requiredProperty>",
-<<<<<<< HEAD
-    nullableProperty = "2022-05-10T14:14:57.0310000Z",
-};
-
-Response response = await client.PatchNullAsync(RequestContent.Create(data));
-=======
     nullableProperty = "2022-05-10T14:57:31.2311892-04:00",
 });
 Response response = await client.PatchNullAsync(content);
->>>>>>> 712159bd
 Console.WriteLine(response.Status);
 ]]></code>
 This sample shows how to call PatchNullAsync with all request content.
@@ -264,16 +243,9 @@
 RequestContent content = RequestContent.Create(new
 {
     requiredProperty = "<requiredProperty>",
-<<<<<<< HEAD
-    nullableProperty = "2022-05-10T14:14:57.0310000Z",
-};
-
-Response response = client.PatchNull(RequestContent.Create(data));
-=======
     nullableProperty = "2022-05-10T14:57:31.2311892-04:00",
 });
 Response response = client.PatchNull(content);
->>>>>>> 712159bd
 Console.WriteLine(response.Status);
 ]]></code>
 This sample shows how to call PatchNull with all request content.
