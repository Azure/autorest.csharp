--- conflicted
+++ resolved
@@ -35,10 +35,12 @@
       "Type": {
        "$id": "7",
        "Kind": "array",
+       "Name": "Array",
        "ValueType": {
         "$id": "8",
         "Kind": "string"
-       }
+       },
+       "CrossLanguageDefinitionId": "TypeSpec.Array"
       }
      },
      "IsRequired": true,
@@ -77,6 +79,7 @@
       "Type": {
        "$id": "14",
        "Kind": "array",
+       "Name": "ArrayInnerModel",
        "ValueType": {
         "$id": "15",
         "Kind": "model",
@@ -98,7 +101,8 @@
           "IsReadOnly": false
          }
         ]
-       }
+       },
+       "CrossLanguageDefinitionId": "TypeSpec.Array"
       }
      },
      "IsRequired": true,
@@ -140,11 +144,13 @@
       "Type": {
        "$id": "23",
        "Kind": "array",
+       "Name": "Array",
        "ValueType": {
         "$id": "24",
         "Kind": "bytes",
         "Encode": "base64"
-       }
+       },
+       "CrossLanguageDefinitionId": "TypeSpec.Array"
       }
      },
      "IsRequired": true,
@@ -224,7 +230,6 @@
       "$id": "36",
       "Kind": "nullable",
       "Type": {
-<<<<<<< HEAD
        "$id": "37",
        "Kind": "utcDateTime",
        "Encode": "rfc3339",
@@ -232,17 +237,6 @@
         "$id": "38",
         "Kind": "string"
        }
-=======
-       "$id": "33",
-       "Kind": "array",
-       "Name": "Array",
-       "ValueType": {
-        "$id": "34",
-        "Kind": "bytes",
-        "Encode": "base64"
-       },
-       "CrossLanguageDefinitionId": "TypeSpec.Array"
->>>>>>> f09b0deb
       }
      },
      "IsRequired": true,
@@ -279,38 +273,9 @@
       "$id": "43",
       "Kind": "nullable",
       "Type": {
-<<<<<<< HEAD
        "$id": "44",
        "Kind": "bytes",
        "Encode": "base64"
-=======
-       "$id": "40",
-       "Kind": "array",
-       "Name": "ArrayInnerModel",
-       "ValueType": {
-        "$id": "41",
-        "Kind": "model",
-        "Name": "InnerModel",
-        "CrossLanguageDefinitionId": "Type.Property.Nullable.InnerModel",
-        "Usage": "Output",
-        "Description": "Inner model used in collections model property",
-        "Properties": [
-         {
-          "$id": "42",
-          "Name": "property",
-          "SerializedName": "property",
-          "Description": "Inner model property",
-          "Type": {
-           "$id": "43",
-           "Kind": "string"
-          },
-          "IsRequired": true,
-          "IsReadOnly": false
-         }
-        ]
-       },
-       "CrossLanguageDefinitionId": "TypeSpec.Array"
->>>>>>> f09b0deb
       }
      },
      "IsRequired": true,
@@ -347,19 +312,8 @@
       "$id": "49",
       "Kind": "nullable",
       "Type": {
-<<<<<<< HEAD
        "$id": "50",
        "Kind": "string"
-=======
-       "$id": "49",
-       "Kind": "array",
-       "Name": "Array",
-       "ValueType": {
-        "$id": "50",
-        "Kind": "string"
-       },
-       "CrossLanguageDefinitionId": "TypeSpec.Array"
->>>>>>> f09b0deb
       }
      },
      "IsRequired": true,
