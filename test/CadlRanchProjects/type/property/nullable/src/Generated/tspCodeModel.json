{
 "$id": "1",
 "Name": "Type.Property.Nullable",
 "ApiVersions": [],
 "Enums": [],
 "Models": [
  {
   "$id": "2",
   "Kind": "model",
   "Name": "StringProperty",
   "Namespace": "Type.Property.Nullable",
   "Usage": "Output",
   "Description": "Template type for testing models with nullable property. Pass in the type of the property you are looking for",
   "Properties": [
    {
     "$id": "3",
     "Name": "requiredProperty",
     "SerializedName": "requiredProperty",
     "Description": "Required property",
     "Type": {
      "$id": "4",
      "Kind": "string"
     },
     "IsRequired": true,
     "IsReadOnly": false
    },
    {
     "$id": "5",
     "Name": "nullableProperty",
     "SerializedName": "nullableProperty",
     "Description": "Property",
     "Type": {
      "$id": "6",
      "Kind": "nullable",
      "Type": {
       "$id": "7",
       "Kind": "string"
      }
     },
     "IsRequired": true,
     "IsReadOnly": false
    }
   ]
  },
  {
   "$id": "8",
   "Kind": "model",
   "Name": "BytesProperty",
   "Namespace": "Type.Property.Nullable",
   "Usage": "Output",
   "Description": "Template type for testing models with nullable property. Pass in the type of the property you are looking for",
   "Properties": [
    {
     "$id": "9",
     "Name": "requiredProperty",
     "SerializedName": "requiredProperty",
     "Description": "Required property",
     "Type": {
      "$id": "10",
      "Kind": "string"
     },
     "IsRequired": true,
     "IsReadOnly": false
    },
    {
     "$id": "11",
     "Name": "nullableProperty",
     "SerializedName": "nullableProperty",
     "Description": "Property",
     "Type": {
      "$id": "12",
      "Kind": "nullable",
      "Type": {
       "$id": "13",
       "Kind": "bytes",
       "Encode": "base64"
      }
     },
     "IsRequired": true,
     "IsReadOnly": false
    }
   ]
  },
  {
   "$id": "14",
   "Kind": "model",
   "Name": "DatetimeProperty",
   "Namespace": "Type.Property.Nullable",
   "Usage": "Output",
   "Description": "Model with a datetime property",
   "Properties": [
    {
     "$id": "15",
     "Name": "requiredProperty",
     "SerializedName": "requiredProperty",
     "Description": "Required property",
     "Type": {
      "$id": "16",
      "Kind": "string"
     },
     "IsRequired": true,
     "IsReadOnly": false
    },
    {
     "$id": "17",
     "Name": "nullableProperty",
     "SerializedName": "nullableProperty",
     "Description": "Property",
     "Type": {
      "$id": "18",
      "Kind": "nullable",
      "Type": {
       "$id": "19",
       "Kind": "utcDateTime",
       "Encode": "rfc3339",
       "WireType": {
        "$id": "20",
        "Kind": "string"
       }
      }
     },
     "IsRequired": true,
     "IsReadOnly": false
    }
   ]
  },
  {
   "$id": "21",
   "Kind": "model",
   "Name": "DurationProperty",
   "Namespace": "Type.Property.Nullable",
   "Usage": "Output",
   "Description": "Model with a duration property",
   "Properties": [
    {
     "$id": "22",
     "Name": "requiredProperty",
     "SerializedName": "requiredProperty",
     "Description": "Required property",
     "Type": {
      "$id": "23",
      "Kind": "string"
     },
     "IsRequired": true,
     "IsReadOnly": false
    },
    {
     "$id": "24",
     "Name": "nullableProperty",
     "SerializedName": "nullableProperty",
     "Description": "Property",
     "Type": {
      "$id": "25",
      "Kind": "nullable",
      "Type": {
       "$id": "26",
       "Kind": "duration",
       "Encode": "ISO8601",
       "WireType": {
        "$id": "27",
        "Kind": "string"
       }
      }
     },
     "IsRequired": true,
     "IsReadOnly": false
    }
   ]
  },
  {
   "$id": "28",
   "Kind": "model",
   "Name": "CollectionsByteProperty",
   "Namespace": "Type.Property.Nullable",
   "Usage": "Output",
   "Description": "Model with collection bytes properties",
   "Properties": [
    {
     "$id": "29",
     "Name": "requiredProperty",
     "SerializedName": "requiredProperty",
     "Description": "Required property",
     "Type": {
      "$id": "30",
      "Kind": "string"
     },
     "IsRequired": true,
     "IsReadOnly": false
    },
    {
     "$id": "31",
     "Name": "nullableProperty",
     "SerializedName": "nullableProperty",
     "Description": "Property",
     "Type": {
      "$id": "32",
      "Kind": "nullable",
      "Type": {
       "$id": "33",
       "Kind": "array",
       "ValueType": {
        "$id": "34",
        "Kind": "bytes",
        "Encode": "base64"
       }
      }
     },
     "IsRequired": true,
     "IsReadOnly": false
    }
   ]
  },
  {
   "$id": "35",
   "Kind": "model",
   "Name": "CollectionsModelProperty",
   "Namespace": "Type.Property.Nullable",
   "Usage": "Output",
   "Description": "Model with collection models properties",
   "Properties": [
    {
     "$id": "36",
     "Name": "requiredProperty",
     "SerializedName": "requiredProperty",
     "Description": "Required property",
     "Type": {
      "$id": "37",
      "Kind": "string"
     },
     "IsRequired": true,
     "IsReadOnly": false
    },
    {
     "$id": "38",
     "Name": "nullableProperty",
     "SerializedName": "nullableProperty",
     "Description": "Property",
     "Type": {
      "$id": "39",
      "Kind": "nullable",
      "Type": {
       "$id": "40",
       "Kind": "array",
       "ValueType": {
        "$id": "41",
        "Kind": "model",
        "Name": "InnerModel",
        "Namespace": "Type.Property.Nullable",
        "Usage": "Output",
        "Description": "Inner model used in collections model property",
        "Properties": [
         {
          "$id": "42",
          "Name": "property",
          "SerializedName": "property",
          "Description": "Inner model property",
          "Type": {
           "$id": "43",
           "Kind": "string"
          },
          "IsRequired": true,
          "IsReadOnly": false
         }
        ]
       }
      }
     },
     "IsRequired": true,
     "IsReadOnly": false
    }
   ]
  },
  {
   "$ref": "41"
  },
  {
   "$id": "44",
   "Kind": "model",
   "Name": "CollectionsStringProperty",
   "Namespace": "Type.Property.Nullable",
<<<<<<< HEAD
   "Description": "Model with collection string properties",
   "Usage": "Input,Output,JsonMergePatch",
=======
   "Usage": "Output",
   "Description": "Model with collection string properties",
>>>>>>> 5c4fa027
   "Properties": [
    {
     "$id": "45",
     "Name": "requiredProperty",
     "SerializedName": "requiredProperty",
     "Description": "Required property",
     "Type": {
      "$id": "46",
      "Kind": "string"
     },
     "IsRequired": true,
     "IsReadOnly": false
    },
    {
     "$id": "47",
     "Name": "nullableProperty",
     "SerializedName": "nullableProperty",
     "Description": "Property",
     "Type": {
      "$id": "48",
      "Kind": "nullable",
      "Type": {
       "$id": "49",
       "Kind": "array",
       "ValueType": {
        "$id": "50",
        "Kind": "string"
       }
      }
     },
     "IsRequired": true,
     "IsReadOnly": false
    }
   ]
  }
 ],
 "Clients": [
  {
   "$id": "51",
   "Name": "NullableClient",
   "Description": "",
   "Operations": [],
   "Protocol": {
    "$id": "52"
   },
   "Creatable": true,
   "Parameters": [
    {
     "$id": "53",
     "Name": "host",
     "NameInRequest": "host",
     "Description": "TestServer endpoint",
     "Type": {
      "$id": "54",
      "Kind": "string",
      "IsNullable": false
     },
     "Location": "Uri",
     "IsApiVersion": false,
     "IsResourceParameter": false,
     "IsContentType": false,
     "IsRequired": true,
     "IsEndpoint": true,
     "SkipUrlEncoding": false,
     "Explode": false,
     "Kind": "Client",
     "DefaultValue": {
      "$id": "55",
      "Type": {
       "$id": "56",
       "Kind": "string",
       "IsNullable": false
      },
      "Value": "http://localhost:3000"
     }
    }
   ]
  },
  {
   "$id": "57",
   "Name": "String",
   "Description": "",
   "Operations": [
    {
     "$id": "58",
     "Name": "getNonNull",
     "ResourceName": "String",
     "Description": "Get models that will return all properties in the model",
     "Accessibility": "public",
     "Parameters": [
      {
       "$ref": "53"
      },
      {
       "$id": "59",
       "Name": "accept",
       "NameInRequest": "Accept",
       "Type": {
        "$id": "60",
        "Kind": "string",
        "IsNullable": false
       },
       "Location": "Header",
       "IsApiVersion": false,
       "IsResourceParameter": false,
       "IsContentType": false,
       "IsRequired": true,
       "IsEndpoint": false,
       "SkipUrlEncoding": false,
       "Explode": false,
       "Kind": "Constant",
       "DefaultValue": {
        "$id": "61",
        "Type": {
         "$ref": "60"
        },
        "Value": "application/json"
       }
      }
     ],
     "Responses": [
      {
       "$id": "62",
       "StatusCodes": [
        200
       ],
       "BodyType": {
        "$ref": "2"
       },
       "BodyMediaType": "Json",
       "Headers": [],
       "IsErrorResponse": false,
       "ContentTypes": [
        "application/json"
       ]
      }
     ],
     "HttpMethod": "GET",
     "RequestBodyMediaType": "None",
     "Uri": "{host}",
     "Path": "/type/property/nullable/string/non-null",
     "BufferResponse": true,
     "GenerateProtocolMethod": true,
     "GenerateConvenienceMethod": true
    },
    {
     "$id": "63",
     "Name": "getNull",
     "ResourceName": "String",
     "Description": "Get models that will return the default object",
     "Accessibility": "public",
     "Parameters": [
      {
       "$ref": "53"
      },
      {
       "$id": "64",
       "Name": "accept",
       "NameInRequest": "Accept",
       "Type": {
        "$id": "65",
        "Kind": "string",
        "IsNullable": false
       },
       "Location": "Header",
       "IsApiVersion": false,
       "IsResourceParameter": false,
       "IsContentType": false,
       "IsRequired": true,
       "IsEndpoint": false,
       "SkipUrlEncoding": false,
       "Explode": false,
       "Kind": "Constant",
       "DefaultValue": {
        "$id": "66",
        "Type": {
         "$ref": "65"
        },
        "Value": "application/json"
       }
      }
     ],
     "Responses": [
      {
       "$id": "67",
       "StatusCodes": [
        200
       ],
       "BodyType": {
        "$ref": "2"
       },
       "BodyMediaType": "Json",
       "Headers": [],
       "IsErrorResponse": false,
       "ContentTypes": [
        "application/json"
       ]
      }
     ],
     "HttpMethod": "GET",
     "RequestBodyMediaType": "None",
     "Uri": "{host}",
     "Path": "/type/property/nullable/string/null",
     "BufferResponse": true,
     "GenerateProtocolMethod": true,
     "GenerateConvenienceMethod": true
    },
    {
     "$id": "68",
     "Name": "patchNonNull",
     "ResourceName": "String",
     "Description": "Put a body with all properties present.",
     "Accessibility": "public",
     "Parameters": [
      {
       "$ref": "53"
      },
      {
       "$id": "69",
       "Name": "contentType",
       "NameInRequest": "Content-Type",
       "Description": "content-type is application/merge-patch+json",
       "Type": {
        "$id": "70",
        "Kind": "constant",
        "ValueType": {
         "$id": "71",
         "Kind": "string"
        },
        "Value": "application/merge-patch+json"
       },
       "Location": "Header",
       "DefaultValue": {
        "$id": "72",
        "Type": {
         "$ref": "70"
        },
        "Value": "application/merge-patch+json"
       },
       "IsRequired": true,
       "IsApiVersion": false,
       "IsResourceParameter": false,
       "IsContentType": true,
       "IsEndpoint": false,
       "SkipUrlEncoding": false,
       "Explode": false,
       "Kind": "Constant"
      },
      {
       "$id": "73",
       "Name": "body",
       "NameInRequest": "body",
       "Type": {
        "$ref": "2"
       },
       "Location": "Body",
       "IsRequired": true,
       "IsApiVersion": false,
       "IsResourceParameter": false,
       "IsContentType": false,
       "IsEndpoint": false,
       "SkipUrlEncoding": false,
       "Explode": false,
       "Kind": "Method"
      },
      {
       "$id": "74",
       "Name": "accept",
       "NameInRequest": "Accept",
       "Type": {
        "$id": "75",
        "Kind": "string",
        "IsNullable": false
       },
       "Location": "Header",
       "IsApiVersion": false,
       "IsResourceParameter": false,
       "IsContentType": false,
       "IsRequired": true,
       "IsEndpoint": false,
       "SkipUrlEncoding": false,
       "Explode": false,
       "Kind": "Constant",
       "DefaultValue": {
        "$id": "76",
        "Type": {
         "$ref": "75"
        },
        "Value": "application/json"
       }
      }
     ],
     "Responses": [
      {
       "$id": "77",
       "StatusCodes": [
        204
       ],
       "BodyMediaType": "Json",
       "Headers": [],
       "IsErrorResponse": false
      }
     ],
     "HttpMethod": "PATCH",
     "RequestBodyMediaType": "Json",
     "Uri": "{host}",
     "Path": "/type/property/nullable/string/non-null",
     "RequestMediaTypes": [
      "application/merge-patch+json"
     ],
     "BufferResponse": true,
     "GenerateProtocolMethod": true,
     "GenerateConvenienceMethod": false
    },
    {
     "$id": "78",
     "Name": "patchNull",
     "ResourceName": "String",
     "Description": "Put a body with default properties.",
     "Accessibility": "public",
     "Parameters": [
      {
       "$ref": "53"
      },
      {
       "$id": "79",
       "Name": "contentType",
       "NameInRequest": "Content-Type",
       "Description": "content-type is application/merge-patch+json",
       "Type": {
        "$id": "80",
        "Kind": "constant",
        "ValueType": {
         "$id": "81",
         "Kind": "string"
        },
        "Value": "application/merge-patch+json"
       },
       "Location": "Header",
       "DefaultValue": {
        "$id": "82",
        "Type": {
         "$ref": "80"
        },
        "Value": "application/merge-patch+json"
       },
       "IsRequired": true,
       "IsApiVersion": false,
       "IsResourceParameter": false,
       "IsContentType": true,
       "IsEndpoint": false,
       "SkipUrlEncoding": false,
       "Explode": false,
       "Kind": "Constant"
      },
      {
       "$id": "83",
       "Name": "body",
       "NameInRequest": "body",
       "Type": {
        "$ref": "2"
       },
       "Location": "Body",
       "IsRequired": true,
       "IsApiVersion": false,
       "IsResourceParameter": false,
       "IsContentType": false,
       "IsEndpoint": false,
       "SkipUrlEncoding": false,
       "Explode": false,
       "Kind": "Method"
      },
      {
       "$id": "84",
       "Name": "accept",
       "NameInRequest": "Accept",
       "Type": {
        "$id": "85",
        "Kind": "string",
        "IsNullable": false
       },
       "Location": "Header",
       "IsApiVersion": false,
       "IsResourceParameter": false,
       "IsContentType": false,
       "IsRequired": true,
       "IsEndpoint": false,
       "SkipUrlEncoding": false,
       "Explode": false,
       "Kind": "Constant",
       "DefaultValue": {
        "$id": "86",
        "Type": {
         "$ref": "85"
        },
        "Value": "application/json"
       }
      }
     ],
     "Responses": [
      {
       "$id": "87",
       "StatusCodes": [
        204
       ],
       "BodyMediaType": "Json",
       "Headers": [],
       "IsErrorResponse": false
      }
     ],
     "HttpMethod": "PATCH",
     "RequestBodyMediaType": "Json",
     "Uri": "{host}",
     "Path": "/type/property/nullable/string/null",
     "RequestMediaTypes": [
      "application/merge-patch+json"
     ],
     "BufferResponse": true,
     "GenerateProtocolMethod": true,
     "GenerateConvenienceMethod": false
    }
   ],
   "Protocol": {
    "$id": "88"
   },
   "Creatable": false,
   "Parent": "NullableClient",
   "Parameters": [
    {
     "$ref": "53"
    }
   ]
  },
  {
   "$id": "89",
   "Name": "Bytes",
   "Description": "",
   "Operations": [
    {
     "$id": "90",
     "Name": "getNonNull",
     "ResourceName": "Bytes",
     "Description": "Get models that will return all properties in the model",
     "Accessibility": "public",
     "Parameters": [
      {
       "$ref": "53"
      },
      {
       "$id": "91",
       "Name": "accept",
       "NameInRequest": "Accept",
       "Type": {
        "$id": "92",
        "Kind": "string",
        "IsNullable": false
       },
       "Location": "Header",
       "IsApiVersion": false,
       "IsResourceParameter": false,
       "IsContentType": false,
       "IsRequired": true,
       "IsEndpoint": false,
       "SkipUrlEncoding": false,
       "Explode": false,
       "Kind": "Constant",
       "DefaultValue": {
        "$id": "93",
        "Type": {
         "$ref": "92"
        },
        "Value": "application/json"
       }
      }
     ],
     "Responses": [
      {
       "$id": "94",
       "StatusCodes": [
        200
       ],
       "BodyType": {
        "$ref": "8"
       },
       "BodyMediaType": "Json",
       "Headers": [],
       "IsErrorResponse": false,
       "ContentTypes": [
        "application/json"
       ]
      }
     ],
     "HttpMethod": "GET",
     "RequestBodyMediaType": "None",
     "Uri": "{host}",
     "Path": "/type/property/nullable/bytes/non-null",
     "BufferResponse": true,
     "GenerateProtocolMethod": true,
     "GenerateConvenienceMethod": true
    },
    {
     "$id": "95",
     "Name": "getNull",
     "ResourceName": "Bytes",
     "Description": "Get models that will return the default object",
     "Accessibility": "public",
     "Parameters": [
      {
       "$ref": "53"
      },
      {
       "$id": "96",
       "Name": "accept",
       "NameInRequest": "Accept",
       "Type": {
        "$id": "97",
        "Kind": "string",
        "IsNullable": false
       },
       "Location": "Header",
       "IsApiVersion": false,
       "IsResourceParameter": false,
       "IsContentType": false,
       "IsRequired": true,
       "IsEndpoint": false,
       "SkipUrlEncoding": false,
       "Explode": false,
       "Kind": "Constant",
       "DefaultValue": {
        "$id": "98",
        "Type": {
         "$ref": "97"
        },
        "Value": "application/json"
       }
      }
     ],
     "Responses": [
      {
       "$id": "99",
       "StatusCodes": [
        200
       ],
       "BodyType": {
        "$ref": "8"
       },
       "BodyMediaType": "Json",
       "Headers": [],
       "IsErrorResponse": false,
       "ContentTypes": [
        "application/json"
       ]
      }
     ],
     "HttpMethod": "GET",
     "RequestBodyMediaType": "None",
     "Uri": "{host}",
     "Path": "/type/property/nullable/bytes/null",
     "BufferResponse": true,
     "GenerateProtocolMethod": true,
     "GenerateConvenienceMethod": true
    },
    {
     "$id": "100",
     "Name": "patchNonNull",
     "ResourceName": "Bytes",
     "Description": "Put a body with all properties present.",
     "Accessibility": "public",
     "Parameters": [
      {
       "$ref": "53"
      },
      {
       "$id": "101",
       "Name": "contentType",
       "NameInRequest": "Content-Type",
       "Description": "content-type is application/merge-patch+json",
       "Type": {
        "$id": "102",
        "Kind": "constant",
        "ValueType": {
         "$id": "103",
         "Kind": "string"
        },
        "Value": "application/merge-patch+json"
       },
       "Location": "Header",
       "DefaultValue": {
        "$id": "104",
        "Type": {
         "$ref": "102"
        },
        "Value": "application/merge-patch+json"
       },
       "IsRequired": true,
       "IsApiVersion": false,
       "IsResourceParameter": false,
       "IsContentType": true,
       "IsEndpoint": false,
       "SkipUrlEncoding": false,
       "Explode": false,
       "Kind": "Constant"
      },
      {
       "$id": "105",
       "Name": "body",
       "NameInRequest": "body",
       "Type": {
        "$ref": "8"
       },
       "Location": "Body",
       "IsRequired": true,
       "IsApiVersion": false,
       "IsResourceParameter": false,
       "IsContentType": false,
       "IsEndpoint": false,
       "SkipUrlEncoding": false,
       "Explode": false,
       "Kind": "Method"
      },
      {
       "$id": "106",
       "Name": "accept",
       "NameInRequest": "Accept",
       "Type": {
        "$id": "107",
        "Kind": "string",
        "IsNullable": false
       },
       "Location": "Header",
       "IsApiVersion": false,
       "IsResourceParameter": false,
       "IsContentType": false,
       "IsRequired": true,
       "IsEndpoint": false,
       "SkipUrlEncoding": false,
       "Explode": false,
       "Kind": "Constant",
       "DefaultValue": {
        "$id": "108",
        "Type": {
         "$ref": "107"
        },
        "Value": "application/json"
       }
      }
     ],
     "Responses": [
      {
       "$id": "109",
       "StatusCodes": [
        204
       ],
       "BodyMediaType": "Json",
       "Headers": [],
       "IsErrorResponse": false
      }
     ],
     "HttpMethod": "PATCH",
     "RequestBodyMediaType": "Json",
     "Uri": "{host}",
     "Path": "/type/property/nullable/bytes/non-null",
     "RequestMediaTypes": [
      "application/merge-patch+json"
     ],
     "BufferResponse": true,
     "GenerateProtocolMethod": true,
     "GenerateConvenienceMethod": false
    },
    {
     "$id": "110",
     "Name": "patchNull",
     "ResourceName": "Bytes",
     "Description": "Put a body with default properties.",
     "Accessibility": "public",
     "Parameters": [
      {
       "$ref": "53"
      },
      {
       "$id": "111",
       "Name": "contentType",
       "NameInRequest": "Content-Type",
       "Description": "content-type is application/merge-patch+json",
       "Type": {
        "$id": "112",
        "Kind": "constant",
        "ValueType": {
         "$id": "113",
         "Kind": "string"
        },
        "Value": "application/merge-patch+json"
       },
       "Location": "Header",
       "DefaultValue": {
        "$id": "114",
        "Type": {
         "$ref": "112"
        },
        "Value": "application/merge-patch+json"
       },
       "IsRequired": true,
       "IsApiVersion": false,
       "IsResourceParameter": false,
       "IsContentType": true,
       "IsEndpoint": false,
       "SkipUrlEncoding": false,
       "Explode": false,
       "Kind": "Constant"
      },
      {
       "$id": "115",
       "Name": "body",
       "NameInRequest": "body",
       "Type": {
        "$ref": "8"
       },
       "Location": "Body",
       "IsRequired": true,
       "IsApiVersion": false,
       "IsResourceParameter": false,
       "IsContentType": false,
       "IsEndpoint": false,
       "SkipUrlEncoding": false,
       "Explode": false,
       "Kind": "Method"
      },
      {
       "$id": "116",
       "Name": "accept",
       "NameInRequest": "Accept",
       "Type": {
        "$id": "117",
        "Kind": "string",
        "IsNullable": false
       },
       "Location": "Header",
       "IsApiVersion": false,
       "IsResourceParameter": false,
       "IsContentType": false,
       "IsRequired": true,
       "IsEndpoint": false,
       "SkipUrlEncoding": false,
       "Explode": false,
       "Kind": "Constant",
       "DefaultValue": {
        "$id": "118",
        "Type": {
         "$ref": "117"
        },
        "Value": "application/json"
       }
      }
     ],
     "Responses": [
      {
       "$id": "119",
       "StatusCodes": [
        204
       ],
       "BodyMediaType": "Json",
       "Headers": [],
       "IsErrorResponse": false
      }
     ],
     "HttpMethod": "PATCH",
     "RequestBodyMediaType": "Json",
     "Uri": "{host}",
     "Path": "/type/property/nullable/bytes/null",
     "RequestMediaTypes": [
      "application/merge-patch+json"
     ],
     "BufferResponse": true,
     "GenerateProtocolMethod": true,
     "GenerateConvenienceMethod": false
    }
   ],
   "Protocol": {
    "$id": "120"
   },
   "Creatable": false,
   "Parent": "NullableClient",
   "Parameters": [
    {
     "$ref": "53"
    }
   ]
  },
  {
   "$id": "121",
   "Name": "Datetime",
   "Description": "",
   "Operations": [
    {
     "$id": "122",
     "Name": "getNonNull",
     "ResourceName": "Datetime",
     "Description": "Get models that will return all properties in the model",
     "Accessibility": "public",
     "Parameters": [
      {
       "$ref": "53"
      },
      {
       "$id": "123",
       "Name": "accept",
       "NameInRequest": "Accept",
       "Type": {
        "$id": "124",
        "Kind": "string",
        "IsNullable": false
       },
       "Location": "Header",
       "IsApiVersion": false,
       "IsResourceParameter": false,
       "IsContentType": false,
       "IsRequired": true,
       "IsEndpoint": false,
       "SkipUrlEncoding": false,
       "Explode": false,
       "Kind": "Constant",
       "DefaultValue": {
        "$id": "125",
        "Type": {
         "$ref": "124"
        },
        "Value": "application/json"
       }
      }
     ],
     "Responses": [
      {
       "$id": "126",
       "StatusCodes": [
        200
       ],
       "BodyType": {
        "$ref": "14"
       },
       "BodyMediaType": "Json",
       "Headers": [],
       "IsErrorResponse": false,
       "ContentTypes": [
        "application/json"
       ]
      }
     ],
     "HttpMethod": "GET",
     "RequestBodyMediaType": "None",
     "Uri": "{host}",
     "Path": "/type/property/nullable/datetime/non-null",
     "BufferResponse": true,
     "GenerateProtocolMethod": true,
     "GenerateConvenienceMethod": true
    },
    {
     "$id": "127",
     "Name": "getNull",
     "ResourceName": "Datetime",
     "Description": "Get models that will return the default object",
     "Accessibility": "public",
     "Parameters": [
      {
       "$ref": "53"
      },
      {
       "$id": "128",
       "Name": "accept",
       "NameInRequest": "Accept",
       "Type": {
        "$id": "129",
        "Kind": "string",
        "IsNullable": false
       },
       "Location": "Header",
       "IsApiVersion": false,
       "IsResourceParameter": false,
       "IsContentType": false,
       "IsRequired": true,
       "IsEndpoint": false,
       "SkipUrlEncoding": false,
       "Explode": false,
       "Kind": "Constant",
       "DefaultValue": {
        "$id": "130",
        "Type": {
         "$ref": "129"
        },
        "Value": "application/json"
       }
      }
     ],
     "Responses": [
      {
       "$id": "131",
       "StatusCodes": [
        200
       ],
       "BodyType": {
        "$ref": "14"
       },
       "BodyMediaType": "Json",
       "Headers": [],
       "IsErrorResponse": false,
       "ContentTypes": [
        "application/json"
       ]
      }
     ],
     "HttpMethod": "GET",
     "RequestBodyMediaType": "None",
     "Uri": "{host}",
     "Path": "/type/property/nullable/datetime/null",
     "BufferResponse": true,
     "GenerateProtocolMethod": true,
     "GenerateConvenienceMethod": true
    },
    {
     "$id": "132",
     "Name": "patchNonNull",
     "ResourceName": "Datetime",
     "Description": "Put a body with all properties present.",
     "Accessibility": "public",
     "Parameters": [
      {
       "$ref": "53"
      },
      {
       "$id": "133",
       "Name": "contentType",
       "NameInRequest": "Content-Type",
       "Description": "content-type is application/merge-patch+json",
       "Type": {
        "$id": "134",
        "Kind": "constant",
        "ValueType": {
         "$id": "135",
         "Kind": "string"
        },
        "Value": "application/merge-patch+json"
       },
       "Location": "Header",
       "DefaultValue": {
        "$id": "136",
        "Type": {
         "$ref": "134"
        },
        "Value": "application/merge-patch+json"
       },
       "IsRequired": true,
       "IsApiVersion": false,
       "IsResourceParameter": false,
       "IsContentType": true,
       "IsEndpoint": false,
       "SkipUrlEncoding": false,
       "Explode": false,
       "Kind": "Constant"
      },
      {
       "$id": "137",
       "Name": "body",
       "NameInRequest": "body",
       "Type": {
        "$ref": "14"
       },
       "Location": "Body",
       "IsRequired": true,
       "IsApiVersion": false,
       "IsResourceParameter": false,
       "IsContentType": false,
       "IsEndpoint": false,
       "SkipUrlEncoding": false,
       "Explode": false,
       "Kind": "Method"
      },
      {
       "$id": "138",
       "Name": "accept",
       "NameInRequest": "Accept",
       "Type": {
        "$id": "139",
        "Kind": "string",
        "IsNullable": false
       },
       "Location": "Header",
       "IsApiVersion": false,
       "IsResourceParameter": false,
       "IsContentType": false,
       "IsRequired": true,
       "IsEndpoint": false,
       "SkipUrlEncoding": false,
       "Explode": false,
       "Kind": "Constant",
       "DefaultValue": {
        "$id": "140",
        "Type": {
         "$ref": "139"
        },
        "Value": "application/json"
       }
      }
     ],
     "Responses": [
      {
       "$id": "141",
       "StatusCodes": [
        204
       ],
       "BodyMediaType": "Json",
       "Headers": [],
       "IsErrorResponse": false
      }
     ],
     "HttpMethod": "PATCH",
     "RequestBodyMediaType": "Json",
     "Uri": "{host}",
     "Path": "/type/property/nullable/datetime/non-null",
     "RequestMediaTypes": [
      "application/merge-patch+json"
     ],
     "BufferResponse": true,
     "GenerateProtocolMethod": true,
     "GenerateConvenienceMethod": false
    },
    {
     "$id": "142",
     "Name": "patchNull",
     "ResourceName": "Datetime",
     "Description": "Put a body with default properties.",
     "Accessibility": "public",
     "Parameters": [
      {
       "$ref": "53"
      },
      {
       "$id": "143",
       "Name": "contentType",
       "NameInRequest": "Content-Type",
       "Description": "content-type is application/merge-patch+json",
       "Type": {
        "$id": "144",
        "Kind": "constant",
        "ValueType": {
         "$id": "145",
         "Kind": "string"
        },
        "Value": "application/merge-patch+json"
       },
       "Location": "Header",
       "DefaultValue": {
        "$id": "146",
        "Type": {
         "$ref": "144"
        },
        "Value": "application/merge-patch+json"
       },
       "IsRequired": true,
       "IsApiVersion": false,
       "IsResourceParameter": false,
       "IsContentType": true,
       "IsEndpoint": false,
       "SkipUrlEncoding": false,
       "Explode": false,
       "Kind": "Constant"
      },
      {
       "$id": "147",
       "Name": "body",
       "NameInRequest": "body",
       "Type": {
        "$ref": "14"
       },
       "Location": "Body",
       "IsRequired": true,
       "IsApiVersion": false,
       "IsResourceParameter": false,
       "IsContentType": false,
       "IsEndpoint": false,
       "SkipUrlEncoding": false,
       "Explode": false,
       "Kind": "Method"
      },
      {
       "$id": "148",
       "Name": "accept",
       "NameInRequest": "Accept",
       "Type": {
        "$id": "149",
        "Kind": "string",
        "IsNullable": false
       },
       "Location": "Header",
       "IsApiVersion": false,
       "IsResourceParameter": false,
       "IsContentType": false,
       "IsRequired": true,
       "IsEndpoint": false,
       "SkipUrlEncoding": false,
       "Explode": false,
       "Kind": "Constant",
       "DefaultValue": {
        "$id": "150",
        "Type": {
         "$ref": "149"
        },
        "Value": "application/json"
       }
      }
     ],
     "Responses": [
      {
       "$id": "151",
       "StatusCodes": [
        204
       ],
       "BodyMediaType": "Json",
       "Headers": [],
       "IsErrorResponse": false
      }
     ],
     "HttpMethod": "PATCH",
     "RequestBodyMediaType": "Json",
     "Uri": "{host}",
     "Path": "/type/property/nullable/datetime/null",
     "RequestMediaTypes": [
      "application/merge-patch+json"
     ],
     "BufferResponse": true,
     "GenerateProtocolMethod": true,
     "GenerateConvenienceMethod": false
    }
   ],
   "Protocol": {
    "$id": "152"
   },
   "Creatable": false,
   "Parent": "NullableClient",
   "Parameters": [
    {
     "$ref": "53"
    }
   ]
  },
  {
   "$id": "153",
   "Name": "Duration",
   "Description": "",
   "Operations": [
    {
     "$id": "154",
     "Name": "getNonNull",
     "ResourceName": "Duration",
     "Description": "Get models that will return all properties in the model",
     "Accessibility": "public",
     "Parameters": [
      {
       "$ref": "53"
      },
      {
       "$id": "155",
       "Name": "accept",
       "NameInRequest": "Accept",
       "Type": {
        "$id": "156",
        "Kind": "string",
        "IsNullable": false
       },
       "Location": "Header",
       "IsApiVersion": false,
       "IsResourceParameter": false,
       "IsContentType": false,
       "IsRequired": true,
       "IsEndpoint": false,
       "SkipUrlEncoding": false,
       "Explode": false,
       "Kind": "Constant",
       "DefaultValue": {
        "$id": "157",
        "Type": {
         "$ref": "156"
        },
        "Value": "application/json"
       }
      }
     ],
     "Responses": [
      {
       "$id": "158",
       "StatusCodes": [
        200
       ],
       "BodyType": {
        "$ref": "21"
       },
       "BodyMediaType": "Json",
       "Headers": [],
       "IsErrorResponse": false,
       "ContentTypes": [
        "application/json"
       ]
      }
     ],
     "HttpMethod": "GET",
     "RequestBodyMediaType": "None",
     "Uri": "{host}",
     "Path": "/type/property/nullable/duration/non-null",
     "BufferResponse": true,
     "GenerateProtocolMethod": true,
     "GenerateConvenienceMethod": true
    },
    {
     "$id": "159",
     "Name": "getNull",
     "ResourceName": "Duration",
     "Description": "Get models that will return the default object",
     "Accessibility": "public",
     "Parameters": [
      {
       "$ref": "53"
      },
      {
       "$id": "160",
       "Name": "accept",
       "NameInRequest": "Accept",
       "Type": {
        "$id": "161",
        "Kind": "string",
        "IsNullable": false
       },
       "Location": "Header",
       "IsApiVersion": false,
       "IsResourceParameter": false,
       "IsContentType": false,
       "IsRequired": true,
       "IsEndpoint": false,
       "SkipUrlEncoding": false,
       "Explode": false,
       "Kind": "Constant",
       "DefaultValue": {
        "$id": "162",
        "Type": {
         "$ref": "161"
        },
        "Value": "application/json"
       }
      }
     ],
     "Responses": [
      {
       "$id": "163",
       "StatusCodes": [
        200
       ],
       "BodyType": {
        "$ref": "21"
       },
       "BodyMediaType": "Json",
       "Headers": [],
       "IsErrorResponse": false,
       "ContentTypes": [
        "application/json"
       ]
      }
     ],
     "HttpMethod": "GET",
     "RequestBodyMediaType": "None",
     "Uri": "{host}",
     "Path": "/type/property/nullable/duration/null",
     "BufferResponse": true,
     "GenerateProtocolMethod": true,
     "GenerateConvenienceMethod": true
    },
    {
     "$id": "164",
     "Name": "patchNonNull",
     "ResourceName": "Duration",
     "Description": "Put a body with all properties present.",
     "Accessibility": "public",
     "Parameters": [
      {
       "$ref": "53"
      },
      {
       "$id": "165",
       "Name": "contentType",
       "NameInRequest": "Content-Type",
       "Description": "content-type is application/merge-patch+json",
       "Type": {
        "$id": "166",
        "Kind": "constant",
        "ValueType": {
         "$id": "167",
         "Kind": "string"
        },
        "Value": "application/merge-patch+json"
       },
       "Location": "Header",
       "DefaultValue": {
        "$id": "168",
        "Type": {
         "$ref": "166"
        },
        "Value": "application/merge-patch+json"
       },
       "IsRequired": true,
       "IsApiVersion": false,
       "IsResourceParameter": false,
       "IsContentType": true,
       "IsEndpoint": false,
       "SkipUrlEncoding": false,
       "Explode": false,
       "Kind": "Constant"
      },
      {
       "$id": "169",
       "Name": "body",
       "NameInRequest": "body",
       "Type": {
        "$ref": "21"
       },
       "Location": "Body",
       "IsRequired": true,
       "IsApiVersion": false,
       "IsResourceParameter": false,
       "IsContentType": false,
       "IsEndpoint": false,
       "SkipUrlEncoding": false,
       "Explode": false,
       "Kind": "Method"
      },
      {
       "$id": "170",
       "Name": "accept",
       "NameInRequest": "Accept",
       "Type": {
        "$id": "171",
        "Kind": "string",
        "IsNullable": false
       },
       "Location": "Header",
       "IsApiVersion": false,
       "IsResourceParameter": false,
       "IsContentType": false,
       "IsRequired": true,
       "IsEndpoint": false,
       "SkipUrlEncoding": false,
       "Explode": false,
       "Kind": "Constant",
       "DefaultValue": {
        "$id": "172",
        "Type": {
         "$ref": "171"
        },
        "Value": "application/json"
       }
      }
     ],
     "Responses": [
      {
       "$id": "173",
       "StatusCodes": [
        204
       ],
       "BodyMediaType": "Json",
       "Headers": [],
       "IsErrorResponse": false
      }
     ],
     "HttpMethod": "PATCH",
     "RequestBodyMediaType": "Json",
     "Uri": "{host}",
     "Path": "/type/property/nullable/duration/non-null",
     "RequestMediaTypes": [
      "application/merge-patch+json"
     ],
     "BufferResponse": true,
     "GenerateProtocolMethod": true,
     "GenerateConvenienceMethod": false
    },
    {
     "$id": "174",
     "Name": "patchNull",
     "ResourceName": "Duration",
     "Description": "Put a body with default properties.",
     "Accessibility": "public",
     "Parameters": [
      {
       "$ref": "53"
      },
      {
       "$id": "175",
       "Name": "contentType",
       "NameInRequest": "Content-Type",
       "Description": "content-type is application/merge-patch+json",
       "Type": {
        "$id": "176",
        "Kind": "constant",
        "ValueType": {
         "$id": "177",
         "Kind": "string"
        },
        "Value": "application/merge-patch+json"
       },
       "Location": "Header",
       "DefaultValue": {
        "$id": "178",
        "Type": {
         "$ref": "176"
        },
        "Value": "application/merge-patch+json"
       },
       "IsRequired": true,
       "IsApiVersion": false,
       "IsResourceParameter": false,
       "IsContentType": true,
       "IsEndpoint": false,
       "SkipUrlEncoding": false,
       "Explode": false,
       "Kind": "Constant"
      },
      {
       "$id": "179",
       "Name": "body",
       "NameInRequest": "body",
       "Type": {
        "$ref": "21"
       },
       "Location": "Body",
       "IsRequired": true,
       "IsApiVersion": false,
       "IsResourceParameter": false,
       "IsContentType": false,
       "IsEndpoint": false,
       "SkipUrlEncoding": false,
       "Explode": false,
       "Kind": "Method"
      },
      {
       "$id": "180",
       "Name": "accept",
       "NameInRequest": "Accept",
       "Type": {
        "$id": "181",
        "Kind": "string",
        "IsNullable": false
       },
       "Location": "Header",
       "IsApiVersion": false,
       "IsResourceParameter": false,
       "IsContentType": false,
       "IsRequired": true,
       "IsEndpoint": false,
       "SkipUrlEncoding": false,
       "Explode": false,
       "Kind": "Constant",
       "DefaultValue": {
        "$id": "182",
        "Type": {
         "$ref": "181"
        },
        "Value": "application/json"
       }
      }
     ],
     "Responses": [
      {
       "$id": "183",
       "StatusCodes": [
        204
       ],
       "BodyMediaType": "Json",
       "Headers": [],
       "IsErrorResponse": false
      }
     ],
     "HttpMethod": "PATCH",
     "RequestBodyMediaType": "Json",
     "Uri": "{host}",
     "Path": "/type/property/nullable/duration/null",
     "RequestMediaTypes": [
      "application/merge-patch+json"
     ],
     "BufferResponse": true,
     "GenerateProtocolMethod": true,
     "GenerateConvenienceMethod": false
    }
   ],
   "Protocol": {
    "$id": "184"
   },
   "Creatable": false,
   "Parent": "NullableClient",
   "Parameters": [
    {
     "$ref": "53"
    }
   ]
  },
  {
   "$id": "185",
   "Name": "CollectionsByte",
   "Description": "",
   "Operations": [
    {
     "$id": "186",
     "Name": "getNonNull",
     "ResourceName": "CollectionsByte",
     "Description": "Get models that will return all properties in the model",
     "Accessibility": "public",
     "Parameters": [
      {
       "$ref": "53"
      },
      {
       "$id": "187",
       "Name": "accept",
       "NameInRequest": "Accept",
       "Type": {
        "$id": "188",
        "Kind": "string",
        "IsNullable": false
       },
       "Location": "Header",
       "IsApiVersion": false,
       "IsResourceParameter": false,
       "IsContentType": false,
       "IsRequired": true,
       "IsEndpoint": false,
       "SkipUrlEncoding": false,
       "Explode": false,
       "Kind": "Constant",
       "DefaultValue": {
        "$id": "189",
        "Type": {
         "$ref": "188"
        },
        "Value": "application/json"
       }
      }
     ],
     "Responses": [
      {
       "$id": "190",
       "StatusCodes": [
        200
       ],
       "BodyType": {
        "$ref": "28"
       },
       "BodyMediaType": "Json",
       "Headers": [],
       "IsErrorResponse": false,
       "ContentTypes": [
        "application/json"
       ]
      }
     ],
     "HttpMethod": "GET",
     "RequestBodyMediaType": "None",
     "Uri": "{host}",
     "Path": "/type/property/nullable/collections/bytes/non-null",
     "BufferResponse": true,
     "GenerateProtocolMethod": true,
     "GenerateConvenienceMethod": true
    },
    {
     "$id": "191",
     "Name": "getNull",
     "ResourceName": "CollectionsByte",
     "Description": "Get models that will return the default object",
     "Accessibility": "public",
     "Parameters": [
      {
       "$ref": "53"
      },
      {
       "$id": "192",
       "Name": "accept",
       "NameInRequest": "Accept",
       "Type": {
        "$id": "193",
        "Kind": "string",
        "IsNullable": false
       },
       "Location": "Header",
       "IsApiVersion": false,
       "IsResourceParameter": false,
       "IsContentType": false,
       "IsRequired": true,
       "IsEndpoint": false,
       "SkipUrlEncoding": false,
       "Explode": false,
       "Kind": "Constant",
       "DefaultValue": {
        "$id": "194",
        "Type": {
         "$ref": "193"
        },
        "Value": "application/json"
       }
      }
     ],
     "Responses": [
      {
       "$id": "195",
       "StatusCodes": [
        200
       ],
       "BodyType": {
        "$ref": "28"
       },
       "BodyMediaType": "Json",
       "Headers": [],
       "IsErrorResponse": false,
       "ContentTypes": [
        "application/json"
       ]
      }
     ],
     "HttpMethod": "GET",
     "RequestBodyMediaType": "None",
     "Uri": "{host}",
     "Path": "/type/property/nullable/collections/bytes/null",
     "BufferResponse": true,
     "GenerateProtocolMethod": true,
     "GenerateConvenienceMethod": true
    },
    {
     "$id": "196",
     "Name": "patchNonNull",
     "ResourceName": "CollectionsByte",
     "Description": "Put a body with all properties present.",
     "Accessibility": "public",
     "Parameters": [
      {
       "$ref": "53"
      },
      {
       "$id": "197",
       "Name": "contentType",
       "NameInRequest": "Content-Type",
       "Description": "content-type is application/merge-patch+json",
       "Type": {
        "$id": "198",
        "Kind": "constant",
        "ValueType": {
         "$id": "199",
         "Kind": "string"
        },
        "Value": "application/merge-patch+json"
       },
       "Location": "Header",
       "DefaultValue": {
        "$id": "200",
        "Type": {
         "$ref": "198"
        },
        "Value": "application/merge-patch+json"
       },
       "IsRequired": true,
       "IsApiVersion": false,
       "IsResourceParameter": false,
       "IsContentType": true,
       "IsEndpoint": false,
       "SkipUrlEncoding": false,
       "Explode": false,
       "Kind": "Constant"
      },
      {
       "$id": "201",
       "Name": "body",
       "NameInRequest": "body",
       "Type": {
        "$ref": "28"
       },
       "Location": "Body",
       "IsRequired": true,
       "IsApiVersion": false,
       "IsResourceParameter": false,
       "IsContentType": false,
       "IsEndpoint": false,
       "SkipUrlEncoding": false,
       "Explode": false,
       "Kind": "Method"
      },
      {
       "$id": "202",
       "Name": "accept",
       "NameInRequest": "Accept",
       "Type": {
        "$id": "203",
        "Kind": "string",
        "IsNullable": false
       },
       "Location": "Header",
       "IsApiVersion": false,
       "IsResourceParameter": false,
       "IsContentType": false,
       "IsRequired": true,
       "IsEndpoint": false,
       "SkipUrlEncoding": false,
       "Explode": false,
       "Kind": "Constant",
       "DefaultValue": {
        "$id": "204",
        "Type": {
         "$ref": "203"
        },
        "Value": "application/json"
       }
      }
     ],
     "Responses": [
      {
       "$id": "205",
       "StatusCodes": [
        204
       ],
       "BodyMediaType": "Json",
       "Headers": [],
       "IsErrorResponse": false
      }
     ],
     "HttpMethod": "PATCH",
     "RequestBodyMediaType": "Json",
     "Uri": "{host}",
     "Path": "/type/property/nullable/collections/bytes/non-null",
     "RequestMediaTypes": [
      "application/merge-patch+json"
     ],
     "BufferResponse": true,
     "GenerateProtocolMethod": true,
     "GenerateConvenienceMethod": false
    },
    {
     "$id": "206",
     "Name": "patchNull",
     "ResourceName": "CollectionsByte",
     "Description": "Put a body with default properties.",
     "Accessibility": "public",
     "Parameters": [
      {
       "$ref": "53"
      },
      {
       "$id": "207",
       "Name": "contentType",
       "NameInRequest": "Content-Type",
       "Description": "content-type is application/merge-patch+json",
       "Type": {
        "$id": "208",
        "Kind": "constant",
        "ValueType": {
         "$id": "209",
         "Kind": "string"
        },
        "Value": "application/merge-patch+json"
       },
       "Location": "Header",
       "DefaultValue": {
        "$id": "210",
        "Type": {
         "$ref": "208"
        },
        "Value": "application/merge-patch+json"
       },
       "IsRequired": true,
       "IsApiVersion": false,
       "IsResourceParameter": false,
       "IsContentType": true,
       "IsEndpoint": false,
       "SkipUrlEncoding": false,
       "Explode": false,
       "Kind": "Constant"
      },
      {
       "$id": "211",
       "Name": "body",
       "NameInRequest": "body",
       "Type": {
        "$ref": "28"
       },
       "Location": "Body",
       "IsRequired": true,
       "IsApiVersion": false,
       "IsResourceParameter": false,
       "IsContentType": false,
       "IsEndpoint": false,
       "SkipUrlEncoding": false,
       "Explode": false,
       "Kind": "Method"
      },
      {
       "$id": "212",
       "Name": "accept",
       "NameInRequest": "Accept",
       "Type": {
        "$id": "213",
        "Kind": "string",
        "IsNullable": false
       },
       "Location": "Header",
       "IsApiVersion": false,
       "IsResourceParameter": false,
       "IsContentType": false,
       "IsRequired": true,
       "IsEndpoint": false,
       "SkipUrlEncoding": false,
       "Explode": false,
       "Kind": "Constant",
       "DefaultValue": {
        "$id": "214",
        "Type": {
         "$ref": "213"
        },
        "Value": "application/json"
       }
      }
     ],
     "Responses": [
      {
       "$id": "215",
       "StatusCodes": [
        204
       ],
       "BodyMediaType": "Json",
       "Headers": [],
       "IsErrorResponse": false
      }
     ],
     "HttpMethod": "PATCH",
     "RequestBodyMediaType": "Json",
     "Uri": "{host}",
     "Path": "/type/property/nullable/collections/bytes/null",
     "RequestMediaTypes": [
      "application/merge-patch+json"
     ],
     "BufferResponse": true,
     "GenerateProtocolMethod": true,
     "GenerateConvenienceMethod": false
    }
   ],
   "Protocol": {
    "$id": "216"
   },
   "Creatable": false,
   "Parent": "NullableClient",
   "Parameters": [
    {
     "$ref": "53"
    }
   ]
  },
  {
   "$id": "217",
   "Name": "CollectionsModel",
   "Description": "",
   "Operations": [
    {
     "$id": "218",
     "Name": "getNonNull",
     "ResourceName": "CollectionsModel",
     "Description": "Get models that will return all properties in the model",
     "Accessibility": "public",
     "Parameters": [
      {
       "$ref": "53"
      },
      {
       "$id": "219",
       "Name": "accept",
       "NameInRequest": "Accept",
       "Type": {
        "$id": "220",
        "Kind": "string",
        "IsNullable": false
       },
       "Location": "Header",
       "IsApiVersion": false,
       "IsResourceParameter": false,
       "IsContentType": false,
       "IsRequired": true,
       "IsEndpoint": false,
       "SkipUrlEncoding": false,
       "Explode": false,
       "Kind": "Constant",
       "DefaultValue": {
        "$id": "221",
        "Type": {
         "$ref": "220"
        },
        "Value": "application/json"
       }
      }
     ],
     "Responses": [
      {
       "$id": "222",
       "StatusCodes": [
        200
       ],
       "BodyType": {
        "$ref": "35"
       },
       "BodyMediaType": "Json",
       "Headers": [],
       "IsErrorResponse": false,
       "ContentTypes": [
        "application/json"
       ]
      }
     ],
     "HttpMethod": "GET",
     "RequestBodyMediaType": "None",
     "Uri": "{host}",
     "Path": "/type/property/nullable/collections/model/non-null",
     "BufferResponse": true,
     "GenerateProtocolMethod": true,
     "GenerateConvenienceMethod": true
    },
    {
     "$id": "223",
     "Name": "getNull",
     "ResourceName": "CollectionsModel",
     "Description": "Get models that will return the default object",
     "Accessibility": "public",
     "Parameters": [
      {
       "$ref": "53"
      },
      {
       "$id": "224",
       "Name": "accept",
       "NameInRequest": "Accept",
       "Type": {
        "$id": "225",
        "Kind": "string",
        "IsNullable": false
       },
       "Location": "Header",
       "IsApiVersion": false,
       "IsResourceParameter": false,
       "IsContentType": false,
       "IsRequired": true,
       "IsEndpoint": false,
       "SkipUrlEncoding": false,
       "Explode": false,
       "Kind": "Constant",
       "DefaultValue": {
        "$id": "226",
        "Type": {
         "$ref": "225"
        },
        "Value": "application/json"
       }
      }
     ],
     "Responses": [
      {
       "$id": "227",
       "StatusCodes": [
        200
       ],
       "BodyType": {
        "$ref": "35"
       },
       "BodyMediaType": "Json",
       "Headers": [],
       "IsErrorResponse": false,
       "ContentTypes": [
        "application/json"
       ]
      }
     ],
     "HttpMethod": "GET",
     "RequestBodyMediaType": "None",
     "Uri": "{host}",
     "Path": "/type/property/nullable/collections/model/null",
     "BufferResponse": true,
     "GenerateProtocolMethod": true,
     "GenerateConvenienceMethod": true
    },
    {
     "$id": "228",
     "Name": "patchNonNull",
     "ResourceName": "CollectionsModel",
     "Description": "Put a body with all properties present.",
     "Accessibility": "public",
     "Parameters": [
      {
       "$ref": "53"
      },
      {
       "$id": "229",
       "Name": "contentType",
       "NameInRequest": "Content-Type",
       "Description": "content-type is application/merge-patch+json",
       "Type": {
        "$id": "230",
        "Kind": "constant",
        "ValueType": {
         "$id": "231",
         "Kind": "string"
        },
        "Value": "application/merge-patch+json"
       },
       "Location": "Header",
       "DefaultValue": {
        "$id": "232",
        "Type": {
         "$ref": "230"
        },
        "Value": "application/merge-patch+json"
       },
       "IsRequired": true,
       "IsApiVersion": false,
       "IsResourceParameter": false,
       "IsContentType": true,
       "IsEndpoint": false,
       "SkipUrlEncoding": false,
       "Explode": false,
       "Kind": "Constant"
      },
      {
       "$id": "233",
       "Name": "body",
       "NameInRequest": "body",
       "Type": {
        "$ref": "35"
       },
       "Location": "Body",
       "IsRequired": true,
       "IsApiVersion": false,
       "IsResourceParameter": false,
       "IsContentType": false,
       "IsEndpoint": false,
       "SkipUrlEncoding": false,
       "Explode": false,
       "Kind": "Method"
      },
      {
       "$id": "234",
       "Name": "accept",
       "NameInRequest": "Accept",
       "Type": {
        "$id": "235",
        "Kind": "string",
        "IsNullable": false
       },
       "Location": "Header",
       "IsApiVersion": false,
       "IsResourceParameter": false,
       "IsContentType": false,
       "IsRequired": true,
       "IsEndpoint": false,
       "SkipUrlEncoding": false,
       "Explode": false,
       "Kind": "Constant",
       "DefaultValue": {
        "$id": "236",
        "Type": {
         "$ref": "235"
        },
        "Value": "application/json"
       }
      }
     ],
     "Responses": [
      {
       "$id": "237",
       "StatusCodes": [
        204
       ],
       "BodyMediaType": "Json",
       "Headers": [],
       "IsErrorResponse": false
      }
     ],
     "HttpMethod": "PATCH",
     "RequestBodyMediaType": "Json",
     "Uri": "{host}",
     "Path": "/type/property/nullable/collections/model/non-null",
     "RequestMediaTypes": [
      "application/merge-patch+json"
     ],
     "BufferResponse": true,
     "GenerateProtocolMethod": true,
     "GenerateConvenienceMethod": false
    },
    {
     "$id": "238",
     "Name": "patchNull",
     "ResourceName": "CollectionsModel",
     "Description": "Put a body with default properties.",
     "Accessibility": "public",
     "Parameters": [
      {
       "$ref": "53"
      },
      {
       "$id": "239",
       "Name": "contentType",
       "NameInRequest": "Content-Type",
       "Description": "content-type is application/merge-patch+json",
       "Type": {
        "$id": "240",
        "Kind": "constant",
        "ValueType": {
         "$id": "241",
         "Kind": "string"
        },
        "Value": "application/merge-patch+json"
       },
       "Location": "Header",
       "DefaultValue": {
        "$id": "242",
        "Type": {
         "$ref": "240"
        },
        "Value": "application/merge-patch+json"
       },
       "IsRequired": true,
       "IsApiVersion": false,
       "IsResourceParameter": false,
       "IsContentType": true,
       "IsEndpoint": false,
       "SkipUrlEncoding": false,
       "Explode": false,
       "Kind": "Constant"
      },
      {
       "$id": "243",
       "Name": "body",
       "NameInRequest": "body",
       "Type": {
        "$ref": "35"
       },
       "Location": "Body",
       "IsRequired": true,
       "IsApiVersion": false,
       "IsResourceParameter": false,
       "IsContentType": false,
       "IsEndpoint": false,
       "SkipUrlEncoding": false,
       "Explode": false,
       "Kind": "Method"
      },
      {
       "$id": "244",
       "Name": "accept",
       "NameInRequest": "Accept",
       "Type": {
        "$id": "245",
        "Kind": "string",
        "IsNullable": false
       },
       "Location": "Header",
       "IsApiVersion": false,
       "IsResourceParameter": false,
       "IsContentType": false,
       "IsRequired": true,
       "IsEndpoint": false,
       "SkipUrlEncoding": false,
       "Explode": false,
       "Kind": "Constant",
       "DefaultValue": {
        "$id": "246",
        "Type": {
         "$ref": "245"
        },
        "Value": "application/json"
       }
      }
     ],
     "Responses": [
      {
       "$id": "247",
       "StatusCodes": [
        204
       ],
       "BodyMediaType": "Json",
       "Headers": [],
       "IsErrorResponse": false
      }
     ],
     "HttpMethod": "PATCH",
     "RequestBodyMediaType": "Json",
     "Uri": "{host}",
     "Path": "/type/property/nullable/collections/model/null",
     "RequestMediaTypes": [
      "application/merge-patch+json"
     ],
     "BufferResponse": true,
     "GenerateProtocolMethod": true,
     "GenerateConvenienceMethod": false
    }
   ],
   "Protocol": {
    "$id": "248"
   },
   "Creatable": false,
   "Parent": "NullableClient",
   "Parameters": [
    {
     "$ref": "53"
    }
   ]
  },
  {
   "$id": "249",
   "Name": "CollectionsString",
   "Description": "",
   "Operations": [
    {
     "$id": "250",
     "Name": "getNonNull",
     "ResourceName": "CollectionsString",
     "Description": "Get models that will return all properties in the model",
     "Accessibility": "public",
     "Parameters": [
      {
       "$ref": "53"
      },
      {
       "$id": "251",
       "Name": "accept",
       "NameInRequest": "Accept",
       "Type": {
        "$id": "252",
        "Kind": "string",
        "IsNullable": false
       },
       "Location": "Header",
       "IsApiVersion": false,
       "IsResourceParameter": false,
       "IsContentType": false,
       "IsRequired": true,
       "IsEndpoint": false,
       "SkipUrlEncoding": false,
       "Explode": false,
       "Kind": "Constant",
       "DefaultValue": {
        "$id": "253",
        "Type": {
         "$ref": "252"
        },
        "Value": "application/json"
       }
      }
     ],
     "Responses": [
      {
       "$id": "254",
       "StatusCodes": [
        200
       ],
       "BodyType": {
        "$ref": "44"
       },
       "BodyMediaType": "Json",
       "Headers": [],
       "IsErrorResponse": false,
       "ContentTypes": [
        "application/json"
       ]
      }
     ],
     "HttpMethod": "GET",
     "RequestBodyMediaType": "None",
     "Uri": "{host}",
     "Path": "/type/property/nullable/collections/string/non-null",
     "BufferResponse": true,
     "GenerateProtocolMethod": true,
     "GenerateConvenienceMethod": true
    },
    {
     "$id": "255",
     "Name": "getNull",
     "ResourceName": "CollectionsString",
     "Description": "Get models that will return the default object",
     "Accessibility": "public",
     "Parameters": [
      {
       "$ref": "53"
      },
      {
       "$id": "256",
       "Name": "accept",
       "NameInRequest": "Accept",
       "Type": {
        "$id": "257",
        "Kind": "string",
        "IsNullable": false
       },
       "Location": "Header",
       "IsApiVersion": false,
       "IsResourceParameter": false,
       "IsContentType": false,
       "IsRequired": true,
       "IsEndpoint": false,
       "SkipUrlEncoding": false,
       "Explode": false,
       "Kind": "Constant",
       "DefaultValue": {
        "$id": "258",
        "Type": {
         "$ref": "257"
        },
        "Value": "application/json"
       }
      }
     ],
     "Responses": [
      {
       "$id": "259",
       "StatusCodes": [
        200
       ],
       "BodyType": {
        "$ref": "44"
       },
       "BodyMediaType": "Json",
       "Headers": [],
       "IsErrorResponse": false,
       "ContentTypes": [
        "application/json"
       ]
      }
     ],
     "HttpMethod": "GET",
     "RequestBodyMediaType": "None",
     "Uri": "{host}",
     "Path": "/type/property/nullable/collections/string/null",
     "BufferResponse": true,
     "GenerateProtocolMethod": true,
     "GenerateConvenienceMethod": true
    },
    {
     "$id": "260",
     "Name": "patchNonNull",
     "ResourceName": "CollectionsString",
     "Description": "Put a body with all properties present.",
     "Accessibility": "public",
     "Parameters": [
      {
       "$ref": "53"
      },
      {
       "$id": "261",
       "Name": "contentType",
       "NameInRequest": "Content-Type",
       "Description": "content-type is application/merge-patch+json",
       "Type": {
        "$id": "262",
        "Kind": "constant",
        "ValueType": {
         "$id": "263",
         "Kind": "string"
        },
        "Value": "application/merge-patch+json"
       },
       "Location": "Header",
       "DefaultValue": {
        "$id": "264",
        "Type": {
         "$ref": "262"
        },
        "Value": "application/merge-patch+json"
       },
       "IsRequired": true,
       "IsApiVersion": false,
       "IsResourceParameter": false,
       "IsContentType": true,
       "IsEndpoint": false,
       "SkipUrlEncoding": false,
       "Explode": false,
       "Kind": "Constant"
      },
      {
       "$id": "265",
       "Name": "body",
       "NameInRequest": "body",
       "Type": {
        "$ref": "44"
       },
       "Location": "Body",
       "IsRequired": true,
       "IsApiVersion": false,
       "IsResourceParameter": false,
       "IsContentType": false,
       "IsEndpoint": false,
       "SkipUrlEncoding": false,
       "Explode": false,
       "Kind": "Method"
      },
      {
       "$id": "266",
       "Name": "accept",
       "NameInRequest": "Accept",
       "Type": {
        "$id": "267",
        "Kind": "string",
        "IsNullable": false
       },
       "Location": "Header",
       "IsApiVersion": false,
       "IsResourceParameter": false,
       "IsContentType": false,
       "IsRequired": true,
       "IsEndpoint": false,
       "SkipUrlEncoding": false,
       "Explode": false,
       "Kind": "Constant",
       "DefaultValue": {
        "$id": "268",
        "Type": {
         "$ref": "267"
        },
        "Value": "application/json"
       }
      }
     ],
     "Responses": [
      {
       "$id": "269",
       "StatusCodes": [
        204
       ],
       "BodyMediaType": "Json",
       "Headers": [],
       "IsErrorResponse": false
      }
     ],
     "HttpMethod": "PATCH",
     "RequestBodyMediaType": "Json",
     "Uri": "{host}",
     "Path": "/type/property/nullable/collections/string/non-null",
     "RequestMediaTypes": [
      "application/merge-patch+json"
     ],
     "BufferResponse": true,
     "GenerateProtocolMethod": true,
     "GenerateConvenienceMethod": false
    },
    {
     "$id": "270",
     "Name": "patchNull",
     "ResourceName": "CollectionsString",
     "Description": "Put a body with default properties.",
     "Accessibility": "public",
     "Parameters": [
      {
       "$ref": "53"
      },
      {
       "$id": "271",
       "Name": "contentType",
       "NameInRequest": "Content-Type",
       "Description": "content-type is application/merge-patch+json",
       "Type": {
        "$id": "272",
        "Kind": "constant",
        "ValueType": {
         "$id": "273",
         "Kind": "string"
        },
        "Value": "application/merge-patch+json"
       },
       "Location": "Header",
       "DefaultValue": {
        "$id": "274",
        "Type": {
         "$ref": "272"
        },
        "Value": "application/merge-patch+json"
       },
       "IsRequired": true,
       "IsApiVersion": false,
       "IsResourceParameter": false,
       "IsContentType": true,
       "IsEndpoint": false,
       "SkipUrlEncoding": false,
       "Explode": false,
       "Kind": "Constant"
      },
      {
       "$id": "275",
       "Name": "body",
       "NameInRequest": "body",
       "Type": {
        "$ref": "44"
       },
       "Location": "Body",
       "IsRequired": true,
       "IsApiVersion": false,
       "IsResourceParameter": false,
       "IsContentType": false,
       "IsEndpoint": false,
       "SkipUrlEncoding": false,
       "Explode": false,
       "Kind": "Method"
      },
      {
       "$id": "276",
       "Name": "accept",
       "NameInRequest": "Accept",
       "Type": {
        "$id": "277",
        "Kind": "string",
        "IsNullable": false
       },
       "Location": "Header",
       "IsApiVersion": false,
       "IsResourceParameter": false,
       "IsContentType": false,
       "IsRequired": true,
       "IsEndpoint": false,
       "SkipUrlEncoding": false,
       "Explode": false,
       "Kind": "Constant",
       "DefaultValue": {
        "$id": "278",
        "Type": {
         "$ref": "277"
        },
        "Value": "application/json"
       }
      }
     ],
     "Responses": [
      {
       "$id": "279",
       "StatusCodes": [
        204
       ],
       "BodyMediaType": "Json",
       "Headers": [],
       "IsErrorResponse": false
      }
     ],
     "HttpMethod": "PATCH",
     "RequestBodyMediaType": "Json",
     "Uri": "{host}",
     "Path": "/type/property/nullable/collections/string/null",
     "RequestMediaTypes": [
      "application/merge-patch+json"
     ],
     "BufferResponse": true,
     "GenerateProtocolMethod": true,
     "GenerateConvenienceMethod": false
    }
   ],
   "Protocol": {
    "$id": "280"
   },
   "Creatable": false,
   "Parent": "NullableClient",
   "Parameters": [
    {
     "$ref": "53"
    }
   ]
  }
 ]
}<|MERGE_RESOLUTION|>--- conflicted
+++ resolved
@@ -278,13 +278,8 @@
    "Kind": "model",
    "Name": "CollectionsStringProperty",
    "Namespace": "Type.Property.Nullable",
-<<<<<<< HEAD
+   "Usage": "Input,Output,JsonMergePatch",
    "Description": "Model with collection string properties",
-   "Usage": "Input,Output,JsonMergePatch",
-=======
-   "Usage": "Output",
-   "Description": "Model with collection string properties",
->>>>>>> 5c4fa027
    "Properties": [
     {
      "$id": "45",
