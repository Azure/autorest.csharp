{
 "$id": "1",
 "Name": "Type.Property.Nullable",
 "ApiVersions": [],
 "Enums": [],
 "Models": [
  {
   "$id": "2",
   "Kind": "model",
   "Name": "StringProperty",
   "CrossLanguageDefinitionId": "Type.Property.Nullable.StringProperty",
   "Usage": "Output",
   "Description": "Template type for testing models with nullable property. Pass in the type of the property you are looking for",
   "Properties": [
    {
     "$id": "3",
     "Name": "requiredProperty",
     "SerializedName": "requiredProperty",
     "Description": "Required property",
     "Type": {
      "$id": "4",
      "Kind": "string"
     },
     "IsRequired": true,
     "IsReadOnly": false
    },
    {
     "$id": "5",
     "Name": "nullableProperty",
     "SerializedName": "nullableProperty",
     "Description": "Property",
     "Type": {
      "$id": "6",
      "Kind": "nullable",
      "Type": {
       "$id": "7",
       "Kind": "string"
      }
     },
     "IsRequired": true,
     "IsReadOnly": false
    }
   ]
  },
  {
   "$id": "8",
   "Kind": "model",
   "Name": "BytesProperty",
   "CrossLanguageDefinitionId": "Type.Property.Nullable.BytesProperty",
   "Usage": "Output",
   "Description": "Template type for testing models with nullable property. Pass in the type of the property you are looking for",
   "Properties": [
    {
     "$id": "9",
     "Name": "requiredProperty",
     "SerializedName": "requiredProperty",
     "Description": "Required property",
     "Type": {
      "$id": "10",
      "Kind": "string"
     },
     "IsRequired": true,
     "IsReadOnly": false
    },
    {
     "$id": "11",
     "Name": "nullableProperty",
     "SerializedName": "nullableProperty",
     "Description": "Property",
     "Type": {
      "$id": "12",
      "Kind": "nullable",
      "Type": {
       "$id": "13",
       "Kind": "bytes",
       "Encode": "base64"
      }
     },
     "IsRequired": true,
     "IsReadOnly": false
    }
   ]
  },
  {
   "$id": "14",
   "Kind": "model",
   "Name": "DatetimeProperty",
   "CrossLanguageDefinitionId": "Type.Property.Nullable.DatetimeProperty",
   "Usage": "Output",
   "Description": "Model with a datetime property",
   "Properties": [
    {
     "$id": "15",
     "Name": "requiredProperty",
     "SerializedName": "requiredProperty",
     "Description": "Required property",
     "Type": {
      "$id": "16",
      "Kind": "string"
     },
     "IsRequired": true,
     "IsReadOnly": false
    },
    {
     "$id": "17",
     "Name": "nullableProperty",
     "SerializedName": "nullableProperty",
     "Description": "Property",
     "Type": {
      "$id": "18",
      "Kind": "nullable",
      "Type": {
       "$id": "19",
       "Kind": "utcDateTime",
       "Encode": "rfc3339",
       "WireType": {
        "$id": "20",
        "Kind": "string"
       }
      }
     },
     "IsRequired": true,
     "IsReadOnly": false
    }
   ]
  },
  {
   "$id": "21",
   "Kind": "model",
   "Name": "DurationProperty",
   "CrossLanguageDefinitionId": "Type.Property.Nullable.DurationProperty",
   "Usage": "Output",
   "Description": "Model with a duration property",
   "Properties": [
    {
     "$id": "22",
     "Name": "requiredProperty",
     "SerializedName": "requiredProperty",
     "Description": "Required property",
     "Type": {
      "$id": "23",
      "Kind": "string"
     },
     "IsRequired": true,
     "IsReadOnly": false
    },
    {
     "$id": "24",
     "Name": "nullableProperty",
     "SerializedName": "nullableProperty",
     "Description": "Property",
     "Type": {
      "$id": "25",
      "Kind": "nullable",
      "Type": {
       "$id": "26",
       "Kind": "duration",
       "Encode": "ISO8601",
       "WireType": {
        "$id": "27",
        "Kind": "string"
       }
      }
     },
     "IsRequired": true,
     "IsReadOnly": false
    }
   ]
  },
  {
   "$id": "28",
   "Kind": "model",
   "Name": "CollectionsByteProperty",
   "CrossLanguageDefinitionId": "Type.Property.Nullable.CollectionsByteProperty",
   "Usage": "Output",
   "Description": "Model with collection bytes properties",
   "Properties": [
    {
     "$id": "29",
     "Name": "requiredProperty",
     "SerializedName": "requiredProperty",
     "Description": "Required property",
     "Type": {
      "$id": "30",
      "Kind": "string"
     },
     "IsRequired": true,
     "IsReadOnly": false
    },
    {
     "$id": "31",
     "Name": "nullableProperty",
     "SerializedName": "nullableProperty",
     "Description": "Property",
     "Type": {
      "$id": "32",
      "Kind": "nullable",
      "Type": {
       "$id": "33",
       "Kind": "array",
       "ValueType": {
        "$id": "34",
        "Kind": "bytes",
        "Encode": "base64"
       }
      }
     },
     "IsRequired": true,
     "IsReadOnly": false
    }
   ]
  },
  {
   "$id": "35",
   "Kind": "model",
   "Name": "CollectionsModelProperty",
   "CrossLanguageDefinitionId": "Type.Property.Nullable.CollectionsModelProperty",
   "Usage": "Output",
   "Description": "Model with collection models properties",
   "Properties": [
    {
     "$id": "36",
     "Name": "requiredProperty",
     "SerializedName": "requiredProperty",
     "Description": "Required property",
     "Type": {
      "$id": "37",
      "Kind": "string"
     },
     "IsRequired": true,
     "IsReadOnly": false
    },
    {
     "$id": "38",
     "Name": "nullableProperty",
     "SerializedName": "nullableProperty",
     "Description": "Property",
     "Type": {
      "$id": "39",
      "Kind": "nullable",
      "Type": {
       "$id": "40",
       "Kind": "array",
       "ValueType": {
        "$id": "41",
        "Kind": "model",
        "Name": "InnerModel",
        "CrossLanguageDefinitionId": "Type.Property.Nullable.InnerModel",
        "Usage": "Output",
        "Description": "Inner model used in collections model property",
        "Properties": [
         {
          "$id": "42",
          "Name": "property",
          "SerializedName": "property",
          "Description": "Inner model property",
          "Type": {
           "$id": "43",
           "Kind": "string"
          },
          "IsRequired": true,
          "IsReadOnly": false
         }
        ]
       }
      }
     },
     "IsRequired": true,
     "IsReadOnly": false
    }
   ]
  },
  {
   "$ref": "41"
  },
  {
   "$id": "44",
   "Kind": "model",
   "Name": "CollectionsStringProperty",
<<<<<<< HEAD
   "Namespace": "Type.Property.Nullable",
   "Usage": "Input,Output,JsonMergePatch",
=======
   "CrossLanguageDefinitionId": "Type.Property.Nullable.CollectionsStringProperty",
   "Usage": "Output",
>>>>>>> 5f9dfa7e
   "Description": "Model with collection string properties",
   "Properties": [
    {
     "$id": "45",
     "Name": "requiredProperty",
     "SerializedName": "requiredProperty",
     "Description": "Required property",
     "Type": {
      "$id": "46",
      "Kind": "string"
     },
     "IsRequired": true,
     "IsReadOnly": false
    },
    {
     "$id": "47",
     "Name": "nullableProperty",
     "SerializedName": "nullableProperty",
     "Description": "Property",
     "Type": {
      "$id": "48",
      "Kind": "nullable",
      "Type": {
       "$id": "49",
       "Kind": "array",
       "ValueType": {
        "$id": "50",
        "Kind": "string"
       }
      }
     },
     "IsRequired": true,
     "IsReadOnly": false
    }
   ]
  }
 ],
 "Clients": [
  {
   "$id": "51",
   "Name": "NullableClient",
   "Description": "",
   "Operations": [],
   "Protocol": {
    "$id": "52"
   },
   "Creatable": true,
   "Parameters": [
    {
     "$id": "53",
     "Name": "host",
     "NameInRequest": "host",
     "Description": "TestServer endpoint",
     "Type": {
      "$id": "54",
      "Kind": "string",
      "IsNullable": false
     },
     "Location": "Uri",
     "IsApiVersion": false,
     "IsResourceParameter": false,
     "IsContentType": false,
     "IsRequired": true,
     "IsEndpoint": true,
     "SkipUrlEncoding": false,
     "Explode": false,
     "Kind": "Client",
     "DefaultValue": {
      "$id": "55",
      "Type": {
       "$id": "56",
       "Kind": "string",
       "IsNullable": false
      },
      "Value": "http://localhost:3000"
     }
    }
   ]
  },
  {
   "$id": "57",
   "Name": "String",
   "Description": "",
   "Operations": [
    {
     "$id": "58",
     "Name": "getNonNull",
     "ResourceName": "String",
     "Description": "Get models that will return all properties in the model",
     "Accessibility": "public",
     "Parameters": [
      {
       "$ref": "53"
      },
      {
       "$id": "59",
       "Name": "accept",
       "NameInRequest": "Accept",
       "Type": {
        "$id": "60",
        "Kind": "string",
        "IsNullable": false
       },
       "Location": "Header",
       "IsApiVersion": false,
       "IsResourceParameter": false,
       "IsContentType": false,
       "IsRequired": true,
       "IsEndpoint": false,
       "SkipUrlEncoding": false,
       "Explode": false,
       "Kind": "Constant",
       "DefaultValue": {
        "$id": "61",
        "Type": {
         "$ref": "60"
        },
        "Value": "application/json"
       }
      }
     ],
     "Responses": [
      {
       "$id": "62",
       "StatusCodes": [
        200
       ],
       "BodyType": {
        "$ref": "2"
       },
       "BodyMediaType": "Json",
       "Headers": [],
       "IsErrorResponse": false,
       "ContentTypes": [
        "application/json"
       ]
      }
     ],
     "HttpMethod": "GET",
     "RequestBodyMediaType": "None",
     "Uri": "{host}",
     "Path": "/type/property/nullable/string/non-null",
     "BufferResponse": true,
     "GenerateProtocolMethod": true,
     "GenerateConvenienceMethod": true
    },
    {
     "$id": "63",
     "Name": "getNull",
     "ResourceName": "String",
     "Description": "Get models that will return the default object",
     "Accessibility": "public",
     "Parameters": [
      {
       "$ref": "53"
      },
      {
       "$id": "64",
       "Name": "accept",
       "NameInRequest": "Accept",
       "Type": {
        "$id": "65",
        "Kind": "string",
        "IsNullable": false
       },
       "Location": "Header",
       "IsApiVersion": false,
       "IsResourceParameter": false,
       "IsContentType": false,
       "IsRequired": true,
       "IsEndpoint": false,
       "SkipUrlEncoding": false,
       "Explode": false,
       "Kind": "Constant",
       "DefaultValue": {
        "$id": "66",
        "Type": {
         "$ref": "65"
        },
        "Value": "application/json"
       }
      }
     ],
     "Responses": [
      {
       "$id": "67",
       "StatusCodes": [
        200
       ],
       "BodyType": {
        "$ref": "2"
       },
       "BodyMediaType": "Json",
       "Headers": [],
       "IsErrorResponse": false,
       "ContentTypes": [
        "application/json"
       ]
      }
     ],
     "HttpMethod": "GET",
     "RequestBodyMediaType": "None",
     "Uri": "{host}",
     "Path": "/type/property/nullable/string/null",
     "BufferResponse": true,
     "GenerateProtocolMethod": true,
     "GenerateConvenienceMethod": true
    },
    {
     "$id": "68",
     "Name": "patchNonNull",
     "ResourceName": "String",
     "Description": "Put a body with all properties present.",
     "Accessibility": "public",
     "Parameters": [
      {
       "$ref": "53"
      },
      {
       "$id": "69",
       "Name": "contentType",
       "NameInRequest": "Content-Type",
       "Description": "content-type is application/merge-patch+json",
       "Type": {
        "$id": "70",
        "Kind": "constant",
        "ValueType": {
         "$id": "71",
         "Kind": "string"
        },
        "Value": "application/merge-patch+json"
       },
       "Location": "Header",
       "DefaultValue": {
        "$id": "72",
        "Type": {
         "$ref": "70"
        },
        "Value": "application/merge-patch+json"
       },
       "IsRequired": true,
       "IsApiVersion": false,
       "IsResourceParameter": false,
       "IsContentType": true,
       "IsEndpoint": false,
       "SkipUrlEncoding": false,
       "Explode": false,
       "Kind": "Constant"
      },
      {
       "$id": "73",
       "Name": "body",
       "NameInRequest": "body",
       "Type": {
        "$ref": "2"
       },
       "Location": "Body",
       "IsRequired": true,
       "IsApiVersion": false,
       "IsResourceParameter": false,
       "IsContentType": false,
       "IsEndpoint": false,
       "SkipUrlEncoding": false,
       "Explode": false,
       "Kind": "Method"
      },
      {
       "$id": "74",
       "Name": "accept",
       "NameInRequest": "Accept",
       "Type": {
        "$id": "75",
        "Kind": "string",
        "IsNullable": false
       },
       "Location": "Header",
       "IsApiVersion": false,
       "IsResourceParameter": false,
       "IsContentType": false,
       "IsRequired": true,
       "IsEndpoint": false,
       "SkipUrlEncoding": false,
       "Explode": false,
       "Kind": "Constant",
       "DefaultValue": {
        "$id": "76",
        "Type": {
         "$ref": "75"
        },
        "Value": "application/json"
       }
      }
     ],
     "Responses": [
      {
       "$id": "77",
       "StatusCodes": [
        204
       ],
       "BodyMediaType": "Json",
       "Headers": [],
       "IsErrorResponse": false
      }
     ],
     "HttpMethod": "PATCH",
     "RequestBodyMediaType": "Json",
     "Uri": "{host}",
     "Path": "/type/property/nullable/string/non-null",
     "RequestMediaTypes": [
      "application/merge-patch+json"
     ],
     "BufferResponse": true,
     "GenerateProtocolMethod": true,
     "GenerateConvenienceMethod": false
    },
    {
     "$id": "78",
     "Name": "patchNull",
     "ResourceName": "String",
     "Description": "Put a body with default properties.",
     "Accessibility": "public",
     "Parameters": [
      {
       "$ref": "53"
      },
      {
       "$id": "79",
       "Name": "contentType",
       "NameInRequest": "Content-Type",
       "Description": "content-type is application/merge-patch+json",
       "Type": {
        "$id": "80",
        "Kind": "constant",
        "ValueType": {
         "$id": "81",
         "Kind": "string"
        },
        "Value": "application/merge-patch+json"
       },
       "Location": "Header",
       "DefaultValue": {
        "$id": "82",
        "Type": {
         "$ref": "80"
        },
        "Value": "application/merge-patch+json"
       },
       "IsRequired": true,
       "IsApiVersion": false,
       "IsResourceParameter": false,
       "IsContentType": true,
       "IsEndpoint": false,
       "SkipUrlEncoding": false,
       "Explode": false,
       "Kind": "Constant"
      },
      {
       "$id": "83",
       "Name": "body",
       "NameInRequest": "body",
       "Type": {
        "$ref": "2"
       },
       "Location": "Body",
       "IsRequired": true,
       "IsApiVersion": false,
       "IsResourceParameter": false,
       "IsContentType": false,
       "IsEndpoint": false,
       "SkipUrlEncoding": false,
       "Explode": false,
       "Kind": "Method"
      },
      {
       "$id": "84",
       "Name": "accept",
       "NameInRequest": "Accept",
       "Type": {
        "$id": "85",
        "Kind": "string",
        "IsNullable": false
       },
       "Location": "Header",
       "IsApiVersion": false,
       "IsResourceParameter": false,
       "IsContentType": false,
       "IsRequired": true,
       "IsEndpoint": false,
       "SkipUrlEncoding": false,
       "Explode": false,
       "Kind": "Constant",
       "DefaultValue": {
        "$id": "86",
        "Type": {
         "$ref": "85"
        },
        "Value": "application/json"
       }
      }
     ],
     "Responses": [
      {
       "$id": "87",
       "StatusCodes": [
        204
       ],
       "BodyMediaType": "Json",
       "Headers": [],
       "IsErrorResponse": false
      }
     ],
     "HttpMethod": "PATCH",
     "RequestBodyMediaType": "Json",
     "Uri": "{host}",
     "Path": "/type/property/nullable/string/null",
     "RequestMediaTypes": [
      "application/merge-patch+json"
     ],
     "BufferResponse": true,
     "GenerateProtocolMethod": true,
     "GenerateConvenienceMethod": false
    }
   ],
   "Protocol": {
    "$id": "88"
   },
   "Creatable": false,
   "Parent": "NullableClient",
   "Parameters": [
    {
     "$ref": "53"
    }
   ]
  },
  {
   "$id": "89",
   "Name": "Bytes",
   "Description": "",
   "Operations": [
    {
     "$id": "90",
     "Name": "getNonNull",
     "ResourceName": "Bytes",
     "Description": "Get models that will return all properties in the model",
     "Accessibility": "public",
     "Parameters": [
      {
       "$ref": "53"
      },
      {
       "$id": "91",
       "Name": "accept",
       "NameInRequest": "Accept",
       "Type": {
        "$id": "92",
        "Kind": "string",
        "IsNullable": false
       },
       "Location": "Header",
       "IsApiVersion": false,
       "IsResourceParameter": false,
       "IsContentType": false,
       "IsRequired": true,
       "IsEndpoint": false,
       "SkipUrlEncoding": false,
       "Explode": false,
       "Kind": "Constant",
       "DefaultValue": {
        "$id": "93",
        "Type": {
         "$ref": "92"
        },
        "Value": "application/json"
       }
      }
     ],
     "Responses": [
      {
       "$id": "94",
       "StatusCodes": [
        200
       ],
       "BodyType": {
        "$ref": "8"
       },
       "BodyMediaType": "Json",
       "Headers": [],
       "IsErrorResponse": false,
       "ContentTypes": [
        "application/json"
       ]
      }
     ],
     "HttpMethod": "GET",
     "RequestBodyMediaType": "None",
     "Uri": "{host}",
     "Path": "/type/property/nullable/bytes/non-null",
     "BufferResponse": true,
     "GenerateProtocolMethod": true,
     "GenerateConvenienceMethod": true
    },
    {
     "$id": "95",
     "Name": "getNull",
     "ResourceName": "Bytes",
     "Description": "Get models that will return the default object",
     "Accessibility": "public",
     "Parameters": [
      {
       "$ref": "53"
      },
      {
       "$id": "96",
       "Name": "accept",
       "NameInRequest": "Accept",
       "Type": {
        "$id": "97",
        "Kind": "string",
        "IsNullable": false
       },
       "Location": "Header",
       "IsApiVersion": false,
       "IsResourceParameter": false,
       "IsContentType": false,
       "IsRequired": true,
       "IsEndpoint": false,
       "SkipUrlEncoding": false,
       "Explode": false,
       "Kind": "Constant",
       "DefaultValue": {
        "$id": "98",
        "Type": {
         "$ref": "97"
        },
        "Value": "application/json"
       }
      }
     ],
     "Responses": [
      {
       "$id": "99",
       "StatusCodes": [
        200
       ],
       "BodyType": {
        "$ref": "8"
       },
       "BodyMediaType": "Json",
       "Headers": [],
       "IsErrorResponse": false,
       "ContentTypes": [
        "application/json"
       ]
      }
     ],
     "HttpMethod": "GET",
     "RequestBodyMediaType": "None",
     "Uri": "{host}",
     "Path": "/type/property/nullable/bytes/null",
     "BufferResponse": true,
     "GenerateProtocolMethod": true,
     "GenerateConvenienceMethod": true
    },
    {
     "$id": "100",
     "Name": "patchNonNull",
     "ResourceName": "Bytes",
     "Description": "Put a body with all properties present.",
     "Accessibility": "public",
     "Parameters": [
      {
       "$ref": "53"
      },
      {
       "$id": "101",
       "Name": "contentType",
       "NameInRequest": "Content-Type",
       "Description": "content-type is application/merge-patch+json",
       "Type": {
        "$id": "102",
        "Kind": "constant",
        "ValueType": {
         "$id": "103",
         "Kind": "string"
        },
        "Value": "application/merge-patch+json"
       },
       "Location": "Header",
       "DefaultValue": {
        "$id": "104",
        "Type": {
         "$ref": "102"
        },
        "Value": "application/merge-patch+json"
       },
       "IsRequired": true,
       "IsApiVersion": false,
       "IsResourceParameter": false,
       "IsContentType": true,
       "IsEndpoint": false,
       "SkipUrlEncoding": false,
       "Explode": false,
       "Kind": "Constant"
      },
      {
       "$id": "105",
       "Name": "body",
       "NameInRequest": "body",
       "Type": {
        "$ref": "8"
       },
       "Location": "Body",
       "IsRequired": true,
       "IsApiVersion": false,
       "IsResourceParameter": false,
       "IsContentType": false,
       "IsEndpoint": false,
       "SkipUrlEncoding": false,
       "Explode": false,
       "Kind": "Method"
      },
      {
       "$id": "106",
       "Name": "accept",
       "NameInRequest": "Accept",
       "Type": {
        "$id": "107",
        "Kind": "string",
        "IsNullable": false
       },
       "Location": "Header",
       "IsApiVersion": false,
       "IsResourceParameter": false,
       "IsContentType": false,
       "IsRequired": true,
       "IsEndpoint": false,
       "SkipUrlEncoding": false,
       "Explode": false,
       "Kind": "Constant",
       "DefaultValue": {
        "$id": "108",
        "Type": {
         "$ref": "107"
        },
        "Value": "application/json"
       }
      }
     ],
     "Responses": [
      {
       "$id": "109",
       "StatusCodes": [
        204
       ],
       "BodyMediaType": "Json",
       "Headers": [],
       "IsErrorResponse": false
      }
     ],
     "HttpMethod": "PATCH",
     "RequestBodyMediaType": "Json",
     "Uri": "{host}",
     "Path": "/type/property/nullable/bytes/non-null",
     "RequestMediaTypes": [
      "application/merge-patch+json"
     ],
     "BufferResponse": true,
     "GenerateProtocolMethod": true,
     "GenerateConvenienceMethod": false
    },
    {
     "$id": "110",
     "Name": "patchNull",
     "ResourceName": "Bytes",
     "Description": "Put a body with default properties.",
     "Accessibility": "public",
     "Parameters": [
      {
       "$ref": "53"
      },
      {
       "$id": "111",
       "Name": "contentType",
       "NameInRequest": "Content-Type",
       "Description": "content-type is application/merge-patch+json",
       "Type": {
        "$id": "112",
        "Kind": "constant",
        "ValueType": {
         "$id": "113",
         "Kind": "string"
        },
        "Value": "application/merge-patch+json"
       },
       "Location": "Header",
       "DefaultValue": {
        "$id": "114",
        "Type": {
         "$ref": "112"
        },
        "Value": "application/merge-patch+json"
       },
       "IsRequired": true,
       "IsApiVersion": false,
       "IsResourceParameter": false,
       "IsContentType": true,
       "IsEndpoint": false,
       "SkipUrlEncoding": false,
       "Explode": false,
       "Kind": "Constant"
      },
      {
       "$id": "115",
       "Name": "body",
       "NameInRequest": "body",
       "Type": {
        "$ref": "8"
       },
       "Location": "Body",
       "IsRequired": true,
       "IsApiVersion": false,
       "IsResourceParameter": false,
       "IsContentType": false,
       "IsEndpoint": false,
       "SkipUrlEncoding": false,
       "Explode": false,
       "Kind": "Method"
      },
      {
       "$id": "116",
       "Name": "accept",
       "NameInRequest": "Accept",
       "Type": {
        "$id": "117",
        "Kind": "string",
        "IsNullable": false
       },
       "Location": "Header",
       "IsApiVersion": false,
       "IsResourceParameter": false,
       "IsContentType": false,
       "IsRequired": true,
       "IsEndpoint": false,
       "SkipUrlEncoding": false,
       "Explode": false,
       "Kind": "Constant",
       "DefaultValue": {
        "$id": "118",
        "Type": {
         "$ref": "117"
        },
        "Value": "application/json"
       }
      }
     ],
     "Responses": [
      {
       "$id": "119",
       "StatusCodes": [
        204
       ],
       "BodyMediaType": "Json",
       "Headers": [],
       "IsErrorResponse": false
      }
     ],
     "HttpMethod": "PATCH",
     "RequestBodyMediaType": "Json",
     "Uri": "{host}",
     "Path": "/type/property/nullable/bytes/null",
     "RequestMediaTypes": [
      "application/merge-patch+json"
     ],
     "BufferResponse": true,
     "GenerateProtocolMethod": true,
     "GenerateConvenienceMethod": false
    }
   ],
   "Protocol": {
    "$id": "120"
   },
   "Creatable": false,
   "Parent": "NullableClient",
   "Parameters": [
    {
     "$ref": "53"
    }
   ]
  },
  {
   "$id": "121",
   "Name": "Datetime",
   "Description": "",
   "Operations": [
    {
     "$id": "122",
     "Name": "getNonNull",
     "ResourceName": "Datetime",
     "Description": "Get models that will return all properties in the model",
     "Accessibility": "public",
     "Parameters": [
      {
       "$ref": "53"
      },
      {
       "$id": "123",
       "Name": "accept",
       "NameInRequest": "Accept",
       "Type": {
        "$id": "124",
        "Kind": "string",
        "IsNullable": false
       },
       "Location": "Header",
       "IsApiVersion": false,
       "IsResourceParameter": false,
       "IsContentType": false,
       "IsRequired": true,
       "IsEndpoint": false,
       "SkipUrlEncoding": false,
       "Explode": false,
       "Kind": "Constant",
       "DefaultValue": {
        "$id": "125",
        "Type": {
         "$ref": "124"
        },
        "Value": "application/json"
       }
      }
     ],
     "Responses": [
      {
       "$id": "126",
       "StatusCodes": [
        200
       ],
       "BodyType": {
        "$ref": "14"
       },
       "BodyMediaType": "Json",
       "Headers": [],
       "IsErrorResponse": false,
       "ContentTypes": [
        "application/json"
       ]
      }
     ],
     "HttpMethod": "GET",
     "RequestBodyMediaType": "None",
     "Uri": "{host}",
     "Path": "/type/property/nullable/datetime/non-null",
     "BufferResponse": true,
     "GenerateProtocolMethod": true,
     "GenerateConvenienceMethod": true
    },
    {
     "$id": "127",
     "Name": "getNull",
     "ResourceName": "Datetime",
     "Description": "Get models that will return the default object",
     "Accessibility": "public",
     "Parameters": [
      {
       "$ref": "53"
      },
      {
       "$id": "128",
       "Name": "accept",
       "NameInRequest": "Accept",
       "Type": {
        "$id": "129",
        "Kind": "string",
        "IsNullable": false
       },
       "Location": "Header",
       "IsApiVersion": false,
       "IsResourceParameter": false,
       "IsContentType": false,
       "IsRequired": true,
       "IsEndpoint": false,
       "SkipUrlEncoding": false,
       "Explode": false,
       "Kind": "Constant",
       "DefaultValue": {
        "$id": "130",
        "Type": {
         "$ref": "129"
        },
        "Value": "application/json"
       }
      }
     ],
     "Responses": [
      {
       "$id": "131",
       "StatusCodes": [
        200
       ],
       "BodyType": {
        "$ref": "14"
       },
       "BodyMediaType": "Json",
       "Headers": [],
       "IsErrorResponse": false,
       "ContentTypes": [
        "application/json"
       ]
      }
     ],
     "HttpMethod": "GET",
     "RequestBodyMediaType": "None",
     "Uri": "{host}",
     "Path": "/type/property/nullable/datetime/null",
     "BufferResponse": true,
     "GenerateProtocolMethod": true,
     "GenerateConvenienceMethod": true
    },
    {
     "$id": "132",
     "Name": "patchNonNull",
     "ResourceName": "Datetime",
     "Description": "Put a body with all properties present.",
     "Accessibility": "public",
     "Parameters": [
      {
       "$ref": "53"
      },
      {
       "$id": "133",
       "Name": "contentType",
       "NameInRequest": "Content-Type",
       "Description": "content-type is application/merge-patch+json",
       "Type": {
        "$id": "134",
        "Kind": "constant",
        "ValueType": {
         "$id": "135",
         "Kind": "string"
        },
        "Value": "application/merge-patch+json"
       },
       "Location": "Header",
       "DefaultValue": {
        "$id": "136",
        "Type": {
         "$ref": "134"
        },
        "Value": "application/merge-patch+json"
       },
       "IsRequired": true,
       "IsApiVersion": false,
       "IsResourceParameter": false,
       "IsContentType": true,
       "IsEndpoint": false,
       "SkipUrlEncoding": false,
       "Explode": false,
       "Kind": "Constant"
      },
      {
       "$id": "137",
       "Name": "body",
       "NameInRequest": "body",
       "Type": {
        "$ref": "14"
       },
       "Location": "Body",
       "IsRequired": true,
       "IsApiVersion": false,
       "IsResourceParameter": false,
       "IsContentType": false,
       "IsEndpoint": false,
       "SkipUrlEncoding": false,
       "Explode": false,
       "Kind": "Method"
      },
      {
       "$id": "138",
       "Name": "accept",
       "NameInRequest": "Accept",
       "Type": {
        "$id": "139",
        "Kind": "string",
        "IsNullable": false
       },
       "Location": "Header",
       "IsApiVersion": false,
       "IsResourceParameter": false,
       "IsContentType": false,
       "IsRequired": true,
       "IsEndpoint": false,
       "SkipUrlEncoding": false,
       "Explode": false,
       "Kind": "Constant",
       "DefaultValue": {
        "$id": "140",
        "Type": {
         "$ref": "139"
        },
        "Value": "application/json"
       }
      }
     ],
     "Responses": [
      {
       "$id": "141",
       "StatusCodes": [
        204
       ],
       "BodyMediaType": "Json",
       "Headers": [],
       "IsErrorResponse": false
      }
     ],
     "HttpMethod": "PATCH",
     "RequestBodyMediaType": "Json",
     "Uri": "{host}",
     "Path": "/type/property/nullable/datetime/non-null",
     "RequestMediaTypes": [
      "application/merge-patch+json"
     ],
     "BufferResponse": true,
     "GenerateProtocolMethod": true,
     "GenerateConvenienceMethod": false
    },
    {
     "$id": "142",
     "Name": "patchNull",
     "ResourceName": "Datetime",
     "Description": "Put a body with default properties.",
     "Accessibility": "public",
     "Parameters": [
      {
       "$ref": "53"
      },
      {
       "$id": "143",
       "Name": "contentType",
       "NameInRequest": "Content-Type",
       "Description": "content-type is application/merge-patch+json",
       "Type": {
        "$id": "144",
        "Kind": "constant",
        "ValueType": {
         "$id": "145",
         "Kind": "string"
        },
        "Value": "application/merge-patch+json"
       },
       "Location": "Header",
       "DefaultValue": {
        "$id": "146",
        "Type": {
         "$ref": "144"
        },
        "Value": "application/merge-patch+json"
       },
       "IsRequired": true,
       "IsApiVersion": false,
       "IsResourceParameter": false,
       "IsContentType": true,
       "IsEndpoint": false,
       "SkipUrlEncoding": false,
       "Explode": false,
       "Kind": "Constant"
      },
      {
       "$id": "147",
       "Name": "body",
       "NameInRequest": "body",
       "Type": {
        "$ref": "14"
       },
       "Location": "Body",
       "IsRequired": true,
       "IsApiVersion": false,
       "IsResourceParameter": false,
       "IsContentType": false,
       "IsEndpoint": false,
       "SkipUrlEncoding": false,
       "Explode": false,
       "Kind": "Method"
      },
      {
       "$id": "148",
       "Name": "accept",
       "NameInRequest": "Accept",
       "Type": {
        "$id": "149",
        "Kind": "string",
        "IsNullable": false
       },
       "Location": "Header",
       "IsApiVersion": false,
       "IsResourceParameter": false,
       "IsContentType": false,
       "IsRequired": true,
       "IsEndpoint": false,
       "SkipUrlEncoding": false,
       "Explode": false,
       "Kind": "Constant",
       "DefaultValue": {
        "$id": "150",
        "Type": {
         "$ref": "149"
        },
        "Value": "application/json"
       }
      }
     ],
     "Responses": [
      {
       "$id": "151",
       "StatusCodes": [
        204
       ],
       "BodyMediaType": "Json",
       "Headers": [],
       "IsErrorResponse": false
      }
     ],
     "HttpMethod": "PATCH",
     "RequestBodyMediaType": "Json",
     "Uri": "{host}",
     "Path": "/type/property/nullable/datetime/null",
     "RequestMediaTypes": [
      "application/merge-patch+json"
     ],
     "BufferResponse": true,
     "GenerateProtocolMethod": true,
     "GenerateConvenienceMethod": false
    }
   ],
   "Protocol": {
    "$id": "152"
   },
   "Creatable": false,
   "Parent": "NullableClient",
   "Parameters": [
    {
     "$ref": "53"
    }
   ]
  },
  {
   "$id": "153",
   "Name": "Duration",
   "Description": "",
   "Operations": [
    {
     "$id": "154",
     "Name": "getNonNull",
     "ResourceName": "Duration",
     "Description": "Get models that will return all properties in the model",
     "Accessibility": "public",
     "Parameters": [
      {
       "$ref": "53"
      },
      {
       "$id": "155",
       "Name": "accept",
       "NameInRequest": "Accept",
       "Type": {
        "$id": "156",
        "Kind": "string",
        "IsNullable": false
       },
       "Location": "Header",
       "IsApiVersion": false,
       "IsResourceParameter": false,
       "IsContentType": false,
       "IsRequired": true,
       "IsEndpoint": false,
       "SkipUrlEncoding": false,
       "Explode": false,
       "Kind": "Constant",
       "DefaultValue": {
        "$id": "157",
        "Type": {
         "$ref": "156"
        },
        "Value": "application/json"
       }
      }
     ],
     "Responses": [
      {
       "$id": "158",
       "StatusCodes": [
        200
       ],
       "BodyType": {
        "$ref": "21"
       },
       "BodyMediaType": "Json",
       "Headers": [],
       "IsErrorResponse": false,
       "ContentTypes": [
        "application/json"
       ]
      }
     ],
     "HttpMethod": "GET",
     "RequestBodyMediaType": "None",
     "Uri": "{host}",
     "Path": "/type/property/nullable/duration/non-null",
     "BufferResponse": true,
     "GenerateProtocolMethod": true,
     "GenerateConvenienceMethod": true
    },
    {
     "$id": "159",
     "Name": "getNull",
     "ResourceName": "Duration",
     "Description": "Get models that will return the default object",
     "Accessibility": "public",
     "Parameters": [
      {
       "$ref": "53"
      },
      {
       "$id": "160",
       "Name": "accept",
       "NameInRequest": "Accept",
       "Type": {
        "$id": "161",
        "Kind": "string",
        "IsNullable": false
       },
       "Location": "Header",
       "IsApiVersion": false,
       "IsResourceParameter": false,
       "IsContentType": false,
       "IsRequired": true,
       "IsEndpoint": false,
       "SkipUrlEncoding": false,
       "Explode": false,
       "Kind": "Constant",
       "DefaultValue": {
        "$id": "162",
        "Type": {
         "$ref": "161"
        },
        "Value": "application/json"
       }
      }
     ],
     "Responses": [
      {
       "$id": "163",
       "StatusCodes": [
        200
       ],
       "BodyType": {
        "$ref": "21"
       },
       "BodyMediaType": "Json",
       "Headers": [],
       "IsErrorResponse": false,
       "ContentTypes": [
        "application/json"
       ]
      }
     ],
     "HttpMethod": "GET",
     "RequestBodyMediaType": "None",
     "Uri": "{host}",
     "Path": "/type/property/nullable/duration/null",
     "BufferResponse": true,
     "GenerateProtocolMethod": true,
     "GenerateConvenienceMethod": true
    },
    {
     "$id": "164",
     "Name": "patchNonNull",
     "ResourceName": "Duration",
     "Description": "Put a body with all properties present.",
     "Accessibility": "public",
     "Parameters": [
      {
       "$ref": "53"
      },
      {
       "$id": "165",
       "Name": "contentType",
       "NameInRequest": "Content-Type",
       "Description": "content-type is application/merge-patch+json",
       "Type": {
        "$id": "166",
        "Kind": "constant",
        "ValueType": {
         "$id": "167",
         "Kind": "string"
        },
        "Value": "application/merge-patch+json"
       },
       "Location": "Header",
       "DefaultValue": {
        "$id": "168",
        "Type": {
         "$ref": "166"
        },
        "Value": "application/merge-patch+json"
       },
       "IsRequired": true,
       "IsApiVersion": false,
       "IsResourceParameter": false,
       "IsContentType": true,
       "IsEndpoint": false,
       "SkipUrlEncoding": false,
       "Explode": false,
       "Kind": "Constant"
      },
      {
       "$id": "169",
       "Name": "body",
       "NameInRequest": "body",
       "Type": {
        "$ref": "21"
       },
       "Location": "Body",
       "IsRequired": true,
       "IsApiVersion": false,
       "IsResourceParameter": false,
       "IsContentType": false,
       "IsEndpoint": false,
       "SkipUrlEncoding": false,
       "Explode": false,
       "Kind": "Method"
      },
      {
       "$id": "170",
       "Name": "accept",
       "NameInRequest": "Accept",
       "Type": {
        "$id": "171",
        "Kind": "string",
        "IsNullable": false
       },
       "Location": "Header",
       "IsApiVersion": false,
       "IsResourceParameter": false,
       "IsContentType": false,
       "IsRequired": true,
       "IsEndpoint": false,
       "SkipUrlEncoding": false,
       "Explode": false,
       "Kind": "Constant",
       "DefaultValue": {
        "$id": "172",
        "Type": {
         "$ref": "171"
        },
        "Value": "application/json"
       }
      }
     ],
     "Responses": [
      {
       "$id": "173",
       "StatusCodes": [
        204
       ],
       "BodyMediaType": "Json",
       "Headers": [],
       "IsErrorResponse": false
      }
     ],
     "HttpMethod": "PATCH",
     "RequestBodyMediaType": "Json",
     "Uri": "{host}",
     "Path": "/type/property/nullable/duration/non-null",
     "RequestMediaTypes": [
      "application/merge-patch+json"
     ],
     "BufferResponse": true,
     "GenerateProtocolMethod": true,
     "GenerateConvenienceMethod": false
    },
    {
     "$id": "174",
     "Name": "patchNull",
     "ResourceName": "Duration",
     "Description": "Put a body with default properties.",
     "Accessibility": "public",
     "Parameters": [
      {
       "$ref": "53"
      },
      {
       "$id": "175",
       "Name": "contentType",
       "NameInRequest": "Content-Type",
       "Description": "content-type is application/merge-patch+json",
       "Type": {
        "$id": "176",
        "Kind": "constant",
        "ValueType": {
         "$id": "177",
         "Kind": "string"
        },
        "Value": "application/merge-patch+json"
       },
       "Location": "Header",
       "DefaultValue": {
        "$id": "178",
        "Type": {
         "$ref": "176"
        },
        "Value": "application/merge-patch+json"
       },
       "IsRequired": true,
       "IsApiVersion": false,
       "IsResourceParameter": false,
       "IsContentType": true,
       "IsEndpoint": false,
       "SkipUrlEncoding": false,
       "Explode": false,
       "Kind": "Constant"
      },
      {
       "$id": "179",
       "Name": "body",
       "NameInRequest": "body",
       "Type": {
        "$ref": "21"
       },
       "Location": "Body",
       "IsRequired": true,
       "IsApiVersion": false,
       "IsResourceParameter": false,
       "IsContentType": false,
       "IsEndpoint": false,
       "SkipUrlEncoding": false,
       "Explode": false,
       "Kind": "Method"
      },
      {
       "$id": "180",
       "Name": "accept",
       "NameInRequest": "Accept",
       "Type": {
        "$id": "181",
        "Kind": "string",
        "IsNullable": false
       },
       "Location": "Header",
       "IsApiVersion": false,
       "IsResourceParameter": false,
       "IsContentType": false,
       "IsRequired": true,
       "IsEndpoint": false,
       "SkipUrlEncoding": false,
       "Explode": false,
       "Kind": "Constant",
       "DefaultValue": {
        "$id": "182",
        "Type": {
         "$ref": "181"
        },
        "Value": "application/json"
       }
      }
     ],
     "Responses": [
      {
       "$id": "183",
       "StatusCodes": [
        204
       ],
       "BodyMediaType": "Json",
       "Headers": [],
       "IsErrorResponse": false
      }
     ],
     "HttpMethod": "PATCH",
     "RequestBodyMediaType": "Json",
     "Uri": "{host}",
     "Path": "/type/property/nullable/duration/null",
     "RequestMediaTypes": [
      "application/merge-patch+json"
     ],
     "BufferResponse": true,
     "GenerateProtocolMethod": true,
     "GenerateConvenienceMethod": false
    }
   ],
   "Protocol": {
    "$id": "184"
   },
   "Creatable": false,
   "Parent": "NullableClient",
   "Parameters": [
    {
     "$ref": "53"
    }
   ]
  },
  {
   "$id": "185",
   "Name": "CollectionsByte",
   "Description": "",
   "Operations": [
    {
     "$id": "186",
     "Name": "getNonNull",
     "ResourceName": "CollectionsByte",
     "Description": "Get models that will return all properties in the model",
     "Accessibility": "public",
     "Parameters": [
      {
       "$ref": "53"
      },
      {
       "$id": "187",
       "Name": "accept",
       "NameInRequest": "Accept",
       "Type": {
        "$id": "188",
        "Kind": "string",
        "IsNullable": false
       },
       "Location": "Header",
       "IsApiVersion": false,
       "IsResourceParameter": false,
       "IsContentType": false,
       "IsRequired": true,
       "IsEndpoint": false,
       "SkipUrlEncoding": false,
       "Explode": false,
       "Kind": "Constant",
       "DefaultValue": {
        "$id": "189",
        "Type": {
         "$ref": "188"
        },
        "Value": "application/json"
       }
      }
     ],
     "Responses": [
      {
       "$id": "190",
       "StatusCodes": [
        200
       ],
       "BodyType": {
        "$ref": "28"
       },
       "BodyMediaType": "Json",
       "Headers": [],
       "IsErrorResponse": false,
       "ContentTypes": [
        "application/json"
       ]
      }
     ],
     "HttpMethod": "GET",
     "RequestBodyMediaType": "None",
     "Uri": "{host}",
     "Path": "/type/property/nullable/collections/bytes/non-null",
     "BufferResponse": true,
     "GenerateProtocolMethod": true,
     "GenerateConvenienceMethod": true
    },
    {
     "$id": "191",
     "Name": "getNull",
     "ResourceName": "CollectionsByte",
     "Description": "Get models that will return the default object",
     "Accessibility": "public",
     "Parameters": [
      {
       "$ref": "53"
      },
      {
       "$id": "192",
       "Name": "accept",
       "NameInRequest": "Accept",
       "Type": {
        "$id": "193",
        "Kind": "string",
        "IsNullable": false
       },
       "Location": "Header",
       "IsApiVersion": false,
       "IsResourceParameter": false,
       "IsContentType": false,
       "IsRequired": true,
       "IsEndpoint": false,
       "SkipUrlEncoding": false,
       "Explode": false,
       "Kind": "Constant",
       "DefaultValue": {
        "$id": "194",
        "Type": {
         "$ref": "193"
        },
        "Value": "application/json"
       }
      }
     ],
     "Responses": [
      {
       "$id": "195",
       "StatusCodes": [
        200
       ],
       "BodyType": {
        "$ref": "28"
       },
       "BodyMediaType": "Json",
       "Headers": [],
       "IsErrorResponse": false,
       "ContentTypes": [
        "application/json"
       ]
      }
     ],
     "HttpMethod": "GET",
     "RequestBodyMediaType": "None",
     "Uri": "{host}",
     "Path": "/type/property/nullable/collections/bytes/null",
     "BufferResponse": true,
     "GenerateProtocolMethod": true,
     "GenerateConvenienceMethod": true
    },
    {
     "$id": "196",
     "Name": "patchNonNull",
     "ResourceName": "CollectionsByte",
     "Description": "Put a body with all properties present.",
     "Accessibility": "public",
     "Parameters": [
      {
       "$ref": "53"
      },
      {
       "$id": "197",
       "Name": "contentType",
       "NameInRequest": "Content-Type",
       "Description": "content-type is application/merge-patch+json",
       "Type": {
        "$id": "198",
        "Kind": "constant",
        "ValueType": {
         "$id": "199",
         "Kind": "string"
        },
        "Value": "application/merge-patch+json"
       },
       "Location": "Header",
       "DefaultValue": {
        "$id": "200",
        "Type": {
         "$ref": "198"
        },
        "Value": "application/merge-patch+json"
       },
       "IsRequired": true,
       "IsApiVersion": false,
       "IsResourceParameter": false,
       "IsContentType": true,
       "IsEndpoint": false,
       "SkipUrlEncoding": false,
       "Explode": false,
       "Kind": "Constant"
      },
      {
       "$id": "201",
       "Name": "body",
       "NameInRequest": "body",
       "Type": {
        "$ref": "28"
       },
       "Location": "Body",
       "IsRequired": true,
       "IsApiVersion": false,
       "IsResourceParameter": false,
       "IsContentType": false,
       "IsEndpoint": false,
       "SkipUrlEncoding": false,
       "Explode": false,
       "Kind": "Method"
      },
      {
       "$id": "202",
       "Name": "accept",
       "NameInRequest": "Accept",
       "Type": {
        "$id": "203",
        "Kind": "string",
        "IsNullable": false
       },
       "Location": "Header",
       "IsApiVersion": false,
       "IsResourceParameter": false,
       "IsContentType": false,
       "IsRequired": true,
       "IsEndpoint": false,
       "SkipUrlEncoding": false,
       "Explode": false,
       "Kind": "Constant",
       "DefaultValue": {
        "$id": "204",
        "Type": {
         "$ref": "203"
        },
        "Value": "application/json"
       }
      }
     ],
     "Responses": [
      {
       "$id": "205",
       "StatusCodes": [
        204
       ],
       "BodyMediaType": "Json",
       "Headers": [],
       "IsErrorResponse": false
      }
     ],
     "HttpMethod": "PATCH",
     "RequestBodyMediaType": "Json",
     "Uri": "{host}",
     "Path": "/type/property/nullable/collections/bytes/non-null",
     "RequestMediaTypes": [
      "application/merge-patch+json"
     ],
     "BufferResponse": true,
     "GenerateProtocolMethod": true,
     "GenerateConvenienceMethod": false
    },
    {
     "$id": "206",
     "Name": "patchNull",
     "ResourceName": "CollectionsByte",
     "Description": "Put a body with default properties.",
     "Accessibility": "public",
     "Parameters": [
      {
       "$ref": "53"
      },
      {
       "$id": "207",
       "Name": "contentType",
       "NameInRequest": "Content-Type",
       "Description": "content-type is application/merge-patch+json",
       "Type": {
        "$id": "208",
        "Kind": "constant",
        "ValueType": {
         "$id": "209",
         "Kind": "string"
        },
        "Value": "application/merge-patch+json"
       },
       "Location": "Header",
       "DefaultValue": {
        "$id": "210",
        "Type": {
         "$ref": "208"
        },
        "Value": "application/merge-patch+json"
       },
       "IsRequired": true,
       "IsApiVersion": false,
       "IsResourceParameter": false,
       "IsContentType": true,
       "IsEndpoint": false,
       "SkipUrlEncoding": false,
       "Explode": false,
       "Kind": "Constant"
      },
      {
       "$id": "211",
       "Name": "body",
       "NameInRequest": "body",
       "Type": {
        "$ref": "28"
       },
       "Location": "Body",
       "IsRequired": true,
       "IsApiVersion": false,
       "IsResourceParameter": false,
       "IsContentType": false,
       "IsEndpoint": false,
       "SkipUrlEncoding": false,
       "Explode": false,
       "Kind": "Method"
      },
      {
       "$id": "212",
       "Name": "accept",
       "NameInRequest": "Accept",
       "Type": {
        "$id": "213",
        "Kind": "string",
        "IsNullable": false
       },
       "Location": "Header",
       "IsApiVersion": false,
       "IsResourceParameter": false,
       "IsContentType": false,
       "IsRequired": true,
       "IsEndpoint": false,
       "SkipUrlEncoding": false,
       "Explode": false,
       "Kind": "Constant",
       "DefaultValue": {
        "$id": "214",
        "Type": {
         "$ref": "213"
        },
        "Value": "application/json"
       }
      }
     ],
     "Responses": [
      {
       "$id": "215",
       "StatusCodes": [
        204
       ],
       "BodyMediaType": "Json",
       "Headers": [],
       "IsErrorResponse": false
      }
     ],
     "HttpMethod": "PATCH",
     "RequestBodyMediaType": "Json",
     "Uri": "{host}",
     "Path": "/type/property/nullable/collections/bytes/null",
     "RequestMediaTypes": [
      "application/merge-patch+json"
     ],
     "BufferResponse": true,
     "GenerateProtocolMethod": true,
     "GenerateConvenienceMethod": false
    }
   ],
   "Protocol": {
    "$id": "216"
   },
   "Creatable": false,
   "Parent": "NullableClient",
   "Parameters": [
    {
     "$ref": "53"
    }
   ]
  },
  {
   "$id": "217",
   "Name": "CollectionsModel",
   "Description": "",
   "Operations": [
    {
     "$id": "218",
     "Name": "getNonNull",
     "ResourceName": "CollectionsModel",
     "Description": "Get models that will return all properties in the model",
     "Accessibility": "public",
     "Parameters": [
      {
       "$ref": "53"
      },
      {
       "$id": "219",
       "Name": "accept",
       "NameInRequest": "Accept",
       "Type": {
        "$id": "220",
        "Kind": "string",
        "IsNullable": false
       },
       "Location": "Header",
       "IsApiVersion": false,
       "IsResourceParameter": false,
       "IsContentType": false,
       "IsRequired": true,
       "IsEndpoint": false,
       "SkipUrlEncoding": false,
       "Explode": false,
       "Kind": "Constant",
       "DefaultValue": {
        "$id": "221",
        "Type": {
         "$ref": "220"
        },
        "Value": "application/json"
       }
      }
     ],
     "Responses": [
      {
       "$id": "222",
       "StatusCodes": [
        200
       ],
       "BodyType": {
        "$ref": "35"
       },
       "BodyMediaType": "Json",
       "Headers": [],
       "IsErrorResponse": false,
       "ContentTypes": [
        "application/json"
       ]
      }
     ],
     "HttpMethod": "GET",
     "RequestBodyMediaType": "None",
     "Uri": "{host}",
     "Path": "/type/property/nullable/collections/model/non-null",
     "BufferResponse": true,
     "GenerateProtocolMethod": true,
     "GenerateConvenienceMethod": true
    },
    {
     "$id": "223",
     "Name": "getNull",
     "ResourceName": "CollectionsModel",
     "Description": "Get models that will return the default object",
     "Accessibility": "public",
     "Parameters": [
      {
       "$ref": "53"
      },
      {
       "$id": "224",
       "Name": "accept",
       "NameInRequest": "Accept",
       "Type": {
        "$id": "225",
        "Kind": "string",
        "IsNullable": false
       },
       "Location": "Header",
       "IsApiVersion": false,
       "IsResourceParameter": false,
       "IsContentType": false,
       "IsRequired": true,
       "IsEndpoint": false,
       "SkipUrlEncoding": false,
       "Explode": false,
       "Kind": "Constant",
       "DefaultValue": {
        "$id": "226",
        "Type": {
         "$ref": "225"
        },
        "Value": "application/json"
       }
      }
     ],
     "Responses": [
      {
       "$id": "227",
       "StatusCodes": [
        200
       ],
       "BodyType": {
        "$ref": "35"
       },
       "BodyMediaType": "Json",
       "Headers": [],
       "IsErrorResponse": false,
       "ContentTypes": [
        "application/json"
       ]
      }
     ],
     "HttpMethod": "GET",
     "RequestBodyMediaType": "None",
     "Uri": "{host}",
     "Path": "/type/property/nullable/collections/model/null",
     "BufferResponse": true,
     "GenerateProtocolMethod": true,
     "GenerateConvenienceMethod": true
    },
    {
     "$id": "228",
     "Name": "patchNonNull",
     "ResourceName": "CollectionsModel",
     "Description": "Put a body with all properties present.",
     "Accessibility": "public",
     "Parameters": [
      {
       "$ref": "53"
      },
      {
       "$id": "229",
       "Name": "contentType",
       "NameInRequest": "Content-Type",
       "Description": "content-type is application/merge-patch+json",
       "Type": {
        "$id": "230",
        "Kind": "constant",
        "ValueType": {
         "$id": "231",
         "Kind": "string"
        },
        "Value": "application/merge-patch+json"
       },
       "Location": "Header",
       "DefaultValue": {
        "$id": "232",
        "Type": {
         "$ref": "230"
        },
        "Value": "application/merge-patch+json"
       },
       "IsRequired": true,
       "IsApiVersion": false,
       "IsResourceParameter": false,
       "IsContentType": true,
       "IsEndpoint": false,
       "SkipUrlEncoding": false,
       "Explode": false,
       "Kind": "Constant"
      },
      {
       "$id": "233",
       "Name": "body",
       "NameInRequest": "body",
       "Type": {
        "$ref": "35"
       },
       "Location": "Body",
       "IsRequired": true,
       "IsApiVersion": false,
       "IsResourceParameter": false,
       "IsContentType": false,
       "IsEndpoint": false,
       "SkipUrlEncoding": false,
       "Explode": false,
       "Kind": "Method"
      },
      {
       "$id": "234",
       "Name": "accept",
       "NameInRequest": "Accept",
       "Type": {
        "$id": "235",
        "Kind": "string",
        "IsNullable": false
       },
       "Location": "Header",
       "IsApiVersion": false,
       "IsResourceParameter": false,
       "IsContentType": false,
       "IsRequired": true,
       "IsEndpoint": false,
       "SkipUrlEncoding": false,
       "Explode": false,
       "Kind": "Constant",
       "DefaultValue": {
        "$id": "236",
        "Type": {
         "$ref": "235"
        },
        "Value": "application/json"
       }
      }
     ],
     "Responses": [
      {
       "$id": "237",
       "StatusCodes": [
        204
       ],
       "BodyMediaType": "Json",
       "Headers": [],
       "IsErrorResponse": false
      }
     ],
     "HttpMethod": "PATCH",
     "RequestBodyMediaType": "Json",
     "Uri": "{host}",
     "Path": "/type/property/nullable/collections/model/non-null",
     "RequestMediaTypes": [
      "application/merge-patch+json"
     ],
     "BufferResponse": true,
     "GenerateProtocolMethod": true,
     "GenerateConvenienceMethod": false
    },
    {
     "$id": "238",
     "Name": "patchNull",
     "ResourceName": "CollectionsModel",
     "Description": "Put a body with default properties.",
     "Accessibility": "public",
     "Parameters": [
      {
       "$ref": "53"
      },
      {
       "$id": "239",
       "Name": "contentType",
       "NameInRequest": "Content-Type",
       "Description": "content-type is application/merge-patch+json",
       "Type": {
        "$id": "240",
        "Kind": "constant",
        "ValueType": {
         "$id": "241",
         "Kind": "string"
        },
        "Value": "application/merge-patch+json"
       },
       "Location": "Header",
       "DefaultValue": {
        "$id": "242",
        "Type": {
         "$ref": "240"
        },
        "Value": "application/merge-patch+json"
       },
       "IsRequired": true,
       "IsApiVersion": false,
       "IsResourceParameter": false,
       "IsContentType": true,
       "IsEndpoint": false,
       "SkipUrlEncoding": false,
       "Explode": false,
       "Kind": "Constant"
      },
      {
       "$id": "243",
       "Name": "body",
       "NameInRequest": "body",
       "Type": {
        "$ref": "35"
       },
       "Location": "Body",
       "IsRequired": true,
       "IsApiVersion": false,
       "IsResourceParameter": false,
       "IsContentType": false,
       "IsEndpoint": false,
       "SkipUrlEncoding": false,
       "Explode": false,
       "Kind": "Method"
      },
      {
       "$id": "244",
       "Name": "accept",
       "NameInRequest": "Accept",
       "Type": {
        "$id": "245",
        "Kind": "string",
        "IsNullable": false
       },
       "Location": "Header",
       "IsApiVersion": false,
       "IsResourceParameter": false,
       "IsContentType": false,
       "IsRequired": true,
       "IsEndpoint": false,
       "SkipUrlEncoding": false,
       "Explode": false,
       "Kind": "Constant",
       "DefaultValue": {
        "$id": "246",
        "Type": {
         "$ref": "245"
        },
        "Value": "application/json"
       }
      }
     ],
     "Responses": [
      {
       "$id": "247",
       "StatusCodes": [
        204
       ],
       "BodyMediaType": "Json",
       "Headers": [],
       "IsErrorResponse": false
      }
     ],
     "HttpMethod": "PATCH",
     "RequestBodyMediaType": "Json",
     "Uri": "{host}",
     "Path": "/type/property/nullable/collections/model/null",
     "RequestMediaTypes": [
      "application/merge-patch+json"
     ],
     "BufferResponse": true,
     "GenerateProtocolMethod": true,
     "GenerateConvenienceMethod": false
    }
   ],
   "Protocol": {
    "$id": "248"
   },
   "Creatable": false,
   "Parent": "NullableClient",
   "Parameters": [
    {
     "$ref": "53"
    }
   ]
  },
  {
   "$id": "249",
   "Name": "CollectionsString",
   "Description": "",
   "Operations": [
    {
     "$id": "250",
     "Name": "getNonNull",
     "ResourceName": "CollectionsString",
     "Description": "Get models that will return all properties in the model",
     "Accessibility": "public",
     "Parameters": [
      {
       "$ref": "53"
      },
      {
       "$id": "251",
       "Name": "accept",
       "NameInRequest": "Accept",
       "Type": {
        "$id": "252",
        "Kind": "string",
        "IsNullable": false
       },
       "Location": "Header",
       "IsApiVersion": false,
       "IsResourceParameter": false,
       "IsContentType": false,
       "IsRequired": true,
       "IsEndpoint": false,
       "SkipUrlEncoding": false,
       "Explode": false,
       "Kind": "Constant",
       "DefaultValue": {
        "$id": "253",
        "Type": {
         "$ref": "252"
        },
        "Value": "application/json"
       }
      }
     ],
     "Responses": [
      {
       "$id": "254",
       "StatusCodes": [
        200
       ],
       "BodyType": {
        "$ref": "44"
       },
       "BodyMediaType": "Json",
       "Headers": [],
       "IsErrorResponse": false,
       "ContentTypes": [
        "application/json"
       ]
      }
     ],
     "HttpMethod": "GET",
     "RequestBodyMediaType": "None",
     "Uri": "{host}",
     "Path": "/type/property/nullable/collections/string/non-null",
     "BufferResponse": true,
     "GenerateProtocolMethod": true,
     "GenerateConvenienceMethod": true
    },
    {
     "$id": "255",
     "Name": "getNull",
     "ResourceName": "CollectionsString",
     "Description": "Get models that will return the default object",
     "Accessibility": "public",
     "Parameters": [
      {
       "$ref": "53"
      },
      {
       "$id": "256",
       "Name": "accept",
       "NameInRequest": "Accept",
       "Type": {
        "$id": "257",
        "Kind": "string",
        "IsNullable": false
       },
       "Location": "Header",
       "IsApiVersion": false,
       "IsResourceParameter": false,
       "IsContentType": false,
       "IsRequired": true,
       "IsEndpoint": false,
       "SkipUrlEncoding": false,
       "Explode": false,
       "Kind": "Constant",
       "DefaultValue": {
        "$id": "258",
        "Type": {
         "$ref": "257"
        },
        "Value": "application/json"
       }
      }
     ],
     "Responses": [
      {
       "$id": "259",
       "StatusCodes": [
        200
       ],
       "BodyType": {
        "$ref": "44"
       },
       "BodyMediaType": "Json",
       "Headers": [],
       "IsErrorResponse": false,
       "ContentTypes": [
        "application/json"
       ]
      }
     ],
     "HttpMethod": "GET",
     "RequestBodyMediaType": "None",
     "Uri": "{host}",
     "Path": "/type/property/nullable/collections/string/null",
     "BufferResponse": true,
     "GenerateProtocolMethod": true,
     "GenerateConvenienceMethod": true
    },
    {
     "$id": "260",
     "Name": "patchNonNull",
     "ResourceName": "CollectionsString",
     "Description": "Put a body with all properties present.",
     "Accessibility": "public",
     "Parameters": [
      {
       "$ref": "53"
      },
      {
       "$id": "261",
       "Name": "contentType",
       "NameInRequest": "Content-Type",
       "Description": "content-type is application/merge-patch+json",
       "Type": {
        "$id": "262",
        "Kind": "constant",
        "ValueType": {
         "$id": "263",
         "Kind": "string"
        },
        "Value": "application/merge-patch+json"
       },
       "Location": "Header",
       "DefaultValue": {
        "$id": "264",
        "Type": {
         "$ref": "262"
        },
        "Value": "application/merge-patch+json"
       },
       "IsRequired": true,
       "IsApiVersion": false,
       "IsResourceParameter": false,
       "IsContentType": true,
       "IsEndpoint": false,
       "SkipUrlEncoding": false,
       "Explode": false,
       "Kind": "Constant"
      },
      {
       "$id": "265",
       "Name": "body",
       "NameInRequest": "body",
       "Type": {
        "$ref": "44"
       },
       "Location": "Body",
       "IsRequired": true,
       "IsApiVersion": false,
       "IsResourceParameter": false,
       "IsContentType": false,
       "IsEndpoint": false,
       "SkipUrlEncoding": false,
       "Explode": false,
       "Kind": "Method"
      },
      {
       "$id": "266",
       "Name": "accept",
       "NameInRequest": "Accept",
       "Type": {
        "$id": "267",
        "Kind": "string",
        "IsNullable": false
       },
       "Location": "Header",
       "IsApiVersion": false,
       "IsResourceParameter": false,
       "IsContentType": false,
       "IsRequired": true,
       "IsEndpoint": false,
       "SkipUrlEncoding": false,
       "Explode": false,
       "Kind": "Constant",
       "DefaultValue": {
        "$id": "268",
        "Type": {
         "$ref": "267"
        },
        "Value": "application/json"
       }
      }
     ],
     "Responses": [
      {
       "$id": "269",
       "StatusCodes": [
        204
       ],
       "BodyMediaType": "Json",
       "Headers": [],
       "IsErrorResponse": false
      }
     ],
     "HttpMethod": "PATCH",
     "RequestBodyMediaType": "Json",
     "Uri": "{host}",
     "Path": "/type/property/nullable/collections/string/non-null",
     "RequestMediaTypes": [
      "application/merge-patch+json"
     ],
     "BufferResponse": true,
     "GenerateProtocolMethod": true,
     "GenerateConvenienceMethod": false
    },
    {
     "$id": "270",
     "Name": "patchNull",
     "ResourceName": "CollectionsString",
     "Description": "Put a body with default properties.",
     "Accessibility": "public",
     "Parameters": [
      {
       "$ref": "53"
      },
      {
       "$id": "271",
       "Name": "contentType",
       "NameInRequest": "Content-Type",
       "Description": "content-type is application/merge-patch+json",
       "Type": {
        "$id": "272",
        "Kind": "constant",
        "ValueType": {
         "$id": "273",
         "Kind": "string"
        },
        "Value": "application/merge-patch+json"
       },
       "Location": "Header",
       "DefaultValue": {
        "$id": "274",
        "Type": {
         "$ref": "272"
        },
        "Value": "application/merge-patch+json"
       },
       "IsRequired": true,
       "IsApiVersion": false,
       "IsResourceParameter": false,
       "IsContentType": true,
       "IsEndpoint": false,
       "SkipUrlEncoding": false,
       "Explode": false,
       "Kind": "Constant"
      },
      {
       "$id": "275",
       "Name": "body",
       "NameInRequest": "body",
       "Type": {
        "$ref": "44"
       },
       "Location": "Body",
       "IsRequired": true,
       "IsApiVersion": false,
       "IsResourceParameter": false,
       "IsContentType": false,
       "IsEndpoint": false,
       "SkipUrlEncoding": false,
       "Explode": false,
       "Kind": "Method"
      },
      {
       "$id": "276",
       "Name": "accept",
       "NameInRequest": "Accept",
       "Type": {
        "$id": "277",
        "Kind": "string",
        "IsNullable": false
       },
       "Location": "Header",
       "IsApiVersion": false,
       "IsResourceParameter": false,
       "IsContentType": false,
       "IsRequired": true,
       "IsEndpoint": false,
       "SkipUrlEncoding": false,
       "Explode": false,
       "Kind": "Constant",
       "DefaultValue": {
        "$id": "278",
        "Type": {
         "$ref": "277"
        },
        "Value": "application/json"
       }
      }
     ],
     "Responses": [
      {
       "$id": "279",
       "StatusCodes": [
        204
       ],
       "BodyMediaType": "Json",
       "Headers": [],
       "IsErrorResponse": false
      }
     ],
     "HttpMethod": "PATCH",
     "RequestBodyMediaType": "Json",
     "Uri": "{host}",
     "Path": "/type/property/nullable/collections/string/null",
     "RequestMediaTypes": [
      "application/merge-patch+json"
     ],
     "BufferResponse": true,
     "GenerateProtocolMethod": true,
     "GenerateConvenienceMethod": false
    }
   ],
   "Protocol": {
    "$id": "280"
   },
   "Creatable": false,
   "Parent": "NullableClient",
   "Parameters": [
    {
     "$ref": "53"
    }
   ]
  }
 ]
}<|MERGE_RESOLUTION|>--- conflicted
+++ resolved
@@ -277,13 +277,8 @@
    "$id": "44",
    "Kind": "model",
    "Name": "CollectionsStringProperty",
-<<<<<<< HEAD
-   "Namespace": "Type.Property.Nullable",
+   "CrossLanguageDefinitionId": "Type.Property.Nullable.CollectionsStringProperty",
    "Usage": "Input,Output,JsonMergePatch",
-=======
-   "CrossLanguageDefinitionId": "Type.Property.Nullable.CollectionsStringProperty",
-   "Usage": "Output",
->>>>>>> 5f9dfa7e
    "Description": "Model with collection string properties",
    "Properties": [
     {
