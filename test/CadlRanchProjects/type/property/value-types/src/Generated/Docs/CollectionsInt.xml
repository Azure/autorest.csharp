--- conflicted
+++ resolved
@@ -79,11 +79,7 @@
 <code><![CDATA[
 CollectionsInt client = new ValueTypesClient().GetCollectionsIntClient(apiVersion: "1.0.0");
 
-<<<<<<< HEAD
-var body = new CollectionsIntProperty(new int[]
-=======
 CollectionsIntProperty body = new CollectionsIntProperty(new List<int>()
->>>>>>> 712159bd
 {
     1234
 });
@@ -108,11 +104,7 @@
 <code><![CDATA[
 CollectionsInt client = new ValueTypesClient().GetCollectionsIntClient(apiVersion: "1.0.0");
 
-<<<<<<< HEAD
-var body = new CollectionsIntProperty(new int[]
-=======
 CollectionsIntProperty body = new CollectionsIntProperty(new List<int>()
->>>>>>> 712159bd
 {
     1234
 });
