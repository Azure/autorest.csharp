<?xml version="1.0" encoding="utf-8"?>
<doc>
  <members>
    <member name="GetCollectionsStringAsync(CancellationToken)">
      <example>
This sample shows how to call GetCollectionsStringAsync.
<code><![CDATA[
CollectionsString client = new ValueTypesClient().GetCollectionsStringClient(apiVersion: "1.0.0");

Response<CollectionsStringProperty> response = await client.GetCollectionsStringAsync();
]]></code>
This sample shows how to call GetCollectionsStringAsync with all parameters.
<code><![CDATA[
CollectionsString client = new ValueTypesClient().GetCollectionsStringClient(apiVersion: "1.0.0");

Response<CollectionsStringProperty> response = await client.GetCollectionsStringAsync();
]]></code></example>
    </member>
    <member name="GetCollectionsString(CancellationToken)">
      <example>
This sample shows how to call GetCollectionsString.
<code><![CDATA[
CollectionsString client = new ValueTypesClient().GetCollectionsStringClient(apiVersion: "1.0.0");

Response<CollectionsStringProperty> response = client.GetCollectionsString();
]]></code>
This sample shows how to call GetCollectionsString with all parameters.
<code><![CDATA[
CollectionsString client = new ValueTypesClient().GetCollectionsStringClient(apiVersion: "1.0.0");

Response<CollectionsStringProperty> response = client.GetCollectionsString();
]]></code></example>
    </member>
    <member name="GetCollectionsStringAsync(RequestContext)">
      <example>
This sample shows how to call GetCollectionsStringAsync and parse the result.
<code><![CDATA[
CollectionsString client = new ValueTypesClient().GetCollectionsStringClient(apiVersion: "1.0.0");

Response response = await client.GetCollectionsStringAsync(null);

JsonElement result = JsonDocument.Parse(response.ContentStream).RootElement;
Console.WriteLine(result.GetProperty("property")[0].ToString());
]]></code>
This sample shows how to call GetCollectionsStringAsync with all parameters and parse the result.
<code><![CDATA[
CollectionsString client = new ValueTypesClient().GetCollectionsStringClient(apiVersion: "1.0.0");

Response response = await client.GetCollectionsStringAsync(null);

JsonElement result = JsonDocument.Parse(response.ContentStream).RootElement;
Console.WriteLine(result.GetProperty("property")[0].ToString());
]]></code></example>
    </member>
    <member name="GetCollectionsString(RequestContext)">
      <example>
This sample shows how to call GetCollectionsString and parse the result.
<code><![CDATA[
CollectionsString client = new ValueTypesClient().GetCollectionsStringClient(apiVersion: "1.0.0");

Response response = client.GetCollectionsString(null);

JsonElement result = JsonDocument.Parse(response.ContentStream).RootElement;
Console.WriteLine(result.GetProperty("property")[0].ToString());
]]></code>
This sample shows how to call GetCollectionsString with all parameters and parse the result.
<code><![CDATA[
CollectionsString client = new ValueTypesClient().GetCollectionsStringClient(apiVersion: "1.0.0");

Response response = client.GetCollectionsString(null);

JsonElement result = JsonDocument.Parse(response.ContentStream).RootElement;
Console.WriteLine(result.GetProperty("property")[0].ToString());
]]></code></example>
    </member>
    <member name="PutAsync(CollectionsStringProperty,CancellationToken)">
      <example>
This sample shows how to call PutAsync.
<code><![CDATA[
CollectionsString client = new ValueTypesClient().GetCollectionsStringClient(apiVersion: "1.0.0");

<<<<<<< HEAD
var body = new CollectionsStringProperty(new string[]
{
    "<String>"
=======
CollectionsStringProperty body = new CollectionsStringProperty(new List<string>()
{
    "<property>"
>>>>>>> 712159bd
});
Response response = await client.PutAsync(body);
Console.WriteLine(response.Status);
]]></code>
This sample shows how to call PutAsync with all parameters.
<code><![CDATA[
CollectionsString client = new ValueTypesClient().GetCollectionsStringClient(apiVersion: "1.0.0");

CollectionsStringProperty body = new CollectionsStringProperty(new List<string>()
{
    "<property>"
});
Response response = await client.PutAsync(body);
Console.WriteLine(response.Status);
]]></code></example>
    </member>
    <member name="Put(CollectionsStringProperty,CancellationToken)">
      <example>
This sample shows how to call Put.
<code><![CDATA[
CollectionsString client = new ValueTypesClient().GetCollectionsStringClient(apiVersion: "1.0.0");

<<<<<<< HEAD
var body = new CollectionsStringProperty(new string[]
{
    "<String>"
=======
CollectionsStringProperty body = new CollectionsStringProperty(new List<string>()
{
    "<property>"
>>>>>>> 712159bd
});
Response response = client.Put(body);
Console.WriteLine(response.Status);
]]></code>
This sample shows how to call Put with all parameters.
<code><![CDATA[
CollectionsString client = new ValueTypesClient().GetCollectionsStringClient(apiVersion: "1.0.0");

CollectionsStringProperty body = new CollectionsStringProperty(new List<string>()
{
    "<property>"
});
Response response = client.Put(body);
Console.WriteLine(response.Status);
]]></code></example>
    </member>
    <member name="PutAsync(RequestContent,RequestContext)">
      <example>
This sample shows how to call PutAsync.
<code><![CDATA[
CollectionsString client = new ValueTypesClient().GetCollectionsStringClient(apiVersion: "1.0.0");

RequestContent content = RequestContent.Create(new
{
    property = new List<object>()
    {
        "<property>"
    },
});
Response response = await client.PutAsync(content);
Console.WriteLine(response.Status);
]]></code>
This sample shows how to call PutAsync with all request content.
<code><![CDATA[
CollectionsString client = new ValueTypesClient().GetCollectionsStringClient(apiVersion: "1.0.0");

RequestContent content = RequestContent.Create(new
{
    property = new List<object>()
    {
        "<property>"
    },
});
Response response = await client.PutAsync(content);
Console.WriteLine(response.Status);
]]></code></example>
    </member>
    <member name="Put(RequestContent,RequestContext)">
      <example>
This sample shows how to call Put.
<code><![CDATA[
CollectionsString client = new ValueTypesClient().GetCollectionsStringClient(apiVersion: "1.0.0");

RequestContent content = RequestContent.Create(new
{
    property = new List<object>()
    {
        "<property>"
    },
});
Response response = client.Put(content);
Console.WriteLine(response.Status);
]]></code>
This sample shows how to call Put with all request content.
<code><![CDATA[
CollectionsString client = new ValueTypesClient().GetCollectionsStringClient(apiVersion: "1.0.0");

RequestContent content = RequestContent.Create(new
{
    property = new List<object>()
    {
        "<property>"
    },
});
Response response = client.Put(content);
Console.WriteLine(response.Status);
]]></code></example>
    </member>
  </members>
</doc><|MERGE_RESOLUTION|>--- conflicted
+++ resolved
@@ -79,15 +79,9 @@
 <code><![CDATA[
 CollectionsString client = new ValueTypesClient().GetCollectionsStringClient(apiVersion: "1.0.0");
 
-<<<<<<< HEAD
-var body = new CollectionsStringProperty(new string[]
-{
-    "<String>"
-=======
 CollectionsStringProperty body = new CollectionsStringProperty(new List<string>()
 {
     "<property>"
->>>>>>> 712159bd
 });
 Response response = await client.PutAsync(body);
 Console.WriteLine(response.Status);
@@ -110,15 +104,9 @@
 <code><![CDATA[
 CollectionsString client = new ValueTypesClient().GetCollectionsStringClient(apiVersion: "1.0.0");
 
-<<<<<<< HEAD
-var body = new CollectionsStringProperty(new string[]
-{
-    "<String>"
-=======
 CollectionsStringProperty body = new CollectionsStringProperty(new List<string>()
 {
     "<property>"
->>>>>>> 712159bd
 });
 Response response = client.Put(body);
 Console.WriteLine(response.Status);
