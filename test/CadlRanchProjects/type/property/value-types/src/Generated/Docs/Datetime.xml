<?xml version="1.0" encoding="utf-8"?>
<doc>
  <members>
    <member name="GetDatetimeAsync(CancellationToken)">
      <example>
This sample shows how to call GetDatetimeAsync.
<code><![CDATA[
Datetime client = new ValueTypesClient().GetDatetimeClient(apiVersion: "1.0.0");

Response<DatetimeProperty> response = await client.GetDatetimeAsync();
]]></code>
This sample shows how to call GetDatetimeAsync with all parameters.
<code><![CDATA[
Datetime client = new ValueTypesClient().GetDatetimeClient(apiVersion: "1.0.0");

Response<DatetimeProperty> response = await client.GetDatetimeAsync();
]]></code></example>
    </member>
    <member name="GetDatetime(CancellationToken)">
      <example>
This sample shows how to call GetDatetime.
<code><![CDATA[
Datetime client = new ValueTypesClient().GetDatetimeClient(apiVersion: "1.0.0");

Response<DatetimeProperty> response = client.GetDatetime();
]]></code>
This sample shows how to call GetDatetime with all parameters.
<code><![CDATA[
Datetime client = new ValueTypesClient().GetDatetimeClient(apiVersion: "1.0.0");

Response<DatetimeProperty> response = client.GetDatetime();
]]></code></example>
    </member>
    <member name="GetDatetimeAsync(RequestContext)">
      <example>
This sample shows how to call GetDatetimeAsync and parse the result.
<code><![CDATA[
Datetime client = new ValueTypesClient().GetDatetimeClient(apiVersion: "1.0.0");

Response response = await client.GetDatetimeAsync(null);

JsonElement result = JsonDocument.Parse(response.ContentStream).RootElement;
Console.WriteLine(result.GetProperty("property").ToString());
]]></code>
This sample shows how to call GetDatetimeAsync with all parameters and parse the result.
<code><![CDATA[
Datetime client = new ValueTypesClient().GetDatetimeClient(apiVersion: "1.0.0");

Response response = await client.GetDatetimeAsync(null);

JsonElement result = JsonDocument.Parse(response.ContentStream).RootElement;
Console.WriteLine(result.GetProperty("property").ToString());
]]></code></example>
    </member>
    <member name="GetDatetime(RequestContext)">
      <example>
This sample shows how to call GetDatetime and parse the result.
<code><![CDATA[
Datetime client = new ValueTypesClient().GetDatetimeClient(apiVersion: "1.0.0");

Response response = client.GetDatetime(null);

JsonElement result = JsonDocument.Parse(response.ContentStream).RootElement;
Console.WriteLine(result.GetProperty("property").ToString());
]]></code>
This sample shows how to call GetDatetime with all parameters and parse the result.
<code><![CDATA[
Datetime client = new ValueTypesClient().GetDatetimeClient(apiVersion: "1.0.0");

Response response = client.GetDatetime(null);

JsonElement result = JsonDocument.Parse(response.ContentStream).RootElement;
Console.WriteLine(result.GetProperty("property").ToString());
]]></code></example>
    </member>
    <member name="PutAsync(DatetimeProperty,CancellationToken)">
      <example>
This sample shows how to call PutAsync.
<code><![CDATA[
Datetime client = new ValueTypesClient().GetDatetimeClient(apiVersion: "1.0.0");

DatetimeProperty body = new DatetimeProperty(DateTimeOffset.Parse("2022-05-10T14:57:31.2311892-04:00"));
Response response = await client.PutAsync(body);
Console.WriteLine(response.Status);
]]></code>
This sample shows how to call PutAsync with all parameters.
<code><![CDATA[
Datetime client = new ValueTypesClient().GetDatetimeClient(apiVersion: "1.0.0");

DatetimeProperty body = new DatetimeProperty(DateTimeOffset.Parse("2022-05-10T14:57:31.2311892-04:00"));
Response response = await client.PutAsync(body);
Console.WriteLine(response.Status);
]]></code></example>
    </member>
    <member name="Put(DatetimeProperty,CancellationToken)">
      <example>
This sample shows how to call Put.
<code><![CDATA[
Datetime client = new ValueTypesClient().GetDatetimeClient(apiVersion: "1.0.0");

DatetimeProperty body = new DatetimeProperty(DateTimeOffset.Parse("2022-05-10T14:57:31.2311892-04:00"));
Response response = client.Put(body);
Console.WriteLine(response.Status);
]]></code>
This sample shows how to call Put with all parameters.
<code><![CDATA[
Datetime client = new ValueTypesClient().GetDatetimeClient(apiVersion: "1.0.0");

DatetimeProperty body = new DatetimeProperty(DateTimeOffset.Parse("2022-05-10T14:57:31.2311892-04:00"));
Response response = client.Put(body);
Console.WriteLine(response.Status);
]]></code></example>
    </member>
    <member name="PutAsync(RequestContent,RequestContext)">
      <example>
This sample shows how to call PutAsync.
<code><![CDATA[
Datetime client = new ValueTypesClient().GetDatetimeClient(apiVersion: "1.0.0");

<<<<<<< HEAD
var data = new {
    property = "2022-05-10T14:14:57.0310000Z",
};

Response response = await client.PutAsync(RequestContent.Create(data));
=======
RequestContent content = RequestContent.Create(new
{
    property = "2022-05-10T14:57:31.2311892-04:00",
});
Response response = await client.PutAsync(content);
>>>>>>> 712159bd
Console.WriteLine(response.Status);
]]></code>
This sample shows how to call PutAsync with all request content.
<code><![CDATA[
Datetime client = new ValueTypesClient().GetDatetimeClient(apiVersion: "1.0.0");

RequestContent content = RequestContent.Create(new
{
    property = "2022-05-10T14:57:31.2311892-04:00",
});
Response response = await client.PutAsync(content);
Console.WriteLine(response.Status);
]]></code></example>
    </member>
    <member name="Put(RequestContent,RequestContext)">
      <example>
This sample shows how to call Put.
<code><![CDATA[
Datetime client = new ValueTypesClient().GetDatetimeClient(apiVersion: "1.0.0");

<<<<<<< HEAD
var data = new {
    property = "2022-05-10T14:14:57.0310000Z",
};

Response response = client.Put(RequestContent.Create(data));
=======
RequestContent content = RequestContent.Create(new
{
    property = "2022-05-10T14:57:31.2311892-04:00",
});
Response response = client.Put(content);
>>>>>>> 712159bd
Console.WriteLine(response.Status);
]]></code>
This sample shows how to call Put with all request content.
<code><![CDATA[
Datetime client = new ValueTypesClient().GetDatetimeClient(apiVersion: "1.0.0");

RequestContent content = RequestContent.Create(new
{
    property = "2022-05-10T14:57:31.2311892-04:00",
});
Response response = client.Put(content);
Console.WriteLine(response.Status);
]]></code></example>
    </member>
  </members>
</doc><|MERGE_RESOLUTION|>--- conflicted
+++ resolved
@@ -117,19 +117,11 @@
 <code><![CDATA[
 Datetime client = new ValueTypesClient().GetDatetimeClient(apiVersion: "1.0.0");
 
-<<<<<<< HEAD
-var data = new {
-    property = "2022-05-10T14:14:57.0310000Z",
-};
-
-Response response = await client.PutAsync(RequestContent.Create(data));
-=======
 RequestContent content = RequestContent.Create(new
 {
     property = "2022-05-10T14:57:31.2311892-04:00",
 });
 Response response = await client.PutAsync(content);
->>>>>>> 712159bd
 Console.WriteLine(response.Status);
 ]]></code>
 This sample shows how to call PutAsync with all request content.
@@ -150,19 +142,11 @@
 <code><![CDATA[
 Datetime client = new ValueTypesClient().GetDatetimeClient(apiVersion: "1.0.0");
 
-<<<<<<< HEAD
-var data = new {
-    property = "2022-05-10T14:14:57.0310000Z",
-};
-
-Response response = client.Put(RequestContent.Create(data));
-=======
 RequestContent content = RequestContent.Create(new
 {
     property = "2022-05-10T14:57:31.2311892-04:00",
 });
 Response response = client.Put(content);
->>>>>>> 712159bd
 Console.WriteLine(response.Status);
 ]]></code>
 This sample shows how to call Put with all request content.
