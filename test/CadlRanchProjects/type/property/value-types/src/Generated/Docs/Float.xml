--- conflicted
+++ resolved
@@ -115,15 +115,7 @@
       <example>
 This sample shows how to call PutAsync.
 <code><![CDATA[
-<<<<<<< HEAD
-var client = new ValueTypesClient().GetFloatClient("1.0.0");
-
-var data = new {
-    property = 3.14f,
-};
-=======
 Float client = new ValueTypesClient().GetFloatClient(apiVersion: "1.0.0");
->>>>>>> 712159bd
 
 RequestContent content = RequestContent.Create(new
 {
@@ -148,15 +140,7 @@
       <example>
 This sample shows how to call Put.
 <code><![CDATA[
-<<<<<<< HEAD
-var client = new ValueTypesClient().GetFloatClient("1.0.0");
-
-var data = new {
-    property = 3.14f,
-};
-=======
 Float client = new ValueTypesClient().GetFloatClient(apiVersion: "1.0.0");
->>>>>>> 712159bd
 
 RequestContent content = RequestContent.Create(new
 {
