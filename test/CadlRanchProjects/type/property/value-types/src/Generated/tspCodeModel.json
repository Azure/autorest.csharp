{
 "$id": "1",
 "Name": "Type.Property.ValueTypes",
 "ApiVersions": [],
 "Enums": [
  {
   "$id": "2",
   "Kind": "enum",
   "Name": "FixedInnerEnum",
   "ValueType": {
    "$id": "3",
    "Kind": "string",
    "IsNullable": false
   },
   "Values": [
    {
     "$id": "4",
     "Name": "ValueOne",
     "Value": "ValueOne",
     "Description": "First value."
    },
    {
     "$id": "5",
     "Name": "ValueTwo",
     "Value": "ValueTwo",
     "Description": "Second value."
    }
   ],
   "Namespace": "Type.Property.ValueTypes",
   "Description": "Enum that will be used as a property for model EnumProperty. Non-extensible.",
   "IsExtensible": false,
   "Usage": "RoundTrip"
  },
  {
   "$id": "6",
   "Kind": "enum",
   "Name": "InnerEnum",
   "ValueType": {
    "$id": "7",
    "Kind": "string",
    "IsNullable": false
   },
   "Values": [
    {
     "$id": "8",
     "Name": "ValueOne",
     "Value": "ValueOne",
     "Description": "First value."
    },
    {
     "$id": "9",
     "Name": "ValueTwo",
     "Value": "ValueTwo",
     "Description": "Second value."
    }
   ],
   "Namespace": "Type.Property.ValueTypes",
   "Description": "Enum that will be used as a property for model EnumProperty. Extensible.",
   "IsExtensible": true,
   "Usage": "RoundTrip"
  },
  {
   "$id": "10",
   "Kind": "enum",
   "Name": "StringLiteralProperty_property",
   "ValueType": {
    "$id": "11",
    "Kind": "string",
    "IsNullable": false
   },
   "Values": [
    {
     "$id": "12",
     "Name": "hello",
     "Value": "hello",
     "Description": "hello"
    }
   ],
   "Namespace": "Type.Property.ValueTypes",
   "Description": "The StringLiteralProperty_property",
   "IsExtensible": true,
   "Usage": "RoundTrip"
  },
  {
   "$id": "13",
   "Kind": "enum",
   "Name": "IntLiteralProperty_property",
   "ValueType": {
    "$id": "14",
    "Kind": "int32",
    "IsNullable": false
   },
   "Values": [
    {
     "$id": "15",
     "Name": "42",
     "Value": 42,
     "Description": "42"
    }
   ],
   "Namespace": "Type.Property.ValueTypes",
   "Description": "The IntLiteralProperty_property",
   "IsExtensible": true,
   "Usage": "RoundTrip"
  },
  {
   "$id": "16",
   "Kind": "enum",
   "Name": "FloatLiteralProperty_property",
   "ValueType": {
    "$id": "17",
    "Kind": "float32",
    "IsNullable": false
   },
   "Values": [
    {
     "$id": "18",
     "Name": "43.125",
     "Value": 43.125,
     "Description": "43.125"
    }
   ],
   "Namespace": "Type.Property.ValueTypes",
   "Description": "The FloatLiteralProperty_property",
   "IsExtensible": true,
   "Usage": "RoundTrip"
  },
  {
   "$id": "19",
   "Kind": "enum",
   "Name": "UnionStringLiteralPropertyProperty",
   "ValueType": {
    "$id": "20",
    "Kind": "string",
    "IsNullable": false
   },
   "Values": [
    {
     "$id": "21",
     "Name": "hello",
     "Value": "hello"
    },
    {
     "$id": "22",
     "Name": "world",
     "Value": "world"
    }
   ],
   "Namespace": "",
   "IsExtensible": false,
   "Usage": "RoundTrip"
  },
  {
   "$id": "23",
   "Kind": "enum",
   "Name": "UnionIntLiteralPropertyProperty",
   "ValueType": {
    "$id": "24",
    "Kind": "int32",
    "IsNullable": false
   },
   "Values": [
    {
     "$id": "25",
     "Name": "42",
     "Value": 42
    },
    {
     "$id": "26",
     "Name": "43",
     "Value": 43
    }
   ],
   "Namespace": "",
   "IsExtensible": false,
   "Usage": "RoundTrip"
  },
  {
   "$id": "27",
   "Kind": "enum",
   "Name": "UnionFloatLiteralPropertyProperty",
   "ValueType": {
    "$id": "28",
    "Kind": "float32",
    "IsNullable": false
   },
   "Values": [
    {
     "$id": "29",
     "Name": "43.125",
     "Value": 43.125
    },
    {
     "$id": "30",
     "Name": "46.875",
     "Value": 46.875
    }
   ],
   "Namespace": "",
   "IsExtensible": false,
   "Usage": "RoundTrip"
  },
  {
   "$id": "31",
   "Kind": "enum",
   "Name": "ExtendedEnum",
   "ValueType": {
    "$id": "32",
    "Kind": "string",
    "IsNullable": false
   },
   "Values": [
    {
     "$id": "33",
     "Name": "EnumValue2",
     "Value": "value2"
    }
   ],
   "Namespace": "Type.Property.ValueTypes",
   "IsExtensible": true,
   "Usage": "RoundTrip"
  }
 ],
 "Models": [
  {
   "$id": "34",
   "Kind": "Model",
   "Name": "BooleanProperty",
   "Namespace": "Type.Property.ValueTypes",
   "Description": "Model with a boolean property",
   "Usage": "RoundTrip",
   "Properties": [
    {
     "$id": "35",
     "Name": "property",
     "SerializedName": "property",
     "Description": "Property",
     "Type": {
<<<<<<< HEAD
      "$id": "27",
      "Kind": "Primitive",
      "Name": "Boolean"
=======
      "$id": "36",
      "Kind": "boolean",
      "IsNullable": false
>>>>>>> 9b8a321f
     },
     "IsRequired": true,
     "IsReadOnly": false
    }
   ]
  },
  {
   "$id": "37",
   "Kind": "Model",
   "Name": "StringProperty",
   "Namespace": "Type.Property.ValueTypes",
   "Description": "Model with a string property",
   "Usage": "RoundTrip",
   "Properties": [
    {
     "$id": "38",
     "Name": "property",
     "SerializedName": "property",
     "Description": "Property",
     "Type": {
<<<<<<< HEAD
      "$id": "30",
      "Kind": "Primitive",
      "Name": "String"
=======
      "$id": "39",
      "Kind": "string",
      "IsNullable": false
>>>>>>> 9b8a321f
     },
     "IsRequired": true,
     "IsReadOnly": false
    }
   ]
  },
  {
   "$id": "40",
   "Kind": "Model",
   "Name": "BytesProperty",
   "Namespace": "Type.Property.ValueTypes",
   "Description": "Model with a bytes property",
   "Usage": "RoundTrip",
   "Properties": [
    {
     "$id": "41",
     "Name": "property",
     "SerializedName": "property",
     "Description": "Property",
     "Type": {
<<<<<<< HEAD
      "$id": "33",
      "Kind": "Primitive",
      "Name": "Bytes"
=======
      "$id": "42",
      "Kind": "bytes",
      "IsNullable": false,
      "Encode": "base64"
>>>>>>> 9b8a321f
     },
     "IsRequired": true,
     "IsReadOnly": false
    }
   ]
  },
  {
   "$id": "43",
   "Kind": "Model",
   "Name": "IntProperty",
   "Namespace": "Type.Property.ValueTypes",
   "Description": "Model with a int property",
   "Usage": "RoundTrip",
   "Properties": [
    {
     "$id": "44",
     "Name": "property",
     "SerializedName": "property",
     "Description": "Property",
     "Type": {
<<<<<<< HEAD
      "$id": "36",
      "Kind": "Primitive",
      "Name": "Int32"
=======
      "$id": "45",
      "Kind": "int32",
      "IsNullable": false
>>>>>>> 9b8a321f
     },
     "IsRequired": true,
     "IsReadOnly": false
    }
   ]
  },
  {
   "$id": "46",
   "Kind": "Model",
   "Name": "FloatProperty",
   "Namespace": "Type.Property.ValueTypes",
   "Description": "Model with a float property",
   "Usage": "RoundTrip",
   "Properties": [
    {
     "$id": "47",
     "Name": "property",
     "SerializedName": "property",
     "Description": "Property",
     "Type": {
<<<<<<< HEAD
      "$id": "39",
      "Kind": "Primitive",
      "Name": "Float32"
=======
      "$id": "48",
      "Kind": "float32",
      "IsNullable": false
>>>>>>> 9b8a321f
     },
     "IsRequired": true,
     "IsReadOnly": false
    }
   ]
  },
  {
   "$id": "49",
   "Kind": "Model",
   "Name": "DecimalProperty",
   "Namespace": "Type.Property.ValueTypes",
   "Description": "Model with a decimal property",
   "Usage": "RoundTrip",
   "Properties": [
    {
     "$id": "50",
     "Name": "property",
     "SerializedName": "property",
     "Description": "Property",
     "Type": {
<<<<<<< HEAD
      "$id": "42",
      "Kind": "Primitive",
      "Name": "Decimal"
=======
      "$id": "51",
      "Kind": "decimal",
      "IsNullable": false
>>>>>>> 9b8a321f
     },
     "IsRequired": true,
     "IsReadOnly": false
    }
   ]
  },
  {
   "$id": "52",
   "Kind": "Model",
   "Name": "Decimal128Property",
   "Namespace": "Type.Property.ValueTypes",
   "Description": "Model with a decimal128 property",
   "Usage": "RoundTrip",
   "Properties": [
    {
     "$id": "53",
     "Name": "property",
     "SerializedName": "property",
     "Description": "Property",
     "Type": {
<<<<<<< HEAD
      "$id": "45",
      "Kind": "Primitive",
      "Name": "Decimal128"
=======
      "$id": "54",
      "Kind": "decimal128",
      "IsNullable": false
>>>>>>> 9b8a321f
     },
     "IsRequired": true,
     "IsReadOnly": false
    }
   ]
  },
  {
   "$id": "55",
   "Kind": "Model",
   "Name": "DatetimeProperty",
   "Namespace": "Type.Property.ValueTypes",
   "Description": "Model with a datetime property",
   "Usage": "RoundTrip",
   "Properties": [
    {
     "$id": "56",
     "Name": "property",
     "SerializedName": "property",
     "Description": "Property",
     "Type": {
      "$id": "57",
      "Kind": "utcDateTime",
      "IsNullable": false,
      "Encode": "rfc3339",
      "WireType": {
       "$id": "58",
       "Kind": "string",
       "IsNullable": false
      }
     },
     "IsRequired": true,
     "IsReadOnly": false
    }
   ]
  },
  {
   "$id": "59",
   "Kind": "Model",
   "Name": "DurationProperty",
   "Namespace": "Type.Property.ValueTypes",
   "Description": "Model with a duration property",
   "Usage": "RoundTrip",
   "Properties": [
    {
     "$id": "60",
     "Name": "property",
     "SerializedName": "property",
     "Description": "Property",
     "Type": {
      "$id": "61",
      "Kind": "duration",
      "IsNullable": false,
      "Encode": "ISO8601",
      "WireType": {
       "$id": "62",
       "Kind": "string",
       "IsNullable": false
      }
     },
     "IsRequired": true,
     "IsReadOnly": false
    }
   ]
  },
  {
   "$id": "63",
   "Kind": "Model",
   "Name": "EnumProperty",
   "Namespace": "Type.Property.ValueTypes",
   "Description": "Model with enum properties",
   "Usage": "RoundTrip",
   "Properties": [
    {
     "$id": "64",
     "Name": "property",
     "SerializedName": "property",
     "Description": "Property",
     "Type": {
      "$ref": "2"
     },
     "IsRequired": true,
     "IsReadOnly": false
    }
   ]
  },
  {
   "$id": "65",
   "Kind": "Model",
   "Name": "ExtensibleEnumProperty",
   "Namespace": "Type.Property.ValueTypes",
   "Description": "Model with extensible enum properties",
   "Usage": "RoundTrip",
   "Properties": [
    {
     "$id": "66",
     "Name": "property",
     "SerializedName": "property",
     "Description": "Property",
     "Type": {
      "$ref": "6"
     },
     "IsRequired": true,
     "IsReadOnly": false
    }
   ]
  },
  {
   "$id": "67",
   "Kind": "Model",
   "Name": "ModelProperty",
   "Namespace": "Type.Property.ValueTypes",
   "Description": "Model with model properties",
   "Usage": "RoundTrip",
   "Properties": [
    {
     "$id": "68",
     "Name": "property",
     "SerializedName": "property",
     "Description": "Property",
     "Type": {
      "$id": "69",
      "Kind": "Model",
      "Name": "InnerModel",
      "Namespace": "Type.Property.ValueTypes",
      "Description": "Inner model. Will be a property type for ModelWithModelProperties",
      "Usage": "RoundTrip",
      "Properties": [
       {
        "$id": "70",
        "Name": "property",
        "SerializedName": "property",
        "Description": "Required string property",
        "Type": {
<<<<<<< HEAD
         "$id": "60",
         "Kind": "Primitive",
         "Name": "String"
=======
         "$id": "71",
         "Kind": "string",
         "IsNullable": false
>>>>>>> 9b8a321f
        },
        "IsRequired": true,
        "IsReadOnly": false
       }
      ]
     },
     "IsRequired": true,
     "IsReadOnly": false
    }
   ]
  },
  {
   "$ref": "69"
  },
  {
   "$id": "72",
   "Kind": "Model",
   "Name": "CollectionsStringProperty",
   "Namespace": "Type.Property.ValueTypes",
   "Description": "Model with collection string properties",
   "Usage": "RoundTrip",
   "Properties": [
    {
     "$id": "73",
     "Name": "property",
     "SerializedName": "property",
     "Description": "Property",
     "Type": {
      "$id": "74",
      "Kind": "Array",
      "Name": "Array",
      "ElementType": {
<<<<<<< HEAD
       "$id": "64",
       "Kind": "Primitive",
       "Name": "String"
      }
=======
       "$id": "75",
       "Kind": "string",
       "IsNullable": false
      },
      "IsNullable": false
>>>>>>> 9b8a321f
     },
     "IsRequired": true,
     "IsReadOnly": false
    }
   ]
  },
  {
   "$id": "76",
   "Kind": "Model",
   "Name": "CollectionsIntProperty",
   "Namespace": "Type.Property.ValueTypes",
   "Description": "Model with collection int properties",
   "Usage": "RoundTrip",
   "Properties": [
    {
     "$id": "77",
     "Name": "property",
     "SerializedName": "property",
     "Description": "Property",
     "Type": {
      "$id": "78",
      "Kind": "Array",
      "Name": "Array",
      "ElementType": {
<<<<<<< HEAD
       "$id": "68",
       "Kind": "Primitive",
       "Name": "Int32"
      }
=======
       "$id": "79",
       "Kind": "int32",
       "IsNullable": false
      },
      "IsNullable": false
>>>>>>> 9b8a321f
     },
     "IsRequired": true,
     "IsReadOnly": false
    }
   ]
  },
  {
   "$id": "80",
   "Kind": "Model",
   "Name": "CollectionsModelProperty",
   "Namespace": "Type.Property.ValueTypes",
   "Description": "Model with collection model properties",
   "Usage": "RoundTrip",
   "Properties": [
    {
     "$id": "81",
     "Name": "property",
     "SerializedName": "property",
     "Description": "Property",
     "Type": {
      "$id": "82",
      "Kind": "Array",
      "Name": "Array",
      "ElementType": {
<<<<<<< HEAD
       "$ref": "58"
      }
=======
       "$ref": "69"
      },
      "IsNullable": false
>>>>>>> 9b8a321f
     },
     "IsRequired": true,
     "IsReadOnly": false
    }
   ]
  },
  {
   "$id": "83",
   "Kind": "Model",
   "Name": "DictionaryStringProperty",
   "Namespace": "Type.Property.ValueTypes",
   "Description": "Model with dictionary string properties",
   "Usage": "RoundTrip",
   "Properties": [
    {
     "$id": "84",
     "Name": "property",
     "SerializedName": "property",
     "Description": "Property",
     "Type": {
      "$id": "85",
      "Kind": "Dictionary",
      "Name": "Dictionary",
      "KeyType": {
<<<<<<< HEAD
       "$id": "75",
       "Kind": "Primitive",
       "Name": "String"
      },
      "ValueType": {
       "$id": "76",
       "Kind": "Primitive",
       "Name": "String"
      }
=======
       "$id": "86",
       "Kind": "string",
       "IsNullable": false
      },
      "ValueType": {
       "$id": "87",
       "Kind": "string",
       "IsNullable": false
      },
      "IsNullable": false
>>>>>>> 9b8a321f
     },
     "IsRequired": true,
     "IsReadOnly": false
    }
   ]
  },
  {
   "$id": "88",
   "Kind": "Model",
   "Name": "NeverProperty",
   "Namespace": "Type.Property.ValueTypes",
   "Description": "Model with a property never. (This property should not be included).",
   "Usage": "RoundTrip",
   "Properties": []
  },
  {
   "$id": "89",
   "Kind": "Model",
   "Name": "UnknownStringProperty",
   "Namespace": "Type.Property.ValueTypes",
   "Description": "Model with a property unknown, and the data is a string.",
   "Usage": "RoundTrip",
   "Properties": [
    {
     "$id": "90",
     "Name": "property",
     "SerializedName": "property",
     "Description": "Property",
     "Type": {
<<<<<<< HEAD
      "$id": "80",
      "Kind": "Intrinsic",
      "Name": "unknown"
=======
      "$id": "91",
      "Kind": "any",
      "IsNullable": false
>>>>>>> 9b8a321f
     },
     "IsRequired": true,
     "IsReadOnly": false
    }
   ]
  },
  {
   "$id": "92",
   "Kind": "Model",
   "Name": "UnknownIntProperty",
   "Namespace": "Type.Property.ValueTypes",
   "Description": "Model with a property unknown, and the data is a int32.",
   "Usage": "RoundTrip",
   "Properties": [
    {
     "$id": "93",
     "Name": "property",
     "SerializedName": "property",
     "Description": "Property",
     "Type": {
<<<<<<< HEAD
      "$id": "83",
      "Kind": "Intrinsic",
      "Name": "unknown"
=======
      "$id": "94",
      "Kind": "any",
      "IsNullable": false
>>>>>>> 9b8a321f
     },
     "IsRequired": true,
     "IsReadOnly": false
    }
   ]
  },
  {
   "$id": "95",
   "Kind": "Model",
   "Name": "UnknownDictProperty",
   "Namespace": "Type.Property.ValueTypes",
   "Description": "Model with a property unknown, and the data is a dictionnary.",
   "Usage": "RoundTrip",
   "Properties": [
    {
     "$id": "96",
     "Name": "property",
     "SerializedName": "property",
     "Description": "Property",
     "Type": {
<<<<<<< HEAD
      "$id": "86",
      "Kind": "Intrinsic",
      "Name": "unknown"
=======
      "$id": "97",
      "Kind": "any",
      "IsNullable": false
>>>>>>> 9b8a321f
     },
     "IsRequired": true,
     "IsReadOnly": false
    }
   ]
  },
  {
   "$id": "98",
   "Kind": "Model",
   "Name": "UnknownArrayProperty",
   "Namespace": "Type.Property.ValueTypes",
   "Description": "Model with a property unknown, and the data is an array.",
   "Usage": "RoundTrip",
   "Properties": [
    {
     "$id": "99",
     "Name": "property",
     "SerializedName": "property",
     "Description": "Property",
     "Type": {
<<<<<<< HEAD
      "$id": "89",
      "Kind": "Intrinsic",
      "Name": "unknown"
=======
      "$id": "100",
      "Kind": "any",
      "IsNullable": false
>>>>>>> 9b8a321f
     },
     "IsRequired": true,
     "IsReadOnly": false
    }
   ]
  },
  {
   "$id": "101",
   "Kind": "Model",
   "Name": "StringLiteralProperty",
   "Namespace": "Type.Property.ValueTypes",
   "Description": "Model with a string literal property.",
   "Usage": "RoundTrip",
   "Properties": [
    {
     "$id": "102",
     "Name": "property",
     "SerializedName": "property",
     "Description": "Property",
     "Type": {
      "$id": "103",
      "Kind": "constant",
      "ValueType": {
       "$ref": "10"
      },
      "Value": "hello"
     },
     "IsRequired": true,
     "IsReadOnly": false
    }
   ]
  },
  {
   "$id": "104",
   "Kind": "Model",
   "Name": "IntLiteralProperty",
   "Namespace": "Type.Property.ValueTypes",
   "Description": "Model with a int literal property.",
   "Usage": "RoundTrip",
   "Properties": [
    {
     "$id": "105",
     "Name": "property",
     "SerializedName": "property",
     "Description": "Property",
     "Type": {
      "$id": "106",
      "Kind": "constant",
      "ValueType": {
       "$ref": "13"
      },
      "Value": 42
     },
     "IsRequired": true,
     "IsReadOnly": false
    }
   ]
  },
  {
   "$id": "107",
   "Kind": "Model",
   "Name": "FloatLiteralProperty",
   "Namespace": "Type.Property.ValueTypes",
   "Description": "Model with a float literal property.",
   "Usage": "RoundTrip",
   "Properties": [
    {
     "$id": "108",
     "Name": "property",
     "SerializedName": "property",
     "Description": "Property",
     "Type": {
      "$id": "109",
      "Kind": "constant",
      "ValueType": {
       "$ref": "16"
      },
      "Value": 43.125
     },
     "IsRequired": true,
     "IsReadOnly": false
    }
   ]
  },
  {
   "$id": "110",
   "Kind": "Model",
   "Name": "BooleanLiteralProperty",
   "Namespace": "Type.Property.ValueTypes",
   "Description": "Model with a boolean literal property.",
   "Usage": "RoundTrip",
   "Properties": [
    {
     "$id": "111",
     "Name": "property",
     "SerializedName": "property",
     "Description": "Property",
     "Type": {
<<<<<<< HEAD
      "$id": "101",
      "Kind": "Literal",
      "Name": "Literal",
      "LiteralValueType": {
       "$id": "102",
       "Kind": "Primitive",
       "Name": "Boolean"
=======
      "$id": "112",
      "Kind": "constant",
      "ValueType": {
       "$id": "113",
       "Kind": "boolean",
       "IsNullable": false
>>>>>>> 9b8a321f
      },
      "Value": true
     },
     "IsRequired": true,
     "IsReadOnly": false
    }
   ]
  },
  {
   "$id": "114",
   "Kind": "Model",
   "Name": "UnionStringLiteralProperty",
   "Namespace": "Type.Property.ValueTypes",
   "Description": "Model with a union of string literal as property.",
   "Usage": "RoundTrip",
   "Properties": [
    {
     "$id": "115",
     "Name": "property",
     "SerializedName": "property",
     "Description": "Property",
     "Type": {
      "$ref": "19"
     },
     "IsRequired": true,
     "IsReadOnly": false
    }
   ]
  },
  {
   "$id": "116",
   "Kind": "Model",
   "Name": "UnionIntLiteralProperty",
   "Namespace": "Type.Property.ValueTypes",
   "Description": "Model with a union of int literal as property.",
   "Usage": "RoundTrip",
   "Properties": [
    {
     "$id": "117",
     "Name": "property",
     "SerializedName": "property",
     "Description": "Property",
     "Type": {
      "$ref": "23"
     },
     "IsRequired": true,
     "IsReadOnly": false
    }
   ]
  },
  {
   "$id": "118",
   "Kind": "Model",
   "Name": "UnionFloatLiteralProperty",
   "Namespace": "Type.Property.ValueTypes",
   "Description": "Model with a union of float literal as property.",
   "Usage": "RoundTrip",
   "Properties": [
    {
     "$id": "119",
     "Name": "property",
     "SerializedName": "property",
     "Description": "Property",
     "Type": {
      "$ref": "27"
     },
     "IsRequired": true,
     "IsReadOnly": false
    }
   ]
  },
  {
   "$id": "120",
   "Kind": "Model",
   "Name": "UnionEnumValueProperty",
   "Namespace": "Type.Property.ValueTypes",
   "Description": "Template type for testing models with specific properties. Pass in the type of the property you are looking for",
   "Usage": "RoundTrip",
   "Properties": [
    {
     "$id": "121",
     "Name": "property",
     "SerializedName": "property",
     "Description": "Property",
     "Type": {
      "$id": "122",
      "Kind": "constant",
      "ValueType": {
       "$ref": "31"
      },
      "Value": "value2"
     },
     "IsRequired": true,
     "IsReadOnly": false
    }
   ]
  }
 ],
 "Clients": [
  {
   "$id": "123",
   "Name": "ValueTypesClient",
   "Description": "",
   "Operations": [],
   "Protocol": {
    "$id": "124"
   },
   "Creatable": true,
   "Parameters": [
    {
     "$id": "125",
     "Name": "host",
     "NameInRequest": "host",
     "Description": "TestServer endpoint",
     "Type": {
      "$id": "126",
      "Kind": "string",
      "IsNullable": false
     },
     "Location": "Uri",
     "IsApiVersion": false,
     "IsResourceParameter": false,
     "IsContentType": false,
     "IsRequired": true,
     "IsEndpoint": true,
     "SkipUrlEncoding": false,
     "Explode": false,
     "Kind": "Client",
     "DefaultValue": {
      "$id": "127",
      "Type": {
       "$id": "128",
       "Kind": "string",
       "IsNullable": false
      },
      "Value": "http://localhost:3000"
     }
    }
   ]
  },
  {
   "$id": "129",
   "Name": "Boolean",
   "Description": "",
   "Operations": [
    {
     "$id": "130",
     "Name": "get",
     "ResourceName": "Boolean",
     "Description": "Get call",
     "Accessibility": "public",
     "Parameters": [
      {
       "$ref": "125"
      },
      {
       "$id": "131",
       "Name": "accept",
       "NameInRequest": "Accept",
       "Type": {
        "$id": "132",
        "Kind": "string",
        "IsNullable": false
       },
       "Location": "Header",
       "IsApiVersion": false,
       "IsResourceParameter": false,
       "IsContentType": false,
       "IsRequired": true,
       "IsEndpoint": false,
       "SkipUrlEncoding": false,
       "Explode": false,
       "Kind": "Constant",
       "DefaultValue": {
        "$id": "133",
        "Type": {
         "$ref": "132"
        },
        "Value": "application/json"
       }
      }
     ],
     "Responses": [
      {
       "$id": "134",
       "StatusCodes": [
        200
       ],
       "BodyType": {
        "$ref": "34"
       },
       "BodyMediaType": "Json",
       "Headers": [],
       "IsErrorResponse": false,
       "ContentTypes": [
        "application/json"
       ]
      }
     ],
     "HttpMethod": "GET",
     "RequestBodyMediaType": "None",
     "Uri": "{host}",
     "Path": "/type/property/value-types/boolean",
     "BufferResponse": true,
     "GenerateProtocolMethod": true,
     "GenerateConvenienceMethod": true
    },
    {
     "$id": "135",
     "Name": "put",
     "ResourceName": "Boolean",
     "Description": "Put operation",
     "Accessibility": "public",
     "Parameters": [
      {
       "$ref": "125"
      },
      {
       "$id": "136",
       "Name": "body",
       "NameInRequest": "body",
       "Description": "body",
       "Type": {
        "$ref": "34"
       },
       "Location": "Body",
       "IsRequired": true,
       "IsApiVersion": false,
       "IsResourceParameter": false,
       "IsContentType": false,
       "IsEndpoint": false,
       "SkipUrlEncoding": false,
       "Explode": false,
       "Kind": "Method"
      },
      {
       "$id": "137",
       "Name": "contentType",
       "NameInRequest": "Content-Type",
       "Type": {
        "$id": "138",
        "Kind": "string",
        "IsNullable": false
       },
       "Location": "Header",
       "IsApiVersion": false,
       "IsResourceParameter": false,
       "IsContentType": true,
       "IsRequired": true,
       "IsEndpoint": false,
       "SkipUrlEncoding": false,
       "Explode": false,
       "Kind": "Constant",
       "DefaultValue": {
        "$id": "139",
        "Type": {
         "$ref": "138"
        },
        "Value": "application/json"
       }
      },
      {
       "$id": "140",
       "Name": "accept",
       "NameInRequest": "Accept",
       "Type": {
        "$id": "141",
        "Kind": "string",
        "IsNullable": false
       },
       "Location": "Header",
       "IsApiVersion": false,
       "IsResourceParameter": false,
       "IsContentType": false,
       "IsRequired": true,
       "IsEndpoint": false,
       "SkipUrlEncoding": false,
       "Explode": false,
       "Kind": "Constant",
       "DefaultValue": {
        "$id": "142",
        "Type": {
         "$ref": "141"
        },
        "Value": "application/json"
       }
      }
     ],
     "Responses": [
      {
       "$id": "143",
       "StatusCodes": [
        204
       ],
       "BodyMediaType": "Json",
       "Headers": [],
       "IsErrorResponse": false
      }
     ],
     "HttpMethod": "PUT",
     "RequestBodyMediaType": "Json",
     "Uri": "{host}",
     "Path": "/type/property/value-types/boolean",
     "RequestMediaTypes": [
      "application/json"
     ],
     "BufferResponse": true,
     "GenerateProtocolMethod": true,
     "GenerateConvenienceMethod": true
    }
   ],
   "Protocol": {
    "$id": "144"
   },
   "Creatable": false,
   "Parent": "ValueTypesClient",
   "Parameters": [
    {
     "$ref": "125"
    }
   ]
  },
  {
   "$id": "145",
   "Name": "String",
   "Description": "",
   "Operations": [
    {
     "$id": "146",
     "Name": "get",
     "ResourceName": "String",
     "Description": "Get call",
     "Accessibility": "public",
     "Parameters": [
      {
       "$ref": "125"
      },
      {
       "$id": "147",
       "Name": "accept",
       "NameInRequest": "Accept",
       "Type": {
        "$id": "148",
        "Kind": "string",
        "IsNullable": false
       },
       "Location": "Header",
       "IsApiVersion": false,
       "IsResourceParameter": false,
       "IsContentType": false,
       "IsRequired": true,
       "IsEndpoint": false,
       "SkipUrlEncoding": false,
       "Explode": false,
       "Kind": "Constant",
       "DefaultValue": {
        "$id": "149",
        "Type": {
         "$ref": "148"
        },
        "Value": "application/json"
       }
      }
     ],
     "Responses": [
      {
       "$id": "150",
       "StatusCodes": [
        200
       ],
       "BodyType": {
        "$ref": "37"
       },
       "BodyMediaType": "Json",
       "Headers": [],
       "IsErrorResponse": false,
       "ContentTypes": [
        "application/json"
       ]
      }
     ],
     "HttpMethod": "GET",
     "RequestBodyMediaType": "None",
     "Uri": "{host}",
     "Path": "/type/property/value-types/string",
     "BufferResponse": true,
     "GenerateProtocolMethod": true,
     "GenerateConvenienceMethod": true
    },
    {
     "$id": "151",
     "Name": "put",
     "ResourceName": "String",
     "Description": "Put operation",
     "Accessibility": "public",
     "Parameters": [
      {
       "$ref": "125"
      },
      {
       "$id": "152",
       "Name": "body",
       "NameInRequest": "body",
       "Description": "body",
       "Type": {
        "$ref": "37"
       },
       "Location": "Body",
       "IsRequired": true,
       "IsApiVersion": false,
       "IsResourceParameter": false,
       "IsContentType": false,
       "IsEndpoint": false,
       "SkipUrlEncoding": false,
       "Explode": false,
       "Kind": "Method"
      },
      {
       "$id": "153",
       "Name": "contentType",
       "NameInRequest": "Content-Type",
       "Type": {
        "$id": "154",
        "Kind": "string",
        "IsNullable": false
       },
       "Location": "Header",
       "IsApiVersion": false,
       "IsResourceParameter": false,
       "IsContentType": true,
       "IsRequired": true,
       "IsEndpoint": false,
       "SkipUrlEncoding": false,
       "Explode": false,
       "Kind": "Constant",
       "DefaultValue": {
        "$id": "155",
        "Type": {
         "$ref": "154"
        },
        "Value": "application/json"
       }
      },
      {
       "$id": "156",
       "Name": "accept",
       "NameInRequest": "Accept",
       "Type": {
        "$id": "157",
        "Kind": "string",
        "IsNullable": false
       },
       "Location": "Header",
       "IsApiVersion": false,
       "IsResourceParameter": false,
       "IsContentType": false,
       "IsRequired": true,
       "IsEndpoint": false,
       "SkipUrlEncoding": false,
       "Explode": false,
       "Kind": "Constant",
       "DefaultValue": {
        "$id": "158",
        "Type": {
         "$ref": "157"
        },
        "Value": "application/json"
       }
      }
     ],
     "Responses": [
      {
       "$id": "159",
       "StatusCodes": [
        204
       ],
       "BodyMediaType": "Json",
       "Headers": [],
       "IsErrorResponse": false
      }
     ],
     "HttpMethod": "PUT",
     "RequestBodyMediaType": "Json",
     "Uri": "{host}",
     "Path": "/type/property/value-types/string",
     "RequestMediaTypes": [
      "application/json"
     ],
     "BufferResponse": true,
     "GenerateProtocolMethod": true,
     "GenerateConvenienceMethod": true
    }
   ],
   "Protocol": {
    "$id": "160"
   },
   "Creatable": false,
   "Parent": "ValueTypesClient",
   "Parameters": [
    {
     "$ref": "125"
    }
   ]
  },
  {
   "$id": "161",
   "Name": "Bytes",
   "Description": "",
   "Operations": [
    {
     "$id": "162",
     "Name": "get",
     "ResourceName": "Bytes",
     "Description": "Get call",
     "Accessibility": "public",
     "Parameters": [
      {
       "$ref": "125"
      },
      {
       "$id": "163",
       "Name": "accept",
       "NameInRequest": "Accept",
       "Type": {
        "$id": "164",
        "Kind": "string",
        "IsNullable": false
       },
       "Location": "Header",
       "IsApiVersion": false,
       "IsResourceParameter": false,
       "IsContentType": false,
       "IsRequired": true,
       "IsEndpoint": false,
       "SkipUrlEncoding": false,
       "Explode": false,
       "Kind": "Constant",
       "DefaultValue": {
        "$id": "165",
        "Type": {
         "$ref": "164"
        },
        "Value": "application/json"
       }
      }
     ],
     "Responses": [
      {
       "$id": "166",
       "StatusCodes": [
        200
       ],
       "BodyType": {
        "$ref": "40"
       },
       "BodyMediaType": "Json",
       "Headers": [],
       "IsErrorResponse": false,
       "ContentTypes": [
        "application/json"
       ]
      }
     ],
     "HttpMethod": "GET",
     "RequestBodyMediaType": "None",
     "Uri": "{host}",
     "Path": "/type/property/value-types/bytes",
     "BufferResponse": true,
     "GenerateProtocolMethod": true,
     "GenerateConvenienceMethod": true
    },
    {
     "$id": "167",
     "Name": "put",
     "ResourceName": "Bytes",
     "Description": "Put operation",
     "Accessibility": "public",
     "Parameters": [
      {
       "$ref": "125"
      },
      {
       "$id": "168",
       "Name": "body",
       "NameInRequest": "body",
       "Description": "body",
       "Type": {
        "$ref": "40"
       },
       "Location": "Body",
       "IsRequired": true,
       "IsApiVersion": false,
       "IsResourceParameter": false,
       "IsContentType": false,
       "IsEndpoint": false,
       "SkipUrlEncoding": false,
       "Explode": false,
       "Kind": "Method"
      },
      {
       "$id": "169",
       "Name": "contentType",
       "NameInRequest": "Content-Type",
       "Type": {
        "$id": "170",
        "Kind": "string",
        "IsNullable": false
       },
       "Location": "Header",
       "IsApiVersion": false,
       "IsResourceParameter": false,
       "IsContentType": true,
       "IsRequired": true,
       "IsEndpoint": false,
       "SkipUrlEncoding": false,
       "Explode": false,
       "Kind": "Constant",
       "DefaultValue": {
        "$id": "171",
        "Type": {
         "$ref": "170"
        },
        "Value": "application/json"
       }
      },
      {
       "$id": "172",
       "Name": "accept",
       "NameInRequest": "Accept",
       "Type": {
        "$id": "173",
        "Kind": "string",
        "IsNullable": false
       },
       "Location": "Header",
       "IsApiVersion": false,
       "IsResourceParameter": false,
       "IsContentType": false,
       "IsRequired": true,
       "IsEndpoint": false,
       "SkipUrlEncoding": false,
       "Explode": false,
       "Kind": "Constant",
       "DefaultValue": {
        "$id": "174",
        "Type": {
         "$ref": "173"
        },
        "Value": "application/json"
       }
      }
     ],
     "Responses": [
      {
       "$id": "175",
       "StatusCodes": [
        204
       ],
       "BodyMediaType": "Json",
       "Headers": [],
       "IsErrorResponse": false
      }
     ],
     "HttpMethod": "PUT",
     "RequestBodyMediaType": "Json",
     "Uri": "{host}",
     "Path": "/type/property/value-types/bytes",
     "RequestMediaTypes": [
      "application/json"
     ],
     "BufferResponse": true,
     "GenerateProtocolMethod": true,
     "GenerateConvenienceMethod": true
    }
   ],
   "Protocol": {
    "$id": "176"
   },
   "Creatable": false,
   "Parent": "ValueTypesClient",
   "Parameters": [
    {
     "$ref": "125"
    }
   ]
  },
  {
   "$id": "177",
   "Name": "Int",
   "Description": "",
   "Operations": [
    {
     "$id": "178",
     "Name": "get",
     "ResourceName": "Int",
     "Description": "Get call",
     "Accessibility": "public",
     "Parameters": [
      {
       "$ref": "125"
      },
      {
       "$id": "179",
       "Name": "accept",
       "NameInRequest": "Accept",
       "Type": {
        "$id": "180",
        "Kind": "string",
        "IsNullable": false
       },
       "Location": "Header",
       "IsApiVersion": false,
       "IsResourceParameter": false,
       "IsContentType": false,
       "IsRequired": true,
       "IsEndpoint": false,
       "SkipUrlEncoding": false,
       "Explode": false,
       "Kind": "Constant",
       "DefaultValue": {
        "$id": "181",
        "Type": {
         "$ref": "180"
        },
        "Value": "application/json"
       }
      }
     ],
     "Responses": [
      {
       "$id": "182",
       "StatusCodes": [
        200
       ],
       "BodyType": {
        "$ref": "43"
       },
       "BodyMediaType": "Json",
       "Headers": [],
       "IsErrorResponse": false,
       "ContentTypes": [
        "application/json"
       ]
      }
     ],
     "HttpMethod": "GET",
     "RequestBodyMediaType": "None",
     "Uri": "{host}",
     "Path": "/type/property/value-types/int",
     "BufferResponse": true,
     "GenerateProtocolMethod": true,
     "GenerateConvenienceMethod": true
    },
    {
     "$id": "183",
     "Name": "put",
     "ResourceName": "Int",
     "Description": "Put operation",
     "Accessibility": "public",
     "Parameters": [
      {
       "$ref": "125"
      },
      {
       "$id": "184",
       "Name": "body",
       "NameInRequest": "body",
       "Description": "body",
       "Type": {
        "$ref": "43"
       },
       "Location": "Body",
       "IsRequired": true,
       "IsApiVersion": false,
       "IsResourceParameter": false,
       "IsContentType": false,
       "IsEndpoint": false,
       "SkipUrlEncoding": false,
       "Explode": false,
       "Kind": "Method"
      },
      {
       "$id": "185",
       "Name": "contentType",
       "NameInRequest": "Content-Type",
       "Type": {
        "$id": "186",
        "Kind": "string",
        "IsNullable": false
       },
       "Location": "Header",
       "IsApiVersion": false,
       "IsResourceParameter": false,
       "IsContentType": true,
       "IsRequired": true,
       "IsEndpoint": false,
       "SkipUrlEncoding": false,
       "Explode": false,
       "Kind": "Constant",
       "DefaultValue": {
        "$id": "187",
        "Type": {
         "$ref": "186"
        },
        "Value": "application/json"
       }
      },
      {
       "$id": "188",
       "Name": "accept",
       "NameInRequest": "Accept",
       "Type": {
        "$id": "189",
        "Kind": "string",
        "IsNullable": false
       },
       "Location": "Header",
       "IsApiVersion": false,
       "IsResourceParameter": false,
       "IsContentType": false,
       "IsRequired": true,
       "IsEndpoint": false,
       "SkipUrlEncoding": false,
       "Explode": false,
       "Kind": "Constant",
       "DefaultValue": {
        "$id": "190",
        "Type": {
         "$ref": "189"
        },
        "Value": "application/json"
       }
      }
     ],
     "Responses": [
      {
       "$id": "191",
       "StatusCodes": [
        204
       ],
       "BodyMediaType": "Json",
       "Headers": [],
       "IsErrorResponse": false
      }
     ],
     "HttpMethod": "PUT",
     "RequestBodyMediaType": "Json",
     "Uri": "{host}",
     "Path": "/type/property/value-types/int",
     "RequestMediaTypes": [
      "application/json"
     ],
     "BufferResponse": true,
     "GenerateProtocolMethod": true,
     "GenerateConvenienceMethod": true
    }
   ],
   "Protocol": {
    "$id": "192"
   },
   "Creatable": false,
   "Parent": "ValueTypesClient",
   "Parameters": [
    {
     "$ref": "125"
    }
   ]
  },
  {
   "$id": "193",
   "Name": "Float",
   "Description": "",
   "Operations": [
    {
     "$id": "194",
     "Name": "get",
     "ResourceName": "Float",
     "Description": "Get call",
     "Accessibility": "public",
     "Parameters": [
      {
       "$ref": "125"
      },
      {
       "$id": "195",
       "Name": "accept",
       "NameInRequest": "Accept",
       "Type": {
        "$id": "196",
        "Kind": "string",
        "IsNullable": false
       },
       "Location": "Header",
       "IsApiVersion": false,
       "IsResourceParameter": false,
       "IsContentType": false,
       "IsRequired": true,
       "IsEndpoint": false,
       "SkipUrlEncoding": false,
       "Explode": false,
       "Kind": "Constant",
       "DefaultValue": {
        "$id": "197",
        "Type": {
         "$ref": "196"
        },
        "Value": "application/json"
       }
      }
     ],
     "Responses": [
      {
       "$id": "198",
       "StatusCodes": [
        200
       ],
       "BodyType": {
        "$ref": "46"
       },
       "BodyMediaType": "Json",
       "Headers": [],
       "IsErrorResponse": false,
       "ContentTypes": [
        "application/json"
       ]
      }
     ],
     "HttpMethod": "GET",
     "RequestBodyMediaType": "None",
     "Uri": "{host}",
     "Path": "/type/property/value-types/float",
     "BufferResponse": true,
     "GenerateProtocolMethod": true,
     "GenerateConvenienceMethod": true
    },
    {
     "$id": "199",
     "Name": "put",
     "ResourceName": "Float",
     "Description": "Put operation",
     "Accessibility": "public",
     "Parameters": [
      {
       "$ref": "125"
      },
      {
       "$id": "200",
       "Name": "body",
       "NameInRequest": "body",
       "Description": "body",
       "Type": {
        "$ref": "46"
       },
       "Location": "Body",
       "IsRequired": true,
       "IsApiVersion": false,
       "IsResourceParameter": false,
       "IsContentType": false,
       "IsEndpoint": false,
       "SkipUrlEncoding": false,
       "Explode": false,
       "Kind": "Method"
      },
      {
       "$id": "201",
       "Name": "contentType",
       "NameInRequest": "Content-Type",
       "Type": {
        "$id": "202",
        "Kind": "string",
        "IsNullable": false
       },
       "Location": "Header",
       "IsApiVersion": false,
       "IsResourceParameter": false,
       "IsContentType": true,
       "IsRequired": true,
       "IsEndpoint": false,
       "SkipUrlEncoding": false,
       "Explode": false,
       "Kind": "Constant",
       "DefaultValue": {
        "$id": "203",
        "Type": {
         "$ref": "202"
        },
        "Value": "application/json"
       }
      },
      {
       "$id": "204",
       "Name": "accept",
       "NameInRequest": "Accept",
       "Type": {
        "$id": "205",
        "Kind": "string",
        "IsNullable": false
       },
       "Location": "Header",
       "IsApiVersion": false,
       "IsResourceParameter": false,
       "IsContentType": false,
       "IsRequired": true,
       "IsEndpoint": false,
       "SkipUrlEncoding": false,
       "Explode": false,
       "Kind": "Constant",
       "DefaultValue": {
        "$id": "206",
        "Type": {
         "$ref": "205"
        },
        "Value": "application/json"
       }
      }
     ],
     "Responses": [
      {
       "$id": "207",
       "StatusCodes": [
        204
       ],
       "BodyMediaType": "Json",
       "Headers": [],
       "IsErrorResponse": false
      }
     ],
     "HttpMethod": "PUT",
     "RequestBodyMediaType": "Json",
     "Uri": "{host}",
     "Path": "/type/property/value-types/float",
     "RequestMediaTypes": [
      "application/json"
     ],
     "BufferResponse": true,
     "GenerateProtocolMethod": true,
     "GenerateConvenienceMethod": true
    }
   ],
   "Protocol": {
    "$id": "208"
   },
   "Creatable": false,
   "Parent": "ValueTypesClient",
   "Parameters": [
    {
     "$ref": "125"
    }
   ]
  },
  {
   "$id": "209",
   "Name": "Decimal",
   "Description": "",
   "Operations": [
    {
     "$id": "210",
     "Name": "get",
     "ResourceName": "Decimal",
     "Description": "Get call",
     "Accessibility": "public",
     "Parameters": [
      {
       "$ref": "125"
      },
      {
       "$id": "211",
       "Name": "accept",
       "NameInRequest": "Accept",
       "Type": {
        "$id": "212",
        "Kind": "string",
        "IsNullable": false
       },
       "Location": "Header",
       "IsApiVersion": false,
       "IsResourceParameter": false,
       "IsContentType": false,
       "IsRequired": true,
       "IsEndpoint": false,
       "SkipUrlEncoding": false,
       "Explode": false,
       "Kind": "Constant",
       "DefaultValue": {
        "$id": "213",
        "Type": {
         "$ref": "212"
        },
        "Value": "application/json"
       }
      }
     ],
     "Responses": [
      {
       "$id": "214",
       "StatusCodes": [
        200
       ],
       "BodyType": {
        "$ref": "49"
       },
       "BodyMediaType": "Json",
       "Headers": [],
       "IsErrorResponse": false,
       "ContentTypes": [
        "application/json"
       ]
      }
     ],
     "HttpMethod": "GET",
     "RequestBodyMediaType": "None",
     "Uri": "{host}",
     "Path": "/type/property/value-types/decimal",
     "BufferResponse": true,
     "GenerateProtocolMethod": true,
     "GenerateConvenienceMethod": true
    },
    {
     "$id": "215",
     "Name": "put",
     "ResourceName": "Decimal",
     "Description": "Put operation",
     "Accessibility": "public",
     "Parameters": [
      {
       "$ref": "125"
      },
      {
       "$id": "216",
       "Name": "body",
       "NameInRequest": "body",
       "Description": "body",
       "Type": {
        "$ref": "49"
       },
       "Location": "Body",
       "IsRequired": true,
       "IsApiVersion": false,
       "IsResourceParameter": false,
       "IsContentType": false,
       "IsEndpoint": false,
       "SkipUrlEncoding": false,
       "Explode": false,
       "Kind": "Method"
      },
      {
       "$id": "217",
       "Name": "contentType",
       "NameInRequest": "Content-Type",
       "Type": {
        "$id": "218",
        "Kind": "string",
        "IsNullable": false
       },
       "Location": "Header",
       "IsApiVersion": false,
       "IsResourceParameter": false,
       "IsContentType": true,
       "IsRequired": true,
       "IsEndpoint": false,
       "SkipUrlEncoding": false,
       "Explode": false,
       "Kind": "Constant",
       "DefaultValue": {
        "$id": "219",
        "Type": {
         "$ref": "218"
        },
        "Value": "application/json"
       }
      },
      {
       "$id": "220",
       "Name": "accept",
       "NameInRequest": "Accept",
       "Type": {
        "$id": "221",
        "Kind": "string",
        "IsNullable": false
       },
       "Location": "Header",
       "IsApiVersion": false,
       "IsResourceParameter": false,
       "IsContentType": false,
       "IsRequired": true,
       "IsEndpoint": false,
       "SkipUrlEncoding": false,
       "Explode": false,
       "Kind": "Constant",
       "DefaultValue": {
        "$id": "222",
        "Type": {
         "$ref": "221"
        },
        "Value": "application/json"
       }
      }
     ],
     "Responses": [
      {
       "$id": "223",
       "StatusCodes": [
        204
       ],
       "BodyMediaType": "Json",
       "Headers": [],
       "IsErrorResponse": false
      }
     ],
     "HttpMethod": "PUT",
     "RequestBodyMediaType": "Json",
     "Uri": "{host}",
     "Path": "/type/property/value-types/decimal",
     "RequestMediaTypes": [
      "application/json"
     ],
     "BufferResponse": true,
     "GenerateProtocolMethod": true,
     "GenerateConvenienceMethod": true
    }
   ],
   "Protocol": {
    "$id": "224"
   },
   "Creatable": false,
   "Parent": "ValueTypesClient",
   "Parameters": [
    {
     "$ref": "125"
    }
   ]
  },
  {
   "$id": "225",
   "Name": "Decimal128",
   "Description": "",
   "Operations": [
    {
     "$id": "226",
     "Name": "get",
     "ResourceName": "Decimal128",
     "Description": "Get call",
     "Accessibility": "public",
     "Parameters": [
      {
       "$ref": "125"
      },
      {
       "$id": "227",
       "Name": "accept",
       "NameInRequest": "Accept",
       "Type": {
        "$id": "228",
        "Kind": "string",
        "IsNullable": false
       },
       "Location": "Header",
       "IsApiVersion": false,
       "IsResourceParameter": false,
       "IsContentType": false,
       "IsRequired": true,
       "IsEndpoint": false,
       "SkipUrlEncoding": false,
       "Explode": false,
       "Kind": "Constant",
       "DefaultValue": {
        "$id": "229",
        "Type": {
         "$ref": "228"
        },
        "Value": "application/json"
       }
      }
     ],
     "Responses": [
      {
       "$id": "230",
       "StatusCodes": [
        200
       ],
       "BodyType": {
        "$ref": "52"
       },
       "BodyMediaType": "Json",
       "Headers": [],
       "IsErrorResponse": false,
       "ContentTypes": [
        "application/json"
       ]
      }
     ],
     "HttpMethod": "GET",
     "RequestBodyMediaType": "None",
     "Uri": "{host}",
     "Path": "/type/property/value-types/decimal128",
     "BufferResponse": true,
     "GenerateProtocolMethod": true,
     "GenerateConvenienceMethod": true
    },
    {
     "$id": "231",
     "Name": "put",
     "ResourceName": "Decimal128",
     "Description": "Put operation",
     "Accessibility": "public",
     "Parameters": [
      {
       "$ref": "125"
      },
      {
       "$id": "232",
       "Name": "body",
       "NameInRequest": "body",
       "Description": "body",
       "Type": {
        "$ref": "52"
       },
       "Location": "Body",
       "IsRequired": true,
       "IsApiVersion": false,
       "IsResourceParameter": false,
       "IsContentType": false,
       "IsEndpoint": false,
       "SkipUrlEncoding": false,
       "Explode": false,
       "Kind": "Method"
      },
      {
       "$id": "233",
       "Name": "contentType",
       "NameInRequest": "Content-Type",
       "Type": {
        "$id": "234",
        "Kind": "string",
        "IsNullable": false
       },
       "Location": "Header",
       "IsApiVersion": false,
       "IsResourceParameter": false,
       "IsContentType": true,
       "IsRequired": true,
       "IsEndpoint": false,
       "SkipUrlEncoding": false,
       "Explode": false,
       "Kind": "Constant",
       "DefaultValue": {
        "$id": "235",
        "Type": {
         "$ref": "234"
        },
        "Value": "application/json"
       }
      },
      {
       "$id": "236",
       "Name": "accept",
       "NameInRequest": "Accept",
       "Type": {
        "$id": "237",
        "Kind": "string",
        "IsNullable": false
       },
       "Location": "Header",
       "IsApiVersion": false,
       "IsResourceParameter": false,
       "IsContentType": false,
       "IsRequired": true,
       "IsEndpoint": false,
       "SkipUrlEncoding": false,
       "Explode": false,
       "Kind": "Constant",
       "DefaultValue": {
        "$id": "238",
        "Type": {
         "$ref": "237"
        },
        "Value": "application/json"
       }
      }
     ],
     "Responses": [
      {
       "$id": "239",
       "StatusCodes": [
        204
       ],
       "BodyMediaType": "Json",
       "Headers": [],
       "IsErrorResponse": false
      }
     ],
     "HttpMethod": "PUT",
     "RequestBodyMediaType": "Json",
     "Uri": "{host}",
     "Path": "/type/property/value-types/decimal128",
     "RequestMediaTypes": [
      "application/json"
     ],
     "BufferResponse": true,
     "GenerateProtocolMethod": true,
     "GenerateConvenienceMethod": true
    }
   ],
   "Protocol": {
    "$id": "240"
   },
   "Creatable": false,
   "Parent": "ValueTypesClient",
   "Parameters": [
    {
     "$ref": "125"
    }
   ]
  },
  {
   "$id": "241",
   "Name": "Datetime",
   "Description": "",
   "Operations": [
    {
     "$id": "242",
     "Name": "get",
     "ResourceName": "Datetime",
     "Description": "Get call",
     "Accessibility": "public",
     "Parameters": [
      {
       "$ref": "125"
      },
      {
       "$id": "243",
       "Name": "accept",
       "NameInRequest": "Accept",
       "Type": {
        "$id": "244",
        "Kind": "string",
        "IsNullable": false
       },
       "Location": "Header",
       "IsApiVersion": false,
       "IsResourceParameter": false,
       "IsContentType": false,
       "IsRequired": true,
       "IsEndpoint": false,
       "SkipUrlEncoding": false,
       "Explode": false,
       "Kind": "Constant",
       "DefaultValue": {
        "$id": "245",
        "Type": {
         "$ref": "244"
        },
        "Value": "application/json"
       }
      }
     ],
     "Responses": [
      {
       "$id": "246",
       "StatusCodes": [
        200
       ],
       "BodyType": {
        "$ref": "55"
       },
       "BodyMediaType": "Json",
       "Headers": [],
       "IsErrorResponse": false,
       "ContentTypes": [
        "application/json"
       ]
      }
     ],
     "HttpMethod": "GET",
     "RequestBodyMediaType": "None",
     "Uri": "{host}",
     "Path": "/type/property/value-types/datetime",
     "BufferResponse": true,
     "GenerateProtocolMethod": true,
     "GenerateConvenienceMethod": true
    },
    {
     "$id": "247",
     "Name": "put",
     "ResourceName": "Datetime",
     "Description": "Put operation",
     "Accessibility": "public",
     "Parameters": [
      {
       "$ref": "125"
      },
      {
       "$id": "248",
       "Name": "body",
       "NameInRequest": "body",
       "Description": "body",
       "Type": {
        "$ref": "55"
       },
       "Location": "Body",
       "IsRequired": true,
       "IsApiVersion": false,
       "IsResourceParameter": false,
       "IsContentType": false,
       "IsEndpoint": false,
       "SkipUrlEncoding": false,
       "Explode": false,
       "Kind": "Method"
      },
      {
       "$id": "249",
       "Name": "contentType",
       "NameInRequest": "Content-Type",
       "Type": {
        "$id": "250",
        "Kind": "string",
        "IsNullable": false
       },
       "Location": "Header",
       "IsApiVersion": false,
       "IsResourceParameter": false,
       "IsContentType": true,
       "IsRequired": true,
       "IsEndpoint": false,
       "SkipUrlEncoding": false,
       "Explode": false,
       "Kind": "Constant",
       "DefaultValue": {
        "$id": "251",
        "Type": {
         "$ref": "250"
        },
        "Value": "application/json"
       }
      },
      {
       "$id": "252",
       "Name": "accept",
       "NameInRequest": "Accept",
       "Type": {
        "$id": "253",
        "Kind": "string",
        "IsNullable": false
       },
       "Location": "Header",
       "IsApiVersion": false,
       "IsResourceParameter": false,
       "IsContentType": false,
       "IsRequired": true,
       "IsEndpoint": false,
       "SkipUrlEncoding": false,
       "Explode": false,
       "Kind": "Constant",
       "DefaultValue": {
        "$id": "254",
        "Type": {
         "$ref": "253"
        },
        "Value": "application/json"
       }
      }
     ],
     "Responses": [
      {
       "$id": "255",
       "StatusCodes": [
        204
       ],
       "BodyMediaType": "Json",
       "Headers": [],
       "IsErrorResponse": false
      }
     ],
     "HttpMethod": "PUT",
     "RequestBodyMediaType": "Json",
     "Uri": "{host}",
     "Path": "/type/property/value-types/datetime",
     "RequestMediaTypes": [
      "application/json"
     ],
     "BufferResponse": true,
     "GenerateProtocolMethod": true,
     "GenerateConvenienceMethod": true
    }
   ],
   "Protocol": {
    "$id": "256"
   },
   "Creatable": false,
   "Parent": "ValueTypesClient",
   "Parameters": [
    {
     "$ref": "125"
    }
   ]
  },
  {
   "$id": "257",
   "Name": "Duration",
   "Description": "",
   "Operations": [
    {
     "$id": "258",
     "Name": "get",
     "ResourceName": "Duration",
     "Description": "Get call",
     "Accessibility": "public",
     "Parameters": [
      {
       "$ref": "125"
      },
      {
       "$id": "259",
       "Name": "accept",
       "NameInRequest": "Accept",
       "Type": {
        "$id": "260",
        "Kind": "string",
        "IsNullable": false
       },
       "Location": "Header",
       "IsApiVersion": false,
       "IsResourceParameter": false,
       "IsContentType": false,
       "IsRequired": true,
       "IsEndpoint": false,
       "SkipUrlEncoding": false,
       "Explode": false,
       "Kind": "Constant",
       "DefaultValue": {
        "$id": "261",
        "Type": {
         "$ref": "260"
        },
        "Value": "application/json"
       }
      }
     ],
     "Responses": [
      {
       "$id": "262",
       "StatusCodes": [
        200
       ],
       "BodyType": {
        "$ref": "59"
       },
       "BodyMediaType": "Json",
       "Headers": [],
       "IsErrorResponse": false,
       "ContentTypes": [
        "application/json"
       ]
      }
     ],
     "HttpMethod": "GET",
     "RequestBodyMediaType": "None",
     "Uri": "{host}",
     "Path": "/type/property/value-types/duration",
     "BufferResponse": true,
     "GenerateProtocolMethod": true,
     "GenerateConvenienceMethod": true
    },
    {
     "$id": "263",
     "Name": "put",
     "ResourceName": "Duration",
     "Description": "Put operation",
     "Accessibility": "public",
     "Parameters": [
      {
       "$ref": "125"
      },
      {
       "$id": "264",
       "Name": "body",
       "NameInRequest": "body",
       "Description": "body",
       "Type": {
        "$ref": "59"
       },
       "Location": "Body",
       "IsRequired": true,
       "IsApiVersion": false,
       "IsResourceParameter": false,
       "IsContentType": false,
       "IsEndpoint": false,
       "SkipUrlEncoding": false,
       "Explode": false,
       "Kind": "Method"
      },
      {
       "$id": "265",
       "Name": "contentType",
       "NameInRequest": "Content-Type",
       "Type": {
        "$id": "266",
        "Kind": "string",
        "IsNullable": false
       },
       "Location": "Header",
       "IsApiVersion": false,
       "IsResourceParameter": false,
       "IsContentType": true,
       "IsRequired": true,
       "IsEndpoint": false,
       "SkipUrlEncoding": false,
       "Explode": false,
       "Kind": "Constant",
       "DefaultValue": {
        "$id": "267",
        "Type": {
         "$ref": "266"
        },
        "Value": "application/json"
       }
      },
      {
       "$id": "268",
       "Name": "accept",
       "NameInRequest": "Accept",
       "Type": {
        "$id": "269",
        "Kind": "string",
        "IsNullable": false
       },
       "Location": "Header",
       "IsApiVersion": false,
       "IsResourceParameter": false,
       "IsContentType": false,
       "IsRequired": true,
       "IsEndpoint": false,
       "SkipUrlEncoding": false,
       "Explode": false,
       "Kind": "Constant",
       "DefaultValue": {
        "$id": "270",
        "Type": {
         "$ref": "269"
        },
        "Value": "application/json"
       }
      }
     ],
     "Responses": [
      {
       "$id": "271",
       "StatusCodes": [
        204
       ],
       "BodyMediaType": "Json",
       "Headers": [],
       "IsErrorResponse": false
      }
     ],
     "HttpMethod": "PUT",
     "RequestBodyMediaType": "Json",
     "Uri": "{host}",
     "Path": "/type/property/value-types/duration",
     "RequestMediaTypes": [
      "application/json"
     ],
     "BufferResponse": true,
     "GenerateProtocolMethod": true,
     "GenerateConvenienceMethod": true
    }
   ],
   "Protocol": {
    "$id": "272"
   },
   "Creatable": false,
   "Parent": "ValueTypesClient",
   "Parameters": [
    {
     "$ref": "125"
    }
   ]
  },
  {
   "$id": "273",
   "Name": "Enum",
   "Description": "",
   "Operations": [
    {
     "$id": "274",
     "Name": "get",
     "ResourceName": "Enum",
     "Description": "Get call",
     "Accessibility": "public",
     "Parameters": [
      {
       "$ref": "125"
      },
      {
       "$id": "275",
       "Name": "accept",
       "NameInRequest": "Accept",
       "Type": {
        "$id": "276",
        "Kind": "string",
        "IsNullable": false
       },
       "Location": "Header",
       "IsApiVersion": false,
       "IsResourceParameter": false,
       "IsContentType": false,
       "IsRequired": true,
       "IsEndpoint": false,
       "SkipUrlEncoding": false,
       "Explode": false,
       "Kind": "Constant",
       "DefaultValue": {
        "$id": "277",
        "Type": {
         "$ref": "276"
        },
        "Value": "application/json"
       }
      }
     ],
     "Responses": [
      {
       "$id": "278",
       "StatusCodes": [
        200
       ],
       "BodyType": {
        "$ref": "63"
       },
       "BodyMediaType": "Json",
       "Headers": [],
       "IsErrorResponse": false,
       "ContentTypes": [
        "application/json"
       ]
      }
     ],
     "HttpMethod": "GET",
     "RequestBodyMediaType": "None",
     "Uri": "{host}",
     "Path": "/type/property/value-types/enum",
     "BufferResponse": true,
     "GenerateProtocolMethod": true,
     "GenerateConvenienceMethod": true
    },
    {
     "$id": "279",
     "Name": "put",
     "ResourceName": "Enum",
     "Description": "Put operation",
     "Accessibility": "public",
     "Parameters": [
      {
       "$ref": "125"
      },
      {
       "$id": "280",
       "Name": "body",
       "NameInRequest": "body",
       "Description": "body",
       "Type": {
        "$ref": "63"
       },
       "Location": "Body",
       "IsRequired": true,
       "IsApiVersion": false,
       "IsResourceParameter": false,
       "IsContentType": false,
       "IsEndpoint": false,
       "SkipUrlEncoding": false,
       "Explode": false,
       "Kind": "Method"
      },
      {
       "$id": "281",
       "Name": "contentType",
       "NameInRequest": "Content-Type",
       "Type": {
        "$id": "282",
        "Kind": "string",
        "IsNullable": false
       },
       "Location": "Header",
       "IsApiVersion": false,
       "IsResourceParameter": false,
       "IsContentType": true,
       "IsRequired": true,
       "IsEndpoint": false,
       "SkipUrlEncoding": false,
       "Explode": false,
       "Kind": "Constant",
       "DefaultValue": {
        "$id": "283",
        "Type": {
         "$ref": "282"
        },
        "Value": "application/json"
       }
      },
      {
       "$id": "284",
       "Name": "accept",
       "NameInRequest": "Accept",
       "Type": {
        "$id": "285",
        "Kind": "string",
        "IsNullable": false
       },
       "Location": "Header",
       "IsApiVersion": false,
       "IsResourceParameter": false,
       "IsContentType": false,
       "IsRequired": true,
       "IsEndpoint": false,
       "SkipUrlEncoding": false,
       "Explode": false,
       "Kind": "Constant",
       "DefaultValue": {
        "$id": "286",
        "Type": {
         "$ref": "285"
        },
        "Value": "application/json"
       }
      }
     ],
     "Responses": [
      {
       "$id": "287",
       "StatusCodes": [
        204
       ],
       "BodyMediaType": "Json",
       "Headers": [],
       "IsErrorResponse": false
      }
     ],
     "HttpMethod": "PUT",
     "RequestBodyMediaType": "Json",
     "Uri": "{host}",
     "Path": "/type/property/value-types/enum",
     "RequestMediaTypes": [
      "application/json"
     ],
     "BufferResponse": true,
     "GenerateProtocolMethod": true,
     "GenerateConvenienceMethod": true
    }
   ],
   "Protocol": {
    "$id": "288"
   },
   "Creatable": false,
   "Parent": "ValueTypesClient",
   "Parameters": [
    {
     "$ref": "125"
    }
   ]
  },
  {
   "$id": "289",
   "Name": "ExtensibleEnum",
   "Description": "",
   "Operations": [
    {
     "$id": "290",
     "Name": "get",
     "ResourceName": "ExtensibleEnum",
     "Description": "Get call",
     "Accessibility": "public",
     "Parameters": [
      {
       "$ref": "125"
      },
      {
       "$id": "291",
       "Name": "accept",
       "NameInRequest": "Accept",
       "Type": {
        "$id": "292",
        "Kind": "string",
        "IsNullable": false
       },
       "Location": "Header",
       "IsApiVersion": false,
       "IsResourceParameter": false,
       "IsContentType": false,
       "IsRequired": true,
       "IsEndpoint": false,
       "SkipUrlEncoding": false,
       "Explode": false,
       "Kind": "Constant",
       "DefaultValue": {
        "$id": "293",
        "Type": {
         "$ref": "292"
        },
        "Value": "application/json"
       }
      }
     ],
     "Responses": [
      {
       "$id": "294",
       "StatusCodes": [
        200
       ],
       "BodyType": {
        "$ref": "65"
       },
       "BodyMediaType": "Json",
       "Headers": [],
       "IsErrorResponse": false,
       "ContentTypes": [
        "application/json"
       ]
      }
     ],
     "HttpMethod": "GET",
     "RequestBodyMediaType": "None",
     "Uri": "{host}",
     "Path": "/type/property/value-types/extensible-enum",
     "BufferResponse": true,
     "GenerateProtocolMethod": true,
     "GenerateConvenienceMethod": true
    },
    {
     "$id": "295",
     "Name": "put",
     "ResourceName": "ExtensibleEnum",
     "Description": "Put operation",
     "Accessibility": "public",
     "Parameters": [
      {
       "$ref": "125"
      },
      {
       "$id": "296",
       "Name": "body",
       "NameInRequest": "body",
       "Description": "body",
       "Type": {
        "$ref": "65"
       },
       "Location": "Body",
       "IsRequired": true,
       "IsApiVersion": false,
       "IsResourceParameter": false,
       "IsContentType": false,
       "IsEndpoint": false,
       "SkipUrlEncoding": false,
       "Explode": false,
       "Kind": "Method"
      },
      {
       "$id": "297",
       "Name": "contentType",
       "NameInRequest": "Content-Type",
       "Type": {
        "$id": "298",
        "Kind": "string",
        "IsNullable": false
       },
       "Location": "Header",
       "IsApiVersion": false,
       "IsResourceParameter": false,
       "IsContentType": true,
       "IsRequired": true,
       "IsEndpoint": false,
       "SkipUrlEncoding": false,
       "Explode": false,
       "Kind": "Constant",
       "DefaultValue": {
        "$id": "299",
        "Type": {
         "$ref": "298"
        },
        "Value": "application/json"
       }
      },
      {
       "$id": "300",
       "Name": "accept",
       "NameInRequest": "Accept",
       "Type": {
        "$id": "301",
        "Kind": "string",
        "IsNullable": false
       },
       "Location": "Header",
       "IsApiVersion": false,
       "IsResourceParameter": false,
       "IsContentType": false,
       "IsRequired": true,
       "IsEndpoint": false,
       "SkipUrlEncoding": false,
       "Explode": false,
       "Kind": "Constant",
       "DefaultValue": {
        "$id": "302",
        "Type": {
         "$ref": "301"
        },
        "Value": "application/json"
       }
      }
     ],
     "Responses": [
      {
       "$id": "303",
       "StatusCodes": [
        204
       ],
       "BodyMediaType": "Json",
       "Headers": [],
       "IsErrorResponse": false
      }
     ],
     "HttpMethod": "PUT",
     "RequestBodyMediaType": "Json",
     "Uri": "{host}",
     "Path": "/type/property/value-types/extensible-enum",
     "RequestMediaTypes": [
      "application/json"
     ],
     "BufferResponse": true,
     "GenerateProtocolMethod": true,
     "GenerateConvenienceMethod": true
    }
   ],
   "Protocol": {
    "$id": "304"
   },
   "Creatable": false,
   "Parent": "ValueTypesClient",
   "Parameters": [
    {
     "$ref": "125"
    }
   ]
  },
  {
   "$id": "305",
   "Name": "Model",
   "Description": "",
   "Operations": [
    {
     "$id": "306",
     "Name": "get",
     "ResourceName": "Model",
     "Description": "Get call",
     "Accessibility": "public",
     "Parameters": [
      {
       "$ref": "125"
      },
      {
       "$id": "307",
       "Name": "accept",
       "NameInRequest": "Accept",
       "Type": {
        "$id": "308",
        "Kind": "string",
        "IsNullable": false
       },
       "Location": "Header",
       "IsApiVersion": false,
       "IsResourceParameter": false,
       "IsContentType": false,
       "IsRequired": true,
       "IsEndpoint": false,
       "SkipUrlEncoding": false,
       "Explode": false,
       "Kind": "Constant",
       "DefaultValue": {
        "$id": "309",
        "Type": {
         "$ref": "308"
        },
        "Value": "application/json"
       }
      }
     ],
     "Responses": [
      {
       "$id": "310",
       "StatusCodes": [
        200
       ],
       "BodyType": {
        "$ref": "67"
       },
       "BodyMediaType": "Json",
       "Headers": [],
       "IsErrorResponse": false,
       "ContentTypes": [
        "application/json"
       ]
      }
     ],
     "HttpMethod": "GET",
     "RequestBodyMediaType": "None",
     "Uri": "{host}",
     "Path": "/type/property/value-types/model",
     "BufferResponse": true,
     "GenerateProtocolMethod": true,
     "GenerateConvenienceMethod": true
    },
    {
     "$id": "311",
     "Name": "put",
     "ResourceName": "Model",
     "Description": "Put operation",
     "Accessibility": "public",
     "Parameters": [
      {
       "$ref": "125"
      },
      {
       "$id": "312",
       "Name": "body",
       "NameInRequest": "body",
       "Description": "body",
       "Type": {
        "$ref": "67"
       },
       "Location": "Body",
       "IsRequired": true,
       "IsApiVersion": false,
       "IsResourceParameter": false,
       "IsContentType": false,
       "IsEndpoint": false,
       "SkipUrlEncoding": false,
       "Explode": false,
       "Kind": "Method"
      },
      {
       "$id": "313",
       "Name": "contentType",
       "NameInRequest": "Content-Type",
       "Type": {
        "$id": "314",
        "Kind": "string",
        "IsNullable": false
       },
       "Location": "Header",
       "IsApiVersion": false,
       "IsResourceParameter": false,
       "IsContentType": true,
       "IsRequired": true,
       "IsEndpoint": false,
       "SkipUrlEncoding": false,
       "Explode": false,
       "Kind": "Constant",
       "DefaultValue": {
        "$id": "315",
        "Type": {
         "$ref": "314"
        },
        "Value": "application/json"
       }
      },
      {
       "$id": "316",
       "Name": "accept",
       "NameInRequest": "Accept",
       "Type": {
        "$id": "317",
        "Kind": "string",
        "IsNullable": false
       },
       "Location": "Header",
       "IsApiVersion": false,
       "IsResourceParameter": false,
       "IsContentType": false,
       "IsRequired": true,
       "IsEndpoint": false,
       "SkipUrlEncoding": false,
       "Explode": false,
       "Kind": "Constant",
       "DefaultValue": {
        "$id": "318",
        "Type": {
         "$ref": "317"
        },
        "Value": "application/json"
       }
      }
     ],
     "Responses": [
      {
       "$id": "319",
       "StatusCodes": [
        204
       ],
       "BodyMediaType": "Json",
       "Headers": [],
       "IsErrorResponse": false
      }
     ],
     "HttpMethod": "PUT",
     "RequestBodyMediaType": "Json",
     "Uri": "{host}",
     "Path": "/type/property/value-types/model",
     "RequestMediaTypes": [
      "application/json"
     ],
     "BufferResponse": true,
     "GenerateProtocolMethod": true,
     "GenerateConvenienceMethod": true
    }
   ],
   "Protocol": {
    "$id": "320"
   },
   "Creatable": false,
   "Parent": "ValueTypesClient",
   "Parameters": [
    {
     "$ref": "125"
    }
   ]
  },
  {
   "$id": "321",
   "Name": "CollectionsString",
   "Description": "",
   "Operations": [
    {
     "$id": "322",
     "Name": "get",
     "ResourceName": "CollectionsString",
     "Description": "Get call",
     "Accessibility": "public",
     "Parameters": [
      {
       "$ref": "125"
      },
      {
       "$id": "323",
       "Name": "accept",
       "NameInRequest": "Accept",
       "Type": {
        "$id": "324",
        "Kind": "string",
        "IsNullable": false
       },
       "Location": "Header",
       "IsApiVersion": false,
       "IsResourceParameter": false,
       "IsContentType": false,
       "IsRequired": true,
       "IsEndpoint": false,
       "SkipUrlEncoding": false,
       "Explode": false,
       "Kind": "Constant",
       "DefaultValue": {
        "$id": "325",
        "Type": {
         "$ref": "324"
        },
        "Value": "application/json"
       }
      }
     ],
     "Responses": [
      {
       "$id": "326",
       "StatusCodes": [
        200
       ],
       "BodyType": {
        "$ref": "72"
       },
       "BodyMediaType": "Json",
       "Headers": [],
       "IsErrorResponse": false,
       "ContentTypes": [
        "application/json"
       ]
      }
     ],
     "HttpMethod": "GET",
     "RequestBodyMediaType": "None",
     "Uri": "{host}",
     "Path": "/type/property/value-types/collections/string",
     "BufferResponse": true,
     "GenerateProtocolMethod": true,
     "GenerateConvenienceMethod": true
    },
    {
     "$id": "327",
     "Name": "put",
     "ResourceName": "CollectionsString",
     "Description": "Put operation",
     "Accessibility": "public",
     "Parameters": [
      {
       "$ref": "125"
      },
      {
       "$id": "328",
       "Name": "body",
       "NameInRequest": "body",
       "Description": "body",
       "Type": {
        "$ref": "72"
       },
       "Location": "Body",
       "IsRequired": true,
       "IsApiVersion": false,
       "IsResourceParameter": false,
       "IsContentType": false,
       "IsEndpoint": false,
       "SkipUrlEncoding": false,
       "Explode": false,
       "Kind": "Method"
      },
      {
       "$id": "329",
       "Name": "contentType",
       "NameInRequest": "Content-Type",
       "Type": {
        "$id": "330",
        "Kind": "string",
        "IsNullable": false
       },
       "Location": "Header",
       "IsApiVersion": false,
       "IsResourceParameter": false,
       "IsContentType": true,
       "IsRequired": true,
       "IsEndpoint": false,
       "SkipUrlEncoding": false,
       "Explode": false,
       "Kind": "Constant",
       "DefaultValue": {
        "$id": "331",
        "Type": {
         "$ref": "330"
        },
        "Value": "application/json"
       }
      },
      {
       "$id": "332",
       "Name": "accept",
       "NameInRequest": "Accept",
       "Type": {
        "$id": "333",
        "Kind": "string",
        "IsNullable": false
       },
       "Location": "Header",
       "IsApiVersion": false,
       "IsResourceParameter": false,
       "IsContentType": false,
       "IsRequired": true,
       "IsEndpoint": false,
       "SkipUrlEncoding": false,
       "Explode": false,
       "Kind": "Constant",
       "DefaultValue": {
        "$id": "334",
        "Type": {
         "$ref": "333"
        },
        "Value": "application/json"
       }
      }
     ],
     "Responses": [
      {
       "$id": "335",
       "StatusCodes": [
        204
       ],
       "BodyMediaType": "Json",
       "Headers": [],
       "IsErrorResponse": false
      }
     ],
     "HttpMethod": "PUT",
     "RequestBodyMediaType": "Json",
     "Uri": "{host}",
     "Path": "/type/property/value-types/collections/string",
     "RequestMediaTypes": [
      "application/json"
     ],
     "BufferResponse": true,
     "GenerateProtocolMethod": true,
     "GenerateConvenienceMethod": true
    }
   ],
   "Protocol": {
    "$id": "336"
   },
   "Creatable": false,
   "Parent": "ValueTypesClient",
   "Parameters": [
    {
     "$ref": "125"
    }
   ]
  },
  {
   "$id": "337",
   "Name": "CollectionsInt",
   "Description": "",
   "Operations": [
    {
     "$id": "338",
     "Name": "get",
     "ResourceName": "CollectionsInt",
     "Description": "Get call",
     "Accessibility": "public",
     "Parameters": [
      {
       "$ref": "125"
      },
      {
       "$id": "339",
       "Name": "accept",
       "NameInRequest": "Accept",
       "Type": {
        "$id": "340",
        "Kind": "string",
        "IsNullable": false
       },
       "Location": "Header",
       "IsApiVersion": false,
       "IsResourceParameter": false,
       "IsContentType": false,
       "IsRequired": true,
       "IsEndpoint": false,
       "SkipUrlEncoding": false,
       "Explode": false,
       "Kind": "Constant",
       "DefaultValue": {
        "$id": "341",
        "Type": {
         "$ref": "340"
        },
        "Value": "application/json"
       }
      }
     ],
     "Responses": [
      {
       "$id": "342",
       "StatusCodes": [
        200
       ],
       "BodyType": {
        "$ref": "76"
       },
       "BodyMediaType": "Json",
       "Headers": [],
       "IsErrorResponse": false,
       "ContentTypes": [
        "application/json"
       ]
      }
     ],
     "HttpMethod": "GET",
     "RequestBodyMediaType": "None",
     "Uri": "{host}",
     "Path": "/type/property/value-types/collections/int",
     "BufferResponse": true,
     "GenerateProtocolMethod": true,
     "GenerateConvenienceMethod": true
    },
    {
     "$id": "343",
     "Name": "put",
     "ResourceName": "CollectionsInt",
     "Description": "Put operation",
     "Accessibility": "public",
     "Parameters": [
      {
       "$ref": "125"
      },
      {
       "$id": "344",
       "Name": "body",
       "NameInRequest": "body",
       "Description": "body",
       "Type": {
        "$ref": "76"
       },
       "Location": "Body",
       "IsRequired": true,
       "IsApiVersion": false,
       "IsResourceParameter": false,
       "IsContentType": false,
       "IsEndpoint": false,
       "SkipUrlEncoding": false,
       "Explode": false,
       "Kind": "Method"
      },
      {
       "$id": "345",
       "Name": "contentType",
       "NameInRequest": "Content-Type",
       "Type": {
        "$id": "346",
        "Kind": "string",
        "IsNullable": false
       },
       "Location": "Header",
       "IsApiVersion": false,
       "IsResourceParameter": false,
       "IsContentType": true,
       "IsRequired": true,
       "IsEndpoint": false,
       "SkipUrlEncoding": false,
       "Explode": false,
       "Kind": "Constant",
       "DefaultValue": {
        "$id": "347",
        "Type": {
         "$ref": "346"
        },
        "Value": "application/json"
       }
      },
      {
       "$id": "348",
       "Name": "accept",
       "NameInRequest": "Accept",
       "Type": {
        "$id": "349",
        "Kind": "string",
        "IsNullable": false
       },
       "Location": "Header",
       "IsApiVersion": false,
       "IsResourceParameter": false,
       "IsContentType": false,
       "IsRequired": true,
       "IsEndpoint": false,
       "SkipUrlEncoding": false,
       "Explode": false,
       "Kind": "Constant",
       "DefaultValue": {
        "$id": "350",
        "Type": {
         "$ref": "349"
        },
        "Value": "application/json"
       }
      }
     ],
     "Responses": [
      {
       "$id": "351",
       "StatusCodes": [
        204
       ],
       "BodyMediaType": "Json",
       "Headers": [],
       "IsErrorResponse": false
      }
     ],
     "HttpMethod": "PUT",
     "RequestBodyMediaType": "Json",
     "Uri": "{host}",
     "Path": "/type/property/value-types/collections/int",
     "RequestMediaTypes": [
      "application/json"
     ],
     "BufferResponse": true,
     "GenerateProtocolMethod": true,
     "GenerateConvenienceMethod": true
    }
   ],
   "Protocol": {
    "$id": "352"
   },
   "Creatable": false,
   "Parent": "ValueTypesClient",
   "Parameters": [
    {
     "$ref": "125"
    }
   ]
  },
  {
   "$id": "353",
   "Name": "CollectionsModel",
   "Description": "",
   "Operations": [
    {
     "$id": "354",
     "Name": "get",
     "ResourceName": "CollectionsModel",
     "Description": "Get call",
     "Accessibility": "public",
     "Parameters": [
      {
       "$ref": "125"
      },
      {
       "$id": "355",
       "Name": "accept",
       "NameInRequest": "Accept",
       "Type": {
        "$id": "356",
        "Kind": "string",
        "IsNullable": false
       },
       "Location": "Header",
       "IsApiVersion": false,
       "IsResourceParameter": false,
       "IsContentType": false,
       "IsRequired": true,
       "IsEndpoint": false,
       "SkipUrlEncoding": false,
       "Explode": false,
       "Kind": "Constant",
       "DefaultValue": {
        "$id": "357",
        "Type": {
         "$ref": "356"
        },
        "Value": "application/json"
       }
      }
     ],
     "Responses": [
      {
       "$id": "358",
       "StatusCodes": [
        200
       ],
       "BodyType": {
        "$ref": "80"
       },
       "BodyMediaType": "Json",
       "Headers": [],
       "IsErrorResponse": false,
       "ContentTypes": [
        "application/json"
       ]
      }
     ],
     "HttpMethod": "GET",
     "RequestBodyMediaType": "None",
     "Uri": "{host}",
     "Path": "/type/property/value-types/collections/model",
     "BufferResponse": true,
     "GenerateProtocolMethod": true,
     "GenerateConvenienceMethod": true
    },
    {
     "$id": "359",
     "Name": "put",
     "ResourceName": "CollectionsModel",
     "Description": "Put operation",
     "Accessibility": "public",
     "Parameters": [
      {
       "$ref": "125"
      },
      {
       "$id": "360",
       "Name": "body",
       "NameInRequest": "body",
       "Description": "body",
       "Type": {
        "$ref": "80"
       },
       "Location": "Body",
       "IsRequired": true,
       "IsApiVersion": false,
       "IsResourceParameter": false,
       "IsContentType": false,
       "IsEndpoint": false,
       "SkipUrlEncoding": false,
       "Explode": false,
       "Kind": "Method"
      },
      {
       "$id": "361",
       "Name": "contentType",
       "NameInRequest": "Content-Type",
       "Type": {
        "$id": "362",
        "Kind": "string",
        "IsNullable": false
       },
       "Location": "Header",
       "IsApiVersion": false,
       "IsResourceParameter": false,
       "IsContentType": true,
       "IsRequired": true,
       "IsEndpoint": false,
       "SkipUrlEncoding": false,
       "Explode": false,
       "Kind": "Constant",
       "DefaultValue": {
        "$id": "363",
        "Type": {
         "$ref": "362"
        },
        "Value": "application/json"
       }
      },
      {
       "$id": "364",
       "Name": "accept",
       "NameInRequest": "Accept",
       "Type": {
        "$id": "365",
        "Kind": "string",
        "IsNullable": false
       },
       "Location": "Header",
       "IsApiVersion": false,
       "IsResourceParameter": false,
       "IsContentType": false,
       "IsRequired": true,
       "IsEndpoint": false,
       "SkipUrlEncoding": false,
       "Explode": false,
       "Kind": "Constant",
       "DefaultValue": {
        "$id": "366",
        "Type": {
         "$ref": "365"
        },
        "Value": "application/json"
       }
      }
     ],
     "Responses": [
      {
       "$id": "367",
       "StatusCodes": [
        204
       ],
       "BodyMediaType": "Json",
       "Headers": [],
       "IsErrorResponse": false
      }
     ],
     "HttpMethod": "PUT",
     "RequestBodyMediaType": "Json",
     "Uri": "{host}",
     "Path": "/type/property/value-types/collections/model",
     "RequestMediaTypes": [
      "application/json"
     ],
     "BufferResponse": true,
     "GenerateProtocolMethod": true,
     "GenerateConvenienceMethod": true
    }
   ],
   "Protocol": {
    "$id": "368"
   },
   "Creatable": false,
   "Parent": "ValueTypesClient",
   "Parameters": [
    {
     "$ref": "125"
    }
   ]
  },
  {
   "$id": "369",
   "Name": "DictionaryString",
   "Description": "",
   "Operations": [
    {
     "$id": "370",
     "Name": "get",
     "ResourceName": "DictionaryString",
     "Description": "Get call",
     "Accessibility": "public",
     "Parameters": [
      {
       "$ref": "125"
      },
      {
       "$id": "371",
       "Name": "accept",
       "NameInRequest": "Accept",
       "Type": {
        "$id": "372",
        "Kind": "string",
        "IsNullable": false
       },
       "Location": "Header",
       "IsApiVersion": false,
       "IsResourceParameter": false,
       "IsContentType": false,
       "IsRequired": true,
       "IsEndpoint": false,
       "SkipUrlEncoding": false,
       "Explode": false,
       "Kind": "Constant",
       "DefaultValue": {
        "$id": "373",
        "Type": {
         "$ref": "372"
        },
        "Value": "application/json"
       }
      }
     ],
     "Responses": [
      {
       "$id": "374",
       "StatusCodes": [
        200
       ],
       "BodyType": {
        "$ref": "83"
       },
       "BodyMediaType": "Json",
       "Headers": [],
       "IsErrorResponse": false,
       "ContentTypes": [
        "application/json"
       ]
      }
     ],
     "HttpMethod": "GET",
     "RequestBodyMediaType": "None",
     "Uri": "{host}",
     "Path": "/type/property/value-types/dictionary/string",
     "BufferResponse": true,
     "GenerateProtocolMethod": true,
     "GenerateConvenienceMethod": true
    },
    {
     "$id": "375",
     "Name": "put",
     "ResourceName": "DictionaryString",
     "Description": "Put operation",
     "Accessibility": "public",
     "Parameters": [
      {
       "$ref": "125"
      },
      {
       "$id": "376",
       "Name": "body",
       "NameInRequest": "body",
       "Description": "body",
       "Type": {
        "$ref": "83"
       },
       "Location": "Body",
       "IsRequired": true,
       "IsApiVersion": false,
       "IsResourceParameter": false,
       "IsContentType": false,
       "IsEndpoint": false,
       "SkipUrlEncoding": false,
       "Explode": false,
       "Kind": "Method"
      },
      {
       "$id": "377",
       "Name": "contentType",
       "NameInRequest": "Content-Type",
       "Type": {
        "$id": "378",
        "Kind": "string",
        "IsNullable": false
       },
       "Location": "Header",
       "IsApiVersion": false,
       "IsResourceParameter": false,
       "IsContentType": true,
       "IsRequired": true,
       "IsEndpoint": false,
       "SkipUrlEncoding": false,
       "Explode": false,
       "Kind": "Constant",
       "DefaultValue": {
        "$id": "379",
        "Type": {
         "$ref": "378"
        },
        "Value": "application/json"
       }
      },
      {
       "$id": "380",
       "Name": "accept",
       "NameInRequest": "Accept",
       "Type": {
        "$id": "381",
        "Kind": "string",
        "IsNullable": false
       },
       "Location": "Header",
       "IsApiVersion": false,
       "IsResourceParameter": false,
       "IsContentType": false,
       "IsRequired": true,
       "IsEndpoint": false,
       "SkipUrlEncoding": false,
       "Explode": false,
       "Kind": "Constant",
       "DefaultValue": {
        "$id": "382",
        "Type": {
         "$ref": "381"
        },
        "Value": "application/json"
       }
      }
     ],
     "Responses": [
      {
       "$id": "383",
       "StatusCodes": [
        204
       ],
       "BodyMediaType": "Json",
       "Headers": [],
       "IsErrorResponse": false
      }
     ],
     "HttpMethod": "PUT",
     "RequestBodyMediaType": "Json",
     "Uri": "{host}",
     "Path": "/type/property/value-types/dictionary/string",
     "RequestMediaTypes": [
      "application/json"
     ],
     "BufferResponse": true,
     "GenerateProtocolMethod": true,
     "GenerateConvenienceMethod": true
    }
   ],
   "Protocol": {
    "$id": "384"
   },
   "Creatable": false,
   "Parent": "ValueTypesClient",
   "Parameters": [
    {
     "$ref": "125"
    }
   ]
  },
  {
   "$id": "385",
   "Name": "Never",
   "Description": "",
   "Operations": [
    {
     "$id": "386",
     "Name": "get",
     "ResourceName": "Never",
     "Description": "Get call",
     "Accessibility": "public",
     "Parameters": [
      {
       "$ref": "125"
      },
      {
       "$id": "387",
       "Name": "accept",
       "NameInRequest": "Accept",
       "Type": {
        "$id": "388",
        "Kind": "string",
        "IsNullable": false
       },
       "Location": "Header",
       "IsApiVersion": false,
       "IsResourceParameter": false,
       "IsContentType": false,
       "IsRequired": true,
       "IsEndpoint": false,
       "SkipUrlEncoding": false,
       "Explode": false,
       "Kind": "Constant",
       "DefaultValue": {
        "$id": "389",
        "Type": {
         "$ref": "388"
        },
        "Value": "application/json"
       }
      }
     ],
     "Responses": [
      {
       "$id": "390",
       "StatusCodes": [
        200
       ],
       "BodyType": {
        "$ref": "88"
       },
       "BodyMediaType": "Json",
       "Headers": [],
       "IsErrorResponse": false,
       "ContentTypes": [
        "application/json"
       ]
      }
     ],
     "HttpMethod": "GET",
     "RequestBodyMediaType": "None",
     "Uri": "{host}",
     "Path": "/type/property/value-types/never",
     "BufferResponse": true,
     "GenerateProtocolMethod": true,
     "GenerateConvenienceMethod": true
    },
    {
     "$id": "391",
     "Name": "put",
     "ResourceName": "Never",
     "Description": "Put operation",
     "Accessibility": "public",
     "Parameters": [
      {
       "$ref": "125"
      },
      {
       "$id": "392",
       "Name": "body",
       "NameInRequest": "body",
       "Description": "body",
       "Type": {
        "$ref": "88"
       },
       "Location": "Body",
       "IsRequired": true,
       "IsApiVersion": false,
       "IsResourceParameter": false,
       "IsContentType": false,
       "IsEndpoint": false,
       "SkipUrlEncoding": false,
       "Explode": false,
       "Kind": "Method"
      },
      {
       "$id": "393",
       "Name": "contentType",
       "NameInRequest": "Content-Type",
       "Type": {
        "$id": "394",
        "Kind": "string",
        "IsNullable": false
       },
       "Location": "Header",
       "IsApiVersion": false,
       "IsResourceParameter": false,
       "IsContentType": true,
       "IsRequired": true,
       "IsEndpoint": false,
       "SkipUrlEncoding": false,
       "Explode": false,
       "Kind": "Constant",
       "DefaultValue": {
        "$id": "395",
        "Type": {
         "$ref": "394"
        },
        "Value": "application/json"
       }
      },
      {
       "$id": "396",
       "Name": "accept",
       "NameInRequest": "Accept",
       "Type": {
        "$id": "397",
        "Kind": "string",
        "IsNullable": false
       },
       "Location": "Header",
       "IsApiVersion": false,
       "IsResourceParameter": false,
       "IsContentType": false,
       "IsRequired": true,
       "IsEndpoint": false,
       "SkipUrlEncoding": false,
       "Explode": false,
       "Kind": "Constant",
       "DefaultValue": {
        "$id": "398",
        "Type": {
         "$ref": "397"
        },
        "Value": "application/json"
       }
      }
     ],
     "Responses": [
      {
       "$id": "399",
       "StatusCodes": [
        204
       ],
       "BodyMediaType": "Json",
       "Headers": [],
       "IsErrorResponse": false
      }
     ],
     "HttpMethod": "PUT",
     "RequestBodyMediaType": "Json",
     "Uri": "{host}",
     "Path": "/type/property/value-types/never",
     "RequestMediaTypes": [
      "application/json"
     ],
     "BufferResponse": true,
     "GenerateProtocolMethod": true,
     "GenerateConvenienceMethod": true
    }
   ],
   "Protocol": {
    "$id": "400"
   },
   "Creatable": false,
   "Parent": "ValueTypesClient",
   "Parameters": [
    {
     "$ref": "125"
    }
   ]
  },
  {
   "$id": "401",
   "Name": "UnknownString",
   "Description": "",
   "Operations": [
    {
     "$id": "402",
     "Name": "get",
     "ResourceName": "UnknownString",
     "Description": "Get call",
     "Accessibility": "public",
     "Parameters": [
      {
       "$ref": "125"
      },
      {
       "$id": "403",
       "Name": "accept",
       "NameInRequest": "Accept",
       "Type": {
        "$id": "404",
        "Kind": "string",
        "IsNullable": false
       },
       "Location": "Header",
       "IsApiVersion": false,
       "IsResourceParameter": false,
       "IsContentType": false,
       "IsRequired": true,
       "IsEndpoint": false,
       "SkipUrlEncoding": false,
       "Explode": false,
       "Kind": "Constant",
       "DefaultValue": {
        "$id": "405",
        "Type": {
         "$ref": "404"
        },
        "Value": "application/json"
       }
      }
     ],
     "Responses": [
      {
       "$id": "406",
       "StatusCodes": [
        200
       ],
       "BodyType": {
        "$ref": "89"
       },
       "BodyMediaType": "Json",
       "Headers": [],
       "IsErrorResponse": false,
       "ContentTypes": [
        "application/json"
       ]
      }
     ],
     "HttpMethod": "GET",
     "RequestBodyMediaType": "None",
     "Uri": "{host}",
     "Path": "/type/property/value-types/unknown/string",
     "BufferResponse": true,
     "GenerateProtocolMethod": true,
     "GenerateConvenienceMethod": true
    },
    {
     "$id": "407",
     "Name": "put",
     "ResourceName": "UnknownString",
     "Description": "Put operation",
     "Accessibility": "public",
     "Parameters": [
      {
       "$ref": "125"
      },
      {
       "$id": "408",
       "Name": "body",
       "NameInRequest": "body",
       "Description": "body",
       "Type": {
        "$ref": "89"
       },
       "Location": "Body",
       "IsRequired": true,
       "IsApiVersion": false,
       "IsResourceParameter": false,
       "IsContentType": false,
       "IsEndpoint": false,
       "SkipUrlEncoding": false,
       "Explode": false,
       "Kind": "Method"
      },
      {
       "$id": "409",
       "Name": "contentType",
       "NameInRequest": "Content-Type",
       "Type": {
        "$id": "410",
        "Kind": "string",
        "IsNullable": false
       },
       "Location": "Header",
       "IsApiVersion": false,
       "IsResourceParameter": false,
       "IsContentType": true,
       "IsRequired": true,
       "IsEndpoint": false,
       "SkipUrlEncoding": false,
       "Explode": false,
       "Kind": "Constant",
       "DefaultValue": {
        "$id": "411",
        "Type": {
         "$ref": "410"
        },
        "Value": "application/json"
       }
      },
      {
       "$id": "412",
       "Name": "accept",
       "NameInRequest": "Accept",
       "Type": {
        "$id": "413",
        "Kind": "string",
        "IsNullable": false
       },
       "Location": "Header",
       "IsApiVersion": false,
       "IsResourceParameter": false,
       "IsContentType": false,
       "IsRequired": true,
       "IsEndpoint": false,
       "SkipUrlEncoding": false,
       "Explode": false,
       "Kind": "Constant",
       "DefaultValue": {
        "$id": "414",
        "Type": {
         "$ref": "413"
        },
        "Value": "application/json"
       }
      }
     ],
     "Responses": [
      {
       "$id": "415",
       "StatusCodes": [
        204
       ],
       "BodyMediaType": "Json",
       "Headers": [],
       "IsErrorResponse": false
      }
     ],
     "HttpMethod": "PUT",
     "RequestBodyMediaType": "Json",
     "Uri": "{host}",
     "Path": "/type/property/value-types/unknown/string",
     "RequestMediaTypes": [
      "application/json"
     ],
     "BufferResponse": true,
     "GenerateProtocolMethod": true,
     "GenerateConvenienceMethod": true
    }
   ],
   "Protocol": {
    "$id": "416"
   },
   "Creatable": false,
   "Parent": "ValueTypesClient",
   "Parameters": [
    {
     "$ref": "125"
    }
   ]
  },
  {
   "$id": "417",
   "Name": "UnknownInt",
   "Description": "",
   "Operations": [
    {
     "$id": "418",
     "Name": "get",
     "ResourceName": "UnknownInt",
     "Description": "Get call",
     "Accessibility": "public",
     "Parameters": [
      {
       "$ref": "125"
      },
      {
       "$id": "419",
       "Name": "accept",
       "NameInRequest": "Accept",
       "Type": {
        "$id": "420",
        "Kind": "string",
        "IsNullable": false
       },
       "Location": "Header",
       "IsApiVersion": false,
       "IsResourceParameter": false,
       "IsContentType": false,
       "IsRequired": true,
       "IsEndpoint": false,
       "SkipUrlEncoding": false,
       "Explode": false,
       "Kind": "Constant",
       "DefaultValue": {
        "$id": "421",
        "Type": {
         "$ref": "420"
        },
        "Value": "application/json"
       }
      }
     ],
     "Responses": [
      {
       "$id": "422",
       "StatusCodes": [
        200
       ],
       "BodyType": {
        "$ref": "92"
       },
       "BodyMediaType": "Json",
       "Headers": [],
       "IsErrorResponse": false,
       "ContentTypes": [
        "application/json"
       ]
      }
     ],
     "HttpMethod": "GET",
     "RequestBodyMediaType": "None",
     "Uri": "{host}",
     "Path": "/type/property/value-types/unknown/int",
     "BufferResponse": true,
     "GenerateProtocolMethod": true,
     "GenerateConvenienceMethod": true
    },
    {
     "$id": "423",
     "Name": "put",
     "ResourceName": "UnknownInt",
     "Description": "Put operation",
     "Accessibility": "public",
     "Parameters": [
      {
       "$ref": "125"
      },
      {
       "$id": "424",
       "Name": "body",
       "NameInRequest": "body",
       "Description": "body",
       "Type": {
        "$ref": "92"
       },
       "Location": "Body",
       "IsRequired": true,
       "IsApiVersion": false,
       "IsResourceParameter": false,
       "IsContentType": false,
       "IsEndpoint": false,
       "SkipUrlEncoding": false,
       "Explode": false,
       "Kind": "Method"
      },
      {
       "$id": "425",
       "Name": "contentType",
       "NameInRequest": "Content-Type",
       "Type": {
        "$id": "426",
        "Kind": "string",
        "IsNullable": false
       },
       "Location": "Header",
       "IsApiVersion": false,
       "IsResourceParameter": false,
       "IsContentType": true,
       "IsRequired": true,
       "IsEndpoint": false,
       "SkipUrlEncoding": false,
       "Explode": false,
       "Kind": "Constant",
       "DefaultValue": {
        "$id": "427",
        "Type": {
         "$ref": "426"
        },
        "Value": "application/json"
       }
      },
      {
       "$id": "428",
       "Name": "accept",
       "NameInRequest": "Accept",
       "Type": {
        "$id": "429",
        "Kind": "string",
        "IsNullable": false
       },
       "Location": "Header",
       "IsApiVersion": false,
       "IsResourceParameter": false,
       "IsContentType": false,
       "IsRequired": true,
       "IsEndpoint": false,
       "SkipUrlEncoding": false,
       "Explode": false,
       "Kind": "Constant",
       "DefaultValue": {
        "$id": "430",
        "Type": {
         "$ref": "429"
        },
        "Value": "application/json"
       }
      }
     ],
     "Responses": [
      {
       "$id": "431",
       "StatusCodes": [
        204
       ],
       "BodyMediaType": "Json",
       "Headers": [],
       "IsErrorResponse": false
      }
     ],
     "HttpMethod": "PUT",
     "RequestBodyMediaType": "Json",
     "Uri": "{host}",
     "Path": "/type/property/value-types/unknown/int",
     "RequestMediaTypes": [
      "application/json"
     ],
     "BufferResponse": true,
     "GenerateProtocolMethod": true,
     "GenerateConvenienceMethod": true
    }
   ],
   "Protocol": {
    "$id": "432"
   },
   "Creatable": false,
   "Parent": "ValueTypesClient",
   "Parameters": [
    {
     "$ref": "125"
    }
   ]
  },
  {
   "$id": "433",
   "Name": "UnknownDict",
   "Description": "",
   "Operations": [
    {
     "$id": "434",
     "Name": "get",
     "ResourceName": "UnknownDict",
     "Description": "Get call",
     "Accessibility": "public",
     "Parameters": [
      {
       "$ref": "125"
      },
      {
       "$id": "435",
       "Name": "accept",
       "NameInRequest": "Accept",
       "Type": {
        "$id": "436",
        "Kind": "string",
        "IsNullable": false
       },
       "Location": "Header",
       "IsApiVersion": false,
       "IsResourceParameter": false,
       "IsContentType": false,
       "IsRequired": true,
       "IsEndpoint": false,
       "SkipUrlEncoding": false,
       "Explode": false,
       "Kind": "Constant",
       "DefaultValue": {
        "$id": "437",
        "Type": {
         "$ref": "436"
        },
        "Value": "application/json"
       }
      }
     ],
     "Responses": [
      {
       "$id": "438",
       "StatusCodes": [
        200
       ],
       "BodyType": {
        "$ref": "95"
       },
       "BodyMediaType": "Json",
       "Headers": [],
       "IsErrorResponse": false,
       "ContentTypes": [
        "application/json"
       ]
      }
     ],
     "HttpMethod": "GET",
     "RequestBodyMediaType": "None",
     "Uri": "{host}",
     "Path": "/type/property/value-types/unknown/dict",
     "BufferResponse": true,
     "GenerateProtocolMethod": true,
     "GenerateConvenienceMethod": true
    },
    {
     "$id": "439",
     "Name": "put",
     "ResourceName": "UnknownDict",
     "Description": "Put operation",
     "Accessibility": "public",
     "Parameters": [
      {
       "$ref": "125"
      },
      {
       "$id": "440",
       "Name": "body",
       "NameInRequest": "body",
       "Description": "body",
       "Type": {
        "$ref": "95"
       },
       "Location": "Body",
       "IsRequired": true,
       "IsApiVersion": false,
       "IsResourceParameter": false,
       "IsContentType": false,
       "IsEndpoint": false,
       "SkipUrlEncoding": false,
       "Explode": false,
       "Kind": "Method"
      },
      {
       "$id": "441",
       "Name": "contentType",
       "NameInRequest": "Content-Type",
       "Type": {
        "$id": "442",
        "Kind": "string",
        "IsNullable": false
       },
       "Location": "Header",
       "IsApiVersion": false,
       "IsResourceParameter": false,
       "IsContentType": true,
       "IsRequired": true,
       "IsEndpoint": false,
       "SkipUrlEncoding": false,
       "Explode": false,
       "Kind": "Constant",
       "DefaultValue": {
        "$id": "443",
        "Type": {
         "$ref": "442"
        },
        "Value": "application/json"
       }
      },
      {
       "$id": "444",
       "Name": "accept",
       "NameInRequest": "Accept",
       "Type": {
        "$id": "445",
        "Kind": "string",
        "IsNullable": false
       },
       "Location": "Header",
       "IsApiVersion": false,
       "IsResourceParameter": false,
       "IsContentType": false,
       "IsRequired": true,
       "IsEndpoint": false,
       "SkipUrlEncoding": false,
       "Explode": false,
       "Kind": "Constant",
       "DefaultValue": {
        "$id": "446",
        "Type": {
         "$ref": "445"
        },
        "Value": "application/json"
       }
      }
     ],
     "Responses": [
      {
       "$id": "447",
       "StatusCodes": [
        204
       ],
       "BodyMediaType": "Json",
       "Headers": [],
       "IsErrorResponse": false
      }
     ],
     "HttpMethod": "PUT",
     "RequestBodyMediaType": "Json",
     "Uri": "{host}",
     "Path": "/type/property/value-types/unknown/dict",
     "RequestMediaTypes": [
      "application/json"
     ],
     "BufferResponse": true,
     "GenerateProtocolMethod": true,
     "GenerateConvenienceMethod": true
    }
   ],
   "Protocol": {
    "$id": "448"
   },
   "Creatable": false,
   "Parent": "ValueTypesClient",
   "Parameters": [
    {
     "$ref": "125"
    }
   ]
  },
  {
   "$id": "449",
   "Name": "UnknownArray",
   "Description": "",
   "Operations": [
    {
     "$id": "450",
     "Name": "get",
     "ResourceName": "UnknownArray",
     "Description": "Get call",
     "Accessibility": "public",
     "Parameters": [
      {
       "$ref": "125"
      },
      {
       "$id": "451",
       "Name": "accept",
       "NameInRequest": "Accept",
       "Type": {
        "$id": "452",
        "Kind": "string",
        "IsNullable": false
       },
       "Location": "Header",
       "IsApiVersion": false,
       "IsResourceParameter": false,
       "IsContentType": false,
       "IsRequired": true,
       "IsEndpoint": false,
       "SkipUrlEncoding": false,
       "Explode": false,
       "Kind": "Constant",
       "DefaultValue": {
        "$id": "453",
        "Type": {
         "$ref": "452"
        },
        "Value": "application/json"
       }
      }
     ],
     "Responses": [
      {
       "$id": "454",
       "StatusCodes": [
        200
       ],
       "BodyType": {
        "$ref": "98"
       },
       "BodyMediaType": "Json",
       "Headers": [],
       "IsErrorResponse": false,
       "ContentTypes": [
        "application/json"
       ]
      }
     ],
     "HttpMethod": "GET",
     "RequestBodyMediaType": "None",
     "Uri": "{host}",
     "Path": "/type/property/value-types/unknown/array",
     "BufferResponse": true,
     "GenerateProtocolMethod": true,
     "GenerateConvenienceMethod": true
    },
    {
     "$id": "455",
     "Name": "put",
     "ResourceName": "UnknownArray",
     "Description": "Put operation",
     "Accessibility": "public",
     "Parameters": [
      {
       "$ref": "125"
      },
      {
       "$id": "456",
       "Name": "body",
       "NameInRequest": "body",
       "Description": "body",
       "Type": {
        "$ref": "98"
       },
       "Location": "Body",
       "IsRequired": true,
       "IsApiVersion": false,
       "IsResourceParameter": false,
       "IsContentType": false,
       "IsEndpoint": false,
       "SkipUrlEncoding": false,
       "Explode": false,
       "Kind": "Method"
      },
      {
       "$id": "457",
       "Name": "contentType",
       "NameInRequest": "Content-Type",
       "Type": {
        "$id": "458",
        "Kind": "string",
        "IsNullable": false
       },
       "Location": "Header",
       "IsApiVersion": false,
       "IsResourceParameter": false,
       "IsContentType": true,
       "IsRequired": true,
       "IsEndpoint": false,
       "SkipUrlEncoding": false,
       "Explode": false,
       "Kind": "Constant",
       "DefaultValue": {
        "$id": "459",
        "Type": {
         "$ref": "458"
        },
        "Value": "application/json"
       }
      },
      {
       "$id": "460",
       "Name": "accept",
       "NameInRequest": "Accept",
       "Type": {
        "$id": "461",
        "Kind": "string",
        "IsNullable": false
       },
       "Location": "Header",
       "IsApiVersion": false,
       "IsResourceParameter": false,
       "IsContentType": false,
       "IsRequired": true,
       "IsEndpoint": false,
       "SkipUrlEncoding": false,
       "Explode": false,
       "Kind": "Constant",
       "DefaultValue": {
        "$id": "462",
        "Type": {
         "$ref": "461"
        },
        "Value": "application/json"
       }
      }
     ],
     "Responses": [
      {
       "$id": "463",
       "StatusCodes": [
        204
       ],
       "BodyMediaType": "Json",
       "Headers": [],
       "IsErrorResponse": false
      }
     ],
     "HttpMethod": "PUT",
     "RequestBodyMediaType": "Json",
     "Uri": "{host}",
     "Path": "/type/property/value-types/unknown/array",
     "RequestMediaTypes": [
      "application/json"
     ],
     "BufferResponse": true,
     "GenerateProtocolMethod": true,
     "GenerateConvenienceMethod": true
    }
   ],
   "Protocol": {
    "$id": "464"
   },
   "Creatable": false,
   "Parent": "ValueTypesClient",
   "Parameters": [
    {
     "$ref": "125"
    }
   ]
  },
  {
   "$id": "465",
   "Name": "StringLiteral",
   "Description": "",
   "Operations": [
    {
     "$id": "466",
     "Name": "get",
     "ResourceName": "StringLiteral",
     "Description": "Get call",
     "Accessibility": "public",
     "Parameters": [
      {
       "$ref": "125"
      },
      {
       "$id": "467",
       "Name": "accept",
       "NameInRequest": "Accept",
       "Type": {
        "$id": "468",
        "Kind": "string",
        "IsNullable": false
       },
       "Location": "Header",
       "IsApiVersion": false,
       "IsResourceParameter": false,
       "IsContentType": false,
       "IsRequired": true,
       "IsEndpoint": false,
       "SkipUrlEncoding": false,
       "Explode": false,
       "Kind": "Constant",
       "DefaultValue": {
        "$id": "469",
        "Type": {
         "$ref": "468"
        },
        "Value": "application/json"
       }
      }
     ],
     "Responses": [
      {
       "$id": "470",
       "StatusCodes": [
        200
       ],
       "BodyType": {
        "$ref": "101"
       },
       "BodyMediaType": "Json",
       "Headers": [],
       "IsErrorResponse": false,
       "ContentTypes": [
        "application/json"
       ]
      }
     ],
     "HttpMethod": "GET",
     "RequestBodyMediaType": "None",
     "Uri": "{host}",
     "Path": "/type/property/value-types/string/literal",
     "BufferResponse": true,
     "GenerateProtocolMethod": true,
     "GenerateConvenienceMethod": true
    },
    {
     "$id": "471",
     "Name": "put",
     "ResourceName": "StringLiteral",
     "Description": "Put operation",
     "Accessibility": "public",
     "Parameters": [
      {
       "$ref": "125"
      },
      {
       "$id": "472",
       "Name": "body",
       "NameInRequest": "body",
       "Description": "body",
       "Type": {
        "$ref": "101"
       },
       "Location": "Body",
       "IsRequired": true,
       "IsApiVersion": false,
       "IsResourceParameter": false,
       "IsContentType": false,
       "IsEndpoint": false,
       "SkipUrlEncoding": false,
       "Explode": false,
       "Kind": "Method"
      },
      {
       "$id": "473",
       "Name": "contentType",
       "NameInRequest": "Content-Type",
       "Type": {
        "$id": "474",
        "Kind": "string",
        "IsNullable": false
       },
       "Location": "Header",
       "IsApiVersion": false,
       "IsResourceParameter": false,
       "IsContentType": true,
       "IsRequired": true,
       "IsEndpoint": false,
       "SkipUrlEncoding": false,
       "Explode": false,
       "Kind": "Constant",
       "DefaultValue": {
        "$id": "475",
        "Type": {
         "$ref": "474"
        },
        "Value": "application/json"
       }
      },
      {
       "$id": "476",
       "Name": "accept",
       "NameInRequest": "Accept",
       "Type": {
        "$id": "477",
        "Kind": "string",
        "IsNullable": false
       },
       "Location": "Header",
       "IsApiVersion": false,
       "IsResourceParameter": false,
       "IsContentType": false,
       "IsRequired": true,
       "IsEndpoint": false,
       "SkipUrlEncoding": false,
       "Explode": false,
       "Kind": "Constant",
       "DefaultValue": {
        "$id": "478",
        "Type": {
         "$ref": "477"
        },
        "Value": "application/json"
       }
      }
     ],
     "Responses": [
      {
       "$id": "479",
       "StatusCodes": [
        204
       ],
       "BodyMediaType": "Json",
       "Headers": [],
       "IsErrorResponse": false
      }
     ],
     "HttpMethod": "PUT",
     "RequestBodyMediaType": "Json",
     "Uri": "{host}",
     "Path": "/type/property/value-types/string/literal",
     "RequestMediaTypes": [
      "application/json"
     ],
     "BufferResponse": true,
     "GenerateProtocolMethod": true,
     "GenerateConvenienceMethod": true
    }
   ],
   "Protocol": {
    "$id": "480"
   },
   "Creatable": false,
   "Parent": "ValueTypesClient",
   "Parameters": [
    {
     "$ref": "125"
    }
   ]
  },
  {
   "$id": "481",
   "Name": "IntLiteral",
   "Description": "",
   "Operations": [
    {
     "$id": "482",
     "Name": "get",
     "ResourceName": "IntLiteral",
     "Description": "Get call",
     "Accessibility": "public",
     "Parameters": [
      {
       "$ref": "125"
      },
      {
       "$id": "483",
       "Name": "accept",
       "NameInRequest": "Accept",
       "Type": {
        "$id": "484",
        "Kind": "string",
        "IsNullable": false
       },
       "Location": "Header",
       "IsApiVersion": false,
       "IsResourceParameter": false,
       "IsContentType": false,
       "IsRequired": true,
       "IsEndpoint": false,
       "SkipUrlEncoding": false,
       "Explode": false,
       "Kind": "Constant",
       "DefaultValue": {
        "$id": "485",
        "Type": {
         "$ref": "484"
        },
        "Value": "application/json"
       }
      }
     ],
     "Responses": [
      {
       "$id": "486",
       "StatusCodes": [
        200
       ],
       "BodyType": {
        "$ref": "104"
       },
       "BodyMediaType": "Json",
       "Headers": [],
       "IsErrorResponse": false,
       "ContentTypes": [
        "application/json"
       ]
      }
     ],
     "HttpMethod": "GET",
     "RequestBodyMediaType": "None",
     "Uri": "{host}",
     "Path": "/type/property/value-types/int/literal",
     "BufferResponse": true,
     "GenerateProtocolMethod": true,
     "GenerateConvenienceMethod": true
    },
    {
     "$id": "487",
     "Name": "put",
     "ResourceName": "IntLiteral",
     "Description": "Put operation",
     "Accessibility": "public",
     "Parameters": [
      {
       "$ref": "125"
      },
      {
       "$id": "488",
       "Name": "body",
       "NameInRequest": "body",
       "Description": "body",
       "Type": {
        "$ref": "104"
       },
       "Location": "Body",
       "IsRequired": true,
       "IsApiVersion": false,
       "IsResourceParameter": false,
       "IsContentType": false,
       "IsEndpoint": false,
       "SkipUrlEncoding": false,
       "Explode": false,
       "Kind": "Method"
      },
      {
       "$id": "489",
       "Name": "contentType",
       "NameInRequest": "Content-Type",
       "Type": {
        "$id": "490",
        "Kind": "string",
        "IsNullable": false
       },
       "Location": "Header",
       "IsApiVersion": false,
       "IsResourceParameter": false,
       "IsContentType": true,
       "IsRequired": true,
       "IsEndpoint": false,
       "SkipUrlEncoding": false,
       "Explode": false,
       "Kind": "Constant",
       "DefaultValue": {
        "$id": "491",
        "Type": {
         "$ref": "490"
        },
        "Value": "application/json"
       }
      },
      {
       "$id": "492",
       "Name": "accept",
       "NameInRequest": "Accept",
       "Type": {
        "$id": "493",
        "Kind": "string",
        "IsNullable": false
       },
       "Location": "Header",
       "IsApiVersion": false,
       "IsResourceParameter": false,
       "IsContentType": false,
       "IsRequired": true,
       "IsEndpoint": false,
       "SkipUrlEncoding": false,
       "Explode": false,
       "Kind": "Constant",
       "DefaultValue": {
        "$id": "494",
        "Type": {
         "$ref": "493"
        },
        "Value": "application/json"
       }
      }
     ],
     "Responses": [
      {
       "$id": "495",
       "StatusCodes": [
        204
       ],
       "BodyMediaType": "Json",
       "Headers": [],
       "IsErrorResponse": false
      }
     ],
     "HttpMethod": "PUT",
     "RequestBodyMediaType": "Json",
     "Uri": "{host}",
     "Path": "/type/property/value-types/int/literal",
     "RequestMediaTypes": [
      "application/json"
     ],
     "BufferResponse": true,
     "GenerateProtocolMethod": true,
     "GenerateConvenienceMethod": true
    }
   ],
   "Protocol": {
    "$id": "496"
   },
   "Creatable": false,
   "Parent": "ValueTypesClient",
   "Parameters": [
    {
     "$ref": "125"
    }
   ]
  },
  {
   "$id": "497",
   "Name": "FloatLiteral",
   "Description": "",
   "Operations": [
    {
     "$id": "498",
     "Name": "get",
     "ResourceName": "FloatLiteral",
     "Description": "Get call",
     "Accessibility": "public",
     "Parameters": [
      {
       "$ref": "125"
      },
      {
       "$id": "499",
       "Name": "accept",
       "NameInRequest": "Accept",
       "Type": {
        "$id": "500",
        "Kind": "string",
        "IsNullable": false
       },
       "Location": "Header",
       "IsApiVersion": false,
       "IsResourceParameter": false,
       "IsContentType": false,
       "IsRequired": true,
       "IsEndpoint": false,
       "SkipUrlEncoding": false,
       "Explode": false,
       "Kind": "Constant",
       "DefaultValue": {
        "$id": "501",
        "Type": {
         "$ref": "500"
        },
        "Value": "application/json"
       }
      }
     ],
     "Responses": [
      {
       "$id": "502",
       "StatusCodes": [
        200
       ],
       "BodyType": {
        "$ref": "107"
       },
       "BodyMediaType": "Json",
       "Headers": [],
       "IsErrorResponse": false,
       "ContentTypes": [
        "application/json"
       ]
      }
     ],
     "HttpMethod": "GET",
     "RequestBodyMediaType": "None",
     "Uri": "{host}",
     "Path": "/type/property/value-types/float/literal",
     "BufferResponse": true,
     "GenerateProtocolMethod": true,
     "GenerateConvenienceMethod": true
    },
    {
     "$id": "503",
     "Name": "put",
     "ResourceName": "FloatLiteral",
     "Description": "Put operation",
     "Accessibility": "public",
     "Parameters": [
      {
       "$ref": "125"
      },
      {
       "$id": "504",
       "Name": "body",
       "NameInRequest": "body",
       "Description": "body",
       "Type": {
        "$ref": "107"
       },
       "Location": "Body",
       "IsRequired": true,
       "IsApiVersion": false,
       "IsResourceParameter": false,
       "IsContentType": false,
       "IsEndpoint": false,
       "SkipUrlEncoding": false,
       "Explode": false,
       "Kind": "Method"
      },
      {
       "$id": "505",
       "Name": "contentType",
       "NameInRequest": "Content-Type",
       "Type": {
        "$id": "506",
        "Kind": "string",
        "IsNullable": false
       },
       "Location": "Header",
       "IsApiVersion": false,
       "IsResourceParameter": false,
       "IsContentType": true,
       "IsRequired": true,
       "IsEndpoint": false,
       "SkipUrlEncoding": false,
       "Explode": false,
       "Kind": "Constant",
       "DefaultValue": {
        "$id": "507",
        "Type": {
         "$ref": "506"
        },
        "Value": "application/json"
       }
      },
      {
       "$id": "508",
       "Name": "accept",
       "NameInRequest": "Accept",
       "Type": {
        "$id": "509",
        "Kind": "string",
        "IsNullable": false
       },
       "Location": "Header",
       "IsApiVersion": false,
       "IsResourceParameter": false,
       "IsContentType": false,
       "IsRequired": true,
       "IsEndpoint": false,
       "SkipUrlEncoding": false,
       "Explode": false,
       "Kind": "Constant",
       "DefaultValue": {
        "$id": "510",
        "Type": {
         "$ref": "509"
        },
        "Value": "application/json"
       }
      }
     ],
     "Responses": [
      {
       "$id": "511",
       "StatusCodes": [
        204
       ],
       "BodyMediaType": "Json",
       "Headers": [],
       "IsErrorResponse": false
      }
     ],
     "HttpMethod": "PUT",
     "RequestBodyMediaType": "Json",
     "Uri": "{host}",
     "Path": "/type/property/value-types/float/literal",
     "RequestMediaTypes": [
      "application/json"
     ],
     "BufferResponse": true,
     "GenerateProtocolMethod": true,
     "GenerateConvenienceMethod": true
    }
   ],
   "Protocol": {
    "$id": "512"
   },
   "Creatable": false,
   "Parent": "ValueTypesClient",
   "Parameters": [
    {
     "$ref": "125"
    }
   ]
  },
  {
   "$id": "513",
   "Name": "BooleanLiteral",
   "Description": "",
   "Operations": [
    {
     "$id": "514",
     "Name": "get",
     "ResourceName": "BooleanLiteral",
     "Description": "Get call",
     "Accessibility": "public",
     "Parameters": [
      {
       "$ref": "125"
      },
      {
       "$id": "515",
       "Name": "accept",
       "NameInRequest": "Accept",
       "Type": {
        "$id": "516",
        "Kind": "string",
        "IsNullable": false
       },
       "Location": "Header",
       "IsApiVersion": false,
       "IsResourceParameter": false,
       "IsContentType": false,
       "IsRequired": true,
       "IsEndpoint": false,
       "SkipUrlEncoding": false,
       "Explode": false,
       "Kind": "Constant",
       "DefaultValue": {
        "$id": "517",
        "Type": {
         "$ref": "516"
        },
        "Value": "application/json"
       }
      }
     ],
     "Responses": [
      {
       "$id": "518",
       "StatusCodes": [
        200
       ],
       "BodyType": {
        "$ref": "110"
       },
       "BodyMediaType": "Json",
       "Headers": [],
       "IsErrorResponse": false,
       "ContentTypes": [
        "application/json"
       ]
      }
     ],
     "HttpMethod": "GET",
     "RequestBodyMediaType": "None",
     "Uri": "{host}",
     "Path": "/type/property/value-types/boolean/literal",
     "BufferResponse": true,
     "GenerateProtocolMethod": true,
     "GenerateConvenienceMethod": true
    },
    {
     "$id": "519",
     "Name": "put",
     "ResourceName": "BooleanLiteral",
     "Description": "Put operation",
     "Accessibility": "public",
     "Parameters": [
      {
       "$ref": "125"
      },
      {
       "$id": "520",
       "Name": "body",
       "NameInRequest": "body",
       "Description": "body",
       "Type": {
        "$ref": "110"
       },
       "Location": "Body",
       "IsRequired": true,
       "IsApiVersion": false,
       "IsResourceParameter": false,
       "IsContentType": false,
       "IsEndpoint": false,
       "SkipUrlEncoding": false,
       "Explode": false,
       "Kind": "Method"
      },
      {
       "$id": "521",
       "Name": "contentType",
       "NameInRequest": "Content-Type",
       "Type": {
        "$id": "522",
        "Kind": "string",
        "IsNullable": false
       },
       "Location": "Header",
       "IsApiVersion": false,
       "IsResourceParameter": false,
       "IsContentType": true,
       "IsRequired": true,
       "IsEndpoint": false,
       "SkipUrlEncoding": false,
       "Explode": false,
       "Kind": "Constant",
       "DefaultValue": {
        "$id": "523",
        "Type": {
         "$ref": "522"
        },
        "Value": "application/json"
       }
      },
      {
       "$id": "524",
       "Name": "accept",
       "NameInRequest": "Accept",
       "Type": {
        "$id": "525",
        "Kind": "string",
        "IsNullable": false
       },
       "Location": "Header",
       "IsApiVersion": false,
       "IsResourceParameter": false,
       "IsContentType": false,
       "IsRequired": true,
       "IsEndpoint": false,
       "SkipUrlEncoding": false,
       "Explode": false,
       "Kind": "Constant",
       "DefaultValue": {
        "$id": "526",
        "Type": {
         "$ref": "525"
        },
        "Value": "application/json"
       }
      }
     ],
     "Responses": [
      {
       "$id": "527",
       "StatusCodes": [
        204
       ],
       "BodyMediaType": "Json",
       "Headers": [],
       "IsErrorResponse": false
      }
     ],
     "HttpMethod": "PUT",
     "RequestBodyMediaType": "Json",
     "Uri": "{host}",
     "Path": "/type/property/value-types/boolean/literal",
     "RequestMediaTypes": [
      "application/json"
     ],
     "BufferResponse": true,
     "GenerateProtocolMethod": true,
     "GenerateConvenienceMethod": true
    }
   ],
   "Protocol": {
    "$id": "528"
   },
   "Creatable": false,
   "Parent": "ValueTypesClient",
   "Parameters": [
    {
     "$ref": "125"
    }
   ]
  },
  {
   "$id": "529",
   "Name": "UnionStringLiteral",
   "Description": "",
   "Operations": [
    {
     "$id": "530",
     "Name": "get",
     "ResourceName": "UnionStringLiteral",
     "Description": "Get call",
     "Accessibility": "public",
     "Parameters": [
      {
       "$ref": "125"
      },
      {
       "$id": "531",
       "Name": "accept",
       "NameInRequest": "Accept",
       "Type": {
        "$id": "532",
        "Kind": "string",
        "IsNullable": false
       },
       "Location": "Header",
       "IsApiVersion": false,
       "IsResourceParameter": false,
       "IsContentType": false,
       "IsRequired": true,
       "IsEndpoint": false,
       "SkipUrlEncoding": false,
       "Explode": false,
       "Kind": "Constant",
       "DefaultValue": {
        "$id": "533",
        "Type": {
         "$ref": "532"
        },
        "Value": "application/json"
       }
      }
     ],
     "Responses": [
      {
       "$id": "534",
       "StatusCodes": [
        200
       ],
       "BodyType": {
        "$ref": "114"
       },
       "BodyMediaType": "Json",
       "Headers": [],
       "IsErrorResponse": false,
       "ContentTypes": [
        "application/json"
       ]
      }
     ],
     "HttpMethod": "GET",
     "RequestBodyMediaType": "None",
     "Uri": "{host}",
     "Path": "/type/property/value-types/union/string/literal",
     "BufferResponse": true,
     "GenerateProtocolMethod": true,
     "GenerateConvenienceMethod": true
    },
    {
     "$id": "535",
     "Name": "put",
     "ResourceName": "UnionStringLiteral",
     "Description": "Put operation",
     "Accessibility": "public",
     "Parameters": [
      {
       "$ref": "125"
      },
      {
       "$id": "536",
       "Name": "body",
       "NameInRequest": "body",
       "Description": "body",
       "Type": {
        "$ref": "114"
       },
       "Location": "Body",
       "IsRequired": true,
       "IsApiVersion": false,
       "IsResourceParameter": false,
       "IsContentType": false,
       "IsEndpoint": false,
       "SkipUrlEncoding": false,
       "Explode": false,
       "Kind": "Method"
      },
      {
       "$id": "537",
       "Name": "contentType",
       "NameInRequest": "Content-Type",
       "Type": {
        "$id": "538",
        "Kind": "string",
        "IsNullable": false
       },
       "Location": "Header",
       "IsApiVersion": false,
       "IsResourceParameter": false,
       "IsContentType": true,
       "IsRequired": true,
       "IsEndpoint": false,
       "SkipUrlEncoding": false,
       "Explode": false,
       "Kind": "Constant",
       "DefaultValue": {
        "$id": "539",
        "Type": {
         "$ref": "538"
        },
        "Value": "application/json"
       }
      },
      {
       "$id": "540",
       "Name": "accept",
       "NameInRequest": "Accept",
       "Type": {
        "$id": "541",
        "Kind": "string",
        "IsNullable": false
       },
       "Location": "Header",
       "IsApiVersion": false,
       "IsResourceParameter": false,
       "IsContentType": false,
       "IsRequired": true,
       "IsEndpoint": false,
       "SkipUrlEncoding": false,
       "Explode": false,
       "Kind": "Constant",
       "DefaultValue": {
        "$id": "542",
        "Type": {
         "$ref": "541"
        },
        "Value": "application/json"
       }
      }
     ],
     "Responses": [
      {
       "$id": "543",
       "StatusCodes": [
        204
       ],
       "BodyMediaType": "Json",
       "Headers": [],
       "IsErrorResponse": false
      }
     ],
     "HttpMethod": "PUT",
     "RequestBodyMediaType": "Json",
     "Uri": "{host}",
     "Path": "/type/property/value-types/union/string/literal",
     "RequestMediaTypes": [
      "application/json"
     ],
     "BufferResponse": true,
     "GenerateProtocolMethod": true,
     "GenerateConvenienceMethod": true
    }
   ],
   "Protocol": {
    "$id": "544"
   },
   "Creatable": false,
   "Parent": "ValueTypesClient",
   "Parameters": [
    {
     "$ref": "125"
    }
   ]
  },
  {
   "$id": "545",
   "Name": "UnionIntLiteral",
   "Description": "",
   "Operations": [
    {
     "$id": "546",
     "Name": "get",
     "ResourceName": "UnionIntLiteral",
     "Description": "Get call",
     "Accessibility": "public",
     "Parameters": [
      {
       "$ref": "125"
      },
      {
       "$id": "547",
       "Name": "accept",
       "NameInRequest": "Accept",
       "Type": {
        "$id": "548",
        "Kind": "string",
        "IsNullable": false
       },
       "Location": "Header",
       "IsApiVersion": false,
       "IsResourceParameter": false,
       "IsContentType": false,
       "IsRequired": true,
       "IsEndpoint": false,
       "SkipUrlEncoding": false,
       "Explode": false,
       "Kind": "Constant",
       "DefaultValue": {
        "$id": "549",
        "Type": {
         "$ref": "548"
        },
        "Value": "application/json"
       }
      }
     ],
     "Responses": [
      {
       "$id": "550",
       "StatusCodes": [
        200
       ],
       "BodyType": {
        "$ref": "116"
       },
       "BodyMediaType": "Json",
       "Headers": [],
       "IsErrorResponse": false,
       "ContentTypes": [
        "application/json"
       ]
      }
     ],
     "HttpMethod": "GET",
     "RequestBodyMediaType": "None",
     "Uri": "{host}",
     "Path": "/type/property/value-types/union/int/literal",
     "BufferResponse": true,
     "GenerateProtocolMethod": true,
     "GenerateConvenienceMethod": true
    },
    {
     "$id": "551",
     "Name": "put",
     "ResourceName": "UnionIntLiteral",
     "Description": "Put operation",
     "Accessibility": "public",
     "Parameters": [
      {
       "$ref": "125"
      },
      {
       "$id": "552",
       "Name": "body",
       "NameInRequest": "body",
       "Description": "body",
       "Type": {
        "$ref": "116"
       },
       "Location": "Body",
       "IsRequired": true,
       "IsApiVersion": false,
       "IsResourceParameter": false,
       "IsContentType": false,
       "IsEndpoint": false,
       "SkipUrlEncoding": false,
       "Explode": false,
       "Kind": "Method"
      },
      {
       "$id": "553",
       "Name": "contentType",
       "NameInRequest": "Content-Type",
       "Type": {
        "$id": "554",
        "Kind": "string",
        "IsNullable": false
       },
       "Location": "Header",
       "IsApiVersion": false,
       "IsResourceParameter": false,
       "IsContentType": true,
       "IsRequired": true,
       "IsEndpoint": false,
       "SkipUrlEncoding": false,
       "Explode": false,
       "Kind": "Constant",
       "DefaultValue": {
        "$id": "555",
        "Type": {
         "$ref": "554"
        },
        "Value": "application/json"
       }
      },
      {
       "$id": "556",
       "Name": "accept",
       "NameInRequest": "Accept",
       "Type": {
        "$id": "557",
        "Kind": "string",
        "IsNullable": false
       },
       "Location": "Header",
       "IsApiVersion": false,
       "IsResourceParameter": false,
       "IsContentType": false,
       "IsRequired": true,
       "IsEndpoint": false,
       "SkipUrlEncoding": false,
       "Explode": false,
       "Kind": "Constant",
       "DefaultValue": {
        "$id": "558",
        "Type": {
         "$ref": "557"
        },
        "Value": "application/json"
       }
      }
     ],
     "Responses": [
      {
       "$id": "559",
       "StatusCodes": [
        204
       ],
       "BodyMediaType": "Json",
       "Headers": [],
       "IsErrorResponse": false
      }
     ],
     "HttpMethod": "PUT",
     "RequestBodyMediaType": "Json",
     "Uri": "{host}",
     "Path": "/type/property/value-types/union/int/literal",
     "RequestMediaTypes": [
      "application/json"
     ],
     "BufferResponse": true,
     "GenerateProtocolMethod": true,
     "GenerateConvenienceMethod": true
    }
   ],
   "Protocol": {
    "$id": "560"
   },
   "Creatable": false,
   "Parent": "ValueTypesClient",
   "Parameters": [
    {
     "$ref": "125"
    }
   ]
  },
  {
   "$id": "561",
   "Name": "UnionFloatLiteral",
   "Description": "",
   "Operations": [
    {
     "$id": "562",
     "Name": "get",
     "ResourceName": "UnionFloatLiteral",
     "Description": "Get call",
     "Accessibility": "public",
     "Parameters": [
      {
       "$ref": "125"
      },
      {
       "$id": "563",
       "Name": "accept",
       "NameInRequest": "Accept",
       "Type": {
        "$id": "564",
        "Kind": "string",
        "IsNullable": false
       },
       "Location": "Header",
       "IsApiVersion": false,
       "IsResourceParameter": false,
       "IsContentType": false,
       "IsRequired": true,
       "IsEndpoint": false,
       "SkipUrlEncoding": false,
       "Explode": false,
       "Kind": "Constant",
       "DefaultValue": {
        "$id": "565",
        "Type": {
         "$ref": "564"
        },
        "Value": "application/json"
       }
      }
     ],
     "Responses": [
      {
       "$id": "566",
       "StatusCodes": [
        200
       ],
       "BodyType": {
        "$ref": "118"
       },
       "BodyMediaType": "Json",
       "Headers": [],
       "IsErrorResponse": false,
       "ContentTypes": [
        "application/json"
       ]
      }
     ],
     "HttpMethod": "GET",
     "RequestBodyMediaType": "None",
     "Uri": "{host}",
     "Path": "/type/property/value-types/union/float/literal",
     "BufferResponse": true,
     "GenerateProtocolMethod": true,
     "GenerateConvenienceMethod": true
    },
    {
     "$id": "567",
     "Name": "put",
     "ResourceName": "UnionFloatLiteral",
     "Description": "Put operation",
     "Accessibility": "public",
     "Parameters": [
      {
       "$ref": "125"
      },
      {
       "$id": "568",
       "Name": "body",
       "NameInRequest": "body",
       "Description": "body",
       "Type": {
        "$ref": "118"
       },
       "Location": "Body",
       "IsRequired": true,
       "IsApiVersion": false,
       "IsResourceParameter": false,
       "IsContentType": false,
       "IsEndpoint": false,
       "SkipUrlEncoding": false,
       "Explode": false,
       "Kind": "Method"
      },
      {
       "$id": "569",
       "Name": "contentType",
       "NameInRequest": "Content-Type",
       "Type": {
        "$id": "570",
        "Kind": "string",
        "IsNullable": false
       },
       "Location": "Header",
       "IsApiVersion": false,
       "IsResourceParameter": false,
       "IsContentType": true,
       "IsRequired": true,
       "IsEndpoint": false,
       "SkipUrlEncoding": false,
       "Explode": false,
       "Kind": "Constant",
       "DefaultValue": {
        "$id": "571",
        "Type": {
         "$ref": "570"
        },
        "Value": "application/json"
       }
      },
      {
       "$id": "572",
       "Name": "accept",
       "NameInRequest": "Accept",
       "Type": {
        "$id": "573",
        "Kind": "string",
        "IsNullable": false
       },
       "Location": "Header",
       "IsApiVersion": false,
       "IsResourceParameter": false,
       "IsContentType": false,
       "IsRequired": true,
       "IsEndpoint": false,
       "SkipUrlEncoding": false,
       "Explode": false,
       "Kind": "Constant",
       "DefaultValue": {
        "$id": "574",
        "Type": {
         "$ref": "573"
        },
        "Value": "application/json"
       }
      }
     ],
     "Responses": [
      {
       "$id": "575",
       "StatusCodes": [
        204
       ],
       "BodyMediaType": "Json",
       "Headers": [],
       "IsErrorResponse": false
      }
     ],
     "HttpMethod": "PUT",
     "RequestBodyMediaType": "Json",
     "Uri": "{host}",
     "Path": "/type/property/value-types/union/float/literal",
     "RequestMediaTypes": [
      "application/json"
     ],
     "BufferResponse": true,
     "GenerateProtocolMethod": true,
     "GenerateConvenienceMethod": true
    }
   ],
   "Protocol": {
    "$id": "576"
   },
   "Creatable": false,
   "Parent": "ValueTypesClient",
   "Parameters": [
    {
     "$ref": "125"
    }
   ]
  },
  {
   "$id": "577",
   "Name": "UnionEnumValue",
   "Description": "",
   "Operations": [
    {
     "$id": "578",
     "Name": "get",
     "ResourceName": "UnionEnumValue",
     "Description": "Get call",
     "Accessibility": "public",
     "Parameters": [
      {
       "$ref": "125"
      },
      {
       "$id": "579",
       "Name": "accept",
       "NameInRequest": "Accept",
       "Type": {
        "$id": "580",
        "Kind": "string",
        "IsNullable": false
       },
       "Location": "Header",
       "IsApiVersion": false,
       "IsResourceParameter": false,
       "IsContentType": false,
       "IsRequired": true,
       "IsEndpoint": false,
       "SkipUrlEncoding": false,
       "Explode": false,
       "Kind": "Constant",
       "DefaultValue": {
        "$id": "581",
        "Type": {
         "$ref": "580"
        },
        "Value": "application/json"
       }
      }
     ],
     "Responses": [
      {
       "$id": "582",
       "StatusCodes": [
        200
       ],
       "BodyType": {
        "$ref": "120"
       },
       "BodyMediaType": "Json",
       "Headers": [],
       "IsErrorResponse": false,
       "ContentTypes": [
        "application/json"
       ]
      }
     ],
     "HttpMethod": "GET",
     "RequestBodyMediaType": "None",
     "Uri": "{host}",
     "Path": "/type/property/value-types/union-enum-value",
     "BufferResponse": true,
     "GenerateProtocolMethod": true,
     "GenerateConvenienceMethod": true
    },
    {
     "$id": "583",
     "Name": "put",
     "ResourceName": "UnionEnumValue",
     "Description": "Put operation",
     "Accessibility": "public",
     "Parameters": [
      {
       "$ref": "125"
      },
      {
       "$id": "584",
       "Name": "body",
       "NameInRequest": "body",
       "Description": "body",
       "Type": {
        "$ref": "120"
       },
       "Location": "Body",
       "IsRequired": true,
       "IsApiVersion": false,
       "IsResourceParameter": false,
       "IsContentType": false,
       "IsEndpoint": false,
       "SkipUrlEncoding": false,
       "Explode": false,
       "Kind": "Method"
      },
      {
       "$id": "585",
       "Name": "contentType",
       "NameInRequest": "Content-Type",
       "Type": {
        "$id": "586",
        "Kind": "string",
        "IsNullable": false
       },
       "Location": "Header",
       "IsApiVersion": false,
       "IsResourceParameter": false,
       "IsContentType": true,
       "IsRequired": true,
       "IsEndpoint": false,
       "SkipUrlEncoding": false,
       "Explode": false,
       "Kind": "Constant",
       "DefaultValue": {
        "$id": "587",
        "Type": {
         "$ref": "586"
        },
        "Value": "application/json"
       }
      },
      {
       "$id": "588",
       "Name": "accept",
       "NameInRequest": "Accept",
       "Type": {
        "$id": "589",
        "Kind": "string",
        "IsNullable": false
       },
       "Location": "Header",
       "IsApiVersion": false,
       "IsResourceParameter": false,
       "IsContentType": false,
       "IsRequired": true,
       "IsEndpoint": false,
       "SkipUrlEncoding": false,
       "Explode": false,
       "Kind": "Constant",
       "DefaultValue": {
        "$id": "590",
        "Type": {
         "$ref": "589"
        },
        "Value": "application/json"
       }
      }
     ],
     "Responses": [
      {
       "$id": "591",
       "StatusCodes": [
        204
       ],
       "BodyMediaType": "Json",
       "Headers": [],
       "IsErrorResponse": false
      }
     ],
     "HttpMethod": "PUT",
     "RequestBodyMediaType": "Json",
     "Uri": "{host}",
     "Path": "/type/property/value-types/union-enum-value",
     "RequestMediaTypes": [
      "application/json"
     ],
     "BufferResponse": true,
     "GenerateProtocolMethod": true,
     "GenerateConvenienceMethod": true
    }
   ],
   "Protocol": {
    "$id": "592"
   },
   "Creatable": false,
   "Parent": "ValueTypesClient",
   "Parameters": [
    {
     "$ref": "125"
    }
   ]
  }
 ]
}<|MERGE_RESOLUTION|>--- conflicted
+++ resolved
@@ -9,8 +9,7 @@
    "Name": "FixedInnerEnum",
    "ValueType": {
     "$id": "3",
-    "Kind": "string",
-    "IsNullable": false
+    "Kind": "string"
    },
    "Values": [
     {
@@ -37,8 +36,7 @@
    "Name": "InnerEnum",
    "ValueType": {
     "$id": "7",
-    "Kind": "string",
-    "IsNullable": false
+    "Kind": "string"
    },
    "Values": [
     {
@@ -65,8 +63,7 @@
    "Name": "StringLiteralProperty_property",
    "ValueType": {
     "$id": "11",
-    "Kind": "string",
-    "IsNullable": false
+    "Kind": "string"
    },
    "Values": [
     {
@@ -87,8 +84,7 @@
    "Name": "IntLiteralProperty_property",
    "ValueType": {
     "$id": "14",
-    "Kind": "int32",
-    "IsNullable": false
+    "Kind": "int32"
    },
    "Values": [
     {
@@ -109,8 +105,7 @@
    "Name": "FloatLiteralProperty_property",
    "ValueType": {
     "$id": "17",
-    "Kind": "float32",
-    "IsNullable": false
+    "Kind": "float32"
    },
    "Values": [
     {
@@ -131,8 +126,7 @@
    "Name": "UnionStringLiteralPropertyProperty",
    "ValueType": {
     "$id": "20",
-    "Kind": "string",
-    "IsNullable": false
+    "Kind": "string"
    },
    "Values": [
     {
@@ -156,8 +150,7 @@
    "Name": "UnionIntLiteralPropertyProperty",
    "ValueType": {
     "$id": "24",
-    "Kind": "int32",
-    "IsNullable": false
+    "Kind": "int32"
    },
    "Values": [
     {
@@ -181,8 +174,7 @@
    "Name": "UnionFloatLiteralPropertyProperty",
    "ValueType": {
     "$id": "28",
-    "Kind": "float32",
-    "IsNullable": false
+    "Kind": "float32"
    },
    "Values": [
     {
@@ -206,8 +198,7 @@
    "Name": "ExtendedEnum",
    "ValueType": {
     "$id": "32",
-    "Kind": "string",
-    "IsNullable": false
+    "Kind": "string"
    },
    "Values": [
     {
@@ -236,15 +227,8 @@
      "SerializedName": "property",
      "Description": "Property",
      "Type": {
-<<<<<<< HEAD
-      "$id": "27",
-      "Kind": "Primitive",
-      "Name": "Boolean"
-=======
       "$id": "36",
-      "Kind": "boolean",
-      "IsNullable": false
->>>>>>> 9b8a321f
+      "Kind": "boolean"
      },
      "IsRequired": true,
      "IsReadOnly": false
@@ -265,15 +249,8 @@
      "SerializedName": "property",
      "Description": "Property",
      "Type": {
-<<<<<<< HEAD
-      "$id": "30",
-      "Kind": "Primitive",
-      "Name": "String"
-=======
       "$id": "39",
-      "Kind": "string",
-      "IsNullable": false
->>>>>>> 9b8a321f
+      "Kind": "string"
      },
      "IsRequired": true,
      "IsReadOnly": false
@@ -294,16 +271,9 @@
      "SerializedName": "property",
      "Description": "Property",
      "Type": {
-<<<<<<< HEAD
-      "$id": "33",
-      "Kind": "Primitive",
-      "Name": "Bytes"
-=======
       "$id": "42",
       "Kind": "bytes",
-      "IsNullable": false,
       "Encode": "base64"
->>>>>>> 9b8a321f
      },
      "IsRequired": true,
      "IsReadOnly": false
@@ -324,15 +294,8 @@
      "SerializedName": "property",
      "Description": "Property",
      "Type": {
-<<<<<<< HEAD
-      "$id": "36",
-      "Kind": "Primitive",
-      "Name": "Int32"
-=======
       "$id": "45",
-      "Kind": "int32",
-      "IsNullable": false
->>>>>>> 9b8a321f
+      "Kind": "int32"
      },
      "IsRequired": true,
      "IsReadOnly": false
@@ -353,15 +316,8 @@
      "SerializedName": "property",
      "Description": "Property",
      "Type": {
-<<<<<<< HEAD
-      "$id": "39",
-      "Kind": "Primitive",
-      "Name": "Float32"
-=======
       "$id": "48",
-      "Kind": "float32",
-      "IsNullable": false
->>>>>>> 9b8a321f
+      "Kind": "float32"
      },
      "IsRequired": true,
      "IsReadOnly": false
@@ -382,15 +338,8 @@
      "SerializedName": "property",
      "Description": "Property",
      "Type": {
-<<<<<<< HEAD
-      "$id": "42",
-      "Kind": "Primitive",
-      "Name": "Decimal"
-=======
       "$id": "51",
-      "Kind": "decimal",
-      "IsNullable": false
->>>>>>> 9b8a321f
+      "Kind": "decimal"
      },
      "IsRequired": true,
      "IsReadOnly": false
@@ -411,15 +360,8 @@
      "SerializedName": "property",
      "Description": "Property",
      "Type": {
-<<<<<<< HEAD
-      "$id": "45",
-      "Kind": "Primitive",
-      "Name": "Decimal128"
-=======
       "$id": "54",
-      "Kind": "decimal128",
-      "IsNullable": false
->>>>>>> 9b8a321f
+      "Kind": "decimal128"
      },
      "IsRequired": true,
      "IsReadOnly": false
@@ -442,12 +384,10 @@
      "Type": {
       "$id": "57",
       "Kind": "utcDateTime",
-      "IsNullable": false,
       "Encode": "rfc3339",
       "WireType": {
        "$id": "58",
-       "Kind": "string",
-       "IsNullable": false
+       "Kind": "string"
       }
      },
      "IsRequired": true,
@@ -471,12 +411,10 @@
      "Type": {
       "$id": "61",
       "Kind": "duration",
-      "IsNullable": false,
       "Encode": "ISO8601",
       "WireType": {
        "$id": "62",
-       "Kind": "string",
-       "IsNullable": false
+       "Kind": "string"
       }
      },
      "IsRequired": true,
@@ -553,15 +491,8 @@
         "SerializedName": "property",
         "Description": "Required string property",
         "Type": {
-<<<<<<< HEAD
-         "$id": "60",
-         "Kind": "Primitive",
-         "Name": "String"
-=======
          "$id": "71",
-         "Kind": "string",
-         "IsNullable": false
->>>>>>> 9b8a321f
+         "Kind": "string"
         },
         "IsRequired": true,
         "IsReadOnly": false
@@ -594,18 +525,9 @@
       "Kind": "Array",
       "Name": "Array",
       "ElementType": {
-<<<<<<< HEAD
-       "$id": "64",
-       "Kind": "Primitive",
-       "Name": "String"
-      }
-=======
        "$id": "75",
-       "Kind": "string",
-       "IsNullable": false
-      },
-      "IsNullable": false
->>>>>>> 9b8a321f
+       "Kind": "string"
+      }
      },
      "IsRequired": true,
      "IsReadOnly": false
@@ -630,18 +552,9 @@
       "Kind": "Array",
       "Name": "Array",
       "ElementType": {
-<<<<<<< HEAD
-       "$id": "68",
-       "Kind": "Primitive",
-       "Name": "Int32"
-      }
-=======
        "$id": "79",
-       "Kind": "int32",
-       "IsNullable": false
-      },
-      "IsNullable": false
->>>>>>> 9b8a321f
+       "Kind": "int32"
+      }
      },
      "IsRequired": true,
      "IsReadOnly": false
@@ -666,14 +579,8 @@
       "Kind": "Array",
       "Name": "Array",
       "ElementType": {
-<<<<<<< HEAD
-       "$ref": "58"
-      }
-=======
        "$ref": "69"
-      },
-      "IsNullable": false
->>>>>>> 9b8a321f
+      }
      },
      "IsRequired": true,
      "IsReadOnly": false
@@ -698,28 +605,13 @@
       "Kind": "Dictionary",
       "Name": "Dictionary",
       "KeyType": {
-<<<<<<< HEAD
-       "$id": "75",
-       "Kind": "Primitive",
-       "Name": "String"
-      },
-      "ValueType": {
-       "$id": "76",
-       "Kind": "Primitive",
-       "Name": "String"
-      }
-=======
        "$id": "86",
-       "Kind": "string",
-       "IsNullable": false
+       "Kind": "string"
       },
       "ValueType": {
        "$id": "87",
-       "Kind": "string",
-       "IsNullable": false
-      },
-      "IsNullable": false
->>>>>>> 9b8a321f
+       "Kind": "string"
+      }
      },
      "IsRequired": true,
      "IsReadOnly": false
@@ -749,15 +641,8 @@
      "SerializedName": "property",
      "Description": "Property",
      "Type": {
-<<<<<<< HEAD
-      "$id": "80",
-      "Kind": "Intrinsic",
-      "Name": "unknown"
-=======
       "$id": "91",
-      "Kind": "any",
-      "IsNullable": false
->>>>>>> 9b8a321f
+      "Kind": "any"
      },
      "IsRequired": true,
      "IsReadOnly": false
@@ -778,15 +663,8 @@
      "SerializedName": "property",
      "Description": "Property",
      "Type": {
-<<<<<<< HEAD
-      "$id": "83",
-      "Kind": "Intrinsic",
-      "Name": "unknown"
-=======
       "$id": "94",
-      "Kind": "any",
-      "IsNullable": false
->>>>>>> 9b8a321f
+      "Kind": "any"
      },
      "IsRequired": true,
      "IsReadOnly": false
@@ -807,15 +685,8 @@
      "SerializedName": "property",
      "Description": "Property",
      "Type": {
-<<<<<<< HEAD
-      "$id": "86",
-      "Kind": "Intrinsic",
-      "Name": "unknown"
-=======
       "$id": "97",
-      "Kind": "any",
-      "IsNullable": false
->>>>>>> 9b8a321f
+      "Kind": "any"
      },
      "IsRequired": true,
      "IsReadOnly": false
@@ -836,15 +707,8 @@
      "SerializedName": "property",
      "Description": "Property",
      "Type": {
-<<<<<<< HEAD
-      "$id": "89",
-      "Kind": "Intrinsic",
-      "Name": "unknown"
-=======
       "$id": "100",
-      "Kind": "any",
-      "IsNullable": false
->>>>>>> 9b8a321f
+      "Kind": "any"
      },
      "IsRequired": true,
      "IsReadOnly": false
@@ -943,22 +807,11 @@
      "SerializedName": "property",
      "Description": "Property",
      "Type": {
-<<<<<<< HEAD
-      "$id": "101",
-      "Kind": "Literal",
-      "Name": "Literal",
-      "LiteralValueType": {
-       "$id": "102",
-       "Kind": "Primitive",
-       "Name": "Boolean"
-=======
       "$id": "112",
       "Kind": "constant",
       "ValueType": {
        "$id": "113",
-       "Kind": "boolean",
-       "IsNullable": false
->>>>>>> 9b8a321f
+       "Kind": "boolean"
       },
       "Value": true
      },
