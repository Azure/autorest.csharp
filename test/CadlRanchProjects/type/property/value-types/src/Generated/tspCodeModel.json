--- conflicted
+++ resolved
@@ -76,7 +76,7 @@
    "Namespace": "Type.Property.ValueTypes",
    "Description": "The StringLiteralProperty_property",
    "IsExtensible": true,
-   "Usage": "Input,Output"
+   "Usage": "Input"
   },
   {
    "$id": "13",
@@ -97,7 +97,7 @@
    "Namespace": "Type.Property.ValueTypes",
    "Description": "The IntLiteralProperty_property",
    "IsExtensible": true,
-   "Usage": "Input,Output"
+   "Usage": "Input"
   },
   {
    "$id": "16",
@@ -118,7 +118,7 @@
    "Namespace": "Type.Property.ValueTypes",
    "Description": "The FloatLiteralProperty_property",
    "IsExtensible": true,
-   "Usage": "Input,Output"
+   "Usage": "Input"
   },
   {
    "$id": "19",
@@ -218,13 +218,8 @@
    "Kind": "model",
    "Name": "BooleanProperty",
    "Namespace": "Type.Property.ValueTypes",
-<<<<<<< HEAD
+   "Usage": "Input,Output",
    "Description": "Model with a boolean property",
-   "Usage": "Input,Output",
-=======
-   "Usage": "RoundTrip",
-   "Description": "Model with a boolean property",
->>>>>>> 5c4fa027
    "Properties": [
     {
      "$id": "35",
@@ -245,13 +240,8 @@
    "Kind": "model",
    "Name": "StringProperty",
    "Namespace": "Type.Property.ValueTypes",
-<<<<<<< HEAD
+   "Usage": "Input,Output",
    "Description": "Model with a string property",
-   "Usage": "Input,Output",
-=======
-   "Usage": "RoundTrip",
-   "Description": "Model with a string property",
->>>>>>> 5c4fa027
    "Properties": [
     {
      "$id": "38",
@@ -272,13 +262,8 @@
    "Kind": "model",
    "Name": "BytesProperty",
    "Namespace": "Type.Property.ValueTypes",
-<<<<<<< HEAD
+   "Usage": "Input,Output",
    "Description": "Model with a bytes property",
-   "Usage": "Input,Output",
-=======
-   "Usage": "RoundTrip",
-   "Description": "Model with a bytes property",
->>>>>>> 5c4fa027
    "Properties": [
     {
      "$id": "41",
@@ -300,13 +285,8 @@
    "Kind": "model",
    "Name": "IntProperty",
    "Namespace": "Type.Property.ValueTypes",
-<<<<<<< HEAD
+   "Usage": "Input,Output",
    "Description": "Model with a int property",
-   "Usage": "Input,Output",
-=======
-   "Usage": "RoundTrip",
-   "Description": "Model with a int property",
->>>>>>> 5c4fa027
    "Properties": [
     {
      "$id": "44",
@@ -327,13 +307,8 @@
    "Kind": "model",
    "Name": "FloatProperty",
    "Namespace": "Type.Property.ValueTypes",
-<<<<<<< HEAD
+   "Usage": "Input,Output",
    "Description": "Model with a float property",
-   "Usage": "Input,Output",
-=======
-   "Usage": "RoundTrip",
-   "Description": "Model with a float property",
->>>>>>> 5c4fa027
    "Properties": [
     {
      "$id": "47",
@@ -354,13 +329,8 @@
    "Kind": "model",
    "Name": "DecimalProperty",
    "Namespace": "Type.Property.ValueTypes",
-<<<<<<< HEAD
+   "Usage": "Input,Output",
    "Description": "Model with a decimal property",
-   "Usage": "Input,Output",
-=======
-   "Usage": "RoundTrip",
-   "Description": "Model with a decimal property",
->>>>>>> 5c4fa027
    "Properties": [
     {
      "$id": "50",
@@ -381,13 +351,8 @@
    "Kind": "model",
    "Name": "Decimal128Property",
    "Namespace": "Type.Property.ValueTypes",
-<<<<<<< HEAD
+   "Usage": "Input,Output",
    "Description": "Model with a decimal128 property",
-   "Usage": "Input,Output",
-=======
-   "Usage": "RoundTrip",
-   "Description": "Model with a decimal128 property",
->>>>>>> 5c4fa027
    "Properties": [
     {
      "$id": "53",
@@ -408,13 +373,8 @@
    "Kind": "model",
    "Name": "DatetimeProperty",
    "Namespace": "Type.Property.ValueTypes",
-<<<<<<< HEAD
+   "Usage": "Input,Output",
    "Description": "Model with a datetime property",
-   "Usage": "Input,Output",
-=======
-   "Usage": "RoundTrip",
-   "Description": "Model with a datetime property",
->>>>>>> 5c4fa027
    "Properties": [
     {
      "$id": "56",
@@ -440,13 +400,8 @@
    "Kind": "model",
    "Name": "DurationProperty",
    "Namespace": "Type.Property.ValueTypes",
-<<<<<<< HEAD
+   "Usage": "Input,Output",
    "Description": "Model with a duration property",
-   "Usage": "Input,Output",
-=======
-   "Usage": "RoundTrip",
-   "Description": "Model with a duration property",
->>>>>>> 5c4fa027
    "Properties": [
     {
      "$id": "60",
@@ -472,13 +427,8 @@
    "Kind": "model",
    "Name": "EnumProperty",
    "Namespace": "Type.Property.ValueTypes",
-<<<<<<< HEAD
+   "Usage": "Input,Output",
    "Description": "Model with enum properties",
-   "Usage": "Input,Output",
-=======
-   "Usage": "RoundTrip",
-   "Description": "Model with enum properties",
->>>>>>> 5c4fa027
    "Properties": [
     {
      "$id": "64",
@@ -498,13 +448,8 @@
    "Kind": "model",
    "Name": "ExtensibleEnumProperty",
    "Namespace": "Type.Property.ValueTypes",
-<<<<<<< HEAD
+   "Usage": "Input,Output",
    "Description": "Model with extensible enum properties",
-   "Usage": "Input,Output",
-=======
-   "Usage": "RoundTrip",
-   "Description": "Model with extensible enum properties",
->>>>>>> 5c4fa027
    "Properties": [
     {
      "$id": "66",
@@ -524,13 +469,8 @@
    "Kind": "model",
    "Name": "ModelProperty",
    "Namespace": "Type.Property.ValueTypes",
-<<<<<<< HEAD
+   "Usage": "Input,Output",
    "Description": "Model with model properties",
-   "Usage": "Input,Output",
-=======
-   "Usage": "RoundTrip",
-   "Description": "Model with model properties",
->>>>>>> 5c4fa027
    "Properties": [
     {
      "$id": "68",
@@ -542,13 +482,8 @@
       "Kind": "model",
       "Name": "InnerModel",
       "Namespace": "Type.Property.ValueTypes",
-<<<<<<< HEAD
+      "Usage": "Input,Output",
       "Description": "Inner model. Will be a property type for ModelWithModelProperties",
-      "Usage": "Input,Output",
-=======
-      "Usage": "RoundTrip",
-      "Description": "Inner model. Will be a property type for ModelWithModelProperties",
->>>>>>> 5c4fa027
       "Properties": [
        {
         "$id": "70",
@@ -577,13 +512,8 @@
    "Kind": "model",
    "Name": "CollectionsStringProperty",
    "Namespace": "Type.Property.ValueTypes",
-<<<<<<< HEAD
+   "Usage": "Input,Output",
    "Description": "Model with collection string properties",
-   "Usage": "Input,Output",
-=======
-   "Usage": "RoundTrip",
-   "Description": "Model with collection string properties",
->>>>>>> 5c4fa027
    "Properties": [
     {
      "$id": "73",
@@ -608,13 +538,8 @@
    "Kind": "model",
    "Name": "CollectionsIntProperty",
    "Namespace": "Type.Property.ValueTypes",
-<<<<<<< HEAD
+   "Usage": "Input,Output",
    "Description": "Model with collection int properties",
-   "Usage": "Input,Output",
-=======
-   "Usage": "RoundTrip",
-   "Description": "Model with collection int properties",
->>>>>>> 5c4fa027
    "Properties": [
     {
      "$id": "77",
@@ -639,13 +564,8 @@
    "Kind": "model",
    "Name": "CollectionsModelProperty",
    "Namespace": "Type.Property.ValueTypes",
-<<<<<<< HEAD
+   "Usage": "Input,Output",
    "Description": "Model with collection model properties",
-   "Usage": "Input,Output",
-=======
-   "Usage": "RoundTrip",
-   "Description": "Model with collection model properties",
->>>>>>> 5c4fa027
    "Properties": [
     {
      "$id": "81",
@@ -669,13 +589,8 @@
    "Kind": "model",
    "Name": "DictionaryStringProperty",
    "Namespace": "Type.Property.ValueTypes",
-<<<<<<< HEAD
+   "Usage": "Input,Output",
    "Description": "Model with dictionary string properties",
-   "Usage": "Input,Output",
-=======
-   "Usage": "RoundTrip",
-   "Description": "Model with dictionary string properties",
->>>>>>> 5c4fa027
    "Properties": [
     {
      "$id": "84",
@@ -704,13 +619,8 @@
    "Kind": "model",
    "Name": "NeverProperty",
    "Namespace": "Type.Property.ValueTypes",
-<<<<<<< HEAD
+   "Usage": "Input,Output",
    "Description": "Model with a property never. (This property should not be included).",
-   "Usage": "Input,Output",
-=======
-   "Usage": "RoundTrip",
-   "Description": "Model with a property never. (This property should not be included).",
->>>>>>> 5c4fa027
    "Properties": []
   },
   {
@@ -718,13 +628,8 @@
    "Kind": "model",
    "Name": "UnknownStringProperty",
    "Namespace": "Type.Property.ValueTypes",
-<<<<<<< HEAD
+   "Usage": "Input,Output",
    "Description": "Model with a property unknown, and the data is a string.",
-   "Usage": "Input,Output",
-=======
-   "Usage": "RoundTrip",
-   "Description": "Model with a property unknown, and the data is a string.",
->>>>>>> 5c4fa027
    "Properties": [
     {
      "$id": "90",
@@ -745,13 +650,8 @@
    "Kind": "model",
    "Name": "UnknownIntProperty",
    "Namespace": "Type.Property.ValueTypes",
-<<<<<<< HEAD
+   "Usage": "Input,Output",
    "Description": "Model with a property unknown, and the data is a int32.",
-   "Usage": "Input,Output",
-=======
-   "Usage": "RoundTrip",
-   "Description": "Model with a property unknown, and the data is a int32.",
->>>>>>> 5c4fa027
    "Properties": [
     {
      "$id": "93",
@@ -772,13 +672,8 @@
    "Kind": "model",
    "Name": "UnknownDictProperty",
    "Namespace": "Type.Property.ValueTypes",
-<<<<<<< HEAD
+   "Usage": "Input,Output",
    "Description": "Model with a property unknown, and the data is a dictionnary.",
-   "Usage": "Input,Output",
-=======
-   "Usage": "RoundTrip",
-   "Description": "Model with a property unknown, and the data is a dictionnary.",
->>>>>>> 5c4fa027
    "Properties": [
     {
      "$id": "96",
@@ -799,13 +694,8 @@
    "Kind": "model",
    "Name": "UnknownArrayProperty",
    "Namespace": "Type.Property.ValueTypes",
-<<<<<<< HEAD
+   "Usage": "Input,Output",
    "Description": "Model with a property unknown, and the data is an array.",
-   "Usage": "Input,Output",
-=======
-   "Usage": "RoundTrip",
-   "Description": "Model with a property unknown, and the data is an array.",
->>>>>>> 5c4fa027
    "Properties": [
     {
      "$id": "99",
@@ -826,13 +716,8 @@
    "Kind": "model",
    "Name": "StringLiteralProperty",
    "Namespace": "Type.Property.ValueTypes",
-<<<<<<< HEAD
+   "Usage": "Input,Output",
    "Description": "Model with a string literal property.",
-   "Usage": "Input,Output",
-=======
-   "Usage": "RoundTrip",
-   "Description": "Model with a string literal property.",
->>>>>>> 5c4fa027
    "Properties": [
     {
      "$id": "102",
@@ -857,13 +742,8 @@
    "Kind": "model",
    "Name": "IntLiteralProperty",
    "Namespace": "Type.Property.ValueTypes",
-<<<<<<< HEAD
+   "Usage": "Input,Output",
    "Description": "Model with a int literal property.",
-   "Usage": "Input,Output",
-=======
-   "Usage": "RoundTrip",
-   "Description": "Model with a int literal property.",
->>>>>>> 5c4fa027
    "Properties": [
     {
      "$id": "105",
@@ -888,13 +768,8 @@
    "Kind": "model",
    "Name": "FloatLiteralProperty",
    "Namespace": "Type.Property.ValueTypes",
-<<<<<<< HEAD
+   "Usage": "Input,Output",
    "Description": "Model with a float literal property.",
-   "Usage": "Input,Output",
-=======
-   "Usage": "RoundTrip",
-   "Description": "Model with a float literal property.",
->>>>>>> 5c4fa027
    "Properties": [
     {
      "$id": "108",
@@ -919,13 +794,8 @@
    "Kind": "model",
    "Name": "BooleanLiteralProperty",
    "Namespace": "Type.Property.ValueTypes",
-<<<<<<< HEAD
+   "Usage": "Input,Output",
    "Description": "Model with a boolean literal property.",
-   "Usage": "Input,Output",
-=======
-   "Usage": "RoundTrip",
-   "Description": "Model with a boolean literal property.",
->>>>>>> 5c4fa027
    "Properties": [
     {
      "$id": "111",
@@ -951,13 +821,8 @@
    "Kind": "model",
    "Name": "UnionStringLiteralProperty",
    "Namespace": "Type.Property.ValueTypes",
-<<<<<<< HEAD
+   "Usage": "Input,Output",
    "Description": "Model with a union of string literal as property.",
-   "Usage": "Input,Output",
-=======
-   "Usage": "RoundTrip",
-   "Description": "Model with a union of string literal as property.",
->>>>>>> 5c4fa027
    "Properties": [
     {
      "$id": "115",
@@ -977,13 +842,8 @@
    "Kind": "model",
    "Name": "UnionIntLiteralProperty",
    "Namespace": "Type.Property.ValueTypes",
-<<<<<<< HEAD
+   "Usage": "Input,Output",
    "Description": "Model with a union of int literal as property.",
-   "Usage": "Input,Output",
-=======
-   "Usage": "RoundTrip",
-   "Description": "Model with a union of int literal as property.",
->>>>>>> 5c4fa027
    "Properties": [
     {
      "$id": "117",
@@ -1003,13 +863,8 @@
    "Kind": "model",
    "Name": "UnionFloatLiteralProperty",
    "Namespace": "Type.Property.ValueTypes",
-<<<<<<< HEAD
+   "Usage": "Input,Output",
    "Description": "Model with a union of float literal as property.",
-   "Usage": "Input,Output",
-=======
-   "Usage": "RoundTrip",
-   "Description": "Model with a union of float literal as property.",
->>>>>>> 5c4fa027
    "Properties": [
     {
      "$id": "119",
@@ -1029,13 +884,8 @@
    "Kind": "model",
    "Name": "UnionEnumValueProperty",
    "Namespace": "Type.Property.ValueTypes",
-<<<<<<< HEAD
+   "Usage": "Input,Output",
    "Description": "Template type for testing models with specific properties. Pass in the type of the property you are looking for",
-   "Usage": "Input,Output",
-=======
-   "Usage": "RoundTrip",
-   "Description": "Template type for testing models with specific properties. Pass in the type of the property you are looking for",
->>>>>>> 5c4fa027
    "Properties": [
     {
      "$id": "121",
