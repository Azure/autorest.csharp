// Copyright (c) Microsoft Corporation. All rights reserved.
// Licensed under the MIT License.

// <auto-generated/>

#nullable disable

using System;
using System.Text.Json;
using System.Threading.Tasks;
using Azure;
using Azure.Core;
using Azure.Identity;
using NUnit.Framework;
using _Type.Property.ValueTypes;
using _Type.Property.ValueTypes.Models;

namespace _Type.Property.ValueTypes.Samples
{
    internal class Samples_Bytes
    {
        [Test]
        [Ignore("Only validating compilation of examples")]
        public void Example_GetByte()
        {
            Bytes client = new ValueTypesClient().GetBytesClient(apiVersion: "1.0.0");

            Response response = client.GetByte(null);

            JsonElement result = JsonDocument.Parse(response.ContentStream).RootElement;
            Console.WriteLine(result.GetProperty("property").ToString());
        }

        [Test]
        [Ignore("Only validating compilation of examples")]
        public async Task Example_GetByte_Async()
        {
            Bytes client = new ValueTypesClient().GetBytesClient(apiVersion: "1.0.0");

            Response response = await client.GetByteAsync(null);

            JsonElement result = JsonDocument.Parse(response.ContentStream).RootElement;
            Console.WriteLine(result.GetProperty("property").ToString());
        }

        [Test]
        [Ignore("Only validating compilation of examples")]
        public void Example_GetByte_Convenience()
        {
            Bytes client = new ValueTypesClient().GetBytesClient(apiVersion: "1.0.0");

            Response<BytesProperty> response = client.GetByte();
        }

        [Test]
        [Ignore("Only validating compilation of examples")]
        public async Task Example_GetByte_Convenience_Async()
        {
            Bytes client = new ValueTypesClient().GetBytesClient(apiVersion: "1.0.0");

            Response<BytesProperty> response = await client.GetByteAsync();
        }

        [Test]
        [Ignore("Only validating compilation of examples")]
        public void Example_GetByte_AllParameters()
        {
            Bytes client = new ValueTypesClient().GetBytesClient(apiVersion: "1.0.0");

            Response response = client.GetByte(null);

            JsonElement result = JsonDocument.Parse(response.ContentStream).RootElement;
            Console.WriteLine(result.GetProperty("property").ToString());
        }

        [Test]
        [Ignore("Only validating compilation of examples")]
        public async Task Example_GetByte_AllParameters_Async()
        {
            Bytes client = new ValueTypesClient().GetBytesClient(apiVersion: "1.0.0");

            Response response = await client.GetByteAsync(null);

            JsonElement result = JsonDocument.Parse(response.ContentStream).RootElement;
            Console.WriteLine(result.GetProperty("property").ToString());
        }

        [Test]
        [Ignore("Only validating compilation of examples")]
        public void Example_GetByte_AllParameters_Convenience()
        {
            Bytes client = new ValueTypesClient().GetBytesClient(apiVersion: "1.0.0");

            Response<BytesProperty> response = client.GetByte();
        }

        [Test]
        [Ignore("Only validating compilation of examples")]
        public async Task Example_GetByte_AllParameters_Convenience_Async()
        {
            Bytes client = new ValueTypesClient().GetBytesClient(apiVersion: "1.0.0");

            Response<BytesProperty> response = await client.GetByteAsync();
        }

        [Test]
        [Ignore("Only validating compilation of examples")]
        public void Example_Put()
        {
            Bytes client = new ValueTypesClient().GetBytesClient(apiVersion: "1.0.0");

            RequestContent content = RequestContent.Create(new
            {
<<<<<<< HEAD
                property = BinaryData.FromString("<your binary data content>"),
            };

            Response response = client.Put(RequestContent.Create(data));
=======
                property = new object(),
            });
            Response response = client.Put(content);
>>>>>>> 712159bd
            Console.WriteLine(response.Status);
        }

        [Test]
        [Ignore("Only validating compilation of examples")]
        public async Task Example_Put_Async()
        {
            Bytes client = new ValueTypesClient().GetBytesClient(apiVersion: "1.0.0");

            RequestContent content = RequestContent.Create(new
            {
<<<<<<< HEAD
                property = BinaryData.FromString("<your binary data content>"),
            };
=======
                property = new object(),
            });
            Response response = await client.PutAsync(content);
            Console.WriteLine(response.Status);
        }

        [Test]
        [Ignore("Only validating compilation of examples")]
        public void Example_Put_Convenience()
        {
            Bytes client = new ValueTypesClient().GetBytesClient(apiVersion: "1.0.0");
>>>>>>> 712159bd

            BytesProperty body = new BytesProperty(BinaryData.FromObjectAsJson(new object()));
            Response response = client.Put(body);
            Console.WriteLine(response.Status);
        }

        [Test]
        [Ignore("Only validating compilation of examples")]
        public async Task Example_Put_Convenience_Async()
        {
            Bytes client = new ValueTypesClient().GetBytesClient(apiVersion: "1.0.0");

<<<<<<< HEAD
            var data = new
            {
                property = BinaryData.FromString("<your binary data content>"),
            };
=======
            BytesProperty body = new BytesProperty(BinaryData.FromObjectAsJson(new object()));
            Response response = await client.PutAsync(body);
            Console.WriteLine(response.Status);
        }

        [Test]
        [Ignore("Only validating compilation of examples")]
        public void Example_Put_AllParameters()
        {
            Bytes client = new ValueTypesClient().GetBytesClient(apiVersion: "1.0.0");
>>>>>>> 712159bd

            RequestContent content = RequestContent.Create(new
            {
                property = new object(),
            });
            Response response = client.Put(content);
            Console.WriteLine(response.Status);
        }

        [Test]
        [Ignore("Only validating compilation of examples")]
        public async Task Example_Put_AllParameters_Async()
        {
            Bytes client = new ValueTypesClient().GetBytesClient(apiVersion: "1.0.0");

            RequestContent content = RequestContent.Create(new
            {
<<<<<<< HEAD
                property = BinaryData.FromString("<your binary data content>"),
            };
=======
                property = new object(),
            });
            Response response = await client.PutAsync(content);
            Console.WriteLine(response.Status);
        }
>>>>>>> 712159bd

        [Test]
        [Ignore("Only validating compilation of examples")]
        public void Example_Put_AllParameters_Convenience()
        {
            Bytes client = new ValueTypesClient().GetBytesClient(apiVersion: "1.0.0");

            BytesProperty body = new BytesProperty(BinaryData.FromObjectAsJson(new object()));
            Response response = client.Put(body);
            Console.WriteLine(response.Status);
        }

        [Test]
        [Ignore("Only validating compilation of examples")]
        public async Task Example_Put_AllParameters_Convenience_Async()
        {
            Bytes client = new ValueTypesClient().GetBytesClient(apiVersion: "1.0.0");

            BytesProperty body = new BytesProperty(BinaryData.FromObjectAsJson(new object()));
            Response response = await client.PutAsync(body);
            Console.WriteLine(response.Status);
        }
    }
}<|MERGE_RESOLUTION|>--- conflicted
+++ resolved
@@ -111,16 +111,9 @@
 
             RequestContent content = RequestContent.Create(new
             {
-<<<<<<< HEAD
-                property = BinaryData.FromString("<your binary data content>"),
-            };
-
-            Response response = client.Put(RequestContent.Create(data));
-=======
                 property = new object(),
             });
             Response response = client.Put(content);
->>>>>>> 712159bd
             Console.WriteLine(response.Status);
         }
 
@@ -132,10 +125,6 @@
 
             RequestContent content = RequestContent.Create(new
             {
-<<<<<<< HEAD
-                property = BinaryData.FromString("<your binary data content>"),
-            };
-=======
                 property = new object(),
             });
             Response response = await client.PutAsync(content);
@@ -147,7 +136,6 @@
         public void Example_Put_Convenience()
         {
             Bytes client = new ValueTypesClient().GetBytesClient(apiVersion: "1.0.0");
->>>>>>> 712159bd
 
             BytesProperty body = new BytesProperty(BinaryData.FromObjectAsJson(new object()));
             Response response = client.Put(body);
@@ -160,12 +148,6 @@
         {
             Bytes client = new ValueTypesClient().GetBytesClient(apiVersion: "1.0.0");
 
-<<<<<<< HEAD
-            var data = new
-            {
-                property = BinaryData.FromString("<your binary data content>"),
-            };
-=======
             BytesProperty body = new BytesProperty(BinaryData.FromObjectAsJson(new object()));
             Response response = await client.PutAsync(body);
             Console.WriteLine(response.Status);
@@ -176,7 +158,6 @@
         public void Example_Put_AllParameters()
         {
             Bytes client = new ValueTypesClient().GetBytesClient(apiVersion: "1.0.0");
->>>>>>> 712159bd
 
             RequestContent content = RequestContent.Create(new
             {
@@ -194,16 +175,11 @@
 
             RequestContent content = RequestContent.Create(new
             {
-<<<<<<< HEAD
-                property = BinaryData.FromString("<your binary data content>"),
-            };
-=======
                 property = new object(),
             });
             Response response = await client.PutAsync(content);
             Console.WriteLine(response.Status);
         }
->>>>>>> 712159bd
 
         [Test]
         [Ignore("Only validating compilation of examples")]
