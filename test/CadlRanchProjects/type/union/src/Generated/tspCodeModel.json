{
 "$id": "1",
 "Name": "Type.Union",
 "ApiVersions": [],
 "Enums": [
  {
   "$id": "2",
   "Kind": "enum",
   "Name": "GetResponseProp5",
   "ValueType": {
    "$id": "3",
    "Kind": "string",
    "IsNullable": false
   },
   "Values": [
    {
     "$id": "4",
     "Name": "a",
     "Value": "a"
    },
    {
     "$id": "5",
     "Name": "b",
     "Value": "b"
    },
    {
     "$id": "6",
     "Name": "c",
     "Value": "c"
    }
   ],
   "Namespace": "",
   "IsExtensible": false,
   "IsNullable": false,
   "Usage": "RoundTrip"
  },
  {
   "$id": "7",
   "Kind": "enum",
   "Name": "GetResponseProp4",
   "ValueType": {
    "$id": "8",
    "Kind": "string",
    "IsNullable": false
   },
   "Values": [
    {
     "$id": "9",
     "Name": "b",
     "Value": "b"
    },
    {
     "$id": "10",
     "Name": "c",
     "Value": "c"
    }
   ],
   "Namespace": "",
   "IsExtensible": true,
   "IsNullable": false,
   "Usage": "RoundTrip"
  },
  {
   "$id": "11",
   "Kind": "enum",
   "Name": "StringExtensibleNamedUnion",
   "ValueType": {
    "$id": "12",
    "Kind": "string",
    "IsNullable": false
   },
   "Values": [
    {
     "$id": "13",
     "Name": "OptionB",
     "Value": "b"
    },
    {
     "$id": "14",
     "Name": "c",
     "Value": "c"
    }
   ],
   "Namespace": "Type.Union",
   "IsExtensible": true,
   "IsNullable": false,
   "Usage": "RoundTrip"
  },
  {
   "$id": "15",
   "Kind": "enum",
   "Name": "GetResponseProp3",
   "ValueType": {
    "$id": "16",
    "Kind": "int32",
    "IsNullable": false
   },
   "Values": [
    {
     "$id": "17",
     "Name": "1",
     "Value": 1
    },
    {
     "$id": "18",
     "Name": "2",
     "Value": 2
    },
    {
     "$id": "19",
     "Name": "3",
     "Value": 3
    }
   ],
   "Namespace": "",
   "IsExtensible": false,
   "IsNullable": false,
   "Usage": "RoundTrip"
  },
  {
   "$id": "20",
   "Kind": "enum",
   "Name": "GetResponseProp1",
   "ValueType": {
    "$id": "21",
    "Kind": "float32",
    "IsNullable": false
   },
   "Values": [
    {
     "$id": "22",
     "Name": "1.1",
     "Value": 1.1
    },
    {
     "$id": "23",
     "Name": "2.2",
     "Value": 2.2
    },
    {
     "$id": "24",
     "Name": "3.3",
     "Value": 3.3
    }
   ],
   "Namespace": "",
   "IsExtensible": false,
   "IsNullable": false,
   "Usage": "RoundTrip"
  },
  {
   "$id": "25",
   "Kind": "enum",
   "Name": "EnumsOnlyCasesLr",
   "ValueType": {
    "$id": "26",
    "Kind": "string",
    "IsNullable": false
   },
   "Values": [
    {
     "$id": "27",
     "Name": "left",
     "Value": "left"
    },
    {
     "$id": "28",
     "Name": "right",
     "Value": "right"
    },
    {
     "$id": "29",
     "Name": "up",
     "Value": "up"
    },
    {
     "$id": "30",
     "Name": "down",
     "Value": "down"
    }
   ],
   "Namespace": "",
   "IsExtensible": false,
   "IsNullable": false,
   "Usage": "RoundTrip"
  },
  {
   "$id": "31",
   "Kind": "enum",
   "Name": "EnumsOnlyCasesUd",
   "ValueType": {
    "$id": "32",
    "Kind": "string",
    "IsNullable": false
   },
   "Values": [
    {
     "$id": "33",
     "Name": "up",
     "Value": "up"
    },
    {
     "$id": "34",
     "Name": "down",
     "Value": "down"
    }
   ],
   "Namespace": "",
   "IsExtensible": false,
   "IsNullable": false,
   "Usage": "RoundTrip"
  }
 ],
 "Models": [
  {
   "$id": "35",
   "Kind": "model",
   "Name": "GetResponse9",
   "Namespace": "Type.Union",
   "Usage": "Output",
   "IsNullable": false,
   "Properties": [
    {
     "$id": "36",
     "Name": "prop",
     "SerializedName": "prop",
     "Description": "",
     "Type": {
      "$ref": "2"
     },
     "IsRequired": true,
     "IsReadOnly": false
    }
   ]
  },
  {
   "$id": "37",
   "Kind": "model",
   "Name": "SendRequest9",
   "Namespace": "Type.Union",
   "Usage": "Input",
   "IsNullable": false,
   "Properties": [
    {
     "$id": "38",
     "Name": "prop",
     "SerializedName": "prop",
     "Description": "",
     "Type": {
      "$ref": "2"
     },
     "IsRequired": true,
     "IsReadOnly": false
    }
   ]
  },
  {
   "$id": "39",
   "Kind": "model",
   "Name": "GetResponse8",
   "Namespace": "Type.Union",
   "Usage": "Output",
   "IsNullable": false,
   "Properties": [
    {
     "$id": "40",
     "Name": "prop",
     "SerializedName": "prop",
     "Description": "",
     "Type": {
      "$ref": "7"
     },
     "IsRequired": true,
     "IsReadOnly": false
    }
   ]
  },
  {
   "$id": "41",
   "Kind": "model",
   "Name": "SendRequest8",
   "Namespace": "Type.Union",
   "Usage": "Input",
   "IsNullable": false,
   "Properties": [
    {
     "$id": "42",
     "Name": "prop",
     "SerializedName": "prop",
     "Description": "",
     "Type": {
      "$ref": "7"
     },
     "IsRequired": true,
     "IsReadOnly": false
    }
   ]
  },
  {
   "$id": "43",
   "Kind": "model",
   "Name": "GetResponse7",
   "Namespace": "Type.Union",
   "Usage": "Output",
   "IsNullable": false,
   "Properties": [
    {
     "$id": "44",
     "Name": "prop",
     "SerializedName": "prop",
     "Description": "",
     "Type": {
      "$ref": "11"
     },
     "IsRequired": true,
     "IsReadOnly": false
    }
   ]
  },
  {
   "$id": "45",
   "Kind": "model",
   "Name": "SendRequest7",
   "Namespace": "Type.Union",
   "Usage": "Input",
   "IsNullable": false,
   "Properties": [
    {
     "$id": "46",
     "Name": "prop",
     "SerializedName": "prop",
     "Description": "",
     "Type": {
      "$ref": "11"
     },
     "IsRequired": true,
     "IsReadOnly": false
    }
   ]
  },
  {
   "$id": "47",
   "Kind": "model",
   "Name": "GetResponse6",
   "Namespace": "Type.Union",
   "Usage": "Output",
   "IsNullable": false,
   "Properties": [
    {
     "$id": "48",
     "Name": "prop",
     "SerializedName": "prop",
     "Description": "",
     "Type": {
      "$ref": "15"
     },
     "IsRequired": true,
     "IsReadOnly": false
    }
   ]
  },
  {
   "$id": "49",
   "Kind": "model",
   "Name": "SendRequest6",
   "Namespace": "Type.Union",
   "Usage": "Input",
   "IsNullable": false,
   "Properties": [
    {
     "$id": "50",
     "Name": "prop",
     "SerializedName": "prop",
     "Description": "",
     "Type": {
      "$ref": "15"
     },
     "IsRequired": true,
     "IsReadOnly": false
    }
   ]
  },
  {
   "$id": "51",
   "Kind": "model",
   "Name": "GetResponse5",
   "Namespace": "Type.Union",
   "Usage": "Output",
   "IsNullable": false,
   "Properties": [
    {
     "$id": "52",
     "Name": "prop",
     "SerializedName": "prop",
     "Description": "",
     "Type": {
      "$ref": "20"
     },
     "IsRequired": true,
     "IsReadOnly": false
    }
   ]
  },
  {
   "$id": "53",
   "Kind": "model",
   "Name": "SendRequest5",
   "Namespace": "Type.Union",
   "Usage": "Input",
   "IsNullable": false,
   "Properties": [
    {
     "$id": "54",
     "Name": "prop",
     "SerializedName": "prop",
     "Description": "",
     "Type": {
      "$ref": "20"
     },
     "IsRequired": true,
     "IsReadOnly": false
    }
   ]
  },
  {
   "$id": "55",
   "Kind": "model",
   "Name": "GetResponse4",
   "Namespace": "Type.Union",
   "Usage": "Output",
   "IsNullable": false,
   "Properties": [
    {
     "$id": "56",
     "Name": "prop",
     "SerializedName": "prop",
     "Description": "",
     "Type": {
      "$id": "57",
      "Kind": "union",
      "Name": "GetResponseProp",
<<<<<<< HEAD
      "ItemTypes": [
=======
      "VariantTypes": [
>>>>>>> ae6dea75
       {
        "$id": "58",
        "Kind": "model",
        "Name": "Cat",
        "Namespace": "Type.Union",
        "Usage": "RoundTrip",
        "IsNullable": false,
        "Properties": [
         {
          "$id": "59",
          "Name": "name",
          "SerializedName": "name",
          "Description": "",
          "Type": {
           "$id": "60",
           "Kind": "string",
           "IsNullable": false
          },
          "IsRequired": true,
          "IsReadOnly": false
         }
        ]
       },
       {
        "$id": "61",
        "Kind": "model",
        "Name": "Dog",
        "Namespace": "Type.Union",
        "Usage": "RoundTrip",
        "IsNullable": false,
        "Properties": [
         {
          "$id": "62",
          "Name": "bark",
          "SerializedName": "bark",
          "Description": "",
          "Type": {
           "$id": "63",
           "Kind": "string",
           "IsNullable": false
          },
          "IsRequired": true,
          "IsReadOnly": false
         }
        ]
       }
      ],
      "IsNullable": false
     },
     "IsRequired": true,
     "IsReadOnly": false
    }
   ]
  },
  {
   "$ref": "58"
  },
  {
   "$ref": "61"
  },
  {
   "$id": "64",
   "Kind": "model",
   "Name": "SendRequest4",
   "Namespace": "Type.Union",
   "Usage": "Input",
   "IsNullable": false,
   "Properties": [
    {
     "$id": "65",
     "Name": "prop",
     "SerializedName": "prop",
     "Description": "",
     "Type": {
      "$id": "66",
      "Kind": "union",
      "Name": "GetResponseProp",
<<<<<<< HEAD
      "ItemTypes": [
=======
      "VariantTypes": [
>>>>>>> ae6dea75
       {
        "$ref": "58"
       },
       {
        "$ref": "61"
       }
      ],
      "IsNullable": false
     },
     "IsRequired": true,
     "IsReadOnly": false
    }
   ]
  },
  {
   "$id": "67",
   "Kind": "model",
   "Name": "GetResponse3",
   "Namespace": "Type.Union",
   "Usage": "Output",
   "IsNullable": false,
   "Properties": [
    {
     "$id": "68",
     "Name": "prop",
     "SerializedName": "prop",
     "Description": "",
     "Type": {
      "$id": "69",
      "Kind": "model",
      "Name": "EnumsOnlyCases",
      "Namespace": "Type.Union",
      "Usage": "RoundTrip",
      "IsNullable": false,
      "Properties": [
       {
        "$id": "70",
        "Name": "lr",
        "SerializedName": "lr",
        "Description": "This should be receive/send the left variant",
        "Type": {
         "$ref": "25"
        },
        "IsRequired": true,
        "IsReadOnly": false
       },
       {
        "$id": "71",
        "Name": "ud",
        "SerializedName": "ud",
        "Description": "This should be receive/send the up variant",
        "Type": {
         "$ref": "31"
        },
        "IsRequired": true,
        "IsReadOnly": false
       }
      ]
     },
     "IsRequired": true,
     "IsReadOnly": false
    }
   ]
  },
  {
   "$ref": "69"
  },
  {
   "$id": "72",
   "Kind": "model",
   "Name": "SendRequest3",
   "Namespace": "Type.Union",
   "Usage": "Input",
   "IsNullable": false,
   "Properties": [
    {
     "$id": "73",
     "Name": "prop",
     "SerializedName": "prop",
     "Description": "",
     "Type": {
      "$ref": "69"
     },
     "IsRequired": true,
     "IsReadOnly": false
    }
   ]
  },
  {
   "$id": "74",
   "Kind": "model",
   "Name": "GetResponse2",
   "Namespace": "Type.Union",
   "Usage": "Output",
   "IsNullable": false,
   "Properties": [
    {
     "$id": "75",
     "Name": "prop",
     "SerializedName": "prop",
     "Description": "",
     "Type": {
      "$id": "76",
      "Kind": "model",
      "Name": "StringAndArrayCases",
      "Namespace": "Type.Union",
      "Usage": "RoundTrip",
      "IsNullable": false,
      "Properties": [
       {
        "$id": "77",
        "Name": "string",
        "SerializedName": "string",
        "Description": "This should be receive/send the string variant",
        "Type": {
         "$id": "78",
         "Kind": "union",
         "Name": "StringAndArrayCasesString",
<<<<<<< HEAD
         "ItemTypes": [
=======
         "VariantTypes": [
>>>>>>> ae6dea75
          {
           "$id": "79",
           "Kind": "string",
           "IsNullable": false
          },
          {
           "$id": "80",
           "Kind": "Array",
           "Name": "Array",
           "ElementType": {
            "$id": "81",
            "Kind": "string",
            "IsNullable": false
           },
           "IsNullable": false
          }
         ],
         "IsNullable": false
        },
        "IsRequired": true,
        "IsReadOnly": false
       },
       {
        "$id": "82",
        "Name": "array",
        "SerializedName": "array",
        "Description": "This should be receive/send the array variant",
        "Type": {
         "$id": "83",
         "Kind": "union",
         "Name": "StringAndArrayCasesArray",
<<<<<<< HEAD
         "ItemTypes": [
=======
         "VariantTypes": [
>>>>>>> ae6dea75
          {
           "$id": "84",
           "Kind": "string",
           "IsNullable": false
          },
          {
           "$id": "85",
           "Kind": "Array",
           "Name": "Array",
           "ElementType": {
            "$id": "86",
            "Kind": "string",
            "IsNullable": false
           },
           "IsNullable": false
          }
         ],
         "IsNullable": false
        },
        "IsRequired": true,
        "IsReadOnly": false
       }
      ]
     },
     "IsRequired": true,
     "IsReadOnly": false
    }
   ]
  },
  {
   "$ref": "76"
  },
  {
   "$id": "87",
   "Kind": "model",
   "Name": "SendRequest2",
   "Namespace": "Type.Union",
   "Usage": "Input",
   "IsNullable": false,
   "Properties": [
    {
     "$id": "88",
     "Name": "prop",
     "SerializedName": "prop",
     "Description": "",
     "Type": {
      "$ref": "76"
     },
     "IsRequired": true,
     "IsReadOnly": false
    }
   ]
  },
  {
   "$id": "89",
   "Kind": "model",
   "Name": "GetResponse1",
   "Namespace": "Type.Union",
   "Usage": "Output",
   "IsNullable": false,
   "Properties": [
    {
     "$id": "90",
     "Name": "prop",
     "SerializedName": "prop",
     "Description": "",
     "Type": {
      "$id": "91",
      "Kind": "model",
      "Name": "MixedLiteralsCases",
      "Namespace": "Type.Union",
      "Usage": "RoundTrip",
      "IsNullable": false,
      "Properties": [
       {
        "$id": "92",
        "Name": "stringLiteral",
        "SerializedName": "stringLiteral",
        "Description": "This should be receive/send the \"a\" variant",
        "Type": {
         "$id": "93",
         "Kind": "union",
         "Name": "MixedLiteralsCasesStringLiteral",
<<<<<<< HEAD
         "ItemTypes": [
=======
         "VariantTypes": [
>>>>>>> ae6dea75
          {
           "$id": "94",
           "Kind": "constant",
           "ValueType": {
            "$id": "95",
            "Kind": "string",
            "IsNullable": false
           },
           "Value": "a",
           "IsNullable": false
          },
          {
           "$id": "96",
           "Kind": "constant",
           "ValueType": {
            "$id": "97",
            "Kind": "int32",
            "IsNullable": false
           },
           "Value": 2,
           "IsNullable": false
          },
          {
           "$id": "98",
           "Kind": "constant",
           "ValueType": {
            "$id": "99",
            "Kind": "float32",
            "IsNullable": false
           },
           "Value": 3.3,
           "IsNullable": false
          },
          {
           "$id": "100",
           "Kind": "constant",
           "ValueType": {
            "$id": "101",
            "Kind": "boolean",
            "IsNullable": false
           },
           "Value": true,
           "IsNullable": false
          }
         ],
         "IsNullable": false
        },
        "IsRequired": true,
        "IsReadOnly": false
       },
       {
        "$id": "102",
        "Name": "intLiteral",
        "SerializedName": "intLiteral",
        "Description": "This should be receive/send the 2 variant",
        "Type": {
         "$id": "103",
         "Kind": "union",
         "Name": "MixedLiteralsCasesStringLiteral",
<<<<<<< HEAD
         "ItemTypes": [
=======
         "VariantTypes": [
>>>>>>> ae6dea75
          {
           "$id": "104",
           "Kind": "constant",
           "ValueType": {
            "$id": "105",
            "Kind": "string",
            "IsNullable": false
           },
           "Value": "a",
           "IsNullable": false
          },
          {
           "$id": "106",
           "Kind": "constant",
           "ValueType": {
            "$id": "107",
            "Kind": "int32",
            "IsNullable": false
           },
           "Value": 2,
           "IsNullable": false
          },
          {
           "$id": "108",
           "Kind": "constant",
           "ValueType": {
            "$id": "109",
            "Kind": "float32",
            "IsNullable": false
           },
           "Value": 3.3,
           "IsNullable": false
          },
          {
           "$id": "110",
           "Kind": "constant",
           "ValueType": {
            "$id": "111",
            "Kind": "boolean",
            "IsNullable": false
           },
           "Value": true,
           "IsNullable": false
          }
         ],
         "IsNullable": false
        },
        "IsRequired": true,
        "IsReadOnly": false
       },
       {
        "$id": "112",
        "Name": "floatLiteral",
        "SerializedName": "floatLiteral",
        "Description": "This should be receive/send the 3.3 variant",
        "Type": {
         "$id": "113",
         "Kind": "union",
         "Name": "MixedLiteralsCasesStringLiteral",
<<<<<<< HEAD
         "ItemTypes": [
=======
         "VariantTypes": [
>>>>>>> ae6dea75
          {
           "$id": "114",
           "Kind": "constant",
           "ValueType": {
            "$id": "115",
            "Kind": "string",
            "IsNullable": false
           },
           "Value": "a",
           "IsNullable": false
          },
          {
           "$id": "116",
           "Kind": "constant",
           "ValueType": {
            "$id": "117",
            "Kind": "int32",
            "IsNullable": false
           },
           "Value": 2,
           "IsNullable": false
          },
          {
           "$id": "118",
           "Kind": "constant",
           "ValueType": {
            "$id": "119",
            "Kind": "float32",
            "IsNullable": false
           },
           "Value": 3.3,
           "IsNullable": false
          },
          {
           "$id": "120",
           "Kind": "constant",
           "ValueType": {
            "$id": "121",
            "Kind": "boolean",
            "IsNullable": false
           },
           "Value": true,
           "IsNullable": false
          }
         ],
         "IsNullable": false
        },
        "IsRequired": true,
        "IsReadOnly": false
       },
       {
        "$id": "122",
        "Name": "booleanLiteral",
        "SerializedName": "booleanLiteral",
        "Description": "This should be receive/send the true variant",
        "Type": {
         "$id": "123",
         "Kind": "union",
         "Name": "MixedLiteralsCasesStringLiteral",
<<<<<<< HEAD
         "ItemTypes": [
=======
         "VariantTypes": [
>>>>>>> ae6dea75
          {
           "$id": "124",
           "Kind": "constant",
           "ValueType": {
            "$id": "125",
            "Kind": "string",
            "IsNullable": false
           },
           "Value": "a",
           "IsNullable": false
          },
          {
           "$id": "126",
           "Kind": "constant",
           "ValueType": {
            "$id": "127",
            "Kind": "int32",
            "IsNullable": false
           },
           "Value": 2,
           "IsNullable": false
          },
          {
           "$id": "128",
           "Kind": "constant",
           "ValueType": {
            "$id": "129",
            "Kind": "float32",
            "IsNullable": false
           },
           "Value": 3.3,
           "IsNullable": false
          },
          {
           "$id": "130",
           "Kind": "constant",
           "ValueType": {
            "$id": "131",
            "Kind": "boolean",
            "IsNullable": false
           },
           "Value": true,
           "IsNullable": false
          }
         ],
         "IsNullable": false
        },
        "IsRequired": true,
        "IsReadOnly": false
       }
      ]
     },
     "IsRequired": true,
     "IsReadOnly": false
    }
   ]
  },
  {
   "$ref": "91"
  },
  {
   "$id": "132",
   "Kind": "model",
   "Name": "SendRequest1",
   "Namespace": "Type.Union",
   "Usage": "Input",
   "IsNullable": false,
   "Properties": [
    {
     "$id": "133",
     "Name": "prop",
     "SerializedName": "prop",
     "Description": "",
     "Type": {
      "$ref": "91"
     },
     "IsRequired": true,
     "IsReadOnly": false
    }
   ]
  },
  {
   "$id": "134",
   "Kind": "model",
   "Name": "GetResponse",
   "Namespace": "Type.Union",
   "Usage": "Output",
   "IsNullable": false,
   "Properties": [
    {
     "$id": "135",
     "Name": "prop",
     "SerializedName": "prop",
     "Description": "",
     "Type": {
      "$id": "136",
      "Kind": "model",
      "Name": "MixedTypesCases",
      "Namespace": "Type.Union",
      "Usage": "RoundTrip",
      "IsNullable": false,
      "Properties": [
       {
        "$id": "137",
        "Name": "model",
        "SerializedName": "model",
        "Description": "This should be receive/send the Cat variant",
        "Type": {
         "$id": "138",
         "Kind": "union",
         "Name": "MixedTypesCasesModel",
<<<<<<< HEAD
         "ItemTypes": [
=======
         "VariantTypes": [
>>>>>>> ae6dea75
          {
           "$ref": "58"
          },
          {
           "$id": "139",
           "Kind": "constant",
           "ValueType": {
            "$id": "140",
            "Kind": "string",
            "IsNullable": false
           },
           "Value": "a",
           "IsNullable": false
          },
          {
           "$id": "141",
           "Kind": "int32",
           "IsNullable": false
          },
          {
           "$id": "142",
           "Kind": "boolean",
           "IsNullable": false
          }
         ],
         "IsNullable": false
        },
        "IsRequired": true,
        "IsReadOnly": false
       },
       {
        "$id": "143",
        "Name": "literal",
        "SerializedName": "literal",
        "Description": "This should be receive/send the \"a\" variant",
        "Type": {
         "$id": "144",
         "Kind": "union",
         "Name": "MixedTypesCasesModel",
<<<<<<< HEAD
         "ItemTypes": [
=======
         "VariantTypes": [
>>>>>>> ae6dea75
          {
           "$ref": "58"
          },
          {
           "$id": "145",
           "Kind": "constant",
           "ValueType": {
            "$id": "146",
            "Kind": "string",
            "IsNullable": false
           },
           "Value": "a",
           "IsNullable": false
          },
          {
           "$id": "147",
           "Kind": "int32",
           "IsNullable": false
          },
          {
           "$id": "148",
           "Kind": "boolean",
           "IsNullable": false
          }
         ],
         "IsNullable": false
        },
        "IsRequired": true,
        "IsReadOnly": false
       },
       {
        "$id": "149",
        "Name": "int",
        "SerializedName": "int",
        "Description": "This should be receive/send the int variant",
        "Type": {
         "$id": "150",
         "Kind": "union",
         "Name": "MixedTypesCasesModel",
<<<<<<< HEAD
         "ItemTypes": [
=======
         "VariantTypes": [
>>>>>>> ae6dea75
          {
           "$ref": "58"
          },
          {
           "$id": "151",
           "Kind": "constant",
           "ValueType": {
            "$id": "152",
            "Kind": "string",
            "IsNullable": false
           },
           "Value": "a",
           "IsNullable": false
          },
          {
           "$id": "153",
           "Kind": "int32",
           "IsNullable": false
          },
          {
           "$id": "154",
           "Kind": "boolean",
           "IsNullable": false
          }
         ],
         "IsNullable": false
        },
        "IsRequired": true,
        "IsReadOnly": false
       },
       {
        "$id": "155",
        "Name": "boolean",
        "SerializedName": "boolean",
        "Description": "This should be receive/send the boolean variant",
        "Type": {
         "$id": "156",
         "Kind": "union",
         "Name": "MixedTypesCasesModel",
<<<<<<< HEAD
         "ItemTypes": [
=======
         "VariantTypes": [
>>>>>>> ae6dea75
          {
           "$ref": "58"
          },
          {
           "$id": "157",
           "Kind": "constant",
           "ValueType": {
            "$id": "158",
            "Kind": "string",
            "IsNullable": false
           },
           "Value": "a",
           "IsNullable": false
          },
          {
           "$id": "159",
           "Kind": "int32",
           "IsNullable": false
          },
          {
           "$id": "160",
           "Kind": "boolean",
           "IsNullable": false
          }
         ],
         "IsNullable": false
        },
        "IsRequired": true,
        "IsReadOnly": false
       },
       {
        "$id": "161",
        "Name": "array",
        "SerializedName": "array",
        "Description": "This should be receive/send 4 element with Cat, \"a\", int, and boolean",
        "Type": {
         "$id": "162",
         "Kind": "Array",
         "Name": "Array",
         "ElementType": {
          "$id": "163",
          "Kind": "union",
          "Name": "MixedTypesCasesModel",
<<<<<<< HEAD
          "ItemTypes": [
=======
          "VariantTypes": [
>>>>>>> ae6dea75
           {
            "$ref": "58"
           },
           {
            "$id": "164",
            "Kind": "constant",
            "ValueType": {
             "$id": "165",
             "Kind": "string",
             "IsNullable": false
            },
            "Value": "a",
            "IsNullable": false
           },
           {
            "$id": "166",
            "Kind": "int32",
            "IsNullable": false
           },
           {
            "$id": "167",
            "Kind": "boolean",
            "IsNullable": false
           }
          ],
          "IsNullable": false
         },
         "IsNullable": false
        },
        "IsRequired": true,
        "IsReadOnly": false
       }
      ]
     },
     "IsRequired": true,
     "IsReadOnly": false
    }
   ]
  },
  {
   "$ref": "136"
  },
  {
   "$id": "168",
   "Kind": "model",
   "Name": "SendRequest",
   "Namespace": "Type.Union",
   "Usage": "Input",
   "IsNullable": false,
   "Properties": [
    {
     "$id": "169",
     "Name": "prop",
     "SerializedName": "prop",
     "Description": "",
     "Type": {
      "$ref": "136"
     },
     "IsRequired": true,
     "IsReadOnly": false
    }
   ]
  }
 ],
 "Clients": [
  {
   "$id": "170",
   "Name": "UnionClient",
   "Description": "",
   "Operations": [],
   "Protocol": {
    "$id": "171"
   },
   "Creatable": true,
   "Parameters": [
    {
     "$id": "172",
     "Name": "host",
     "NameInRequest": "host",
     "Description": "TestServer endpoint",
     "Type": {
      "$id": "173",
      "Kind": "string",
      "IsNullable": false
     },
     "Location": "Uri",
     "IsApiVersion": false,
     "IsResourceParameter": false,
     "IsContentType": false,
     "IsRequired": true,
     "IsEndpoint": true,
     "SkipUrlEncoding": false,
     "Explode": false,
     "Kind": "Client",
     "DefaultValue": {
      "$id": "174",
      "Type": {
       "$id": "175",
       "Kind": "string",
       "IsNullable": false
      },
      "Value": "http://localhost:3000"
     }
    }
   ]
  },
  {
   "$id": "176",
   "Name": "StringsOnly",
   "Description": "Describe union of string \"a\" | \"b\" | \"c\"",
   "Operations": [
    {
     "$id": "177",
     "Name": "get",
     "ResourceName": "StringsOnly",
     "Parameters": [
      {
       "$ref": "172"
      },
      {
       "$id": "178",
       "Name": "accept",
       "NameInRequest": "Accept",
       "Type": {
        "$id": "179",
        "Kind": "string",
        "IsNullable": false
       },
       "Location": "Header",
       "IsApiVersion": false,
       "IsResourceParameter": false,
       "IsContentType": false,
       "IsRequired": true,
       "IsEndpoint": false,
       "SkipUrlEncoding": false,
       "Explode": false,
       "Kind": "Constant",
       "DefaultValue": {
        "$id": "180",
        "Type": {
         "$ref": "179"
        },
        "Value": "application/json"
       }
      }
     ],
     "Responses": [
      {
       "$id": "181",
       "StatusCodes": [
        200
       ],
       "BodyType": {
        "$ref": "35"
       },
       "BodyMediaType": "Json",
       "Headers": [],
       "IsErrorResponse": false,
       "ContentTypes": [
        "application/json"
       ]
      }
     ],
     "HttpMethod": "GET",
     "RequestBodyMediaType": "None",
     "Uri": "{host}",
     "Path": "/type/union/strings-only",
     "BufferResponse": true,
     "GenerateProtocolMethod": true,
     "GenerateConvenienceMethod": true
    },
    {
     "$id": "182",
     "Name": "send",
     "ResourceName": "StringsOnly",
     "Parameters": [
      {
       "$ref": "172"
      },
      {
       "$id": "183",
       "Name": "SendRequest9",
       "NameInRequest": "",
       "Type": {
        "$ref": "37"
       },
       "Location": "Body",
       "IsRequired": true,
       "IsApiVersion": false,
       "IsResourceParameter": false,
       "IsContentType": false,
       "IsEndpoint": false,
       "SkipUrlEncoding": false,
       "Explode": false,
       "Kind": "Spread"
      },
      {
       "$id": "184",
       "Name": "contentType",
       "NameInRequest": "Content-Type",
       "Type": {
        "$id": "185",
        "Kind": "string",
        "IsNullable": false
       },
       "Location": "Header",
       "IsApiVersion": false,
       "IsResourceParameter": false,
       "IsContentType": true,
       "IsRequired": true,
       "IsEndpoint": false,
       "SkipUrlEncoding": false,
       "Explode": false,
       "Kind": "Constant",
       "DefaultValue": {
        "$id": "186",
        "Type": {
         "$ref": "185"
        },
        "Value": "application/json"
       }
      },
      {
       "$id": "187",
       "Name": "accept",
       "NameInRequest": "Accept",
       "Type": {
        "$id": "188",
        "Kind": "string",
        "IsNullable": false
       },
       "Location": "Header",
       "IsApiVersion": false,
       "IsResourceParameter": false,
       "IsContentType": false,
       "IsRequired": true,
       "IsEndpoint": false,
       "SkipUrlEncoding": false,
       "Explode": false,
       "Kind": "Constant",
       "DefaultValue": {
        "$id": "189",
        "Type": {
         "$ref": "188"
        },
        "Value": "application/json"
       }
      }
     ],
     "Responses": [
      {
       "$id": "190",
       "StatusCodes": [
        204
       ],
       "BodyMediaType": "Json",
       "Headers": [],
       "IsErrorResponse": false
      }
     ],
     "HttpMethod": "POST",
     "RequestBodyMediaType": "Json",
     "Uri": "{host}",
     "Path": "/type/union/strings-only",
     "RequestMediaTypes": [
      "application/json"
     ],
     "BufferResponse": true,
     "GenerateProtocolMethod": true,
     "GenerateConvenienceMethod": true
    }
   ],
   "Protocol": {
    "$id": "191"
   },
   "Creatable": false,
   "Parent": "UnionClient",
   "Parameters": [
    {
     "$ref": "172"
    }
   ]
  },
  {
   "$id": "192",
   "Name": "StringExtensible",
   "Description": "Describe union of string string | \"b\" | \"c\"",
   "Operations": [
    {
     "$id": "193",
     "Name": "get",
     "ResourceName": "StringExtensible",
     "Parameters": [
      {
       "$ref": "172"
      },
      {
       "$id": "194",
       "Name": "accept",
       "NameInRequest": "Accept",
       "Type": {
        "$id": "195",
        "Kind": "string",
        "IsNullable": false
       },
       "Location": "Header",
       "IsApiVersion": false,
       "IsResourceParameter": false,
       "IsContentType": false,
       "IsRequired": true,
       "IsEndpoint": false,
       "SkipUrlEncoding": false,
       "Explode": false,
       "Kind": "Constant",
       "DefaultValue": {
        "$id": "196",
        "Type": {
         "$ref": "195"
        },
        "Value": "application/json"
       }
      }
     ],
     "Responses": [
      {
       "$id": "197",
       "StatusCodes": [
        200
       ],
       "BodyType": {
        "$ref": "39"
       },
       "BodyMediaType": "Json",
       "Headers": [],
       "IsErrorResponse": false,
       "ContentTypes": [
        "application/json"
       ]
      }
     ],
     "HttpMethod": "GET",
     "RequestBodyMediaType": "None",
     "Uri": "{host}",
     "Path": "/type/union/string-extensible",
     "BufferResponse": true,
     "GenerateProtocolMethod": true,
     "GenerateConvenienceMethod": true
    },
    {
     "$id": "198",
     "Name": "send",
     "ResourceName": "StringExtensible",
     "Parameters": [
      {
       "$ref": "172"
      },
      {
       "$id": "199",
       "Name": "SendRequest8",
       "NameInRequest": "",
       "Type": {
        "$ref": "41"
       },
       "Location": "Body",
       "IsRequired": true,
       "IsApiVersion": false,
       "IsResourceParameter": false,
       "IsContentType": false,
       "IsEndpoint": false,
       "SkipUrlEncoding": false,
       "Explode": false,
       "Kind": "Spread"
      },
      {
       "$id": "200",
       "Name": "contentType",
       "NameInRequest": "Content-Type",
       "Type": {
        "$id": "201",
        "Kind": "string",
        "IsNullable": false
       },
       "Location": "Header",
       "IsApiVersion": false,
       "IsResourceParameter": false,
       "IsContentType": true,
       "IsRequired": true,
       "IsEndpoint": false,
       "SkipUrlEncoding": false,
       "Explode": false,
       "Kind": "Constant",
       "DefaultValue": {
        "$id": "202",
        "Type": {
         "$ref": "201"
        },
        "Value": "application/json"
       }
      },
      {
       "$id": "203",
       "Name": "accept",
       "NameInRequest": "Accept",
       "Type": {
        "$id": "204",
        "Kind": "string",
        "IsNullable": false
       },
       "Location": "Header",
       "IsApiVersion": false,
       "IsResourceParameter": false,
       "IsContentType": false,
       "IsRequired": true,
       "IsEndpoint": false,
       "SkipUrlEncoding": false,
       "Explode": false,
       "Kind": "Constant",
       "DefaultValue": {
        "$id": "205",
        "Type": {
         "$ref": "204"
        },
        "Value": "application/json"
       }
      }
     ],
     "Responses": [
      {
       "$id": "206",
       "StatusCodes": [
        204
       ],
       "BodyMediaType": "Json",
       "Headers": [],
       "IsErrorResponse": false
      }
     ],
     "HttpMethod": "POST",
     "RequestBodyMediaType": "Json",
     "Uri": "{host}",
     "Path": "/type/union/string-extensible",
     "RequestMediaTypes": [
      "application/json"
     ],
     "BufferResponse": true,
     "GenerateProtocolMethod": true,
     "GenerateConvenienceMethod": true
    }
   ],
   "Protocol": {
    "$id": "207"
   },
   "Creatable": false,
   "Parent": "UnionClient",
   "Parameters": [
    {
     "$ref": "172"
    }
   ]
  },
  {
   "$id": "208",
   "Name": "StringExtensibleNamed",
   "Description": "Describe union of string string | \"b\" | \"c\" but where the union is named and some of the variants are named",
   "Operations": [
    {
     "$id": "209",
     "Name": "get",
     "ResourceName": "StringExtensibleNamed",
     "Parameters": [
      {
       "$ref": "172"
      },
      {
       "$id": "210",
       "Name": "accept",
       "NameInRequest": "Accept",
       "Type": {
        "$id": "211",
        "Kind": "string",
        "IsNullable": false
       },
       "Location": "Header",
       "IsApiVersion": false,
       "IsResourceParameter": false,
       "IsContentType": false,
       "IsRequired": true,
       "IsEndpoint": false,
       "SkipUrlEncoding": false,
       "Explode": false,
       "Kind": "Constant",
       "DefaultValue": {
        "$id": "212",
        "Type": {
         "$ref": "211"
        },
        "Value": "application/json"
       }
      }
     ],
     "Responses": [
      {
       "$id": "213",
       "StatusCodes": [
        200
       ],
       "BodyType": {
        "$ref": "43"
       },
       "BodyMediaType": "Json",
       "Headers": [],
       "IsErrorResponse": false,
       "ContentTypes": [
        "application/json"
       ]
      }
     ],
     "HttpMethod": "GET",
     "RequestBodyMediaType": "None",
     "Uri": "{host}",
     "Path": "/type/union/string-extensible-named",
     "BufferResponse": true,
     "GenerateProtocolMethod": true,
     "GenerateConvenienceMethod": true
    },
    {
     "$id": "214",
     "Name": "send",
     "ResourceName": "StringExtensibleNamed",
     "Parameters": [
      {
       "$ref": "172"
      },
      {
       "$id": "215",
       "Name": "SendRequest7",
       "NameInRequest": "",
       "Type": {
        "$ref": "45"
       },
       "Location": "Body",
       "IsRequired": true,
       "IsApiVersion": false,
       "IsResourceParameter": false,
       "IsContentType": false,
       "IsEndpoint": false,
       "SkipUrlEncoding": false,
       "Explode": false,
       "Kind": "Spread"
      },
      {
       "$id": "216",
       "Name": "contentType",
       "NameInRequest": "Content-Type",
       "Type": {
        "$id": "217",
        "Kind": "string",
        "IsNullable": false
       },
       "Location": "Header",
       "IsApiVersion": false,
       "IsResourceParameter": false,
       "IsContentType": true,
       "IsRequired": true,
       "IsEndpoint": false,
       "SkipUrlEncoding": false,
       "Explode": false,
       "Kind": "Constant",
       "DefaultValue": {
        "$id": "218",
        "Type": {
         "$ref": "217"
        },
        "Value": "application/json"
       }
      },
      {
       "$id": "219",
       "Name": "accept",
       "NameInRequest": "Accept",
       "Type": {
        "$id": "220",
        "Kind": "string",
        "IsNullable": false
       },
       "Location": "Header",
       "IsApiVersion": false,
       "IsResourceParameter": false,
       "IsContentType": false,
       "IsRequired": true,
       "IsEndpoint": false,
       "SkipUrlEncoding": false,
       "Explode": false,
       "Kind": "Constant",
       "DefaultValue": {
        "$id": "221",
        "Type": {
         "$ref": "220"
        },
        "Value": "application/json"
       }
      }
     ],
     "Responses": [
      {
       "$id": "222",
       "StatusCodes": [
        204
       ],
       "BodyMediaType": "Json",
       "Headers": [],
       "IsErrorResponse": false
      }
     ],
     "HttpMethod": "POST",
     "RequestBodyMediaType": "Json",
     "Uri": "{host}",
     "Path": "/type/union/string-extensible-named",
     "RequestMediaTypes": [
      "application/json"
     ],
     "BufferResponse": true,
     "GenerateProtocolMethod": true,
     "GenerateConvenienceMethod": true
    }
   ],
   "Protocol": {
    "$id": "223"
   },
   "Creatable": false,
   "Parent": "UnionClient",
   "Parameters": [
    {
     "$ref": "172"
    }
   ]
  },
  {
   "$id": "224",
   "Name": "IntsOnly",
   "Description": "Describe union of integer 1 | 2 | 3",
   "Operations": [
    {
     "$id": "225",
     "Name": "get",
     "ResourceName": "IntsOnly",
     "Parameters": [
      {
       "$ref": "172"
      },
      {
       "$id": "226",
       "Name": "accept",
       "NameInRequest": "Accept",
       "Type": {
        "$id": "227",
        "Kind": "string",
        "IsNullable": false
       },
       "Location": "Header",
       "IsApiVersion": false,
       "IsResourceParameter": false,
       "IsContentType": false,
       "IsRequired": true,
       "IsEndpoint": false,
       "SkipUrlEncoding": false,
       "Explode": false,
       "Kind": "Constant",
       "DefaultValue": {
        "$id": "228",
        "Type": {
         "$ref": "227"
        },
        "Value": "application/json"
       }
      }
     ],
     "Responses": [
      {
       "$id": "229",
       "StatusCodes": [
        200
       ],
       "BodyType": {
        "$ref": "47"
       },
       "BodyMediaType": "Json",
       "Headers": [],
       "IsErrorResponse": false,
       "ContentTypes": [
        "application/json"
       ]
      }
     ],
     "HttpMethod": "GET",
     "RequestBodyMediaType": "None",
     "Uri": "{host}",
     "Path": "/type/union/ints-only",
     "BufferResponse": true,
     "GenerateProtocolMethod": true,
     "GenerateConvenienceMethod": true
    },
    {
     "$id": "230",
     "Name": "send",
     "ResourceName": "IntsOnly",
     "Parameters": [
      {
       "$ref": "172"
      },
      {
       "$id": "231",
       "Name": "SendRequest6",
       "NameInRequest": "",
       "Type": {
        "$ref": "49"
       },
       "Location": "Body",
       "IsRequired": true,
       "IsApiVersion": false,
       "IsResourceParameter": false,
       "IsContentType": false,
       "IsEndpoint": false,
       "SkipUrlEncoding": false,
       "Explode": false,
       "Kind": "Spread"
      },
      {
       "$id": "232",
       "Name": "contentType",
       "NameInRequest": "Content-Type",
       "Type": {
        "$id": "233",
        "Kind": "string",
        "IsNullable": false
       },
       "Location": "Header",
       "IsApiVersion": false,
       "IsResourceParameter": false,
       "IsContentType": true,
       "IsRequired": true,
       "IsEndpoint": false,
       "SkipUrlEncoding": false,
       "Explode": false,
       "Kind": "Constant",
       "DefaultValue": {
        "$id": "234",
        "Type": {
         "$ref": "233"
        },
        "Value": "application/json"
       }
      },
      {
       "$id": "235",
       "Name": "accept",
       "NameInRequest": "Accept",
       "Type": {
        "$id": "236",
        "Kind": "string",
        "IsNullable": false
       },
       "Location": "Header",
       "IsApiVersion": false,
       "IsResourceParameter": false,
       "IsContentType": false,
       "IsRequired": true,
       "IsEndpoint": false,
       "SkipUrlEncoding": false,
       "Explode": false,
       "Kind": "Constant",
       "DefaultValue": {
        "$id": "237",
        "Type": {
         "$ref": "236"
        },
        "Value": "application/json"
       }
      }
     ],
     "Responses": [
      {
       "$id": "238",
       "StatusCodes": [
        204
       ],
       "BodyMediaType": "Json",
       "Headers": [],
       "IsErrorResponse": false
      }
     ],
     "HttpMethod": "POST",
     "RequestBodyMediaType": "Json",
     "Uri": "{host}",
     "Path": "/type/union/ints-only",
     "RequestMediaTypes": [
      "application/json"
     ],
     "BufferResponse": true,
     "GenerateProtocolMethod": true,
     "GenerateConvenienceMethod": true
    }
   ],
   "Protocol": {
    "$id": "239"
   },
   "Creatable": false,
   "Parent": "UnionClient",
   "Parameters": [
    {
     "$ref": "172"
    }
   ]
  },
  {
   "$id": "240",
   "Name": "FloatsOnly",
   "Description": "Describe union of floats 1.1 | 2.2 | 3.3",
   "Operations": [
    {
     "$id": "241",
     "Name": "get",
     "ResourceName": "FloatsOnly",
     "Parameters": [
      {
       "$ref": "172"
      },
      {
       "$id": "242",
       "Name": "accept",
       "NameInRequest": "Accept",
       "Type": {
        "$id": "243",
        "Kind": "string",
        "IsNullable": false
       },
       "Location": "Header",
       "IsApiVersion": false,
       "IsResourceParameter": false,
       "IsContentType": false,
       "IsRequired": true,
       "IsEndpoint": false,
       "SkipUrlEncoding": false,
       "Explode": false,
       "Kind": "Constant",
       "DefaultValue": {
        "$id": "244",
        "Type": {
         "$ref": "243"
        },
        "Value": "application/json"
       }
      }
     ],
     "Responses": [
      {
       "$id": "245",
       "StatusCodes": [
        200
       ],
       "BodyType": {
        "$ref": "51"
       },
       "BodyMediaType": "Json",
       "Headers": [],
       "IsErrorResponse": false,
       "ContentTypes": [
        "application/json"
       ]
      }
     ],
     "HttpMethod": "GET",
     "RequestBodyMediaType": "None",
     "Uri": "{host}",
     "Path": "/type/union/floats-only",
     "BufferResponse": true,
     "GenerateProtocolMethod": true,
     "GenerateConvenienceMethod": true
    },
    {
     "$id": "246",
     "Name": "send",
     "ResourceName": "FloatsOnly",
     "Parameters": [
      {
       "$ref": "172"
      },
      {
       "$id": "247",
       "Name": "SendRequest5",
       "NameInRequest": "",
       "Type": {
        "$ref": "53"
       },
       "Location": "Body",
       "IsRequired": true,
       "IsApiVersion": false,
       "IsResourceParameter": false,
       "IsContentType": false,
       "IsEndpoint": false,
       "SkipUrlEncoding": false,
       "Explode": false,
       "Kind": "Spread"
      },
      {
       "$id": "248",
       "Name": "contentType",
       "NameInRequest": "Content-Type",
       "Type": {
        "$id": "249",
        "Kind": "string",
        "IsNullable": false
       },
       "Location": "Header",
       "IsApiVersion": false,
       "IsResourceParameter": false,
       "IsContentType": true,
       "IsRequired": true,
       "IsEndpoint": false,
       "SkipUrlEncoding": false,
       "Explode": false,
       "Kind": "Constant",
       "DefaultValue": {
        "$id": "250",
        "Type": {
         "$ref": "249"
        },
        "Value": "application/json"
       }
      },
      {
       "$id": "251",
       "Name": "accept",
       "NameInRequest": "Accept",
       "Type": {
        "$id": "252",
        "Kind": "string",
        "IsNullable": false
       },
       "Location": "Header",
       "IsApiVersion": false,
       "IsResourceParameter": false,
       "IsContentType": false,
       "IsRequired": true,
       "IsEndpoint": false,
       "SkipUrlEncoding": false,
       "Explode": false,
       "Kind": "Constant",
       "DefaultValue": {
        "$id": "253",
        "Type": {
         "$ref": "252"
        },
        "Value": "application/json"
       }
      }
     ],
     "Responses": [
      {
       "$id": "254",
       "StatusCodes": [
        204
       ],
       "BodyMediaType": "Json",
       "Headers": [],
       "IsErrorResponse": false
      }
     ],
     "HttpMethod": "POST",
     "RequestBodyMediaType": "Json",
     "Uri": "{host}",
     "Path": "/type/union/floats-only",
     "RequestMediaTypes": [
      "application/json"
     ],
     "BufferResponse": true,
     "GenerateProtocolMethod": true,
     "GenerateConvenienceMethod": true
    }
   ],
   "Protocol": {
    "$id": "255"
   },
   "Creatable": false,
   "Parent": "UnionClient",
   "Parameters": [
    {
     "$ref": "172"
    }
   ]
  },
  {
   "$id": "256",
   "Name": "ModelsOnly",
   "Description": "Describe union of models",
   "Operations": [
    {
     "$id": "257",
     "Name": "get",
     "ResourceName": "ModelsOnly",
     "Parameters": [
      {
       "$ref": "172"
      },
      {
       "$id": "258",
       "Name": "accept",
       "NameInRequest": "Accept",
       "Type": {
        "$id": "259",
        "Kind": "string",
        "IsNullable": false
       },
       "Location": "Header",
       "IsApiVersion": false,
       "IsResourceParameter": false,
       "IsContentType": false,
       "IsRequired": true,
       "IsEndpoint": false,
       "SkipUrlEncoding": false,
       "Explode": false,
       "Kind": "Constant",
       "DefaultValue": {
        "$id": "260",
        "Type": {
         "$ref": "259"
        },
        "Value": "application/json"
       }
      }
     ],
     "Responses": [
      {
       "$id": "261",
       "StatusCodes": [
        200
       ],
       "BodyType": {
        "$ref": "55"
       },
       "BodyMediaType": "Json",
       "Headers": [],
       "IsErrorResponse": false,
       "ContentTypes": [
        "application/json"
       ]
      }
     ],
     "HttpMethod": "GET",
     "RequestBodyMediaType": "None",
     "Uri": "{host}",
     "Path": "/type/union/models-only",
     "BufferResponse": true,
     "GenerateProtocolMethod": true,
     "GenerateConvenienceMethod": true
    },
    {
     "$id": "262",
     "Name": "send",
     "ResourceName": "ModelsOnly",
     "Parameters": [
      {
       "$ref": "172"
      },
      {
       "$id": "263",
       "Name": "SendRequest4",
       "NameInRequest": "",
       "Type": {
        "$ref": "64"
       },
       "Location": "Body",
       "IsRequired": true,
       "IsApiVersion": false,
       "IsResourceParameter": false,
       "IsContentType": false,
       "IsEndpoint": false,
       "SkipUrlEncoding": false,
       "Explode": false,
       "Kind": "Spread"
      },
      {
       "$id": "264",
       "Name": "contentType",
       "NameInRequest": "Content-Type",
       "Type": {
        "$id": "265",
        "Kind": "string",
        "IsNullable": false
       },
       "Location": "Header",
       "IsApiVersion": false,
       "IsResourceParameter": false,
       "IsContentType": true,
       "IsRequired": true,
       "IsEndpoint": false,
       "SkipUrlEncoding": false,
       "Explode": false,
       "Kind": "Constant",
       "DefaultValue": {
        "$id": "266",
        "Type": {
         "$ref": "265"
        },
        "Value": "application/json"
       }
      },
      {
       "$id": "267",
       "Name": "accept",
       "NameInRequest": "Accept",
       "Type": {
        "$id": "268",
        "Kind": "string",
        "IsNullable": false
       },
       "Location": "Header",
       "IsApiVersion": false,
       "IsResourceParameter": false,
       "IsContentType": false,
       "IsRequired": true,
       "IsEndpoint": false,
       "SkipUrlEncoding": false,
       "Explode": false,
       "Kind": "Constant",
       "DefaultValue": {
        "$id": "269",
        "Type": {
         "$ref": "268"
        },
        "Value": "application/json"
       }
      }
     ],
     "Responses": [
      {
       "$id": "270",
       "StatusCodes": [
        204
       ],
       "BodyMediaType": "Json",
       "Headers": [],
       "IsErrorResponse": false
      }
     ],
     "HttpMethod": "POST",
     "RequestBodyMediaType": "Json",
     "Uri": "{host}",
     "Path": "/type/union/models-only",
     "RequestMediaTypes": [
      "application/json"
     ],
     "BufferResponse": true,
     "GenerateProtocolMethod": true,
     "GenerateConvenienceMethod": true
    }
   ],
   "Protocol": {
    "$id": "271"
   },
   "Creatable": false,
   "Parent": "UnionClient",
   "Parameters": [
    {
     "$ref": "172"
    }
   ]
  },
  {
   "$id": "272",
   "Name": "EnumsOnly",
   "Description": "Describe union of 2 different enums",
   "Operations": [
    {
     "$id": "273",
     "Name": "get",
     "ResourceName": "EnumsOnly",
     "Parameters": [
      {
       "$ref": "172"
      },
      {
       "$id": "274",
       "Name": "accept",
       "NameInRequest": "Accept",
       "Type": {
        "$id": "275",
        "Kind": "string",
        "IsNullable": false
       },
       "Location": "Header",
       "IsApiVersion": false,
       "IsResourceParameter": false,
       "IsContentType": false,
       "IsRequired": true,
       "IsEndpoint": false,
       "SkipUrlEncoding": false,
       "Explode": false,
       "Kind": "Constant",
       "DefaultValue": {
        "$id": "276",
        "Type": {
         "$ref": "275"
        },
        "Value": "application/json"
       }
      }
     ],
     "Responses": [
      {
       "$id": "277",
       "StatusCodes": [
        200
       ],
       "BodyType": {
        "$ref": "67"
       },
       "BodyMediaType": "Json",
       "Headers": [],
       "IsErrorResponse": false,
       "ContentTypes": [
        "application/json"
       ]
      }
     ],
     "HttpMethod": "GET",
     "RequestBodyMediaType": "None",
     "Uri": "{host}",
     "Path": "/type/union/enums-only",
     "BufferResponse": true,
     "GenerateProtocolMethod": true,
     "GenerateConvenienceMethod": true
    },
    {
     "$id": "278",
     "Name": "send",
     "ResourceName": "EnumsOnly",
     "Parameters": [
      {
       "$ref": "172"
      },
      {
       "$id": "279",
       "Name": "SendRequest3",
       "NameInRequest": "",
       "Type": {
        "$ref": "72"
       },
       "Location": "Body",
       "IsRequired": true,
       "IsApiVersion": false,
       "IsResourceParameter": false,
       "IsContentType": false,
       "IsEndpoint": false,
       "SkipUrlEncoding": false,
       "Explode": false,
       "Kind": "Spread"
      },
      {
       "$id": "280",
       "Name": "contentType",
       "NameInRequest": "Content-Type",
       "Type": {
        "$id": "281",
        "Kind": "string",
        "IsNullable": false
       },
       "Location": "Header",
       "IsApiVersion": false,
       "IsResourceParameter": false,
       "IsContentType": true,
       "IsRequired": true,
       "IsEndpoint": false,
       "SkipUrlEncoding": false,
       "Explode": false,
       "Kind": "Constant",
       "DefaultValue": {
        "$id": "282",
        "Type": {
         "$ref": "281"
        },
        "Value": "application/json"
       }
      },
      {
       "$id": "283",
       "Name": "accept",
       "NameInRequest": "Accept",
       "Type": {
        "$id": "284",
        "Kind": "string",
        "IsNullable": false
       },
       "Location": "Header",
       "IsApiVersion": false,
       "IsResourceParameter": false,
       "IsContentType": false,
       "IsRequired": true,
       "IsEndpoint": false,
       "SkipUrlEncoding": false,
       "Explode": false,
       "Kind": "Constant",
       "DefaultValue": {
        "$id": "285",
        "Type": {
         "$ref": "284"
        },
        "Value": "application/json"
       }
      }
     ],
     "Responses": [
      {
       "$id": "286",
       "StatusCodes": [
        204
       ],
       "BodyMediaType": "Json",
       "Headers": [],
       "IsErrorResponse": false
      }
     ],
     "HttpMethod": "POST",
     "RequestBodyMediaType": "Json",
     "Uri": "{host}",
     "Path": "/type/union/enums-only",
     "RequestMediaTypes": [
      "application/json"
     ],
     "BufferResponse": true,
     "GenerateProtocolMethod": true,
     "GenerateConvenienceMethod": true
    }
   ],
   "Protocol": {
    "$id": "287"
   },
   "Creatable": false,
   "Parent": "UnionClient",
   "Parameters": [
    {
     "$ref": "172"
    }
   ]
  },
  {
   "$id": "288",
   "Name": "StringAndArray",
   "Description": "Describe union of a string and an array of strings",
   "Operations": [
    {
     "$id": "289",
     "Name": "get",
     "ResourceName": "StringAndArray",
     "Parameters": [
      {
       "$ref": "172"
      },
      {
       "$id": "290",
       "Name": "accept",
       "NameInRequest": "Accept",
       "Type": {
        "$id": "291",
        "Kind": "string",
        "IsNullable": false
       },
       "Location": "Header",
       "IsApiVersion": false,
       "IsResourceParameter": false,
       "IsContentType": false,
       "IsRequired": true,
       "IsEndpoint": false,
       "SkipUrlEncoding": false,
       "Explode": false,
       "Kind": "Constant",
       "DefaultValue": {
        "$id": "292",
        "Type": {
         "$ref": "291"
        },
        "Value": "application/json"
       }
      }
     ],
     "Responses": [
      {
       "$id": "293",
       "StatusCodes": [
        200
       ],
       "BodyType": {
        "$ref": "74"
       },
       "BodyMediaType": "Json",
       "Headers": [],
       "IsErrorResponse": false,
       "ContentTypes": [
        "application/json"
       ]
      }
     ],
     "HttpMethod": "GET",
     "RequestBodyMediaType": "None",
     "Uri": "{host}",
     "Path": "/type/union/string-and-array",
     "BufferResponse": true,
     "GenerateProtocolMethod": true,
     "GenerateConvenienceMethod": true
    },
    {
     "$id": "294",
     "Name": "send",
     "ResourceName": "StringAndArray",
     "Parameters": [
      {
       "$ref": "172"
      },
      {
       "$id": "295",
       "Name": "SendRequest2",
       "NameInRequest": "",
       "Type": {
        "$ref": "87"
       },
       "Location": "Body",
       "IsRequired": true,
       "IsApiVersion": false,
       "IsResourceParameter": false,
       "IsContentType": false,
       "IsEndpoint": false,
       "SkipUrlEncoding": false,
       "Explode": false,
       "Kind": "Spread"
      },
      {
       "$id": "296",
       "Name": "contentType",
       "NameInRequest": "Content-Type",
       "Type": {
        "$id": "297",
        "Kind": "string",
        "IsNullable": false
       },
       "Location": "Header",
       "IsApiVersion": false,
       "IsResourceParameter": false,
       "IsContentType": true,
       "IsRequired": true,
       "IsEndpoint": false,
       "SkipUrlEncoding": false,
       "Explode": false,
       "Kind": "Constant",
       "DefaultValue": {
        "$id": "298",
        "Type": {
         "$ref": "297"
        },
        "Value": "application/json"
       }
      },
      {
       "$id": "299",
       "Name": "accept",
       "NameInRequest": "Accept",
       "Type": {
        "$id": "300",
        "Kind": "string",
        "IsNullable": false
       },
       "Location": "Header",
       "IsApiVersion": false,
       "IsResourceParameter": false,
       "IsContentType": false,
       "IsRequired": true,
       "IsEndpoint": false,
       "SkipUrlEncoding": false,
       "Explode": false,
       "Kind": "Constant",
       "DefaultValue": {
        "$id": "301",
        "Type": {
         "$ref": "300"
        },
        "Value": "application/json"
       }
      }
     ],
     "Responses": [
      {
       "$id": "302",
       "StatusCodes": [
        204
       ],
       "BodyMediaType": "Json",
       "Headers": [],
       "IsErrorResponse": false
      }
     ],
     "HttpMethod": "POST",
     "RequestBodyMediaType": "Json",
     "Uri": "{host}",
     "Path": "/type/union/string-and-array",
     "RequestMediaTypes": [
      "application/json"
     ],
     "BufferResponse": true,
     "GenerateProtocolMethod": true,
     "GenerateConvenienceMethod": true
    }
   ],
   "Protocol": {
    "$id": "303"
   },
   "Creatable": false,
   "Parent": "UnionClient",
   "Parameters": [
    {
     "$ref": "172"
    }
   ]
  },
  {
   "$id": "304",
   "Name": "MixedLiterals",
   "Description": "Describe union of floats \"a\" | 2 | 3.3",
   "Operations": [
    {
     "$id": "305",
     "Name": "get",
     "ResourceName": "MixedLiterals",
     "Parameters": [
      {
       "$ref": "172"
      },
      {
       "$id": "306",
       "Name": "accept",
       "NameInRequest": "Accept",
       "Type": {
        "$id": "307",
        "Kind": "string",
        "IsNullable": false
       },
       "Location": "Header",
       "IsApiVersion": false,
       "IsResourceParameter": false,
       "IsContentType": false,
       "IsRequired": true,
       "IsEndpoint": false,
       "SkipUrlEncoding": false,
       "Explode": false,
       "Kind": "Constant",
       "DefaultValue": {
        "$id": "308",
        "Type": {
         "$ref": "307"
        },
        "Value": "application/json"
       }
      }
     ],
     "Responses": [
      {
       "$id": "309",
       "StatusCodes": [
        200
       ],
       "BodyType": {
        "$ref": "89"
       },
       "BodyMediaType": "Json",
       "Headers": [],
       "IsErrorResponse": false,
       "ContentTypes": [
        "application/json"
       ]
      }
     ],
     "HttpMethod": "GET",
     "RequestBodyMediaType": "None",
     "Uri": "{host}",
     "Path": "/type/union/mixed-literals",
     "BufferResponse": true,
     "GenerateProtocolMethod": true,
     "GenerateConvenienceMethod": true
    },
    {
     "$id": "310",
     "Name": "send",
     "ResourceName": "MixedLiterals",
     "Parameters": [
      {
       "$ref": "172"
      },
      {
       "$id": "311",
       "Name": "SendRequest1",
       "NameInRequest": "",
       "Type": {
        "$ref": "132"
       },
       "Location": "Body",
       "IsRequired": true,
       "IsApiVersion": false,
       "IsResourceParameter": false,
       "IsContentType": false,
       "IsEndpoint": false,
       "SkipUrlEncoding": false,
       "Explode": false,
       "Kind": "Spread"
      },
      {
       "$id": "312",
       "Name": "contentType",
       "NameInRequest": "Content-Type",
       "Type": {
        "$id": "313",
        "Kind": "string",
        "IsNullable": false
       },
       "Location": "Header",
       "IsApiVersion": false,
       "IsResourceParameter": false,
       "IsContentType": true,
       "IsRequired": true,
       "IsEndpoint": false,
       "SkipUrlEncoding": false,
       "Explode": false,
       "Kind": "Constant",
       "DefaultValue": {
        "$id": "314",
        "Type": {
         "$ref": "313"
        },
        "Value": "application/json"
       }
      },
      {
       "$id": "315",
       "Name": "accept",
       "NameInRequest": "Accept",
       "Type": {
        "$id": "316",
        "Kind": "string",
        "IsNullable": false
       },
       "Location": "Header",
       "IsApiVersion": false,
       "IsResourceParameter": false,
       "IsContentType": false,
       "IsRequired": true,
       "IsEndpoint": false,
       "SkipUrlEncoding": false,
       "Explode": false,
       "Kind": "Constant",
       "DefaultValue": {
        "$id": "317",
        "Type": {
         "$ref": "316"
        },
        "Value": "application/json"
       }
      }
     ],
     "Responses": [
      {
       "$id": "318",
       "StatusCodes": [
        204
       ],
       "BodyMediaType": "Json",
       "Headers": [],
       "IsErrorResponse": false
      }
     ],
     "HttpMethod": "POST",
     "RequestBodyMediaType": "Json",
     "Uri": "{host}",
     "Path": "/type/union/mixed-literals",
     "RequestMediaTypes": [
      "application/json"
     ],
     "BufferResponse": true,
     "GenerateProtocolMethod": true,
     "GenerateConvenienceMethod": true
    }
   ],
   "Protocol": {
    "$id": "319"
   },
   "Creatable": false,
   "Parent": "UnionClient",
   "Parameters": [
    {
     "$ref": "172"
    }
   ]
  },
  {
   "$id": "320",
   "Name": "MixedTypes",
   "Description": "Describe union of floats \"a\" | 2 | 3.3",
   "Operations": [
    {
     "$id": "321",
     "Name": "get",
     "ResourceName": "MixedTypes",
     "Parameters": [
      {
       "$ref": "172"
      },
      {
       "$id": "322",
       "Name": "accept",
       "NameInRequest": "Accept",
       "Type": {
        "$id": "323",
        "Kind": "string",
        "IsNullable": false
       },
       "Location": "Header",
       "IsApiVersion": false,
       "IsResourceParameter": false,
       "IsContentType": false,
       "IsRequired": true,
       "IsEndpoint": false,
       "SkipUrlEncoding": false,
       "Explode": false,
       "Kind": "Constant",
       "DefaultValue": {
        "$id": "324",
        "Type": {
         "$ref": "323"
        },
        "Value": "application/json"
       }
      }
     ],
     "Responses": [
      {
       "$id": "325",
       "StatusCodes": [
        200
       ],
       "BodyType": {
        "$ref": "134"
       },
       "BodyMediaType": "Json",
       "Headers": [],
       "IsErrorResponse": false,
       "ContentTypes": [
        "application/json"
       ]
      }
     ],
     "HttpMethod": "GET",
     "RequestBodyMediaType": "None",
     "Uri": "{host}",
     "Path": "/type/union/mixed-types",
     "BufferResponse": true,
     "GenerateProtocolMethod": true,
     "GenerateConvenienceMethod": true
    },
    {
     "$id": "326",
     "Name": "send",
     "ResourceName": "MixedTypes",
     "Parameters": [
      {
       "$ref": "172"
      },
      {
       "$id": "327",
       "Name": "SendRequest",
       "NameInRequest": "",
       "Type": {
        "$ref": "168"
       },
       "Location": "Body",
       "IsRequired": true,
       "IsApiVersion": false,
       "IsResourceParameter": false,
       "IsContentType": false,
       "IsEndpoint": false,
       "SkipUrlEncoding": false,
       "Explode": false,
       "Kind": "Spread"
      },
      {
       "$id": "328",
       "Name": "contentType",
       "NameInRequest": "Content-Type",
       "Type": {
        "$id": "329",
        "Kind": "string",
        "IsNullable": false
       },
       "Location": "Header",
       "IsApiVersion": false,
       "IsResourceParameter": false,
       "IsContentType": true,
       "IsRequired": true,
       "IsEndpoint": false,
       "SkipUrlEncoding": false,
       "Explode": false,
       "Kind": "Constant",
       "DefaultValue": {
        "$id": "330",
        "Type": {
         "$ref": "329"
        },
        "Value": "application/json"
       }
      },
      {
       "$id": "331",
       "Name": "accept",
       "NameInRequest": "Accept",
       "Type": {
        "$id": "332",
        "Kind": "string",
        "IsNullable": false
       },
       "Location": "Header",
       "IsApiVersion": false,
       "IsResourceParameter": false,
       "IsContentType": false,
       "IsRequired": true,
       "IsEndpoint": false,
       "SkipUrlEncoding": false,
       "Explode": false,
       "Kind": "Constant",
       "DefaultValue": {
        "$id": "333",
        "Type": {
         "$ref": "332"
        },
        "Value": "application/json"
       }
      }
     ],
     "Responses": [
      {
       "$id": "334",
       "StatusCodes": [
        204
       ],
       "BodyMediaType": "Json",
       "Headers": [],
       "IsErrorResponse": false
      }
     ],
     "HttpMethod": "POST",
     "RequestBodyMediaType": "Json",
     "Uri": "{host}",
     "Path": "/type/union/mixed-types",
     "RequestMediaTypes": [
      "application/json"
     ],
     "BufferResponse": true,
     "GenerateProtocolMethod": true,
     "GenerateConvenienceMethod": true
    }
   ],
   "Protocol": {
    "$id": "335"
   },
   "Creatable": false,
   "Parent": "UnionClient",
   "Parameters": [
    {
     "$ref": "172"
    }
   ]
  }
 ]
}<|MERGE_RESOLUTION|>--- conflicted
+++ resolved
@@ -439,11 +439,7 @@
       "$id": "57",
       "Kind": "union",
       "Name": "GetResponseProp",
-<<<<<<< HEAD
-      "ItemTypes": [
-=======
       "VariantTypes": [
->>>>>>> ae6dea75
        {
         "$id": "58",
         "Kind": "model",
@@ -521,11 +517,7 @@
       "$id": "66",
       "Kind": "union",
       "Name": "GetResponseProp",
-<<<<<<< HEAD
-      "ItemTypes": [
-=======
       "VariantTypes": [
->>>>>>> ae6dea75
        {
         "$ref": "58"
        },
@@ -644,11 +636,7 @@
          "$id": "78",
          "Kind": "union",
          "Name": "StringAndArrayCasesString",
-<<<<<<< HEAD
-         "ItemTypes": [
-=======
          "VariantTypes": [
->>>>>>> ae6dea75
           {
            "$id": "79",
            "Kind": "string",
@@ -680,11 +668,7 @@
          "$id": "83",
          "Kind": "union",
          "Name": "StringAndArrayCasesArray",
-<<<<<<< HEAD
-         "ItemTypes": [
-=======
          "VariantTypes": [
->>>>>>> ae6dea75
           {
            "$id": "84",
            "Kind": "string",
@@ -768,11 +752,7 @@
          "$id": "93",
          "Kind": "union",
          "Name": "MixedLiteralsCasesStringLiteral",
-<<<<<<< HEAD
-         "ItemTypes": [
-=======
          "VariantTypes": [
->>>>>>> ae6dea75
           {
            "$id": "94",
            "Kind": "constant",
@@ -832,11 +812,7 @@
          "$id": "103",
          "Kind": "union",
          "Name": "MixedLiteralsCasesStringLiteral",
-<<<<<<< HEAD
-         "ItemTypes": [
-=======
          "VariantTypes": [
->>>>>>> ae6dea75
           {
            "$id": "104",
            "Kind": "constant",
@@ -896,11 +872,7 @@
          "$id": "113",
          "Kind": "union",
          "Name": "MixedLiteralsCasesStringLiteral",
-<<<<<<< HEAD
-         "ItemTypes": [
-=======
          "VariantTypes": [
->>>>>>> ae6dea75
           {
            "$id": "114",
            "Kind": "constant",
@@ -960,11 +932,7 @@
          "$id": "123",
          "Kind": "union",
          "Name": "MixedLiteralsCasesStringLiteral",
-<<<<<<< HEAD
-         "ItemTypes": [
-=======
          "VariantTypes": [
->>>>>>> ae6dea75
           {
            "$id": "124",
            "Kind": "constant",
@@ -1076,11 +1044,7 @@
          "$id": "138",
          "Kind": "union",
          "Name": "MixedTypesCasesModel",
-<<<<<<< HEAD
-         "ItemTypes": [
-=======
          "VariantTypes": [
->>>>>>> ae6dea75
           {
            "$ref": "58"
           },
@@ -1120,11 +1084,7 @@
          "$id": "144",
          "Kind": "union",
          "Name": "MixedTypesCasesModel",
-<<<<<<< HEAD
-         "ItemTypes": [
-=======
          "VariantTypes": [
->>>>>>> ae6dea75
           {
            "$ref": "58"
           },
@@ -1164,11 +1124,7 @@
          "$id": "150",
          "Kind": "union",
          "Name": "MixedTypesCasesModel",
-<<<<<<< HEAD
-         "ItemTypes": [
-=======
          "VariantTypes": [
->>>>>>> ae6dea75
           {
            "$ref": "58"
           },
@@ -1208,11 +1164,7 @@
          "$id": "156",
          "Kind": "union",
          "Name": "MixedTypesCasesModel",
-<<<<<<< HEAD
-         "ItemTypes": [
-=======
          "VariantTypes": [
->>>>>>> ae6dea75
           {
            "$ref": "58"
           },
@@ -1256,11 +1208,7 @@
           "$id": "163",
           "Kind": "union",
           "Name": "MixedTypesCasesModel",
-<<<<<<< HEAD
-          "ItemTypes": [
-=======
           "VariantTypes": [
->>>>>>> ae6dea75
            {
             "$ref": "58"
            },
