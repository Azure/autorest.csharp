{
 "$id": "1",
 "Name": "Type.Union",
 "ApiVersions": [],
 "Enums": [
  {
   "$id": "2",
   "Kind": "enum",
   "Name": "GetResponseProp4",
   "ValueType": {
    "$id": "3",
    "Kind": "string"
   },
   "Values": [
    {
     "$id": "4",
     "Name": "a",
     "Value": "a"
    },
    {
     "$id": "5",
     "Name": "b",
     "Value": "b"
    },
    {
     "$id": "6",
     "Name": "c",
     "Value": "c"
    }
   ],
   "Namespace": "",
   "IsExtensible": false,
<<<<<<< HEAD
   "IsNullable": false,
   "Usage": "Input,Output"
=======
   "Usage": "RoundTrip"
>>>>>>> 64632414
  },
  {
   "$id": "7",
   "Kind": "enum",
   "Name": "GetResponseProp3",
   "ValueType": {
    "$id": "8",
    "Kind": "string"
   },
   "Values": [
    {
     "$id": "9",
     "Name": "b",
     "Value": "b"
    },
    {
     "$id": "10",
     "Name": "c",
     "Value": "c"
    }
   ],
   "Namespace": "",
   "IsExtensible": true,
<<<<<<< HEAD
   "IsNullable": false,
   "Usage": "Input,Output"
=======
   "Usage": "RoundTrip"
>>>>>>> 64632414
  },
  {
   "$id": "11",
   "Kind": "enum",
   "Name": "StringExtensibleNamedUnion",
   "ValueType": {
    "$id": "12",
    "Kind": "string"
   },
   "Values": [
    {
     "$id": "13",
     "Name": "OptionB",
     "Value": "b"
    },
    {
     "$id": "14",
     "Name": "c",
     "Value": "c"
    }
   ],
   "Namespace": "Type.Union",
   "IsExtensible": true,
<<<<<<< HEAD
   "IsNullable": false,
   "Usage": "Input,Output"
=======
   "Usage": "RoundTrip"
>>>>>>> 64632414
  },
  {
   "$id": "15",
   "Kind": "enum",
   "Name": "GetResponseProp2",
   "ValueType": {
    "$id": "16",
    "Kind": "int32"
   },
   "Values": [
    {
     "$id": "17",
     "Name": "1",
     "Value": 1
    },
    {
     "$id": "18",
     "Name": "2",
     "Value": 2
    },
    {
     "$id": "19",
     "Name": "3",
     "Value": 3
    }
   ],
   "Namespace": "",
   "IsExtensible": false,
<<<<<<< HEAD
   "IsNullable": false,
   "Usage": "Input,Output"
=======
   "Usage": "RoundTrip"
>>>>>>> 64632414
  },
  {
   "$id": "20",
   "Kind": "enum",
   "Name": "GetResponseProp1",
   "ValueType": {
    "$id": "21",
    "Kind": "float32"
   },
   "Values": [
    {
     "$id": "22",
     "Name": "1.1",
     "Value": 1.1
    },
    {
     "$id": "23",
     "Name": "2.2",
     "Value": 2.2
    },
    {
     "$id": "24",
     "Name": "3.3",
     "Value": 3.3
    }
   ],
   "Namespace": "",
   "IsExtensible": false,
<<<<<<< HEAD
   "IsNullable": false,
   "Usage": "Input,Output"
=======
   "Usage": "RoundTrip"
>>>>>>> 64632414
  },
  {
   "$id": "25",
   "Kind": "enum",
   "Name": "EnumsOnlyCasesLr",
   "ValueType": {
    "$id": "26",
    "Kind": "string"
   },
   "Values": [
    {
     "$id": "27",
     "Name": "left",
     "Value": "left"
    },
    {
     "$id": "28",
     "Name": "right",
     "Value": "right"
    },
    {
     "$id": "29",
     "Name": "up",
     "Value": "up"
    },
    {
     "$id": "30",
     "Name": "down",
     "Value": "down"
    }
   ],
   "Namespace": "",
   "IsExtensible": false,
<<<<<<< HEAD
   "IsNullable": false,
   "Usage": "Input,Output"
=======
   "Usage": "RoundTrip"
>>>>>>> 64632414
  },
  {
   "$id": "31",
   "Kind": "enum",
   "Name": "EnumsOnlyCasesUd",
   "ValueType": {
    "$id": "32",
    "Kind": "string"
   },
   "Values": [
    {
     "$id": "33",
     "Name": "up",
     "Value": "up"
    },
    {
     "$id": "34",
     "Name": "down",
     "Value": "down"
    }
   ],
   "Namespace": "",
   "IsExtensible": false,
<<<<<<< HEAD
   "IsNullable": false,
   "Usage": "Input,Output"
=======
   "Usage": "RoundTrip"
>>>>>>> 64632414
  }
 ],
 "Models": [
  {
   "$id": "35",
   "Kind": "Model",
   "Name": "GetResponse9",
   "Namespace": "Type.Union",
   "Usage": "Output",
   "Properties": [
    {
     "$id": "36",
     "Name": "prop",
     "SerializedName": "prop",
     "Description": "",
     "Type": {
      "$ref": "2"
     },
     "IsRequired": true,
     "IsReadOnly": false
    }
   ]
  },
  {
   "$id": "37",
   "Kind": "Model",
   "Name": "SendRequest9",
   "Namespace": "Type.Union",
<<<<<<< HEAD
   "IsNullable": false,
   "Usage": "None",
=======
   "Usage": "Input",
>>>>>>> 64632414
   "Properties": [
    {
     "$id": "38",
     "Name": "prop",
     "SerializedName": "prop",
     "Description": "",
     "Type": {
      "$ref": "2"
     },
     "IsRequired": true,
     "IsReadOnly": false
    }
   ]
  },
  {
   "$id": "39",
   "Kind": "Model",
   "Name": "GetResponse8",
   "Namespace": "Type.Union",
   "Usage": "Output",
   "Properties": [
    {
     "$id": "40",
     "Name": "prop",
     "SerializedName": "prop",
     "Description": "",
     "Type": {
      "$ref": "7"
     },
     "IsRequired": true,
     "IsReadOnly": false
    }
   ]
  },
  {
   "$id": "41",
   "Kind": "Model",
   "Name": "SendRequest8",
   "Namespace": "Type.Union",
<<<<<<< HEAD
   "IsNullable": false,
   "Usage": "None",
=======
   "Usage": "Input",
>>>>>>> 64632414
   "Properties": [
    {
     "$id": "42",
     "Name": "prop",
     "SerializedName": "prop",
     "Description": "",
     "Type": {
      "$ref": "7"
     },
     "IsRequired": true,
     "IsReadOnly": false
    }
   ]
  },
  {
   "$id": "43",
   "Kind": "Model",
   "Name": "GetResponse7",
   "Namespace": "Type.Union",
   "Usage": "Output",
   "Properties": [
    {
     "$id": "44",
     "Name": "prop",
     "SerializedName": "prop",
     "Description": "",
     "Type": {
      "$ref": "11"
     },
     "IsRequired": true,
     "IsReadOnly": false
    }
   ]
  },
  {
   "$id": "45",
   "Kind": "Model",
   "Name": "SendRequest7",
   "Namespace": "Type.Union",
<<<<<<< HEAD
   "IsNullable": false,
   "Usage": "None",
=======
   "Usage": "Input",
>>>>>>> 64632414
   "Properties": [
    {
     "$id": "46",
     "Name": "prop",
     "SerializedName": "prop",
     "Description": "",
     "Type": {
      "$ref": "11"
     },
     "IsRequired": true,
     "IsReadOnly": false
    }
   ]
  },
  {
   "$id": "47",
   "Kind": "Model",
   "Name": "GetResponse6",
   "Namespace": "Type.Union",
   "Usage": "Output",
   "Properties": [
    {
     "$id": "48",
     "Name": "prop",
     "SerializedName": "prop",
     "Description": "",
     "Type": {
      "$ref": "15"
     },
     "IsRequired": true,
     "IsReadOnly": false
    }
   ]
  },
  {
   "$id": "49",
   "Kind": "Model",
   "Name": "SendRequest6",
   "Namespace": "Type.Union",
<<<<<<< HEAD
   "IsNullable": false,
   "Usage": "None",
=======
   "Usage": "Input",
>>>>>>> 64632414
   "Properties": [
    {
     "$id": "50",
     "Name": "prop",
     "SerializedName": "prop",
     "Description": "",
     "Type": {
      "$ref": "15"
     },
     "IsRequired": true,
     "IsReadOnly": false
    }
   ]
  },
  {
   "$id": "51",
   "Kind": "Model",
   "Name": "GetResponse5",
   "Namespace": "Type.Union",
   "Usage": "Output",
   "Properties": [
    {
     "$id": "52",
     "Name": "prop",
     "SerializedName": "prop",
     "Description": "",
     "Type": {
      "$ref": "20"
     },
     "IsRequired": true,
     "IsReadOnly": false
    }
   ]
  },
  {
   "$id": "53",
   "Kind": "Model",
   "Name": "SendRequest5",
   "Namespace": "Type.Union",
<<<<<<< HEAD
   "IsNullable": false,
   "Usage": "None",
=======
   "Usage": "Input",
>>>>>>> 64632414
   "Properties": [
    {
     "$id": "54",
     "Name": "prop",
     "SerializedName": "prop",
     "Description": "",
     "Type": {
      "$ref": "20"
     },
     "IsRequired": true,
     "IsReadOnly": false
    }
   ]
  },
  {
   "$id": "55",
   "Kind": "Model",
   "Name": "GetResponse4",
   "Namespace": "Type.Union",
   "Usage": "Output",
   "Properties": [
    {
     "$id": "56",
     "Name": "prop",
     "SerializedName": "prop",
     "Description": "",
     "Type": {
      "$id": "57",
      "Kind": "union",
      "Name": "GetResponseProp",
      "VariantTypes": [
       {
        "$id": "58",
        "Kind": "Model",
        "Name": "Cat",
        "Namespace": "Type.Union",
<<<<<<< HEAD
        "IsNullable": false,
        "Usage": "Input,Output",
=======
        "Usage": "RoundTrip",
>>>>>>> 64632414
        "Properties": [
         {
          "$id": "59",
          "Name": "name",
          "SerializedName": "name",
          "Description": "",
          "Type": {
           "$id": "60",
           "Kind": "string"
          },
          "IsRequired": true,
          "IsReadOnly": false
         }
        ]
       },
       {
        "$id": "61",
        "Kind": "Model",
        "Name": "Dog",
        "Namespace": "Type.Union",
<<<<<<< HEAD
        "IsNullable": false,
        "Usage": "Input,Output",
=======
        "Usage": "RoundTrip",
>>>>>>> 64632414
        "Properties": [
         {
          "$id": "62",
          "Name": "bark",
          "SerializedName": "bark",
          "Description": "",
          "Type": {
           "$id": "63",
           "Kind": "string"
          },
          "IsRequired": true,
          "IsReadOnly": false
         }
        ]
       }
      ]
     },
     "IsRequired": true,
     "IsReadOnly": false
    }
   ]
  },
  {
   "$ref": "58"
  },
  {
   "$ref": "61"
  },
  {
   "$id": "64",
   "Kind": "Model",
   "Name": "SendRequest4",
   "Namespace": "Type.Union",
<<<<<<< HEAD
   "IsNullable": false,
   "Usage": "None",
=======
   "Usage": "Input",
>>>>>>> 64632414
   "Properties": [
    {
     "$id": "65",
     "Name": "prop",
     "SerializedName": "prop",
     "Description": "",
     "Type": {
      "$id": "66",
      "Kind": "union",
      "Name": "GetResponseProp",
      "VariantTypes": [
       {
        "$ref": "58"
       },
       {
        "$ref": "61"
       }
      ]
     },
     "IsRequired": true,
     "IsReadOnly": false
    }
   ]
  },
  {
   "$id": "67",
   "Kind": "Model",
   "Name": "GetResponse3",
   "Namespace": "Type.Union",
   "Usage": "Output",
   "Properties": [
    {
     "$id": "68",
     "Name": "prop",
     "SerializedName": "prop",
     "Description": "",
     "Type": {
      "$id": "69",
      "Kind": "Model",
      "Name": "EnumsOnlyCases",
      "Namespace": "Type.Union",
<<<<<<< HEAD
      "IsNullable": false,
      "Usage": "Input,Output",
=======
      "Usage": "RoundTrip",
>>>>>>> 64632414
      "Properties": [
       {
        "$id": "70",
        "Name": "lr",
        "SerializedName": "lr",
        "Description": "This should be receive/send the left variant",
        "Type": {
         "$ref": "25"
        },
        "IsRequired": true,
        "IsReadOnly": false
       },
       {
        "$id": "71",
        "Name": "ud",
        "SerializedName": "ud",
        "Description": "This should be receive/send the up variant",
        "Type": {
         "$ref": "31"
        },
        "IsRequired": true,
        "IsReadOnly": false
       }
      ]
     },
     "IsRequired": true,
     "IsReadOnly": false
    }
   ]
  },
  {
   "$ref": "69"
  },
  {
   "$id": "72",
   "Kind": "Model",
   "Name": "SendRequest3",
   "Namespace": "Type.Union",
<<<<<<< HEAD
   "IsNullable": false,
   "Usage": "None",
=======
   "Usage": "Input",
>>>>>>> 64632414
   "Properties": [
    {
     "$id": "73",
     "Name": "prop",
     "SerializedName": "prop",
     "Description": "",
     "Type": {
      "$ref": "69"
     },
     "IsRequired": true,
     "IsReadOnly": false
    }
   ]
  },
  {
   "$id": "74",
   "Kind": "Model",
   "Name": "GetResponse2",
   "Namespace": "Type.Union",
   "Usage": "Output",
   "Properties": [
    {
     "$id": "75",
     "Name": "prop",
     "SerializedName": "prop",
     "Description": "",
     "Type": {
      "$id": "76",
      "Kind": "Model",
      "Name": "StringAndArrayCases",
      "Namespace": "Type.Union",
<<<<<<< HEAD
      "IsNullable": false,
      "Usage": "Input,Output",
=======
      "Usage": "RoundTrip",
>>>>>>> 64632414
      "Properties": [
       {
        "$id": "77",
        "Name": "string",
        "SerializedName": "string",
        "Description": "This should be receive/send the string variant",
        "Type": {
         "$id": "78",
         "Kind": "union",
         "Name": "StringAndArrayCasesString",
         "VariantTypes": [
          {
           "$id": "79",
           "Kind": "string"
          },
          {
           "$id": "80",
           "Kind": "Array",
           "Name": "Array",
           "ElementType": {
            "$id": "81",
            "Kind": "string"
           }
          }
         ]
        },
        "IsRequired": true,
        "IsReadOnly": false
       },
       {
        "$id": "82",
        "Name": "array",
        "SerializedName": "array",
        "Description": "This should be receive/send the array variant",
        "Type": {
         "$id": "83",
         "Kind": "union",
         "Name": "StringAndArrayCasesArray",
         "VariantTypes": [
          {
           "$id": "84",
           "Kind": "string"
          },
          {
           "$id": "85",
           "Kind": "Array",
           "Name": "Array",
           "ElementType": {
            "$id": "86",
            "Kind": "string"
           }
          }
         ]
        },
        "IsRequired": true,
        "IsReadOnly": false
       }
      ]
     },
     "IsRequired": true,
     "IsReadOnly": false
    }
   ]
  },
  {
   "$ref": "76"
  },
  {
   "$id": "87",
   "Kind": "Model",
   "Name": "SendRequest2",
   "Namespace": "Type.Union",
<<<<<<< HEAD
   "IsNullable": false,
   "Usage": "None",
=======
   "Usage": "Input",
>>>>>>> 64632414
   "Properties": [
    {
     "$id": "88",
     "Name": "prop",
     "SerializedName": "prop",
     "Description": "",
     "Type": {
      "$ref": "76"
     },
     "IsRequired": true,
     "IsReadOnly": false
    }
   ]
  },
  {
   "$id": "89",
   "Kind": "Model",
   "Name": "GetResponse1",
   "Namespace": "Type.Union",
   "Usage": "Output",
   "Properties": [
    {
     "$id": "90",
     "Name": "prop",
     "SerializedName": "prop",
     "Description": "",
     "Type": {
      "$id": "91",
      "Kind": "Model",
      "Name": "MixedLiteralsCases",
      "Namespace": "Type.Union",
<<<<<<< HEAD
      "IsNullable": false,
      "Usage": "Input,Output",
=======
      "Usage": "RoundTrip",
>>>>>>> 64632414
      "Properties": [
       {
        "$id": "92",
        "Name": "stringLiteral",
        "SerializedName": "stringLiteral",
        "Description": "This should be receive/send the \"a\" variant",
        "Type": {
         "$id": "93",
         "Kind": "union",
         "Name": "MixedLiteralsCasesStringLiteral1",
         "VariantTypes": [
          {
           "$id": "94",
           "Kind": "constant",
           "ValueType": {
            "$id": "95",
            "Kind": "string"
           },
           "Value": "a"
          },
          {
           "$id": "96",
           "Kind": "constant",
           "ValueType": {
            "$id": "97",
            "Kind": "int32"
           },
           "Value": 2
          },
          {
           "$id": "98",
           "Kind": "constant",
           "ValueType": {
            "$id": "99",
            "Kind": "float32"
           },
           "Value": 3.3
          },
          {
           "$id": "100",
           "Kind": "constant",
           "ValueType": {
            "$id": "101",
            "Kind": "boolean"
           },
           "Value": true
          }
         ]
        },
        "IsRequired": true,
        "IsReadOnly": false
       },
       {
        "$id": "102",
        "Name": "intLiteral",
        "SerializedName": "intLiteral",
        "Description": "This should be receive/send the 2 variant",
        "Type": {
         "$id": "103",
         "Kind": "union",
         "Name": "MixedLiteralsCasesStringLiteral1",
         "VariantTypes": [
          {
           "$id": "104",
           "Kind": "constant",
           "ValueType": {
            "$id": "105",
            "Kind": "string"
           },
           "Value": "a"
          },
          {
           "$id": "106",
           "Kind": "constant",
           "ValueType": {
            "$id": "107",
            "Kind": "int32"
           },
           "Value": 2
          },
          {
           "$id": "108",
           "Kind": "constant",
           "ValueType": {
            "$id": "109",
            "Kind": "float32"
           },
           "Value": 3.3
          },
          {
           "$id": "110",
           "Kind": "constant",
           "ValueType": {
            "$id": "111",
            "Kind": "boolean"
           },
           "Value": true
          }
         ]
        },
        "IsRequired": true,
        "IsReadOnly": false
       },
       {
        "$id": "112",
        "Name": "floatLiteral",
        "SerializedName": "floatLiteral",
        "Description": "This should be receive/send the 3.3 variant",
        "Type": {
         "$id": "113",
         "Kind": "union",
         "Name": "MixedLiteralsCasesStringLiteral1",
         "VariantTypes": [
          {
           "$id": "114",
           "Kind": "constant",
           "ValueType": {
            "$id": "115",
            "Kind": "string"
           },
           "Value": "a"
          },
          {
           "$id": "116",
           "Kind": "constant",
           "ValueType": {
            "$id": "117",
            "Kind": "int32"
           },
           "Value": 2
          },
          {
           "$id": "118",
           "Kind": "constant",
           "ValueType": {
            "$id": "119",
            "Kind": "float32"
           },
           "Value": 3.3
          },
          {
           "$id": "120",
           "Kind": "constant",
           "ValueType": {
            "$id": "121",
            "Kind": "boolean"
           },
           "Value": true
          }
         ]
        },
        "IsRequired": true,
        "IsReadOnly": false
       },
       {
        "$id": "122",
        "Name": "booleanLiteral",
        "SerializedName": "booleanLiteral",
        "Description": "This should be receive/send the true variant",
        "Type": {
         "$id": "123",
         "Kind": "union",
         "Name": "MixedLiteralsCasesStringLiteral1",
         "VariantTypes": [
          {
           "$id": "124",
           "Kind": "constant",
           "ValueType": {
            "$id": "125",
            "Kind": "string"
           },
           "Value": "a"
          },
          {
           "$id": "126",
           "Kind": "constant",
           "ValueType": {
            "$id": "127",
            "Kind": "int32"
           },
           "Value": 2
          },
          {
           "$id": "128",
           "Kind": "constant",
           "ValueType": {
            "$id": "129",
            "Kind": "float32"
           },
           "Value": 3.3
          },
          {
           "$id": "130",
           "Kind": "constant",
           "ValueType": {
            "$id": "131",
            "Kind": "boolean"
           },
           "Value": true
          }
         ]
        },
        "IsRequired": true,
        "IsReadOnly": false
       }
      ]
     },
     "IsRequired": true,
     "IsReadOnly": false
    }
   ]
  },
  {
   "$ref": "91"
  },
  {
   "$id": "132",
   "Kind": "Model",
   "Name": "SendRequest1",
   "Namespace": "Type.Union",
<<<<<<< HEAD
   "IsNullable": false,
   "Usage": "None",
=======
   "Usage": "Input",
>>>>>>> 64632414
   "Properties": [
    {
     "$id": "133",
     "Name": "prop",
     "SerializedName": "prop",
     "Description": "",
     "Type": {
      "$ref": "91"
     },
     "IsRequired": true,
     "IsReadOnly": false
    }
   ]
  },
  {
   "$id": "134",
   "Kind": "Model",
   "Name": "GetResponse",
   "Namespace": "Type.Union",
   "Usage": "Output",
   "Properties": [
    {
     "$id": "135",
     "Name": "prop",
     "SerializedName": "prop",
     "Description": "",
     "Type": {
      "$id": "136",
      "Kind": "Model",
      "Name": "MixedTypesCases",
      "Namespace": "Type.Union",
<<<<<<< HEAD
      "IsNullable": false,
      "Usage": "Input,Output",
=======
      "Usage": "RoundTrip",
>>>>>>> 64632414
      "Properties": [
       {
        "$id": "137",
        "Name": "model",
        "SerializedName": "model",
        "Description": "This should be receive/send the Cat variant",
        "Type": {
         "$id": "138",
         "Kind": "union",
         "Name": "MixedTypesCasesModel",
         "VariantTypes": [
          {
           "$ref": "58"
          },
          {
           "$id": "139",
           "Kind": "constant",
           "ValueType": {
            "$id": "140",
            "Kind": "string"
           },
           "Value": "a"
          },
          {
           "$id": "141",
           "Kind": "int32"
          },
          {
           "$id": "142",
           "Kind": "boolean"
          }
         ]
        },
        "IsRequired": true,
        "IsReadOnly": false
       },
       {
        "$id": "143",
        "Name": "literal",
        "SerializedName": "literal",
        "Description": "This should be receive/send the \"a\" variant",
        "Type": {
         "$id": "144",
         "Kind": "union",
         "Name": "MixedTypesCasesModel",
         "VariantTypes": [
          {
           "$ref": "58"
          },
          {
           "$id": "145",
           "Kind": "constant",
           "ValueType": {
            "$id": "146",
            "Kind": "string"
           },
           "Value": "a"
          },
          {
           "$id": "147",
           "Kind": "int32"
          },
          {
           "$id": "148",
           "Kind": "boolean"
          }
         ]
        },
        "IsRequired": true,
        "IsReadOnly": false
       },
       {
        "$id": "149",
        "Name": "int",
        "SerializedName": "int",
        "Description": "This should be receive/send the int variant",
        "Type": {
         "$id": "150",
         "Kind": "union",
         "Name": "MixedTypesCasesModel",
         "VariantTypes": [
          {
           "$ref": "58"
          },
          {
           "$id": "151",
           "Kind": "constant",
           "ValueType": {
            "$id": "152",
            "Kind": "string"
           },
           "Value": "a"
          },
          {
           "$id": "153",
           "Kind": "int32"
          },
          {
           "$id": "154",
           "Kind": "boolean"
          }
         ]
        },
        "IsRequired": true,
        "IsReadOnly": false
       },
       {
        "$id": "155",
        "Name": "boolean",
        "SerializedName": "boolean",
        "Description": "This should be receive/send the boolean variant",
        "Type": {
         "$id": "156",
         "Kind": "union",
         "Name": "MixedTypesCasesModel",
         "VariantTypes": [
          {
           "$ref": "58"
          },
          {
           "$id": "157",
           "Kind": "constant",
           "ValueType": {
            "$id": "158",
            "Kind": "string"
           },
           "Value": "a"
          },
          {
           "$id": "159",
           "Kind": "int32"
          },
          {
           "$id": "160",
           "Kind": "boolean"
          }
         ]
        },
        "IsRequired": true,
        "IsReadOnly": false
       },
       {
        "$id": "161",
        "Name": "array",
        "SerializedName": "array",
        "Description": "This should be receive/send 4 element with Cat, \"a\", int, and boolean",
        "Type": {
         "$id": "162",
         "Kind": "Array",
         "Name": "Array",
         "ElementType": {
          "$id": "163",
          "Kind": "union",
          "Name": "MixedTypesCasesModel",
          "VariantTypes": [
           {
            "$ref": "58"
           },
           {
            "$id": "164",
            "Kind": "constant",
            "ValueType": {
             "$id": "165",
             "Kind": "string"
            },
            "Value": "a"
           },
           {
            "$id": "166",
            "Kind": "int32"
           },
           {
            "$id": "167",
            "Kind": "boolean"
           }
          ]
         }
        },
        "IsRequired": true,
        "IsReadOnly": false
       }
      ]
     },
     "IsRequired": true,
     "IsReadOnly": false
    }
   ]
  },
  {
   "$ref": "136"
  },
  {
   "$id": "168",
   "Kind": "Model",
   "Name": "SendRequest",
   "Namespace": "Type.Union",
<<<<<<< HEAD
   "IsNullable": false,
   "Usage": "None",
=======
   "Usage": "Input",
>>>>>>> 64632414
   "Properties": [
    {
     "$id": "169",
     "Name": "prop",
     "SerializedName": "prop",
     "Description": "",
     "Type": {
      "$ref": "136"
     },
     "IsRequired": true,
     "IsReadOnly": false
    }
   ]
  }
 ],
 "Clients": [
  {
   "$id": "170",
   "Name": "UnionClient",
   "Description": "",
   "Operations": [],
   "Protocol": {
    "$id": "171"
   },
   "Creatable": true,
   "Parameters": [
    {
     "$id": "172",
     "Name": "host",
     "NameInRequest": "host",
     "Description": "TestServer endpoint",
     "Type": {
      "$id": "173",
      "Kind": "string",
      "IsNullable": false
     },
     "Location": "Uri",
     "IsApiVersion": false,
     "IsResourceParameter": false,
     "IsContentType": false,
     "IsRequired": true,
     "IsEndpoint": true,
     "SkipUrlEncoding": false,
     "Explode": false,
     "Kind": "Client",
     "DefaultValue": {
      "$id": "174",
      "Type": {
       "$id": "175",
       "Kind": "string",
       "IsNullable": false
      },
      "Value": "http://localhost:3000"
     }
    }
   ]
  },
  {
   "$id": "176",
   "Name": "StringsOnly",
   "Description": "Describe union of string \"a\" | \"b\" | \"c\"",
   "Operations": [
    {
     "$id": "177",
     "Name": "get",
     "ResourceName": "StringsOnly",
     "Accessibility": "public",
     "Parameters": [
      {
       "$ref": "172"
      },
      {
       "$id": "178",
       "Name": "accept",
       "NameInRequest": "Accept",
       "Type": {
        "$id": "179",
        "Kind": "string",
        "IsNullable": false
       },
       "Location": "Header",
       "IsApiVersion": false,
       "IsResourceParameter": false,
       "IsContentType": false,
       "IsRequired": true,
       "IsEndpoint": false,
       "SkipUrlEncoding": false,
       "Explode": false,
       "Kind": "Constant",
       "DefaultValue": {
        "$id": "180",
        "Type": {
         "$ref": "179"
        },
        "Value": "application/json"
       }
      }
     ],
     "Responses": [
      {
       "$id": "181",
       "StatusCodes": [
        200
       ],
       "BodyType": {
        "$ref": "35"
       },
       "BodyMediaType": "Json",
       "Headers": [],
       "IsErrorResponse": false,
       "ContentTypes": [
        "application/json"
       ]
      }
     ],
     "HttpMethod": "GET",
     "RequestBodyMediaType": "None",
     "Uri": "{host}",
     "Path": "/type/union/strings-only",
     "BufferResponse": true,
     "GenerateProtocolMethod": true,
     "GenerateConvenienceMethod": true
    },
    {
     "$id": "182",
     "Name": "send",
     "ResourceName": "StringsOnly",
     "Accessibility": "public",
     "Parameters": [
      {
       "$ref": "172"
      },
      {
       "$id": "183",
       "Name": "SendRequest9",
       "NameInRequest": "",
       "Type": {
        "$ref": "37"
       },
       "Location": "Body",
       "IsRequired": true,
       "IsApiVersion": false,
       "IsResourceParameter": false,
       "IsContentType": false,
       "IsEndpoint": false,
       "SkipUrlEncoding": false,
       "Explode": false,
       "Kind": "Spread"
      },
      {
       "$id": "184",
       "Name": "contentType",
       "NameInRequest": "Content-Type",
       "Type": {
        "$id": "185",
        "Kind": "string",
        "IsNullable": false
       },
       "Location": "Header",
       "IsApiVersion": false,
       "IsResourceParameter": false,
       "IsContentType": true,
       "IsRequired": true,
       "IsEndpoint": false,
       "SkipUrlEncoding": false,
       "Explode": false,
       "Kind": "Constant",
       "DefaultValue": {
        "$id": "186",
        "Type": {
         "$ref": "185"
        },
        "Value": "application/json"
       }
      },
      {
       "$id": "187",
       "Name": "accept",
       "NameInRequest": "Accept",
       "Type": {
        "$id": "188",
        "Kind": "string",
        "IsNullable": false
       },
       "Location": "Header",
       "IsApiVersion": false,
       "IsResourceParameter": false,
       "IsContentType": false,
       "IsRequired": true,
       "IsEndpoint": false,
       "SkipUrlEncoding": false,
       "Explode": false,
       "Kind": "Constant",
       "DefaultValue": {
        "$id": "189",
        "Type": {
         "$ref": "188"
        },
        "Value": "application/json"
       }
      }
     ],
     "Responses": [
      {
       "$id": "190",
       "StatusCodes": [
        204
       ],
       "BodyMediaType": "Json",
       "Headers": [],
       "IsErrorResponse": false
      }
     ],
     "HttpMethod": "POST",
     "RequestBodyMediaType": "Json",
     "Uri": "{host}",
     "Path": "/type/union/strings-only",
     "RequestMediaTypes": [
      "application/json"
     ],
     "BufferResponse": true,
     "GenerateProtocolMethod": true,
     "GenerateConvenienceMethod": true
    }
   ],
   "Protocol": {
    "$id": "191"
   },
   "Creatable": false,
   "Parent": "UnionClient",
   "Parameters": [
    {
     "$ref": "172"
    }
   ]
  },
  {
   "$id": "192",
   "Name": "StringExtensible",
   "Description": "Describe union of string string | \"b\" | \"c\"",
   "Operations": [
    {
     "$id": "193",
     "Name": "get",
     "ResourceName": "StringExtensible",
     "Accessibility": "public",
     "Parameters": [
      {
       "$ref": "172"
      },
      {
       "$id": "194",
       "Name": "accept",
       "NameInRequest": "Accept",
       "Type": {
        "$id": "195",
        "Kind": "string",
        "IsNullable": false
       },
       "Location": "Header",
       "IsApiVersion": false,
       "IsResourceParameter": false,
       "IsContentType": false,
       "IsRequired": true,
       "IsEndpoint": false,
       "SkipUrlEncoding": false,
       "Explode": false,
       "Kind": "Constant",
       "DefaultValue": {
        "$id": "196",
        "Type": {
         "$ref": "195"
        },
        "Value": "application/json"
       }
      }
     ],
     "Responses": [
      {
       "$id": "197",
       "StatusCodes": [
        200
       ],
       "BodyType": {
        "$ref": "39"
       },
       "BodyMediaType": "Json",
       "Headers": [],
       "IsErrorResponse": false,
       "ContentTypes": [
        "application/json"
       ]
      }
     ],
     "HttpMethod": "GET",
     "RequestBodyMediaType": "None",
     "Uri": "{host}",
     "Path": "/type/union/string-extensible",
     "BufferResponse": true,
     "GenerateProtocolMethod": true,
     "GenerateConvenienceMethod": true
    },
    {
     "$id": "198",
     "Name": "send",
     "ResourceName": "StringExtensible",
     "Accessibility": "public",
     "Parameters": [
      {
       "$ref": "172"
      },
      {
       "$id": "199",
       "Name": "SendRequest8",
       "NameInRequest": "",
       "Type": {
        "$ref": "41"
       },
       "Location": "Body",
       "IsRequired": true,
       "IsApiVersion": false,
       "IsResourceParameter": false,
       "IsContentType": false,
       "IsEndpoint": false,
       "SkipUrlEncoding": false,
       "Explode": false,
       "Kind": "Spread"
      },
      {
       "$id": "200",
       "Name": "contentType",
       "NameInRequest": "Content-Type",
       "Type": {
        "$id": "201",
        "Kind": "string",
        "IsNullable": false
       },
       "Location": "Header",
       "IsApiVersion": false,
       "IsResourceParameter": false,
       "IsContentType": true,
       "IsRequired": true,
       "IsEndpoint": false,
       "SkipUrlEncoding": false,
       "Explode": false,
       "Kind": "Constant",
       "DefaultValue": {
        "$id": "202",
        "Type": {
         "$ref": "201"
        },
        "Value": "application/json"
       }
      },
      {
       "$id": "203",
       "Name": "accept",
       "NameInRequest": "Accept",
       "Type": {
        "$id": "204",
        "Kind": "string",
        "IsNullable": false
       },
       "Location": "Header",
       "IsApiVersion": false,
       "IsResourceParameter": false,
       "IsContentType": false,
       "IsRequired": true,
       "IsEndpoint": false,
       "SkipUrlEncoding": false,
       "Explode": false,
       "Kind": "Constant",
       "DefaultValue": {
        "$id": "205",
        "Type": {
         "$ref": "204"
        },
        "Value": "application/json"
       }
      }
     ],
     "Responses": [
      {
       "$id": "206",
       "StatusCodes": [
        204
       ],
       "BodyMediaType": "Json",
       "Headers": [],
       "IsErrorResponse": false
      }
     ],
     "HttpMethod": "POST",
     "RequestBodyMediaType": "Json",
     "Uri": "{host}",
     "Path": "/type/union/string-extensible",
     "RequestMediaTypes": [
      "application/json"
     ],
     "BufferResponse": true,
     "GenerateProtocolMethod": true,
     "GenerateConvenienceMethod": true
    }
   ],
   "Protocol": {
    "$id": "207"
   },
   "Creatable": false,
   "Parent": "UnionClient",
   "Parameters": [
    {
     "$ref": "172"
    }
   ]
  },
  {
   "$id": "208",
   "Name": "StringExtensibleNamed",
   "Description": "Describe union of string string | \"b\" | \"c\" but where the union is named and some of the variants are named",
   "Operations": [
    {
     "$id": "209",
     "Name": "get",
     "ResourceName": "StringExtensibleNamed",
     "Accessibility": "public",
     "Parameters": [
      {
       "$ref": "172"
      },
      {
       "$id": "210",
       "Name": "accept",
       "NameInRequest": "Accept",
       "Type": {
        "$id": "211",
        "Kind": "string",
        "IsNullable": false
       },
       "Location": "Header",
       "IsApiVersion": false,
       "IsResourceParameter": false,
       "IsContentType": false,
       "IsRequired": true,
       "IsEndpoint": false,
       "SkipUrlEncoding": false,
       "Explode": false,
       "Kind": "Constant",
       "DefaultValue": {
        "$id": "212",
        "Type": {
         "$ref": "211"
        },
        "Value": "application/json"
       }
      }
     ],
     "Responses": [
      {
       "$id": "213",
       "StatusCodes": [
        200
       ],
       "BodyType": {
        "$ref": "43"
       },
       "BodyMediaType": "Json",
       "Headers": [],
       "IsErrorResponse": false,
       "ContentTypes": [
        "application/json"
       ]
      }
     ],
     "HttpMethod": "GET",
     "RequestBodyMediaType": "None",
     "Uri": "{host}",
     "Path": "/type/union/string-extensible-named",
     "BufferResponse": true,
     "GenerateProtocolMethod": true,
     "GenerateConvenienceMethod": true
    },
    {
     "$id": "214",
     "Name": "send",
     "ResourceName": "StringExtensibleNamed",
     "Accessibility": "public",
     "Parameters": [
      {
       "$ref": "172"
      },
      {
       "$id": "215",
       "Name": "SendRequest7",
       "NameInRequest": "",
       "Type": {
        "$ref": "45"
       },
       "Location": "Body",
       "IsRequired": true,
       "IsApiVersion": false,
       "IsResourceParameter": false,
       "IsContentType": false,
       "IsEndpoint": false,
       "SkipUrlEncoding": false,
       "Explode": false,
       "Kind": "Spread"
      },
      {
       "$id": "216",
       "Name": "contentType",
       "NameInRequest": "Content-Type",
       "Type": {
        "$id": "217",
        "Kind": "string",
        "IsNullable": false
       },
       "Location": "Header",
       "IsApiVersion": false,
       "IsResourceParameter": false,
       "IsContentType": true,
       "IsRequired": true,
       "IsEndpoint": false,
       "SkipUrlEncoding": false,
       "Explode": false,
       "Kind": "Constant",
       "DefaultValue": {
        "$id": "218",
        "Type": {
         "$ref": "217"
        },
        "Value": "application/json"
       }
      },
      {
       "$id": "219",
       "Name": "accept",
       "NameInRequest": "Accept",
       "Type": {
        "$id": "220",
        "Kind": "string",
        "IsNullable": false
       },
       "Location": "Header",
       "IsApiVersion": false,
       "IsResourceParameter": false,
       "IsContentType": false,
       "IsRequired": true,
       "IsEndpoint": false,
       "SkipUrlEncoding": false,
       "Explode": false,
       "Kind": "Constant",
       "DefaultValue": {
        "$id": "221",
        "Type": {
         "$ref": "220"
        },
        "Value": "application/json"
       }
      }
     ],
     "Responses": [
      {
       "$id": "222",
       "StatusCodes": [
        204
       ],
       "BodyMediaType": "Json",
       "Headers": [],
       "IsErrorResponse": false
      }
     ],
     "HttpMethod": "POST",
     "RequestBodyMediaType": "Json",
     "Uri": "{host}",
     "Path": "/type/union/string-extensible-named",
     "RequestMediaTypes": [
      "application/json"
     ],
     "BufferResponse": true,
     "GenerateProtocolMethod": true,
     "GenerateConvenienceMethod": true
    }
   ],
   "Protocol": {
    "$id": "223"
   },
   "Creatable": false,
   "Parent": "UnionClient",
   "Parameters": [
    {
     "$ref": "172"
    }
   ]
  },
  {
   "$id": "224",
   "Name": "IntsOnly",
   "Description": "Describe union of integer 1 | 2 | 3",
   "Operations": [
    {
     "$id": "225",
     "Name": "get",
     "ResourceName": "IntsOnly",
     "Accessibility": "public",
     "Parameters": [
      {
       "$ref": "172"
      },
      {
       "$id": "226",
       "Name": "accept",
       "NameInRequest": "Accept",
       "Type": {
        "$id": "227",
        "Kind": "string",
        "IsNullable": false
       },
       "Location": "Header",
       "IsApiVersion": false,
       "IsResourceParameter": false,
       "IsContentType": false,
       "IsRequired": true,
       "IsEndpoint": false,
       "SkipUrlEncoding": false,
       "Explode": false,
       "Kind": "Constant",
       "DefaultValue": {
        "$id": "228",
        "Type": {
         "$ref": "227"
        },
        "Value": "application/json"
       }
      }
     ],
     "Responses": [
      {
       "$id": "229",
       "StatusCodes": [
        200
       ],
       "BodyType": {
        "$ref": "47"
       },
       "BodyMediaType": "Json",
       "Headers": [],
       "IsErrorResponse": false,
       "ContentTypes": [
        "application/json"
       ]
      }
     ],
     "HttpMethod": "GET",
     "RequestBodyMediaType": "None",
     "Uri": "{host}",
     "Path": "/type/union/ints-only",
     "BufferResponse": true,
     "GenerateProtocolMethod": true,
     "GenerateConvenienceMethod": true
    },
    {
     "$id": "230",
     "Name": "send",
     "ResourceName": "IntsOnly",
     "Accessibility": "public",
     "Parameters": [
      {
       "$ref": "172"
      },
      {
       "$id": "231",
       "Name": "SendRequest6",
       "NameInRequest": "",
       "Type": {
        "$ref": "49"
       },
       "Location": "Body",
       "IsRequired": true,
       "IsApiVersion": false,
       "IsResourceParameter": false,
       "IsContentType": false,
       "IsEndpoint": false,
       "SkipUrlEncoding": false,
       "Explode": false,
       "Kind": "Spread"
      },
      {
       "$id": "232",
       "Name": "contentType",
       "NameInRequest": "Content-Type",
       "Type": {
        "$id": "233",
        "Kind": "string",
        "IsNullable": false
       },
       "Location": "Header",
       "IsApiVersion": false,
       "IsResourceParameter": false,
       "IsContentType": true,
       "IsRequired": true,
       "IsEndpoint": false,
       "SkipUrlEncoding": false,
       "Explode": false,
       "Kind": "Constant",
       "DefaultValue": {
        "$id": "234",
        "Type": {
         "$ref": "233"
        },
        "Value": "application/json"
       }
      },
      {
       "$id": "235",
       "Name": "accept",
       "NameInRequest": "Accept",
       "Type": {
        "$id": "236",
        "Kind": "string",
        "IsNullable": false
       },
       "Location": "Header",
       "IsApiVersion": false,
       "IsResourceParameter": false,
       "IsContentType": false,
       "IsRequired": true,
       "IsEndpoint": false,
       "SkipUrlEncoding": false,
       "Explode": false,
       "Kind": "Constant",
       "DefaultValue": {
        "$id": "237",
        "Type": {
         "$ref": "236"
        },
        "Value": "application/json"
       }
      }
     ],
     "Responses": [
      {
       "$id": "238",
       "StatusCodes": [
        204
       ],
       "BodyMediaType": "Json",
       "Headers": [],
       "IsErrorResponse": false
      }
     ],
     "HttpMethod": "POST",
     "RequestBodyMediaType": "Json",
     "Uri": "{host}",
     "Path": "/type/union/ints-only",
     "RequestMediaTypes": [
      "application/json"
     ],
     "BufferResponse": true,
     "GenerateProtocolMethod": true,
     "GenerateConvenienceMethod": true
    }
   ],
   "Protocol": {
    "$id": "239"
   },
   "Creatable": false,
   "Parent": "UnionClient",
   "Parameters": [
    {
     "$ref": "172"
    }
   ]
  },
  {
   "$id": "240",
   "Name": "FloatsOnly",
   "Description": "Describe union of floats 1.1 | 2.2 | 3.3",
   "Operations": [
    {
     "$id": "241",
     "Name": "get",
     "ResourceName": "FloatsOnly",
     "Accessibility": "public",
     "Parameters": [
      {
       "$ref": "172"
      },
      {
       "$id": "242",
       "Name": "accept",
       "NameInRequest": "Accept",
       "Type": {
        "$id": "243",
        "Kind": "string",
        "IsNullable": false
       },
       "Location": "Header",
       "IsApiVersion": false,
       "IsResourceParameter": false,
       "IsContentType": false,
       "IsRequired": true,
       "IsEndpoint": false,
       "SkipUrlEncoding": false,
       "Explode": false,
       "Kind": "Constant",
       "DefaultValue": {
        "$id": "244",
        "Type": {
         "$ref": "243"
        },
        "Value": "application/json"
       }
      }
     ],
     "Responses": [
      {
       "$id": "245",
       "StatusCodes": [
        200
       ],
       "BodyType": {
        "$ref": "51"
       },
       "BodyMediaType": "Json",
       "Headers": [],
       "IsErrorResponse": false,
       "ContentTypes": [
        "application/json"
       ]
      }
     ],
     "HttpMethod": "GET",
     "RequestBodyMediaType": "None",
     "Uri": "{host}",
     "Path": "/type/union/floats-only",
     "BufferResponse": true,
     "GenerateProtocolMethod": true,
     "GenerateConvenienceMethod": true
    },
    {
     "$id": "246",
     "Name": "send",
     "ResourceName": "FloatsOnly",
     "Accessibility": "public",
     "Parameters": [
      {
       "$ref": "172"
      },
      {
       "$id": "247",
       "Name": "SendRequest5",
       "NameInRequest": "",
       "Type": {
        "$ref": "53"
       },
       "Location": "Body",
       "IsRequired": true,
       "IsApiVersion": false,
       "IsResourceParameter": false,
       "IsContentType": false,
       "IsEndpoint": false,
       "SkipUrlEncoding": false,
       "Explode": false,
       "Kind": "Spread"
      },
      {
       "$id": "248",
       "Name": "contentType",
       "NameInRequest": "Content-Type",
       "Type": {
        "$id": "249",
        "Kind": "string",
        "IsNullable": false
       },
       "Location": "Header",
       "IsApiVersion": false,
       "IsResourceParameter": false,
       "IsContentType": true,
       "IsRequired": true,
       "IsEndpoint": false,
       "SkipUrlEncoding": false,
       "Explode": false,
       "Kind": "Constant",
       "DefaultValue": {
        "$id": "250",
        "Type": {
         "$ref": "249"
        },
        "Value": "application/json"
       }
      },
      {
       "$id": "251",
       "Name": "accept",
       "NameInRequest": "Accept",
       "Type": {
        "$id": "252",
        "Kind": "string",
        "IsNullable": false
       },
       "Location": "Header",
       "IsApiVersion": false,
       "IsResourceParameter": false,
       "IsContentType": false,
       "IsRequired": true,
       "IsEndpoint": false,
       "SkipUrlEncoding": false,
       "Explode": false,
       "Kind": "Constant",
       "DefaultValue": {
        "$id": "253",
        "Type": {
         "$ref": "252"
        },
        "Value": "application/json"
       }
      }
     ],
     "Responses": [
      {
       "$id": "254",
       "StatusCodes": [
        204
       ],
       "BodyMediaType": "Json",
       "Headers": [],
       "IsErrorResponse": false
      }
     ],
     "HttpMethod": "POST",
     "RequestBodyMediaType": "Json",
     "Uri": "{host}",
     "Path": "/type/union/floats-only",
     "RequestMediaTypes": [
      "application/json"
     ],
     "BufferResponse": true,
     "GenerateProtocolMethod": true,
     "GenerateConvenienceMethod": true
    }
   ],
   "Protocol": {
    "$id": "255"
   },
   "Creatable": false,
   "Parent": "UnionClient",
   "Parameters": [
    {
     "$ref": "172"
    }
   ]
  },
  {
   "$id": "256",
   "Name": "ModelsOnly",
   "Description": "Describe union of models",
   "Operations": [
    {
     "$id": "257",
     "Name": "get",
     "ResourceName": "ModelsOnly",
     "Accessibility": "public",
     "Parameters": [
      {
       "$ref": "172"
      },
      {
       "$id": "258",
       "Name": "accept",
       "NameInRequest": "Accept",
       "Type": {
        "$id": "259",
        "Kind": "string",
        "IsNullable": false
       },
       "Location": "Header",
       "IsApiVersion": false,
       "IsResourceParameter": false,
       "IsContentType": false,
       "IsRequired": true,
       "IsEndpoint": false,
       "SkipUrlEncoding": false,
       "Explode": false,
       "Kind": "Constant",
       "DefaultValue": {
        "$id": "260",
        "Type": {
         "$ref": "259"
        },
        "Value": "application/json"
       }
      }
     ],
     "Responses": [
      {
       "$id": "261",
       "StatusCodes": [
        200
       ],
       "BodyType": {
        "$ref": "55"
       },
       "BodyMediaType": "Json",
       "Headers": [],
       "IsErrorResponse": false,
       "ContentTypes": [
        "application/json"
       ]
      }
     ],
     "HttpMethod": "GET",
     "RequestBodyMediaType": "None",
     "Uri": "{host}",
     "Path": "/type/union/models-only",
     "BufferResponse": true,
     "GenerateProtocolMethod": true,
     "GenerateConvenienceMethod": true
    },
    {
     "$id": "262",
     "Name": "send",
     "ResourceName": "ModelsOnly",
     "Accessibility": "public",
     "Parameters": [
      {
       "$ref": "172"
      },
      {
       "$id": "263",
       "Name": "SendRequest4",
       "NameInRequest": "",
       "Type": {
        "$ref": "64"
       },
       "Location": "Body",
       "IsRequired": true,
       "IsApiVersion": false,
       "IsResourceParameter": false,
       "IsContentType": false,
       "IsEndpoint": false,
       "SkipUrlEncoding": false,
       "Explode": false,
       "Kind": "Spread"
      },
      {
       "$id": "264",
       "Name": "contentType",
       "NameInRequest": "Content-Type",
       "Type": {
        "$id": "265",
        "Kind": "string",
        "IsNullable": false
       },
       "Location": "Header",
       "IsApiVersion": false,
       "IsResourceParameter": false,
       "IsContentType": true,
       "IsRequired": true,
       "IsEndpoint": false,
       "SkipUrlEncoding": false,
       "Explode": false,
       "Kind": "Constant",
       "DefaultValue": {
        "$id": "266",
        "Type": {
         "$ref": "265"
        },
        "Value": "application/json"
       }
      },
      {
       "$id": "267",
       "Name": "accept",
       "NameInRequest": "Accept",
       "Type": {
        "$id": "268",
        "Kind": "string",
        "IsNullable": false
       },
       "Location": "Header",
       "IsApiVersion": false,
       "IsResourceParameter": false,
       "IsContentType": false,
       "IsRequired": true,
       "IsEndpoint": false,
       "SkipUrlEncoding": false,
       "Explode": false,
       "Kind": "Constant",
       "DefaultValue": {
        "$id": "269",
        "Type": {
         "$ref": "268"
        },
        "Value": "application/json"
       }
      }
     ],
     "Responses": [
      {
       "$id": "270",
       "StatusCodes": [
        204
       ],
       "BodyMediaType": "Json",
       "Headers": [],
       "IsErrorResponse": false
      }
     ],
     "HttpMethod": "POST",
     "RequestBodyMediaType": "Json",
     "Uri": "{host}",
     "Path": "/type/union/models-only",
     "RequestMediaTypes": [
      "application/json"
     ],
     "BufferResponse": true,
     "GenerateProtocolMethod": true,
     "GenerateConvenienceMethod": true
    }
   ],
   "Protocol": {
    "$id": "271"
   },
   "Creatable": false,
   "Parent": "UnionClient",
   "Parameters": [
    {
     "$ref": "172"
    }
   ]
  },
  {
   "$id": "272",
   "Name": "EnumsOnly",
   "Description": "Describe union of 2 different enums",
   "Operations": [
    {
     "$id": "273",
     "Name": "get",
     "ResourceName": "EnumsOnly",
     "Accessibility": "public",
     "Parameters": [
      {
       "$ref": "172"
      },
      {
       "$id": "274",
       "Name": "accept",
       "NameInRequest": "Accept",
       "Type": {
        "$id": "275",
        "Kind": "string",
        "IsNullable": false
       },
       "Location": "Header",
       "IsApiVersion": false,
       "IsResourceParameter": false,
       "IsContentType": false,
       "IsRequired": true,
       "IsEndpoint": false,
       "SkipUrlEncoding": false,
       "Explode": false,
       "Kind": "Constant",
       "DefaultValue": {
        "$id": "276",
        "Type": {
         "$ref": "275"
        },
        "Value": "application/json"
       }
      }
     ],
     "Responses": [
      {
       "$id": "277",
       "StatusCodes": [
        200
       ],
       "BodyType": {
        "$ref": "67"
       },
       "BodyMediaType": "Json",
       "Headers": [],
       "IsErrorResponse": false,
       "ContentTypes": [
        "application/json"
       ]
      }
     ],
     "HttpMethod": "GET",
     "RequestBodyMediaType": "None",
     "Uri": "{host}",
     "Path": "/type/union/enums-only",
     "BufferResponse": true,
     "GenerateProtocolMethod": true,
     "GenerateConvenienceMethod": true
    },
    {
     "$id": "278",
     "Name": "send",
     "ResourceName": "EnumsOnly",
     "Accessibility": "public",
     "Parameters": [
      {
       "$ref": "172"
      },
      {
       "$id": "279",
       "Name": "SendRequest3",
       "NameInRequest": "",
       "Type": {
        "$ref": "72"
       },
       "Location": "Body",
       "IsRequired": true,
       "IsApiVersion": false,
       "IsResourceParameter": false,
       "IsContentType": false,
       "IsEndpoint": false,
       "SkipUrlEncoding": false,
       "Explode": false,
       "Kind": "Spread"
      },
      {
       "$id": "280",
       "Name": "contentType",
       "NameInRequest": "Content-Type",
       "Type": {
        "$id": "281",
        "Kind": "string",
        "IsNullable": false
       },
       "Location": "Header",
       "IsApiVersion": false,
       "IsResourceParameter": false,
       "IsContentType": true,
       "IsRequired": true,
       "IsEndpoint": false,
       "SkipUrlEncoding": false,
       "Explode": false,
       "Kind": "Constant",
       "DefaultValue": {
        "$id": "282",
        "Type": {
         "$ref": "281"
        },
        "Value": "application/json"
       }
      },
      {
       "$id": "283",
       "Name": "accept",
       "NameInRequest": "Accept",
       "Type": {
        "$id": "284",
        "Kind": "string",
        "IsNullable": false
       },
       "Location": "Header",
       "IsApiVersion": false,
       "IsResourceParameter": false,
       "IsContentType": false,
       "IsRequired": true,
       "IsEndpoint": false,
       "SkipUrlEncoding": false,
       "Explode": false,
       "Kind": "Constant",
       "DefaultValue": {
        "$id": "285",
        "Type": {
         "$ref": "284"
        },
        "Value": "application/json"
       }
      }
     ],
     "Responses": [
      {
       "$id": "286",
       "StatusCodes": [
        204
       ],
       "BodyMediaType": "Json",
       "Headers": [],
       "IsErrorResponse": false
      }
     ],
     "HttpMethod": "POST",
     "RequestBodyMediaType": "Json",
     "Uri": "{host}",
     "Path": "/type/union/enums-only",
     "RequestMediaTypes": [
      "application/json"
     ],
     "BufferResponse": true,
     "GenerateProtocolMethod": true,
     "GenerateConvenienceMethod": true
    }
   ],
   "Protocol": {
    "$id": "287"
   },
   "Creatable": false,
   "Parent": "UnionClient",
   "Parameters": [
    {
     "$ref": "172"
    }
   ]
  },
  {
   "$id": "288",
   "Name": "StringAndArray",
   "Description": "Describe union of a string and an array of strings",
   "Operations": [
    {
     "$id": "289",
     "Name": "get",
     "ResourceName": "StringAndArray",
     "Accessibility": "public",
     "Parameters": [
      {
       "$ref": "172"
      },
      {
       "$id": "290",
       "Name": "accept",
       "NameInRequest": "Accept",
       "Type": {
        "$id": "291",
        "Kind": "string",
        "IsNullable": false
       },
       "Location": "Header",
       "IsApiVersion": false,
       "IsResourceParameter": false,
       "IsContentType": false,
       "IsRequired": true,
       "IsEndpoint": false,
       "SkipUrlEncoding": false,
       "Explode": false,
       "Kind": "Constant",
       "DefaultValue": {
        "$id": "292",
        "Type": {
         "$ref": "291"
        },
        "Value": "application/json"
       }
      }
     ],
     "Responses": [
      {
       "$id": "293",
       "StatusCodes": [
        200
       ],
       "BodyType": {
        "$ref": "74"
       },
       "BodyMediaType": "Json",
       "Headers": [],
       "IsErrorResponse": false,
       "ContentTypes": [
        "application/json"
       ]
      }
     ],
     "HttpMethod": "GET",
     "RequestBodyMediaType": "None",
     "Uri": "{host}",
     "Path": "/type/union/string-and-array",
     "BufferResponse": true,
     "GenerateProtocolMethod": true,
     "GenerateConvenienceMethod": true
    },
    {
     "$id": "294",
     "Name": "send",
     "ResourceName": "StringAndArray",
     "Accessibility": "public",
     "Parameters": [
      {
       "$ref": "172"
      },
      {
       "$id": "295",
       "Name": "SendRequest2",
       "NameInRequest": "",
       "Type": {
        "$ref": "87"
       },
       "Location": "Body",
       "IsRequired": true,
       "IsApiVersion": false,
       "IsResourceParameter": false,
       "IsContentType": false,
       "IsEndpoint": false,
       "SkipUrlEncoding": false,
       "Explode": false,
       "Kind": "Spread"
      },
      {
       "$id": "296",
       "Name": "contentType",
       "NameInRequest": "Content-Type",
       "Type": {
        "$id": "297",
        "Kind": "string",
        "IsNullable": false
       },
       "Location": "Header",
       "IsApiVersion": false,
       "IsResourceParameter": false,
       "IsContentType": true,
       "IsRequired": true,
       "IsEndpoint": false,
       "SkipUrlEncoding": false,
       "Explode": false,
       "Kind": "Constant",
       "DefaultValue": {
        "$id": "298",
        "Type": {
         "$ref": "297"
        },
        "Value": "application/json"
       }
      },
      {
       "$id": "299",
       "Name": "accept",
       "NameInRequest": "Accept",
       "Type": {
        "$id": "300",
        "Kind": "string",
        "IsNullable": false
       },
       "Location": "Header",
       "IsApiVersion": false,
       "IsResourceParameter": false,
       "IsContentType": false,
       "IsRequired": true,
       "IsEndpoint": false,
       "SkipUrlEncoding": false,
       "Explode": false,
       "Kind": "Constant",
       "DefaultValue": {
        "$id": "301",
        "Type": {
         "$ref": "300"
        },
        "Value": "application/json"
       }
      }
     ],
     "Responses": [
      {
       "$id": "302",
       "StatusCodes": [
        204
       ],
       "BodyMediaType": "Json",
       "Headers": [],
       "IsErrorResponse": false
      }
     ],
     "HttpMethod": "POST",
     "RequestBodyMediaType": "Json",
     "Uri": "{host}",
     "Path": "/type/union/string-and-array",
     "RequestMediaTypes": [
      "application/json"
     ],
     "BufferResponse": true,
     "GenerateProtocolMethod": true,
     "GenerateConvenienceMethod": true
    }
   ],
   "Protocol": {
    "$id": "303"
   },
   "Creatable": false,
   "Parent": "UnionClient",
   "Parameters": [
    {
     "$ref": "172"
    }
   ]
  },
  {
   "$id": "304",
   "Name": "MixedLiterals",
   "Description": "Describe union of floats \"a\" | 2 | 3.3",
   "Operations": [
    {
     "$id": "305",
     "Name": "get",
     "ResourceName": "MixedLiterals",
     "Accessibility": "public",
     "Parameters": [
      {
       "$ref": "172"
      },
      {
       "$id": "306",
       "Name": "accept",
       "NameInRequest": "Accept",
       "Type": {
        "$id": "307",
        "Kind": "string",
        "IsNullable": false
       },
       "Location": "Header",
       "IsApiVersion": false,
       "IsResourceParameter": false,
       "IsContentType": false,
       "IsRequired": true,
       "IsEndpoint": false,
       "SkipUrlEncoding": false,
       "Explode": false,
       "Kind": "Constant",
       "DefaultValue": {
        "$id": "308",
        "Type": {
         "$ref": "307"
        },
        "Value": "application/json"
       }
      }
     ],
     "Responses": [
      {
       "$id": "309",
       "StatusCodes": [
        200
       ],
       "BodyType": {
        "$ref": "89"
       },
       "BodyMediaType": "Json",
       "Headers": [],
       "IsErrorResponse": false,
       "ContentTypes": [
        "application/json"
       ]
      }
     ],
     "HttpMethod": "GET",
     "RequestBodyMediaType": "None",
     "Uri": "{host}",
     "Path": "/type/union/mixed-literals",
     "BufferResponse": true,
     "GenerateProtocolMethod": true,
     "GenerateConvenienceMethod": true
    },
    {
     "$id": "310",
     "Name": "send",
     "ResourceName": "MixedLiterals",
     "Accessibility": "public",
     "Parameters": [
      {
       "$ref": "172"
      },
      {
       "$id": "311",
       "Name": "SendRequest1",
       "NameInRequest": "",
       "Type": {
        "$ref": "132"
       },
       "Location": "Body",
       "IsRequired": true,
       "IsApiVersion": false,
       "IsResourceParameter": false,
       "IsContentType": false,
       "IsEndpoint": false,
       "SkipUrlEncoding": false,
       "Explode": false,
       "Kind": "Spread"
      },
      {
       "$id": "312",
       "Name": "contentType",
       "NameInRequest": "Content-Type",
       "Type": {
        "$id": "313",
        "Kind": "string",
        "IsNullable": false
       },
       "Location": "Header",
       "IsApiVersion": false,
       "IsResourceParameter": false,
       "IsContentType": true,
       "IsRequired": true,
       "IsEndpoint": false,
       "SkipUrlEncoding": false,
       "Explode": false,
       "Kind": "Constant",
       "DefaultValue": {
        "$id": "314",
        "Type": {
         "$ref": "313"
        },
        "Value": "application/json"
       }
      },
      {
       "$id": "315",
       "Name": "accept",
       "NameInRequest": "Accept",
       "Type": {
        "$id": "316",
        "Kind": "string",
        "IsNullable": false
       },
       "Location": "Header",
       "IsApiVersion": false,
       "IsResourceParameter": false,
       "IsContentType": false,
       "IsRequired": true,
       "IsEndpoint": false,
       "SkipUrlEncoding": false,
       "Explode": false,
       "Kind": "Constant",
       "DefaultValue": {
        "$id": "317",
        "Type": {
         "$ref": "316"
        },
        "Value": "application/json"
       }
      }
     ],
     "Responses": [
      {
       "$id": "318",
       "StatusCodes": [
        204
       ],
       "BodyMediaType": "Json",
       "Headers": [],
       "IsErrorResponse": false
      }
     ],
     "HttpMethod": "POST",
     "RequestBodyMediaType": "Json",
     "Uri": "{host}",
     "Path": "/type/union/mixed-literals",
     "RequestMediaTypes": [
      "application/json"
     ],
     "BufferResponse": true,
     "GenerateProtocolMethod": true,
     "GenerateConvenienceMethod": true
    }
   ],
   "Protocol": {
    "$id": "319"
   },
   "Creatable": false,
   "Parent": "UnionClient",
   "Parameters": [
    {
     "$ref": "172"
    }
   ]
  },
  {
   "$id": "320",
   "Name": "MixedTypes",
   "Description": "Describe union of floats \"a\" | 2 | 3.3",
   "Operations": [
    {
     "$id": "321",
     "Name": "get",
     "ResourceName": "MixedTypes",
     "Accessibility": "public",
     "Parameters": [
      {
       "$ref": "172"
      },
      {
       "$id": "322",
       "Name": "accept",
       "NameInRequest": "Accept",
       "Type": {
        "$id": "323",
        "Kind": "string",
        "IsNullable": false
       },
       "Location": "Header",
       "IsApiVersion": false,
       "IsResourceParameter": false,
       "IsContentType": false,
       "IsRequired": true,
       "IsEndpoint": false,
       "SkipUrlEncoding": false,
       "Explode": false,
       "Kind": "Constant",
       "DefaultValue": {
        "$id": "324",
        "Type": {
         "$ref": "323"
        },
        "Value": "application/json"
       }
      }
     ],
     "Responses": [
      {
       "$id": "325",
       "StatusCodes": [
        200
       ],
       "BodyType": {
        "$ref": "134"
       },
       "BodyMediaType": "Json",
       "Headers": [],
       "IsErrorResponse": false,
       "ContentTypes": [
        "application/json"
       ]
      }
     ],
     "HttpMethod": "GET",
     "RequestBodyMediaType": "None",
     "Uri": "{host}",
     "Path": "/type/union/mixed-types",
     "BufferResponse": true,
     "GenerateProtocolMethod": true,
     "GenerateConvenienceMethod": true
    },
    {
     "$id": "326",
     "Name": "send",
     "ResourceName": "MixedTypes",
     "Accessibility": "public",
     "Parameters": [
      {
       "$ref": "172"
      },
      {
       "$id": "327",
       "Name": "SendRequest",
       "NameInRequest": "",
       "Type": {
        "$ref": "168"
       },
       "Location": "Body",
       "IsRequired": true,
       "IsApiVersion": false,
       "IsResourceParameter": false,
       "IsContentType": false,
       "IsEndpoint": false,
       "SkipUrlEncoding": false,
       "Explode": false,
       "Kind": "Spread"
      },
      {
       "$id": "328",
       "Name": "contentType",
       "NameInRequest": "Content-Type",
       "Type": {
        "$id": "329",
        "Kind": "string",
        "IsNullable": false
       },
       "Location": "Header",
       "IsApiVersion": false,
       "IsResourceParameter": false,
       "IsContentType": true,
       "IsRequired": true,
       "IsEndpoint": false,
       "SkipUrlEncoding": false,
       "Explode": false,
       "Kind": "Constant",
       "DefaultValue": {
        "$id": "330",
        "Type": {
         "$ref": "329"
        },
        "Value": "application/json"
       }
      },
      {
       "$id": "331",
       "Name": "accept",
       "NameInRequest": "Accept",
       "Type": {
        "$id": "332",
        "Kind": "string",
        "IsNullable": false
       },
       "Location": "Header",
       "IsApiVersion": false,
       "IsResourceParameter": false,
       "IsContentType": false,
       "IsRequired": true,
       "IsEndpoint": false,
       "SkipUrlEncoding": false,
       "Explode": false,
       "Kind": "Constant",
       "DefaultValue": {
        "$id": "333",
        "Type": {
         "$ref": "332"
        },
        "Value": "application/json"
       }
      }
     ],
     "Responses": [
      {
       "$id": "334",
       "StatusCodes": [
        204
       ],
       "BodyMediaType": "Json",
       "Headers": [],
       "IsErrorResponse": false
      }
     ],
     "HttpMethod": "POST",
     "RequestBodyMediaType": "Json",
     "Uri": "{host}",
     "Path": "/type/union/mixed-types",
     "RequestMediaTypes": [
      "application/json"
     ],
     "BufferResponse": true,
     "GenerateProtocolMethod": true,
     "GenerateConvenienceMethod": true
    }
   ],
   "Protocol": {
    "$id": "335"
   },
   "Creatable": false,
   "Parent": "UnionClient",
   "Parameters": [
    {
     "$ref": "172"
    }
   ]
  }
 ]
}<|MERGE_RESOLUTION|>--- conflicted
+++ resolved
@@ -30,12 +30,7 @@
    ],
    "Namespace": "",
    "IsExtensible": false,
-<<<<<<< HEAD
-   "IsNullable": false,
    "Usage": "Input,Output"
-=======
-   "Usage": "RoundTrip"
->>>>>>> 64632414
   },
   {
    "$id": "7",
@@ -59,12 +54,7 @@
    ],
    "Namespace": "",
    "IsExtensible": true,
-<<<<<<< HEAD
-   "IsNullable": false,
    "Usage": "Input,Output"
-=======
-   "Usage": "RoundTrip"
->>>>>>> 64632414
   },
   {
    "$id": "11",
@@ -88,12 +78,7 @@
    ],
    "Namespace": "Type.Union",
    "IsExtensible": true,
-<<<<<<< HEAD
-   "IsNullable": false,
    "Usage": "Input,Output"
-=======
-   "Usage": "RoundTrip"
->>>>>>> 64632414
   },
   {
    "$id": "15",
@@ -122,12 +107,7 @@
    ],
    "Namespace": "",
    "IsExtensible": false,
-<<<<<<< HEAD
-   "IsNullable": false,
    "Usage": "Input,Output"
-=======
-   "Usage": "RoundTrip"
->>>>>>> 64632414
   },
   {
    "$id": "20",
@@ -156,12 +136,7 @@
    ],
    "Namespace": "",
    "IsExtensible": false,
-<<<<<<< HEAD
-   "IsNullable": false,
    "Usage": "Input,Output"
-=======
-   "Usage": "RoundTrip"
->>>>>>> 64632414
   },
   {
    "$id": "25",
@@ -195,12 +170,7 @@
    ],
    "Namespace": "",
    "IsExtensible": false,
-<<<<<<< HEAD
-   "IsNullable": false,
    "Usage": "Input,Output"
-=======
-   "Usage": "RoundTrip"
->>>>>>> 64632414
   },
   {
    "$id": "31",
@@ -224,12 +194,7 @@
    ],
    "Namespace": "",
    "IsExtensible": false,
-<<<<<<< HEAD
-   "IsNullable": false,
    "Usage": "Input,Output"
-=======
-   "Usage": "RoundTrip"
->>>>>>> 64632414
   }
  ],
  "Models": [
@@ -258,12 +223,7 @@
    "Kind": "Model",
    "Name": "SendRequest9",
    "Namespace": "Type.Union",
-<<<<<<< HEAD
-   "IsNullable": false,
    "Usage": "None",
-=======
-   "Usage": "Input",
->>>>>>> 64632414
    "Properties": [
     {
      "$id": "38",
@@ -303,12 +263,7 @@
    "Kind": "Model",
    "Name": "SendRequest8",
    "Namespace": "Type.Union",
-<<<<<<< HEAD
-   "IsNullable": false,
    "Usage": "None",
-=======
-   "Usage": "Input",
->>>>>>> 64632414
    "Properties": [
     {
      "$id": "42",
@@ -348,12 +303,7 @@
    "Kind": "Model",
    "Name": "SendRequest7",
    "Namespace": "Type.Union",
-<<<<<<< HEAD
-   "IsNullable": false,
    "Usage": "None",
-=======
-   "Usage": "Input",
->>>>>>> 64632414
    "Properties": [
     {
      "$id": "46",
@@ -393,12 +343,7 @@
    "Kind": "Model",
    "Name": "SendRequest6",
    "Namespace": "Type.Union",
-<<<<<<< HEAD
-   "IsNullable": false,
    "Usage": "None",
-=======
-   "Usage": "Input",
->>>>>>> 64632414
    "Properties": [
     {
      "$id": "50",
@@ -438,12 +383,7 @@
    "Kind": "Model",
    "Name": "SendRequest5",
    "Namespace": "Type.Union",
-<<<<<<< HEAD
-   "IsNullable": false,
    "Usage": "None",
-=======
-   "Usage": "Input",
->>>>>>> 64632414
    "Properties": [
     {
      "$id": "54",
@@ -480,12 +420,7 @@
         "Kind": "Model",
         "Name": "Cat",
         "Namespace": "Type.Union",
-<<<<<<< HEAD
-        "IsNullable": false,
         "Usage": "Input,Output",
-=======
-        "Usage": "RoundTrip",
->>>>>>> 64632414
         "Properties": [
          {
           "$id": "59",
@@ -506,12 +441,7 @@
         "Kind": "Model",
         "Name": "Dog",
         "Namespace": "Type.Union",
-<<<<<<< HEAD
-        "IsNullable": false,
         "Usage": "Input,Output",
-=======
-        "Usage": "RoundTrip",
->>>>>>> 64632414
         "Properties": [
          {
           "$id": "62",
@@ -545,12 +475,7 @@
    "Kind": "Model",
    "Name": "SendRequest4",
    "Namespace": "Type.Union",
-<<<<<<< HEAD
-   "IsNullable": false,
    "Usage": "None",
-=======
-   "Usage": "Input",
->>>>>>> 64632414
    "Properties": [
     {
      "$id": "65",
@@ -592,12 +517,7 @@
       "Kind": "Model",
       "Name": "EnumsOnlyCases",
       "Namespace": "Type.Union",
-<<<<<<< HEAD
-      "IsNullable": false,
       "Usage": "Input,Output",
-=======
-      "Usage": "RoundTrip",
->>>>>>> 64632414
       "Properties": [
        {
         "$id": "70",
@@ -636,12 +556,7 @@
    "Kind": "Model",
    "Name": "SendRequest3",
    "Namespace": "Type.Union",
-<<<<<<< HEAD
-   "IsNullable": false,
    "Usage": "None",
-=======
-   "Usage": "Input",
->>>>>>> 64632414
    "Properties": [
     {
      "$id": "73",
@@ -673,12 +588,7 @@
       "Kind": "Model",
       "Name": "StringAndArrayCases",
       "Namespace": "Type.Union",
-<<<<<<< HEAD
-      "IsNullable": false,
       "Usage": "Input,Output",
-=======
-      "Usage": "RoundTrip",
->>>>>>> 64632414
       "Properties": [
        {
         "$id": "77",
@@ -751,12 +661,7 @@
    "Kind": "Model",
    "Name": "SendRequest2",
    "Namespace": "Type.Union",
-<<<<<<< HEAD
-   "IsNullable": false,
    "Usage": "None",
-=======
-   "Usage": "Input",
->>>>>>> 64632414
    "Properties": [
     {
      "$id": "88",
@@ -788,12 +693,7 @@
       "Kind": "Model",
       "Name": "MixedLiteralsCases",
       "Namespace": "Type.Union",
-<<<<<<< HEAD
-      "IsNullable": false,
       "Usage": "Input,Output",
-=======
-      "Usage": "RoundTrip",
->>>>>>> 64632414
       "Properties": [
        {
         "$id": "92",
@@ -1014,12 +914,7 @@
    "Kind": "Model",
    "Name": "SendRequest1",
    "Namespace": "Type.Union",
-<<<<<<< HEAD
-   "IsNullable": false,
    "Usage": "None",
-=======
-   "Usage": "Input",
->>>>>>> 64632414
    "Properties": [
     {
      "$id": "133",
@@ -1051,12 +946,7 @@
       "Kind": "Model",
       "Name": "MixedTypesCases",
       "Namespace": "Type.Union",
-<<<<<<< HEAD
-      "IsNullable": false,
       "Usage": "Input,Output",
-=======
-      "Usage": "RoundTrip",
->>>>>>> 64632414
       "Properties": [
        {
         "$id": "137",
@@ -1253,12 +1143,7 @@
    "Kind": "Model",
    "Name": "SendRequest",
    "Namespace": "Type.Union",
-<<<<<<< HEAD
-   "IsNullable": false,
    "Usage": "None",
-=======
-   "Usage": "Input",
->>>>>>> 64632414
    "Properties": [
     {
      "$id": "169",
