--- conflicted
+++ resolved
@@ -140,15 +140,9 @@
         {
             Argument.AssertNotNull(prop, nameof(prop));
 
-<<<<<<< HEAD
-            RequestContext context = FromCancellationToken(cancellationToken);
             SendRequest1 sendRequest1 = new SendRequest1(prop);
+            RequestContext context = FromCancellationToken(cancellationToken);
             Response response = await SendAsync(sendRequest1.ToRequestContent(), context).ConfigureAwait(false);
-=======
-            SendRequest8 sendRequest8 = new SendRequest8(prop);
-            RequestContext context = FromCancellationToken(cancellationToken);
-            Response response = await SendAsync(sendRequest8.ToRequestContent(), context).ConfigureAwait(false);
->>>>>>> a9c43d9c
             return response;
         }
 
@@ -160,15 +154,9 @@
         {
             Argument.AssertNotNull(prop, nameof(prop));
 
-<<<<<<< HEAD
-            RequestContext context = FromCancellationToken(cancellationToken);
             SendRequest1 sendRequest1 = new SendRequest1(prop);
+            RequestContext context = FromCancellationToken(cancellationToken);
             Response response = Send(sendRequest1.ToRequestContent(), context);
-=======
-            SendRequest8 sendRequest8 = new SendRequest8(prop);
-            RequestContext context = FromCancellationToken(cancellationToken);
-            Response response = Send(sendRequest8.ToRequestContent(), context);
->>>>>>> a9c43d9c
             return response;
         }
 
