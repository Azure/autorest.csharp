--- conflicted
+++ resolved
@@ -138,11 +138,7 @@
         /// <include file="Docs/StringExtensibleNamed.xml" path="doc/members/member[@name='SendAsync(StringExtensibleNamedUnion,CancellationToken)']/*" />
         public virtual async Task<Response> SendAsync(StringExtensibleNamedUnion prop, CancellationToken cancellationToken = default)
         {
-<<<<<<< HEAD
-            SendRequest2 sendRequest2 = new SendRequest2(prop, null);
-=======
-            SendRequest7 sendRequest7 = new SendRequest7(prop);
->>>>>>> e956c836
+            SendRequest7 sendRequest7 = new SendRequest7(prop, null);
             RequestContext context = FromCancellationToken(cancellationToken);
             Response response = await SendAsync(sendRequest7.ToRequestContent(), context).ConfigureAwait(false);
             return response;
@@ -153,11 +149,7 @@
         /// <include file="Docs/StringExtensibleNamed.xml" path="doc/members/member[@name='Send(StringExtensibleNamedUnion,CancellationToken)']/*" />
         public virtual Response Send(StringExtensibleNamedUnion prop, CancellationToken cancellationToken = default)
         {
-<<<<<<< HEAD
-            SendRequest2 sendRequest2 = new SendRequest2(prop, null);
-=======
-            SendRequest7 sendRequest7 = new SendRequest7(prop);
->>>>>>> e956c836
+            SendRequest7 sendRequest7 = new SendRequest7(prop, null);
             RequestContext context = FromCancellationToken(cancellationToken);
             Response response = Send(sendRequest7.ToRequestContent(), context);
             return response;
