--- conflicted
+++ resolved
@@ -142,10 +142,6 @@
 
             SendRequest sendRequest = new SendRequest(prop);
             RequestContext context = FromCancellationToken(cancellationToken);
-<<<<<<< HEAD
-            SendRequest sendRequest = new SendRequest(prop);
-=======
->>>>>>> e956c836
             Response response = await SendAsync(sendRequest.ToRequestContent(), context).ConfigureAwait(false);
             return response;
         }
@@ -160,10 +156,6 @@
 
             SendRequest sendRequest = new SendRequest(prop);
             RequestContext context = FromCancellationToken(cancellationToken);
-<<<<<<< HEAD
-            SendRequest sendRequest = new SendRequest(prop);
-=======
->>>>>>> e956c836
             Response response = Send(sendRequest.ToRequestContent(), context);
             return response;
         }
