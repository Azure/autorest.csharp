// Copyright (c) Microsoft Corporation. All rights reserved.
// Licensed under the MIT License.

// <auto-generated/>

#nullable disable

using System;
using System.ClientModel.Primitives;
using System.Collections.Generic;
using System.Text.Json;
using Azure;
using Azure.Core;

namespace _Type.Union.Models
{
    internal partial class SendRequest9 : IUtf8JsonSerializable, IJsonModel<SendRequest9>
    {
        void IUtf8JsonSerializable.Write(Utf8JsonWriter writer) => ((IJsonModel<SendRequest9>)this).Write(writer, new ModelReaderWriterOptions("W"));

        void IJsonModel<SendRequest9>.Write(Utf8JsonWriter writer, ModelReaderWriterOptions options)
        {
            var format = options.Format == "W" ? ((IPersistableModel<SendRequest9>)this).GetFormatFromOptions(options) : options.Format;
            if (format != "J")
            {
                throw new FormatException($"The model {nameof(SendRequest9)} does not support writing '{format}' format.");
            }

            writer.WriteStartObject();
            writer.WritePropertyName("prop"u8);
<<<<<<< HEAD
            writer.WriteStringValue(Prop.ToString());
=======
            writer.WriteObjectValue(Prop, options);
>>>>>>> a9c43d9c
            if (options.Format != "W" && _serializedAdditionalRawData != null)
            {
                foreach (var item in _serializedAdditionalRawData)
                {
                    writer.WritePropertyName(item.Key);
#if NET6_0_OR_GREATER
				writer.WriteRawValue(item.Value);
#else
                    using (JsonDocument document = JsonDocument.Parse(item.Value))
                    {
                        JsonSerializer.Serialize(writer, document.RootElement);
                    }
#endif
                }
            }
            writer.WriteEndObject();
        }

        SendRequest9 IJsonModel<SendRequest9>.Create(ref Utf8JsonReader reader, ModelReaderWriterOptions options)
        {
            var format = options.Format == "W" ? ((IPersistableModel<SendRequest9>)this).GetFormatFromOptions(options) : options.Format;
            if (format != "J")
            {
                throw new FormatException($"The model {nameof(SendRequest9)} does not support reading '{format}' format.");
            }

            using JsonDocument document = JsonDocument.ParseValue(ref reader);
            return DeserializeSendRequest9(document.RootElement, options);
        }

        internal static SendRequest9 DeserializeSendRequest9(JsonElement element, ModelReaderWriterOptions options = null)
        {
            options ??= new ModelReaderWriterOptions("W");

            if (element.ValueKind == JsonValueKind.Null)
            {
                return null;
            }
            SendRequest9Prop prop = default;
            IDictionary<string, BinaryData> serializedAdditionalRawData = default;
            Dictionary<string, BinaryData> rawDataDictionary = new Dictionary<string, BinaryData>();
            foreach (var property in element.EnumerateObject())
            {
                if (property.NameEquals("prop"u8))
                {
                    prop = new SendRequest9Prop(property.Value.GetString());
                    continue;
                }
                if (options.Format != "W")
                {
                    rawDataDictionary.Add(property.Name, BinaryData.FromString(property.Value.GetRawText()));
                }
            }
            serializedAdditionalRawData = rawDataDictionary;
            return new SendRequest9(prop, serializedAdditionalRawData);
        }

        BinaryData IPersistableModel<SendRequest9>.Write(ModelReaderWriterOptions options)
        {
            var format = options.Format == "W" ? ((IPersistableModel<SendRequest9>)this).GetFormatFromOptions(options) : options.Format;

            switch (format)
            {
                case "J":
                    return ModelReaderWriter.Write(this, options);
                default:
                    throw new FormatException($"The model {nameof(SendRequest9)} does not support writing '{options.Format}' format.");
            }
        }

        SendRequest9 IPersistableModel<SendRequest9>.Create(BinaryData data, ModelReaderWriterOptions options)
        {
            var format = options.Format == "W" ? ((IPersistableModel<SendRequest9>)this).GetFormatFromOptions(options) : options.Format;

            switch (format)
            {
                case "J":
                    {
                        using JsonDocument document = JsonDocument.Parse(data);
                        return DeserializeSendRequest9(document.RootElement, options);
                    }
                default:
                    throw new FormatException($"The model {nameof(SendRequest9)} does not support reading '{options.Format}' format.");
            }
        }

        string IPersistableModel<SendRequest9>.GetFormatFromOptions(ModelReaderWriterOptions options) => "J";

        /// <summary> Deserializes the model from a raw response. </summary>
        /// <param name="response"> The response to deserialize the model from. </param>
        internal static SendRequest9 FromResponse(Response response)
        {
            using var document = JsonDocument.Parse(response.Content);
            return DeserializeSendRequest9(document.RootElement);
        }

        /// <summary> Convert into a Utf8JsonRequestContent. </summary>
        internal virtual RequestContent ToRequestContent()
        {
            var content = new Utf8JsonRequestContent();
            content.JsonWriter.WriteObjectValue(this, new ModelReaderWriterOptions("W"));
            return content;
        }
    }
}<|MERGE_RESOLUTION|>--- conflicted
+++ resolved
@@ -28,11 +28,7 @@
 
             writer.WriteStartObject();
             writer.WritePropertyName("prop"u8);
-<<<<<<< HEAD
             writer.WriteStringValue(Prop.ToString());
-=======
-            writer.WriteObjectValue(Prop, options);
->>>>>>> a9c43d9c
             if (options.Format != "W" && _serializedAdditionalRawData != null)
             {
                 foreach (var item in _serializedAdditionalRawData)
