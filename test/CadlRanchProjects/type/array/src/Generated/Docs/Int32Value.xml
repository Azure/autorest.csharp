<?xml version="1.0" encoding="utf-8"?>
<doc>
  <members>
    <member name="GetInt32ValueAsync(CancellationToken)">
      <example>
This sample shows how to call GetInt32ValueAsync.
<code><![CDATA[
Int32Value client = new ArrayClient().GetInt32ValueClient(apiVersion: "1.0.0");

Response<IReadOnlyList<int>> response = await client.GetInt32ValueAsync();
]]></code>
This sample shows how to call GetInt32ValueAsync with all parameters.
<code><![CDATA[
Int32Value client = new ArrayClient().GetInt32ValueClient(apiVersion: "1.0.0");

Response<IReadOnlyList<int>> response = await client.GetInt32ValueAsync();
]]></code></example>
    </member>
    <member name="GetInt32Value(CancellationToken)">
      <example>
This sample shows how to call GetInt32Value.
<code><![CDATA[
Int32Value client = new ArrayClient().GetInt32ValueClient(apiVersion: "1.0.0");

Response<IReadOnlyList<int>> response = client.GetInt32Value();
]]></code>
This sample shows how to call GetInt32Value with all parameters.
<code><![CDATA[
Int32Value client = new ArrayClient().GetInt32ValueClient(apiVersion: "1.0.0");

Response<IReadOnlyList<int>> response = client.GetInt32Value();
]]></code></example>
    </member>
    <member name="GetInt32ValueAsync(RequestContext)">
      <example>
This sample shows how to call GetInt32ValueAsync and parse the result.
<code><![CDATA[
Int32Value client = new ArrayClient().GetInt32ValueClient(apiVersion: "1.0.0");

Response response = await client.GetInt32ValueAsync(null);

JsonElement result = JsonDocument.Parse(response.ContentStream).RootElement;
Console.WriteLine(result[0].ToString());
]]></code>
This sample shows how to call GetInt32ValueAsync with all parameters and parse the result.
<code><![CDATA[
Int32Value client = new ArrayClient().GetInt32ValueClient(apiVersion: "1.0.0");

Response response = await client.GetInt32ValueAsync(null);

JsonElement result = JsonDocument.Parse(response.ContentStream).RootElement;
Console.WriteLine(result[0].ToString());
]]></code></example>
    </member>
    <member name="GetInt32Value(RequestContext)">
      <example>
This sample shows how to call GetInt32Value and parse the result.
<code><![CDATA[
Int32Value client = new ArrayClient().GetInt32ValueClient(apiVersion: "1.0.0");

Response response = client.GetInt32Value(null);

JsonElement result = JsonDocument.Parse(response.ContentStream).RootElement;
Console.WriteLine(result[0].ToString());
]]></code>
This sample shows how to call GetInt32Value with all parameters and parse the result.
<code><![CDATA[
Int32Value client = new ArrayClient().GetInt32ValueClient(apiVersion: "1.0.0");

Response response = client.GetInt32Value(null);

JsonElement result = JsonDocument.Parse(response.ContentStream).RootElement;
Console.WriteLine(result[0].ToString());
]]></code></example>
    </member>
    <member name="PutAsync(IEnumerable{int},CancellationToken)">
      <example>
This sample shows how to call PutAsync.
<code><![CDATA[
Int32Value client = new ArrayClient().GetInt32ValueClient(apiVersion: "1.0.0");

<<<<<<< HEAD
var body = new int[]
=======
Response response = await client.PutAsync(new List<int>()
>>>>>>> 712159bd
{
    1234
});
Console.WriteLine(response.Status);
]]></code>
This sample shows how to call PutAsync with all parameters.
<code><![CDATA[
Int32Value client = new ArrayClient().GetInt32ValueClient(apiVersion: "1.0.0");

Response response = await client.PutAsync(new List<int>()
{
    1234
});
Console.WriteLine(response.Status);
]]></code></example>
    </member>
    <member name="Put(IEnumerable{int},CancellationToken)">
      <example>
This sample shows how to call Put.
<code><![CDATA[
Int32Value client = new ArrayClient().GetInt32ValueClient(apiVersion: "1.0.0");

<<<<<<< HEAD
var body = new int[]
=======
Response response = client.Put(new List<int>()
>>>>>>> 712159bd
{
    1234
});
Console.WriteLine(response.Status);
]]></code>
This sample shows how to call Put with all parameters.
<code><![CDATA[
Int32Value client = new ArrayClient().GetInt32ValueClient(apiVersion: "1.0.0");

Response response = client.Put(new List<int>()
{
    1234
});
Console.WriteLine(response.Status);
]]></code></example>
    </member>
    <member name="PutAsync(RequestContent,RequestContext)">
      <example>
This sample shows how to call PutAsync.
<code><![CDATA[
Int32Value client = new ArrayClient().GetInt32ValueClient(apiVersion: "1.0.0");

RequestContent content = RequestContent.Create(new List<object>()
{
    1234
});
Response response = await client.PutAsync(content);
Console.WriteLine(response.Status);
]]></code>
This sample shows how to call PutAsync with all request content.
<code><![CDATA[
Int32Value client = new ArrayClient().GetInt32ValueClient(apiVersion: "1.0.0");

RequestContent content = RequestContent.Create(new List<object>()
{
    1234
});
Response response = await client.PutAsync(content);
Console.WriteLine(response.Status);
]]></code></example>
    </member>
    <member name="Put(RequestContent,RequestContext)">
      <example>
This sample shows how to call Put.
<code><![CDATA[
Int32Value client = new ArrayClient().GetInt32ValueClient(apiVersion: "1.0.0");

RequestContent content = RequestContent.Create(new List<object>()
{
    1234
});
Response response = client.Put(content);
Console.WriteLine(response.Status);
]]></code>
This sample shows how to call Put with all request content.
<code><![CDATA[
Int32Value client = new ArrayClient().GetInt32ValueClient(apiVersion: "1.0.0");

RequestContent content = RequestContent.Create(new List<object>()
{
    1234
});
Response response = client.Put(content);
Console.WriteLine(response.Status);
]]></code></example>
    </member>
  </members>
</doc><|MERGE_RESOLUTION|>--- conflicted
+++ resolved
@@ -79,11 +79,7 @@
 <code><![CDATA[
 Int32Value client = new ArrayClient().GetInt32ValueClient(apiVersion: "1.0.0");
 
-<<<<<<< HEAD
-var body = new int[]
-=======
 Response response = await client.PutAsync(new List<int>()
->>>>>>> 712159bd
 {
     1234
 });
@@ -106,11 +102,7 @@
 <code><![CDATA[
 Int32Value client = new ArrayClient().GetInt32ValueClient(apiVersion: "1.0.0");
 
-<<<<<<< HEAD
-var body = new int[]
-=======
 Response response = client.Put(new List<int>()
->>>>>>> 712159bd
 {
     1234
 });
