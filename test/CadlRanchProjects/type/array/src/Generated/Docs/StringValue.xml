<?xml version="1.0" encoding="utf-8"?>
<doc>
  <members>
    <member name="GetStringValueAsync(CancellationToken)">
      <example>
This sample shows how to call GetStringValueAsync.
<code><![CDATA[
StringValue client = new ArrayClient().GetStringValueClient(apiVersion: "1.0.0");

Response<IReadOnlyList<string>> response = await client.GetStringValueAsync();
]]></code>
This sample shows how to call GetStringValueAsync with all parameters.
<code><![CDATA[
StringValue client = new ArrayClient().GetStringValueClient(apiVersion: "1.0.0");

Response<IReadOnlyList<string>> response = await client.GetStringValueAsync();
]]></code></example>
    </member>
    <member name="GetStringValue(CancellationToken)">
      <example>
This sample shows how to call GetStringValue.
<code><![CDATA[
StringValue client = new ArrayClient().GetStringValueClient(apiVersion: "1.0.0");

Response<IReadOnlyList<string>> response = client.GetStringValue();
]]></code>
This sample shows how to call GetStringValue with all parameters.
<code><![CDATA[
StringValue client = new ArrayClient().GetStringValueClient(apiVersion: "1.0.0");

Response<IReadOnlyList<string>> response = client.GetStringValue();
]]></code></example>
    </member>
    <member name="GetStringValueAsync(RequestContext)">
      <example>
This sample shows how to call GetStringValueAsync and parse the result.
<code><![CDATA[
StringValue client = new ArrayClient().GetStringValueClient(apiVersion: "1.0.0");

Response response = await client.GetStringValueAsync(null);

JsonElement result = JsonDocument.Parse(response.ContentStream).RootElement;
Console.WriteLine(result[0].ToString());
]]></code>
This sample shows how to call GetStringValueAsync with all parameters and parse the result.
<code><![CDATA[
StringValue client = new ArrayClient().GetStringValueClient(apiVersion: "1.0.0");

Response response = await client.GetStringValueAsync(null);

JsonElement result = JsonDocument.Parse(response.ContentStream).RootElement;
Console.WriteLine(result[0].ToString());
]]></code></example>
    </member>
    <member name="GetStringValue(RequestContext)">
      <example>
This sample shows how to call GetStringValue and parse the result.
<code><![CDATA[
StringValue client = new ArrayClient().GetStringValueClient(apiVersion: "1.0.0");

Response response = client.GetStringValue(null);

JsonElement result = JsonDocument.Parse(response.ContentStream).RootElement;
Console.WriteLine(result[0].ToString());
]]></code>
This sample shows how to call GetStringValue with all parameters and parse the result.
<code><![CDATA[
StringValue client = new ArrayClient().GetStringValueClient(apiVersion: "1.0.0");

Response response = client.GetStringValue(null);

JsonElement result = JsonDocument.Parse(response.ContentStream).RootElement;
Console.WriteLine(result[0].ToString());
]]></code></example>
    </member>
    <member name="PutAsync(IEnumerable{string},CancellationToken)">
      <example>
This sample shows how to call PutAsync.
<code><![CDATA[
StringValue client = new ArrayClient().GetStringValueClient(apiVersion: "1.0.0");

<<<<<<< HEAD
var body = new string[]
{
    "<String>"
};
var result = await client.PutAsync(body);
=======
Response response = await client.PutAsync(new List<string>()
{
    "<body>"
});
Console.WriteLine(response.Status);
>>>>>>> 712159bd
]]></code>
This sample shows how to call PutAsync with all parameters.
<code><![CDATA[
StringValue client = new ArrayClient().GetStringValueClient(apiVersion: "1.0.0");

Response response = await client.PutAsync(new List<string>()
{
    "<body>"
});
Console.WriteLine(response.Status);
]]></code></example>
    </member>
    <member name="Put(IEnumerable{string},CancellationToken)">
      <example>
This sample shows how to call Put.
<code><![CDATA[
StringValue client = new ArrayClient().GetStringValueClient(apiVersion: "1.0.0");

<<<<<<< HEAD
var body = new string[]
{
    "<String>"
};
var result = client.Put(body);
=======
Response response = client.Put(new List<string>()
{
    "<body>"
});
Console.WriteLine(response.Status);
>>>>>>> 712159bd
]]></code>
This sample shows how to call Put with all parameters.
<code><![CDATA[
StringValue client = new ArrayClient().GetStringValueClient(apiVersion: "1.0.0");

Response response = client.Put(new List<string>()
{
    "<body>"
});
Console.WriteLine(response.Status);
]]></code></example>
    </member>
    <member name="PutAsync(RequestContent,RequestContext)">
      <example>
This sample shows how to call PutAsync.
<code><![CDATA[
StringValue client = new ArrayClient().GetStringValueClient(apiVersion: "1.0.0");

RequestContent content = RequestContent.Create(new List<object>()
{
    "<body>"
});
Response response = await client.PutAsync(content);
Console.WriteLine(response.Status);
]]></code>
This sample shows how to call PutAsync with all request content.
<code><![CDATA[
StringValue client = new ArrayClient().GetStringValueClient(apiVersion: "1.0.0");

RequestContent content = RequestContent.Create(new List<object>()
{
    "<body>"
});
Response response = await client.PutAsync(content);
Console.WriteLine(response.Status);
]]></code></example>
    </member>
    <member name="Put(RequestContent,RequestContext)">
      <example>
This sample shows how to call Put.
<code><![CDATA[
StringValue client = new ArrayClient().GetStringValueClient(apiVersion: "1.0.0");

RequestContent content = RequestContent.Create(new List<object>()
{
    "<body>"
});
Response response = client.Put(content);
Console.WriteLine(response.Status);
]]></code>
This sample shows how to call Put with all request content.
<code><![CDATA[
StringValue client = new ArrayClient().GetStringValueClient(apiVersion: "1.0.0");

RequestContent content = RequestContent.Create(new List<object>()
{
    "<body>"
});
Response response = client.Put(content);
Console.WriteLine(response.Status);
]]></code></example>
    </member>
  </members>
</doc><|MERGE_RESOLUTION|>--- conflicted
+++ resolved
@@ -79,19 +79,11 @@
 <code><![CDATA[
 StringValue client = new ArrayClient().GetStringValueClient(apiVersion: "1.0.0");
 
-<<<<<<< HEAD
-var body = new string[]
-{
-    "<String>"
-};
-var result = await client.PutAsync(body);
-=======
 Response response = await client.PutAsync(new List<string>()
 {
     "<body>"
 });
 Console.WriteLine(response.Status);
->>>>>>> 712159bd
 ]]></code>
 This sample shows how to call PutAsync with all parameters.
 <code><![CDATA[
@@ -110,19 +102,11 @@
 <code><![CDATA[
 StringValue client = new ArrayClient().GetStringValueClient(apiVersion: "1.0.0");
 
-<<<<<<< HEAD
-var body = new string[]
-{
-    "<String>"
-};
-var result = client.Put(body);
-=======
 Response response = client.Put(new List<string>()
 {
     "<body>"
 });
 Console.WriteLine(response.Status);
->>>>>>> 712159bd
 ]]></code>
 This sample shows how to call Put with all parameters.
 <code><![CDATA[
