--- conflicted
+++ resolved
@@ -79,11 +79,7 @@
 <code><![CDATA[
 DatetimeValue client = new ArrayClient().GetDatetimeValueClient(apiVersion: "1.0.0");
 
-<<<<<<< HEAD
-var body = new DateTimeOffset[]
-=======
 Response response = await client.PutAsync(new List<DateTimeOffset>()
->>>>>>> 712159bd
 {
     DateTimeOffset.Parse("2022-05-10T14:57:31.2311892-04:00")
 });
@@ -106,11 +102,7 @@
 <code><![CDATA[
 DatetimeValue client = new ArrayClient().GetDatetimeValueClient(apiVersion: "1.0.0");
 
-<<<<<<< HEAD
-var body = new DateTimeOffset[]
-=======
 Response response = client.Put(new List<DateTimeOffset>()
->>>>>>> 712159bd
 {
     DateTimeOffset.Parse("2022-05-10T14:57:31.2311892-04:00")
 });
@@ -133,19 +125,11 @@
 <code><![CDATA[
 DatetimeValue client = new ArrayClient().GetDatetimeValueClient(apiVersion: "1.0.0");
 
-<<<<<<< HEAD
-var data = new[] {
-    "2022-05-10T14:14:57.0310000Z"
-};
-
-Response response = await client.PutAsync(RequestContent.Create(data));
-=======
 RequestContent content = RequestContent.Create(new List<object>()
 {
     "2022-05-10T14:57:31.2311892-04:00"
 });
 Response response = await client.PutAsync(content);
->>>>>>> 712159bd
 Console.WriteLine(response.Status);
 ]]></code>
 This sample shows how to call PutAsync with all request content.
@@ -166,19 +150,11 @@
 <code><![CDATA[
 DatetimeValue client = new ArrayClient().GetDatetimeValueClient(apiVersion: "1.0.0");
 
-<<<<<<< HEAD
-var data = new[] {
-    "2022-05-10T14:14:57.0310000Z"
-};
-
-Response response = client.Put(RequestContent.Create(data));
-=======
 RequestContent content = RequestContent.Create(new List<object>()
 {
     "2022-05-10T14:57:31.2311892-04:00"
 });
 Response response = client.Put(content);
->>>>>>> 712159bd
 Console.WriteLine(response.Status);
 ]]></code>
 This sample shows how to call Put with all request content.
