--- conflicted
+++ resolved
@@ -79,11 +79,7 @@
 <code><![CDATA[
 UnknownValue client = new ArrayClient().GetUnknownValueClient(apiVersion: "1.0.0");
 
-<<<<<<< HEAD
-var body = new BinaryData[]
-=======
 Response response = await client.PutAsync(new List<BinaryData>()
->>>>>>> 712159bd
 {
     BinaryData.FromObjectAsJson(new object())
 });
@@ -106,11 +102,7 @@
 <code><![CDATA[
 UnknownValue client = new ArrayClient().GetUnknownValueClient(apiVersion: "1.0.0");
 
-<<<<<<< HEAD
-var body = new BinaryData[]
-=======
 Response response = client.Put(new List<BinaryData>()
->>>>>>> 712159bd
 {
     BinaryData.FromObjectAsJson(new object())
 });
@@ -131,15 +123,7 @@
       <example>
 This sample shows how to call PutAsync.
 <code><![CDATA[
-<<<<<<< HEAD
-var client = new ArrayClient().GetUnknownValueClient("1.0.0");
-
-var data = new[] {
-    BinaryData.FromString("<your binary data content>")
-};
-=======
 UnknownValue client = new ArrayClient().GetUnknownValueClient(apiVersion: "1.0.0");
->>>>>>> 712159bd
 
 RequestContent content = RequestContent.Create(new List<object>()
 {
@@ -166,19 +150,11 @@
 <code><![CDATA[
 UnknownValue client = new ArrayClient().GetUnknownValueClient(apiVersion: "1.0.0");
 
-<<<<<<< HEAD
-var data = new[] {
-    BinaryData.FromString("<your binary data content>")
-};
-
-Response response = client.Put(RequestContent.Create(data));
-=======
 RequestContent content = RequestContent.Create(new List<object>()
 {
     new object()
 });
 Response response = client.Put(content);
->>>>>>> 712159bd
 Console.WriteLine(response.Status);
 ]]></code>
 This sample shows how to call Put with all request content.
