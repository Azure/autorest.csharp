--- conflicted
+++ resolved
@@ -45,12 +45,9 @@
             _endpoint = endpoint;
         }
 
-<<<<<<< HEAD
         /// <summary> The GetStringValue method. </summary>
-=======
-        /// <summary> Get. </summary>
->>>>>>> a06787af
         /// <param name="cancellationToken"> The cancellation token to use. </param>
+        /// <remarks> Get. </remarks>
         /// <include file="Docs/StringValue.xml" path="doc/members/member[@name='GetStringValueAsync(CancellationToken)']/*" />
         public virtual async Task<Response<IReadOnlyList<string>>> GetStringValueAsync(CancellationToken cancellationToken = default)
         {
@@ -67,12 +64,9 @@
             return Response.FromValue(value, response);
         }
 
-<<<<<<< HEAD
         /// <summary> The GetStringValue method. </summary>
-=======
-        /// <summary> Get. </summary>
->>>>>>> a06787af
         /// <param name="cancellationToken"> The cancellation token to use. </param>
+        /// <remarks> Get. </remarks>
         /// <include file="Docs/StringValue.xml" path="doc/members/member[@name='GetStringValue(CancellationToken)']/*" />
         public virtual Response<IReadOnlyList<string>> GetStringValue(CancellationToken cancellationToken = default)
         {
@@ -159,14 +153,11 @@
             }
         }
 
-<<<<<<< HEAD
         /// <summary> The Put method. </summary>
-=======
-        /// <summary> Put. </summary>
->>>>>>> a06787af
         /// <param name="body"> The <see cref="IEnumerable{T}"/> where <c>T</c> is of type <see cref="string"/> to use. </param>
         /// <param name="cancellationToken"> The cancellation token to use. </param>
         /// <exception cref="ArgumentNullException"> <paramref name="body"/> is null. </exception>
+        /// <remarks> Put. </remarks>
         /// <include file="Docs/StringValue.xml" path="doc/members/member[@name='PutAsync(IEnumerable{string},CancellationToken)']/*" />
         public virtual async Task<Response> PutAsync(IEnumerable<string> body, CancellationToken cancellationToken = default)
         {
@@ -178,14 +169,11 @@
             return response;
         }
 
-<<<<<<< HEAD
         /// <summary> The Put method. </summary>
-=======
-        /// <summary> Put. </summary>
->>>>>>> a06787af
         /// <param name="body"> The <see cref="IEnumerable{T}"/> where <c>T</c> is of type <see cref="string"/> to use. </param>
         /// <param name="cancellationToken"> The cancellation token to use. </param>
         /// <exception cref="ArgumentNullException"> <paramref name="body"/> is null. </exception>
+        /// <remarks> Put. </remarks>
         /// <include file="Docs/StringValue.xml" path="doc/members/member[@name='Put(IEnumerable{string},CancellationToken)']/*" />
         public virtual Response Put(IEnumerable<string> body, CancellationToken cancellationToken = default)
         {
