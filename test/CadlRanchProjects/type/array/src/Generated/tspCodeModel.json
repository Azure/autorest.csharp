{
 "$id": "1",
 "Name": "Type.Array",
 "ApiVersions": [],
 "Enums": [],
 "Models": [
  {
   "$id": "2",
   "Kind": "model",
   "Name": "InnerModel",
<<<<<<< HEAD
   "Namespace": "Type.Array",
   "Usage": "Input,Output",
=======
   "CrossLanguageDefinitionId": "Type.Array.InnerModel",
   "Usage": "RoundTrip",
>>>>>>> 5f9dfa7e
   "Description": "Array inner model",
   "Properties": [
    {
     "$id": "3",
     "Name": "property",
     "SerializedName": "property",
     "Description": "Required string property",
     "Type": {
      "$id": "4",
      "Kind": "string"
     },
     "IsRequired": true,
     "IsReadOnly": false
    },
    {
     "$id": "5",
     "Name": "children",
     "SerializedName": "children",
     "Description": "",
     "Type": {
      "$id": "6",
      "Kind": "array",
      "ValueType": {
       "$ref": "2"
      }
     },
     "IsRequired": false,
     "IsReadOnly": false
    }
   ]
  }
 ],
 "Clients": [
  {
   "$id": "7",
   "Name": "ArrayClient",
   "Description": "",
   "Operations": [],
   "Protocol": {
    "$id": "8"
   },
   "Creatable": true,
   "Parameters": [
    {
     "$id": "9",
     "Name": "host",
     "NameInRequest": "host",
     "Description": "TestServer endpoint",
     "Type": {
      "$id": "10",
      "Kind": "string",
      "IsNullable": false
     },
     "Location": "Uri",
     "IsApiVersion": false,
     "IsResourceParameter": false,
     "IsContentType": false,
     "IsRequired": true,
     "IsEndpoint": true,
     "SkipUrlEncoding": false,
     "Explode": false,
     "Kind": "Client",
     "DefaultValue": {
      "$id": "11",
      "Type": {
       "$id": "12",
       "Kind": "string",
       "IsNullable": false
      },
      "Value": "http://localhost:3000"
     }
    }
   ]
  },
  {
   "$id": "13",
   "Name": "Int32Value",
   "Description": "Array of int32 values",
   "Operations": [
    {
     "$id": "14",
     "Name": "get",
     "ResourceName": "Int32Value",
     "Accessibility": "public",
     "Parameters": [
      {
       "$ref": "9"
      },
      {
       "$id": "15",
       "Name": "accept",
       "NameInRequest": "Accept",
       "Type": {
        "$id": "16",
        "Kind": "string",
        "IsNullable": false
       },
       "Location": "Header",
       "IsApiVersion": false,
       "IsResourceParameter": false,
       "IsContentType": false,
       "IsRequired": true,
       "IsEndpoint": false,
       "SkipUrlEncoding": false,
       "Explode": false,
       "Kind": "Constant",
       "DefaultValue": {
        "$id": "17",
        "Type": {
         "$ref": "16"
        },
        "Value": "application/json"
       }
      }
     ],
     "Responses": [
      {
       "$id": "18",
       "StatusCodes": [
        200
       ],
       "BodyType": {
        "$id": "19",
        "Kind": "array",
        "ValueType": {
         "$id": "20",
         "Kind": "int32"
        }
       },
       "BodyMediaType": "Json",
       "Headers": [],
       "IsErrorResponse": false,
       "ContentTypes": [
        "application/json"
       ]
      }
     ],
     "HttpMethod": "GET",
     "RequestBodyMediaType": "None",
     "Uri": "{host}",
     "Path": "/type/array/int32",
     "BufferResponse": true,
     "GenerateProtocolMethod": true,
     "GenerateConvenienceMethod": true
    },
    {
     "$id": "21",
     "Name": "put",
     "ResourceName": "Int32Value",
     "Accessibility": "public",
     "Parameters": [
      {
       "$ref": "9"
      },
      {
       "$id": "22",
       "Name": "body",
       "NameInRequest": "body",
       "Type": {
        "$id": "23",
        "Kind": "array",
        "ValueType": {
         "$id": "24",
         "Kind": "int32"
        }
       },
       "Location": "Body",
       "IsRequired": true,
       "IsApiVersion": false,
       "IsResourceParameter": false,
       "IsContentType": false,
       "IsEndpoint": false,
       "SkipUrlEncoding": false,
       "Explode": false,
       "Kind": "Method"
      },
      {
       "$id": "25",
       "Name": "contentType",
       "NameInRequest": "Content-Type",
       "Type": {
        "$id": "26",
        "Kind": "string",
        "IsNullable": false
       },
       "Location": "Header",
       "IsApiVersion": false,
       "IsResourceParameter": false,
       "IsContentType": true,
       "IsRequired": true,
       "IsEndpoint": false,
       "SkipUrlEncoding": false,
       "Explode": false,
       "Kind": "Constant",
       "DefaultValue": {
        "$id": "27",
        "Type": {
         "$ref": "26"
        },
        "Value": "application/json"
       }
      },
      {
       "$id": "28",
       "Name": "accept",
       "NameInRequest": "Accept",
       "Type": {
        "$id": "29",
        "Kind": "string",
        "IsNullable": false
       },
       "Location": "Header",
       "IsApiVersion": false,
       "IsResourceParameter": false,
       "IsContentType": false,
       "IsRequired": true,
       "IsEndpoint": false,
       "SkipUrlEncoding": false,
       "Explode": false,
       "Kind": "Constant",
       "DefaultValue": {
        "$id": "30",
        "Type": {
         "$ref": "29"
        },
        "Value": "application/json"
       }
      }
     ],
     "Responses": [
      {
       "$id": "31",
       "StatusCodes": [
        204
       ],
       "BodyMediaType": "Json",
       "Headers": [],
       "IsErrorResponse": false
      }
     ],
     "HttpMethod": "PUT",
     "RequestBodyMediaType": "Json",
     "Uri": "{host}",
     "Path": "/type/array/int32",
     "RequestMediaTypes": [
      "application/json"
     ],
     "BufferResponse": true,
     "GenerateProtocolMethod": true,
     "GenerateConvenienceMethod": true
    }
   ],
   "Protocol": {
    "$id": "32"
   },
   "Creatable": false,
   "Parent": "ArrayClient",
   "Parameters": [
    {
     "$ref": "9"
    }
   ]
  },
  {
   "$id": "33",
   "Name": "Int64Value",
   "Description": "Array of int64 values",
   "Operations": [
    {
     "$id": "34",
     "Name": "get",
     "ResourceName": "Int64Value",
     "Accessibility": "public",
     "Parameters": [
      {
       "$ref": "9"
      },
      {
       "$id": "35",
       "Name": "accept",
       "NameInRequest": "Accept",
       "Type": {
        "$id": "36",
        "Kind": "string",
        "IsNullable": false
       },
       "Location": "Header",
       "IsApiVersion": false,
       "IsResourceParameter": false,
       "IsContentType": false,
       "IsRequired": true,
       "IsEndpoint": false,
       "SkipUrlEncoding": false,
       "Explode": false,
       "Kind": "Constant",
       "DefaultValue": {
        "$id": "37",
        "Type": {
         "$ref": "36"
        },
        "Value": "application/json"
       }
      }
     ],
     "Responses": [
      {
       "$id": "38",
       "StatusCodes": [
        200
       ],
       "BodyType": {
        "$id": "39",
        "Kind": "array",
        "ValueType": {
         "$id": "40",
         "Kind": "int64"
        }
       },
       "BodyMediaType": "Json",
       "Headers": [],
       "IsErrorResponse": false,
       "ContentTypes": [
        "application/json"
       ]
      }
     ],
     "HttpMethod": "GET",
     "RequestBodyMediaType": "None",
     "Uri": "{host}",
     "Path": "/type/array/int64",
     "BufferResponse": true,
     "GenerateProtocolMethod": true,
     "GenerateConvenienceMethod": true
    },
    {
     "$id": "41",
     "Name": "put",
     "ResourceName": "Int64Value",
     "Accessibility": "public",
     "Parameters": [
      {
       "$ref": "9"
      },
      {
       "$id": "42",
       "Name": "body",
       "NameInRequest": "body",
       "Type": {
        "$id": "43",
        "Kind": "array",
        "ValueType": {
         "$id": "44",
         "Kind": "int64"
        }
       },
       "Location": "Body",
       "IsRequired": true,
       "IsApiVersion": false,
       "IsResourceParameter": false,
       "IsContentType": false,
       "IsEndpoint": false,
       "SkipUrlEncoding": false,
       "Explode": false,
       "Kind": "Method"
      },
      {
       "$id": "45",
       "Name": "contentType",
       "NameInRequest": "Content-Type",
       "Type": {
        "$id": "46",
        "Kind": "string",
        "IsNullable": false
       },
       "Location": "Header",
       "IsApiVersion": false,
       "IsResourceParameter": false,
       "IsContentType": true,
       "IsRequired": true,
       "IsEndpoint": false,
       "SkipUrlEncoding": false,
       "Explode": false,
       "Kind": "Constant",
       "DefaultValue": {
        "$id": "47",
        "Type": {
         "$ref": "46"
        },
        "Value": "application/json"
       }
      },
      {
       "$id": "48",
       "Name": "accept",
       "NameInRequest": "Accept",
       "Type": {
        "$id": "49",
        "Kind": "string",
        "IsNullable": false
       },
       "Location": "Header",
       "IsApiVersion": false,
       "IsResourceParameter": false,
       "IsContentType": false,
       "IsRequired": true,
       "IsEndpoint": false,
       "SkipUrlEncoding": false,
       "Explode": false,
       "Kind": "Constant",
       "DefaultValue": {
        "$id": "50",
        "Type": {
         "$ref": "49"
        },
        "Value": "application/json"
       }
      }
     ],
     "Responses": [
      {
       "$id": "51",
       "StatusCodes": [
        204
       ],
       "BodyMediaType": "Json",
       "Headers": [],
       "IsErrorResponse": false
      }
     ],
     "HttpMethod": "PUT",
     "RequestBodyMediaType": "Json",
     "Uri": "{host}",
     "Path": "/type/array/int64",
     "RequestMediaTypes": [
      "application/json"
     ],
     "BufferResponse": true,
     "GenerateProtocolMethod": true,
     "GenerateConvenienceMethod": true
    }
   ],
   "Protocol": {
    "$id": "52"
   },
   "Creatable": false,
   "Parent": "ArrayClient",
   "Parameters": [
    {
     "$ref": "9"
    }
   ]
  },
  {
   "$id": "53",
   "Name": "BooleanValue",
   "Description": "Array of boolean values",
   "Operations": [
    {
     "$id": "54",
     "Name": "get",
     "ResourceName": "BooleanValue",
     "Accessibility": "public",
     "Parameters": [
      {
       "$ref": "9"
      },
      {
       "$id": "55",
       "Name": "accept",
       "NameInRequest": "Accept",
       "Type": {
        "$id": "56",
        "Kind": "string",
        "IsNullable": false
       },
       "Location": "Header",
       "IsApiVersion": false,
       "IsResourceParameter": false,
       "IsContentType": false,
       "IsRequired": true,
       "IsEndpoint": false,
       "SkipUrlEncoding": false,
       "Explode": false,
       "Kind": "Constant",
       "DefaultValue": {
        "$id": "57",
        "Type": {
         "$ref": "56"
        },
        "Value": "application/json"
       }
      }
     ],
     "Responses": [
      {
       "$id": "58",
       "StatusCodes": [
        200
       ],
       "BodyType": {
        "$id": "59",
        "Kind": "array",
        "ValueType": {
         "$id": "60",
         "Kind": "boolean"
        }
       },
       "BodyMediaType": "Json",
       "Headers": [],
       "IsErrorResponse": false,
       "ContentTypes": [
        "application/json"
       ]
      }
     ],
     "HttpMethod": "GET",
     "RequestBodyMediaType": "None",
     "Uri": "{host}",
     "Path": "/type/array/boolean",
     "BufferResponse": true,
     "GenerateProtocolMethod": true,
     "GenerateConvenienceMethod": true
    },
    {
     "$id": "61",
     "Name": "put",
     "ResourceName": "BooleanValue",
     "Accessibility": "public",
     "Parameters": [
      {
       "$ref": "9"
      },
      {
       "$id": "62",
       "Name": "body",
       "NameInRequest": "body",
       "Type": {
        "$id": "63",
        "Kind": "array",
        "ValueType": {
         "$id": "64",
         "Kind": "boolean"
        }
       },
       "Location": "Body",
       "IsRequired": true,
       "IsApiVersion": false,
       "IsResourceParameter": false,
       "IsContentType": false,
       "IsEndpoint": false,
       "SkipUrlEncoding": false,
       "Explode": false,
       "Kind": "Method"
      },
      {
       "$id": "65",
       "Name": "contentType",
       "NameInRequest": "Content-Type",
       "Type": {
        "$id": "66",
        "Kind": "string",
        "IsNullable": false
       },
       "Location": "Header",
       "IsApiVersion": false,
       "IsResourceParameter": false,
       "IsContentType": true,
       "IsRequired": true,
       "IsEndpoint": false,
       "SkipUrlEncoding": false,
       "Explode": false,
       "Kind": "Constant",
       "DefaultValue": {
        "$id": "67",
        "Type": {
         "$ref": "66"
        },
        "Value": "application/json"
       }
      },
      {
       "$id": "68",
       "Name": "accept",
       "NameInRequest": "Accept",
       "Type": {
        "$id": "69",
        "Kind": "string",
        "IsNullable": false
       },
       "Location": "Header",
       "IsApiVersion": false,
       "IsResourceParameter": false,
       "IsContentType": false,
       "IsRequired": true,
       "IsEndpoint": false,
       "SkipUrlEncoding": false,
       "Explode": false,
       "Kind": "Constant",
       "DefaultValue": {
        "$id": "70",
        "Type": {
         "$ref": "69"
        },
        "Value": "application/json"
       }
      }
     ],
     "Responses": [
      {
       "$id": "71",
       "StatusCodes": [
        204
       ],
       "BodyMediaType": "Json",
       "Headers": [],
       "IsErrorResponse": false
      }
     ],
     "HttpMethod": "PUT",
     "RequestBodyMediaType": "Json",
     "Uri": "{host}",
     "Path": "/type/array/boolean",
     "RequestMediaTypes": [
      "application/json"
     ],
     "BufferResponse": true,
     "GenerateProtocolMethod": true,
     "GenerateConvenienceMethod": true
    }
   ],
   "Protocol": {
    "$id": "72"
   },
   "Creatable": false,
   "Parent": "ArrayClient",
   "Parameters": [
    {
     "$ref": "9"
    }
   ]
  },
  {
   "$id": "73",
   "Name": "StringValue",
   "Description": "Array of string values",
   "Operations": [
    {
     "$id": "74",
     "Name": "get",
     "ResourceName": "StringValue",
     "Accessibility": "public",
     "Parameters": [
      {
       "$ref": "9"
      },
      {
       "$id": "75",
       "Name": "accept",
       "NameInRequest": "Accept",
       "Type": {
        "$id": "76",
        "Kind": "string",
        "IsNullable": false
       },
       "Location": "Header",
       "IsApiVersion": false,
       "IsResourceParameter": false,
       "IsContentType": false,
       "IsRequired": true,
       "IsEndpoint": false,
       "SkipUrlEncoding": false,
       "Explode": false,
       "Kind": "Constant",
       "DefaultValue": {
        "$id": "77",
        "Type": {
         "$ref": "76"
        },
        "Value": "application/json"
       }
      }
     ],
     "Responses": [
      {
       "$id": "78",
       "StatusCodes": [
        200
       ],
       "BodyType": {
        "$id": "79",
        "Kind": "array",
        "ValueType": {
         "$id": "80",
         "Kind": "string"
        }
       },
       "BodyMediaType": "Json",
       "Headers": [],
       "IsErrorResponse": false,
       "ContentTypes": [
        "application/json"
       ]
      }
     ],
     "HttpMethod": "GET",
     "RequestBodyMediaType": "None",
     "Uri": "{host}",
     "Path": "/type/array/string",
     "BufferResponse": true,
     "GenerateProtocolMethod": true,
     "GenerateConvenienceMethod": true
    },
    {
     "$id": "81",
     "Name": "put",
     "ResourceName": "StringValue",
     "Accessibility": "public",
     "Parameters": [
      {
       "$ref": "9"
      },
      {
       "$id": "82",
       "Name": "body",
       "NameInRequest": "body",
       "Type": {
        "$id": "83",
        "Kind": "array",
        "ValueType": {
         "$id": "84",
         "Kind": "string"
        }
       },
       "Location": "Body",
       "IsRequired": true,
       "IsApiVersion": false,
       "IsResourceParameter": false,
       "IsContentType": false,
       "IsEndpoint": false,
       "SkipUrlEncoding": false,
       "Explode": false,
       "Kind": "Method"
      },
      {
       "$id": "85",
       "Name": "contentType",
       "NameInRequest": "Content-Type",
       "Type": {
        "$id": "86",
        "Kind": "string",
        "IsNullable": false
       },
       "Location": "Header",
       "IsApiVersion": false,
       "IsResourceParameter": false,
       "IsContentType": true,
       "IsRequired": true,
       "IsEndpoint": false,
       "SkipUrlEncoding": false,
       "Explode": false,
       "Kind": "Constant",
       "DefaultValue": {
        "$id": "87",
        "Type": {
         "$ref": "86"
        },
        "Value": "application/json"
       }
      },
      {
       "$id": "88",
       "Name": "accept",
       "NameInRequest": "Accept",
       "Type": {
        "$id": "89",
        "Kind": "string",
        "IsNullable": false
       },
       "Location": "Header",
       "IsApiVersion": false,
       "IsResourceParameter": false,
       "IsContentType": false,
       "IsRequired": true,
       "IsEndpoint": false,
       "SkipUrlEncoding": false,
       "Explode": false,
       "Kind": "Constant",
       "DefaultValue": {
        "$id": "90",
        "Type": {
         "$ref": "89"
        },
        "Value": "application/json"
       }
      }
     ],
     "Responses": [
      {
       "$id": "91",
       "StatusCodes": [
        204
       ],
       "BodyMediaType": "Json",
       "Headers": [],
       "IsErrorResponse": false
      }
     ],
     "HttpMethod": "PUT",
     "RequestBodyMediaType": "Json",
     "Uri": "{host}",
     "Path": "/type/array/string",
     "RequestMediaTypes": [
      "application/json"
     ],
     "BufferResponse": true,
     "GenerateProtocolMethod": true,
     "GenerateConvenienceMethod": true
    }
   ],
   "Protocol": {
    "$id": "92"
   },
   "Creatable": false,
   "Parent": "ArrayClient",
   "Parameters": [
    {
     "$ref": "9"
    }
   ]
  },
  {
   "$id": "93",
   "Name": "Float32Value",
   "Description": "Array of float values",
   "Operations": [
    {
     "$id": "94",
     "Name": "get",
     "ResourceName": "Float32Value",
     "Accessibility": "public",
     "Parameters": [
      {
       "$ref": "9"
      },
      {
       "$id": "95",
       "Name": "accept",
       "NameInRequest": "Accept",
       "Type": {
        "$id": "96",
        "Kind": "string",
        "IsNullable": false
       },
       "Location": "Header",
       "IsApiVersion": false,
       "IsResourceParameter": false,
       "IsContentType": false,
       "IsRequired": true,
       "IsEndpoint": false,
       "SkipUrlEncoding": false,
       "Explode": false,
       "Kind": "Constant",
       "DefaultValue": {
        "$id": "97",
        "Type": {
         "$ref": "96"
        },
        "Value": "application/json"
       }
      }
     ],
     "Responses": [
      {
       "$id": "98",
       "StatusCodes": [
        200
       ],
       "BodyType": {
        "$id": "99",
        "Kind": "array",
        "ValueType": {
         "$id": "100",
         "Kind": "float32"
        }
       },
       "BodyMediaType": "Json",
       "Headers": [],
       "IsErrorResponse": false,
       "ContentTypes": [
        "application/json"
       ]
      }
     ],
     "HttpMethod": "GET",
     "RequestBodyMediaType": "None",
     "Uri": "{host}",
     "Path": "/type/array/float32",
     "BufferResponse": true,
     "GenerateProtocolMethod": true,
     "GenerateConvenienceMethod": true
    },
    {
     "$id": "101",
     "Name": "put",
     "ResourceName": "Float32Value",
     "Accessibility": "public",
     "Parameters": [
      {
       "$ref": "9"
      },
      {
       "$id": "102",
       "Name": "body",
       "NameInRequest": "body",
       "Type": {
        "$id": "103",
        "Kind": "array",
        "ValueType": {
         "$id": "104",
         "Kind": "float32"
        }
       },
       "Location": "Body",
       "IsRequired": true,
       "IsApiVersion": false,
       "IsResourceParameter": false,
       "IsContentType": false,
       "IsEndpoint": false,
       "SkipUrlEncoding": false,
       "Explode": false,
       "Kind": "Method"
      },
      {
       "$id": "105",
       "Name": "contentType",
       "NameInRequest": "Content-Type",
       "Type": {
        "$id": "106",
        "Kind": "string",
        "IsNullable": false
       },
       "Location": "Header",
       "IsApiVersion": false,
       "IsResourceParameter": false,
       "IsContentType": true,
       "IsRequired": true,
       "IsEndpoint": false,
       "SkipUrlEncoding": false,
       "Explode": false,
       "Kind": "Constant",
       "DefaultValue": {
        "$id": "107",
        "Type": {
         "$ref": "106"
        },
        "Value": "application/json"
       }
      },
      {
       "$id": "108",
       "Name": "accept",
       "NameInRequest": "Accept",
       "Type": {
        "$id": "109",
        "Kind": "string",
        "IsNullable": false
       },
       "Location": "Header",
       "IsApiVersion": false,
       "IsResourceParameter": false,
       "IsContentType": false,
       "IsRequired": true,
       "IsEndpoint": false,
       "SkipUrlEncoding": false,
       "Explode": false,
       "Kind": "Constant",
       "DefaultValue": {
        "$id": "110",
        "Type": {
         "$ref": "109"
        },
        "Value": "application/json"
       }
      }
     ],
     "Responses": [
      {
       "$id": "111",
       "StatusCodes": [
        204
       ],
       "BodyMediaType": "Json",
       "Headers": [],
       "IsErrorResponse": false
      }
     ],
     "HttpMethod": "PUT",
     "RequestBodyMediaType": "Json",
     "Uri": "{host}",
     "Path": "/type/array/float32",
     "RequestMediaTypes": [
      "application/json"
     ],
     "BufferResponse": true,
     "GenerateProtocolMethod": true,
     "GenerateConvenienceMethod": true
    }
   ],
   "Protocol": {
    "$id": "112"
   },
   "Creatable": false,
   "Parent": "ArrayClient",
   "Parameters": [
    {
     "$ref": "9"
    }
   ]
  },
  {
   "$id": "113",
   "Name": "DatetimeValue",
   "Description": "Array of datetime values",
   "Operations": [
    {
     "$id": "114",
     "Name": "get",
     "ResourceName": "DatetimeValue",
     "Accessibility": "public",
     "Parameters": [
      {
       "$ref": "9"
      },
      {
       "$id": "115",
       "Name": "accept",
       "NameInRequest": "Accept",
       "Type": {
        "$id": "116",
        "Kind": "string",
        "IsNullable": false
       },
       "Location": "Header",
       "IsApiVersion": false,
       "IsResourceParameter": false,
       "IsContentType": false,
       "IsRequired": true,
       "IsEndpoint": false,
       "SkipUrlEncoding": false,
       "Explode": false,
       "Kind": "Constant",
       "DefaultValue": {
        "$id": "117",
        "Type": {
         "$ref": "116"
        },
        "Value": "application/json"
       }
      }
     ],
     "Responses": [
      {
       "$id": "118",
       "StatusCodes": [
        200
       ],
       "BodyType": {
        "$id": "119",
        "Kind": "array",
        "ValueType": {
         "$id": "120",
         "Kind": "utcDateTime",
         "Encode": "rfc3339",
         "WireType": {
          "$id": "121",
          "Kind": "string"
         }
        }
       },
       "BodyMediaType": "Json",
       "Headers": [],
       "IsErrorResponse": false,
       "ContentTypes": [
        "application/json"
       ]
      }
     ],
     "HttpMethod": "GET",
     "RequestBodyMediaType": "None",
     "Uri": "{host}",
     "Path": "/type/array/datetime",
     "BufferResponse": true,
     "GenerateProtocolMethod": true,
     "GenerateConvenienceMethod": true
    },
    {
     "$id": "122",
     "Name": "put",
     "ResourceName": "DatetimeValue",
     "Accessibility": "public",
     "Parameters": [
      {
       "$ref": "9"
      },
      {
       "$id": "123",
       "Name": "body",
       "NameInRequest": "body",
       "Type": {
        "$id": "124",
        "Kind": "array",
        "ValueType": {
         "$id": "125",
         "Kind": "utcDateTime",
         "Encode": "rfc3339",
         "WireType": {
          "$id": "126",
          "Kind": "string"
         }
        }
       },
       "Location": "Body",
       "IsRequired": true,
       "IsApiVersion": false,
       "IsResourceParameter": false,
       "IsContentType": false,
       "IsEndpoint": false,
       "SkipUrlEncoding": false,
       "Explode": false,
       "Kind": "Method"
      },
      {
       "$id": "127",
       "Name": "contentType",
       "NameInRequest": "Content-Type",
       "Type": {
        "$id": "128",
        "Kind": "string",
        "IsNullable": false
       },
       "Location": "Header",
       "IsApiVersion": false,
       "IsResourceParameter": false,
       "IsContentType": true,
       "IsRequired": true,
       "IsEndpoint": false,
       "SkipUrlEncoding": false,
       "Explode": false,
       "Kind": "Constant",
       "DefaultValue": {
        "$id": "129",
        "Type": {
         "$ref": "128"
        },
        "Value": "application/json"
       }
      },
      {
       "$id": "130",
       "Name": "accept",
       "NameInRequest": "Accept",
       "Type": {
        "$id": "131",
        "Kind": "string",
        "IsNullable": false
       },
       "Location": "Header",
       "IsApiVersion": false,
       "IsResourceParameter": false,
       "IsContentType": false,
       "IsRequired": true,
       "IsEndpoint": false,
       "SkipUrlEncoding": false,
       "Explode": false,
       "Kind": "Constant",
       "DefaultValue": {
        "$id": "132",
        "Type": {
         "$ref": "131"
        },
        "Value": "application/json"
       }
      }
     ],
     "Responses": [
      {
       "$id": "133",
       "StatusCodes": [
        204
       ],
       "BodyMediaType": "Json",
       "Headers": [],
       "IsErrorResponse": false
      }
     ],
     "HttpMethod": "PUT",
     "RequestBodyMediaType": "Json",
     "Uri": "{host}",
     "Path": "/type/array/datetime",
     "RequestMediaTypes": [
      "application/json"
     ],
     "BufferResponse": true,
     "GenerateProtocolMethod": true,
     "GenerateConvenienceMethod": true
    }
   ],
   "Protocol": {
    "$id": "134"
   },
   "Creatable": false,
   "Parent": "ArrayClient",
   "Parameters": [
    {
     "$ref": "9"
    }
   ]
  },
  {
   "$id": "135",
   "Name": "DurationValue",
   "Description": "Array of duration values",
   "Operations": [
    {
     "$id": "136",
     "Name": "get",
     "ResourceName": "DurationValue",
     "Accessibility": "public",
     "Parameters": [
      {
       "$ref": "9"
      },
      {
       "$id": "137",
       "Name": "accept",
       "NameInRequest": "Accept",
       "Type": {
        "$id": "138",
        "Kind": "string",
        "IsNullable": false
       },
       "Location": "Header",
       "IsApiVersion": false,
       "IsResourceParameter": false,
       "IsContentType": false,
       "IsRequired": true,
       "IsEndpoint": false,
       "SkipUrlEncoding": false,
       "Explode": false,
       "Kind": "Constant",
       "DefaultValue": {
        "$id": "139",
        "Type": {
         "$ref": "138"
        },
        "Value": "application/json"
       }
      }
     ],
     "Responses": [
      {
       "$id": "140",
       "StatusCodes": [
        200
       ],
       "BodyType": {
        "$id": "141",
        "Kind": "array",
        "ValueType": {
         "$id": "142",
         "Kind": "duration",
         "Encode": "ISO8601",
         "WireType": {
          "$id": "143",
          "Kind": "string"
         }
        }
       },
       "BodyMediaType": "Json",
       "Headers": [],
       "IsErrorResponse": false,
       "ContentTypes": [
        "application/json"
       ]
      }
     ],
     "HttpMethod": "GET",
     "RequestBodyMediaType": "None",
     "Uri": "{host}",
     "Path": "/type/array/duration",
     "BufferResponse": true,
     "GenerateProtocolMethod": true,
     "GenerateConvenienceMethod": true
    },
    {
     "$id": "144",
     "Name": "put",
     "ResourceName": "DurationValue",
     "Accessibility": "public",
     "Parameters": [
      {
       "$ref": "9"
      },
      {
       "$id": "145",
       "Name": "body",
       "NameInRequest": "body",
       "Type": {
        "$id": "146",
        "Kind": "array",
        "ValueType": {
         "$id": "147",
         "Kind": "duration",
         "Encode": "ISO8601",
         "WireType": {
          "$id": "148",
          "Kind": "string"
         }
        }
       },
       "Location": "Body",
       "IsRequired": true,
       "IsApiVersion": false,
       "IsResourceParameter": false,
       "IsContentType": false,
       "IsEndpoint": false,
       "SkipUrlEncoding": false,
       "Explode": false,
       "Kind": "Method"
      },
      {
       "$id": "149",
       "Name": "contentType",
       "NameInRequest": "Content-Type",
       "Type": {
        "$id": "150",
        "Kind": "string",
        "IsNullable": false
       },
       "Location": "Header",
       "IsApiVersion": false,
       "IsResourceParameter": false,
       "IsContentType": true,
       "IsRequired": true,
       "IsEndpoint": false,
       "SkipUrlEncoding": false,
       "Explode": false,
       "Kind": "Constant",
       "DefaultValue": {
        "$id": "151",
        "Type": {
         "$ref": "150"
        },
        "Value": "application/json"
       }
      },
      {
       "$id": "152",
       "Name": "accept",
       "NameInRequest": "Accept",
       "Type": {
        "$id": "153",
        "Kind": "string",
        "IsNullable": false
       },
       "Location": "Header",
       "IsApiVersion": false,
       "IsResourceParameter": false,
       "IsContentType": false,
       "IsRequired": true,
       "IsEndpoint": false,
       "SkipUrlEncoding": false,
       "Explode": false,
       "Kind": "Constant",
       "DefaultValue": {
        "$id": "154",
        "Type": {
         "$ref": "153"
        },
        "Value": "application/json"
       }
      }
     ],
     "Responses": [
      {
       "$id": "155",
       "StatusCodes": [
        204
       ],
       "BodyMediaType": "Json",
       "Headers": [],
       "IsErrorResponse": false
      }
     ],
     "HttpMethod": "PUT",
     "RequestBodyMediaType": "Json",
     "Uri": "{host}",
     "Path": "/type/array/duration",
     "RequestMediaTypes": [
      "application/json"
     ],
     "BufferResponse": true,
     "GenerateProtocolMethod": true,
     "GenerateConvenienceMethod": true
    }
   ],
   "Protocol": {
    "$id": "156"
   },
   "Creatable": false,
   "Parent": "ArrayClient",
   "Parameters": [
    {
     "$ref": "9"
    }
   ]
  },
  {
   "$id": "157",
   "Name": "UnknownValue",
   "Description": "Array of unknown values",
   "Operations": [
    {
     "$id": "158",
     "Name": "get",
     "ResourceName": "UnknownValue",
     "Accessibility": "public",
     "Parameters": [
      {
       "$ref": "9"
      },
      {
       "$id": "159",
       "Name": "accept",
       "NameInRequest": "Accept",
       "Type": {
        "$id": "160",
        "Kind": "string",
        "IsNullable": false
       },
       "Location": "Header",
       "IsApiVersion": false,
       "IsResourceParameter": false,
       "IsContentType": false,
       "IsRequired": true,
       "IsEndpoint": false,
       "SkipUrlEncoding": false,
       "Explode": false,
       "Kind": "Constant",
       "DefaultValue": {
        "$id": "161",
        "Type": {
         "$ref": "160"
        },
        "Value": "application/json"
       }
      }
     ],
     "Responses": [
      {
       "$id": "162",
       "StatusCodes": [
        200
       ],
       "BodyType": {
        "$id": "163",
        "Kind": "array",
        "ValueType": {
         "$id": "164",
         "Kind": "any"
        }
       },
       "BodyMediaType": "Json",
       "Headers": [],
       "IsErrorResponse": false,
       "ContentTypes": [
        "application/json"
       ]
      }
     ],
     "HttpMethod": "GET",
     "RequestBodyMediaType": "None",
     "Uri": "{host}",
     "Path": "/type/array/unknown",
     "BufferResponse": true,
     "GenerateProtocolMethod": true,
     "GenerateConvenienceMethod": true
    },
    {
     "$id": "165",
     "Name": "put",
     "ResourceName": "UnknownValue",
     "Accessibility": "public",
     "Parameters": [
      {
       "$ref": "9"
      },
      {
       "$id": "166",
       "Name": "body",
       "NameInRequest": "body",
       "Type": {
        "$id": "167",
        "Kind": "array",
        "ValueType": {
         "$id": "168",
         "Kind": "any"
        }
       },
       "Location": "Body",
       "IsRequired": true,
       "IsApiVersion": false,
       "IsResourceParameter": false,
       "IsContentType": false,
       "IsEndpoint": false,
       "SkipUrlEncoding": false,
       "Explode": false,
       "Kind": "Method"
      },
      {
       "$id": "169",
       "Name": "contentType",
       "NameInRequest": "Content-Type",
       "Type": {
        "$id": "170",
        "Kind": "string",
        "IsNullable": false
       },
       "Location": "Header",
       "IsApiVersion": false,
       "IsResourceParameter": false,
       "IsContentType": true,
       "IsRequired": true,
       "IsEndpoint": false,
       "SkipUrlEncoding": false,
       "Explode": false,
       "Kind": "Constant",
       "DefaultValue": {
        "$id": "171",
        "Type": {
         "$ref": "170"
        },
        "Value": "application/json"
       }
      },
      {
       "$id": "172",
       "Name": "accept",
       "NameInRequest": "Accept",
       "Type": {
        "$id": "173",
        "Kind": "string",
        "IsNullable": false
       },
       "Location": "Header",
       "IsApiVersion": false,
       "IsResourceParameter": false,
       "IsContentType": false,
       "IsRequired": true,
       "IsEndpoint": false,
       "SkipUrlEncoding": false,
       "Explode": false,
       "Kind": "Constant",
       "DefaultValue": {
        "$id": "174",
        "Type": {
         "$ref": "173"
        },
        "Value": "application/json"
       }
      }
     ],
     "Responses": [
      {
       "$id": "175",
       "StatusCodes": [
        204
       ],
       "BodyMediaType": "Json",
       "Headers": [],
       "IsErrorResponse": false
      }
     ],
     "HttpMethod": "PUT",
     "RequestBodyMediaType": "Json",
     "Uri": "{host}",
     "Path": "/type/array/unknown",
     "RequestMediaTypes": [
      "application/json"
     ],
     "BufferResponse": true,
     "GenerateProtocolMethod": true,
     "GenerateConvenienceMethod": true
    }
   ],
   "Protocol": {
    "$id": "176"
   },
   "Creatable": false,
   "Parent": "ArrayClient",
   "Parameters": [
    {
     "$ref": "9"
    }
   ]
  },
  {
   "$id": "177",
   "Name": "ModelValue",
   "Description": "Array of model values",
   "Operations": [
    {
     "$id": "178",
     "Name": "get",
     "ResourceName": "ModelValue",
     "Accessibility": "public",
     "Parameters": [
      {
       "$ref": "9"
      },
      {
       "$id": "179",
       "Name": "accept",
       "NameInRequest": "Accept",
       "Type": {
        "$id": "180",
        "Kind": "string",
        "IsNullable": false
       },
       "Location": "Header",
       "IsApiVersion": false,
       "IsResourceParameter": false,
       "IsContentType": false,
       "IsRequired": true,
       "IsEndpoint": false,
       "SkipUrlEncoding": false,
       "Explode": false,
       "Kind": "Constant",
       "DefaultValue": {
        "$id": "181",
        "Type": {
         "$ref": "180"
        },
        "Value": "application/json"
       }
      }
     ],
     "Responses": [
      {
       "$id": "182",
       "StatusCodes": [
        200
       ],
       "BodyType": {
        "$id": "183",
        "Kind": "array",
        "ValueType": {
         "$ref": "2"
        }
       },
       "BodyMediaType": "Json",
       "Headers": [],
       "IsErrorResponse": false,
       "ContentTypes": [
        "application/json"
       ]
      }
     ],
     "HttpMethod": "GET",
     "RequestBodyMediaType": "None",
     "Uri": "{host}",
     "Path": "/type/array/model",
     "BufferResponse": true,
     "GenerateProtocolMethod": true,
     "GenerateConvenienceMethod": true
    },
    {
     "$id": "184",
     "Name": "put",
     "ResourceName": "ModelValue",
     "Accessibility": "public",
     "Parameters": [
      {
       "$ref": "9"
      },
      {
       "$id": "185",
       "Name": "body",
       "NameInRequest": "body",
       "Type": {
        "$id": "186",
        "Kind": "array",
        "ValueType": {
         "$ref": "2"
        }
       },
       "Location": "Body",
       "IsRequired": true,
       "IsApiVersion": false,
       "IsResourceParameter": false,
       "IsContentType": false,
       "IsEndpoint": false,
       "SkipUrlEncoding": false,
       "Explode": false,
       "Kind": "Method"
      },
      {
       "$id": "187",
       "Name": "contentType",
       "NameInRequest": "Content-Type",
       "Type": {
        "$id": "188",
        "Kind": "string",
        "IsNullable": false
       },
       "Location": "Header",
       "IsApiVersion": false,
       "IsResourceParameter": false,
       "IsContentType": true,
       "IsRequired": true,
       "IsEndpoint": false,
       "SkipUrlEncoding": false,
       "Explode": false,
       "Kind": "Constant",
       "DefaultValue": {
        "$id": "189",
        "Type": {
         "$ref": "188"
        },
        "Value": "application/json"
       }
      },
      {
       "$id": "190",
       "Name": "accept",
       "NameInRequest": "Accept",
       "Type": {
        "$id": "191",
        "Kind": "string",
        "IsNullable": false
       },
       "Location": "Header",
       "IsApiVersion": false,
       "IsResourceParameter": false,
       "IsContentType": false,
       "IsRequired": true,
       "IsEndpoint": false,
       "SkipUrlEncoding": false,
       "Explode": false,
       "Kind": "Constant",
       "DefaultValue": {
        "$id": "192",
        "Type": {
         "$ref": "191"
        },
        "Value": "application/json"
       }
      }
     ],
     "Responses": [
      {
       "$id": "193",
       "StatusCodes": [
        204
       ],
       "BodyMediaType": "Json",
       "Headers": [],
       "IsErrorResponse": false
      }
     ],
     "HttpMethod": "PUT",
     "RequestBodyMediaType": "Json",
     "Uri": "{host}",
     "Path": "/type/array/model",
     "RequestMediaTypes": [
      "application/json"
     ],
     "BufferResponse": true,
     "GenerateProtocolMethod": true,
     "GenerateConvenienceMethod": true
    }
   ],
   "Protocol": {
    "$id": "194"
   },
   "Creatable": false,
   "Parent": "ArrayClient",
   "Parameters": [
    {
     "$ref": "9"
    }
   ]
  },
  {
   "$id": "195",
   "Name": "NullableFloatValue",
   "Description": "Array of nullable float values",
   "Operations": [
    {
     "$id": "196",
     "Name": "get",
     "ResourceName": "NullableFloatValue",
     "Accessibility": "public",
     "Parameters": [
      {
       "$ref": "9"
      },
      {
       "$id": "197",
       "Name": "accept",
       "NameInRequest": "Accept",
       "Type": {
        "$id": "198",
        "Kind": "string",
        "IsNullable": false
       },
       "Location": "Header",
       "IsApiVersion": false,
       "IsResourceParameter": false,
       "IsContentType": false,
       "IsRequired": true,
       "IsEndpoint": false,
       "SkipUrlEncoding": false,
       "Explode": false,
       "Kind": "Constant",
       "DefaultValue": {
        "$id": "199",
        "Type": {
         "$ref": "198"
        },
        "Value": "application/json"
       }
      }
     ],
     "Responses": [
      {
       "$id": "200",
       "StatusCodes": [
        200
       ],
       "BodyType": {
        "$id": "201",
        "Kind": "array",
        "ValueType": {
         "$id": "202",
         "Kind": "nullable",
         "Type": {
          "$id": "203",
          "Kind": "float32"
         }
        }
       },
       "BodyMediaType": "Json",
       "Headers": [],
       "IsErrorResponse": false,
       "ContentTypes": [
        "application/json"
       ]
      }
     ],
     "HttpMethod": "GET",
     "RequestBodyMediaType": "None",
     "Uri": "{host}",
     "Path": "/type/array/nullable-float",
     "BufferResponse": true,
     "GenerateProtocolMethod": true,
     "GenerateConvenienceMethod": true
    },
    {
     "$id": "204",
     "Name": "put",
     "ResourceName": "NullableFloatValue",
     "Accessibility": "public",
     "Parameters": [
      {
       "$ref": "9"
      },
      {
       "$id": "205",
       "Name": "body",
       "NameInRequest": "body",
       "Type": {
        "$id": "206",
        "Kind": "array",
        "ValueType": {
         "$id": "207",
         "Kind": "nullable",
         "Type": {
          "$id": "208",
          "Kind": "float32"
         }
        }
       },
       "Location": "Body",
       "IsRequired": true,
       "IsApiVersion": false,
       "IsResourceParameter": false,
       "IsContentType": false,
       "IsEndpoint": false,
       "SkipUrlEncoding": false,
       "Explode": false,
       "Kind": "Method"
      },
      {
       "$id": "209",
       "Name": "contentType",
       "NameInRequest": "Content-Type",
       "Type": {
        "$id": "210",
        "Kind": "string",
        "IsNullable": false
       },
       "Location": "Header",
       "IsApiVersion": false,
       "IsResourceParameter": false,
       "IsContentType": true,
       "IsRequired": true,
       "IsEndpoint": false,
       "SkipUrlEncoding": false,
       "Explode": false,
       "Kind": "Constant",
       "DefaultValue": {
        "$id": "211",
        "Type": {
         "$ref": "210"
        },
        "Value": "application/json"
       }
      },
      {
       "$id": "212",
       "Name": "accept",
       "NameInRequest": "Accept",
       "Type": {
        "$id": "213",
        "Kind": "string",
        "IsNullable": false
       },
       "Location": "Header",
       "IsApiVersion": false,
       "IsResourceParameter": false,
       "IsContentType": false,
       "IsRequired": true,
       "IsEndpoint": false,
       "SkipUrlEncoding": false,
       "Explode": false,
       "Kind": "Constant",
       "DefaultValue": {
        "$id": "214",
        "Type": {
         "$ref": "213"
        },
        "Value": "application/json"
       }
      }
     ],
     "Responses": [
      {
       "$id": "215",
       "StatusCodes": [
        204
       ],
       "BodyMediaType": "Json",
       "Headers": [],
       "IsErrorResponse": false
      }
     ],
     "HttpMethod": "PUT",
     "RequestBodyMediaType": "Json",
     "Uri": "{host}",
     "Path": "/type/array/nullable-float",
     "RequestMediaTypes": [
      "application/json"
     ],
     "BufferResponse": true,
     "GenerateProtocolMethod": true,
     "GenerateConvenienceMethod": true
    }
   ],
   "Protocol": {
    "$id": "216"
   },
   "Creatable": false,
   "Parent": "ArrayClient",
   "Parameters": [
    {
     "$ref": "9"
    }
   ]
  },
  {
   "$id": "217",
   "Name": "NullableInt32Value",
   "Description": "Array of nullable int32 values",
   "Operations": [
    {
     "$id": "218",
     "Name": "get",
     "ResourceName": "NullableInt32Value",
     "Accessibility": "public",
     "Parameters": [
      {
       "$ref": "9"
      },
      {
       "$id": "219",
       "Name": "accept",
       "NameInRequest": "Accept",
       "Type": {
        "$id": "220",
        "Kind": "string",
        "IsNullable": false
       },
       "Location": "Header",
       "IsApiVersion": false,
       "IsResourceParameter": false,
       "IsContentType": false,
       "IsRequired": true,
       "IsEndpoint": false,
       "SkipUrlEncoding": false,
       "Explode": false,
       "Kind": "Constant",
       "DefaultValue": {
        "$id": "221",
        "Type": {
         "$ref": "220"
        },
        "Value": "application/json"
       }
      }
     ],
     "Responses": [
      {
       "$id": "222",
       "StatusCodes": [
        200
       ],
       "BodyType": {
        "$id": "223",
        "Kind": "array",
        "ValueType": {
         "$id": "224",
         "Kind": "nullable",
         "Type": {
          "$id": "225",
          "Kind": "int32"
         }
        }
       },
       "BodyMediaType": "Json",
       "Headers": [],
       "IsErrorResponse": false,
       "ContentTypes": [
        "application/json"
       ]
      }
     ],
     "HttpMethod": "GET",
     "RequestBodyMediaType": "None",
     "Uri": "{host}",
     "Path": "/type/array/nullable-int32",
     "BufferResponse": true,
     "GenerateProtocolMethod": true,
     "GenerateConvenienceMethod": true
    },
    {
     "$id": "226",
     "Name": "put",
     "ResourceName": "NullableInt32Value",
     "Accessibility": "public",
     "Parameters": [
      {
       "$ref": "9"
      },
      {
       "$id": "227",
       "Name": "body",
       "NameInRequest": "body",
       "Type": {
        "$id": "228",
        "Kind": "array",
        "ValueType": {
         "$id": "229",
         "Kind": "nullable",
         "Type": {
          "$id": "230",
          "Kind": "int32"
         }
        }
       },
       "Location": "Body",
       "IsRequired": true,
       "IsApiVersion": false,
       "IsResourceParameter": false,
       "IsContentType": false,
       "IsEndpoint": false,
       "SkipUrlEncoding": false,
       "Explode": false,
       "Kind": "Method"
      },
      {
       "$id": "231",
       "Name": "contentType",
       "NameInRequest": "Content-Type",
       "Type": {
        "$id": "232",
        "Kind": "string",
        "IsNullable": false
       },
       "Location": "Header",
       "IsApiVersion": false,
       "IsResourceParameter": false,
       "IsContentType": true,
       "IsRequired": true,
       "IsEndpoint": false,
       "SkipUrlEncoding": false,
       "Explode": false,
       "Kind": "Constant",
       "DefaultValue": {
        "$id": "233",
        "Type": {
         "$ref": "232"
        },
        "Value": "application/json"
       }
      },
      {
       "$id": "234",
       "Name": "accept",
       "NameInRequest": "Accept",
       "Type": {
        "$id": "235",
        "Kind": "string",
        "IsNullable": false
       },
       "Location": "Header",
       "IsApiVersion": false,
       "IsResourceParameter": false,
       "IsContentType": false,
       "IsRequired": true,
       "IsEndpoint": false,
       "SkipUrlEncoding": false,
       "Explode": false,
       "Kind": "Constant",
       "DefaultValue": {
        "$id": "236",
        "Type": {
         "$ref": "235"
        },
        "Value": "application/json"
       }
      }
     ],
     "Responses": [
      {
       "$id": "237",
       "StatusCodes": [
        204
       ],
       "BodyMediaType": "Json",
       "Headers": [],
       "IsErrorResponse": false
      }
     ],
     "HttpMethod": "PUT",
     "RequestBodyMediaType": "Json",
     "Uri": "{host}",
     "Path": "/type/array/nullable-int32",
     "RequestMediaTypes": [
      "application/json"
     ],
     "BufferResponse": true,
     "GenerateProtocolMethod": true,
     "GenerateConvenienceMethod": true
    }
   ],
   "Protocol": {
    "$id": "238"
   },
   "Creatable": false,
   "Parent": "ArrayClient",
   "Parameters": [
    {
     "$ref": "9"
    }
   ]
  },
  {
   "$id": "239",
   "Name": "NullableBooleanValue",
   "Description": "Array of nullable boolean values",
   "Operations": [
    {
     "$id": "240",
     "Name": "get",
     "ResourceName": "NullableBooleanValue",
     "Accessibility": "public",
     "Parameters": [
      {
       "$ref": "9"
      },
      {
       "$id": "241",
       "Name": "accept",
       "NameInRequest": "Accept",
       "Type": {
        "$id": "242",
        "Kind": "string",
        "IsNullable": false
       },
       "Location": "Header",
       "IsApiVersion": false,
       "IsResourceParameter": false,
       "IsContentType": false,
       "IsRequired": true,
       "IsEndpoint": false,
       "SkipUrlEncoding": false,
       "Explode": false,
       "Kind": "Constant",
       "DefaultValue": {
        "$id": "243",
        "Type": {
         "$ref": "242"
        },
        "Value": "application/json"
       }
      }
     ],
     "Responses": [
      {
       "$id": "244",
       "StatusCodes": [
        200
       ],
       "BodyType": {
        "$id": "245",
        "Kind": "array",
        "ValueType": {
         "$id": "246",
         "Kind": "nullable",
         "Type": {
          "$id": "247",
          "Kind": "boolean"
         }
        }
       },
       "BodyMediaType": "Json",
       "Headers": [],
       "IsErrorResponse": false,
       "ContentTypes": [
        "application/json"
       ]
      }
     ],
     "HttpMethod": "GET",
     "RequestBodyMediaType": "None",
     "Uri": "{host}",
     "Path": "/type/array/nullable-boolean",
     "BufferResponse": true,
     "GenerateProtocolMethod": true,
     "GenerateConvenienceMethod": true
    },
    {
     "$id": "248",
     "Name": "put",
     "ResourceName": "NullableBooleanValue",
     "Accessibility": "public",
     "Parameters": [
      {
       "$ref": "9"
      },
      {
       "$id": "249",
       "Name": "body",
       "NameInRequest": "body",
       "Type": {
        "$id": "250",
        "Kind": "array",
        "ValueType": {
         "$id": "251",
         "Kind": "nullable",
         "Type": {
          "$id": "252",
          "Kind": "boolean"
         }
        }
       },
       "Location": "Body",
       "IsRequired": true,
       "IsApiVersion": false,
       "IsResourceParameter": false,
       "IsContentType": false,
       "IsEndpoint": false,
       "SkipUrlEncoding": false,
       "Explode": false,
       "Kind": "Method"
      },
      {
       "$id": "253",
       "Name": "contentType",
       "NameInRequest": "Content-Type",
       "Type": {
        "$id": "254",
        "Kind": "string",
        "IsNullable": false
       },
       "Location": "Header",
       "IsApiVersion": false,
       "IsResourceParameter": false,
       "IsContentType": true,
       "IsRequired": true,
       "IsEndpoint": false,
       "SkipUrlEncoding": false,
       "Explode": false,
       "Kind": "Constant",
       "DefaultValue": {
        "$id": "255",
        "Type": {
         "$ref": "254"
        },
        "Value": "application/json"
       }
      },
      {
       "$id": "256",
       "Name": "accept",
       "NameInRequest": "Accept",
       "Type": {
        "$id": "257",
        "Kind": "string",
        "IsNullable": false
       },
       "Location": "Header",
       "IsApiVersion": false,
       "IsResourceParameter": false,
       "IsContentType": false,
       "IsRequired": true,
       "IsEndpoint": false,
       "SkipUrlEncoding": false,
       "Explode": false,
       "Kind": "Constant",
       "DefaultValue": {
        "$id": "258",
        "Type": {
         "$ref": "257"
        },
        "Value": "application/json"
       }
      }
     ],
     "Responses": [
      {
       "$id": "259",
       "StatusCodes": [
        204
       ],
       "BodyMediaType": "Json",
       "Headers": [],
       "IsErrorResponse": false
      }
     ],
     "HttpMethod": "PUT",
     "RequestBodyMediaType": "Json",
     "Uri": "{host}",
     "Path": "/type/array/nullable-boolean",
     "RequestMediaTypes": [
      "application/json"
     ],
     "BufferResponse": true,
     "GenerateProtocolMethod": true,
     "GenerateConvenienceMethod": true
    }
   ],
   "Protocol": {
    "$id": "260"
   },
   "Creatable": false,
   "Parent": "ArrayClient",
   "Parameters": [
    {
     "$ref": "9"
    }
   ]
  },
  {
   "$id": "261",
   "Name": "NullableStringValue",
   "Description": "Array of nullable string values",
   "Operations": [
    {
     "$id": "262",
     "Name": "get",
     "ResourceName": "NullableStringValue",
     "Accessibility": "public",
     "Parameters": [
      {
       "$ref": "9"
      },
      {
       "$id": "263",
       "Name": "accept",
       "NameInRequest": "Accept",
       "Type": {
        "$id": "264",
        "Kind": "string",
        "IsNullable": false
       },
       "Location": "Header",
       "IsApiVersion": false,
       "IsResourceParameter": false,
       "IsContentType": false,
       "IsRequired": true,
       "IsEndpoint": false,
       "SkipUrlEncoding": false,
       "Explode": false,
       "Kind": "Constant",
       "DefaultValue": {
        "$id": "265",
        "Type": {
         "$ref": "264"
        },
        "Value": "application/json"
       }
      }
     ],
     "Responses": [
      {
       "$id": "266",
       "StatusCodes": [
        200
       ],
       "BodyType": {
        "$id": "267",
        "Kind": "array",
        "ValueType": {
         "$id": "268",
         "Kind": "nullable",
         "Type": {
          "$id": "269",
          "Kind": "string"
         }
        }
       },
       "BodyMediaType": "Json",
       "Headers": [],
       "IsErrorResponse": false,
       "ContentTypes": [
        "application/json"
       ]
      }
     ],
     "HttpMethod": "GET",
     "RequestBodyMediaType": "None",
     "Uri": "{host}",
     "Path": "/type/array/nullable-string",
     "BufferResponse": true,
     "GenerateProtocolMethod": true,
     "GenerateConvenienceMethod": true
    },
    {
     "$id": "270",
     "Name": "put",
     "ResourceName": "NullableStringValue",
     "Accessibility": "public",
     "Parameters": [
      {
       "$ref": "9"
      },
      {
       "$id": "271",
       "Name": "body",
       "NameInRequest": "body",
       "Type": {
        "$id": "272",
        "Kind": "array",
        "ValueType": {
         "$id": "273",
         "Kind": "nullable",
         "Type": {
          "$id": "274",
          "Kind": "string"
         }
        }
       },
       "Location": "Body",
       "IsRequired": true,
       "IsApiVersion": false,
       "IsResourceParameter": false,
       "IsContentType": false,
       "IsEndpoint": false,
       "SkipUrlEncoding": false,
       "Explode": false,
       "Kind": "Method"
      },
      {
       "$id": "275",
       "Name": "contentType",
       "NameInRequest": "Content-Type",
       "Type": {
        "$id": "276",
        "Kind": "string",
        "IsNullable": false
       },
       "Location": "Header",
       "IsApiVersion": false,
       "IsResourceParameter": false,
       "IsContentType": true,
       "IsRequired": true,
       "IsEndpoint": false,
       "SkipUrlEncoding": false,
       "Explode": false,
       "Kind": "Constant",
       "DefaultValue": {
        "$id": "277",
        "Type": {
         "$ref": "276"
        },
        "Value": "application/json"
       }
      },
      {
       "$id": "278",
       "Name": "accept",
       "NameInRequest": "Accept",
       "Type": {
        "$id": "279",
        "Kind": "string",
        "IsNullable": false
       },
       "Location": "Header",
       "IsApiVersion": false,
       "IsResourceParameter": false,
       "IsContentType": false,
       "IsRequired": true,
       "IsEndpoint": false,
       "SkipUrlEncoding": false,
       "Explode": false,
       "Kind": "Constant",
       "DefaultValue": {
        "$id": "280",
        "Type": {
         "$ref": "279"
        },
        "Value": "application/json"
       }
      }
     ],
     "Responses": [
      {
       "$id": "281",
       "StatusCodes": [
        204
       ],
       "BodyMediaType": "Json",
       "Headers": [],
       "IsErrorResponse": false
      }
     ],
     "HttpMethod": "PUT",
     "RequestBodyMediaType": "Json",
     "Uri": "{host}",
     "Path": "/type/array/nullable-string",
     "RequestMediaTypes": [
      "application/json"
     ],
     "BufferResponse": true,
     "GenerateProtocolMethod": true,
     "GenerateConvenienceMethod": true
    }
   ],
   "Protocol": {
    "$id": "282"
   },
   "Creatable": false,
   "Parent": "ArrayClient",
   "Parameters": [
    {
     "$ref": "9"
    }
   ]
  },
  {
   "$id": "283",
   "Name": "NullableModelValue",
   "Description": "Array of nullable model values",
   "Operations": [
    {
     "$id": "284",
     "Name": "get",
     "ResourceName": "NullableModelValue",
     "Accessibility": "public",
     "Parameters": [
      {
       "$ref": "9"
      },
      {
       "$id": "285",
       "Name": "accept",
       "NameInRequest": "Accept",
       "Type": {
        "$id": "286",
        "Kind": "string",
        "IsNullable": false
       },
       "Location": "Header",
       "IsApiVersion": false,
       "IsResourceParameter": false,
       "IsContentType": false,
       "IsRequired": true,
       "IsEndpoint": false,
       "SkipUrlEncoding": false,
       "Explode": false,
       "Kind": "Constant",
       "DefaultValue": {
        "$id": "287",
        "Type": {
         "$ref": "286"
        },
        "Value": "application/json"
       }
      }
     ],
     "Responses": [
      {
       "$id": "288",
       "StatusCodes": [
        200
       ],
       "BodyType": {
        "$id": "289",
        "Kind": "array",
        "ValueType": {
         "$id": "290",
         "Kind": "nullable",
         "Type": {
          "$ref": "2"
         }
        }
       },
       "BodyMediaType": "Json",
       "Headers": [],
       "IsErrorResponse": false,
       "ContentTypes": [
        "application/json"
       ]
      }
     ],
     "HttpMethod": "GET",
     "RequestBodyMediaType": "None",
     "Uri": "{host}",
     "Path": "/type/array/nullable-model",
     "BufferResponse": true,
     "GenerateProtocolMethod": true,
     "GenerateConvenienceMethod": true
    },
    {
     "$id": "291",
     "Name": "put",
     "ResourceName": "NullableModelValue",
     "Accessibility": "public",
     "Parameters": [
      {
       "$ref": "9"
      },
      {
       "$id": "292",
       "Name": "body",
       "NameInRequest": "body",
       "Type": {
        "$id": "293",
        "Kind": "array",
        "ValueType": {
         "$id": "294",
         "Kind": "nullable",
         "Type": {
          "$ref": "2"
         }
        }
       },
       "Location": "Body",
       "IsRequired": true,
       "IsApiVersion": false,
       "IsResourceParameter": false,
       "IsContentType": false,
       "IsEndpoint": false,
       "SkipUrlEncoding": false,
       "Explode": false,
       "Kind": "Method"
      },
      {
       "$id": "295",
       "Name": "contentType",
       "NameInRequest": "Content-Type",
       "Type": {
        "$id": "296",
        "Kind": "string",
        "IsNullable": false
       },
       "Location": "Header",
       "IsApiVersion": false,
       "IsResourceParameter": false,
       "IsContentType": true,
       "IsRequired": true,
       "IsEndpoint": false,
       "SkipUrlEncoding": false,
       "Explode": false,
       "Kind": "Constant",
       "DefaultValue": {
        "$id": "297",
        "Type": {
         "$ref": "296"
        },
        "Value": "application/json"
       }
      },
      {
       "$id": "298",
       "Name": "accept",
       "NameInRequest": "Accept",
       "Type": {
        "$id": "299",
        "Kind": "string",
        "IsNullable": false
       },
       "Location": "Header",
       "IsApiVersion": false,
       "IsResourceParameter": false,
       "IsContentType": false,
       "IsRequired": true,
       "IsEndpoint": false,
       "SkipUrlEncoding": false,
       "Explode": false,
       "Kind": "Constant",
       "DefaultValue": {
        "$id": "300",
        "Type": {
         "$ref": "299"
        },
        "Value": "application/json"
       }
      }
     ],
     "Responses": [
      {
       "$id": "301",
       "StatusCodes": [
        204
       ],
       "BodyMediaType": "Json",
       "Headers": [],
       "IsErrorResponse": false
      }
     ],
     "HttpMethod": "PUT",
     "RequestBodyMediaType": "Json",
     "Uri": "{host}",
     "Path": "/type/array/nullable-model",
     "RequestMediaTypes": [
      "application/json"
     ],
     "BufferResponse": true,
     "GenerateProtocolMethod": true,
     "GenerateConvenienceMethod": true
    }
   ],
   "Protocol": {
    "$id": "302"
   },
   "Creatable": false,
   "Parent": "ArrayClient",
   "Parameters": [
    {
     "$ref": "9"
    }
   ]
  }
 ]
}<|MERGE_RESOLUTION|>--- conflicted
+++ resolved
@@ -8,13 +8,8 @@
    "$id": "2",
    "Kind": "model",
    "Name": "InnerModel",
-<<<<<<< HEAD
-   "Namespace": "Type.Array",
+   "CrossLanguageDefinitionId": "Type.Array.InnerModel",
    "Usage": "Input,Output",
-=======
-   "CrossLanguageDefinitionId": "Type.Array.InnerModel",
-   "Usage": "RoundTrip",
->>>>>>> 5f9dfa7e
    "Description": "Array inner model",
    "Properties": [
     {
