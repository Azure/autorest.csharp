{
 "$id": "1",
 "Name": "Type.Array",
 "ApiVersions": [],
 "Enums": [],
 "Models": [
  {
   "$id": "2",
   "Kind": "Model",
   "Name": "InnerModel",
   "Namespace": "Type.Array",
   "Description": "Array inner model",
<<<<<<< HEAD
   "IsNullable": false,
   "Usage": "Input,Output",
=======
   "Usage": "RoundTrip",
>>>>>>> 64632414
   "Properties": [
    {
     "$id": "3",
     "Name": "property",
     "SerializedName": "property",
     "Description": "Required string property",
     "Type": {
      "$id": "4",
      "Kind": "string"
     },
     "IsRequired": true,
     "IsReadOnly": false
    },
    {
     "$id": "5",
     "Name": "children",
     "SerializedName": "children",
     "Description": "",
     "Type": {
      "$id": "6",
      "Kind": "Array",
      "Name": "Array",
      "ElementType": {
       "$ref": "2"
      }
     },
     "IsRequired": false,
     "IsReadOnly": false
    }
   ]
  }
 ],
 "Clients": [
  {
   "$id": "7",
   "Name": "ArrayClient",
   "Description": "",
   "Operations": [],
   "Protocol": {
    "$id": "8"
   },
   "Creatable": true,
   "Parameters": [
    {
     "$id": "9",
     "Name": "host",
     "NameInRequest": "host",
     "Description": "TestServer endpoint",
     "Type": {
      "$id": "10",
      "Kind": "string",
      "IsNullable": false
     },
     "Location": "Uri",
     "IsApiVersion": false,
     "IsResourceParameter": false,
     "IsContentType": false,
     "IsRequired": true,
     "IsEndpoint": true,
     "SkipUrlEncoding": false,
     "Explode": false,
     "Kind": "Client",
     "DefaultValue": {
      "$id": "11",
      "Type": {
       "$id": "12",
       "Kind": "string",
       "IsNullable": false
      },
      "Value": "http://localhost:3000"
     }
    }
   ]
  },
  {
   "$id": "13",
   "Name": "Int32Value",
   "Description": "Array of int32 values",
   "Operations": [
    {
     "$id": "14",
     "Name": "get",
     "ResourceName": "Int32Value",
     "Accessibility": "public",
     "Parameters": [
      {
       "$ref": "9"
      },
      {
       "$id": "15",
       "Name": "accept",
       "NameInRequest": "Accept",
       "Type": {
        "$id": "16",
        "Kind": "string",
        "IsNullable": false
       },
       "Location": "Header",
       "IsApiVersion": false,
       "IsResourceParameter": false,
       "IsContentType": false,
       "IsRequired": true,
       "IsEndpoint": false,
       "SkipUrlEncoding": false,
       "Explode": false,
       "Kind": "Constant",
       "DefaultValue": {
        "$id": "17",
        "Type": {
         "$ref": "16"
        },
        "Value": "application/json"
       }
      }
     ],
     "Responses": [
      {
       "$id": "18",
       "StatusCodes": [
        200
       ],
       "BodyType": {
        "$id": "19",
        "Kind": "Array",
        "Name": "Array",
        "ElementType": {
         "$id": "20",
         "Kind": "int32"
        }
       },
       "BodyMediaType": "Json",
       "Headers": [],
       "IsErrorResponse": false,
       "ContentTypes": [
        "application/json"
       ]
      }
     ],
     "HttpMethod": "GET",
     "RequestBodyMediaType": "None",
     "Uri": "{host}",
     "Path": "/type/array/int32",
     "BufferResponse": true,
     "GenerateProtocolMethod": true,
     "GenerateConvenienceMethod": true
    },
    {
     "$id": "21",
     "Name": "put",
     "ResourceName": "Int32Value",
     "Accessibility": "public",
     "Parameters": [
      {
       "$ref": "9"
      },
      {
       "$id": "22",
       "Name": "body",
       "NameInRequest": "body",
       "Type": {
        "$id": "23",
        "Kind": "Array",
        "Name": "Array",
        "ElementType": {
         "$id": "24",
         "Kind": "int32"
        }
       },
       "Location": "Body",
       "IsRequired": true,
       "IsApiVersion": false,
       "IsResourceParameter": false,
       "IsContentType": false,
       "IsEndpoint": false,
       "SkipUrlEncoding": false,
       "Explode": false,
       "Kind": "Method"
      },
      {
       "$id": "25",
       "Name": "contentType",
       "NameInRequest": "Content-Type",
       "Type": {
        "$id": "26",
        "Kind": "string",
        "IsNullable": false
       },
       "Location": "Header",
       "IsApiVersion": false,
       "IsResourceParameter": false,
       "IsContentType": true,
       "IsRequired": true,
       "IsEndpoint": false,
       "SkipUrlEncoding": false,
       "Explode": false,
       "Kind": "Constant",
       "DefaultValue": {
        "$id": "27",
        "Type": {
         "$ref": "26"
        },
        "Value": "application/json"
       }
      },
      {
       "$id": "28",
       "Name": "accept",
       "NameInRequest": "Accept",
       "Type": {
        "$id": "29",
        "Kind": "string",
        "IsNullable": false
       },
       "Location": "Header",
       "IsApiVersion": false,
       "IsResourceParameter": false,
       "IsContentType": false,
       "IsRequired": true,
       "IsEndpoint": false,
       "SkipUrlEncoding": false,
       "Explode": false,
       "Kind": "Constant",
       "DefaultValue": {
        "$id": "30",
        "Type": {
         "$ref": "29"
        },
        "Value": "application/json"
       }
      }
     ],
     "Responses": [
      {
       "$id": "31",
       "StatusCodes": [
        204
       ],
       "BodyMediaType": "Json",
       "Headers": [],
       "IsErrorResponse": false
      }
     ],
     "HttpMethod": "PUT",
     "RequestBodyMediaType": "Json",
     "Uri": "{host}",
     "Path": "/type/array/int32",
     "RequestMediaTypes": [
      "application/json"
     ],
     "BufferResponse": true,
     "GenerateProtocolMethod": true,
     "GenerateConvenienceMethod": true
    }
   ],
   "Protocol": {
    "$id": "32"
   },
   "Creatable": false,
   "Parent": "ArrayClient",
   "Parameters": [
    {
     "$ref": "9"
    }
   ]
  },
  {
   "$id": "33",
   "Name": "Int64Value",
   "Description": "Array of int64 values",
   "Operations": [
    {
     "$id": "34",
     "Name": "get",
     "ResourceName": "Int64Value",
     "Accessibility": "public",
     "Parameters": [
      {
       "$ref": "9"
      },
      {
       "$id": "35",
       "Name": "accept",
       "NameInRequest": "Accept",
       "Type": {
        "$id": "36",
        "Kind": "string",
        "IsNullable": false
       },
       "Location": "Header",
       "IsApiVersion": false,
       "IsResourceParameter": false,
       "IsContentType": false,
       "IsRequired": true,
       "IsEndpoint": false,
       "SkipUrlEncoding": false,
       "Explode": false,
       "Kind": "Constant",
       "DefaultValue": {
        "$id": "37",
        "Type": {
         "$ref": "36"
        },
        "Value": "application/json"
       }
      }
     ],
     "Responses": [
      {
       "$id": "38",
       "StatusCodes": [
        200
       ],
       "BodyType": {
        "$id": "39",
        "Kind": "Array",
        "Name": "Array",
        "ElementType": {
         "$id": "40",
         "Kind": "int64"
        }
       },
       "BodyMediaType": "Json",
       "Headers": [],
       "IsErrorResponse": false,
       "ContentTypes": [
        "application/json"
       ]
      }
     ],
     "HttpMethod": "GET",
     "RequestBodyMediaType": "None",
     "Uri": "{host}",
     "Path": "/type/array/int64",
     "BufferResponse": true,
     "GenerateProtocolMethod": true,
     "GenerateConvenienceMethod": true
    },
    {
     "$id": "41",
     "Name": "put",
     "ResourceName": "Int64Value",
     "Accessibility": "public",
     "Parameters": [
      {
       "$ref": "9"
      },
      {
       "$id": "42",
       "Name": "body",
       "NameInRequest": "body",
       "Type": {
        "$id": "43",
        "Kind": "Array",
        "Name": "Array",
        "ElementType": {
         "$id": "44",
         "Kind": "int64"
        }
       },
       "Location": "Body",
       "IsRequired": true,
       "IsApiVersion": false,
       "IsResourceParameter": false,
       "IsContentType": false,
       "IsEndpoint": false,
       "SkipUrlEncoding": false,
       "Explode": false,
       "Kind": "Method"
      },
      {
       "$id": "45",
       "Name": "contentType",
       "NameInRequest": "Content-Type",
       "Type": {
        "$id": "46",
        "Kind": "string",
        "IsNullable": false
       },
       "Location": "Header",
       "IsApiVersion": false,
       "IsResourceParameter": false,
       "IsContentType": true,
       "IsRequired": true,
       "IsEndpoint": false,
       "SkipUrlEncoding": false,
       "Explode": false,
       "Kind": "Constant",
       "DefaultValue": {
        "$id": "47",
        "Type": {
         "$ref": "46"
        },
        "Value": "application/json"
       }
      },
      {
       "$id": "48",
       "Name": "accept",
       "NameInRequest": "Accept",
       "Type": {
        "$id": "49",
        "Kind": "string",
        "IsNullable": false
       },
       "Location": "Header",
       "IsApiVersion": false,
       "IsResourceParameter": false,
       "IsContentType": false,
       "IsRequired": true,
       "IsEndpoint": false,
       "SkipUrlEncoding": false,
       "Explode": false,
       "Kind": "Constant",
       "DefaultValue": {
        "$id": "50",
        "Type": {
         "$ref": "49"
        },
        "Value": "application/json"
       }
      }
     ],
     "Responses": [
      {
       "$id": "51",
       "StatusCodes": [
        204
       ],
       "BodyMediaType": "Json",
       "Headers": [],
       "IsErrorResponse": false
      }
     ],
     "HttpMethod": "PUT",
     "RequestBodyMediaType": "Json",
     "Uri": "{host}",
     "Path": "/type/array/int64",
     "RequestMediaTypes": [
      "application/json"
     ],
     "BufferResponse": true,
     "GenerateProtocolMethod": true,
     "GenerateConvenienceMethod": true
    }
   ],
   "Protocol": {
    "$id": "52"
   },
   "Creatable": false,
   "Parent": "ArrayClient",
   "Parameters": [
    {
     "$ref": "9"
    }
   ]
  },
  {
   "$id": "53",
   "Name": "BooleanValue",
   "Description": "Array of boolean values",
   "Operations": [
    {
     "$id": "54",
     "Name": "get",
     "ResourceName": "BooleanValue",
     "Accessibility": "public",
     "Parameters": [
      {
       "$ref": "9"
      },
      {
       "$id": "55",
       "Name": "accept",
       "NameInRequest": "Accept",
       "Type": {
        "$id": "56",
        "Kind": "string",
        "IsNullable": false
       },
       "Location": "Header",
       "IsApiVersion": false,
       "IsResourceParameter": false,
       "IsContentType": false,
       "IsRequired": true,
       "IsEndpoint": false,
       "SkipUrlEncoding": false,
       "Explode": false,
       "Kind": "Constant",
       "DefaultValue": {
        "$id": "57",
        "Type": {
         "$ref": "56"
        },
        "Value": "application/json"
       }
      }
     ],
     "Responses": [
      {
       "$id": "58",
       "StatusCodes": [
        200
       ],
       "BodyType": {
        "$id": "59",
        "Kind": "Array",
        "Name": "Array",
        "ElementType": {
         "$id": "60",
         "Kind": "boolean"
        }
       },
       "BodyMediaType": "Json",
       "Headers": [],
       "IsErrorResponse": false,
       "ContentTypes": [
        "application/json"
       ]
      }
     ],
     "HttpMethod": "GET",
     "RequestBodyMediaType": "None",
     "Uri": "{host}",
     "Path": "/type/array/boolean",
     "BufferResponse": true,
     "GenerateProtocolMethod": true,
     "GenerateConvenienceMethod": true
    },
    {
     "$id": "61",
     "Name": "put",
     "ResourceName": "BooleanValue",
     "Accessibility": "public",
     "Parameters": [
      {
       "$ref": "9"
      },
      {
       "$id": "62",
       "Name": "body",
       "NameInRequest": "body",
       "Type": {
        "$id": "63",
        "Kind": "Array",
        "Name": "Array",
        "ElementType": {
         "$id": "64",
         "Kind": "boolean"
        }
       },
       "Location": "Body",
       "IsRequired": true,
       "IsApiVersion": false,
       "IsResourceParameter": false,
       "IsContentType": false,
       "IsEndpoint": false,
       "SkipUrlEncoding": false,
       "Explode": false,
       "Kind": "Method"
      },
      {
       "$id": "65",
       "Name": "contentType",
       "NameInRequest": "Content-Type",
       "Type": {
        "$id": "66",
        "Kind": "string",
        "IsNullable": false
       },
       "Location": "Header",
       "IsApiVersion": false,
       "IsResourceParameter": false,
       "IsContentType": true,
       "IsRequired": true,
       "IsEndpoint": false,
       "SkipUrlEncoding": false,
       "Explode": false,
       "Kind": "Constant",
       "DefaultValue": {
        "$id": "67",
        "Type": {
         "$ref": "66"
        },
        "Value": "application/json"
       }
      },
      {
       "$id": "68",
       "Name": "accept",
       "NameInRequest": "Accept",
       "Type": {
        "$id": "69",
        "Kind": "string",
        "IsNullable": false
       },
       "Location": "Header",
       "IsApiVersion": false,
       "IsResourceParameter": false,
       "IsContentType": false,
       "IsRequired": true,
       "IsEndpoint": false,
       "SkipUrlEncoding": false,
       "Explode": false,
       "Kind": "Constant",
       "DefaultValue": {
        "$id": "70",
        "Type": {
         "$ref": "69"
        },
        "Value": "application/json"
       }
      }
     ],
     "Responses": [
      {
       "$id": "71",
       "StatusCodes": [
        204
       ],
       "BodyMediaType": "Json",
       "Headers": [],
       "IsErrorResponse": false
      }
     ],
     "HttpMethod": "PUT",
     "RequestBodyMediaType": "Json",
     "Uri": "{host}",
     "Path": "/type/array/boolean",
     "RequestMediaTypes": [
      "application/json"
     ],
     "BufferResponse": true,
     "GenerateProtocolMethod": true,
     "GenerateConvenienceMethod": true
    }
   ],
   "Protocol": {
    "$id": "72"
   },
   "Creatable": false,
   "Parent": "ArrayClient",
   "Parameters": [
    {
     "$ref": "9"
    }
   ]
  },
  {
   "$id": "73",
   "Name": "StringValue",
   "Description": "Array of string values",
   "Operations": [
    {
     "$id": "74",
     "Name": "get",
     "ResourceName": "StringValue",
     "Accessibility": "public",
     "Parameters": [
      {
       "$ref": "9"
      },
      {
       "$id": "75",
       "Name": "accept",
       "NameInRequest": "Accept",
       "Type": {
        "$id": "76",
        "Kind": "string",
        "IsNullable": false
       },
       "Location": "Header",
       "IsApiVersion": false,
       "IsResourceParameter": false,
       "IsContentType": false,
       "IsRequired": true,
       "IsEndpoint": false,
       "SkipUrlEncoding": false,
       "Explode": false,
       "Kind": "Constant",
       "DefaultValue": {
        "$id": "77",
        "Type": {
         "$ref": "76"
        },
        "Value": "application/json"
       }
      }
     ],
     "Responses": [
      {
       "$id": "78",
       "StatusCodes": [
        200
       ],
       "BodyType": {
        "$id": "79",
        "Kind": "Array",
        "Name": "Array",
        "ElementType": {
         "$id": "80",
         "Kind": "string"
        }
       },
       "BodyMediaType": "Json",
       "Headers": [],
       "IsErrorResponse": false,
       "ContentTypes": [
        "application/json"
       ]
      }
     ],
     "HttpMethod": "GET",
     "RequestBodyMediaType": "None",
     "Uri": "{host}",
     "Path": "/type/array/string",
     "BufferResponse": true,
     "GenerateProtocolMethod": true,
     "GenerateConvenienceMethod": true
    },
    {
     "$id": "81",
     "Name": "put",
     "ResourceName": "StringValue",
     "Accessibility": "public",
     "Parameters": [
      {
       "$ref": "9"
      },
      {
       "$id": "82",
       "Name": "body",
       "NameInRequest": "body",
       "Type": {
        "$id": "83",
        "Kind": "Array",
        "Name": "Array",
        "ElementType": {
         "$id": "84",
         "Kind": "string"
        }
       },
       "Location": "Body",
       "IsRequired": true,
       "IsApiVersion": false,
       "IsResourceParameter": false,
       "IsContentType": false,
       "IsEndpoint": false,
       "SkipUrlEncoding": false,
       "Explode": false,
       "Kind": "Method"
      },
      {
       "$id": "85",
       "Name": "contentType",
       "NameInRequest": "Content-Type",
       "Type": {
        "$id": "86",
        "Kind": "string",
        "IsNullable": false
       },
       "Location": "Header",
       "IsApiVersion": false,
       "IsResourceParameter": false,
       "IsContentType": true,
       "IsRequired": true,
       "IsEndpoint": false,
       "SkipUrlEncoding": false,
       "Explode": false,
       "Kind": "Constant",
       "DefaultValue": {
        "$id": "87",
        "Type": {
         "$ref": "86"
        },
        "Value": "application/json"
       }
      },
      {
       "$id": "88",
       "Name": "accept",
       "NameInRequest": "Accept",
       "Type": {
        "$id": "89",
        "Kind": "string",
        "IsNullable": false
       },
       "Location": "Header",
       "IsApiVersion": false,
       "IsResourceParameter": false,
       "IsContentType": false,
       "IsRequired": true,
       "IsEndpoint": false,
       "SkipUrlEncoding": false,
       "Explode": false,
       "Kind": "Constant",
       "DefaultValue": {
        "$id": "90",
        "Type": {
         "$ref": "89"
        },
        "Value": "application/json"
       }
      }
     ],
     "Responses": [
      {
       "$id": "91",
       "StatusCodes": [
        204
       ],
       "BodyMediaType": "Json",
       "Headers": [],
       "IsErrorResponse": false
      }
     ],
     "HttpMethod": "PUT",
     "RequestBodyMediaType": "Json",
     "Uri": "{host}",
     "Path": "/type/array/string",
     "RequestMediaTypes": [
      "application/json"
     ],
     "BufferResponse": true,
     "GenerateProtocolMethod": true,
     "GenerateConvenienceMethod": true
    }
   ],
   "Protocol": {
    "$id": "92"
   },
   "Creatable": false,
   "Parent": "ArrayClient",
   "Parameters": [
    {
     "$ref": "9"
    }
   ]
  },
  {
   "$id": "93",
   "Name": "Float32Value",
   "Description": "Array of float values",
   "Operations": [
    {
     "$id": "94",
     "Name": "get",
     "ResourceName": "Float32Value",
     "Accessibility": "public",
     "Parameters": [
      {
       "$ref": "9"
      },
      {
       "$id": "95",
       "Name": "accept",
       "NameInRequest": "Accept",
       "Type": {
        "$id": "96",
        "Kind": "string",
        "IsNullable": false
       },
       "Location": "Header",
       "IsApiVersion": false,
       "IsResourceParameter": false,
       "IsContentType": false,
       "IsRequired": true,
       "IsEndpoint": false,
       "SkipUrlEncoding": false,
       "Explode": false,
       "Kind": "Constant",
       "DefaultValue": {
        "$id": "97",
        "Type": {
         "$ref": "96"
        },
        "Value": "application/json"
       }
      }
     ],
     "Responses": [
      {
       "$id": "98",
       "StatusCodes": [
        200
       ],
       "BodyType": {
        "$id": "99",
        "Kind": "Array",
        "Name": "Array",
        "ElementType": {
         "$id": "100",
         "Kind": "float32"
        }
       },
       "BodyMediaType": "Json",
       "Headers": [],
       "IsErrorResponse": false,
       "ContentTypes": [
        "application/json"
       ]
      }
     ],
     "HttpMethod": "GET",
     "RequestBodyMediaType": "None",
     "Uri": "{host}",
     "Path": "/type/array/float32",
     "BufferResponse": true,
     "GenerateProtocolMethod": true,
     "GenerateConvenienceMethod": true
    },
    {
     "$id": "101",
     "Name": "put",
     "ResourceName": "Float32Value",
     "Accessibility": "public",
     "Parameters": [
      {
       "$ref": "9"
      },
      {
       "$id": "102",
       "Name": "body",
       "NameInRequest": "body",
       "Type": {
        "$id": "103",
        "Kind": "Array",
        "Name": "Array",
        "ElementType": {
         "$id": "104",
         "Kind": "float32"
        }
       },
       "Location": "Body",
       "IsRequired": true,
       "IsApiVersion": false,
       "IsResourceParameter": false,
       "IsContentType": false,
       "IsEndpoint": false,
       "SkipUrlEncoding": false,
       "Explode": false,
       "Kind": "Method"
      },
      {
       "$id": "105",
       "Name": "contentType",
       "NameInRequest": "Content-Type",
       "Type": {
        "$id": "106",
        "Kind": "string",
        "IsNullable": false
       },
       "Location": "Header",
       "IsApiVersion": false,
       "IsResourceParameter": false,
       "IsContentType": true,
       "IsRequired": true,
       "IsEndpoint": false,
       "SkipUrlEncoding": false,
       "Explode": false,
       "Kind": "Constant",
       "DefaultValue": {
        "$id": "107",
        "Type": {
         "$ref": "106"
        },
        "Value": "application/json"
       }
      },
      {
       "$id": "108",
       "Name": "accept",
       "NameInRequest": "Accept",
       "Type": {
        "$id": "109",
        "Kind": "string",
        "IsNullable": false
       },
       "Location": "Header",
       "IsApiVersion": false,
       "IsResourceParameter": false,
       "IsContentType": false,
       "IsRequired": true,
       "IsEndpoint": false,
       "SkipUrlEncoding": false,
       "Explode": false,
       "Kind": "Constant",
       "DefaultValue": {
        "$id": "110",
        "Type": {
         "$ref": "109"
        },
        "Value": "application/json"
       }
      }
     ],
     "Responses": [
      {
       "$id": "111",
       "StatusCodes": [
        204
       ],
       "BodyMediaType": "Json",
       "Headers": [],
       "IsErrorResponse": false
      }
     ],
     "HttpMethod": "PUT",
     "RequestBodyMediaType": "Json",
     "Uri": "{host}",
     "Path": "/type/array/float32",
     "RequestMediaTypes": [
      "application/json"
     ],
     "BufferResponse": true,
     "GenerateProtocolMethod": true,
     "GenerateConvenienceMethod": true
    }
   ],
   "Protocol": {
    "$id": "112"
   },
   "Creatable": false,
   "Parent": "ArrayClient",
   "Parameters": [
    {
     "$ref": "9"
    }
   ]
  },
  {
   "$id": "113",
   "Name": "DatetimeValue",
   "Description": "Array of datetime values",
   "Operations": [
    {
     "$id": "114",
     "Name": "get",
     "ResourceName": "DatetimeValue",
     "Accessibility": "public",
     "Parameters": [
      {
       "$ref": "9"
      },
      {
       "$id": "115",
       "Name": "accept",
       "NameInRequest": "Accept",
       "Type": {
        "$id": "116",
        "Kind": "string",
        "IsNullable": false
       },
       "Location": "Header",
       "IsApiVersion": false,
       "IsResourceParameter": false,
       "IsContentType": false,
       "IsRequired": true,
       "IsEndpoint": false,
       "SkipUrlEncoding": false,
       "Explode": false,
       "Kind": "Constant",
       "DefaultValue": {
        "$id": "117",
        "Type": {
         "$ref": "116"
        },
        "Value": "application/json"
       }
      }
     ],
     "Responses": [
      {
       "$id": "118",
       "StatusCodes": [
        200
       ],
       "BodyType": {
        "$id": "119",
        "Kind": "Array",
        "Name": "Array",
        "ElementType": {
         "$id": "120",
         "Kind": "utcDateTime",
         "Encode": "rfc3339",
         "WireType": {
          "$id": "121",
          "Kind": "string"
         }
        }
       },
       "BodyMediaType": "Json",
       "Headers": [],
       "IsErrorResponse": false,
       "ContentTypes": [
        "application/json"
       ]
      }
     ],
     "HttpMethod": "GET",
     "RequestBodyMediaType": "None",
     "Uri": "{host}",
     "Path": "/type/array/datetime",
     "BufferResponse": true,
     "GenerateProtocolMethod": true,
     "GenerateConvenienceMethod": true
    },
    {
     "$id": "122",
     "Name": "put",
     "ResourceName": "DatetimeValue",
     "Accessibility": "public",
     "Parameters": [
      {
       "$ref": "9"
      },
      {
       "$id": "123",
       "Name": "body",
       "NameInRequest": "body",
       "Type": {
        "$id": "124",
        "Kind": "Array",
        "Name": "Array",
        "ElementType": {
         "$id": "125",
         "Kind": "utcDateTime",
         "Encode": "rfc3339",
         "WireType": {
          "$id": "126",
          "Kind": "string"
         }
        }
       },
       "Location": "Body",
       "IsRequired": true,
       "IsApiVersion": false,
       "IsResourceParameter": false,
       "IsContentType": false,
       "IsEndpoint": false,
       "SkipUrlEncoding": false,
       "Explode": false,
       "Kind": "Method"
      },
      {
       "$id": "127",
       "Name": "contentType",
       "NameInRequest": "Content-Type",
       "Type": {
        "$id": "128",
        "Kind": "string",
        "IsNullable": false
       },
       "Location": "Header",
       "IsApiVersion": false,
       "IsResourceParameter": false,
       "IsContentType": true,
       "IsRequired": true,
       "IsEndpoint": false,
       "SkipUrlEncoding": false,
       "Explode": false,
       "Kind": "Constant",
       "DefaultValue": {
        "$id": "129",
        "Type": {
         "$ref": "128"
        },
        "Value": "application/json"
       }
      },
      {
       "$id": "130",
       "Name": "accept",
       "NameInRequest": "Accept",
       "Type": {
        "$id": "131",
        "Kind": "string",
        "IsNullable": false
       },
       "Location": "Header",
       "IsApiVersion": false,
       "IsResourceParameter": false,
       "IsContentType": false,
       "IsRequired": true,
       "IsEndpoint": false,
       "SkipUrlEncoding": false,
       "Explode": false,
       "Kind": "Constant",
       "DefaultValue": {
        "$id": "132",
        "Type": {
         "$ref": "131"
        },
        "Value": "application/json"
       }
      }
     ],
     "Responses": [
      {
       "$id": "133",
       "StatusCodes": [
        204
       ],
       "BodyMediaType": "Json",
       "Headers": [],
       "IsErrorResponse": false
      }
     ],
     "HttpMethod": "PUT",
     "RequestBodyMediaType": "Json",
     "Uri": "{host}",
     "Path": "/type/array/datetime",
     "RequestMediaTypes": [
      "application/json"
     ],
     "BufferResponse": true,
     "GenerateProtocolMethod": true,
     "GenerateConvenienceMethod": true
    }
   ],
   "Protocol": {
    "$id": "134"
   },
   "Creatable": false,
   "Parent": "ArrayClient",
   "Parameters": [
    {
     "$ref": "9"
    }
   ]
  },
  {
   "$id": "135",
   "Name": "DurationValue",
   "Description": "Array of duration values",
   "Operations": [
    {
     "$id": "136",
     "Name": "get",
     "ResourceName": "DurationValue",
     "Accessibility": "public",
     "Parameters": [
      {
       "$ref": "9"
      },
      {
       "$id": "137",
       "Name": "accept",
       "NameInRequest": "Accept",
       "Type": {
        "$id": "138",
        "Kind": "string",
        "IsNullable": false
       },
       "Location": "Header",
       "IsApiVersion": false,
       "IsResourceParameter": false,
       "IsContentType": false,
       "IsRequired": true,
       "IsEndpoint": false,
       "SkipUrlEncoding": false,
       "Explode": false,
       "Kind": "Constant",
       "DefaultValue": {
        "$id": "139",
        "Type": {
         "$ref": "138"
        },
        "Value": "application/json"
       }
      }
     ],
     "Responses": [
      {
       "$id": "140",
       "StatusCodes": [
        200
       ],
       "BodyType": {
        "$id": "141",
        "Kind": "Array",
        "Name": "Array",
        "ElementType": {
         "$id": "142",
         "Kind": "duration",
         "Encode": "ISO8601",
         "WireType": {
          "$id": "143",
          "Kind": "string"
         }
        }
       },
       "BodyMediaType": "Json",
       "Headers": [],
       "IsErrorResponse": false,
       "ContentTypes": [
        "application/json"
       ]
      }
     ],
     "HttpMethod": "GET",
     "RequestBodyMediaType": "None",
     "Uri": "{host}",
     "Path": "/type/array/duration",
     "BufferResponse": true,
     "GenerateProtocolMethod": true,
     "GenerateConvenienceMethod": true
    },
    {
     "$id": "144",
     "Name": "put",
     "ResourceName": "DurationValue",
     "Accessibility": "public",
     "Parameters": [
      {
       "$ref": "9"
      },
      {
       "$id": "145",
       "Name": "body",
       "NameInRequest": "body",
       "Type": {
        "$id": "146",
        "Kind": "Array",
        "Name": "Array",
        "ElementType": {
         "$id": "147",
         "Kind": "duration",
         "Encode": "ISO8601",
         "WireType": {
          "$id": "148",
          "Kind": "string"
         }
        }
       },
       "Location": "Body",
       "IsRequired": true,
       "IsApiVersion": false,
       "IsResourceParameter": false,
       "IsContentType": false,
       "IsEndpoint": false,
       "SkipUrlEncoding": false,
       "Explode": false,
       "Kind": "Method"
      },
      {
       "$id": "149",
       "Name": "contentType",
       "NameInRequest": "Content-Type",
       "Type": {
        "$id": "150",
        "Kind": "string",
        "IsNullable": false
       },
       "Location": "Header",
       "IsApiVersion": false,
       "IsResourceParameter": false,
       "IsContentType": true,
       "IsRequired": true,
       "IsEndpoint": false,
       "SkipUrlEncoding": false,
       "Explode": false,
       "Kind": "Constant",
       "DefaultValue": {
        "$id": "151",
        "Type": {
         "$ref": "150"
        },
        "Value": "application/json"
       }
      },
      {
       "$id": "152",
       "Name": "accept",
       "NameInRequest": "Accept",
       "Type": {
        "$id": "153",
        "Kind": "string",
        "IsNullable": false
       },
       "Location": "Header",
       "IsApiVersion": false,
       "IsResourceParameter": false,
       "IsContentType": false,
       "IsRequired": true,
       "IsEndpoint": false,
       "SkipUrlEncoding": false,
       "Explode": false,
       "Kind": "Constant",
       "DefaultValue": {
        "$id": "154",
        "Type": {
         "$ref": "153"
        },
        "Value": "application/json"
       }
      }
     ],
     "Responses": [
      {
       "$id": "155",
       "StatusCodes": [
        204
       ],
       "BodyMediaType": "Json",
       "Headers": [],
       "IsErrorResponse": false
      }
     ],
     "HttpMethod": "PUT",
     "RequestBodyMediaType": "Json",
     "Uri": "{host}",
     "Path": "/type/array/duration",
     "RequestMediaTypes": [
      "application/json"
     ],
     "BufferResponse": true,
     "GenerateProtocolMethod": true,
     "GenerateConvenienceMethod": true
    }
   ],
   "Protocol": {
    "$id": "156"
   },
   "Creatable": false,
   "Parent": "ArrayClient",
   "Parameters": [
    {
     "$ref": "9"
    }
   ]
  },
  {
   "$id": "157",
   "Name": "UnknownValue",
   "Description": "Array of unknown values",
   "Operations": [
    {
     "$id": "158",
     "Name": "get",
     "ResourceName": "UnknownValue",
     "Accessibility": "public",
     "Parameters": [
      {
       "$ref": "9"
      },
      {
       "$id": "159",
       "Name": "accept",
       "NameInRequest": "Accept",
       "Type": {
        "$id": "160",
        "Kind": "string",
        "IsNullable": false
       },
       "Location": "Header",
       "IsApiVersion": false,
       "IsResourceParameter": false,
       "IsContentType": false,
       "IsRequired": true,
       "IsEndpoint": false,
       "SkipUrlEncoding": false,
       "Explode": false,
       "Kind": "Constant",
       "DefaultValue": {
        "$id": "161",
        "Type": {
         "$ref": "160"
        },
        "Value": "application/json"
       }
      }
     ],
     "Responses": [
      {
       "$id": "162",
       "StatusCodes": [
        200
       ],
       "BodyType": {
        "$id": "163",
        "Kind": "Array",
        "Name": "Array",
        "ElementType": {
         "$id": "164",
         "Kind": "any"
        }
       },
       "BodyMediaType": "Json",
       "Headers": [],
       "IsErrorResponse": false,
       "ContentTypes": [
        "application/json"
       ]
      }
     ],
     "HttpMethod": "GET",
     "RequestBodyMediaType": "None",
     "Uri": "{host}",
     "Path": "/type/array/unknown",
     "BufferResponse": true,
     "GenerateProtocolMethod": true,
     "GenerateConvenienceMethod": true
    },
    {
     "$id": "165",
     "Name": "put",
     "ResourceName": "UnknownValue",
     "Accessibility": "public",
     "Parameters": [
      {
       "$ref": "9"
      },
      {
       "$id": "166",
       "Name": "body",
       "NameInRequest": "body",
       "Type": {
        "$id": "167",
        "Kind": "Array",
        "Name": "Array",
        "ElementType": {
         "$id": "168",
         "Kind": "any"
        }
       },
       "Location": "Body",
       "IsRequired": true,
       "IsApiVersion": false,
       "IsResourceParameter": false,
       "IsContentType": false,
       "IsEndpoint": false,
       "SkipUrlEncoding": false,
       "Explode": false,
       "Kind": "Method"
      },
      {
       "$id": "169",
       "Name": "contentType",
       "NameInRequest": "Content-Type",
       "Type": {
        "$id": "170",
        "Kind": "string",
        "IsNullable": false
       },
       "Location": "Header",
       "IsApiVersion": false,
       "IsResourceParameter": false,
       "IsContentType": true,
       "IsRequired": true,
       "IsEndpoint": false,
       "SkipUrlEncoding": false,
       "Explode": false,
       "Kind": "Constant",
       "DefaultValue": {
        "$id": "171",
        "Type": {
         "$ref": "170"
        },
        "Value": "application/json"
       }
      },
      {
       "$id": "172",
       "Name": "accept",
       "NameInRequest": "Accept",
       "Type": {
        "$id": "173",
        "Kind": "string",
        "IsNullable": false
       },
       "Location": "Header",
       "IsApiVersion": false,
       "IsResourceParameter": false,
       "IsContentType": false,
       "IsRequired": true,
       "IsEndpoint": false,
       "SkipUrlEncoding": false,
       "Explode": false,
       "Kind": "Constant",
       "DefaultValue": {
        "$id": "174",
        "Type": {
         "$ref": "173"
        },
        "Value": "application/json"
       }
      }
     ],
     "Responses": [
      {
       "$id": "175",
       "StatusCodes": [
        204
       ],
       "BodyMediaType": "Json",
       "Headers": [],
       "IsErrorResponse": false
      }
     ],
     "HttpMethod": "PUT",
     "RequestBodyMediaType": "Json",
     "Uri": "{host}",
     "Path": "/type/array/unknown",
     "RequestMediaTypes": [
      "application/json"
     ],
     "BufferResponse": true,
     "GenerateProtocolMethod": true,
     "GenerateConvenienceMethod": true
    }
   ],
   "Protocol": {
    "$id": "176"
   },
   "Creatable": false,
   "Parent": "ArrayClient",
   "Parameters": [
    {
     "$ref": "9"
    }
   ]
  },
  {
   "$id": "177",
   "Name": "ModelValue",
   "Description": "Array of model values",
   "Operations": [
    {
     "$id": "178",
     "Name": "get",
     "ResourceName": "ModelValue",
     "Accessibility": "public",
     "Parameters": [
      {
       "$ref": "9"
      },
      {
       "$id": "179",
       "Name": "accept",
       "NameInRequest": "Accept",
       "Type": {
        "$id": "180",
        "Kind": "string",
        "IsNullable": false
       },
       "Location": "Header",
       "IsApiVersion": false,
       "IsResourceParameter": false,
       "IsContentType": false,
       "IsRequired": true,
       "IsEndpoint": false,
       "SkipUrlEncoding": false,
       "Explode": false,
       "Kind": "Constant",
       "DefaultValue": {
        "$id": "181",
        "Type": {
         "$ref": "180"
        },
        "Value": "application/json"
       }
      }
     ],
     "Responses": [
      {
       "$id": "182",
       "StatusCodes": [
        200
       ],
       "BodyType": {
        "$id": "183",
        "Kind": "Array",
        "Name": "Array",
        "ElementType": {
         "$ref": "2"
        }
       },
       "BodyMediaType": "Json",
       "Headers": [],
       "IsErrorResponse": false,
       "ContentTypes": [
        "application/json"
       ]
      }
     ],
     "HttpMethod": "GET",
     "RequestBodyMediaType": "None",
     "Uri": "{host}",
     "Path": "/type/array/model",
     "BufferResponse": true,
     "GenerateProtocolMethod": true,
     "GenerateConvenienceMethod": true
    },
    {
     "$id": "184",
     "Name": "put",
     "ResourceName": "ModelValue",
     "Accessibility": "public",
     "Parameters": [
      {
       "$ref": "9"
      },
      {
       "$id": "185",
       "Name": "body",
       "NameInRequest": "body",
       "Type": {
        "$id": "186",
        "Kind": "Array",
        "Name": "Array",
        "ElementType": {
         "$ref": "2"
        }
       },
       "Location": "Body",
       "IsRequired": true,
       "IsApiVersion": false,
       "IsResourceParameter": false,
       "IsContentType": false,
       "IsEndpoint": false,
       "SkipUrlEncoding": false,
       "Explode": false,
       "Kind": "Method"
      },
      {
       "$id": "187",
       "Name": "contentType",
       "NameInRequest": "Content-Type",
       "Type": {
        "$id": "188",
        "Kind": "string",
        "IsNullable": false
       },
       "Location": "Header",
       "IsApiVersion": false,
       "IsResourceParameter": false,
       "IsContentType": true,
       "IsRequired": true,
       "IsEndpoint": false,
       "SkipUrlEncoding": false,
       "Explode": false,
       "Kind": "Constant",
       "DefaultValue": {
        "$id": "189",
        "Type": {
         "$ref": "188"
        },
        "Value": "application/json"
       }
      },
      {
       "$id": "190",
       "Name": "accept",
       "NameInRequest": "Accept",
       "Type": {
        "$id": "191",
        "Kind": "string",
        "IsNullable": false
       },
       "Location": "Header",
       "IsApiVersion": false,
       "IsResourceParameter": false,
       "IsContentType": false,
       "IsRequired": true,
       "IsEndpoint": false,
       "SkipUrlEncoding": false,
       "Explode": false,
       "Kind": "Constant",
       "DefaultValue": {
        "$id": "192",
        "Type": {
         "$ref": "191"
        },
        "Value": "application/json"
       }
      }
     ],
     "Responses": [
      {
       "$id": "193",
       "StatusCodes": [
        204
       ],
       "BodyMediaType": "Json",
       "Headers": [],
       "IsErrorResponse": false
      }
     ],
     "HttpMethod": "PUT",
     "RequestBodyMediaType": "Json",
     "Uri": "{host}",
     "Path": "/type/array/model",
     "RequestMediaTypes": [
      "application/json"
     ],
     "BufferResponse": true,
     "GenerateProtocolMethod": true,
     "GenerateConvenienceMethod": true
    }
   ],
   "Protocol": {
    "$id": "194"
   },
   "Creatable": false,
   "Parent": "ArrayClient",
   "Parameters": [
    {
     "$ref": "9"
    }
   ]
  },
  {
   "$id": "195",
   "Name": "NullableFloatValue",
   "Description": "Array of nullable float values",
   "Operations": [
    {
     "$id": "196",
     "Name": "get",
     "ResourceName": "NullableFloatValue",
     "Accessibility": "public",
     "Parameters": [
      {
       "$ref": "9"
      },
      {
       "$id": "197",
       "Name": "accept",
       "NameInRequest": "Accept",
       "Type": {
        "$id": "198",
        "Kind": "string",
        "IsNullable": false
       },
       "Location": "Header",
       "IsApiVersion": false,
       "IsResourceParameter": false,
       "IsContentType": false,
       "IsRequired": true,
       "IsEndpoint": false,
       "SkipUrlEncoding": false,
       "Explode": false,
       "Kind": "Constant",
       "DefaultValue": {
        "$id": "199",
        "Type": {
         "$ref": "198"
        },
        "Value": "application/json"
       }
      }
     ],
     "Responses": [
      {
       "$id": "200",
       "StatusCodes": [
        200
       ],
       "BodyType": {
        "$id": "201",
        "Kind": "Array",
        "Name": "Array",
        "ElementType": {
         "$id": "202",
         "Kind": "nullable",
         "Type": {
          "$id": "203",
          "Kind": "float32"
         }
        }
       },
       "BodyMediaType": "Json",
       "Headers": [],
       "IsErrorResponse": false,
       "ContentTypes": [
        "application/json"
       ]
      }
     ],
     "HttpMethod": "GET",
     "RequestBodyMediaType": "None",
     "Uri": "{host}",
     "Path": "/type/array/nullable-float",
     "BufferResponse": true,
     "GenerateProtocolMethod": true,
     "GenerateConvenienceMethod": true
    },
    {
     "$id": "204",
     "Name": "put",
     "ResourceName": "NullableFloatValue",
     "Accessibility": "public",
     "Parameters": [
      {
       "$ref": "9"
      },
      {
       "$id": "205",
       "Name": "body",
       "NameInRequest": "body",
       "Type": {
        "$id": "206",
        "Kind": "Array",
        "Name": "Array",
        "ElementType": {
         "$id": "207",
         "Kind": "nullable",
         "Type": {
          "$id": "208",
          "Kind": "float32"
         }
        }
       },
       "Location": "Body",
       "IsRequired": true,
       "IsApiVersion": false,
       "IsResourceParameter": false,
       "IsContentType": false,
       "IsEndpoint": false,
       "SkipUrlEncoding": false,
       "Explode": false,
       "Kind": "Method"
      },
      {
       "$id": "209",
       "Name": "contentType",
       "NameInRequest": "Content-Type",
       "Type": {
        "$id": "210",
        "Kind": "string",
        "IsNullable": false
       },
       "Location": "Header",
       "IsApiVersion": false,
       "IsResourceParameter": false,
       "IsContentType": true,
       "IsRequired": true,
       "IsEndpoint": false,
       "SkipUrlEncoding": false,
       "Explode": false,
       "Kind": "Constant",
       "DefaultValue": {
        "$id": "211",
        "Type": {
         "$ref": "210"
        },
        "Value": "application/json"
       }
      },
      {
       "$id": "212",
       "Name": "accept",
       "NameInRequest": "Accept",
       "Type": {
        "$id": "213",
        "Kind": "string",
        "IsNullable": false
       },
       "Location": "Header",
       "IsApiVersion": false,
       "IsResourceParameter": false,
       "IsContentType": false,
       "IsRequired": true,
       "IsEndpoint": false,
       "SkipUrlEncoding": false,
       "Explode": false,
       "Kind": "Constant",
       "DefaultValue": {
        "$id": "214",
        "Type": {
         "$ref": "213"
        },
        "Value": "application/json"
       }
      }
     ],
     "Responses": [
      {
       "$id": "215",
       "StatusCodes": [
        204
       ],
       "BodyMediaType": "Json",
       "Headers": [],
       "IsErrorResponse": false
      }
     ],
     "HttpMethod": "PUT",
     "RequestBodyMediaType": "Json",
     "Uri": "{host}",
     "Path": "/type/array/nullable-float",
     "RequestMediaTypes": [
      "application/json"
     ],
     "BufferResponse": true,
     "GenerateProtocolMethod": true,
     "GenerateConvenienceMethod": true
    }
   ],
   "Protocol": {
    "$id": "216"
   },
   "Creatable": false,
   "Parent": "ArrayClient",
   "Parameters": [
    {
     "$ref": "9"
    }
   ]
  },
  {
   "$id": "217",
   "Name": "NullableInt32Value",
   "Description": "Array of nullable int32 values",
   "Operations": [
    {
     "$id": "218",
     "Name": "get",
     "ResourceName": "NullableInt32Value",
     "Accessibility": "public",
     "Parameters": [
      {
       "$ref": "9"
      },
      {
       "$id": "219",
       "Name": "accept",
       "NameInRequest": "Accept",
       "Type": {
        "$id": "220",
        "Kind": "string",
        "IsNullable": false
       },
       "Location": "Header",
       "IsApiVersion": false,
       "IsResourceParameter": false,
       "IsContentType": false,
       "IsRequired": true,
       "IsEndpoint": false,
       "SkipUrlEncoding": false,
       "Explode": false,
       "Kind": "Constant",
       "DefaultValue": {
        "$id": "221",
        "Type": {
         "$ref": "220"
        },
        "Value": "application/json"
       }
      }
     ],
     "Responses": [
      {
       "$id": "222",
       "StatusCodes": [
        200
       ],
       "BodyType": {
        "$id": "223",
        "Kind": "Array",
        "Name": "Array",
        "ElementType": {
         "$id": "224",
         "Kind": "nullable",
         "Type": {
          "$id": "225",
          "Kind": "int32"
         }
        }
       },
       "BodyMediaType": "Json",
       "Headers": [],
       "IsErrorResponse": false,
       "ContentTypes": [
        "application/json"
       ]
      }
     ],
     "HttpMethod": "GET",
     "RequestBodyMediaType": "None",
     "Uri": "{host}",
     "Path": "/type/array/nullable-int32",
     "BufferResponse": true,
     "GenerateProtocolMethod": true,
     "GenerateConvenienceMethod": true
    },
    {
     "$id": "226",
     "Name": "put",
     "ResourceName": "NullableInt32Value",
     "Accessibility": "public",
     "Parameters": [
      {
       "$ref": "9"
      },
      {
       "$id": "227",
       "Name": "body",
       "NameInRequest": "body",
       "Type": {
        "$id": "228",
        "Kind": "Array",
        "Name": "Array",
        "ElementType": {
         "$id": "229",
         "Kind": "nullable",
         "Type": {
          "$id": "230",
          "Kind": "int32"
         }
        }
       },
       "Location": "Body",
       "IsRequired": true,
       "IsApiVersion": false,
       "IsResourceParameter": false,
       "IsContentType": false,
       "IsEndpoint": false,
       "SkipUrlEncoding": false,
       "Explode": false,
       "Kind": "Method"
      },
      {
       "$id": "231",
       "Name": "contentType",
       "NameInRequest": "Content-Type",
       "Type": {
        "$id": "232",
        "Kind": "string",
        "IsNullable": false
       },
       "Location": "Header",
       "IsApiVersion": false,
       "IsResourceParameter": false,
       "IsContentType": true,
       "IsRequired": true,
       "IsEndpoint": false,
       "SkipUrlEncoding": false,
       "Explode": false,
       "Kind": "Constant",
       "DefaultValue": {
        "$id": "233",
        "Type": {
         "$ref": "232"
        },
        "Value": "application/json"
       }
      },
      {
       "$id": "234",
       "Name": "accept",
       "NameInRequest": "Accept",
       "Type": {
        "$id": "235",
        "Kind": "string",
        "IsNullable": false
       },
       "Location": "Header",
       "IsApiVersion": false,
       "IsResourceParameter": false,
       "IsContentType": false,
       "IsRequired": true,
       "IsEndpoint": false,
       "SkipUrlEncoding": false,
       "Explode": false,
       "Kind": "Constant",
       "DefaultValue": {
        "$id": "236",
        "Type": {
         "$ref": "235"
        },
        "Value": "application/json"
       }
      }
     ],
     "Responses": [
      {
       "$id": "237",
       "StatusCodes": [
        204
       ],
       "BodyMediaType": "Json",
       "Headers": [],
       "IsErrorResponse": false
      }
     ],
     "HttpMethod": "PUT",
     "RequestBodyMediaType": "Json",
     "Uri": "{host}",
     "Path": "/type/array/nullable-int32",
     "RequestMediaTypes": [
      "application/json"
     ],
     "BufferResponse": true,
     "GenerateProtocolMethod": true,
     "GenerateConvenienceMethod": true
    }
   ],
   "Protocol": {
    "$id": "238"
   },
   "Creatable": false,
   "Parent": "ArrayClient",
   "Parameters": [
    {
     "$ref": "9"
    }
   ]
  },
  {
   "$id": "239",
   "Name": "NullableBooleanValue",
   "Description": "Array of nullable boolean values",
   "Operations": [
    {
     "$id": "240",
     "Name": "get",
     "ResourceName": "NullableBooleanValue",
     "Accessibility": "public",
     "Parameters": [
      {
       "$ref": "9"
      },
      {
       "$id": "241",
       "Name": "accept",
       "NameInRequest": "Accept",
       "Type": {
        "$id": "242",
        "Kind": "string",
        "IsNullable": false
       },
       "Location": "Header",
       "IsApiVersion": false,
       "IsResourceParameter": false,
       "IsContentType": false,
       "IsRequired": true,
       "IsEndpoint": false,
       "SkipUrlEncoding": false,
       "Explode": false,
       "Kind": "Constant",
       "DefaultValue": {
        "$id": "243",
        "Type": {
         "$ref": "242"
        },
        "Value": "application/json"
       }
      }
     ],
     "Responses": [
      {
       "$id": "244",
       "StatusCodes": [
        200
       ],
       "BodyType": {
        "$id": "245",
        "Kind": "Array",
        "Name": "Array",
        "ElementType": {
         "$id": "246",
         "Kind": "nullable",
         "Type": {
          "$id": "247",
          "Kind": "boolean"
         }
        }
       },
       "BodyMediaType": "Json",
       "Headers": [],
       "IsErrorResponse": false,
       "ContentTypes": [
        "application/json"
       ]
      }
     ],
     "HttpMethod": "GET",
     "RequestBodyMediaType": "None",
     "Uri": "{host}",
     "Path": "/type/array/nullable-boolean",
     "BufferResponse": true,
     "GenerateProtocolMethod": true,
     "GenerateConvenienceMethod": true
    },
    {
     "$id": "248",
     "Name": "put",
     "ResourceName": "NullableBooleanValue",
     "Accessibility": "public",
     "Parameters": [
      {
       "$ref": "9"
      },
      {
       "$id": "249",
       "Name": "body",
       "NameInRequest": "body",
       "Type": {
        "$id": "250",
        "Kind": "Array",
        "Name": "Array",
        "ElementType": {
         "$id": "251",
         "Kind": "nullable",
         "Type": {
          "$id": "252",
          "Kind": "boolean"
         }
        }
       },
       "Location": "Body",
       "IsRequired": true,
       "IsApiVersion": false,
       "IsResourceParameter": false,
       "IsContentType": false,
       "IsEndpoint": false,
       "SkipUrlEncoding": false,
       "Explode": false,
       "Kind": "Method"
      },
      {
       "$id": "253",
       "Name": "contentType",
       "NameInRequest": "Content-Type",
       "Type": {
        "$id": "254",
        "Kind": "string",
        "IsNullable": false
       },
       "Location": "Header",
       "IsApiVersion": false,
       "IsResourceParameter": false,
       "IsContentType": true,
       "IsRequired": true,
       "IsEndpoint": false,
       "SkipUrlEncoding": false,
       "Explode": false,
       "Kind": "Constant",
       "DefaultValue": {
        "$id": "255",
        "Type": {
         "$ref": "254"
        },
        "Value": "application/json"
       }
      },
      {
       "$id": "256",
       "Name": "accept",
       "NameInRequest": "Accept",
       "Type": {
        "$id": "257",
        "Kind": "string",
        "IsNullable": false
       },
       "Location": "Header",
       "IsApiVersion": false,
       "IsResourceParameter": false,
       "IsContentType": false,
       "IsRequired": true,
       "IsEndpoint": false,
       "SkipUrlEncoding": false,
       "Explode": false,
       "Kind": "Constant",
       "DefaultValue": {
        "$id": "258",
        "Type": {
         "$ref": "257"
        },
        "Value": "application/json"
       }
      }
     ],
     "Responses": [
      {
       "$id": "259",
       "StatusCodes": [
        204
       ],
       "BodyMediaType": "Json",
       "Headers": [],
       "IsErrorResponse": false
      }
     ],
     "HttpMethod": "PUT",
     "RequestBodyMediaType": "Json",
     "Uri": "{host}",
     "Path": "/type/array/nullable-boolean",
     "RequestMediaTypes": [
      "application/json"
     ],
     "BufferResponse": true,
     "GenerateProtocolMethod": true,
     "GenerateConvenienceMethod": true
    }
   ],
   "Protocol": {
    "$id": "260"
   },
   "Creatable": false,
   "Parent": "ArrayClient",
   "Parameters": [
    {
     "$ref": "9"
    }
   ]
  },
  {
   "$id": "261",
   "Name": "NullableStringValue",
   "Description": "Array of nullable string values",
   "Operations": [
    {
     "$id": "262",
     "Name": "get",
     "ResourceName": "NullableStringValue",
     "Accessibility": "public",
     "Parameters": [
      {
       "$ref": "9"
      },
      {
       "$id": "263",
       "Name": "accept",
       "NameInRequest": "Accept",
       "Type": {
        "$id": "264",
        "Kind": "string",
        "IsNullable": false
       },
       "Location": "Header",
       "IsApiVersion": false,
       "IsResourceParameter": false,
       "IsContentType": false,
       "IsRequired": true,
       "IsEndpoint": false,
       "SkipUrlEncoding": false,
       "Explode": false,
       "Kind": "Constant",
       "DefaultValue": {
        "$id": "265",
        "Type": {
         "$ref": "264"
        },
        "Value": "application/json"
       }
      }
     ],
     "Responses": [
      {
       "$id": "266",
       "StatusCodes": [
        200
       ],
       "BodyType": {
        "$id": "267",
        "Kind": "Array",
        "Name": "Array",
        "ElementType": {
         "$id": "268",
         "Kind": "nullable",
         "Type": {
          "$id": "269",
          "Kind": "string"
         }
        }
       },
       "BodyMediaType": "Json",
       "Headers": [],
       "IsErrorResponse": false,
       "ContentTypes": [
        "application/json"
       ]
      }
     ],
     "HttpMethod": "GET",
     "RequestBodyMediaType": "None",
     "Uri": "{host}",
     "Path": "/type/array/nullable-string",
     "BufferResponse": true,
     "GenerateProtocolMethod": true,
     "GenerateConvenienceMethod": true
    },
    {
     "$id": "270",
     "Name": "put",
     "ResourceName": "NullableStringValue",
     "Accessibility": "public",
     "Parameters": [
      {
       "$ref": "9"
      },
      {
       "$id": "271",
       "Name": "body",
       "NameInRequest": "body",
       "Type": {
        "$id": "272",
        "Kind": "Array",
        "Name": "Array",
        "ElementType": {
         "$id": "273",
         "Kind": "nullable",
         "Type": {
          "$id": "274",
          "Kind": "string"
         }
        }
       },
       "Location": "Body",
       "IsRequired": true,
       "IsApiVersion": false,
       "IsResourceParameter": false,
       "IsContentType": false,
       "IsEndpoint": false,
       "SkipUrlEncoding": false,
       "Explode": false,
       "Kind": "Method"
      },
      {
       "$id": "275",
       "Name": "contentType",
       "NameInRequest": "Content-Type",
       "Type": {
        "$id": "276",
        "Kind": "string",
        "IsNullable": false
       },
       "Location": "Header",
       "IsApiVersion": false,
       "IsResourceParameter": false,
       "IsContentType": true,
       "IsRequired": true,
       "IsEndpoint": false,
       "SkipUrlEncoding": false,
       "Explode": false,
       "Kind": "Constant",
       "DefaultValue": {
        "$id": "277",
        "Type": {
         "$ref": "276"
        },
        "Value": "application/json"
       }
      },
      {
       "$id": "278",
       "Name": "accept",
       "NameInRequest": "Accept",
       "Type": {
        "$id": "279",
        "Kind": "string",
        "IsNullable": false
       },
       "Location": "Header",
       "IsApiVersion": false,
       "IsResourceParameter": false,
       "IsContentType": false,
       "IsRequired": true,
       "IsEndpoint": false,
       "SkipUrlEncoding": false,
       "Explode": false,
       "Kind": "Constant",
       "DefaultValue": {
        "$id": "280",
        "Type": {
         "$ref": "279"
        },
        "Value": "application/json"
       }
      }
     ],
     "Responses": [
      {
       "$id": "281",
       "StatusCodes": [
        204
       ],
       "BodyMediaType": "Json",
       "Headers": [],
       "IsErrorResponse": false
      }
     ],
     "HttpMethod": "PUT",
     "RequestBodyMediaType": "Json",
     "Uri": "{host}",
     "Path": "/type/array/nullable-string",
     "RequestMediaTypes": [
      "application/json"
     ],
     "BufferResponse": true,
     "GenerateProtocolMethod": true,
     "GenerateConvenienceMethod": true
    }
   ],
   "Protocol": {
    "$id": "282"
   },
   "Creatable": false,
   "Parent": "ArrayClient",
   "Parameters": [
    {
     "$ref": "9"
    }
   ]
  },
  {
   "$id": "283",
   "Name": "NullableModelValue",
   "Description": "Array of nullable model values",
   "Operations": [
    {
     "$id": "284",
     "Name": "get",
     "ResourceName": "NullableModelValue",
     "Accessibility": "public",
     "Parameters": [
      {
       "$ref": "9"
      },
      {
       "$id": "285",
       "Name": "accept",
       "NameInRequest": "Accept",
       "Type": {
        "$id": "286",
        "Kind": "string",
        "IsNullable": false
       },
       "Location": "Header",
       "IsApiVersion": false,
       "IsResourceParameter": false,
       "IsContentType": false,
       "IsRequired": true,
       "IsEndpoint": false,
       "SkipUrlEncoding": false,
       "Explode": false,
       "Kind": "Constant",
       "DefaultValue": {
        "$id": "287",
        "Type": {
         "$ref": "286"
        },
        "Value": "application/json"
       }
      }
     ],
     "Responses": [
      {
       "$id": "288",
       "StatusCodes": [
        200
       ],
       "BodyType": {
        "$id": "289",
        "Kind": "Array",
        "Name": "Array",
        "ElementType": {
         "$id": "290",
         "Kind": "nullable",
         "Type": {
          "$ref": "2"
         }
        }
       },
       "BodyMediaType": "Json",
       "Headers": [],
       "IsErrorResponse": false,
       "ContentTypes": [
        "application/json"
       ]
      }
     ],
     "HttpMethod": "GET",
     "RequestBodyMediaType": "None",
     "Uri": "{host}",
     "Path": "/type/array/nullable-model",
     "BufferResponse": true,
     "GenerateProtocolMethod": true,
     "GenerateConvenienceMethod": true
    },
    {
     "$id": "291",
     "Name": "put",
     "ResourceName": "NullableModelValue",
     "Accessibility": "public",
     "Parameters": [
      {
       "$ref": "9"
      },
      {
       "$id": "292",
       "Name": "body",
       "NameInRequest": "body",
       "Type": {
        "$id": "293",
        "Kind": "Array",
        "Name": "Array",
        "ElementType": {
         "$id": "294",
         "Kind": "nullable",
         "Type": {
          "$ref": "2"
         }
        }
       },
       "Location": "Body",
       "IsRequired": true,
       "IsApiVersion": false,
       "IsResourceParameter": false,
       "IsContentType": false,
       "IsEndpoint": false,
       "SkipUrlEncoding": false,
       "Explode": false,
       "Kind": "Method"
      },
      {
       "$id": "295",
       "Name": "contentType",
       "NameInRequest": "Content-Type",
       "Type": {
        "$id": "296",
        "Kind": "string",
        "IsNullable": false
       },
       "Location": "Header",
       "IsApiVersion": false,
       "IsResourceParameter": false,
       "IsContentType": true,
       "IsRequired": true,
       "IsEndpoint": false,
       "SkipUrlEncoding": false,
       "Explode": false,
       "Kind": "Constant",
       "DefaultValue": {
        "$id": "297",
        "Type": {
         "$ref": "296"
        },
        "Value": "application/json"
       }
      },
      {
       "$id": "298",
       "Name": "accept",
       "NameInRequest": "Accept",
       "Type": {
        "$id": "299",
        "Kind": "string",
        "IsNullable": false
       },
       "Location": "Header",
       "IsApiVersion": false,
       "IsResourceParameter": false,
       "IsContentType": false,
       "IsRequired": true,
       "IsEndpoint": false,
       "SkipUrlEncoding": false,
       "Explode": false,
       "Kind": "Constant",
       "DefaultValue": {
        "$id": "300",
        "Type": {
         "$ref": "299"
        },
        "Value": "application/json"
       }
      }
     ],
     "Responses": [
      {
       "$id": "301",
       "StatusCodes": [
        204
       ],
       "BodyMediaType": "Json",
       "Headers": [],
       "IsErrorResponse": false
      }
     ],
     "HttpMethod": "PUT",
     "RequestBodyMediaType": "Json",
     "Uri": "{host}",
     "Path": "/type/array/nullable-model",
     "RequestMediaTypes": [
      "application/json"
     ],
     "BufferResponse": true,
     "GenerateProtocolMethod": true,
     "GenerateConvenienceMethod": true
    }
   ],
   "Protocol": {
    "$id": "302"
   },
   "Creatable": false,
   "Parent": "ArrayClient",
   "Parameters": [
    {
     "$ref": "9"
    }
   ]
  }
 ]
}<|MERGE_RESOLUTION|>--- conflicted
+++ resolved
@@ -10,12 +10,7 @@
    "Name": "InnerModel",
    "Namespace": "Type.Array",
    "Description": "Array inner model",
-<<<<<<< HEAD
-   "IsNullable": false,
    "Usage": "Input,Output",
-=======
-   "Usage": "RoundTrip",
->>>>>>> 64632414
    "Properties": [
     {
      "$id": "3",
