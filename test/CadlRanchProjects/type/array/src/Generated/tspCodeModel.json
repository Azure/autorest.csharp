--- conflicted
+++ resolved
@@ -19,13 +19,7 @@
      "Description": "Required string property",
      "Type": {
       "$id": "4",
-<<<<<<< HEAD
-      "Kind": "Primitive",
-      "Name": "String"
-=======
-      "Kind": "string",
-      "IsNullable": false
->>>>>>> 9b8a321f
+      "Kind": "string"
      },
      "IsRequired": true,
      "IsReadOnly": false
@@ -144,16 +138,8 @@
         "Name": "Array",
         "ElementType": {
          "$id": "20",
-<<<<<<< HEAD
-         "Kind": "Primitive",
-         "Name": "Int32"
+         "Kind": "int32"
         }
-=======
-         "Kind": "int32",
-         "IsNullable": false
-        },
-        "IsNullable": false
->>>>>>> 9b8a321f
        },
        "BodyMediaType": "Json",
        "Headers": [],
@@ -190,16 +176,8 @@
         "Name": "Array",
         "ElementType": {
          "$id": "24",
-<<<<<<< HEAD
-         "Kind": "Primitive",
-         "Name": "Int32"
+         "Kind": "int32"
         }
-=======
-         "Kind": "int32",
-         "IsNullable": false
-        },
-        "IsNullable": false
->>>>>>> 9b8a321f
        },
        "Location": "Body",
        "IsRequired": true,
@@ -351,16 +329,8 @@
         "Name": "Array",
         "ElementType": {
          "$id": "40",
-<<<<<<< HEAD
-         "Kind": "Primitive",
-         "Name": "Int64"
+         "Kind": "int64"
         }
-=======
-         "Kind": "int64",
-         "IsNullable": false
-        },
-        "IsNullable": false
->>>>>>> 9b8a321f
        },
        "BodyMediaType": "Json",
        "Headers": [],
@@ -397,16 +367,8 @@
         "Name": "Array",
         "ElementType": {
          "$id": "44",
-<<<<<<< HEAD
-         "Kind": "Primitive",
-         "Name": "Int64"
+         "Kind": "int64"
         }
-=======
-         "Kind": "int64",
-         "IsNullable": false
-        },
-        "IsNullable": false
->>>>>>> 9b8a321f
        },
        "Location": "Body",
        "IsRequired": true,
@@ -558,16 +520,8 @@
         "Name": "Array",
         "ElementType": {
          "$id": "60",
-<<<<<<< HEAD
-         "Kind": "Primitive",
-         "Name": "Boolean"
+         "Kind": "boolean"
         }
-=======
-         "Kind": "boolean",
-         "IsNullable": false
-        },
-        "IsNullable": false
->>>>>>> 9b8a321f
        },
        "BodyMediaType": "Json",
        "Headers": [],
@@ -604,16 +558,8 @@
         "Name": "Array",
         "ElementType": {
          "$id": "64",
-<<<<<<< HEAD
-         "Kind": "Primitive",
-         "Name": "Boolean"
+         "Kind": "boolean"
         }
-=======
-         "Kind": "boolean",
-         "IsNullable": false
-        },
-        "IsNullable": false
->>>>>>> 9b8a321f
        },
        "Location": "Body",
        "IsRequired": true,
@@ -765,16 +711,8 @@
         "Name": "Array",
         "ElementType": {
          "$id": "80",
-<<<<<<< HEAD
-         "Kind": "Primitive",
-         "Name": "String"
+         "Kind": "string"
         }
-=======
-         "Kind": "string",
-         "IsNullable": false
-        },
-        "IsNullable": false
->>>>>>> 9b8a321f
        },
        "BodyMediaType": "Json",
        "Headers": [],
@@ -811,16 +749,8 @@
         "Name": "Array",
         "ElementType": {
          "$id": "84",
-<<<<<<< HEAD
-         "Kind": "Primitive",
-         "Name": "String"
+         "Kind": "string"
         }
-=======
-         "Kind": "string",
-         "IsNullable": false
-        },
-        "IsNullable": false
->>>>>>> 9b8a321f
        },
        "Location": "Body",
        "IsRequired": true,
@@ -972,16 +902,8 @@
         "Name": "Array",
         "ElementType": {
          "$id": "100",
-<<<<<<< HEAD
-         "Kind": "Primitive",
-         "Name": "Float32"
+         "Kind": "float32"
         }
-=======
-         "Kind": "float32",
-         "IsNullable": false
-        },
-        "IsNullable": false
->>>>>>> 9b8a321f
        },
        "BodyMediaType": "Json",
        "Headers": [],
@@ -1018,16 +940,8 @@
         "Name": "Array",
         "ElementType": {
          "$id": "104",
-<<<<<<< HEAD
-         "Kind": "Primitive",
-         "Name": "Float32"
+         "Kind": "float32"
         }
-=======
-         "Kind": "float32",
-         "IsNullable": false
-        },
-        "IsNullable": false
->>>>>>> 9b8a321f
        },
        "Location": "Body",
        "IsRequired": true,
@@ -1179,23 +1093,13 @@
         "Name": "Array",
         "ElementType": {
          "$id": "120",
-<<<<<<< HEAD
-         "Kind": "Primitive",
-         "Name": "DateTimeRFC3339",
-         "IsNullable": false
-        }
-=======
          "Kind": "utcDateTime",
-         "IsNullable": false,
          "Encode": "rfc3339",
          "WireType": {
           "$id": "121",
-          "Kind": "string",
-          "IsNullable": false
+          "Kind": "string"
          }
-        },
-        "IsNullable": false
->>>>>>> 9b8a321f
+        }
        },
        "BodyMediaType": "Json",
        "Headers": [],
@@ -1231,25 +1135,14 @@
         "Kind": "Array",
         "Name": "Array",
         "ElementType": {
-<<<<<<< HEAD
-         "$id": "124",
-         "Kind": "Primitive",
-         "Name": "DateTimeRFC3339",
-         "IsNullable": false
-        }
-=======
          "$id": "125",
          "Kind": "utcDateTime",
-         "IsNullable": false,
          "Encode": "rfc3339",
          "WireType": {
           "$id": "126",
-          "Kind": "string",
-          "IsNullable": false
+          "Kind": "string"
          }
-        },
-        "IsNullable": false
->>>>>>> 9b8a321f
+        }
        },
        "Location": "Body",
        "IsRequired": true,
@@ -1400,25 +1293,14 @@
         "Kind": "Array",
         "Name": "Array",
         "ElementType": {
-<<<<<<< HEAD
-         "$id": "140",
-         "Kind": "Primitive",
-         "Name": "DurationISO8601",
-         "IsNullable": false
-        }
-=======
          "$id": "142",
          "Kind": "duration",
-         "IsNullable": false,
          "Encode": "ISO8601",
          "WireType": {
           "$id": "143",
-          "Kind": "string",
-          "IsNullable": false
+          "Kind": "string"
          }
-        },
-        "IsNullable": false
->>>>>>> 9b8a321f
+        }
        },
        "BodyMediaType": "Json",
        "Headers": [],
@@ -1454,25 +1336,14 @@
         "Kind": "Array",
         "Name": "Array",
         "ElementType": {
-<<<<<<< HEAD
-         "$id": "144",
-         "Kind": "Primitive",
-         "Name": "DurationISO8601",
-         "IsNullable": false
-        }
-=======
          "$id": "147",
          "Kind": "duration",
-         "IsNullable": false,
          "Encode": "ISO8601",
          "WireType": {
           "$id": "148",
-          "Kind": "string",
-          "IsNullable": false
+          "Kind": "string"
          }
-        },
-        "IsNullable": false
->>>>>>> 9b8a321f
+        }
        },
        "Location": "Body",
        "IsRequired": true,
@@ -1623,18 +1494,9 @@
         "Kind": "Array",
         "Name": "Array",
         "ElementType": {
-<<<<<<< HEAD
-         "$id": "160",
-         "Kind": "Intrinsic",
-         "Name": "unknown"
+         "$id": "164",
+         "Kind": "any"
         }
-=======
-         "$id": "164",
-         "Kind": "any",
-         "IsNullable": false
-        },
-        "IsNullable": false
->>>>>>> 9b8a321f
        },
        "BodyMediaType": "Json",
        "Headers": [],
@@ -1670,18 +1532,9 @@
         "Kind": "Array",
         "Name": "Array",
         "ElementType": {
-<<<<<<< HEAD
-         "$id": "164",
-         "Kind": "Intrinsic",
-         "Name": "unknown"
+         "$id": "168",
+         "Kind": "any"
         }
-=======
-         "$id": "168",
-         "Kind": "any",
-         "IsNullable": false
-        },
-        "IsNullable": false
->>>>>>> 9b8a321f
        },
        "Location": "Body",
        "IsRequired": true,
@@ -2021,23 +1874,14 @@
         "Kind": "Array",
         "Name": "Array",
         "ElementType": {
-<<<<<<< HEAD
-         "$id": "198",
+         "$id": "202",
          "Kind": "Nullable",
          "Name": "Nullable",
          "Type": {
-          "$id": "199",
-          "Kind": "Primitive",
-          "Name": "Float32"
+          "$id": "203",
+          "Kind": "float32"
          }
         }
-=======
-         "$id": "202",
-         "Kind": "float32",
-         "IsNullable": true
-        },
-        "IsNullable": false
->>>>>>> 9b8a321f
        },
        "BodyMediaType": "Json",
        "Headers": [],
@@ -2056,11 +1900,7 @@
      "GenerateConvenienceMethod": true
     },
     {
-<<<<<<< HEAD
-     "$id": "200",
-=======
-     "$id": "203",
->>>>>>> 9b8a321f
+     "$id": "204",
      "Name": "put",
      "ResourceName": "NullableFloatValue",
      "Accessibility": "public",
@@ -2069,39 +1909,22 @@
        "$ref": "9"
       },
       {
-<<<<<<< HEAD
-       "$id": "201",
+       "$id": "205",
        "Name": "body",
        "NameInRequest": "body",
        "Type": {
-        "$id": "202",
+        "$id": "206",
         "Kind": "Array",
         "Name": "Array",
         "ElementType": {
-         "$id": "203",
+         "$id": "207",
          "Kind": "Nullable",
          "Name": "Nullable",
          "Type": {
-          "$id": "204",
-          "Kind": "Primitive",
-          "Name": "Float32"
+          "$id": "208",
+          "Kind": "float32"
          }
         }
-=======
-       "$id": "204",
-       "Name": "body",
-       "NameInRequest": "body",
-       "Type": {
-        "$id": "205",
-        "Kind": "Array",
-        "Name": "Array",
-        "ElementType": {
-         "$id": "206",
-         "Kind": "float32",
-         "IsNullable": true
-        },
-        "IsNullable": false
->>>>>>> 9b8a321f
        },
        "Location": "Body",
        "IsRequired": true,
@@ -2114,22 +1937,12 @@
        "Kind": "Method"
       },
       {
-<<<<<<< HEAD
-       "$id": "205",
+       "$id": "209",
        "Name": "contentType",
        "NameInRequest": "Content-Type",
        "Type": {
-        "$id": "206",
-        "Kind": "Primitive",
-        "Name": "String",
-=======
-       "$id": "207",
-       "Name": "contentType",
-       "NameInRequest": "Content-Type",
-       "Type": {
-        "$id": "208",
-        "Kind": "string",
->>>>>>> 9b8a321f
+        "$id": "210",
+        "Kind": "string",
         "IsNullable": false
        },
        "Location": "Header",
@@ -2142,57 +1955,35 @@
        "Explode": false,
        "Kind": "Constant",
        "DefaultValue": {
-<<<<<<< HEAD
-        "$id": "207",
-        "Type": {
-         "$ref": "206"
-=======
-        "$id": "209",
-        "Type": {
-         "$ref": "208"
->>>>>>> 9b8a321f
-        },
-        "Value": "application/json"
-       }
-      },
-      {
-<<<<<<< HEAD
-       "$id": "208",
+        "$id": "211",
+        "Type": {
+         "$ref": "210"
+        },
+        "Value": "application/json"
+       }
+      },
+      {
+       "$id": "212",
        "Name": "accept",
        "NameInRequest": "Accept",
        "Type": {
-        "$id": "209",
-        "Kind": "Primitive",
-        "Name": "String",
-=======
-       "$id": "210",
-       "Name": "accept",
-       "NameInRequest": "Accept",
-       "Type": {
-        "$id": "211",
-        "Kind": "string",
->>>>>>> 9b8a321f
-        "IsNullable": false
-       },
-       "Location": "Header",
-       "IsApiVersion": false,
-       "IsResourceParameter": false,
-       "IsContentType": false,
-       "IsRequired": true,
-       "IsEndpoint": false,
-       "SkipUrlEncoding": false,
-       "Explode": false,
-       "Kind": "Constant",
-       "DefaultValue": {
-<<<<<<< HEAD
-        "$id": "210",
-        "Type": {
-         "$ref": "209"
-=======
-        "$id": "212",
-        "Type": {
-         "$ref": "211"
->>>>>>> 9b8a321f
+        "$id": "213",
+        "Kind": "string",
+        "IsNullable": false
+       },
+       "Location": "Header",
+       "IsApiVersion": false,
+       "IsResourceParameter": false,
+       "IsContentType": false,
+       "IsRequired": true,
+       "IsEndpoint": false,
+       "SkipUrlEncoding": false,
+       "Explode": false,
+       "Kind": "Constant",
+       "DefaultValue": {
+        "$id": "214",
+        "Type": {
+         "$ref": "213"
         },
         "Value": "application/json"
        }
@@ -2200,11 +1991,7 @@
      ],
      "Responses": [
       {
-<<<<<<< HEAD
-       "$id": "211",
-=======
-       "$id": "213",
->>>>>>> 9b8a321f
+       "$id": "215",
        "StatusCodes": [
         204
        ],
@@ -2226,11 +2013,7 @@
     }
    ],
    "Protocol": {
-<<<<<<< HEAD
-    "$id": "212"
-=======
-    "$id": "214"
->>>>>>> 9b8a321f
+    "$id": "216"
    },
    "Creatable": false,
    "Parent": "ArrayClient",
