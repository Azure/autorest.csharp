{
 "$id": "1",
 "Name": "Type.Array",
 "ApiVersions": [],
 "Enums": [],
 "Models": [
  {
   "$id": "2",
   "Kind": "model",
   "Name": "InnerModel",
   "Namespace": "Type.Array",
<<<<<<< HEAD
   "Description": "Array inner model",
   "Usage": "Input,Output",
=======
   "Usage": "RoundTrip",
   "Description": "Array inner model",
>>>>>>> 5c4fa027
   "Properties": [
    {
     "$id": "3",
     "Name": "property",
     "SerializedName": "property",
     "Description": "Required string property",
     "Type": {
      "$id": "4",
      "Kind": "string"
     },
     "IsRequired": true,
     "IsReadOnly": false
    },
    {
     "$id": "5",
     "Name": "children",
     "SerializedName": "children",
     "Description": "",
     "Type": {
      "$id": "6",
      "Kind": "array",
      "ValueType": {
       "$ref": "2"
      }
     },
     "IsRequired": false,
     "IsReadOnly": false
    }
   ]
  }
 ],
 "Clients": [
  {
   "$id": "7",
   "Name": "ArrayClient",
   "Description": "",
   "Operations": [],
   "Protocol": {
    "$id": "8"
   },
   "Creatable": true,
   "Parameters": [
    {
     "$id": "9",
     "Name": "host",
     "NameInRequest": "host",
     "Description": "TestServer endpoint",
     "Type": {
      "$id": "10",
      "Kind": "string",
      "IsNullable": false
     },
     "Location": "Uri",
     "IsApiVersion": false,
     "IsResourceParameter": false,
     "IsContentType": false,
     "IsRequired": true,
     "IsEndpoint": true,
     "SkipUrlEncoding": false,
     "Explode": false,
     "Kind": "Client",
     "DefaultValue": {
      "$id": "11",
      "Type": {
       "$id": "12",
       "Kind": "string",
       "IsNullable": false
      },
      "Value": "http://localhost:3000"
     }
    }
   ]
  },
  {
   "$id": "13",
   "Name": "Int32Value",
   "Description": "Array of int32 values",
   "Operations": [
    {
     "$id": "14",
     "Name": "get",
     "ResourceName": "Int32Value",
     "Accessibility": "public",
     "Parameters": [
      {
       "$ref": "9"
      },
      {
       "$id": "15",
       "Name": "accept",
       "NameInRequest": "Accept",
       "Type": {
        "$id": "16",
        "Kind": "string",
        "IsNullable": false
       },
       "Location": "Header",
       "IsApiVersion": false,
       "IsResourceParameter": false,
       "IsContentType": false,
       "IsRequired": true,
       "IsEndpoint": false,
       "SkipUrlEncoding": false,
       "Explode": false,
       "Kind": "Constant",
       "DefaultValue": {
        "$id": "17",
        "Type": {
         "$ref": "16"
        },
        "Value": "application/json"
       }
      }
     ],
     "Responses": [
      {
       "$id": "18",
       "StatusCodes": [
        200
       ],
       "BodyType": {
        "$id": "19",
        "Kind": "array",
        "ValueType": {
         "$id": "20",
         "Kind": "int32"
        }
       },
       "BodyMediaType": "Json",
       "Headers": [],
       "IsErrorResponse": false,
       "ContentTypes": [
        "application/json"
       ]
      }
     ],
     "HttpMethod": "GET",
     "RequestBodyMediaType": "None",
     "Uri": "{host}",
     "Path": "/type/array/int32",
     "BufferResponse": true,
     "GenerateProtocolMethod": true,
     "GenerateConvenienceMethod": true
    },
    {
     "$id": "21",
     "Name": "put",
     "ResourceName": "Int32Value",
     "Accessibility": "public",
     "Parameters": [
      {
       "$ref": "9"
      },
      {
       "$id": "22",
       "Name": "body",
       "NameInRequest": "body",
       "Type": {
        "$id": "23",
        "Kind": "array",
        "ValueType": {
         "$id": "24",
         "Kind": "int32"
        }
       },
       "Location": "Body",
       "IsRequired": true,
       "IsApiVersion": false,
       "IsResourceParameter": false,
       "IsContentType": false,
       "IsEndpoint": false,
       "SkipUrlEncoding": false,
       "Explode": false,
       "Kind": "Method"
      },
      {
       "$id": "25",
       "Name": "contentType",
       "NameInRequest": "Content-Type",
       "Type": {
        "$id": "26",
        "Kind": "string",
        "IsNullable": false
       },
       "Location": "Header",
       "IsApiVersion": false,
       "IsResourceParameter": false,
       "IsContentType": true,
       "IsRequired": true,
       "IsEndpoint": false,
       "SkipUrlEncoding": false,
       "Explode": false,
       "Kind": "Constant",
       "DefaultValue": {
        "$id": "27",
        "Type": {
         "$ref": "26"
        },
        "Value": "application/json"
       }
      },
      {
       "$id": "28",
       "Name": "accept",
       "NameInRequest": "Accept",
       "Type": {
        "$id": "29",
        "Kind": "string",
        "IsNullable": false
       },
       "Location": "Header",
       "IsApiVersion": false,
       "IsResourceParameter": false,
       "IsContentType": false,
       "IsRequired": true,
       "IsEndpoint": false,
       "SkipUrlEncoding": false,
       "Explode": false,
       "Kind": "Constant",
       "DefaultValue": {
        "$id": "30",
        "Type": {
         "$ref": "29"
        },
        "Value": "application/json"
       }
      }
     ],
     "Responses": [
      {
       "$id": "31",
       "StatusCodes": [
        204
       ],
       "BodyMediaType": "Json",
       "Headers": [],
       "IsErrorResponse": false
      }
     ],
     "HttpMethod": "PUT",
     "RequestBodyMediaType": "Json",
     "Uri": "{host}",
     "Path": "/type/array/int32",
     "RequestMediaTypes": [
      "application/json"
     ],
     "BufferResponse": true,
     "GenerateProtocolMethod": true,
     "GenerateConvenienceMethod": true
    }
   ],
   "Protocol": {
    "$id": "32"
   },
   "Creatable": false,
   "Parent": "ArrayClient",
   "Parameters": [
    {
     "$ref": "9"
    }
   ]
  },
  {
   "$id": "33",
   "Name": "Int64Value",
   "Description": "Array of int64 values",
   "Operations": [
    {
     "$id": "34",
     "Name": "get",
     "ResourceName": "Int64Value",
     "Accessibility": "public",
     "Parameters": [
      {
       "$ref": "9"
      },
      {
       "$id": "35",
       "Name": "accept",
       "NameInRequest": "Accept",
       "Type": {
        "$id": "36",
        "Kind": "string",
        "IsNullable": false
       },
       "Location": "Header",
       "IsApiVersion": false,
       "IsResourceParameter": false,
       "IsContentType": false,
       "IsRequired": true,
       "IsEndpoint": false,
       "SkipUrlEncoding": false,
       "Explode": false,
       "Kind": "Constant",
       "DefaultValue": {
        "$id": "37",
        "Type": {
         "$ref": "36"
        },
        "Value": "application/json"
       }
      }
     ],
     "Responses": [
      {
       "$id": "38",
       "StatusCodes": [
        200
       ],
       "BodyType": {
        "$id": "39",
        "Kind": "array",
        "ValueType": {
         "$id": "40",
         "Kind": "int64"
        }
       },
       "BodyMediaType": "Json",
       "Headers": [],
       "IsErrorResponse": false,
       "ContentTypes": [
        "application/json"
       ]
      }
     ],
     "HttpMethod": "GET",
     "RequestBodyMediaType": "None",
     "Uri": "{host}",
     "Path": "/type/array/int64",
     "BufferResponse": true,
     "GenerateProtocolMethod": true,
     "GenerateConvenienceMethod": true
    },
    {
     "$id": "41",
     "Name": "put",
     "ResourceName": "Int64Value",
     "Accessibility": "public",
     "Parameters": [
      {
       "$ref": "9"
      },
      {
       "$id": "42",
       "Name": "body",
       "NameInRequest": "body",
       "Type": {
        "$id": "43",
        "Kind": "array",
        "ValueType": {
         "$id": "44",
         "Kind": "int64"
        }
       },
       "Location": "Body",
       "IsRequired": true,
       "IsApiVersion": false,
       "IsResourceParameter": false,
       "IsContentType": false,
       "IsEndpoint": false,
       "SkipUrlEncoding": false,
       "Explode": false,
       "Kind": "Method"
      },
      {
       "$id": "45",
       "Name": "contentType",
       "NameInRequest": "Content-Type",
       "Type": {
        "$id": "46",
        "Kind": "string",
        "IsNullable": false
       },
       "Location": "Header",
       "IsApiVersion": false,
       "IsResourceParameter": false,
       "IsContentType": true,
       "IsRequired": true,
       "IsEndpoint": false,
       "SkipUrlEncoding": false,
       "Explode": false,
       "Kind": "Constant",
       "DefaultValue": {
        "$id": "47",
        "Type": {
         "$ref": "46"
        },
        "Value": "application/json"
       }
      },
      {
       "$id": "48",
       "Name": "accept",
       "NameInRequest": "Accept",
       "Type": {
        "$id": "49",
        "Kind": "string",
        "IsNullable": false
       },
       "Location": "Header",
       "IsApiVersion": false,
       "IsResourceParameter": false,
       "IsContentType": false,
       "IsRequired": true,
       "IsEndpoint": false,
       "SkipUrlEncoding": false,
       "Explode": false,
       "Kind": "Constant",
       "DefaultValue": {
        "$id": "50",
        "Type": {
         "$ref": "49"
        },
        "Value": "application/json"
       }
      }
     ],
     "Responses": [
      {
       "$id": "51",
       "StatusCodes": [
        204
       ],
       "BodyMediaType": "Json",
       "Headers": [],
       "IsErrorResponse": false
      }
     ],
     "HttpMethod": "PUT",
     "RequestBodyMediaType": "Json",
     "Uri": "{host}",
     "Path": "/type/array/int64",
     "RequestMediaTypes": [
      "application/json"
     ],
     "BufferResponse": true,
     "GenerateProtocolMethod": true,
     "GenerateConvenienceMethod": true
    }
   ],
   "Protocol": {
    "$id": "52"
   },
   "Creatable": false,
   "Parent": "ArrayClient",
   "Parameters": [
    {
     "$ref": "9"
    }
   ]
  },
  {
   "$id": "53",
   "Name": "BooleanValue",
   "Description": "Array of boolean values",
   "Operations": [
    {
     "$id": "54",
     "Name": "get",
     "ResourceName": "BooleanValue",
     "Accessibility": "public",
     "Parameters": [
      {
       "$ref": "9"
      },
      {
       "$id": "55",
       "Name": "accept",
       "NameInRequest": "Accept",
       "Type": {
        "$id": "56",
        "Kind": "string",
        "IsNullable": false
       },
       "Location": "Header",
       "IsApiVersion": false,
       "IsResourceParameter": false,
       "IsContentType": false,
       "IsRequired": true,
       "IsEndpoint": false,
       "SkipUrlEncoding": false,
       "Explode": false,
       "Kind": "Constant",
       "DefaultValue": {
        "$id": "57",
        "Type": {
         "$ref": "56"
        },
        "Value": "application/json"
       }
      }
     ],
     "Responses": [
      {
       "$id": "58",
       "StatusCodes": [
        200
       ],
       "BodyType": {
        "$id": "59",
        "Kind": "array",
        "ValueType": {
         "$id": "60",
         "Kind": "boolean"
        }
       },
       "BodyMediaType": "Json",
       "Headers": [],
       "IsErrorResponse": false,
       "ContentTypes": [
        "application/json"
       ]
      }
     ],
     "HttpMethod": "GET",
     "RequestBodyMediaType": "None",
     "Uri": "{host}",
     "Path": "/type/array/boolean",
     "BufferResponse": true,
     "GenerateProtocolMethod": true,
     "GenerateConvenienceMethod": true
    },
    {
     "$id": "61",
     "Name": "put",
     "ResourceName": "BooleanValue",
     "Accessibility": "public",
     "Parameters": [
      {
       "$ref": "9"
      },
      {
       "$id": "62",
       "Name": "body",
       "NameInRequest": "body",
       "Type": {
        "$id": "63",
        "Kind": "array",
        "ValueType": {
         "$id": "64",
         "Kind": "boolean"
        }
       },
       "Location": "Body",
       "IsRequired": true,
       "IsApiVersion": false,
       "IsResourceParameter": false,
       "IsContentType": false,
       "IsEndpoint": false,
       "SkipUrlEncoding": false,
       "Explode": false,
       "Kind": "Method"
      },
      {
       "$id": "65",
       "Name": "contentType",
       "NameInRequest": "Content-Type",
       "Type": {
        "$id": "66",
        "Kind": "string",
        "IsNullable": false
       },
       "Location": "Header",
       "IsApiVersion": false,
       "IsResourceParameter": false,
       "IsContentType": true,
       "IsRequired": true,
       "IsEndpoint": false,
       "SkipUrlEncoding": false,
       "Explode": false,
       "Kind": "Constant",
       "DefaultValue": {
        "$id": "67",
        "Type": {
         "$ref": "66"
        },
        "Value": "application/json"
       }
      },
      {
       "$id": "68",
       "Name": "accept",
       "NameInRequest": "Accept",
       "Type": {
        "$id": "69",
        "Kind": "string",
        "IsNullable": false
       },
       "Location": "Header",
       "IsApiVersion": false,
       "IsResourceParameter": false,
       "IsContentType": false,
       "IsRequired": true,
       "IsEndpoint": false,
       "SkipUrlEncoding": false,
       "Explode": false,
       "Kind": "Constant",
       "DefaultValue": {
        "$id": "70",
        "Type": {
         "$ref": "69"
        },
        "Value": "application/json"
       }
      }
     ],
     "Responses": [
      {
       "$id": "71",
       "StatusCodes": [
        204
       ],
       "BodyMediaType": "Json",
       "Headers": [],
       "IsErrorResponse": false
      }
     ],
     "HttpMethod": "PUT",
     "RequestBodyMediaType": "Json",
     "Uri": "{host}",
     "Path": "/type/array/boolean",
     "RequestMediaTypes": [
      "application/json"
     ],
     "BufferResponse": true,
     "GenerateProtocolMethod": true,
     "GenerateConvenienceMethod": true
    }
   ],
   "Protocol": {
    "$id": "72"
   },
   "Creatable": false,
   "Parent": "ArrayClient",
   "Parameters": [
    {
     "$ref": "9"
    }
   ]
  },
  {
   "$id": "73",
   "Name": "StringValue",
   "Description": "Array of string values",
   "Operations": [
    {
     "$id": "74",
     "Name": "get",
     "ResourceName": "StringValue",
     "Accessibility": "public",
     "Parameters": [
      {
       "$ref": "9"
      },
      {
       "$id": "75",
       "Name": "accept",
       "NameInRequest": "Accept",
       "Type": {
        "$id": "76",
        "Kind": "string",
        "IsNullable": false
       },
       "Location": "Header",
       "IsApiVersion": false,
       "IsResourceParameter": false,
       "IsContentType": false,
       "IsRequired": true,
       "IsEndpoint": false,
       "SkipUrlEncoding": false,
       "Explode": false,
       "Kind": "Constant",
       "DefaultValue": {
        "$id": "77",
        "Type": {
         "$ref": "76"
        },
        "Value": "application/json"
       }
      }
     ],
     "Responses": [
      {
       "$id": "78",
       "StatusCodes": [
        200
       ],
       "BodyType": {
        "$id": "79",
        "Kind": "array",
        "ValueType": {
         "$id": "80",
         "Kind": "string"
        }
       },
       "BodyMediaType": "Json",
       "Headers": [],
       "IsErrorResponse": false,
       "ContentTypes": [
        "application/json"
       ]
      }
     ],
     "HttpMethod": "GET",
     "RequestBodyMediaType": "None",
     "Uri": "{host}",
     "Path": "/type/array/string",
     "BufferResponse": true,
     "GenerateProtocolMethod": true,
     "GenerateConvenienceMethod": true
    },
    {
     "$id": "81",
     "Name": "put",
     "ResourceName": "StringValue",
     "Accessibility": "public",
     "Parameters": [
      {
       "$ref": "9"
      },
      {
       "$id": "82",
       "Name": "body",
       "NameInRequest": "body",
       "Type": {
        "$id": "83",
        "Kind": "array",
        "ValueType": {
         "$id": "84",
         "Kind": "string"
        }
       },
       "Location": "Body",
       "IsRequired": true,
       "IsApiVersion": false,
       "IsResourceParameter": false,
       "IsContentType": false,
       "IsEndpoint": false,
       "SkipUrlEncoding": false,
       "Explode": false,
       "Kind": "Method"
      },
      {
       "$id": "85",
       "Name": "contentType",
       "NameInRequest": "Content-Type",
       "Type": {
        "$id": "86",
        "Kind": "string",
        "IsNullable": false
       },
       "Location": "Header",
       "IsApiVersion": false,
       "IsResourceParameter": false,
       "IsContentType": true,
       "IsRequired": true,
       "IsEndpoint": false,
       "SkipUrlEncoding": false,
       "Explode": false,
       "Kind": "Constant",
       "DefaultValue": {
        "$id": "87",
        "Type": {
         "$ref": "86"
        },
        "Value": "application/json"
       }
      },
      {
       "$id": "88",
       "Name": "accept",
       "NameInRequest": "Accept",
       "Type": {
        "$id": "89",
        "Kind": "string",
        "IsNullable": false
       },
       "Location": "Header",
       "IsApiVersion": false,
       "IsResourceParameter": false,
       "IsContentType": false,
       "IsRequired": true,
       "IsEndpoint": false,
       "SkipUrlEncoding": false,
       "Explode": false,
       "Kind": "Constant",
       "DefaultValue": {
        "$id": "90",
        "Type": {
         "$ref": "89"
        },
        "Value": "application/json"
       }
      }
     ],
     "Responses": [
      {
       "$id": "91",
       "StatusCodes": [
        204
       ],
       "BodyMediaType": "Json",
       "Headers": [],
       "IsErrorResponse": false
      }
     ],
     "HttpMethod": "PUT",
     "RequestBodyMediaType": "Json",
     "Uri": "{host}",
     "Path": "/type/array/string",
     "RequestMediaTypes": [
      "application/json"
     ],
     "BufferResponse": true,
     "GenerateProtocolMethod": true,
     "GenerateConvenienceMethod": true
    }
   ],
   "Protocol": {
    "$id": "92"
   },
   "Creatable": false,
   "Parent": "ArrayClient",
   "Parameters": [
    {
     "$ref": "9"
    }
   ]
  },
  {
   "$id": "93",
   "Name": "Float32Value",
   "Description": "Array of float values",
   "Operations": [
    {
     "$id": "94",
     "Name": "get",
     "ResourceName": "Float32Value",
     "Accessibility": "public",
     "Parameters": [
      {
       "$ref": "9"
      },
      {
       "$id": "95",
       "Name": "accept",
       "NameInRequest": "Accept",
       "Type": {
        "$id": "96",
        "Kind": "string",
        "IsNullable": false
       },
       "Location": "Header",
       "IsApiVersion": false,
       "IsResourceParameter": false,
       "IsContentType": false,
       "IsRequired": true,
       "IsEndpoint": false,
       "SkipUrlEncoding": false,
       "Explode": false,
       "Kind": "Constant",
       "DefaultValue": {
        "$id": "97",
        "Type": {
         "$ref": "96"
        },
        "Value": "application/json"
       }
      }
     ],
     "Responses": [
      {
       "$id": "98",
       "StatusCodes": [
        200
       ],
       "BodyType": {
        "$id": "99",
        "Kind": "array",
        "ValueType": {
         "$id": "100",
         "Kind": "float32"
        }
       },
       "BodyMediaType": "Json",
       "Headers": [],
       "IsErrorResponse": false,
       "ContentTypes": [
        "application/json"
       ]
      }
     ],
     "HttpMethod": "GET",
     "RequestBodyMediaType": "None",
     "Uri": "{host}",
     "Path": "/type/array/float32",
     "BufferResponse": true,
     "GenerateProtocolMethod": true,
     "GenerateConvenienceMethod": true
    },
    {
     "$id": "101",
     "Name": "put",
     "ResourceName": "Float32Value",
     "Accessibility": "public",
     "Parameters": [
      {
       "$ref": "9"
      },
      {
       "$id": "102",
       "Name": "body",
       "NameInRequest": "body",
       "Type": {
        "$id": "103",
        "Kind": "array",
        "ValueType": {
         "$id": "104",
         "Kind": "float32"
        }
       },
       "Location": "Body",
       "IsRequired": true,
       "IsApiVersion": false,
       "IsResourceParameter": false,
       "IsContentType": false,
       "IsEndpoint": false,
       "SkipUrlEncoding": false,
       "Explode": false,
       "Kind": "Method"
      },
      {
       "$id": "105",
       "Name": "contentType",
       "NameInRequest": "Content-Type",
       "Type": {
        "$id": "106",
        "Kind": "string",
        "IsNullable": false
       },
       "Location": "Header",
       "IsApiVersion": false,
       "IsResourceParameter": false,
       "IsContentType": true,
       "IsRequired": true,
       "IsEndpoint": false,
       "SkipUrlEncoding": false,
       "Explode": false,
       "Kind": "Constant",
       "DefaultValue": {
        "$id": "107",
        "Type": {
         "$ref": "106"
        },
        "Value": "application/json"
       }
      },
      {
       "$id": "108",
       "Name": "accept",
       "NameInRequest": "Accept",
       "Type": {
        "$id": "109",
        "Kind": "string",
        "IsNullable": false
       },
       "Location": "Header",
       "IsApiVersion": false,
       "IsResourceParameter": false,
       "IsContentType": false,
       "IsRequired": true,
       "IsEndpoint": false,
       "SkipUrlEncoding": false,
       "Explode": false,
       "Kind": "Constant",
       "DefaultValue": {
        "$id": "110",
        "Type": {
         "$ref": "109"
        },
        "Value": "application/json"
       }
      }
     ],
     "Responses": [
      {
       "$id": "111",
       "StatusCodes": [
        204
       ],
       "BodyMediaType": "Json",
       "Headers": [],
       "IsErrorResponse": false
      }
     ],
     "HttpMethod": "PUT",
     "RequestBodyMediaType": "Json",
     "Uri": "{host}",
     "Path": "/type/array/float32",
     "RequestMediaTypes": [
      "application/json"
     ],
     "BufferResponse": true,
     "GenerateProtocolMethod": true,
     "GenerateConvenienceMethod": true
    }
   ],
   "Protocol": {
    "$id": "112"
   },
   "Creatable": false,
   "Parent": "ArrayClient",
   "Parameters": [
    {
     "$ref": "9"
    }
   ]
  },
  {
   "$id": "113",
   "Name": "DatetimeValue",
   "Description": "Array of datetime values",
   "Operations": [
    {
     "$id": "114",
     "Name": "get",
     "ResourceName": "DatetimeValue",
     "Accessibility": "public",
     "Parameters": [
      {
       "$ref": "9"
      },
      {
       "$id": "115",
       "Name": "accept",
       "NameInRequest": "Accept",
       "Type": {
        "$id": "116",
        "Kind": "string",
        "IsNullable": false
       },
       "Location": "Header",
       "IsApiVersion": false,
       "IsResourceParameter": false,
       "IsContentType": false,
       "IsRequired": true,
       "IsEndpoint": false,
       "SkipUrlEncoding": false,
       "Explode": false,
       "Kind": "Constant",
       "DefaultValue": {
        "$id": "117",
        "Type": {
         "$ref": "116"
        },
        "Value": "application/json"
       }
      }
     ],
     "Responses": [
      {
       "$id": "118",
       "StatusCodes": [
        200
       ],
       "BodyType": {
        "$id": "119",
        "Kind": "array",
        "ValueType": {
         "$id": "120",
         "Kind": "utcDateTime",
         "Encode": "rfc3339",
         "WireType": {
          "$id": "121",
          "Kind": "string"
         }
        }
       },
       "BodyMediaType": "Json",
       "Headers": [],
       "IsErrorResponse": false,
       "ContentTypes": [
        "application/json"
       ]
      }
     ],
     "HttpMethod": "GET",
     "RequestBodyMediaType": "None",
     "Uri": "{host}",
     "Path": "/type/array/datetime",
     "BufferResponse": true,
     "GenerateProtocolMethod": true,
     "GenerateConvenienceMethod": true
    },
    {
     "$id": "122",
     "Name": "put",
     "ResourceName": "DatetimeValue",
     "Accessibility": "public",
     "Parameters": [
      {
       "$ref": "9"
      },
      {
       "$id": "123",
       "Name": "body",
       "NameInRequest": "body",
       "Type": {
        "$id": "124",
        "Kind": "array",
        "ValueType": {
         "$id": "125",
         "Kind": "utcDateTime",
         "Encode": "rfc3339",
         "WireType": {
          "$id": "126",
          "Kind": "string"
         }
        }
       },
       "Location": "Body",
       "IsRequired": true,
       "IsApiVersion": false,
       "IsResourceParameter": false,
       "IsContentType": false,
       "IsEndpoint": false,
       "SkipUrlEncoding": false,
       "Explode": false,
       "Kind": "Method"
      },
      {
       "$id": "127",
       "Name": "contentType",
       "NameInRequest": "Content-Type",
       "Type": {
        "$id": "128",
        "Kind": "string",
        "IsNullable": false
       },
       "Location": "Header",
       "IsApiVersion": false,
       "IsResourceParameter": false,
       "IsContentType": true,
       "IsRequired": true,
       "IsEndpoint": false,
       "SkipUrlEncoding": false,
       "Explode": false,
       "Kind": "Constant",
       "DefaultValue": {
        "$id": "129",
        "Type": {
         "$ref": "128"
        },
        "Value": "application/json"
       }
      },
      {
       "$id": "130",
       "Name": "accept",
       "NameInRequest": "Accept",
       "Type": {
        "$id": "131",
        "Kind": "string",
        "IsNullable": false
       },
       "Location": "Header",
       "IsApiVersion": false,
       "IsResourceParameter": false,
       "IsContentType": false,
       "IsRequired": true,
       "IsEndpoint": false,
       "SkipUrlEncoding": false,
       "Explode": false,
       "Kind": "Constant",
       "DefaultValue": {
        "$id": "132",
        "Type": {
         "$ref": "131"
        },
        "Value": "application/json"
       }
      }
     ],
     "Responses": [
      {
       "$id": "133",
       "StatusCodes": [
        204
       ],
       "BodyMediaType": "Json",
       "Headers": [],
       "IsErrorResponse": false
      }
     ],
     "HttpMethod": "PUT",
     "RequestBodyMediaType": "Json",
     "Uri": "{host}",
     "Path": "/type/array/datetime",
     "RequestMediaTypes": [
      "application/json"
     ],
     "BufferResponse": true,
     "GenerateProtocolMethod": true,
     "GenerateConvenienceMethod": true
    }
   ],
   "Protocol": {
    "$id": "134"
   },
   "Creatable": false,
   "Parent": "ArrayClient",
   "Parameters": [
    {
     "$ref": "9"
    }
   ]
  },
  {
   "$id": "135",
   "Name": "DurationValue",
   "Description": "Array of duration values",
   "Operations": [
    {
     "$id": "136",
     "Name": "get",
     "ResourceName": "DurationValue",
     "Accessibility": "public",
     "Parameters": [
      {
       "$ref": "9"
      },
      {
       "$id": "137",
       "Name": "accept",
       "NameInRequest": "Accept",
       "Type": {
        "$id": "138",
        "Kind": "string",
        "IsNullable": false
       },
       "Location": "Header",
       "IsApiVersion": false,
       "IsResourceParameter": false,
       "IsContentType": false,
       "IsRequired": true,
       "IsEndpoint": false,
       "SkipUrlEncoding": false,
       "Explode": false,
       "Kind": "Constant",
       "DefaultValue": {
        "$id": "139",
        "Type": {
         "$ref": "138"
        },
        "Value": "application/json"
       }
      }
     ],
     "Responses": [
      {
       "$id": "140",
       "StatusCodes": [
        200
       ],
       "BodyType": {
        "$id": "141",
        "Kind": "array",
        "ValueType": {
         "$id": "142",
         "Kind": "duration",
         "Encode": "ISO8601",
         "WireType": {
          "$id": "143",
          "Kind": "string"
         }
        }
       },
       "BodyMediaType": "Json",
       "Headers": [],
       "IsErrorResponse": false,
       "ContentTypes": [
        "application/json"
       ]
      }
     ],
     "HttpMethod": "GET",
     "RequestBodyMediaType": "None",
     "Uri": "{host}",
     "Path": "/type/array/duration",
     "BufferResponse": true,
     "GenerateProtocolMethod": true,
     "GenerateConvenienceMethod": true
    },
    {
     "$id": "144",
     "Name": "put",
     "ResourceName": "DurationValue",
     "Accessibility": "public",
     "Parameters": [
      {
       "$ref": "9"
      },
      {
       "$id": "145",
       "Name": "body",
       "NameInRequest": "body",
       "Type": {
        "$id": "146",
        "Kind": "array",
        "ValueType": {
         "$id": "147",
         "Kind": "duration",
         "Encode": "ISO8601",
         "WireType": {
          "$id": "148",
          "Kind": "string"
         }
        }
       },
       "Location": "Body",
       "IsRequired": true,
       "IsApiVersion": false,
       "IsResourceParameter": false,
       "IsContentType": false,
       "IsEndpoint": false,
       "SkipUrlEncoding": false,
       "Explode": false,
       "Kind": "Method"
      },
      {
       "$id": "149",
       "Name": "contentType",
       "NameInRequest": "Content-Type",
       "Type": {
        "$id": "150",
        "Kind": "string",
        "IsNullable": false
       },
       "Location": "Header",
       "IsApiVersion": false,
       "IsResourceParameter": false,
       "IsContentType": true,
       "IsRequired": true,
       "IsEndpoint": false,
       "SkipUrlEncoding": false,
       "Explode": false,
       "Kind": "Constant",
       "DefaultValue": {
        "$id": "151",
        "Type": {
         "$ref": "150"
        },
        "Value": "application/json"
       }
      },
      {
       "$id": "152",
       "Name": "accept",
       "NameInRequest": "Accept",
       "Type": {
        "$id": "153",
        "Kind": "string",
        "IsNullable": false
       },
       "Location": "Header",
       "IsApiVersion": false,
       "IsResourceParameter": false,
       "IsContentType": false,
       "IsRequired": true,
       "IsEndpoint": false,
       "SkipUrlEncoding": false,
       "Explode": false,
       "Kind": "Constant",
       "DefaultValue": {
        "$id": "154",
        "Type": {
         "$ref": "153"
        },
        "Value": "application/json"
       }
      }
     ],
     "Responses": [
      {
       "$id": "155",
       "StatusCodes": [
        204
       ],
       "BodyMediaType": "Json",
       "Headers": [],
       "IsErrorResponse": false
      }
     ],
     "HttpMethod": "PUT",
     "RequestBodyMediaType": "Json",
     "Uri": "{host}",
     "Path": "/type/array/duration",
     "RequestMediaTypes": [
      "application/json"
     ],
     "BufferResponse": true,
     "GenerateProtocolMethod": true,
     "GenerateConvenienceMethod": true
    }
   ],
   "Protocol": {
    "$id": "156"
   },
   "Creatable": false,
   "Parent": "ArrayClient",
   "Parameters": [
    {
     "$ref": "9"
    }
   ]
  },
  {
   "$id": "157",
   "Name": "UnknownValue",
   "Description": "Array of unknown values",
   "Operations": [
    {
     "$id": "158",
     "Name": "get",
     "ResourceName": "UnknownValue",
     "Accessibility": "public",
     "Parameters": [
      {
       "$ref": "9"
      },
      {
       "$id": "159",
       "Name": "accept",
       "NameInRequest": "Accept",
       "Type": {
        "$id": "160",
        "Kind": "string",
        "IsNullable": false
       },
       "Location": "Header",
       "IsApiVersion": false,
       "IsResourceParameter": false,
       "IsContentType": false,
       "IsRequired": true,
       "IsEndpoint": false,
       "SkipUrlEncoding": false,
       "Explode": false,
       "Kind": "Constant",
       "DefaultValue": {
        "$id": "161",
        "Type": {
         "$ref": "160"
        },
        "Value": "application/json"
       }
      }
     ],
     "Responses": [
      {
       "$id": "162",
       "StatusCodes": [
        200
       ],
       "BodyType": {
        "$id": "163",
        "Kind": "array",
        "ValueType": {
         "$id": "164",
         "Kind": "any"
        }
       },
       "BodyMediaType": "Json",
       "Headers": [],
       "IsErrorResponse": false,
       "ContentTypes": [
        "application/json"
       ]
      }
     ],
     "HttpMethod": "GET",
     "RequestBodyMediaType": "None",
     "Uri": "{host}",
     "Path": "/type/array/unknown",
     "BufferResponse": true,
     "GenerateProtocolMethod": true,
     "GenerateConvenienceMethod": true
    },
    {
     "$id": "165",
     "Name": "put",
     "ResourceName": "UnknownValue",
     "Accessibility": "public",
     "Parameters": [
      {
       "$ref": "9"
      },
      {
       "$id": "166",
       "Name": "body",
       "NameInRequest": "body",
       "Type": {
        "$id": "167",
        "Kind": "array",
        "ValueType": {
         "$id": "168",
         "Kind": "any"
        }
       },
       "Location": "Body",
       "IsRequired": true,
       "IsApiVersion": false,
       "IsResourceParameter": false,
       "IsContentType": false,
       "IsEndpoint": false,
       "SkipUrlEncoding": false,
       "Explode": false,
       "Kind": "Method"
      },
      {
       "$id": "169",
       "Name": "contentType",
       "NameInRequest": "Content-Type",
       "Type": {
        "$id": "170",
        "Kind": "string",
        "IsNullable": false
       },
       "Location": "Header",
       "IsApiVersion": false,
       "IsResourceParameter": false,
       "IsContentType": true,
       "IsRequired": true,
       "IsEndpoint": false,
       "SkipUrlEncoding": false,
       "Explode": false,
       "Kind": "Constant",
       "DefaultValue": {
        "$id": "171",
        "Type": {
         "$ref": "170"
        },
        "Value": "application/json"
       }
      },
      {
       "$id": "172",
       "Name": "accept",
       "NameInRequest": "Accept",
       "Type": {
        "$id": "173",
        "Kind": "string",
        "IsNullable": false
       },
       "Location": "Header",
       "IsApiVersion": false,
       "IsResourceParameter": false,
       "IsContentType": false,
       "IsRequired": true,
       "IsEndpoint": false,
       "SkipUrlEncoding": false,
       "Explode": false,
       "Kind": "Constant",
       "DefaultValue": {
        "$id": "174",
        "Type": {
         "$ref": "173"
        },
        "Value": "application/json"
       }
      }
     ],
     "Responses": [
      {
       "$id": "175",
       "StatusCodes": [
        204
       ],
       "BodyMediaType": "Json",
       "Headers": [],
       "IsErrorResponse": false
      }
     ],
     "HttpMethod": "PUT",
     "RequestBodyMediaType": "Json",
     "Uri": "{host}",
     "Path": "/type/array/unknown",
     "RequestMediaTypes": [
      "application/json"
     ],
     "BufferResponse": true,
     "GenerateProtocolMethod": true,
     "GenerateConvenienceMethod": true
    }
   ],
   "Protocol": {
    "$id": "176"
   },
   "Creatable": false,
   "Parent": "ArrayClient",
   "Parameters": [
    {
     "$ref": "9"
    }
   ]
  },
  {
   "$id": "177",
   "Name": "ModelValue",
   "Description": "Array of model values",
   "Operations": [
    {
     "$id": "178",
     "Name": "get",
     "ResourceName": "ModelValue",
     "Accessibility": "public",
     "Parameters": [
      {
       "$ref": "9"
      },
      {
       "$id": "179",
       "Name": "accept",
       "NameInRequest": "Accept",
       "Type": {
        "$id": "180",
        "Kind": "string",
        "IsNullable": false
       },
       "Location": "Header",
       "IsApiVersion": false,
       "IsResourceParameter": false,
       "IsContentType": false,
       "IsRequired": true,
       "IsEndpoint": false,
       "SkipUrlEncoding": false,
       "Explode": false,
       "Kind": "Constant",
       "DefaultValue": {
        "$id": "181",
        "Type": {
         "$ref": "180"
        },
        "Value": "application/json"
       }
      }
     ],
     "Responses": [
      {
       "$id": "182",
       "StatusCodes": [
        200
       ],
       "BodyType": {
        "$id": "183",
        "Kind": "array",
        "ValueType": {
         "$ref": "2"
        }
       },
       "BodyMediaType": "Json",
       "Headers": [],
       "IsErrorResponse": false,
       "ContentTypes": [
        "application/json"
       ]
      }
     ],
     "HttpMethod": "GET",
     "RequestBodyMediaType": "None",
     "Uri": "{host}",
     "Path": "/type/array/model",
     "BufferResponse": true,
     "GenerateProtocolMethod": true,
     "GenerateConvenienceMethod": true
    },
    {
     "$id": "184",
     "Name": "put",
     "ResourceName": "ModelValue",
     "Accessibility": "public",
     "Parameters": [
      {
       "$ref": "9"
      },
      {
       "$id": "185",
       "Name": "body",
       "NameInRequest": "body",
       "Type": {
        "$id": "186",
        "Kind": "array",
        "ValueType": {
         "$ref": "2"
        }
       },
       "Location": "Body",
       "IsRequired": true,
       "IsApiVersion": false,
       "IsResourceParameter": false,
       "IsContentType": false,
       "IsEndpoint": false,
       "SkipUrlEncoding": false,
       "Explode": false,
       "Kind": "Method"
      },
      {
       "$id": "187",
       "Name": "contentType",
       "NameInRequest": "Content-Type",
       "Type": {
        "$id": "188",
        "Kind": "string",
        "IsNullable": false
       },
       "Location": "Header",
       "IsApiVersion": false,
       "IsResourceParameter": false,
       "IsContentType": true,
       "IsRequired": true,
       "IsEndpoint": false,
       "SkipUrlEncoding": false,
       "Explode": false,
       "Kind": "Constant",
       "DefaultValue": {
        "$id": "189",
        "Type": {
         "$ref": "188"
        },
        "Value": "application/json"
       }
      },
      {
       "$id": "190",
       "Name": "accept",
       "NameInRequest": "Accept",
       "Type": {
        "$id": "191",
        "Kind": "string",
        "IsNullable": false
       },
       "Location": "Header",
       "IsApiVersion": false,
       "IsResourceParameter": false,
       "IsContentType": false,
       "IsRequired": true,
       "IsEndpoint": false,
       "SkipUrlEncoding": false,
       "Explode": false,
       "Kind": "Constant",
       "DefaultValue": {
        "$id": "192",
        "Type": {
         "$ref": "191"
        },
        "Value": "application/json"
       }
      }
     ],
     "Responses": [
      {
       "$id": "193",
       "StatusCodes": [
        204
       ],
       "BodyMediaType": "Json",
       "Headers": [],
       "IsErrorResponse": false
      }
     ],
     "HttpMethod": "PUT",
     "RequestBodyMediaType": "Json",
     "Uri": "{host}",
     "Path": "/type/array/model",
     "RequestMediaTypes": [
      "application/json"
     ],
     "BufferResponse": true,
     "GenerateProtocolMethod": true,
     "GenerateConvenienceMethod": true
    }
   ],
   "Protocol": {
    "$id": "194"
   },
   "Creatable": false,
   "Parent": "ArrayClient",
   "Parameters": [
    {
     "$ref": "9"
    }
   ]
  },
  {
   "$id": "195",
   "Name": "NullableFloatValue",
   "Description": "Array of nullable float values",
   "Operations": [
    {
     "$id": "196",
     "Name": "get",
     "ResourceName": "NullableFloatValue",
     "Accessibility": "public",
     "Parameters": [
      {
       "$ref": "9"
      },
      {
       "$id": "197",
       "Name": "accept",
       "NameInRequest": "Accept",
       "Type": {
        "$id": "198",
        "Kind": "string",
        "IsNullable": false
       },
       "Location": "Header",
       "IsApiVersion": false,
       "IsResourceParameter": false,
       "IsContentType": false,
       "IsRequired": true,
       "IsEndpoint": false,
       "SkipUrlEncoding": false,
       "Explode": false,
       "Kind": "Constant",
       "DefaultValue": {
        "$id": "199",
        "Type": {
         "$ref": "198"
        },
        "Value": "application/json"
       }
      }
     ],
     "Responses": [
      {
       "$id": "200",
       "StatusCodes": [
        200
       ],
       "BodyType": {
        "$id": "201",
        "Kind": "array",
        "ValueType": {
         "$id": "202",
         "Kind": "nullable",
         "Type": {
          "$id": "203",
          "Kind": "float32"
         }
        }
       },
       "BodyMediaType": "Json",
       "Headers": [],
       "IsErrorResponse": false,
       "ContentTypes": [
        "application/json"
       ]
      }
     ],
     "HttpMethod": "GET",
     "RequestBodyMediaType": "None",
     "Uri": "{host}",
     "Path": "/type/array/nullable-float",
     "BufferResponse": true,
     "GenerateProtocolMethod": true,
     "GenerateConvenienceMethod": true
    },
    {
     "$id": "204",
     "Name": "put",
     "ResourceName": "NullableFloatValue",
     "Accessibility": "public",
     "Parameters": [
      {
       "$ref": "9"
      },
      {
       "$id": "205",
       "Name": "body",
       "NameInRequest": "body",
       "Type": {
        "$id": "206",
        "Kind": "array",
        "ValueType": {
         "$id": "207",
         "Kind": "nullable",
         "Type": {
          "$id": "208",
          "Kind": "float32"
         }
        }
       },
       "Location": "Body",
       "IsRequired": true,
       "IsApiVersion": false,
       "IsResourceParameter": false,
       "IsContentType": false,
       "IsEndpoint": false,
       "SkipUrlEncoding": false,
       "Explode": false,
       "Kind": "Method"
      },
      {
       "$id": "209",
       "Name": "contentType",
       "NameInRequest": "Content-Type",
       "Type": {
        "$id": "210",
        "Kind": "string",
        "IsNullable": false
       },
       "Location": "Header",
       "IsApiVersion": false,
       "IsResourceParameter": false,
       "IsContentType": true,
       "IsRequired": true,
       "IsEndpoint": false,
       "SkipUrlEncoding": false,
       "Explode": false,
       "Kind": "Constant",
       "DefaultValue": {
        "$id": "211",
        "Type": {
         "$ref": "210"
        },
        "Value": "application/json"
       }
      },
      {
       "$id": "212",
       "Name": "accept",
       "NameInRequest": "Accept",
       "Type": {
        "$id": "213",
        "Kind": "string",
        "IsNullable": false
       },
       "Location": "Header",
       "IsApiVersion": false,
       "IsResourceParameter": false,
       "IsContentType": false,
       "IsRequired": true,
       "IsEndpoint": false,
       "SkipUrlEncoding": false,
       "Explode": false,
       "Kind": "Constant",
       "DefaultValue": {
        "$id": "214",
        "Type": {
         "$ref": "213"
        },
        "Value": "application/json"
       }
      }
     ],
     "Responses": [
      {
       "$id": "215",
       "StatusCodes": [
        204
       ],
       "BodyMediaType": "Json",
       "Headers": [],
       "IsErrorResponse": false
      }
     ],
     "HttpMethod": "PUT",
     "RequestBodyMediaType": "Json",
     "Uri": "{host}",
     "Path": "/type/array/nullable-float",
     "RequestMediaTypes": [
      "application/json"
     ],
     "BufferResponse": true,
     "GenerateProtocolMethod": true,
     "GenerateConvenienceMethod": true
    }
   ],
   "Protocol": {
    "$id": "216"
   },
   "Creatable": false,
   "Parent": "ArrayClient",
   "Parameters": [
    {
     "$ref": "9"
    }
   ]
  },
  {
   "$id": "217",
   "Name": "NullableInt32Value",
   "Description": "Array of nullable int32 values",
   "Operations": [
    {
     "$id": "218",
     "Name": "get",
     "ResourceName": "NullableInt32Value",
     "Accessibility": "public",
     "Parameters": [
      {
       "$ref": "9"
      },
      {
       "$id": "219",
       "Name": "accept",
       "NameInRequest": "Accept",
       "Type": {
        "$id": "220",
        "Kind": "string",
        "IsNullable": false
       },
       "Location": "Header",
       "IsApiVersion": false,
       "IsResourceParameter": false,
       "IsContentType": false,
       "IsRequired": true,
       "IsEndpoint": false,
       "SkipUrlEncoding": false,
       "Explode": false,
       "Kind": "Constant",
       "DefaultValue": {
        "$id": "221",
        "Type": {
         "$ref": "220"
        },
        "Value": "application/json"
       }
      }
     ],
     "Responses": [
      {
       "$id": "222",
       "StatusCodes": [
        200
       ],
       "BodyType": {
        "$id": "223",
        "Kind": "array",
        "ValueType": {
         "$id": "224",
         "Kind": "nullable",
         "Type": {
          "$id": "225",
          "Kind": "int32"
         }
        }
       },
       "BodyMediaType": "Json",
       "Headers": [],
       "IsErrorResponse": false,
       "ContentTypes": [
        "application/json"
       ]
      }
     ],
     "HttpMethod": "GET",
     "RequestBodyMediaType": "None",
     "Uri": "{host}",
     "Path": "/type/array/nullable-int32",
     "BufferResponse": true,
     "GenerateProtocolMethod": true,
     "GenerateConvenienceMethod": true
    },
    {
     "$id": "226",
     "Name": "put",
     "ResourceName": "NullableInt32Value",
     "Accessibility": "public",
     "Parameters": [
      {
       "$ref": "9"
      },
      {
       "$id": "227",
       "Name": "body",
       "NameInRequest": "body",
       "Type": {
        "$id": "228",
        "Kind": "array",
        "ValueType": {
         "$id": "229",
         "Kind": "nullable",
         "Type": {
          "$id": "230",
          "Kind": "int32"
         }
        }
       },
       "Location": "Body",
       "IsRequired": true,
       "IsApiVersion": false,
       "IsResourceParameter": false,
       "IsContentType": false,
       "IsEndpoint": false,
       "SkipUrlEncoding": false,
       "Explode": false,
       "Kind": "Method"
      },
      {
       "$id": "231",
       "Name": "contentType",
       "NameInRequest": "Content-Type",
       "Type": {
        "$id": "232",
        "Kind": "string",
        "IsNullable": false
       },
       "Location": "Header",
       "IsApiVersion": false,
       "IsResourceParameter": false,
       "IsContentType": true,
       "IsRequired": true,
       "IsEndpoint": false,
       "SkipUrlEncoding": false,
       "Explode": false,
       "Kind": "Constant",
       "DefaultValue": {
        "$id": "233",
        "Type": {
         "$ref": "232"
        },
        "Value": "application/json"
       }
      },
      {
       "$id": "234",
       "Name": "accept",
       "NameInRequest": "Accept",
       "Type": {
        "$id": "235",
        "Kind": "string",
        "IsNullable": false
       },
       "Location": "Header",
       "IsApiVersion": false,
       "IsResourceParameter": false,
       "IsContentType": false,
       "IsRequired": true,
       "IsEndpoint": false,
       "SkipUrlEncoding": false,
       "Explode": false,
       "Kind": "Constant",
       "DefaultValue": {
        "$id": "236",
        "Type": {
         "$ref": "235"
        },
        "Value": "application/json"
       }
      }
     ],
     "Responses": [
      {
       "$id": "237",
       "StatusCodes": [
        204
       ],
       "BodyMediaType": "Json",
       "Headers": [],
       "IsErrorResponse": false
      }
     ],
     "HttpMethod": "PUT",
     "RequestBodyMediaType": "Json",
     "Uri": "{host}",
     "Path": "/type/array/nullable-int32",
     "RequestMediaTypes": [
      "application/json"
     ],
     "BufferResponse": true,
     "GenerateProtocolMethod": true,
     "GenerateConvenienceMethod": true
    }
   ],
   "Protocol": {
    "$id": "238"
   },
   "Creatable": false,
   "Parent": "ArrayClient",
   "Parameters": [
    {
     "$ref": "9"
    }
   ]
  },
  {
   "$id": "239",
   "Name": "NullableBooleanValue",
   "Description": "Array of nullable boolean values",
   "Operations": [
    {
     "$id": "240",
     "Name": "get",
     "ResourceName": "NullableBooleanValue",
     "Accessibility": "public",
     "Parameters": [
      {
       "$ref": "9"
      },
      {
       "$id": "241",
       "Name": "accept",
       "NameInRequest": "Accept",
       "Type": {
        "$id": "242",
        "Kind": "string",
        "IsNullable": false
       },
       "Location": "Header",
       "IsApiVersion": false,
       "IsResourceParameter": false,
       "IsContentType": false,
       "IsRequired": true,
       "IsEndpoint": false,
       "SkipUrlEncoding": false,
       "Explode": false,
       "Kind": "Constant",
       "DefaultValue": {
        "$id": "243",
        "Type": {
         "$ref": "242"
        },
        "Value": "application/json"
       }
      }
     ],
     "Responses": [
      {
       "$id": "244",
       "StatusCodes": [
        200
       ],
       "BodyType": {
        "$id": "245",
        "Kind": "array",
        "ValueType": {
         "$id": "246",
         "Kind": "nullable",
         "Type": {
          "$id": "247",
          "Kind": "boolean"
         }
        }
       },
       "BodyMediaType": "Json",
       "Headers": [],
       "IsErrorResponse": false,
       "ContentTypes": [
        "application/json"
       ]
      }
     ],
     "HttpMethod": "GET",
     "RequestBodyMediaType": "None",
     "Uri": "{host}",
     "Path": "/type/array/nullable-boolean",
     "BufferResponse": true,
     "GenerateProtocolMethod": true,
     "GenerateConvenienceMethod": true
    },
    {
     "$id": "248",
     "Name": "put",
     "ResourceName": "NullableBooleanValue",
     "Accessibility": "public",
     "Parameters": [
      {
       "$ref": "9"
      },
      {
       "$id": "249",
       "Name": "body",
       "NameInRequest": "body",
       "Type": {
        "$id": "250",
        "Kind": "array",
        "ValueType": {
         "$id": "251",
         "Kind": "nullable",
         "Type": {
          "$id": "252",
          "Kind": "boolean"
         }
        }
       },
       "Location": "Body",
       "IsRequired": true,
       "IsApiVersion": false,
       "IsResourceParameter": false,
       "IsContentType": false,
       "IsEndpoint": false,
       "SkipUrlEncoding": false,
       "Explode": false,
       "Kind": "Method"
      },
      {
       "$id": "253",
       "Name": "contentType",
       "NameInRequest": "Content-Type",
       "Type": {
        "$id": "254",
        "Kind": "string",
        "IsNullable": false
       },
       "Location": "Header",
       "IsApiVersion": false,
       "IsResourceParameter": false,
       "IsContentType": true,
       "IsRequired": true,
       "IsEndpoint": false,
       "SkipUrlEncoding": false,
       "Explode": false,
       "Kind": "Constant",
       "DefaultValue": {
        "$id": "255",
        "Type": {
         "$ref": "254"
        },
        "Value": "application/json"
       }
      },
      {
       "$id": "256",
       "Name": "accept",
       "NameInRequest": "Accept",
       "Type": {
        "$id": "257",
        "Kind": "string",
        "IsNullable": false
       },
       "Location": "Header",
       "IsApiVersion": false,
       "IsResourceParameter": false,
       "IsContentType": false,
       "IsRequired": true,
       "IsEndpoint": false,
       "SkipUrlEncoding": false,
       "Explode": false,
       "Kind": "Constant",
       "DefaultValue": {
        "$id": "258",
        "Type": {
         "$ref": "257"
        },
        "Value": "application/json"
       }
      }
     ],
     "Responses": [
      {
       "$id": "259",
       "StatusCodes": [
        204
       ],
       "BodyMediaType": "Json",
       "Headers": [],
       "IsErrorResponse": false
      }
     ],
     "HttpMethod": "PUT",
     "RequestBodyMediaType": "Json",
     "Uri": "{host}",
     "Path": "/type/array/nullable-boolean",
     "RequestMediaTypes": [
      "application/json"
     ],
     "BufferResponse": true,
     "GenerateProtocolMethod": true,
     "GenerateConvenienceMethod": true
    }
   ],
   "Protocol": {
    "$id": "260"
   },
   "Creatable": false,
   "Parent": "ArrayClient",
   "Parameters": [
    {
     "$ref": "9"
    }
   ]
  },
  {
   "$id": "261",
   "Name": "NullableStringValue",
   "Description": "Array of nullable string values",
   "Operations": [
    {
     "$id": "262",
     "Name": "get",
     "ResourceName": "NullableStringValue",
     "Accessibility": "public",
     "Parameters": [
      {
       "$ref": "9"
      },
      {
       "$id": "263",
       "Name": "accept",
       "NameInRequest": "Accept",
       "Type": {
        "$id": "264",
        "Kind": "string",
        "IsNullable": false
       },
       "Location": "Header",
       "IsApiVersion": false,
       "IsResourceParameter": false,
       "IsContentType": false,
       "IsRequired": true,
       "IsEndpoint": false,
       "SkipUrlEncoding": false,
       "Explode": false,
       "Kind": "Constant",
       "DefaultValue": {
        "$id": "265",
        "Type": {
         "$ref": "264"
        },
        "Value": "application/json"
       }
      }
     ],
     "Responses": [
      {
       "$id": "266",
       "StatusCodes": [
        200
       ],
       "BodyType": {
        "$id": "267",
        "Kind": "array",
        "ValueType": {
         "$id": "268",
         "Kind": "nullable",
         "Type": {
          "$id": "269",
          "Kind": "string"
         }
        }
       },
       "BodyMediaType": "Json",
       "Headers": [],
       "IsErrorResponse": false,
       "ContentTypes": [
        "application/json"
       ]
      }
     ],
     "HttpMethod": "GET",
     "RequestBodyMediaType": "None",
     "Uri": "{host}",
     "Path": "/type/array/nullable-string",
     "BufferResponse": true,
     "GenerateProtocolMethod": true,
     "GenerateConvenienceMethod": true
    },
    {
     "$id": "270",
     "Name": "put",
     "ResourceName": "NullableStringValue",
     "Accessibility": "public",
     "Parameters": [
      {
       "$ref": "9"
      },
      {
       "$id": "271",
       "Name": "body",
       "NameInRequest": "body",
       "Type": {
        "$id": "272",
        "Kind": "array",
        "ValueType": {
         "$id": "273",
         "Kind": "nullable",
         "Type": {
          "$id": "274",
          "Kind": "string"
         }
        }
       },
       "Location": "Body",
       "IsRequired": true,
       "IsApiVersion": false,
       "IsResourceParameter": false,
       "IsContentType": false,
       "IsEndpoint": false,
       "SkipUrlEncoding": false,
       "Explode": false,
       "Kind": "Method"
      },
      {
       "$id": "275",
       "Name": "contentType",
       "NameInRequest": "Content-Type",
       "Type": {
        "$id": "276",
        "Kind": "string",
        "IsNullable": false
       },
       "Location": "Header",
       "IsApiVersion": false,
       "IsResourceParameter": false,
       "IsContentType": true,
       "IsRequired": true,
       "IsEndpoint": false,
       "SkipUrlEncoding": false,
       "Explode": false,
       "Kind": "Constant",
       "DefaultValue": {
        "$id": "277",
        "Type": {
         "$ref": "276"
        },
        "Value": "application/json"
       }
      },
      {
       "$id": "278",
       "Name": "accept",
       "NameInRequest": "Accept",
       "Type": {
        "$id": "279",
        "Kind": "string",
        "IsNullable": false
       },
       "Location": "Header",
       "IsApiVersion": false,
       "IsResourceParameter": false,
       "IsContentType": false,
       "IsRequired": true,
       "IsEndpoint": false,
       "SkipUrlEncoding": false,
       "Explode": false,
       "Kind": "Constant",
       "DefaultValue": {
        "$id": "280",
        "Type": {
         "$ref": "279"
        },
        "Value": "application/json"
       }
      }
     ],
     "Responses": [
      {
       "$id": "281",
       "StatusCodes": [
        204
       ],
       "BodyMediaType": "Json",
       "Headers": [],
       "IsErrorResponse": false
      }
     ],
     "HttpMethod": "PUT",
     "RequestBodyMediaType": "Json",
     "Uri": "{host}",
     "Path": "/type/array/nullable-string",
     "RequestMediaTypes": [
      "application/json"
     ],
     "BufferResponse": true,
     "GenerateProtocolMethod": true,
     "GenerateConvenienceMethod": true
    }
   ],
   "Protocol": {
    "$id": "282"
   },
   "Creatable": false,
   "Parent": "ArrayClient",
   "Parameters": [
    {
     "$ref": "9"
    }
   ]
  },
  {
   "$id": "283",
   "Name": "NullableModelValue",
   "Description": "Array of nullable model values",
   "Operations": [
    {
     "$id": "284",
     "Name": "get",
     "ResourceName": "NullableModelValue",
     "Accessibility": "public",
     "Parameters": [
      {
       "$ref": "9"
      },
      {
       "$id": "285",
       "Name": "accept",
       "NameInRequest": "Accept",
       "Type": {
        "$id": "286",
        "Kind": "string",
        "IsNullable": false
       },
       "Location": "Header",
       "IsApiVersion": false,
       "IsResourceParameter": false,
       "IsContentType": false,
       "IsRequired": true,
       "IsEndpoint": false,
       "SkipUrlEncoding": false,
       "Explode": false,
       "Kind": "Constant",
       "DefaultValue": {
        "$id": "287",
        "Type": {
         "$ref": "286"
        },
        "Value": "application/json"
       }
      }
     ],
     "Responses": [
      {
       "$id": "288",
       "StatusCodes": [
        200
       ],
       "BodyType": {
        "$id": "289",
        "Kind": "array",
        "ValueType": {
         "$id": "290",
         "Kind": "nullable",
         "Type": {
          "$ref": "2"
         }
        }
       },
       "BodyMediaType": "Json",
       "Headers": [],
       "IsErrorResponse": false,
       "ContentTypes": [
        "application/json"
       ]
      }
     ],
     "HttpMethod": "GET",
     "RequestBodyMediaType": "None",
     "Uri": "{host}",
     "Path": "/type/array/nullable-model",
     "BufferResponse": true,
     "GenerateProtocolMethod": true,
     "GenerateConvenienceMethod": true
    },
    {
     "$id": "291",
     "Name": "put",
     "ResourceName": "NullableModelValue",
     "Accessibility": "public",
     "Parameters": [
      {
       "$ref": "9"
      },
      {
       "$id": "292",
       "Name": "body",
       "NameInRequest": "body",
       "Type": {
        "$id": "293",
        "Kind": "array",
        "ValueType": {
         "$id": "294",
         "Kind": "nullable",
         "Type": {
          "$ref": "2"
         }
        }
       },
       "Location": "Body",
       "IsRequired": true,
       "IsApiVersion": false,
       "IsResourceParameter": false,
       "IsContentType": false,
       "IsEndpoint": false,
       "SkipUrlEncoding": false,
       "Explode": false,
       "Kind": "Method"
      },
      {
       "$id": "295",
       "Name": "contentType",
       "NameInRequest": "Content-Type",
       "Type": {
        "$id": "296",
        "Kind": "string",
        "IsNullable": false
       },
       "Location": "Header",
       "IsApiVersion": false,
       "IsResourceParameter": false,
       "IsContentType": true,
       "IsRequired": true,
       "IsEndpoint": false,
       "SkipUrlEncoding": false,
       "Explode": false,
       "Kind": "Constant",
       "DefaultValue": {
        "$id": "297",
        "Type": {
         "$ref": "296"
        },
        "Value": "application/json"
       }
      },
      {
       "$id": "298",
       "Name": "accept",
       "NameInRequest": "Accept",
       "Type": {
        "$id": "299",
        "Kind": "string",
        "IsNullable": false
       },
       "Location": "Header",
       "IsApiVersion": false,
       "IsResourceParameter": false,
       "IsContentType": false,
       "IsRequired": true,
       "IsEndpoint": false,
       "SkipUrlEncoding": false,
       "Explode": false,
       "Kind": "Constant",
       "DefaultValue": {
        "$id": "300",
        "Type": {
         "$ref": "299"
        },
        "Value": "application/json"
       }
      }
     ],
     "Responses": [
      {
       "$id": "301",
       "StatusCodes": [
        204
       ],
       "BodyMediaType": "Json",
       "Headers": [],
       "IsErrorResponse": false
      }
     ],
     "HttpMethod": "PUT",
     "RequestBodyMediaType": "Json",
     "Uri": "{host}",
     "Path": "/type/array/nullable-model",
     "RequestMediaTypes": [
      "application/json"
     ],
     "BufferResponse": true,
     "GenerateProtocolMethod": true,
     "GenerateConvenienceMethod": true
    }
   ],
   "Protocol": {
    "$id": "302"
   },
   "Creatable": false,
   "Parent": "ArrayClient",
   "Parameters": [
    {
     "$ref": "9"
    }
   ]
  }
 ]
}<|MERGE_RESOLUTION|>--- conflicted
+++ resolved
@@ -9,13 +9,8 @@
    "Kind": "model",
    "Name": "InnerModel",
    "Namespace": "Type.Array",
-<<<<<<< HEAD
+   "Usage": "Input,Output",
    "Description": "Array inner model",
-   "Usage": "Input,Output",
-=======
-   "Usage": "RoundTrip",
-   "Description": "Array inner model",
->>>>>>> 5c4fa027
    "Properties": [
     {
      "$id": "3",
