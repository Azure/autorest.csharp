--- conflicted
+++ resolved
@@ -21,12 +21,9 @@
      "Type": {
       "$id": "4",
       "Kind": "string",
-<<<<<<< HEAD
+      "Name": "string",
+      "CrossLanguageDefinitionId": "TypeSpec.string",
       "Decorators": []
-=======
-      "Name": "string",
-      "CrossLanguageDefinitionId": "TypeSpec.string"
->>>>>>> 3e9fef80
      },
      "IsRequired": true,
      "IsReadOnly": false,
@@ -51,12 +48,9 @@
      "Type": {
       "$id": "7",
       "Kind": "string",
-<<<<<<< HEAD
+      "Name": "string",
+      "CrossLanguageDefinitionId": "TypeSpec.string",
       "Decorators": []
-=======
-      "Name": "string",
-      "CrossLanguageDefinitionId": "TypeSpec.string"
->>>>>>> 3e9fef80
      },
      "IsRequired": true,
      "IsReadOnly": false,
@@ -81,12 +75,9 @@
      "Type": {
       "$id": "10",
       "Kind": "string",
-<<<<<<< HEAD
+      "Name": "string",
+      "CrossLanguageDefinitionId": "TypeSpec.string",
       "Decorators": []
-=======
-      "Name": "string",
-      "CrossLanguageDefinitionId": "TypeSpec.string"
->>>>>>> 3e9fef80
      },
      "IsRequired": true,
      "IsReadOnly": false,
@@ -149,9 +140,11 @@
          "$id": "19",
          "Kind": "string",
          "Name": "string",
-         "CrossLanguageDefinitionId": "TypeSpec.string"
-        },
-        "Value": "application/json"
+         "CrossLanguageDefinitionId": "TypeSpec.string",
+         "Decorators": []
+        },
+        "Value": "application/json",
+        "Decorators": []
        },
        "Location": "Header",
        "IsApiVersion": false,
@@ -159,7 +152,8 @@
        "IsEndpoint": false,
        "Explode": false,
        "IsRequired": true,
-       "Kind": "Constant"
+       "Kind": "Constant",
+       "Decorators": []
       },
       {
        "$id": "20",
@@ -174,7 +168,8 @@
        "IsEndpoint": false,
        "Explode": false,
        "IsRequired": true,
-       "Kind": "Method"
+       "Kind": "Method",
+       "Decorators": []
       }
      ],
      "Responses": [
@@ -198,7 +193,8 @@
      "BufferResponse": true,
      "GenerateProtocolMethod": true,
      "GenerateConvenienceMethod": true,
-     "CrossLanguageDefinitionId": "Type.Model.Usage.input"
+     "CrossLanguageDefinitionId": "Type.Model.Usage.input",
+     "Decorators": []
     },
     {
      "$id": "22",
@@ -220,9 +216,11 @@
          "$id": "25",
          "Kind": "string",
          "Name": "string",
-         "CrossLanguageDefinitionId": "TypeSpec.string"
-        },
-        "Value": "application/json"
+         "CrossLanguageDefinitionId": "TypeSpec.string",
+         "Decorators": []
+        },
+        "Value": "application/json",
+        "Decorators": []
        },
        "Location": "Header",
        "IsApiVersion": false,
@@ -230,7 +228,8 @@
        "IsEndpoint": false,
        "Explode": false,
        "IsRequired": true,
-       "Kind": "Constant"
+       "Kind": "Constant",
+       "Decorators": []
       }
      ],
      "Responses": [
@@ -257,7 +256,8 @@
      "BufferResponse": true,
      "GenerateProtocolMethod": true,
      "GenerateConvenienceMethod": true,
-     "CrossLanguageDefinitionId": "Type.Model.Usage.output"
+     "CrossLanguageDefinitionId": "Type.Model.Usage.output",
+     "Decorators": []
     },
     {
      "$id": "27",
@@ -280,9 +280,11 @@
          "$id": "30",
          "Kind": "string",
          "Name": "string",
-         "CrossLanguageDefinitionId": "TypeSpec.string"
-        },
-        "Value": "application/json"
+         "CrossLanguageDefinitionId": "TypeSpec.string",
+         "Decorators": []
+        },
+        "Value": "application/json",
+        "Decorators": []
        },
        "Location": "Header",
        "IsApiVersion": false,
@@ -290,7 +292,8 @@
        "IsEndpoint": false,
        "Explode": false,
        "IsRequired": true,
-       "Kind": "Constant"
+       "Kind": "Constant",
+       "Decorators": []
       },
       {
        "$id": "31",
@@ -303,9 +306,11 @@
          "$id": "33",
          "Kind": "string",
          "Name": "string",
-         "CrossLanguageDefinitionId": "TypeSpec.string"
-        },
-        "Value": "application/json"
+         "CrossLanguageDefinitionId": "TypeSpec.string",
+         "Decorators": []
+        },
+        "Value": "application/json",
+        "Decorators": []
        },
        "Location": "Header",
        "IsApiVersion": false,
@@ -313,7 +318,8 @@
        "IsEndpoint": false,
        "Explode": false,
        "IsRequired": true,
-       "Kind": "Constant"
+       "Kind": "Constant",
+       "Decorators": []
       },
       {
        "$id": "34",
@@ -328,7 +334,8 @@
        "IsEndpoint": false,
        "Explode": false,
        "IsRequired": true,
-       "Kind": "Method"
+       "Kind": "Method",
+       "Decorators": []
       }
      ],
      "Responses": [
@@ -358,7 +365,8 @@
      "BufferResponse": true,
      "GenerateProtocolMethod": true,
      "GenerateConvenienceMethod": true,
-     "CrossLanguageDefinitionId": "Type.Model.Usage.inputAndOutput"
+     "CrossLanguageDefinitionId": "Type.Model.Usage.inputAndOutput",
+     "Decorators": []
     }
    ],
    "Protocol": {
