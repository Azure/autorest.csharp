{
 "$id": "1",
 "Name": "Type.Model.Usage",
 "ApiVersions": [],
 "Enums": [],
 "Models": [
  {
   "$id": "2",
   "Kind": "model",
   "Name": "InputRecord",
   "Namespace": "Type.Model.Usage",
   "Usage": "Input",
   "Description": "Record used in operation parameters",
<<<<<<< HEAD
   "IsNullable": false,
=======
   "Usage": "Input",
>>>>>>> 25dabbd4
   "Properties": [
    {
     "$id": "3",
     "Name": "requiredProp",
     "SerializedName": "requiredProp",
     "Description": "",
     "Type": {
      "$id": "4",
      "Kind": "string"
     },
     "IsRequired": true,
     "IsReadOnly": false
    }
   ]
  },
  {
   "$id": "5",
   "Kind": "model",
   "Name": "OutputRecord",
   "Namespace": "Type.Model.Usage",
   "Usage": "Output",
   "Description": "Record used in operation return type",
<<<<<<< HEAD
   "IsNullable": false,
=======
   "Usage": "Output",
>>>>>>> 25dabbd4
   "Properties": [
    {
     "$id": "6",
     "Name": "requiredProp",
     "SerializedName": "requiredProp",
     "Description": "",
     "Type": {
      "$id": "7",
      "Kind": "string"
     },
     "IsRequired": true,
     "IsReadOnly": false
    }
   ]
  },
  {
   "$id": "8",
   "Kind": "model",
   "Name": "InputOutputRecord",
   "Namespace": "Type.Model.Usage",
   "Usage": "RoundTrip",
   "Description": "Record used both as operation parameter and return type",
<<<<<<< HEAD
   "IsNullable": false,
=======
   "Usage": "RoundTrip",
>>>>>>> 25dabbd4
   "Properties": [
    {
     "$id": "9",
     "Name": "requiredProp",
     "SerializedName": "requiredProp",
     "Description": "",
     "Type": {
      "$id": "10",
      "Kind": "string"
     },
     "IsRequired": true,
     "IsReadOnly": false
    }
   ]
  }
 ],
 "Clients": [
  {
   "$id": "11",
   "Name": "UsageClient",
   "Description": "Illustrates usage of Record in different places(Operation parameters, return type or both).",
   "Operations": [
    {
     "$id": "12",
     "Name": "input",
     "ResourceName": "Usage",
     "Accessibility": "public",
     "Parameters": [
      {
       "$id": "13",
       "Name": "host",
       "NameInRequest": "host",
       "Description": "TestServer endpoint",
       "Type": {
        "$id": "14",
        "Kind": "string",
        "IsNullable": false
       },
       "Location": "Uri",
       "IsApiVersion": false,
       "IsResourceParameter": false,
       "IsContentType": false,
       "IsRequired": true,
       "IsEndpoint": true,
       "SkipUrlEncoding": false,
       "Explode": false,
       "Kind": "Client",
       "DefaultValue": {
        "$id": "15",
        "Type": {
         "$id": "16",
         "Kind": "string",
         "IsNullable": false
        },
        "Value": "http://localhost:3000"
       }
      },
      {
       "$id": "17",
       "Name": "input",
       "NameInRequest": "input",
       "Type": {
        "$ref": "2"
       },
       "Location": "Body",
       "IsRequired": true,
       "IsApiVersion": false,
       "IsResourceParameter": false,
       "IsContentType": false,
       "IsEndpoint": false,
       "SkipUrlEncoding": false,
       "Explode": false,
       "Kind": "Method"
      },
      {
       "$id": "18",
       "Name": "contentType",
       "NameInRequest": "Content-Type",
       "Type": {
        "$id": "19",
        "Kind": "string",
        "IsNullable": false
       },
       "Location": "Header",
       "IsApiVersion": false,
       "IsResourceParameter": false,
       "IsContentType": true,
       "IsRequired": true,
       "IsEndpoint": false,
       "SkipUrlEncoding": false,
       "Explode": false,
       "Kind": "Constant",
       "DefaultValue": {
        "$id": "20",
        "Type": {
         "$ref": "19"
        },
        "Value": "application/json"
       }
      },
      {
       "$id": "21",
       "Name": "accept",
       "NameInRequest": "Accept",
       "Type": {
        "$id": "22",
        "Kind": "string",
        "IsNullable": false
       },
       "Location": "Header",
       "IsApiVersion": false,
       "IsResourceParameter": false,
       "IsContentType": false,
       "IsRequired": true,
       "IsEndpoint": false,
       "SkipUrlEncoding": false,
       "Explode": false,
       "Kind": "Constant",
       "DefaultValue": {
        "$id": "23",
        "Type": {
         "$ref": "22"
        },
        "Value": "application/json"
       }
      }
     ],
     "Responses": [
      {
       "$id": "24",
       "StatusCodes": [
        204
       ],
       "BodyMediaType": "Json",
       "Headers": [],
       "IsErrorResponse": false
      }
     ],
     "HttpMethod": "POST",
     "RequestBodyMediaType": "Json",
     "Uri": "{host}",
     "Path": "/type/model/usage/input",
     "RequestMediaTypes": [
      "application/json"
     ],
     "BufferResponse": true,
     "GenerateProtocolMethod": true,
     "GenerateConvenienceMethod": true
    },
    {
     "$id": "25",
     "Name": "output",
     "ResourceName": "Usage",
     "Accessibility": "public",
     "Parameters": [
      {
       "$ref": "13"
      },
      {
       "$id": "26",
       "Name": "accept",
       "NameInRequest": "Accept",
       "Type": {
        "$id": "27",
        "Kind": "string",
        "IsNullable": false
       },
       "Location": "Header",
       "IsApiVersion": false,
       "IsResourceParameter": false,
       "IsContentType": false,
       "IsRequired": true,
       "IsEndpoint": false,
       "SkipUrlEncoding": false,
       "Explode": false,
       "Kind": "Constant",
       "DefaultValue": {
        "$id": "28",
        "Type": {
         "$ref": "27"
        },
        "Value": "application/json"
       }
      }
     ],
     "Responses": [
      {
       "$id": "29",
       "StatusCodes": [
        200
       ],
       "BodyType": {
        "$ref": "5"
       },
       "BodyMediaType": "Json",
       "Headers": [],
       "IsErrorResponse": false,
       "ContentTypes": [
        "application/json"
       ]
      }
     ],
     "HttpMethod": "GET",
     "RequestBodyMediaType": "None",
     "Uri": "{host}",
     "Path": "/type/model/usage/output",
     "BufferResponse": true,
     "GenerateProtocolMethod": true,
     "GenerateConvenienceMethod": true
    },
    {
     "$id": "30",
     "Name": "inputAndOutput",
     "ResourceName": "Usage",
     "Accessibility": "public",
     "Parameters": [
      {
       "$ref": "13"
      },
      {
       "$id": "31",
       "Name": "body",
       "NameInRequest": "body",
       "Type": {
        "$ref": "8"
       },
       "Location": "Body",
       "IsRequired": true,
       "IsApiVersion": false,
       "IsResourceParameter": false,
       "IsContentType": false,
       "IsEndpoint": false,
       "SkipUrlEncoding": false,
       "Explode": false,
       "Kind": "Method"
      },
      {
       "$id": "32",
       "Name": "accept",
       "NameInRequest": "Accept",
       "Type": {
        "$id": "33",
        "Kind": "string",
        "IsNullable": false
       },
       "Location": "Header",
       "IsApiVersion": false,
       "IsResourceParameter": false,
       "IsContentType": false,
       "IsRequired": true,
       "IsEndpoint": false,
       "SkipUrlEncoding": false,
       "Explode": false,
       "Kind": "Constant",
       "DefaultValue": {
        "$id": "34",
        "Type": {
         "$ref": "33"
        },
        "Value": "application/json"
       }
      },
      {
       "$id": "35",
       "Name": "contentType",
       "NameInRequest": "Content-Type",
       "Type": {
        "$id": "36",
        "Kind": "string",
        "IsNullable": false
       },
       "Location": "Header",
       "IsApiVersion": false,
       "IsResourceParameter": false,
       "IsContentType": true,
       "IsRequired": true,
       "IsEndpoint": false,
       "SkipUrlEncoding": false,
       "Explode": false,
       "Kind": "Constant",
       "DefaultValue": {
        "$id": "37",
        "Type": {
         "$ref": "36"
        },
        "Value": "application/json"
       }
      }
     ],
     "Responses": [
      {
       "$id": "38",
       "StatusCodes": [
        200
       ],
       "BodyType": {
        "$ref": "8"
       },
       "BodyMediaType": "Json",
       "Headers": [],
       "IsErrorResponse": false,
       "ContentTypes": [
        "application/json"
       ]
      }
     ],
     "HttpMethod": "POST",
     "RequestBodyMediaType": "Json",
     "Uri": "{host}",
     "Path": "/type/model/usage/input-output",
     "RequestMediaTypes": [
      "application/json"
     ],
     "BufferResponse": true,
     "GenerateProtocolMethod": true,
     "GenerateConvenienceMethod": true
    }
   ],
   "Protocol": {
    "$id": "39"
   },
   "Creatable": true,
   "Parameters": [
    {
     "$ref": "13"
    }
   ]
  }
 ]
}<|MERGE_RESOLUTION|>--- conflicted
+++ resolved
@@ -11,11 +11,6 @@
    "Namespace": "Type.Model.Usage",
    "Usage": "Input",
    "Description": "Record used in operation parameters",
-<<<<<<< HEAD
-   "IsNullable": false,
-=======
-   "Usage": "Input",
->>>>>>> 25dabbd4
    "Properties": [
     {
      "$id": "3",
@@ -38,11 +33,6 @@
    "Namespace": "Type.Model.Usage",
    "Usage": "Output",
    "Description": "Record used in operation return type",
-<<<<<<< HEAD
-   "IsNullable": false,
-=======
-   "Usage": "Output",
->>>>>>> 25dabbd4
    "Properties": [
     {
      "$id": "6",
@@ -65,11 +55,6 @@
    "Namespace": "Type.Model.Usage",
    "Usage": "RoundTrip",
    "Description": "Record used both as operation parameter and return type",
-<<<<<<< HEAD
-   "IsNullable": false,
-=======
-   "Usage": "RoundTrip",
->>>>>>> 25dabbd4
    "Properties": [
     {
      "$id": "9",
