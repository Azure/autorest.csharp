--- conflicted
+++ resolved
@@ -2,7 +2,9 @@
  "$id": "1",
  "Name": "Type.Model.Usage",
  "Description": "Illustrates usage of Record in different places(Operation parameters, return type or both).",
- "ApiVersions": [],
+ "ApiVersions": [
+  "1.0.0"
+ ],
  "Enums": [],
  "Models": [
   {
@@ -190,11 +192,42 @@
         },
         "Value": "application/json"
        }
+      },
+      {
+       "$id": "24",
+       "Name": "apiVersion",
+       "NameInRequest": "api-version",
+       "Description": "",
+       "Type": {
+        "$id": "25",
+        "Name": "String",
+        "Kind": "String",
+        "IsNullable": false
+       },
+       "Location": "Query",
+       "IsRequired": true,
+       "IsApiVersion": true,
+       "IsContentType": false,
+       "IsEndpoint": false,
+       "IsResourceParameter": false,
+       "SkipUrlEncoding": false,
+       "Explode": false,
+       "Kind": "Client",
+       "DefaultValue": {
+        "$id": "26",
+        "Type": {
+         "$id": "27",
+         "Name": "String",
+         "Kind": "String",
+         "IsNullable": false
+        },
+        "Value": "1.0.0"
+       }
       }
      ],
      "Responses": [
       {
-       "$id": "24",
+       "$id": "28",
        "StatusCodes": [
         204
        ],
@@ -215,7 +248,7 @@
      "GenerateConvenienceMethod": true
     },
     {
-     "$id": "25",
+     "$id": "29",
      "Name": "output",
      "ResourceName": "Usage",
      "Parameters": [
@@ -223,11 +256,11 @@
        "$ref": "13"
       },
       {
-       "$id": "26",
+       "$id": "30",
        "Name": "accept",
        "NameInRequest": "Accept",
        "Type": {
-        "$id": "27",
+        "$id": "31",
         "Name": "String",
         "Kind": "String",
         "IsNullable": false
@@ -242,17 +275,20 @@
        "Explode": false,
        "Kind": "Constant",
        "DefaultValue": {
-        "$id": "28",
-        "Type": {
-         "$ref": "27"
+        "$id": "32",
+        "Type": {
+         "$ref": "31"
         },
         "Value": "application/json"
        }
+      },
+      {
+       "$ref": "24"
       }
      ],
      "Responses": [
       {
-       "$id": "29",
+       "$id": "33",
        "StatusCodes": [
         200
        ],
@@ -276,7 +312,7 @@
      "GenerateConvenienceMethod": true
     },
     {
-     "$id": "30",
+     "$id": "34",
      "Name": "inputAndOutput",
      "ResourceName": "Usage",
      "Parameters": [
@@ -284,7 +320,7 @@
        "$ref": "13"
       },
       {
-       "$id": "31",
+       "$id": "35",
        "Name": "body",
        "NameInRequest": "body",
        "Type": {
@@ -301,17 +337,11 @@
        "Kind": "Method"
       },
       {
-<<<<<<< HEAD
-       "$id": "32",
-       "Name": "contentType",
-       "NameInRequest": "Content-Type",
-=======
        "$id": "36",
        "Name": "accept",
        "NameInRequest": "Accept",
->>>>>>> 9db89830
-       "Type": {
-        "$id": "33",
+       "Type": {
+        "$id": "37",
         "Name": "String",
         "Kind": "String",
         "IsNullable": false
@@ -326,25 +356,19 @@
        "Explode": false,
        "Kind": "Constant",
        "DefaultValue": {
-        "$id": "34",
-        "Type": {
-         "$ref": "33"
+        "$id": "38",
+        "Type": {
+         "$ref": "37"
         },
         "Value": "application/json"
        }
       },
       {
-<<<<<<< HEAD
-       "$id": "35",
-       "Name": "accept",
-       "NameInRequest": "Accept",
-=======
        "$id": "39",
        "Name": "contentType",
        "NameInRequest": "Content-Type",
->>>>>>> 9db89830
-       "Type": {
-        "$id": "36",
+       "Type": {
+        "$id": "40",
         "Name": "String",
         "Kind": "String",
         "IsNullable": false
@@ -359,17 +383,20 @@
        "Explode": false,
        "Kind": "Constant",
        "DefaultValue": {
-        "$id": "37",
-        "Type": {
-         "$ref": "36"
+        "$id": "41",
+        "Type": {
+         "$ref": "40"
         },
         "Value": "application/json"
        }
+      },
+      {
+       "$ref": "24"
       }
      ],
      "Responses": [
       {
-       "$id": "38",
+       "$id": "42",
        "StatusCodes": [
         200
        ],
@@ -397,7 +424,7 @@
     }
    ],
    "Protocol": {
-    "$id": "39"
+    "$id": "43"
    },
    "Creatable": true
   }
