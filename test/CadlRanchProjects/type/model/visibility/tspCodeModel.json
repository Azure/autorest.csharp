--- conflicted
+++ resolved
@@ -218,62 +218,18 @@
      "Parameters": [
       {
        "$id": "26",
-<<<<<<< HEAD
-=======
-       "Name": "endpoint",
-       "NameInRequest": "endpoint",
-       "Type": {
-        "$id": "27",
-        "kind": "url",
-        "name": "url",
-        "crossLanguageDefinitionId": "TypeSpec.url"
-       },
-       "Location": "Uri",
-       "IsApiVersion": false,
-       "IsResourceParameter": false,
-       "IsContentType": false,
-       "IsRequired": true,
-       "IsEndpoint": true,
-       "SkipUrlEncoding": false,
-       "Explode": false,
-       "Kind": "Client",
-       "DefaultValue": {
-        "$id": "28",
-        "Type": {
-         "$id": "29",
-         "kind": "string",
-         "name": "string",
-         "crossLanguageDefinitionId": "TypeSpec.string"
-        },
-        "Value": "http://localhost:3000"
-       }
-      },
-      {
-       "$id": "30",
->>>>>>> 6835b74d
        "Name": "contentType",
        "NameInRequest": "Content-Type",
        "Description": "Body parameter's content type. Known values are application/json",
        "Type": {
-<<<<<<< HEAD
         "$id": "27",
-        "Kind": "constant",
-        "ValueType": {
-         "$id": "28",
-         "Kind": "string",
-         "Name": "string",
-         "CrossLanguageDefinitionId": "TypeSpec.string",
-         "Decorators": []
-=======
-        "$id": "31",
         "kind": "constant",
         "valueType": {
-         "$id": "32",
+         "$id": "28",
          "kind": "string",
          "name": "string",
          "crossLanguageDefinitionId": "TypeSpec.string",
          "decorators": []
->>>>>>> 6835b74d
         },
         "value": "application/json",
         "decorators": []
@@ -293,25 +249,14 @@
        "Name": "accept",
        "NameInRequest": "Accept",
        "Type": {
-<<<<<<< HEAD
         "$id": "30",
-        "Kind": "constant",
-        "ValueType": {
-         "$id": "31",
-         "Kind": "string",
-         "Name": "string",
-         "CrossLanguageDefinitionId": "TypeSpec.string",
-         "Decorators": []
-=======
-        "$id": "34",
         "kind": "constant",
         "valueType": {
-         "$id": "35",
+         "$id": "31",
          "kind": "string",
          "name": "string",
          "crossLanguageDefinitionId": "TypeSpec.string",
          "decorators": []
->>>>>>> 6835b74d
         },
         "value": "application/json",
         "decorators": []
@@ -386,25 +331,14 @@
        "NameInRequest": "Content-Type",
        "Description": "Body parameter's content type. Known values are application/json",
        "Type": {
-<<<<<<< HEAD
         "$id": "36",
-        "Kind": "constant",
-        "ValueType": {
-         "$id": "37",
-         "Kind": "string",
-         "Name": "string",
-         "CrossLanguageDefinitionId": "TypeSpec.string",
-         "Decorators": []
-=======
-        "$id": "40",
         "kind": "constant",
         "valueType": {
-         "$id": "41",
+         "$id": "37",
          "kind": "string",
          "name": "string",
          "crossLanguageDefinitionId": "TypeSpec.string",
          "decorators": []
->>>>>>> 6835b74d
         },
         "value": "application/json",
         "decorators": []
@@ -473,25 +407,14 @@
        "NameInRequest": "Content-Type",
        "Description": "Body parameter's content type. Known values are application/json",
        "Type": {
-<<<<<<< HEAD
         "$id": "42",
-        "Kind": "constant",
-        "ValueType": {
-         "$id": "43",
-         "Kind": "string",
-         "Name": "string",
-         "CrossLanguageDefinitionId": "TypeSpec.string",
-         "Decorators": []
-=======
-        "$id": "46",
         "kind": "constant",
         "valueType": {
-         "$id": "47",
+         "$id": "43",
          "kind": "string",
          "name": "string",
          "crossLanguageDefinitionId": "TypeSpec.string",
          "decorators": []
->>>>>>> 6835b74d
         },
         "value": "application/json",
         "decorators": []
@@ -560,25 +483,14 @@
        "NameInRequest": "Content-Type",
        "Description": "Body parameter's content type. Known values are application/json",
        "Type": {
-<<<<<<< HEAD
         "$id": "48",
-        "Kind": "constant",
-        "ValueType": {
-         "$id": "49",
-         "Kind": "string",
-         "Name": "string",
-         "CrossLanguageDefinitionId": "TypeSpec.string",
-         "Decorators": []
-=======
-        "$id": "52",
         "kind": "constant",
         "valueType": {
-         "$id": "53",
+         "$id": "49",
          "kind": "string",
          "name": "string",
          "crossLanguageDefinitionId": "TypeSpec.string",
          "decorators": []
->>>>>>> 6835b74d
         },
         "value": "application/json",
         "decorators": []
@@ -647,25 +559,14 @@
        "NameInRequest": "Content-Type",
        "Description": "Body parameter's content type. Known values are application/json",
        "Type": {
-<<<<<<< HEAD
         "$id": "54",
-        "Kind": "constant",
-        "ValueType": {
-         "$id": "55",
-         "Kind": "string",
-         "Name": "string",
-         "CrossLanguageDefinitionId": "TypeSpec.string",
-         "Decorators": []
-=======
-        "$id": "58",
         "kind": "constant",
         "valueType": {
-         "$id": "59",
+         "$id": "55",
          "kind": "string",
          "name": "string",
          "crossLanguageDefinitionId": "TypeSpec.string",
          "decorators": []
->>>>>>> 6835b74d
         },
         "value": "application/json",
         "decorators": []
@@ -734,25 +635,14 @@
        "NameInRequest": "Content-Type",
        "Description": "Body parameter's content type. Known values are application/json",
        "Type": {
-<<<<<<< HEAD
         "$id": "60",
-        "Kind": "constant",
-        "ValueType": {
-         "$id": "61",
-         "Kind": "string",
-         "Name": "string",
-         "CrossLanguageDefinitionId": "TypeSpec.string",
-         "Decorators": []
-=======
-        "$id": "64",
         "kind": "constant",
         "valueType": {
-         "$id": "65",
+         "$id": "61",
          "kind": "string",
          "name": "string",
          "crossLanguageDefinitionId": "TypeSpec.string",
          "decorators": []
->>>>>>> 6835b74d
         },
         "value": "application/json",
         "decorators": []
@@ -821,25 +711,14 @@
        "NameInRequest": "Content-Type",
        "Description": "Body parameter's content type. Known values are application/json",
        "Type": {
-<<<<<<< HEAD
         "$id": "66",
-        "Kind": "constant",
-        "ValueType": {
-         "$id": "67",
-         "Kind": "string",
-         "Name": "string",
-         "CrossLanguageDefinitionId": "TypeSpec.string",
-         "Decorators": []
-=======
-        "$id": "70",
         "kind": "constant",
         "valueType": {
-         "$id": "71",
+         "$id": "67",
          "kind": "string",
          "name": "string",
          "crossLanguageDefinitionId": "TypeSpec.string",
          "decorators": []
->>>>>>> 6835b74d
         },
         "value": "application/json",
         "decorators": []
@@ -859,25 +738,14 @@
        "Name": "accept",
        "NameInRequest": "Accept",
        "Type": {
-<<<<<<< HEAD
         "$id": "69",
-        "Kind": "constant",
-        "ValueType": {
-         "$id": "70",
-         "Kind": "string",
-         "Name": "string",
-         "CrossLanguageDefinitionId": "TypeSpec.string",
-         "Decorators": []
-=======
-        "$id": "73",
         "kind": "constant",
         "valueType": {
-         "$id": "74",
+         "$id": "70",
          "kind": "string",
          "name": "string",
          "crossLanguageDefinitionId": "TypeSpec.string",
          "decorators": []
->>>>>>> 6835b74d
         },
         "value": "application/json",
         "decorators": []
@@ -951,9 +819,9 @@
      "NameInRequest": "endpoint",
      "Type": {
       "$id": "75",
-      "Kind": "url",
-      "Name": "url",
-      "CrossLanguageDefinitionId": "TypeSpec.url"
+      "kind": "url",
+      "name": "url",
+      "crossLanguageDefinitionId": "TypeSpec.url"
      },
      "Location": "Uri",
      "IsApiVersion": false,
@@ -968,9 +836,9 @@
       "$id": "76",
       "Type": {
        "$id": "77",
-       "Kind": "string",
-       "Name": "string",
-       "CrossLanguageDefinitionId": "TypeSpec.string"
+       "kind": "string",
+       "name": "string",
+       "crossLanguageDefinitionId": "TypeSpec.string"
       },
       "Value": "http://localhost:3000"
      }
