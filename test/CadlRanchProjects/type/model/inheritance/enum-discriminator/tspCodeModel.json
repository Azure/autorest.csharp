--- conflicted
+++ resolved
@@ -290,71 +290,25 @@
      "Accessibility": "public",
      "Parameters": [
       {
-<<<<<<< HEAD
-       "$id": "28",
+       "$id": "30",
        "Name": "accept",
        "NameInRequest": "Accept",
        "Type": {
-        "$id": "29",
-        "Kind": "constant",
-        "ValueType": {
-         "$id": "30",
-         "Kind": "string",
-         "Name": "string",
-         "CrossLanguageDefinitionId": "TypeSpec.string",
-         "Decorators": []
-=======
-       "$id": "30",
-       "Name": "endpoint",
-       "NameInRequest": "endpoint",
-       "Description": "Service host",
-       "Type": {
         "$id": "31",
-        "kind": "url",
-        "name": "url",
-        "crossLanguageDefinitionId": "TypeSpec.url"
-       },
-       "Location": "Uri",
-       "IsApiVersion": false,
-       "IsResourceParameter": false,
+        "kind": "constant",
+        "valueType": {
+         "$id": "32",
+         "kind": "string",
+         "name": "string",
+         "crossLanguageDefinitionId": "TypeSpec.string",
+         "decorators": []
+        },
+        "value": "application/json",
+        "decorators": []
+       },
+       "Location": "Header",
+       "IsApiVersion": false,
        "IsContentType": false,
-       "IsRequired": true,
-       "IsEndpoint": true,
-       "SkipUrlEncoding": false,
-       "Explode": false,
-       "Kind": "Client",
-       "DefaultValue": {
-        "$id": "32",
-        "Type": {
-         "$id": "33",
-         "kind": "string",
-         "name": "string",
-         "crossLanguageDefinitionId": "TypeSpec.string"
-        },
-        "Value": "http://localhost:3000"
-       }
-      },
-      {
-       "$id": "34",
-       "Name": "accept",
-       "NameInRequest": "Accept",
-       "Type": {
-        "$id": "35",
-        "kind": "constant",
-        "valueType": {
-         "$id": "36",
-         "kind": "string",
-         "name": "string",
-         "crossLanguageDefinitionId": "TypeSpec.string",
-         "decorators": []
->>>>>>> 53d68c43
-        },
-        "value": "application/json",
-        "decorators": []
-       },
-       "Location": "Header",
-       "IsApiVersion": false,
-       "IsContentType": false,
        "IsEndpoint": false,
        "Explode": false,
        "IsRequired": true,
@@ -365,11 +319,7 @@
      ],
      "Responses": [
       {
-<<<<<<< HEAD
-       "$id": "31",
-=======
-       "$id": "37",
->>>>>>> 53d68c43
+       "$id": "33",
        "StatusCodes": [
         200
        ],
@@ -395,48 +345,26 @@
      "Decorators": []
     },
     {
-<<<<<<< HEAD
-     "$id": "32",
-=======
-     "$id": "38",
->>>>>>> 53d68c43
+     "$id": "34",
      "Name": "putExtensibleModel",
      "ResourceName": "EnumDiscriminator",
      "Description": "Send model with extensible enum discriminator type.",
      "Accessibility": "public",
      "Parameters": [
       {
-<<<<<<< HEAD
-       "$id": "33",
-=======
-       "$ref": "30"
-      },
-      {
-       "$id": "39",
->>>>>>> 53d68c43
+       "$id": "35",
        "Name": "contentType",
        "NameInRequest": "Content-Type",
        "Description": "Body parameter's content type. Known values are application/json",
        "Type": {
-<<<<<<< HEAD
-        "$id": "34",
-        "Kind": "constant",
-        "ValueType": {
-         "$id": "35",
-         "Kind": "string",
-         "Name": "string",
-         "CrossLanguageDefinitionId": "TypeSpec.string",
-         "Decorators": []
-=======
-        "$id": "40",
-        "kind": "constant",
-        "valueType": {
-         "$id": "41",
-         "kind": "string",
-         "name": "string",
-         "crossLanguageDefinitionId": "TypeSpec.string",
-         "decorators": []
->>>>>>> 53d68c43
+        "$id": "36",
+        "kind": "constant",
+        "valueType": {
+         "$id": "37",
+         "kind": "string",
+         "name": "string",
+         "crossLanguageDefinitionId": "TypeSpec.string",
+         "decorators": []
         },
         "value": "application/json",
         "decorators": []
@@ -452,11 +380,7 @@
        "SkipUrlEncoding": false
       },
       {
-<<<<<<< HEAD
-       "$id": "36",
-=======
-       "$id": "42",
->>>>>>> 53d68c43
+       "$id": "38",
        "Name": "input",
        "NameInRequest": "input",
        "Description": "Dog to create",
@@ -476,11 +400,7 @@
      ],
      "Responses": [
       {
-<<<<<<< HEAD
-       "$id": "37",
-=======
-       "$id": "43",
->>>>>>> 53d68c43
+       "$id": "39",
        "StatusCodes": [
         204
        ],
@@ -503,47 +423,25 @@
      "Decorators": []
     },
     {
-<<<<<<< HEAD
-     "$id": "38",
-=======
-     "$id": "44",
->>>>>>> 53d68c43
+     "$id": "40",
      "Name": "getExtensibleModelMissingDiscriminator",
      "ResourceName": "EnumDiscriminator",
      "Description": "Get a model omitting the discriminator.",
      "Accessibility": "public",
      "Parameters": [
       {
-<<<<<<< HEAD
-       "$id": "39",
+       "$id": "41",
        "Name": "accept",
        "NameInRequest": "Accept",
        "Type": {
-        "$id": "40",
-        "Kind": "constant",
-        "ValueType": {
-         "$id": "41",
-         "Kind": "string",
-         "Name": "string",
-         "CrossLanguageDefinitionId": "TypeSpec.string",
-         "Decorators": []
-=======
-       "$ref": "30"
-      },
-      {
-       "$id": "45",
-       "Name": "accept",
-       "NameInRequest": "Accept",
-       "Type": {
-        "$id": "46",
-        "kind": "constant",
-        "valueType": {
-         "$id": "47",
-         "kind": "string",
-         "name": "string",
-         "crossLanguageDefinitionId": "TypeSpec.string",
-         "decorators": []
->>>>>>> 53d68c43
+        "$id": "42",
+        "kind": "constant",
+        "valueType": {
+         "$id": "43",
+         "kind": "string",
+         "name": "string",
+         "crossLanguageDefinitionId": "TypeSpec.string",
+         "decorators": []
         },
         "value": "application/json",
         "decorators": []
@@ -561,11 +459,7 @@
      ],
      "Responses": [
       {
-<<<<<<< HEAD
-       "$id": "42",
-=======
-       "$id": "48",
->>>>>>> 53d68c43
+       "$id": "44",
        "StatusCodes": [
         200
        ],
@@ -591,47 +485,25 @@
      "Decorators": []
     },
     {
-<<<<<<< HEAD
-     "$id": "43",
-=======
-     "$id": "49",
->>>>>>> 53d68c43
+     "$id": "45",
      "Name": "getExtensibleModelWrongDiscriminator",
      "ResourceName": "EnumDiscriminator",
      "Description": "Get a model containing discriminator value never defined.",
      "Accessibility": "public",
      "Parameters": [
       {
-<<<<<<< HEAD
-       "$id": "44",
+       "$id": "46",
        "Name": "accept",
        "NameInRequest": "Accept",
        "Type": {
-        "$id": "45",
-        "Kind": "constant",
-        "ValueType": {
-         "$id": "46",
-         "Kind": "string",
-         "Name": "string",
-         "CrossLanguageDefinitionId": "TypeSpec.string",
-         "Decorators": []
-=======
-       "$ref": "30"
-      },
-      {
-       "$id": "50",
-       "Name": "accept",
-       "NameInRequest": "Accept",
-       "Type": {
-        "$id": "51",
-        "kind": "constant",
-        "valueType": {
-         "$id": "52",
-         "kind": "string",
-         "name": "string",
-         "crossLanguageDefinitionId": "TypeSpec.string",
-         "decorators": []
->>>>>>> 53d68c43
+        "$id": "47",
+        "kind": "constant",
+        "valueType": {
+         "$id": "48",
+         "kind": "string",
+         "name": "string",
+         "crossLanguageDefinitionId": "TypeSpec.string",
+         "decorators": []
         },
         "value": "application/json",
         "decorators": []
@@ -649,11 +521,7 @@
      ],
      "Responses": [
       {
-<<<<<<< HEAD
-       "$id": "47",
-=======
-       "$id": "53",
->>>>>>> 53d68c43
+       "$id": "49",
        "StatusCodes": [
         200
        ],
@@ -679,47 +547,25 @@
      "Decorators": []
     },
     {
-<<<<<<< HEAD
-     "$id": "48",
-=======
-     "$id": "54",
->>>>>>> 53d68c43
+     "$id": "50",
      "Name": "getFixedModel",
      "ResourceName": "EnumDiscriminator",
      "Description": "Receive model with fixed enum discriminator type.",
      "Accessibility": "public",
      "Parameters": [
       {
-<<<<<<< HEAD
-       "$id": "49",
+       "$id": "51",
        "Name": "accept",
        "NameInRequest": "Accept",
        "Type": {
-        "$id": "50",
-        "Kind": "constant",
-        "ValueType": {
-         "$id": "51",
-         "Kind": "string",
-         "Name": "string",
-         "CrossLanguageDefinitionId": "TypeSpec.string",
-         "Decorators": []
-=======
-       "$ref": "30"
-      },
-      {
-       "$id": "55",
-       "Name": "accept",
-       "NameInRequest": "Accept",
-       "Type": {
-        "$id": "56",
-        "kind": "constant",
-        "valueType": {
-         "$id": "57",
-         "kind": "string",
-         "name": "string",
-         "crossLanguageDefinitionId": "TypeSpec.string",
-         "decorators": []
->>>>>>> 53d68c43
+        "$id": "52",
+        "kind": "constant",
+        "valueType": {
+         "$id": "53",
+         "kind": "string",
+         "name": "string",
+         "crossLanguageDefinitionId": "TypeSpec.string",
+         "decorators": []
         },
         "value": "application/json",
         "decorators": []
@@ -737,11 +583,7 @@
      ],
      "Responses": [
       {
-<<<<<<< HEAD
-       "$id": "52",
-=======
-       "$id": "58",
->>>>>>> 53d68c43
+       "$id": "54",
        "StatusCodes": [
         200
        ],
@@ -767,48 +609,26 @@
      "Decorators": []
     },
     {
-<<<<<<< HEAD
-     "$id": "53",
-=======
-     "$id": "59",
->>>>>>> 53d68c43
+     "$id": "55",
      "Name": "putFixedModel",
      "ResourceName": "EnumDiscriminator",
      "Description": "Send model with fixed enum discriminator type.",
      "Accessibility": "public",
      "Parameters": [
       {
-<<<<<<< HEAD
-       "$id": "54",
-=======
-       "$ref": "30"
-      },
-      {
-       "$id": "60",
->>>>>>> 53d68c43
+       "$id": "56",
        "Name": "contentType",
        "NameInRequest": "Content-Type",
        "Description": "Body parameter's content type. Known values are application/json",
        "Type": {
-<<<<<<< HEAD
-        "$id": "55",
-        "Kind": "constant",
-        "ValueType": {
-         "$id": "56",
-         "Kind": "string",
-         "Name": "string",
-         "CrossLanguageDefinitionId": "TypeSpec.string",
-         "Decorators": []
-=======
-        "$id": "61",
-        "kind": "constant",
-        "valueType": {
-         "$id": "62",
-         "kind": "string",
-         "name": "string",
-         "crossLanguageDefinitionId": "TypeSpec.string",
-         "decorators": []
->>>>>>> 53d68c43
+        "$id": "57",
+        "kind": "constant",
+        "valueType": {
+         "$id": "58",
+         "kind": "string",
+         "name": "string",
+         "crossLanguageDefinitionId": "TypeSpec.string",
+         "decorators": []
         },
         "value": "application/json",
         "decorators": []
@@ -824,11 +644,7 @@
        "SkipUrlEncoding": false
       },
       {
-<<<<<<< HEAD
-       "$id": "57",
-=======
-       "$id": "63",
->>>>>>> 53d68c43
+       "$id": "59",
        "Name": "input",
        "NameInRequest": "input",
        "Description": "Snake to create",
@@ -848,11 +664,7 @@
      ],
      "Responses": [
       {
-<<<<<<< HEAD
-       "$id": "58",
-=======
-       "$id": "64",
->>>>>>> 53d68c43
+       "$id": "60",
        "StatusCodes": [
         204
        ],
@@ -875,47 +687,25 @@
      "Decorators": []
     },
     {
-<<<<<<< HEAD
-     "$id": "59",
-=======
-     "$id": "65",
->>>>>>> 53d68c43
+     "$id": "61",
      "Name": "getFixedModelMissingDiscriminator",
      "ResourceName": "EnumDiscriminator",
      "Description": "Get a model omitting the discriminator.",
      "Accessibility": "public",
      "Parameters": [
       {
-<<<<<<< HEAD
-       "$id": "60",
+       "$id": "62",
        "Name": "accept",
        "NameInRequest": "Accept",
        "Type": {
-        "$id": "61",
-        "Kind": "constant",
-        "ValueType": {
-         "$id": "62",
-         "Kind": "string",
-         "Name": "string",
-         "CrossLanguageDefinitionId": "TypeSpec.string",
-         "Decorators": []
-=======
-       "$ref": "30"
-      },
-      {
-       "$id": "66",
-       "Name": "accept",
-       "NameInRequest": "Accept",
-       "Type": {
-        "$id": "67",
-        "kind": "constant",
-        "valueType": {
-         "$id": "68",
-         "kind": "string",
-         "name": "string",
-         "crossLanguageDefinitionId": "TypeSpec.string",
-         "decorators": []
->>>>>>> 53d68c43
+        "$id": "63",
+        "kind": "constant",
+        "valueType": {
+         "$id": "64",
+         "kind": "string",
+         "name": "string",
+         "crossLanguageDefinitionId": "TypeSpec.string",
+         "decorators": []
         },
         "value": "application/json",
         "decorators": []
@@ -933,11 +723,7 @@
      ],
      "Responses": [
       {
-<<<<<<< HEAD
-       "$id": "63",
-=======
-       "$id": "69",
->>>>>>> 53d68c43
+       "$id": "65",
        "StatusCodes": [
         200
        ],
@@ -963,47 +749,25 @@
      "Decorators": []
     },
     {
-<<<<<<< HEAD
-     "$id": "64",
-=======
-     "$id": "70",
->>>>>>> 53d68c43
+     "$id": "66",
      "Name": "getFixedModelWrongDiscriminator",
      "ResourceName": "EnumDiscriminator",
      "Description": "Get a model containing discriminator value never defined.",
      "Accessibility": "public",
      "Parameters": [
       {
-<<<<<<< HEAD
-       "$id": "65",
+       "$id": "67",
        "Name": "accept",
        "NameInRequest": "Accept",
        "Type": {
-        "$id": "66",
-        "Kind": "constant",
-        "ValueType": {
-         "$id": "67",
-         "Kind": "string",
-         "Name": "string",
-         "CrossLanguageDefinitionId": "TypeSpec.string",
-         "Decorators": []
-=======
-       "$ref": "30"
-      },
-      {
-       "$id": "71",
-       "Name": "accept",
-       "NameInRequest": "Accept",
-       "Type": {
-        "$id": "72",
-        "kind": "constant",
-        "valueType": {
-         "$id": "73",
-         "kind": "string",
-         "name": "string",
-         "crossLanguageDefinitionId": "TypeSpec.string",
-         "decorators": []
->>>>>>> 53d68c43
+        "$id": "68",
+        "kind": "constant",
+        "valueType": {
+         "$id": "69",
+         "kind": "string",
+         "name": "string",
+         "crossLanguageDefinitionId": "TypeSpec.string",
+         "decorators": []
         },
         "value": "application/json",
         "decorators": []
@@ -1021,11 +785,7 @@
      ],
      "Responses": [
       {
-<<<<<<< HEAD
-       "$id": "68",
-=======
-       "$id": "74",
->>>>>>> 53d68c43
+       "$id": "70",
        "StatusCodes": [
         200
        ],
@@ -1052,19 +812,19 @@
     }
    ],
    "Protocol": {
-<<<<<<< HEAD
-    "$id": "69"
+    "$id": "71"
    },
    "Parameters": [
     {
-     "$id": "70",
+     "$id": "72",
      "Name": "endpoint",
      "NameInRequest": "endpoint",
+     "Description": "Service host",
      "Type": {
-      "$id": "71",
-      "Kind": "url",
-      "Name": "url",
-      "CrossLanguageDefinitionId": "TypeSpec.url"
+      "$id": "73",
+      "kind": "url",
+      "name": "url",
+      "crossLanguageDefinitionId": "TypeSpec.url"
      },
      "Location": "Uri",
      "IsApiVersion": false,
@@ -1076,22 +836,15 @@
      "Explode": false,
      "Kind": "Client",
      "DefaultValue": {
-      "$id": "72",
+      "$id": "74",
       "Type": {
-       "$id": "73",
-       "Kind": "string",
-       "Name": "string",
-       "CrossLanguageDefinitionId": "TypeSpec.string"
+       "$id": "75",
+       "kind": "string",
+       "name": "string",
+       "crossLanguageDefinitionId": "TypeSpec.string"
       },
       "Value": "http://localhost:3000"
      }
-=======
-    "$id": "75"
-   },
-   "Parameters": [
-    {
-     "$ref": "30"
->>>>>>> 53d68c43
     }
    ],
    "Decorators": []
