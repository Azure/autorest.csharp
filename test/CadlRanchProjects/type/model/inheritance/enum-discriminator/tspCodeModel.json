--- conflicted
+++ resolved
@@ -11,12 +11,9 @@
    "ValueType": {
     "$id": "3",
     "Kind": "string",
-<<<<<<< HEAD
+    "Name": "string",
+    "CrossLanguageDefinitionId": "TypeSpec.string",
     "Decorators": []
-=======
-    "Name": "string",
-    "CrossLanguageDefinitionId": "TypeSpec.string"
->>>>>>> 3e9fef80
    },
    "Values": [
     {
@@ -40,12 +37,9 @@
    "ValueType": {
     "$id": "6",
     "Kind": "string",
-<<<<<<< HEAD
+    "Name": "string",
+    "CrossLanguageDefinitionId": "TypeSpec.string",
     "Decorators": []
-=======
-    "Name": "string",
-    "CrossLanguageDefinitionId": "TypeSpec.string"
->>>>>>> 3e9fef80
    },
    "Values": [
     {
@@ -96,12 +90,9 @@
      "Type": {
       "$id": "11",
       "Kind": "int32",
-<<<<<<< HEAD
+      "Name": "int32",
+      "CrossLanguageDefinitionId": "TypeSpec.int32",
       "Decorators": []
-=======
-      "Name": "int32",
-      "CrossLanguageDefinitionId": "TypeSpec.int32"
->>>>>>> 3e9fef80
      },
      "IsRequired": true,
      "IsReadOnly": false,
@@ -134,12 +125,9 @@
         "ValueType": {
          "$id": "16",
          "Kind": "string",
-<<<<<<< HEAD
-         "Decorators": []
-=======
-         "Name": "string",
-         "CrossLanguageDefinitionId": "TypeSpec.string"
->>>>>>> 3e9fef80
+         "Name": "string",
+         "CrossLanguageDefinitionId": "TypeSpec.string",
+         "Decorators": []
         },
         "Value": "golden",
         "Decorators": []
@@ -189,12 +177,9 @@
      "Type": {
       "$id": "20",
       "Kind": "int32",
-<<<<<<< HEAD
+      "Name": "int32",
+      "CrossLanguageDefinitionId": "TypeSpec.int32",
       "Decorators": []
-=======
-      "Name": "int32",
-      "CrossLanguageDefinitionId": "TypeSpec.int32"
->>>>>>> 3e9fef80
      },
      "IsRequired": true,
      "IsReadOnly": false,
@@ -227,12 +212,9 @@
         "ValueType": {
          "$id": "25",
          "Kind": "string",
-<<<<<<< HEAD
-         "Decorators": []
-=======
-         "Name": "string",
-         "CrossLanguageDefinitionId": "TypeSpec.string"
->>>>>>> 3e9fef80
+         "Name": "string",
+         "CrossLanguageDefinitionId": "TypeSpec.string",
+         "Decorators": []
         },
         "Value": "cobra",
         "Decorators": []
@@ -304,9 +286,11 @@
          "$id": "34",
          "Kind": "string",
          "Name": "string",
-         "CrossLanguageDefinitionId": "TypeSpec.string"
-        },
-        "Value": "application/json"
+         "CrossLanguageDefinitionId": "TypeSpec.string",
+         "Decorators": []
+        },
+        "Value": "application/json",
+        "Decorators": []
        },
        "Location": "Header",
        "IsApiVersion": false,
@@ -314,7 +298,8 @@
        "IsEndpoint": false,
        "Explode": false,
        "IsRequired": true,
-       "Kind": "Constant"
+       "Kind": "Constant",
+       "Decorators": []
       }
      ],
      "Responses": [
@@ -341,7 +326,8 @@
      "BufferResponse": true,
      "GenerateProtocolMethod": true,
      "GenerateConvenienceMethod": true,
-     "CrossLanguageDefinitionId": "Type.Model.Inheritance.EnumDiscriminator.getExtensibleModel"
+     "CrossLanguageDefinitionId": "Type.Model.Inheritance.EnumDiscriminator.getExtensibleModel",
+     "Decorators": []
     },
     {
      "$id": "36",
@@ -365,9 +351,11 @@
          "$id": "39",
          "Kind": "string",
          "Name": "string",
-         "CrossLanguageDefinitionId": "TypeSpec.string"
-        },
-        "Value": "application/json"
+         "CrossLanguageDefinitionId": "TypeSpec.string",
+         "Decorators": []
+        },
+        "Value": "application/json",
+        "Decorators": []
        },
        "Location": "Header",
        "IsApiVersion": false,
@@ -375,7 +363,8 @@
        "IsEndpoint": false,
        "Explode": false,
        "IsRequired": true,
-       "Kind": "Constant"
+       "Kind": "Constant",
+       "Decorators": []
       },
       {
        "$id": "40",
@@ -391,7 +380,8 @@
        "IsEndpoint": false,
        "Explode": false,
        "IsRequired": true,
-       "Kind": "Method"
+       "Kind": "Method",
+       "Decorators": []
       }
      ],
      "Responses": [
@@ -415,7 +405,8 @@
      "BufferResponse": true,
      "GenerateProtocolMethod": true,
      "GenerateConvenienceMethod": true,
-     "CrossLanguageDefinitionId": "Type.Model.Inheritance.EnumDiscriminator.putExtensibleModel"
+     "CrossLanguageDefinitionId": "Type.Model.Inheritance.EnumDiscriminator.putExtensibleModel",
+     "Decorators": []
     },
     {
      "$id": "42",
@@ -438,9 +429,11 @@
          "$id": "45",
          "Kind": "string",
          "Name": "string",
-         "CrossLanguageDefinitionId": "TypeSpec.string"
-        },
-        "Value": "application/json"
+         "CrossLanguageDefinitionId": "TypeSpec.string",
+         "Decorators": []
+        },
+        "Value": "application/json",
+        "Decorators": []
        },
        "Location": "Header",
        "IsApiVersion": false,
@@ -448,7 +441,8 @@
        "IsEndpoint": false,
        "Explode": false,
        "IsRequired": true,
-       "Kind": "Constant"
+       "Kind": "Constant",
+       "Decorators": []
       }
      ],
      "Responses": [
@@ -475,7 +469,8 @@
      "BufferResponse": true,
      "GenerateProtocolMethod": true,
      "GenerateConvenienceMethod": true,
-     "CrossLanguageDefinitionId": "Type.Model.Inheritance.EnumDiscriminator.getExtensibleModelMissingDiscriminator"
+     "CrossLanguageDefinitionId": "Type.Model.Inheritance.EnumDiscriminator.getExtensibleModelMissingDiscriminator",
+     "Decorators": []
     },
     {
      "$id": "47",
@@ -498,9 +493,11 @@
          "$id": "50",
          "Kind": "string",
          "Name": "string",
-         "CrossLanguageDefinitionId": "TypeSpec.string"
-        },
-        "Value": "application/json"
+         "CrossLanguageDefinitionId": "TypeSpec.string",
+         "Decorators": []
+        },
+        "Value": "application/json",
+        "Decorators": []
        },
        "Location": "Header",
        "IsApiVersion": false,
@@ -508,7 +505,8 @@
        "IsEndpoint": false,
        "Explode": false,
        "IsRequired": true,
-       "Kind": "Constant"
+       "Kind": "Constant",
+       "Decorators": []
       }
      ],
      "Responses": [
@@ -535,7 +533,8 @@
      "BufferResponse": true,
      "GenerateProtocolMethod": true,
      "GenerateConvenienceMethod": true,
-     "CrossLanguageDefinitionId": "Type.Model.Inheritance.EnumDiscriminator.getExtensibleModelWrongDiscriminator"
+     "CrossLanguageDefinitionId": "Type.Model.Inheritance.EnumDiscriminator.getExtensibleModelWrongDiscriminator",
+     "Decorators": []
     },
     {
      "$id": "52",
@@ -558,9 +557,11 @@
          "$id": "55",
          "Kind": "string",
          "Name": "string",
-         "CrossLanguageDefinitionId": "TypeSpec.string"
-        },
-        "Value": "application/json"
+         "CrossLanguageDefinitionId": "TypeSpec.string",
+         "Decorators": []
+        },
+        "Value": "application/json",
+        "Decorators": []
        },
        "Location": "Header",
        "IsApiVersion": false,
@@ -568,7 +569,8 @@
        "IsEndpoint": false,
        "Explode": false,
        "IsRequired": true,
-       "Kind": "Constant"
+       "Kind": "Constant",
+       "Decorators": []
       }
      ],
      "Responses": [
@@ -595,7 +597,8 @@
      "BufferResponse": true,
      "GenerateProtocolMethod": true,
      "GenerateConvenienceMethod": true,
-     "CrossLanguageDefinitionId": "Type.Model.Inheritance.EnumDiscriminator.getFixedModel"
+     "CrossLanguageDefinitionId": "Type.Model.Inheritance.EnumDiscriminator.getFixedModel",
+     "Decorators": []
     },
     {
      "$id": "57",
@@ -619,9 +622,11 @@
          "$id": "60",
          "Kind": "string",
          "Name": "string",
-         "CrossLanguageDefinitionId": "TypeSpec.string"
-        },
-        "Value": "application/json"
+         "CrossLanguageDefinitionId": "TypeSpec.string",
+         "Decorators": []
+        },
+        "Value": "application/json",
+        "Decorators": []
        },
        "Location": "Header",
        "IsApiVersion": false,
@@ -629,7 +634,8 @@
        "IsEndpoint": false,
        "Explode": false,
        "IsRequired": true,
-       "Kind": "Constant"
+       "Kind": "Constant",
+       "Decorators": []
       },
       {
        "$id": "61",
@@ -645,7 +651,8 @@
        "IsEndpoint": false,
        "Explode": false,
        "IsRequired": true,
-       "Kind": "Method"
+       "Kind": "Method",
+       "Decorators": []
       }
      ],
      "Responses": [
@@ -669,7 +676,8 @@
      "BufferResponse": true,
      "GenerateProtocolMethod": true,
      "GenerateConvenienceMethod": true,
-     "CrossLanguageDefinitionId": "Type.Model.Inheritance.EnumDiscriminator.putFixedModel"
+     "CrossLanguageDefinitionId": "Type.Model.Inheritance.EnumDiscriminator.putFixedModel",
+     "Decorators": []
     },
     {
      "$id": "63",
@@ -692,9 +700,11 @@
          "$id": "66",
          "Kind": "string",
          "Name": "string",
-         "CrossLanguageDefinitionId": "TypeSpec.string"
-        },
-        "Value": "application/json"
+         "CrossLanguageDefinitionId": "TypeSpec.string",
+         "Decorators": []
+        },
+        "Value": "application/json",
+        "Decorators": []
        },
        "Location": "Header",
        "IsApiVersion": false,
@@ -702,7 +712,8 @@
        "IsEndpoint": false,
        "Explode": false,
        "IsRequired": true,
-       "Kind": "Constant"
+       "Kind": "Constant",
+       "Decorators": []
       }
      ],
      "Responses": [
@@ -729,7 +740,8 @@
      "BufferResponse": true,
      "GenerateProtocolMethod": true,
      "GenerateConvenienceMethod": true,
-     "CrossLanguageDefinitionId": "Type.Model.Inheritance.EnumDiscriminator.getFixedModelMissingDiscriminator"
+     "CrossLanguageDefinitionId": "Type.Model.Inheritance.EnumDiscriminator.getFixedModelMissingDiscriminator",
+     "Decorators": []
     },
     {
      "$id": "68",
@@ -752,9 +764,11 @@
          "$id": "71",
          "Kind": "string",
          "Name": "string",
-         "CrossLanguageDefinitionId": "TypeSpec.string"
-        },
-        "Value": "application/json"
+         "CrossLanguageDefinitionId": "TypeSpec.string",
+         "Decorators": []
+        },
+        "Value": "application/json",
+        "Decorators": []
        },
        "Location": "Header",
        "IsApiVersion": false,
@@ -762,7 +776,8 @@
        "IsEndpoint": false,
        "Explode": false,
        "IsRequired": true,
-       "Kind": "Constant"
+       "Kind": "Constant",
+       "Decorators": []
       }
      ],
      "Responses": [
@@ -789,7 +804,8 @@
      "BufferResponse": true,
      "GenerateProtocolMethod": true,
      "GenerateConvenienceMethod": true,
-     "CrossLanguageDefinitionId": "Type.Model.Inheritance.EnumDiscriminator.getFixedModelWrongDiscriminator"
+     "CrossLanguageDefinitionId": "Type.Model.Inheritance.EnumDiscriminator.getFixedModelWrongDiscriminator",
+     "Decorators": []
     }
    ],
    "Protocol": {
