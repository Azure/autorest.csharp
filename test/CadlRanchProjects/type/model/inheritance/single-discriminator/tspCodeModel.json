--- conflicted
+++ resolved
@@ -377,18 +377,14 @@
        "NameInRequest": "Accept",
        "Type": {
         "$id": "47",
-<<<<<<< HEAD
-        "Kind": "string",
-        "Name": "string",
-        "CrossLanguageDefinitionId": "TypeSpec.string"
-=======
         "Kind": "constant",
         "ValueType": {
          "$id": "48",
-         "Kind": "string"
+         "Kind": "string",
+         "Name": "string",
+         "CrossLanguageDefinitionId": "TypeSpec.string"
         },
         "Value": "application/json"
->>>>>>> cc743cb2
        },
        "Location": "Header",
        "IsApiVersion": false,
@@ -439,20 +435,15 @@
        "NameInRequest": "Content-Type",
        "Description": "Body parameter's content type. Known values are application/json",
        "Type": {
-<<<<<<< HEAD
-        "$id": "53",
-        "Kind": "string",
-        "Name": "string",
-        "CrossLanguageDefinitionId": "TypeSpec.string"
-=======
         "$id": "52",
         "Kind": "constant",
         "ValueType": {
          "$id": "53",
-         "Kind": "string"
+         "Kind": "string",
+         "Name": "string",
+         "CrossLanguageDefinitionId": "TypeSpec.string"
         },
         "Value": "application/json"
->>>>>>> cc743cb2
        },
        "Location": "Header",
        "IsApiVersion": false,
@@ -467,14 +458,7 @@
        "Name": "input",
        "NameInRequest": "input",
        "Type": {
-<<<<<<< HEAD
-        "$id": "56",
-        "Kind": "string",
-        "Name": "string",
-        "CrossLanguageDefinitionId": "TypeSpec.string"
-=======
         "$ref": "2"
->>>>>>> cc743cb2
        },
        "Location": "Body",
        "IsApiVersion": false,
@@ -521,20 +505,15 @@
        "Name": "accept",
        "NameInRequest": "Accept",
        "Type": {
-<<<<<<< HEAD
-        "$id": "61",
-        "Kind": "string",
-        "Name": "string",
-        "CrossLanguageDefinitionId": "TypeSpec.string"
-=======
         "$id": "58",
         "Kind": "constant",
         "ValueType": {
          "$id": "59",
-         "Kind": "string"
+         "Kind": "string",
+         "Name": "string",
+         "CrossLanguageDefinitionId": "TypeSpec.string"
         },
         "Value": "application/json"
->>>>>>> cc743cb2
        },
        "Location": "Header",
        "IsApiVersion": false,
@@ -585,20 +564,15 @@
        "NameInRequest": "Content-Type",
        "Description": "Body parameter's content type. Known values are application/json",
        "Type": {
-<<<<<<< HEAD
-        "$id": "67",
-        "Kind": "string",
-        "Name": "string",
-        "CrossLanguageDefinitionId": "TypeSpec.string"
-=======
         "$id": "63",
         "Kind": "constant",
         "ValueType": {
          "$id": "64",
-         "Kind": "string"
+         "Kind": "string",
+         "Name": "string",
+         "CrossLanguageDefinitionId": "TypeSpec.string"
         },
         "Value": "application/json"
->>>>>>> cc743cb2
        },
        "Location": "Header",
        "IsApiVersion": false,
@@ -613,14 +587,7 @@
        "Name": "input",
        "NameInRequest": "input",
        "Type": {
-<<<<<<< HEAD
-        "$id": "70",
-        "Kind": "string",
-        "Name": "string",
-        "CrossLanguageDefinitionId": "TypeSpec.string"
-=======
         "$ref": "2"
->>>>>>> cc743cb2
        },
        "Location": "Body",
        "IsApiVersion": false,
@@ -667,20 +634,15 @@
        "Name": "accept",
        "NameInRequest": "Accept",
        "Type": {
-<<<<<<< HEAD
-        "$id": "75",
-        "Kind": "string",
-        "Name": "string",
-        "CrossLanguageDefinitionId": "TypeSpec.string"
-=======
         "$id": "69",
         "Kind": "constant",
         "ValueType": {
          "$id": "70",
-         "Kind": "string"
+         "Kind": "string",
+         "Name": "string",
+         "CrossLanguageDefinitionId": "TypeSpec.string"
         },
         "Value": "application/json"
->>>>>>> cc743cb2
        },
        "Location": "Header",
        "IsApiVersion": false,
@@ -730,20 +692,15 @@
        "Name": "accept",
        "NameInRequest": "Accept",
        "Type": {
-<<<<<<< HEAD
-        "$id": "80",
-        "Kind": "string",
-        "Name": "string",
-        "CrossLanguageDefinitionId": "TypeSpec.string"
-=======
         "$id": "74",
         "Kind": "constant",
         "ValueType": {
          "$id": "75",
-         "Kind": "string"
+         "Kind": "string",
+         "Name": "string",
+         "CrossLanguageDefinitionId": "TypeSpec.string"
         },
         "Value": "application/json"
->>>>>>> cc743cb2
        },
        "Location": "Header",
        "IsApiVersion": false,
@@ -793,20 +750,15 @@
        "Name": "accept",
        "NameInRequest": "Accept",
        "Type": {
-<<<<<<< HEAD
-        "$id": "85",
-        "Kind": "string",
-        "Name": "string",
-        "CrossLanguageDefinitionId": "TypeSpec.string"
-=======
         "$id": "79",
         "Kind": "constant",
         "ValueType": {
          "$id": "80",
-         "Kind": "string"
+         "Kind": "string",
+         "Name": "string",
+         "CrossLanguageDefinitionId": "TypeSpec.string"
         },
         "Value": "application/json"
->>>>>>> cc743cb2
        },
        "Location": "Header",
        "IsApiVersion": false,
