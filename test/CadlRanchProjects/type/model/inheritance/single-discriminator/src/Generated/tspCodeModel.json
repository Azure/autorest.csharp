{
 "$id": "0",
 "Name": "Type.Model.Inheritance.SingleDiscriminator",
 "ApiVersions": [],
 "Enums": [],
 "Models": [
  {
   "$id": "1",
   "Kind": "Model",
   "Name": "Bird",
   "Namespace": "Type.Model.Inheritance.SingleDiscriminator",
   "Description": "This is base model for polymorphic single level inheritance with a discriminator.",
   "IsNullable": false,
   "DiscriminatorPropertyName": "kind",
   "Usage": "RoundTrip",
   "Properties": [
    {
     "$id": "2",
     "Name": "kind",
     "SerializedName": "kind",
     "Description": "Discriminator",
     "Type": {
<<<<<<< HEAD
      "$id": "3",
      "Kind": "Primitive",
      "Name": "String",
=======
      "$id": "4",
      "Kind": "string",
>>>>>>> f4b8779e
      "IsNullable": false
     },
     "IsRequired": true,
     "IsReadOnly": false,
     "IsDiscriminator": true
    },
    {
     "$id": "4",
     "Name": "wingspan",
     "SerializedName": "wingspan",
     "Description": "",
     "Type": {
<<<<<<< HEAD
      "$id": "5",
      "Kind": "Primitive",
      "Name": "Int32",
=======
      "$id": "6",
      "Kind": "int32",
>>>>>>> f4b8779e
      "IsNullable": false
     },
     "IsRequired": true,
     "IsReadOnly": false
    }
   ]
  },
  {
   "$id": "6",
   "Kind": "Model",
   "Name": "Dinosaur",
   "Namespace": "Type.Model.Inheritance.SingleDiscriminator",
   "Description": "Define a base class in the legacy way. Discriminator property is not explicitly defined in the model.",
   "IsNullable": false,
   "DiscriminatorPropertyName": "kind",
   "Usage": "Output",
   "Properties": [
    {
     "$id": "7",
     "Name": "kind",
     "SerializedName": "kind",
     "Description": "Discriminator",
     "Type": {
<<<<<<< HEAD
      "$id": "8",
      "Kind": "Primitive",
      "Name": "String",
=======
      "$id": "9",
      "Kind": "string",
>>>>>>> f4b8779e
      "IsNullable": false
     },
     "IsRequired": true,
     "IsReadOnly": false,
     "IsDiscriminator": true
    },
    {
     "$id": "9",
     "Name": "size",
     "SerializedName": "size",
     "Description": "",
     "Type": {
<<<<<<< HEAD
      "$id": "10",
      "Kind": "Primitive",
      "Name": "Int32",
=======
      "$id": "11",
      "Kind": "int32",
>>>>>>> f4b8779e
      "IsNullable": false
     },
     "IsRequired": true,
     "IsReadOnly": false
    }
   ]
  },
  {
   "$id": "11",
   "Kind": "Model",
   "Name": "SeaGull",
   "Namespace": "Type.Model.Inheritance.SingleDiscriminator",
   "Description": "The second level model in polymorphic single level inheritance.",
   "IsNullable": false,
   "DiscriminatorValue": "seagull",
   "Usage": "RoundTrip",
   "BaseModel": {
    "$ref": "1"
   },
   "Properties": []
  },
  {
   "$id": "12",
   "Kind": "Model",
   "Name": "Sparrow",
   "Namespace": "Type.Model.Inheritance.SingleDiscriminator",
   "Description": "The second level model in polymorphic single level inheritance.",
   "IsNullable": false,
   "DiscriminatorValue": "sparrow",
   "Usage": "RoundTrip",
   "BaseModel": {
    "$ref": "1"
   },
   "Properties": []
  },
  {
   "$id": "13",
   "Kind": "Model",
   "Name": "Goose",
   "Namespace": "Type.Model.Inheritance.SingleDiscriminator",
   "Description": "The second level model in polymorphic single level inheritance.",
   "IsNullable": false,
   "DiscriminatorValue": "goose",
   "Usage": "RoundTrip",
   "BaseModel": {
    "$ref": "1"
   },
   "Properties": []
  },
  {
   "$id": "14",
   "Kind": "Model",
   "Name": "Eagle",
   "Namespace": "Type.Model.Inheritance.SingleDiscriminator",
   "Description": "The second level model in polymorphic single levels inheritance which contains references to other polymorphic instances.",
   "IsNullable": false,
   "DiscriminatorValue": "eagle",
   "Usage": "RoundTrip",
   "BaseModel": {
    "$ref": "1"
   },
   "Properties": [
    {
     "$id": "15",
     "Name": "friends",
     "SerializedName": "friends",
     "Description": "",
     "Type": {
      "$id": "16",
      "Kind": "Array",
      "Name": "Array",
      "ElementType": {
       "$ref": "1"
      },
      "IsNullable": false
     },
     "IsRequired": false,
     "IsReadOnly": false
    },
    {
     "$id": "17",
     "Name": "hate",
     "SerializedName": "hate",
     "Description": "",
     "Type": {
      "$id": "18",
      "Kind": "Dictionary",
      "Name": "Dictionary",
      "KeyType": {
<<<<<<< HEAD
       "$id": "19",
       "Kind": "Primitive",
       "Name": "String",
=======
       "$id": "20",
       "Kind": "string",
>>>>>>> f4b8779e
       "IsNullable": false
      },
      "ValueType": {
       "$ref": "1"
      },
      "IsNullable": false
     },
     "IsRequired": false,
     "IsReadOnly": false
    },
    {
     "$id": "20",
     "Name": "partner",
     "SerializedName": "partner",
     "Description": "",
     "Type": {
      "$ref": "1"
     },
     "IsRequired": false,
     "IsReadOnly": false
    }
   ]
  },
  {
   "$id": "21",
   "Kind": "Model",
   "Name": "TRex",
   "Namespace": "Type.Model.Inheritance.SingleDiscriminator",
   "Description": "The second level legacy model in polymorphic single level inheritance.",
   "IsNullable": false,
   "DiscriminatorValue": "t-rex",
   "Usage": "Output",
   "BaseModel": {
    "$ref": "6"
   },
   "Properties": []
  }
 ],
 "Clients": [
  {
   "$id": "22",
   "Name": "SingleDiscriminatorClient",
   "Description": "Illustrates inheritance with single discriminator.",
   "Operations": [
    {
     "$id": "23",
     "Name": "getModel",
     "ResourceName": "SingleDiscriminator",
     "Parameters": [
      {
       "$id": "24",
       "Name": "host",
       "NameInRequest": "host",
       "Description": "TestServer endpoint",
       "Type": {
<<<<<<< HEAD
        "$id": "25",
        "Kind": "Primitive",
        "Name": "String",
=======
        "$id": "26",
        "Kind": "string",
>>>>>>> f4b8779e
        "IsNullable": false
       },
       "Location": "Uri",
       "IsApiVersion": false,
       "IsResourceParameter": false,
       "IsContentType": false,
       "IsRequired": true,
       "IsEndpoint": true,
       "SkipUrlEncoding": false,
       "Explode": false,
       "Kind": "Client",
       "DefaultValue": {
        "$id": "26",
        "Type": {
<<<<<<< HEAD
         "$id": "27",
         "Kind": "Primitive",
         "Name": "String",
=======
         "$id": "28",
         "Kind": "string",
>>>>>>> f4b8779e
         "IsNullable": false
        },
        "Value": "http://localhost:3000"
       }
      },
      {
       "$id": "28",
       "Name": "accept",
       "NameInRequest": "Accept",
       "Type": {
<<<<<<< HEAD
        "$id": "29",
        "Kind": "Primitive",
        "Name": "String",
=======
        "$id": "30",
        "Kind": "string",
>>>>>>> f4b8779e
        "IsNullable": false
       },
       "Location": "Header",
       "IsApiVersion": false,
       "IsResourceParameter": false,
       "IsContentType": false,
       "IsRequired": true,
       "IsEndpoint": false,
       "SkipUrlEncoding": false,
       "Explode": false,
       "Kind": "Constant",
       "DefaultValue": {
        "$id": "30",
        "Type": {
         "$ref": "29"
        },
        "Value": "application/json"
       }
      }
     ],
     "Responses": [
      {
       "$id": "31",
       "StatusCodes": [
        200
       ],
       "BodyType": {
        "$ref": "1"
       },
       "BodyMediaType": "Json",
       "Headers": [],
       "IsErrorResponse": false,
       "ContentTypes": [
        "application/json"
       ]
      }
     ],
     "HttpMethod": "GET",
     "RequestBodyMediaType": "None",
     "Uri": "{host}",
     "Path": "/type/model/inheritance/single-discriminator/model",
     "BufferResponse": true,
     "GenerateProtocolMethod": true,
     "GenerateConvenienceMethod": true
    },
    {
     "$id": "32",
     "Name": "putModel",
     "ResourceName": "SingleDiscriminator",
     "Parameters": [
      {
       "$ref": "24"
      },
      {
       "$id": "33",
       "Name": "input",
       "NameInRequest": "input",
       "Type": {
        "$ref": "1"
       },
       "Location": "Body",
       "IsRequired": true,
       "IsApiVersion": false,
       "IsResourceParameter": false,
       "IsContentType": false,
       "IsEndpoint": false,
       "SkipUrlEncoding": false,
       "Explode": false,
       "Kind": "Method"
      },
      {
       "$id": "34",
       "Name": "contentType",
       "NameInRequest": "Content-Type",
       "Type": {
<<<<<<< HEAD
        "$id": "35",
        "Kind": "Primitive",
        "Name": "String",
=======
        "$id": "36",
        "Kind": "string",
>>>>>>> f4b8779e
        "IsNullable": false
       },
       "Location": "Header",
       "IsApiVersion": false,
       "IsResourceParameter": false,
       "IsContentType": true,
       "IsRequired": true,
       "IsEndpoint": false,
       "SkipUrlEncoding": false,
       "Explode": false,
       "Kind": "Constant",
       "DefaultValue": {
        "$id": "36",
        "Type": {
         "$ref": "35"
        },
        "Value": "application/json"
       }
      },
      {
       "$id": "37",
       "Name": "accept",
       "NameInRequest": "Accept",
       "Type": {
<<<<<<< HEAD
        "$id": "38",
        "Kind": "Primitive",
        "Name": "String",
=======
        "$id": "39",
        "Kind": "string",
>>>>>>> f4b8779e
        "IsNullable": false
       },
       "Location": "Header",
       "IsApiVersion": false,
       "IsResourceParameter": false,
       "IsContentType": false,
       "IsRequired": true,
       "IsEndpoint": false,
       "SkipUrlEncoding": false,
       "Explode": false,
       "Kind": "Constant",
       "DefaultValue": {
        "$id": "39",
        "Type": {
         "$ref": "38"
        },
        "Value": "application/json"
       }
      }
     ],
     "Responses": [
      {
       "$id": "40",
       "StatusCodes": [
        204
       ],
       "BodyMediaType": "Json",
       "Headers": [],
       "IsErrorResponse": false
      }
     ],
     "HttpMethod": "PUT",
     "RequestBodyMediaType": "Json",
     "Uri": "{host}",
     "Path": "/type/model/inheritance/single-discriminator/model",
     "RequestMediaTypes": [
      "application/json"
     ],
     "BufferResponse": true,
     "GenerateProtocolMethod": true,
     "GenerateConvenienceMethod": true
    },
    {
     "$id": "41",
     "Name": "getRecursiveModel",
     "ResourceName": "SingleDiscriminator",
     "Parameters": [
      {
       "$ref": "24"
      },
      {
       "$id": "42",
       "Name": "accept",
       "NameInRequest": "Accept",
       "Type": {
<<<<<<< HEAD
        "$id": "43",
        "Kind": "Primitive",
        "Name": "String",
=======
        "$id": "44",
        "Kind": "string",
>>>>>>> f4b8779e
        "IsNullable": false
       },
       "Location": "Header",
       "IsApiVersion": false,
       "IsResourceParameter": false,
       "IsContentType": false,
       "IsRequired": true,
       "IsEndpoint": false,
       "SkipUrlEncoding": false,
       "Explode": false,
       "Kind": "Constant",
       "DefaultValue": {
        "$id": "44",
        "Type": {
         "$ref": "43"
        },
        "Value": "application/json"
       }
      }
     ],
     "Responses": [
      {
       "$id": "45",
       "StatusCodes": [
        200
       ],
       "BodyType": {
        "$ref": "1"
       },
       "BodyMediaType": "Json",
       "Headers": [],
       "IsErrorResponse": false,
       "ContentTypes": [
        "application/json"
       ]
      }
     ],
     "HttpMethod": "GET",
     "RequestBodyMediaType": "None",
     "Uri": "{host}",
     "Path": "/type/model/inheritance/single-discriminator/recursivemodel",
     "BufferResponse": true,
     "GenerateProtocolMethod": true,
     "GenerateConvenienceMethod": true
    },
    {
     "$id": "46",
     "Name": "putRecursiveModel",
     "ResourceName": "SingleDiscriminator",
     "Parameters": [
      {
       "$ref": "24"
      },
      {
       "$id": "47",
       "Name": "input",
       "NameInRequest": "input",
       "Type": {
        "$ref": "1"
       },
       "Location": "Body",
       "IsRequired": true,
       "IsApiVersion": false,
       "IsResourceParameter": false,
       "IsContentType": false,
       "IsEndpoint": false,
       "SkipUrlEncoding": false,
       "Explode": false,
       "Kind": "Method"
      },
      {
       "$id": "48",
       "Name": "contentType",
       "NameInRequest": "Content-Type",
       "Type": {
<<<<<<< HEAD
        "$id": "49",
        "Kind": "Primitive",
        "Name": "String",
=======
        "$id": "50",
        "Kind": "string",
>>>>>>> f4b8779e
        "IsNullable": false
       },
       "Location": "Header",
       "IsApiVersion": false,
       "IsResourceParameter": false,
       "IsContentType": true,
       "IsRequired": true,
       "IsEndpoint": false,
       "SkipUrlEncoding": false,
       "Explode": false,
       "Kind": "Constant",
       "DefaultValue": {
        "$id": "50",
        "Type": {
         "$ref": "49"
        },
        "Value": "application/json"
       }
      },
      {
       "$id": "51",
       "Name": "accept",
       "NameInRequest": "Accept",
       "Type": {
<<<<<<< HEAD
        "$id": "52",
        "Kind": "Primitive",
        "Name": "String",
=======
        "$id": "53",
        "Kind": "string",
>>>>>>> f4b8779e
        "IsNullable": false
       },
       "Location": "Header",
       "IsApiVersion": false,
       "IsResourceParameter": false,
       "IsContentType": false,
       "IsRequired": true,
       "IsEndpoint": false,
       "SkipUrlEncoding": false,
       "Explode": false,
       "Kind": "Constant",
       "DefaultValue": {
        "$id": "53",
        "Type": {
         "$ref": "52"
        },
        "Value": "application/json"
       }
      }
     ],
     "Responses": [
      {
       "$id": "54",
       "StatusCodes": [
        204
       ],
       "BodyMediaType": "Json",
       "Headers": [],
       "IsErrorResponse": false
      }
     ],
     "HttpMethod": "PUT",
     "RequestBodyMediaType": "Json",
     "Uri": "{host}",
     "Path": "/type/model/inheritance/single-discriminator/recursivemodel",
     "RequestMediaTypes": [
      "application/json"
     ],
     "BufferResponse": true,
     "GenerateProtocolMethod": true,
     "GenerateConvenienceMethod": true
    },
    {
     "$id": "55",
     "Name": "getMissingDiscriminator",
     "ResourceName": "SingleDiscriminator",
     "Parameters": [
      {
       "$ref": "24"
      },
      {
       "$id": "56",
       "Name": "accept",
       "NameInRequest": "Accept",
       "Type": {
<<<<<<< HEAD
        "$id": "57",
        "Kind": "Primitive",
        "Name": "String",
=======
        "$id": "58",
        "Kind": "string",
>>>>>>> f4b8779e
        "IsNullable": false
       },
       "Location": "Header",
       "IsApiVersion": false,
       "IsResourceParameter": false,
       "IsContentType": false,
       "IsRequired": true,
       "IsEndpoint": false,
       "SkipUrlEncoding": false,
       "Explode": false,
       "Kind": "Constant",
       "DefaultValue": {
        "$id": "58",
        "Type": {
         "$ref": "57"
        },
        "Value": "application/json"
       }
      }
     ],
     "Responses": [
      {
       "$id": "59",
       "StatusCodes": [
        200
       ],
       "BodyType": {
        "$ref": "1"
       },
       "BodyMediaType": "Json",
       "Headers": [],
       "IsErrorResponse": false,
       "ContentTypes": [
        "application/json"
       ]
      }
     ],
     "HttpMethod": "GET",
     "RequestBodyMediaType": "None",
     "Uri": "{host}",
     "Path": "/type/model/inheritance/single-discriminator/missingdiscriminator",
     "BufferResponse": true,
     "GenerateProtocolMethod": true,
     "GenerateConvenienceMethod": true
    },
    {
     "$id": "60",
     "Name": "getWrongDiscriminator",
     "ResourceName": "SingleDiscriminator",
     "Parameters": [
      {
       "$ref": "24"
      },
      {
       "$id": "61",
       "Name": "accept",
       "NameInRequest": "Accept",
       "Type": {
<<<<<<< HEAD
        "$id": "62",
        "Kind": "Primitive",
        "Name": "String",
=======
        "$id": "63",
        "Kind": "string",
>>>>>>> f4b8779e
        "IsNullable": false
       },
       "Location": "Header",
       "IsApiVersion": false,
       "IsResourceParameter": false,
       "IsContentType": false,
       "IsRequired": true,
       "IsEndpoint": false,
       "SkipUrlEncoding": false,
       "Explode": false,
       "Kind": "Constant",
       "DefaultValue": {
        "$id": "63",
        "Type": {
         "$ref": "62"
        },
        "Value": "application/json"
       }
      }
     ],
     "Responses": [
      {
       "$id": "64",
       "StatusCodes": [
        200
       ],
       "BodyType": {
        "$ref": "1"
       },
       "BodyMediaType": "Json",
       "Headers": [],
       "IsErrorResponse": false,
       "ContentTypes": [
        "application/json"
       ]
      }
     ],
     "HttpMethod": "GET",
     "RequestBodyMediaType": "None",
     "Uri": "{host}",
     "Path": "/type/model/inheritance/single-discriminator/wrongdiscriminator",
     "BufferResponse": true,
     "GenerateProtocolMethod": true,
     "GenerateConvenienceMethod": true
    },
    {
     "$id": "65",
     "Name": "getLegacyModel",
     "ResourceName": "SingleDiscriminator",
     "Parameters": [
      {
       "$ref": "24"
      },
      {
       "$id": "66",
       "Name": "accept",
       "NameInRequest": "Accept",
       "Type": {
<<<<<<< HEAD
        "$id": "67",
        "Kind": "Primitive",
        "Name": "String",
=======
        "$id": "68",
        "Kind": "string",
>>>>>>> f4b8779e
        "IsNullable": false
       },
       "Location": "Header",
       "IsApiVersion": false,
       "IsResourceParameter": false,
       "IsContentType": false,
       "IsRequired": true,
       "IsEndpoint": false,
       "SkipUrlEncoding": false,
       "Explode": false,
       "Kind": "Constant",
       "DefaultValue": {
        "$id": "68",
        "Type": {
         "$ref": "67"
        },
        "Value": "application/json"
       }
      }
     ],
     "Responses": [
      {
       "$id": "69",
       "StatusCodes": [
        200
       ],
       "BodyType": {
        "$ref": "6"
       },
       "BodyMediaType": "Json",
       "Headers": [],
       "IsErrorResponse": false,
       "ContentTypes": [
        "application/json"
       ]
      }
     ],
     "HttpMethod": "GET",
     "RequestBodyMediaType": "None",
     "Uri": "{host}",
     "Path": "/type/model/inheritance/single-discriminator/legacy-model",
     "BufferResponse": true,
     "GenerateProtocolMethod": true,
     "GenerateConvenienceMethod": true
    }
   ],
   "Protocol": {
    "$id": "70"
   },
   "Creatable": true,
   "Parameters": [
    {
     "$ref": "24"
    }
   ]
  }
 ]
}<|MERGE_RESOLUTION|>--- conflicted
+++ resolved
@@ -20,14 +20,8 @@
      "SerializedName": "kind",
      "Description": "Discriminator",
      "Type": {
-<<<<<<< HEAD
       "$id": "3",
-      "Kind": "Primitive",
-      "Name": "String",
-=======
-      "$id": "4",
       "Kind": "string",
->>>>>>> f4b8779e
       "IsNullable": false
      },
      "IsRequired": true,
@@ -40,14 +34,8 @@
      "SerializedName": "wingspan",
      "Description": "",
      "Type": {
-<<<<<<< HEAD
       "$id": "5",
-      "Kind": "Primitive",
-      "Name": "Int32",
-=======
-      "$id": "6",
       "Kind": "int32",
->>>>>>> f4b8779e
       "IsNullable": false
      },
      "IsRequired": true,
@@ -71,14 +59,8 @@
      "SerializedName": "kind",
      "Description": "Discriminator",
      "Type": {
-<<<<<<< HEAD
       "$id": "8",
-      "Kind": "Primitive",
-      "Name": "String",
-=======
-      "$id": "9",
       "Kind": "string",
->>>>>>> f4b8779e
       "IsNullable": false
      },
      "IsRequired": true,
@@ -91,14 +73,8 @@
      "SerializedName": "size",
      "Description": "",
      "Type": {
-<<<<<<< HEAD
       "$id": "10",
-      "Kind": "Primitive",
-      "Name": "Int32",
-=======
-      "$id": "11",
       "Kind": "int32",
->>>>>>> f4b8779e
       "IsNullable": false
      },
      "IsRequired": true,
@@ -188,14 +164,8 @@
       "Kind": "Dictionary",
       "Name": "Dictionary",
       "KeyType": {
-<<<<<<< HEAD
        "$id": "19",
-       "Kind": "Primitive",
-       "Name": "String",
-=======
-       "$id": "20",
        "Kind": "string",
->>>>>>> f4b8779e
        "IsNullable": false
       },
       "ValueType": {
@@ -251,36 +221,24 @@
        "NameInRequest": "host",
        "Description": "TestServer endpoint",
        "Type": {
-<<<<<<< HEAD
         "$id": "25",
-        "Kind": "Primitive",
-        "Name": "String",
-=======
+        "Kind": "string",
+        "IsNullable": false
+       },
+       "Location": "Uri",
+       "IsApiVersion": false,
+       "IsResourceParameter": false,
+       "IsContentType": false,
+       "IsRequired": true,
+       "IsEndpoint": true,
+       "SkipUrlEncoding": false,
+       "Explode": false,
+       "Kind": "Client",
+       "DefaultValue": {
         "$id": "26",
-        "Kind": "string",
->>>>>>> f4b8779e
-        "IsNullable": false
-       },
-       "Location": "Uri",
-       "IsApiVersion": false,
-       "IsResourceParameter": false,
-       "IsContentType": false,
-       "IsRequired": true,
-       "IsEndpoint": true,
-       "SkipUrlEncoding": false,
-       "Explode": false,
-       "Kind": "Client",
-       "DefaultValue": {
-        "$id": "26",
-        "Type": {
-<<<<<<< HEAD
+        "Type": {
          "$id": "27",
-         "Kind": "Primitive",
-         "Name": "String",
-=======
-         "$id": "28",
          "Kind": "string",
->>>>>>> f4b8779e
          "IsNullable": false
         },
         "Value": "http://localhost:3000"
@@ -291,14 +249,8 @@
        "Name": "accept",
        "NameInRequest": "Accept",
        "Type": {
-<<<<<<< HEAD
         "$id": "29",
-        "Kind": "Primitive",
-        "Name": "String",
-=======
-        "$id": "30",
-        "Kind": "string",
->>>>>>> f4b8779e
+        "Kind": "string",
         "IsNullable": false
        },
        "Location": "Header",
@@ -374,14 +326,8 @@
        "Name": "contentType",
        "NameInRequest": "Content-Type",
        "Type": {
-<<<<<<< HEAD
         "$id": "35",
-        "Kind": "Primitive",
-        "Name": "String",
-=======
-        "$id": "36",
-        "Kind": "string",
->>>>>>> f4b8779e
+        "Kind": "string",
         "IsNullable": false
        },
        "Location": "Header",
@@ -406,14 +352,8 @@
        "Name": "accept",
        "NameInRequest": "Accept",
        "Type": {
-<<<<<<< HEAD
         "$id": "38",
-        "Kind": "Primitive",
-        "Name": "String",
-=======
-        "$id": "39",
-        "Kind": "string",
->>>>>>> f4b8779e
+        "Kind": "string",
         "IsNullable": false
        },
        "Location": "Header",
@@ -469,14 +409,8 @@
        "Name": "accept",
        "NameInRequest": "Accept",
        "Type": {
-<<<<<<< HEAD
         "$id": "43",
-        "Kind": "Primitive",
-        "Name": "String",
-=======
-        "$id": "44",
-        "Kind": "string",
->>>>>>> f4b8779e
+        "Kind": "string",
         "IsNullable": false
        },
        "Location": "Header",
@@ -552,14 +486,8 @@
        "Name": "contentType",
        "NameInRequest": "Content-Type",
        "Type": {
-<<<<<<< HEAD
         "$id": "49",
-        "Kind": "Primitive",
-        "Name": "String",
-=======
-        "$id": "50",
-        "Kind": "string",
->>>>>>> f4b8779e
+        "Kind": "string",
         "IsNullable": false
        },
        "Location": "Header",
@@ -584,14 +512,8 @@
        "Name": "accept",
        "NameInRequest": "Accept",
        "Type": {
-<<<<<<< HEAD
         "$id": "52",
-        "Kind": "Primitive",
-        "Name": "String",
-=======
-        "$id": "53",
-        "Kind": "string",
->>>>>>> f4b8779e
+        "Kind": "string",
         "IsNullable": false
        },
        "Location": "Header",
@@ -647,14 +569,8 @@
        "Name": "accept",
        "NameInRequest": "Accept",
        "Type": {
-<<<<<<< HEAD
         "$id": "57",
-        "Kind": "Primitive",
-        "Name": "String",
-=======
-        "$id": "58",
-        "Kind": "string",
->>>>>>> f4b8779e
+        "Kind": "string",
         "IsNullable": false
        },
        "Location": "Header",
@@ -713,14 +629,8 @@
        "Name": "accept",
        "NameInRequest": "Accept",
        "Type": {
-<<<<<<< HEAD
         "$id": "62",
-        "Kind": "Primitive",
-        "Name": "String",
-=======
-        "$id": "63",
-        "Kind": "string",
->>>>>>> f4b8779e
+        "Kind": "string",
         "IsNullable": false
        },
        "Location": "Header",
@@ -779,14 +689,8 @@
        "Name": "accept",
        "NameInRequest": "Accept",
        "Type": {
-<<<<<<< HEAD
         "$id": "67",
-        "Kind": "Primitive",
-        "Name": "String",
-=======
-        "$id": "68",
-        "Kind": "string",
->>>>>>> f4b8779e
+        "Kind": "string",
         "IsNullable": false
        },
        "Location": "Header",
