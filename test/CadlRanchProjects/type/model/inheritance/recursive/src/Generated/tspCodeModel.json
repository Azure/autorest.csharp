--- conflicted
+++ resolved
@@ -8,25 +8,15 @@
    "$id": "2",
    "Kind": "model",
    "Name": "Extension",
-<<<<<<< HEAD
-   "Namespace": "Type.Model.Inheritance.Recursive",
+   "CrossLanguageDefinitionId": "Type.Model.Inheritance.Recursive.Extension",
    "Usage": "Input,Output",
-=======
-   "CrossLanguageDefinitionId": "Type.Model.Inheritance.Recursive.Extension",
-   "Usage": "RoundTrip",
->>>>>>> 5f9dfa7e
    "Description": "extension",
    "BaseModel": {
     "$id": "3",
     "Kind": "model",
     "Name": "Element",
-<<<<<<< HEAD
-    "Namespace": "Type.Model.Inheritance.Recursive",
+    "CrossLanguageDefinitionId": "Type.Model.Inheritance.Recursive.Element",
     "Usage": "Input,Output",
-=======
-    "CrossLanguageDefinitionId": "Type.Model.Inheritance.Recursive.Element",
-    "Usage": "RoundTrip",
->>>>>>> 5f9dfa7e
     "Description": "element",
     "Properties": [
      {
