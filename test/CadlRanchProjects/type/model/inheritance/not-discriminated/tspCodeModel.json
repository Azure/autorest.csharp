{
 "$id": "1",
 "Name": "Type.Model.Inheritance.NotDiscriminated",
 "ApiVersions": [],
 "Enums": [],
 "Models": [
  {
   "$id": "2",
   "kind": "model",
   "name": "Siamese",
   "crossLanguageDefinitionId": "Type.Model.Inheritance.NotDiscriminated.Siamese",
   "usage": "Input,Output,Json",
   "description": "The third level model in the normal multiple levels inheritance.",
   "decorators": [],
   "baseModel": {
    "$id": "3",
    "kind": "model",
    "name": "Cat",
    "crossLanguageDefinitionId": "Type.Model.Inheritance.NotDiscriminated.Cat",
    "usage": "Input,Output,Json",
    "description": "The second level model in the normal multiple levels inheritance.",
    "decorators": [],
    "baseModel": {
     "$id": "4",
     "kind": "model",
     "name": "Pet",
     "crossLanguageDefinitionId": "Type.Model.Inheritance.NotDiscriminated.Pet",
     "usage": "Input,Output,Json",
     "description": "This is base model for not-discriminated normal multiple levels inheritance.",
     "decorators": [],
     "properties": [
      {
       "$id": "5",
       "kind": "property",
       "name": "name",
       "serializedName": "name",
       "type": {
        "$id": "6",
        "kind": "string",
        "name": "string",
        "crossLanguageDefinitionId": "TypeSpec.string",
        "decorators": []
       },
       "optional": false,
       "readOnly": false,
       "discriminator": false,
       "flatten": false,
       "decorators": [],
       "crossLanguageDefinitionId": "Type.Model.Inheritance.NotDiscriminated.Pet.name"
      }
     ]
    },
    "properties": [
     {
      "$id": "7",
      "kind": "property",
      "name": "age",
      "serializedName": "age",
      "type": {
       "$id": "8",
       "kind": "int32",
       "name": "int32",
       "crossLanguageDefinitionId": "TypeSpec.int32",
       "decorators": []
      },
      "optional": false,
      "readOnly": false,
      "discriminator": false,
      "flatten": false,
      "decorators": [],
      "crossLanguageDefinitionId": "Type.Model.Inheritance.NotDiscriminated.Cat.age"
     }
    ]
   },
   "properties": [
    {
     "$id": "9",
     "kind": "property",
     "name": "smart",
     "serializedName": "smart",
     "type": {
      "$id": "10",
      "kind": "boolean",
      "name": "boolean",
      "crossLanguageDefinitionId": "TypeSpec.boolean",
      "decorators": []
     },
     "optional": false,
     "readOnly": false,
     "discriminator": false,
     "flatten": false,
     "decorators": [],
     "crossLanguageDefinitionId": "Type.Model.Inheritance.NotDiscriminated.Siamese.smart"
    }
   ]
  },
  {
   "$ref": "3"
  },
  {
   "$ref": "4"
  }
 ],
 "Clients": [
  {
   "$id": "11",
   "Name": "NotDiscriminatedClient",
   "Description": "Illustrates not-discriminated inheritance model.",
   "Operations": [
    {
     "$id": "12",
     "Name": "postValid",
     "ResourceName": "NotDiscriminated",
     "Accessibility": "public",
     "Parameters": [
      {
       "$id": "13",
<<<<<<< HEAD
=======
       "Name": "endpoint",
       "NameInRequest": "endpoint",
       "Type": {
        "$id": "14",
        "kind": "url",
        "name": "url",
        "crossLanguageDefinitionId": "TypeSpec.url"
       },
       "Location": "Uri",
       "IsApiVersion": false,
       "IsResourceParameter": false,
       "IsContentType": false,
       "IsRequired": true,
       "IsEndpoint": true,
       "SkipUrlEncoding": false,
       "Explode": false,
       "Kind": "Client",
       "DefaultValue": {
        "$id": "15",
        "Type": {
         "$id": "16",
         "kind": "string",
         "name": "string",
         "crossLanguageDefinitionId": "TypeSpec.string"
        },
        "Value": "http://localhost:3000"
       }
      },
      {
       "$id": "17",
>>>>>>> 6835b74d
       "Name": "contentType",
       "NameInRequest": "Content-Type",
       "Description": "Body parameter's content type. Known values are application/json",
       "Type": {
<<<<<<< HEAD
        "$id": "14",
        "Kind": "constant",
        "ValueType": {
         "$id": "15",
         "Kind": "string",
         "Name": "string",
         "CrossLanguageDefinitionId": "TypeSpec.string",
         "Decorators": []
=======
        "$id": "18",
        "kind": "constant",
        "valueType": {
         "$id": "19",
         "kind": "string",
         "name": "string",
         "crossLanguageDefinitionId": "TypeSpec.string",
         "decorators": []
>>>>>>> 6835b74d
        },
        "value": "application/json",
        "decorators": []
       },
       "Location": "Header",
       "IsApiVersion": false,
       "IsContentType": true,
       "IsEndpoint": false,
       "Explode": false,
       "IsRequired": true,
       "Kind": "Constant",
       "Decorators": [],
       "SkipUrlEncoding": false
      },
      {
       "$id": "16",
       "Name": "input",
       "NameInRequest": "input",
       "Type": {
        "$ref": "2"
       },
       "Location": "Body",
       "IsApiVersion": false,
       "IsContentType": false,
       "IsEndpoint": false,
       "Explode": false,
       "IsRequired": true,
       "Kind": "Method",
       "Decorators": [],
       "SkipUrlEncoding": false
      }
     ],
     "Responses": [
      {
       "$id": "17",
       "StatusCodes": [
        204
       ],
       "BodyMediaType": "Json",
       "Headers": [],
       "IsErrorResponse": false
      }
     ],
     "HttpMethod": "POST",
     "RequestBodyMediaType": "Json",
     "Uri": "{endpoint}",
     "Path": "/type/model/inheritance/not-discriminated/valid",
     "RequestMediaTypes": [
      "application/json"
     ],
     "BufferResponse": true,
     "GenerateProtocolMethod": true,
     "GenerateConvenienceMethod": true,
     "CrossLanguageDefinitionId": "Type.Model.Inheritance.NotDiscriminated.postValid",
     "Decorators": []
    },
    {
     "$id": "18",
     "Name": "getValid",
     "ResourceName": "NotDiscriminated",
     "Accessibility": "public",
     "Parameters": [
      {
       "$id": "19",
       "Name": "accept",
       "NameInRequest": "Accept",
       "Type": {
<<<<<<< HEAD
        "$id": "20",
        "Kind": "constant",
        "ValueType": {
         "$id": "21",
         "Kind": "string",
         "Name": "string",
         "CrossLanguageDefinitionId": "TypeSpec.string",
         "Decorators": []
=======
        "$id": "24",
        "kind": "constant",
        "valueType": {
         "$id": "25",
         "kind": "string",
         "name": "string",
         "crossLanguageDefinitionId": "TypeSpec.string",
         "decorators": []
>>>>>>> 6835b74d
        },
        "value": "application/json",
        "decorators": []
       },
       "Location": "Header",
       "IsApiVersion": false,
       "IsContentType": false,
       "IsEndpoint": false,
       "Explode": false,
       "IsRequired": true,
       "Kind": "Constant",
       "Decorators": [],
       "SkipUrlEncoding": false
      }
     ],
     "Responses": [
      {
       "$id": "22",
       "StatusCodes": [
        200
       ],
       "BodyType": {
        "$ref": "2"
       },
       "BodyMediaType": "Json",
       "Headers": [],
       "IsErrorResponse": false,
       "ContentTypes": [
        "application/json"
       ]
      }
     ],
     "HttpMethod": "GET",
     "RequestBodyMediaType": "None",
     "Uri": "{endpoint}",
     "Path": "/type/model/inheritance/not-discriminated/valid",
     "BufferResponse": true,
     "GenerateProtocolMethod": true,
     "GenerateConvenienceMethod": true,
     "CrossLanguageDefinitionId": "Type.Model.Inheritance.NotDiscriminated.getValid",
     "Decorators": []
    },
    {
     "$id": "23",
     "Name": "putValid",
     "ResourceName": "NotDiscriminated",
     "Accessibility": "public",
     "Parameters": [
      {
       "$id": "24",
       "Name": "contentType",
       "NameInRequest": "Content-Type",
       "Description": "Body parameter's content type. Known values are application/json",
       "Type": {
<<<<<<< HEAD
        "$id": "25",
        "Kind": "constant",
        "ValueType": {
         "$id": "26",
         "Kind": "string",
         "Name": "string",
         "CrossLanguageDefinitionId": "TypeSpec.string",
         "Decorators": []
=======
        "$id": "29",
        "kind": "constant",
        "valueType": {
         "$id": "30",
         "kind": "string",
         "name": "string",
         "crossLanguageDefinitionId": "TypeSpec.string",
         "decorators": []
>>>>>>> 6835b74d
        },
        "value": "application/json",
        "decorators": []
       },
       "Location": "Header",
       "IsApiVersion": false,
       "IsContentType": true,
       "IsEndpoint": false,
       "Explode": false,
       "IsRequired": true,
       "Kind": "Constant",
       "Decorators": [],
       "SkipUrlEncoding": false
      },
      {
       "$id": "27",
       "Name": "accept",
       "NameInRequest": "Accept",
       "Type": {
<<<<<<< HEAD
        "$id": "28",
        "Kind": "constant",
        "ValueType": {
         "$id": "29",
         "Kind": "string",
         "Name": "string",
         "CrossLanguageDefinitionId": "TypeSpec.string",
         "Decorators": []
=======
        "$id": "32",
        "kind": "constant",
        "valueType": {
         "$id": "33",
         "kind": "string",
         "name": "string",
         "crossLanguageDefinitionId": "TypeSpec.string",
         "decorators": []
>>>>>>> 6835b74d
        },
        "value": "application/json",
        "decorators": []
       },
       "Location": "Header",
       "IsApiVersion": false,
       "IsContentType": false,
       "IsEndpoint": false,
       "Explode": false,
       "IsRequired": true,
       "Kind": "Constant",
       "Decorators": [],
       "SkipUrlEncoding": false
      },
      {
       "$id": "30",
       "Name": "input",
       "NameInRequest": "input",
       "Type": {
        "$ref": "2"
       },
       "Location": "Body",
       "IsApiVersion": false,
       "IsContentType": false,
       "IsEndpoint": false,
       "Explode": false,
       "IsRequired": true,
       "Kind": "Method",
       "Decorators": [],
       "SkipUrlEncoding": false
      }
     ],
     "Responses": [
      {
       "$id": "31",
       "StatusCodes": [
        200
       ],
       "BodyType": {
        "$ref": "2"
       },
       "BodyMediaType": "Json",
       "Headers": [],
       "IsErrorResponse": false,
       "ContentTypes": [
        "application/json"
       ]
      }
     ],
     "HttpMethod": "PUT",
     "RequestBodyMediaType": "Json",
     "Uri": "{endpoint}",
     "Path": "/type/model/inheritance/not-discriminated/valid",
     "RequestMediaTypes": [
      "application/json"
     ],
     "BufferResponse": true,
     "GenerateProtocolMethod": true,
     "GenerateConvenienceMethod": true,
     "CrossLanguageDefinitionId": "Type.Model.Inheritance.NotDiscriminated.putValid",
     "Decorators": []
    }
   ],
   "Protocol": {
    "$id": "32"
   },
   "Parameters": [
    {
     "$id": "33",
     "Name": "endpoint",
     "NameInRequest": "endpoint",
     "Type": {
      "$id": "34",
      "Kind": "url",
      "Name": "url",
      "CrossLanguageDefinitionId": "TypeSpec.url"
     },
     "Location": "Uri",
     "IsApiVersion": false,
     "IsResourceParameter": false,
     "IsContentType": false,
     "IsRequired": true,
     "IsEndpoint": true,
     "SkipUrlEncoding": false,
     "Explode": false,
     "Kind": "Client",
     "DefaultValue": {
      "$id": "35",
      "Type": {
       "$id": "36",
       "Kind": "string",
       "Name": "string",
       "CrossLanguageDefinitionId": "TypeSpec.string"
      },
      "Value": "http://localhost:3000"
     }
    }
   ],
   "Decorators": []
  }
 ]
}<|MERGE_RESOLUTION|>--- conflicted
+++ resolved
@@ -115,62 +115,18 @@
      "Parameters": [
       {
        "$id": "13",
-<<<<<<< HEAD
-=======
-       "Name": "endpoint",
-       "NameInRequest": "endpoint",
-       "Type": {
-        "$id": "14",
-        "kind": "url",
-        "name": "url",
-        "crossLanguageDefinitionId": "TypeSpec.url"
-       },
-       "Location": "Uri",
-       "IsApiVersion": false,
-       "IsResourceParameter": false,
-       "IsContentType": false,
-       "IsRequired": true,
-       "IsEndpoint": true,
-       "SkipUrlEncoding": false,
-       "Explode": false,
-       "Kind": "Client",
-       "DefaultValue": {
-        "$id": "15",
-        "Type": {
-         "$id": "16",
-         "kind": "string",
-         "name": "string",
-         "crossLanguageDefinitionId": "TypeSpec.string"
-        },
-        "Value": "http://localhost:3000"
-       }
-      },
-      {
-       "$id": "17",
->>>>>>> 6835b74d
        "Name": "contentType",
        "NameInRequest": "Content-Type",
        "Description": "Body parameter's content type. Known values are application/json",
        "Type": {
-<<<<<<< HEAD
         "$id": "14",
-        "Kind": "constant",
-        "ValueType": {
-         "$id": "15",
-         "Kind": "string",
-         "Name": "string",
-         "CrossLanguageDefinitionId": "TypeSpec.string",
-         "Decorators": []
-=======
-        "$id": "18",
         "kind": "constant",
         "valueType": {
-         "$id": "19",
+         "$id": "15",
          "kind": "string",
          "name": "string",
          "crossLanguageDefinitionId": "TypeSpec.string",
          "decorators": []
->>>>>>> 6835b74d
         },
         "value": "application/json",
         "decorators": []
@@ -238,25 +194,14 @@
        "Name": "accept",
        "NameInRequest": "Accept",
        "Type": {
-<<<<<<< HEAD
         "$id": "20",
-        "Kind": "constant",
-        "ValueType": {
-         "$id": "21",
-         "Kind": "string",
-         "Name": "string",
-         "CrossLanguageDefinitionId": "TypeSpec.string",
-         "Decorators": []
-=======
-        "$id": "24",
         "kind": "constant",
         "valueType": {
-         "$id": "25",
+         "$id": "21",
          "kind": "string",
          "name": "string",
          "crossLanguageDefinitionId": "TypeSpec.string",
          "decorators": []
->>>>>>> 6835b74d
         },
         "value": "application/json",
         "decorators": []
@@ -311,25 +256,14 @@
        "NameInRequest": "Content-Type",
        "Description": "Body parameter's content type. Known values are application/json",
        "Type": {
-<<<<<<< HEAD
         "$id": "25",
-        "Kind": "constant",
-        "ValueType": {
-         "$id": "26",
-         "Kind": "string",
-         "Name": "string",
-         "CrossLanguageDefinitionId": "TypeSpec.string",
-         "Decorators": []
-=======
-        "$id": "29",
         "kind": "constant",
         "valueType": {
-         "$id": "30",
+         "$id": "26",
          "kind": "string",
          "name": "string",
          "crossLanguageDefinitionId": "TypeSpec.string",
          "decorators": []
->>>>>>> 6835b74d
         },
         "value": "application/json",
         "decorators": []
@@ -349,25 +283,14 @@
        "Name": "accept",
        "NameInRequest": "Accept",
        "Type": {
-<<<<<<< HEAD
         "$id": "28",
-        "Kind": "constant",
-        "ValueType": {
-         "$id": "29",
-         "Kind": "string",
-         "Name": "string",
-         "CrossLanguageDefinitionId": "TypeSpec.string",
-         "Decorators": []
-=======
-        "$id": "32",
         "kind": "constant",
         "valueType": {
-         "$id": "33",
+         "$id": "29",
          "kind": "string",
          "name": "string",
          "crossLanguageDefinitionId": "TypeSpec.string",
          "decorators": []
->>>>>>> 6835b74d
         },
         "value": "application/json",
         "decorators": []
@@ -441,9 +364,9 @@
      "NameInRequest": "endpoint",
      "Type": {
       "$id": "34",
-      "Kind": "url",
-      "Name": "url",
-      "CrossLanguageDefinitionId": "TypeSpec.url"
+      "kind": "url",
+      "name": "url",
+      "crossLanguageDefinitionId": "TypeSpec.url"
      },
      "Location": "Uri",
      "IsApiVersion": false,
@@ -458,9 +381,9 @@
       "$id": "35",
       "Type": {
        "$id": "36",
-       "Kind": "string",
-       "Name": "string",
-       "CrossLanguageDefinitionId": "TypeSpec.string"
+       "kind": "string",
+       "name": "string",
+       "crossLanguageDefinitionId": "TypeSpec.string"
       },
       "Value": "http://localhost:3000"
      }
