{
 "$id": "1",
 "Name": "Type.Model.Inheritance.NotDiscriminated",
 "Description": "Illustrates not-discriminated inheritance model.",
 "ApiVersions": [
  "1.0.0"
 ],
 "Enums": [],
 "Models": [
  {
   "$id": "2",
   "Name": "Pet",
   "Namespace": "Type.Model.Inheritance.NotDiscriminated",
   "Description": "This is base model for not-discriminated normal multiple levels inheritance.",
   "IsNullable": false,
   "Usage": "None",
   "Properties": [
    {
     "$id": "3",
     "Name": "name",
     "SerializedName": "name",
     "Description": "",
     "Type": {
      "$id": "4",
      "Name": "string",
      "Kind": "String",
      "IsNullable": false
     },
     "IsRequired": true,
     "IsReadOnly": false
    }
   ]
  },
  {
   "$id": "5",
   "Name": "Cat",
   "Namespace": "Type.Model.Inheritance.NotDiscriminated",
   "Description": "The second level model in the normal multiple levels inheritance.",
   "IsNullable": false,
   "BaseModel": {
    "$ref": "2"
   },
   "Usage": "None",
   "Properties": [
    {
     "$id": "6",
     "Name": "age",
     "SerializedName": "age",
     "Description": "",
     "Type": {
      "$id": "7",
      "Name": "int32",
      "Kind": "Int32",
      "IsNullable": false
     },
     "IsRequired": true,
     "IsReadOnly": false
    }
   ]
  },
  {
   "$id": "8",
   "Name": "Siamese",
   "Namespace": "Type.Model.Inheritance.NotDiscriminated",
   "Description": "The third level model in the normal multiple levels inheritance.",
   "IsNullable": false,
   "BaseModel": {
    "$ref": "5"
   },
   "Usage": "RoundTrip",
   "Properties": [
    {
     "$id": "9",
     "Name": "smart",
     "SerializedName": "smart",
     "Description": "",
     "Type": {
      "$id": "10",
      "Name": "boolean",
      "Kind": "Boolean",
      "IsNullable": false
     },
     "IsRequired": true,
     "IsReadOnly": false
    }
   ]
  }
 ],
 "Clients": [
  {
   "$id": "11",
   "Name": "NotDiscriminatedClient",
   "Description": "Illustrates not-discriminated inheritance model.",
   "Operations": [
    {
     "$id": "12",
     "Name": "postValid",
     "ResourceName": "NotDiscriminated",
     "Parameters": [
      {
       "$id": "13",
       "Name": "host",
       "NameInRequest": "host",
       "Description": "TestServer endpoint",
       "Type": {
        "$id": "14",
        "Name": "String",
        "Kind": "String",
        "IsNullable": false
       },
       "Location": "Uri",
       "IsApiVersion": false,
       "IsResourceParameter": false,
       "IsContentType": false,
       "IsRequired": true,
       "IsEndpoint": true,
       "SkipUrlEncoding": false,
       "Explode": false,
       "Kind": "Client",
       "DefaultValue": {
        "$id": "15",
        "Type": {
         "$id": "16",
         "Name": "String",
         "Kind": "String",
         "IsNullable": false
        },
        "Value": "http://localhost:3000"
       }
      },
      {
       "$id": "17",
       "Name": "input",
       "NameInRequest": "input",
       "Type": {
        "$ref": "8"
       },
       "Location": "Body",
       "IsRequired": true,
       "IsApiVersion": false,
       "IsResourceParameter": false,
       "IsContentType": false,
       "IsEndpoint": false,
       "SkipUrlEncoding": false,
       "Explode": false,
       "Kind": "Method"
      },
      {
       "$id": "18",
       "Name": "contentType",
       "NameInRequest": "Content-Type",
       "Type": {
        "$id": "19",
        "Name": "String",
        "Kind": "String",
        "IsNullable": false
       },
       "Location": "Header",
       "IsApiVersion": false,
       "IsResourceParameter": false,
       "IsContentType": true,
       "IsRequired": true,
       "IsEndpoint": false,
       "SkipUrlEncoding": false,
       "Explode": false,
       "Kind": "Constant",
       "DefaultValue": {
        "$id": "20",
        "Type": {
         "$ref": "19"
        },
        "Value": "application/json"
       }
      },
      {
       "$id": "21",
       "Name": "accept",
       "NameInRequest": "Accept",
       "Type": {
        "$id": "22",
        "Name": "String",
        "Kind": "String",
        "IsNullable": false
       },
       "Location": "Header",
       "IsApiVersion": false,
       "IsResourceParameter": false,
       "IsContentType": false,
       "IsRequired": true,
       "IsEndpoint": false,
       "SkipUrlEncoding": false,
       "Explode": false,
       "Kind": "Constant",
       "DefaultValue": {
        "$id": "23",
        "Type": {
         "$ref": "22"
        },
        "Value": "application/json"
       }
<<<<<<< HEAD
=======
      },
      {
       "$id": "24",
       "Name": "apiVersion",
       "NameInRequest": "api-version",
       "Description": "",
       "Type": {
        "$id": "25",
        "Name": "String",
        "Kind": "String",
        "IsNullable": false
       },
       "Location": "Query",
       "IsRequired": true,
       "IsApiVersion": true,
       "IsContentType": false,
       "IsEndpoint": false,
       "IsResourceParameter": false,
       "SkipUrlEncoding": false,
       "Explode": false,
       "Kind": "Client",
       "DefaultValue": {
        "$id": "26",
        "Type": {
         "$id": "27",
         "Name": "String",
         "Kind": "String",
         "IsNullable": false
        },
        "Value": "1.0.0"
       }
>>>>>>> 7ee8bdfe
      }
     ],
     "Responses": [
      {
<<<<<<< HEAD
       "$id": "30",
=======
       "$id": "28",
>>>>>>> 7ee8bdfe
       "StatusCodes": [
        204
       ],
       "BodyMediaType": "Json",
       "Headers": [],
       "IsErrorResponse": false
      }
     ],
     "HttpMethod": "POST",
     "RequestBodyMediaType": "Json",
     "Uri": "{host}",
     "Path": "/type/model/inheritance/not-discriminated/valid",
     "RequestMediaTypes": [
      "application/json"
     ],
     "BufferResponse": true,
     "GenerateProtocolMethod": true,
     "GenerateConvenienceMethod": true
    },
    {
<<<<<<< HEAD
     "$id": "31",
=======
     "$id": "29",
>>>>>>> 7ee8bdfe
     "Name": "getValid",
     "ResourceName": "NotDiscriminated",
     "Parameters": [
      {
       "$ref": "13"
      },
      {
<<<<<<< HEAD
       "$id": "32",
       "Name": "accept",
       "NameInRequest": "Accept",
       "Type": {
        "$id": "33",
=======
       "$id": "30",
       "Name": "accept",
       "NameInRequest": "Accept",
       "Type": {
        "$id": "31",
>>>>>>> 7ee8bdfe
        "Name": "String",
        "Kind": "String",
        "IsNullable": false
       },
       "Location": "Header",
       "IsApiVersion": false,
       "IsResourceParameter": false,
       "IsContentType": false,
       "IsRequired": true,
       "IsEndpoint": false,
       "SkipUrlEncoding": false,
       "Explode": false,
       "Kind": "Constant",
       "DefaultValue": {
<<<<<<< HEAD
        "$id": "34",
        "Type": {
         "$ref": "33"
        },
        "Value": "application/json"
       }
=======
        "$id": "32",
        "Type": {
         "$ref": "31"
        },
        "Value": "application/json"
       }
      },
      {
       "$ref": "24"
>>>>>>> 7ee8bdfe
      }
     ],
     "Responses": [
      {
<<<<<<< HEAD
       "$id": "35",
=======
       "$id": "33",
>>>>>>> 7ee8bdfe
       "StatusCodes": [
        200
       ],
       "BodyType": {
        "$ref": "8"
       },
       "BodyMediaType": "Json",
       "Headers": [],
       "IsErrorResponse": false
      }
     ],
     "HttpMethod": "GET",
     "RequestBodyMediaType": "None",
     "Uri": "{host}",
     "Path": "/type/model/inheritance/not-discriminated/valid",
     "BufferResponse": true,
     "GenerateProtocolMethod": true,
     "GenerateConvenienceMethod": true
    },
    {
<<<<<<< HEAD
     "$id": "36",
=======
     "$id": "34",
>>>>>>> 7ee8bdfe
     "Name": "putValid",
     "ResourceName": "NotDiscriminated",
     "Parameters": [
      {
       "$ref": "13"
      },
      {
<<<<<<< HEAD
       "$id": "37",
=======
       "$id": "35",
>>>>>>> 7ee8bdfe
       "Name": "input",
       "NameInRequest": "input",
       "Type": {
        "$ref": "8"
       },
       "Location": "Body",
       "IsRequired": true,
       "IsApiVersion": false,
       "IsResourceParameter": false,
       "IsContentType": false,
       "IsEndpoint": false,
       "SkipUrlEncoding": false,
       "Explode": false,
       "Kind": "Method"
      },
      {
<<<<<<< HEAD
       "$id": "38",
       "Name": "contentType",
       "NameInRequest": "Content-Type",
       "Type": {
        "$id": "39",
=======
       "$id": "36",
       "Name": "contentType",
       "NameInRequest": "Content-Type",
       "Type": {
        "$id": "37",
>>>>>>> 7ee8bdfe
        "Name": "String",
        "Kind": "String",
        "IsNullable": false
       },
       "Location": "Header",
       "IsApiVersion": false,
       "IsResourceParameter": false,
       "IsContentType": true,
       "IsRequired": true,
       "IsEndpoint": false,
       "SkipUrlEncoding": false,
       "Explode": false,
       "Kind": "Constant",
       "DefaultValue": {
<<<<<<< HEAD
        "$id": "40",
        "Type": {
         "$ref": "39"
=======
        "$id": "38",
        "Type": {
         "$ref": "37"
>>>>>>> 7ee8bdfe
        },
        "Value": "application/json"
       }
      },
      {
<<<<<<< HEAD
       "$id": "41",
       "Name": "accept",
       "NameInRequest": "Accept",
       "Type": {
        "$id": "42",
=======
       "$id": "39",
       "Name": "accept",
       "NameInRequest": "Accept",
       "Type": {
        "$id": "40",
>>>>>>> 7ee8bdfe
        "Name": "String",
        "Kind": "String",
        "IsNullable": false
       },
       "Location": "Header",
       "IsApiVersion": false,
       "IsResourceParameter": false,
       "IsContentType": false,
       "IsRequired": true,
       "IsEndpoint": false,
       "SkipUrlEncoding": false,
       "Explode": false,
       "Kind": "Constant",
       "DefaultValue": {
<<<<<<< HEAD
        "$id": "43",
        "Type": {
         "$ref": "42"
        },
        "Value": "application/json"
       }
=======
        "$id": "41",
        "Type": {
         "$ref": "40"
        },
        "Value": "application/json"
       }
      },
      {
       "$ref": "24"
>>>>>>> 7ee8bdfe
      }
     ],
     "Responses": [
      {
<<<<<<< HEAD
       "$id": "44",
=======
       "$id": "42",
>>>>>>> 7ee8bdfe
       "StatusCodes": [
        200
       ],
       "BodyType": {
        "$ref": "8"
       },
       "BodyMediaType": "Json",
       "Headers": [],
       "IsErrorResponse": false
      }
     ],
     "HttpMethod": "PUT",
     "RequestBodyMediaType": "Json",
     "Uri": "{host}",
     "Path": "/type/model/inheritance/not-discriminated/valid",
     "RequestMediaTypes": [
      "application/json"
     ],
     "BufferResponse": true,
     "GenerateProtocolMethod": true,
     "GenerateConvenienceMethod": true
    }
   ],
   "Protocol": {
<<<<<<< HEAD
    "$id": "45"
=======
    "$id": "43"
>>>>>>> 7ee8bdfe
   },
   "Creatable": true
  }
 ]
}<|MERGE_RESOLUTION|>--- conflicted
+++ resolved
@@ -2,9 +2,7 @@
  "$id": "1",
  "Name": "Type.Model.Inheritance.NotDiscriminated",
  "Description": "Illustrates not-discriminated inheritance model.",
- "ApiVersions": [
-  "1.0.0"
- ],
+ "ApiVersions": [],
  "Enums": [],
  "Models": [
   {
@@ -198,49 +196,11 @@
         },
         "Value": "application/json"
        }
-<<<<<<< HEAD
-=======
-      },
+      }
+     ],
+     "Responses": [
       {
        "$id": "24",
-       "Name": "apiVersion",
-       "NameInRequest": "api-version",
-       "Description": "",
-       "Type": {
-        "$id": "25",
-        "Name": "String",
-        "Kind": "String",
-        "IsNullable": false
-       },
-       "Location": "Query",
-       "IsRequired": true,
-       "IsApiVersion": true,
-       "IsContentType": false,
-       "IsEndpoint": false,
-       "IsResourceParameter": false,
-       "SkipUrlEncoding": false,
-       "Explode": false,
-       "Kind": "Client",
-       "DefaultValue": {
-        "$id": "26",
-        "Type": {
-         "$id": "27",
-         "Name": "String",
-         "Kind": "String",
-         "IsNullable": false
-        },
-        "Value": "1.0.0"
-       }
->>>>>>> 7ee8bdfe
-      }
-     ],
-     "Responses": [
-      {
-<<<<<<< HEAD
-       "$id": "30",
-=======
-       "$id": "28",
->>>>>>> 7ee8bdfe
        "StatusCodes": [
         204
        ],
@@ -261,11 +221,7 @@
      "GenerateConvenienceMethod": true
     },
     {
-<<<<<<< HEAD
-     "$id": "31",
-=======
-     "$id": "29",
->>>>>>> 7ee8bdfe
+     "$id": "25",
      "Name": "getValid",
      "ResourceName": "NotDiscriminated",
      "Parameters": [
@@ -273,60 +229,36 @@
        "$ref": "13"
       },
       {
-<<<<<<< HEAD
-       "$id": "32",
+       "$id": "26",
        "Name": "accept",
        "NameInRequest": "Accept",
        "Type": {
-        "$id": "33",
-=======
-       "$id": "30",
-       "Name": "accept",
-       "NameInRequest": "Accept",
-       "Type": {
-        "$id": "31",
->>>>>>> 7ee8bdfe
-        "Name": "String",
-        "Kind": "String",
-        "IsNullable": false
-       },
-       "Location": "Header",
-       "IsApiVersion": false,
-       "IsResourceParameter": false,
-       "IsContentType": false,
-       "IsRequired": true,
-       "IsEndpoint": false,
-       "SkipUrlEncoding": false,
-       "Explode": false,
-       "Kind": "Constant",
-       "DefaultValue": {
-<<<<<<< HEAD
-        "$id": "34",
-        "Type": {
-         "$ref": "33"
-        },
-        "Value": "application/json"
-       }
-=======
-        "$id": "32",
-        "Type": {
-         "$ref": "31"
-        },
-        "Value": "application/json"
-       }
-      },
-      {
-       "$ref": "24"
->>>>>>> 7ee8bdfe
+        "$id": "27",
+        "Name": "String",
+        "Kind": "String",
+        "IsNullable": false
+       },
+       "Location": "Header",
+       "IsApiVersion": false,
+       "IsResourceParameter": false,
+       "IsContentType": false,
+       "IsRequired": true,
+       "IsEndpoint": false,
+       "SkipUrlEncoding": false,
+       "Explode": false,
+       "Kind": "Constant",
+       "DefaultValue": {
+        "$id": "28",
+        "Type": {
+         "$ref": "27"
+        },
+        "Value": "application/json"
+       }
       }
      ],
      "Responses": [
       {
-<<<<<<< HEAD
-       "$id": "35",
-=======
-       "$id": "33",
->>>>>>> 7ee8bdfe
+       "$id": "29",
        "StatusCodes": [
         200
        ],
@@ -347,11 +279,7 @@
      "GenerateConvenienceMethod": true
     },
     {
-<<<<<<< HEAD
-     "$id": "36",
-=======
-     "$id": "34",
->>>>>>> 7ee8bdfe
+     "$id": "30",
      "Name": "putValid",
      "ResourceName": "NotDiscriminated",
      "Parameters": [
@@ -359,11 +287,7 @@
        "$ref": "13"
       },
       {
-<<<<<<< HEAD
-       "$id": "37",
-=======
-       "$id": "35",
->>>>>>> 7ee8bdfe
+       "$id": "31",
        "Name": "input",
        "NameInRequest": "input",
        "Type": {
@@ -380,19 +304,11 @@
        "Kind": "Method"
       },
       {
-<<<<<<< HEAD
-       "$id": "38",
+       "$id": "32",
        "Name": "contentType",
        "NameInRequest": "Content-Type",
        "Type": {
-        "$id": "39",
-=======
-       "$id": "36",
-       "Name": "contentType",
-       "NameInRequest": "Content-Type",
-       "Type": {
-        "$id": "37",
->>>>>>> 7ee8bdfe
+        "$id": "33",
         "Name": "String",
         "Kind": "String",
         "IsNullable": false
@@ -407,74 +323,44 @@
        "Explode": false,
        "Kind": "Constant",
        "DefaultValue": {
-<<<<<<< HEAD
-        "$id": "40",
-        "Type": {
-         "$ref": "39"
-=======
-        "$id": "38",
-        "Type": {
-         "$ref": "37"
->>>>>>> 7ee8bdfe
-        },
-        "Value": "application/json"
-       }
-      },
-      {
-<<<<<<< HEAD
-       "$id": "41",
+        "$id": "34",
+        "Type": {
+         "$ref": "33"
+        },
+        "Value": "application/json"
+       }
+      },
+      {
+       "$id": "35",
        "Name": "accept",
        "NameInRequest": "Accept",
        "Type": {
-        "$id": "42",
-=======
-       "$id": "39",
-       "Name": "accept",
-       "NameInRequest": "Accept",
-       "Type": {
-        "$id": "40",
->>>>>>> 7ee8bdfe
-        "Name": "String",
-        "Kind": "String",
-        "IsNullable": false
-       },
-       "Location": "Header",
-       "IsApiVersion": false,
-       "IsResourceParameter": false,
-       "IsContentType": false,
-       "IsRequired": true,
-       "IsEndpoint": false,
-       "SkipUrlEncoding": false,
-       "Explode": false,
-       "Kind": "Constant",
-       "DefaultValue": {
-<<<<<<< HEAD
-        "$id": "43",
-        "Type": {
-         "$ref": "42"
-        },
-        "Value": "application/json"
-       }
-=======
-        "$id": "41",
-        "Type": {
-         "$ref": "40"
-        },
-        "Value": "application/json"
-       }
-      },
-      {
-       "$ref": "24"
->>>>>>> 7ee8bdfe
+        "$id": "36",
+        "Name": "String",
+        "Kind": "String",
+        "IsNullable": false
+       },
+       "Location": "Header",
+       "IsApiVersion": false,
+       "IsResourceParameter": false,
+       "IsContentType": false,
+       "IsRequired": true,
+       "IsEndpoint": false,
+       "SkipUrlEncoding": false,
+       "Explode": false,
+       "Kind": "Constant",
+       "DefaultValue": {
+        "$id": "37",
+        "Type": {
+         "$ref": "36"
+        },
+        "Value": "application/json"
+       }
       }
      ],
      "Responses": [
       {
-<<<<<<< HEAD
-       "$id": "44",
-=======
-       "$id": "42",
->>>>>>> 7ee8bdfe
+       "$id": "38",
        "StatusCodes": [
         200
        ],
@@ -499,11 +385,7 @@
     }
    ],
    "Protocol": {
-<<<<<<< HEAD
-    "$id": "45"
-=======
-    "$id": "43"
->>>>>>> 7ee8bdfe
+    "$id": "39"
    },
    "Creatable": true
   }
