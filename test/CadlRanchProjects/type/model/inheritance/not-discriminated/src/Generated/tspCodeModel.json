{
 "$id": "1",
 "Name": "Type.Model.Inheritance.NotDiscriminated",
 "ApiVersions": [],
 "Enums": [],
 "Models": [
  {
   "$id": "2",
   "Kind": "model",
   "Name": "Siamese",
   "Namespace": "Type.Model.Inheritance.NotDiscriminated",
   "Usage": "RoundTrip",
   "Description": "The third level model in the normal multiple levels inheritance.",
<<<<<<< HEAD
   "IsNullable": false,
=======
   "Usage": "RoundTrip",
>>>>>>> 25dabbd4
   "BaseModel": {
    "$id": "3",
    "Kind": "model",
    "Name": "Cat",
    "Namespace": "Type.Model.Inheritance.NotDiscriminated",
    "Usage": "RoundTrip",
    "Description": "The second level model in the normal multiple levels inheritance.",
<<<<<<< HEAD
    "IsNullable": false,
=======
    "Usage": "RoundTrip",
>>>>>>> 25dabbd4
    "BaseModel": {
     "$id": "4",
     "Kind": "model",
     "Name": "Pet",
     "Namespace": "Type.Model.Inheritance.NotDiscriminated",
     "Usage": "RoundTrip",
     "Description": "This is base model for not-discriminated normal multiple levels inheritance.",
<<<<<<< HEAD
     "IsNullable": false,
=======
     "Usage": "RoundTrip",
>>>>>>> 25dabbd4
     "Properties": [
      {
       "$id": "5",
       "Name": "name",
       "SerializedName": "name",
       "Description": "",
       "Type": {
        "$id": "6",
        "Kind": "string"
       },
       "IsRequired": true,
       "IsReadOnly": false
      }
     ]
    },
    "Properties": [
     {
      "$id": "7",
      "Name": "age",
      "SerializedName": "age",
      "Description": "",
      "Type": {
       "$id": "8",
       "Kind": "int32"
      },
      "IsRequired": true,
      "IsReadOnly": false
     }
    ]
   },
   "Properties": [
    {
     "$id": "9",
     "Name": "smart",
     "SerializedName": "smart",
     "Description": "",
     "Type": {
      "$id": "10",
      "Kind": "boolean"
     },
     "IsRequired": true,
     "IsReadOnly": false
    }
   ]
  },
  {
   "$ref": "3"
  },
  {
   "$ref": "4"
  }
 ],
 "Clients": [
  {
   "$id": "11",
   "Name": "NotDiscriminatedClient",
   "Description": "Illustrates not-discriminated inheritance model.",
   "Operations": [
    {
     "$id": "12",
     "Name": "postValid",
     "ResourceName": "NotDiscriminated",
     "Accessibility": "public",
     "Parameters": [
      {
       "$id": "13",
       "Name": "host",
       "NameInRequest": "host",
       "Description": "TestServer endpoint",
       "Type": {
        "$id": "14",
        "Kind": "string",
        "IsNullable": false
       },
       "Location": "Uri",
       "IsApiVersion": false,
       "IsResourceParameter": false,
       "IsContentType": false,
       "IsRequired": true,
       "IsEndpoint": true,
       "SkipUrlEncoding": false,
       "Explode": false,
       "Kind": "Client",
       "DefaultValue": {
        "$id": "15",
        "Type": {
         "$id": "16",
         "Kind": "string",
         "IsNullable": false
        },
        "Value": "http://localhost:3000"
       }
      },
      {
       "$id": "17",
       "Name": "input",
       "NameInRequest": "input",
       "Type": {
        "$ref": "2"
       },
       "Location": "Body",
       "IsRequired": true,
       "IsApiVersion": false,
       "IsResourceParameter": false,
       "IsContentType": false,
       "IsEndpoint": false,
       "SkipUrlEncoding": false,
       "Explode": false,
       "Kind": "Method"
      },
      {
       "$id": "18",
       "Name": "contentType",
       "NameInRequest": "Content-Type",
       "Type": {
        "$id": "19",
        "Kind": "string",
        "IsNullable": false
       },
       "Location": "Header",
       "IsApiVersion": false,
       "IsResourceParameter": false,
       "IsContentType": true,
       "IsRequired": true,
       "IsEndpoint": false,
       "SkipUrlEncoding": false,
       "Explode": false,
       "Kind": "Constant",
       "DefaultValue": {
        "$id": "20",
        "Type": {
         "$ref": "19"
        },
        "Value": "application/json"
       }
      },
      {
       "$id": "21",
       "Name": "accept",
       "NameInRequest": "Accept",
       "Type": {
        "$id": "22",
        "Kind": "string",
        "IsNullable": false
       },
       "Location": "Header",
       "IsApiVersion": false,
       "IsResourceParameter": false,
       "IsContentType": false,
       "IsRequired": true,
       "IsEndpoint": false,
       "SkipUrlEncoding": false,
       "Explode": false,
       "Kind": "Constant",
       "DefaultValue": {
        "$id": "23",
        "Type": {
         "$ref": "22"
        },
        "Value": "application/json"
       }
      }
     ],
     "Responses": [
      {
       "$id": "24",
       "StatusCodes": [
        204
       ],
       "BodyMediaType": "Json",
       "Headers": [],
       "IsErrorResponse": false
      }
     ],
     "HttpMethod": "POST",
     "RequestBodyMediaType": "Json",
     "Uri": "{host}",
     "Path": "/type/model/inheritance/not-discriminated/valid",
     "RequestMediaTypes": [
      "application/json"
     ],
     "BufferResponse": true,
     "GenerateProtocolMethod": true,
     "GenerateConvenienceMethod": true
    },
    {
     "$id": "25",
     "Name": "getValid",
     "ResourceName": "NotDiscriminated",
     "Accessibility": "public",
     "Parameters": [
      {
       "$ref": "13"
      },
      {
       "$id": "26",
       "Name": "accept",
       "NameInRequest": "Accept",
       "Type": {
        "$id": "27",
        "Kind": "string",
        "IsNullable": false
       },
       "Location": "Header",
       "IsApiVersion": false,
       "IsResourceParameter": false,
       "IsContentType": false,
       "IsRequired": true,
       "IsEndpoint": false,
       "SkipUrlEncoding": false,
       "Explode": false,
       "Kind": "Constant",
       "DefaultValue": {
        "$id": "28",
        "Type": {
         "$ref": "27"
        },
        "Value": "application/json"
       }
      }
     ],
     "Responses": [
      {
       "$id": "29",
       "StatusCodes": [
        200
       ],
       "BodyType": {
        "$ref": "2"
       },
       "BodyMediaType": "Json",
       "Headers": [],
       "IsErrorResponse": false,
       "ContentTypes": [
        "application/json"
       ]
      }
     ],
     "HttpMethod": "GET",
     "RequestBodyMediaType": "None",
     "Uri": "{host}",
     "Path": "/type/model/inheritance/not-discriminated/valid",
     "BufferResponse": true,
     "GenerateProtocolMethod": true,
     "GenerateConvenienceMethod": true
    },
    {
     "$id": "30",
     "Name": "putValid",
     "ResourceName": "NotDiscriminated",
     "Accessibility": "public",
     "Parameters": [
      {
       "$ref": "13"
      },
      {
       "$id": "31",
       "Name": "input",
       "NameInRequest": "input",
       "Type": {
        "$ref": "2"
       },
       "Location": "Body",
       "IsRequired": true,
       "IsApiVersion": false,
       "IsResourceParameter": false,
       "IsContentType": false,
       "IsEndpoint": false,
       "SkipUrlEncoding": false,
       "Explode": false,
       "Kind": "Method"
      },
      {
       "$id": "32",
       "Name": "accept",
       "NameInRequest": "Accept",
       "Type": {
        "$id": "33",
        "Kind": "string",
        "IsNullable": false
       },
       "Location": "Header",
       "IsApiVersion": false,
       "IsResourceParameter": false,
       "IsContentType": false,
       "IsRequired": true,
       "IsEndpoint": false,
       "SkipUrlEncoding": false,
       "Explode": false,
       "Kind": "Constant",
       "DefaultValue": {
        "$id": "34",
        "Type": {
         "$ref": "33"
        },
        "Value": "application/json"
       }
      },
      {
       "$id": "35",
       "Name": "contentType",
       "NameInRequest": "Content-Type",
       "Type": {
        "$id": "36",
        "Kind": "string",
        "IsNullable": false
       },
       "Location": "Header",
       "IsApiVersion": false,
       "IsResourceParameter": false,
       "IsContentType": true,
       "IsRequired": true,
       "IsEndpoint": false,
       "SkipUrlEncoding": false,
       "Explode": false,
       "Kind": "Constant",
       "DefaultValue": {
        "$id": "37",
        "Type": {
         "$ref": "36"
        },
        "Value": "application/json"
       }
      }
     ],
     "Responses": [
      {
       "$id": "38",
       "StatusCodes": [
        200
       ],
       "BodyType": {
        "$ref": "2"
       },
       "BodyMediaType": "Json",
       "Headers": [],
       "IsErrorResponse": false,
       "ContentTypes": [
        "application/json"
       ]
      }
     ],
     "HttpMethod": "PUT",
     "RequestBodyMediaType": "Json",
     "Uri": "{host}",
     "Path": "/type/model/inheritance/not-discriminated/valid",
     "RequestMediaTypes": [
      "application/json"
     ],
     "BufferResponse": true,
     "GenerateProtocolMethod": true,
     "GenerateConvenienceMethod": true
    }
   ],
   "Protocol": {
    "$id": "39"
   },
   "Creatable": true,
   "Parameters": [
    {
     "$ref": "13"
    }
   ]
  }
 ]
}<|MERGE_RESOLUTION|>--- conflicted
+++ resolved
@@ -11,11 +11,6 @@
    "Namespace": "Type.Model.Inheritance.NotDiscriminated",
    "Usage": "RoundTrip",
    "Description": "The third level model in the normal multiple levels inheritance.",
-<<<<<<< HEAD
-   "IsNullable": false,
-=======
-   "Usage": "RoundTrip",
->>>>>>> 25dabbd4
    "BaseModel": {
     "$id": "3",
     "Kind": "model",
@@ -23,11 +18,6 @@
     "Namespace": "Type.Model.Inheritance.NotDiscriminated",
     "Usage": "RoundTrip",
     "Description": "The second level model in the normal multiple levels inheritance.",
-<<<<<<< HEAD
-    "IsNullable": false,
-=======
-    "Usage": "RoundTrip",
->>>>>>> 25dabbd4
     "BaseModel": {
      "$id": "4",
      "Kind": "model",
@@ -35,11 +25,6 @@
      "Namespace": "Type.Model.Inheritance.NotDiscriminated",
      "Usage": "RoundTrip",
      "Description": "This is base model for not-discriminated normal multiple levels inheritance.",
-<<<<<<< HEAD
-     "IsNullable": false,
-=======
-     "Usage": "RoundTrip",
->>>>>>> 25dabbd4
      "Properties": [
       {
        "$id": "5",
