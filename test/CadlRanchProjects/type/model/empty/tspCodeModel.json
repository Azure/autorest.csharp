{
 "$id": "1",
 "Name": "Type.Model.Empty",
 "ApiVersions": [],
 "Enums": [],
 "Models": [
  {
   "$id": "2",
   "kind": "model",
   "name": "EmptyInput",
   "crossLanguageDefinitionId": "Type.Model.Empty.EmptyInput",
   "usage": "Input,Json",
   "description": "Empty model used in operation parameters",
   "decorators": [],
   "properties": []
  },
  {
   "$id": "3",
   "kind": "model",
   "name": "EmptyOutput",
   "crossLanguageDefinitionId": "Type.Model.Empty.EmptyOutput",
   "usage": "Output,Json",
   "description": "Empty model used in operation return type",
   "decorators": [],
   "properties": []
  },
  {
   "$id": "4",
   "kind": "model",
   "name": "EmptyInputOutput",
   "crossLanguageDefinitionId": "Type.Model.Empty.EmptyInputOutput",
   "usage": "Input,Output,Json",
   "description": "Empty model used in both parameter and return type",
   "decorators": [],
   "properties": []
  }
 ],
 "Clients": [
  {
   "$id": "5",
   "Name": "EmptyClient",
   "Description": "Illustrates usage of empty model used in operation's parameters and responses.",
   "Operations": [
    {
     "$id": "6",
     "Name": "putEmpty",
     "ResourceName": "Empty",
     "Accessibility": "public",
     "Parameters": [
      {
       "$id": "7",
<<<<<<< HEAD
=======
       "Name": "endpoint",
       "NameInRequest": "endpoint",
       "Description": "Service host",
       "Type": {
        "$id": "8",
        "kind": "url",
        "name": "url",
        "crossLanguageDefinitionId": "TypeSpec.url"
       },
       "Location": "Uri",
       "IsApiVersion": false,
       "IsResourceParameter": false,
       "IsContentType": false,
       "IsRequired": true,
       "IsEndpoint": true,
       "SkipUrlEncoding": false,
       "Explode": false,
       "Kind": "Client",
       "DefaultValue": {
        "$id": "9",
        "Type": {
         "$id": "10",
         "kind": "string",
         "name": "string",
         "crossLanguageDefinitionId": "TypeSpec.string"
        },
        "Value": "http://localhost:3000"
       }
      },
      {
       "$id": "11",
>>>>>>> fb93e005
       "Name": "contentType",
       "NameInRequest": "Content-Type",
       "Description": "Body parameter's content type. Known values are application/json",
       "Type": {
        "$id": "8",
        "kind": "constant",
        "valueType": {
         "$id": "9",
         "kind": "string",
         "name": "string",
         "crossLanguageDefinitionId": "TypeSpec.string",
         "decorators": []
        },
        "value": "application/json",
        "decorators": []
       },
       "Location": "Header",
       "IsApiVersion": false,
       "IsContentType": true,
       "IsEndpoint": false,
       "Explode": false,
       "IsRequired": true,
       "Kind": "Constant",
       "Decorators": [],
       "SkipUrlEncoding": false
      },
      {
       "$id": "10",
       "Name": "input",
       "NameInRequest": "input",
       "Type": {
        "$ref": "2"
       },
       "Location": "Body",
       "IsApiVersion": false,
       "IsContentType": false,
       "IsEndpoint": false,
       "Explode": false,
       "IsRequired": true,
       "Kind": "Method",
       "Decorators": [],
       "SkipUrlEncoding": false
      }
     ],
     "Responses": [
      {
       "$id": "11",
       "StatusCodes": [
        204
       ],
       "BodyMediaType": "Json",
       "Headers": [],
       "IsErrorResponse": false
      }
     ],
     "HttpMethod": "PUT",
     "RequestBodyMediaType": "Json",
     "Uri": "{endpoint}",
     "Path": "/type/model/empty/alone",
     "RequestMediaTypes": [
      "application/json"
     ],
     "BufferResponse": true,
     "GenerateProtocolMethod": true,
     "GenerateConvenienceMethod": true,
     "CrossLanguageDefinitionId": "Type.Model.Empty.putEmpty",
     "Decorators": []
    },
    {
     "$id": "12",
     "Name": "getEmpty",
     "ResourceName": "Empty",
     "Accessibility": "public",
     "Parameters": [
      {
       "$id": "13",
       "Name": "accept",
       "NameInRequest": "Accept",
       "Type": {
        "$id": "14",
        "kind": "constant",
        "valueType": {
         "$id": "15",
         "kind": "string",
         "name": "string",
         "crossLanguageDefinitionId": "TypeSpec.string",
         "decorators": []
        },
        "value": "application/json",
        "decorators": []
       },
       "Location": "Header",
       "IsApiVersion": false,
       "IsContentType": false,
       "IsEndpoint": false,
       "Explode": false,
       "IsRequired": true,
       "Kind": "Constant",
       "Decorators": [],
       "SkipUrlEncoding": false
      }
     ],
     "Responses": [
      {
       "$id": "16",
       "StatusCodes": [
        200
       ],
       "BodyType": {
        "$ref": "3"
       },
       "BodyMediaType": "Json",
       "Headers": [],
       "IsErrorResponse": false,
       "ContentTypes": [
        "application/json"
       ]
      }
     ],
     "HttpMethod": "GET",
     "RequestBodyMediaType": "None",
     "Uri": "{endpoint}",
     "Path": "/type/model/empty/alone",
     "BufferResponse": true,
     "GenerateProtocolMethod": true,
     "GenerateConvenienceMethod": true,
     "CrossLanguageDefinitionId": "Type.Model.Empty.getEmpty",
     "Decorators": []
    },
    {
     "$id": "17",
     "Name": "postRoundTripEmpty",
     "ResourceName": "Empty",
     "Accessibility": "public",
     "Parameters": [
      {
       "$id": "18",
       "Name": "contentType",
       "NameInRequest": "Content-Type",
       "Description": "Body parameter's content type. Known values are application/json",
       "Type": {
        "$id": "19",
        "kind": "constant",
        "valueType": {
         "$id": "20",
         "kind": "string",
         "name": "string",
         "crossLanguageDefinitionId": "TypeSpec.string",
         "decorators": []
        },
        "value": "application/json",
        "decorators": []
       },
       "Location": "Header",
       "IsApiVersion": false,
       "IsContentType": true,
       "IsEndpoint": false,
       "Explode": false,
       "IsRequired": true,
       "Kind": "Constant",
       "Decorators": [],
       "SkipUrlEncoding": false
      },
      {
       "$id": "21",
       "Name": "accept",
       "NameInRequest": "Accept",
       "Type": {
        "$id": "22",
        "kind": "constant",
        "valueType": {
         "$id": "23",
         "kind": "string",
         "name": "string",
         "crossLanguageDefinitionId": "TypeSpec.string",
         "decorators": []
        },
        "value": "application/json",
        "decorators": []
       },
       "Location": "Header",
       "IsApiVersion": false,
       "IsContentType": false,
       "IsEndpoint": false,
       "Explode": false,
       "IsRequired": true,
       "Kind": "Constant",
       "Decorators": [],
       "SkipUrlEncoding": false
      },
      {
       "$id": "24",
       "Name": "body",
       "NameInRequest": "body",
       "Type": {
        "$ref": "4"
       },
       "Location": "Body",
       "IsApiVersion": false,
       "IsContentType": false,
       "IsEndpoint": false,
       "Explode": false,
       "IsRequired": true,
       "Kind": "Method",
       "Decorators": [],
       "SkipUrlEncoding": false
      }
     ],
     "Responses": [
      {
       "$id": "25",
       "StatusCodes": [
        200
       ],
       "BodyType": {
        "$ref": "4"
       },
       "BodyMediaType": "Json",
       "Headers": [],
       "IsErrorResponse": false,
       "ContentTypes": [
        "application/json"
       ]
      }
     ],
     "HttpMethod": "POST",
     "RequestBodyMediaType": "Json",
     "Uri": "{endpoint}",
     "Path": "/type/model/empty/round-trip",
     "RequestMediaTypes": [
      "application/json"
     ],
     "BufferResponse": true,
     "GenerateProtocolMethod": true,
     "GenerateConvenienceMethod": true,
     "CrossLanguageDefinitionId": "Type.Model.Empty.postRoundTripEmpty",
     "Decorators": []
    }
   ],
   "Protocol": {
    "$id": "26"
   },
   "Parameters": [
    {
     "$id": "27",
     "Name": "endpoint",
     "NameInRequest": "endpoint",
     "Type": {
      "$id": "28",
      "kind": "url",
      "name": "url",
      "crossLanguageDefinitionId": "TypeSpec.url"
     },
     "Location": "Uri",
     "IsApiVersion": false,
     "IsResourceParameter": false,
     "IsContentType": false,
     "IsRequired": true,
     "IsEndpoint": true,
     "SkipUrlEncoding": false,
     "Explode": false,
     "Kind": "Client",
     "DefaultValue": {
      "$id": "29",
      "Type": {
       "$id": "30",
       "kind": "string",
       "name": "string",
       "crossLanguageDefinitionId": "TypeSpec.string"
      },
      "Value": "http://localhost:3000"
     }
    }
   ],
   "Decorators": []
  }
 ]
}<|MERGE_RESOLUTION|>--- conflicted
+++ resolved
@@ -49,40 +49,6 @@
      "Parameters": [
       {
        "$id": "7",
-<<<<<<< HEAD
-=======
-       "Name": "endpoint",
-       "NameInRequest": "endpoint",
-       "Description": "Service host",
-       "Type": {
-        "$id": "8",
-        "kind": "url",
-        "name": "url",
-        "crossLanguageDefinitionId": "TypeSpec.url"
-       },
-       "Location": "Uri",
-       "IsApiVersion": false,
-       "IsResourceParameter": false,
-       "IsContentType": false,
-       "IsRequired": true,
-       "IsEndpoint": true,
-       "SkipUrlEncoding": false,
-       "Explode": false,
-       "Kind": "Client",
-       "DefaultValue": {
-        "$id": "9",
-        "Type": {
-         "$id": "10",
-         "kind": "string",
-         "name": "string",
-         "crossLanguageDefinitionId": "TypeSpec.string"
-        },
-        "Value": "http://localhost:3000"
-       }
-      },
-      {
-       "$id": "11",
->>>>>>> fb93e005
        "Name": "contentType",
        "NameInRequest": "Content-Type",
        "Description": "Body parameter's content type. Known values are application/json",
@@ -330,6 +296,7 @@
      "$id": "27",
      "Name": "endpoint",
      "NameInRequest": "endpoint",
+     "Description": "Service host",
      "Type": {
       "$id": "28",
       "kind": "url",
