{
 "$id": "1",
 "Name": "Type.Model.Empty",
 "ApiVersions": [],
 "Enums": [],
 "Models": [
  {
   "$id": "2",
   "Kind": "model",
   "Name": "EmptyInput",
   "CrossLanguageDefinitionId": "Type.Model.Empty.EmptyInput",
   "Usage": "Input",
   "Description": "Empty model used in operation parameters",
   "Properties": []
  },
  {
   "$id": "3",
   "Kind": "model",
   "Name": "EmptyOutput",
   "CrossLanguageDefinitionId": "Type.Model.Empty.EmptyOutput",
   "Usage": "Output",
   "Description": "Empty model used in operation return type",
   "Properties": []
  },
  {
   "$id": "4",
   "Kind": "model",
   "Name": "EmptyInputOutput",
<<<<<<< HEAD
   "Namespace": "Type.Model.Empty",
   "Usage": "Input,Output",
=======
   "CrossLanguageDefinitionId": "Type.Model.Empty.EmptyInputOutput",
   "Usage": "RoundTrip",
>>>>>>> 5f9dfa7e
   "Description": "Empty model used in both parameter and return type",
   "Properties": []
  }
 ],
 "Clients": [
  {
   "$id": "5",
   "Name": "EmptyClient",
   "Description": "Illustrates usage of empty model used in operation's parameters and responses.",
   "Operations": [
    {
     "$id": "6",
     "Name": "putEmpty",
     "ResourceName": "Empty",
     "Accessibility": "public",
     "Parameters": [
      {
       "$id": "7",
       "Name": "host",
       "NameInRequest": "host",
       "Description": "TestServer endpoint",
       "Type": {
        "$id": "8",
        "Kind": "string",
        "IsNullable": false
       },
       "Location": "Uri",
       "IsApiVersion": false,
       "IsResourceParameter": false,
       "IsContentType": false,
       "IsRequired": true,
       "IsEndpoint": true,
       "SkipUrlEncoding": false,
       "Explode": false,
       "Kind": "Client",
       "DefaultValue": {
        "$id": "9",
        "Type": {
         "$id": "10",
         "Kind": "string",
         "IsNullable": false
        },
        "Value": "http://localhost:3000"
       }
      },
      {
       "$id": "11",
       "Name": "input",
       "NameInRequest": "input",
       "Type": {
        "$ref": "2"
       },
       "Location": "Body",
       "IsRequired": true,
       "IsApiVersion": false,
       "IsResourceParameter": false,
       "IsContentType": false,
       "IsEndpoint": false,
       "SkipUrlEncoding": false,
       "Explode": false,
       "Kind": "Method"
      },
      {
       "$id": "12",
       "Name": "contentType",
       "NameInRequest": "Content-Type",
       "Type": {
        "$id": "13",
        "Kind": "string",
        "IsNullable": false
       },
       "Location": "Header",
       "IsApiVersion": false,
       "IsResourceParameter": false,
       "IsContentType": true,
       "IsRequired": true,
       "IsEndpoint": false,
       "SkipUrlEncoding": false,
       "Explode": false,
       "Kind": "Constant",
       "DefaultValue": {
        "$id": "14",
        "Type": {
         "$ref": "13"
        },
        "Value": "application/json"
       }
      },
      {
       "$id": "15",
       "Name": "accept",
       "NameInRequest": "Accept",
       "Type": {
        "$id": "16",
        "Kind": "string",
        "IsNullable": false
       },
       "Location": "Header",
       "IsApiVersion": false,
       "IsResourceParameter": false,
       "IsContentType": false,
       "IsRequired": true,
       "IsEndpoint": false,
       "SkipUrlEncoding": false,
       "Explode": false,
       "Kind": "Constant",
       "DefaultValue": {
        "$id": "17",
        "Type": {
         "$ref": "16"
        },
        "Value": "application/json"
       }
      }
     ],
     "Responses": [
      {
       "$id": "18",
       "StatusCodes": [
        204
       ],
       "BodyMediaType": "Json",
       "Headers": [],
       "IsErrorResponse": false
      }
     ],
     "HttpMethod": "PUT",
     "RequestBodyMediaType": "Json",
     "Uri": "{host}",
     "Path": "/type/model/empty/alone",
     "RequestMediaTypes": [
      "application/json"
     ],
     "BufferResponse": true,
     "GenerateProtocolMethod": true,
     "GenerateConvenienceMethod": true
    },
    {
     "$id": "19",
     "Name": "getEmpty",
     "ResourceName": "Empty",
     "Accessibility": "public",
     "Parameters": [
      {
       "$ref": "7"
      },
      {
       "$id": "20",
       "Name": "accept",
       "NameInRequest": "Accept",
       "Type": {
        "$id": "21",
        "Kind": "string",
        "IsNullable": false
       },
       "Location": "Header",
       "IsApiVersion": false,
       "IsResourceParameter": false,
       "IsContentType": false,
       "IsRequired": true,
       "IsEndpoint": false,
       "SkipUrlEncoding": false,
       "Explode": false,
       "Kind": "Constant",
       "DefaultValue": {
        "$id": "22",
        "Type": {
         "$ref": "21"
        },
        "Value": "application/json"
       }
      }
     ],
     "Responses": [
      {
       "$id": "23",
       "StatusCodes": [
        200
       ],
       "BodyType": {
        "$ref": "3"
       },
       "BodyMediaType": "Json",
       "Headers": [],
       "IsErrorResponse": false,
       "ContentTypes": [
        "application/json"
       ]
      }
     ],
     "HttpMethod": "GET",
     "RequestBodyMediaType": "None",
     "Uri": "{host}",
     "Path": "/type/model/empty/alone",
     "BufferResponse": true,
     "GenerateProtocolMethod": true,
     "GenerateConvenienceMethod": true
    },
    {
     "$id": "24",
     "Name": "postRoundTripEmpty",
     "ResourceName": "Empty",
     "Accessibility": "public",
     "Parameters": [
      {
       "$ref": "7"
      },
      {
       "$id": "25",
       "Name": "body",
       "NameInRequest": "body",
       "Type": {
        "$ref": "4"
       },
       "Location": "Body",
       "IsRequired": true,
       "IsApiVersion": false,
       "IsResourceParameter": false,
       "IsContentType": false,
       "IsEndpoint": false,
       "SkipUrlEncoding": false,
       "Explode": false,
       "Kind": "Method"
      },
      {
       "$id": "26",
       "Name": "accept",
       "NameInRequest": "Accept",
       "Type": {
        "$id": "27",
        "Kind": "string",
        "IsNullable": false
       },
       "Location": "Header",
       "IsApiVersion": false,
       "IsResourceParameter": false,
       "IsContentType": false,
       "IsRequired": true,
       "IsEndpoint": false,
       "SkipUrlEncoding": false,
       "Explode": false,
       "Kind": "Constant",
       "DefaultValue": {
        "$id": "28",
        "Type": {
         "$ref": "27"
        },
        "Value": "application/json"
       }
      },
      {
       "$id": "29",
       "Name": "contentType",
       "NameInRequest": "Content-Type",
       "Type": {
        "$id": "30",
        "Kind": "string",
        "IsNullable": false
       },
       "Location": "Header",
       "IsApiVersion": false,
       "IsResourceParameter": false,
       "IsContentType": true,
       "IsRequired": true,
       "IsEndpoint": false,
       "SkipUrlEncoding": false,
       "Explode": false,
       "Kind": "Constant",
       "DefaultValue": {
        "$id": "31",
        "Type": {
         "$ref": "30"
        },
        "Value": "application/json"
       }
      }
     ],
     "Responses": [
      {
       "$id": "32",
       "StatusCodes": [
        200
       ],
       "BodyType": {
        "$ref": "4"
       },
       "BodyMediaType": "Json",
       "Headers": [],
       "IsErrorResponse": false,
       "ContentTypes": [
        "application/json"
       ]
      }
     ],
     "HttpMethod": "POST",
     "RequestBodyMediaType": "Json",
     "Uri": "{host}",
     "Path": "/type/model/empty/round-trip",
     "RequestMediaTypes": [
      "application/json"
     ],
     "BufferResponse": true,
     "GenerateProtocolMethod": true,
     "GenerateConvenienceMethod": true
    }
   ],
   "Protocol": {
    "$id": "33"
   },
   "Creatable": true,
   "Parameters": [
    {
     "$ref": "7"
    }
   ]
  }
 ]
}<|MERGE_RESOLUTION|>--- conflicted
+++ resolved
@@ -26,13 +26,8 @@
    "$id": "4",
    "Kind": "model",
    "Name": "EmptyInputOutput",
-<<<<<<< HEAD
-   "Namespace": "Type.Model.Empty",
+   "CrossLanguageDefinitionId": "Type.Model.Empty.EmptyInputOutput",
    "Usage": "Input,Output",
-=======
-   "CrossLanguageDefinitionId": "Type.Model.Empty.EmptyInputOutput",
-   "Usage": "RoundTrip",
->>>>>>> 5f9dfa7e
    "Description": "Empty model used in both parameter and return type",
    "Properties": []
   }
