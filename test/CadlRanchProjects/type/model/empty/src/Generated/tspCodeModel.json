{
 "$id": "1",
 "Name": "Type.Model.Empty",
 "Description": "Illustrates usage of empty model used in operation's parameters and responses.",
 "ApiVersions": [],
 "Enums": [],
 "Models": [
  {
   "$id": "2",
   "Name": "EmptyInput",
   "Namespace": "Type.Model.Empty",
   "Description": "Empty model used in operation parameters",
   "IsNullable": false,
   "Usage": "Input",
   "Properties": []
  },
  {
   "$id": "3",
   "Name": "EmptyOutput",
   "Namespace": "Type.Model.Empty",
   "Description": "Empty model used in operation return type",
   "IsNullable": false,
   "Usage": "Output",
   "Properties": []
  },
  {
   "$id": "4",
   "Name": "EmptyInputOutput",
   "Namespace": "Type.Model.Empty",
   "Description": "Empty model used in both parameter and return type",
   "IsNullable": false,
   "Usage": "RoundTrip",
   "Properties": []
  }
 ],
 "Clients": [
  {
   "$id": "5",
   "Name": "EmptyClient",
   "Description": "Illustrates usage of empty model used in operation's parameters and responses.",
   "Operations": [
    {
     "$id": "6",
     "Name": "putEmpty",
     "ResourceName": "Empty",
     "Parameters": [
      {
       "$id": "7",
       "Name": "host",
       "NameInRequest": "host",
       "Description": "TestServer endpoint",
       "Type": {
        "$id": "8",
        "Name": "String",
        "Kind": "String",
        "IsNullable": false
       },
       "Location": "Uri",
       "IsApiVersion": false,
       "IsResourceParameter": false,
       "IsContentType": false,
       "IsRequired": true,
       "IsEndpoint": true,
       "SkipUrlEncoding": false,
       "Explode": false,
       "Kind": "Client",
       "DefaultValue": {
        "$id": "9",
        "Type": {
         "$id": "10",
         "Name": "String",
         "Kind": "String",
         "IsNullable": false
        },
        "Value": "http://localhost:3000"
       }
      },
      {
       "$id": "11",
       "Name": "input",
       "NameInRequest": "input",
       "Type": {
        "$ref": "2"
       },
       "Location": "Body",
       "IsRequired": true,
       "IsApiVersion": false,
       "IsResourceParameter": false,
       "IsContentType": false,
       "IsEndpoint": false,
       "SkipUrlEncoding": false,
       "Explode": false,
       "Kind": "Method"
      },
      {
       "$id": "12",
       "Name": "contentType",
       "NameInRequest": "Content-Type",
       "Type": {
        "$id": "13",
        "Name": "String",
        "Kind": "String",
        "IsNullable": false
       },
       "Location": "Header",
       "IsApiVersion": false,
       "IsResourceParameter": false,
       "IsContentType": true,
       "IsRequired": true,
       "IsEndpoint": false,
       "SkipUrlEncoding": false,
       "Explode": false,
       "Kind": "Constant",
       "DefaultValue": {
        "$id": "14",
        "Type": {
         "$ref": "13"
        },
        "Value": "application/json"
       }
      },
      {
       "$id": "15",
       "Name": "accept",
       "NameInRequest": "Accept",
       "Type": {
        "$id": "16",
        "Name": "String",
        "Kind": "String",
        "IsNullable": false
       },
       "Location": "Header",
       "IsApiVersion": false,
       "IsResourceParameter": false,
       "IsContentType": false,
       "IsRequired": true,
       "IsEndpoint": false,
       "SkipUrlEncoding": false,
       "Explode": false,
       "Kind": "Constant",
       "DefaultValue": {
        "$id": "17",
        "Type": {
         "$ref": "16"
        },
        "Value": "application/json"
       }
      }
     ],
     "Responses": [
      {
       "$id": "18",
       "StatusCodes": [
        204
       ],
       "BodyMediaType": "Json",
       "Headers": [],
       "IsErrorResponse": false
      }
     ],
     "HttpMethod": "PUT",
     "RequestBodyMediaType": "Json",
     "Uri": "{host}",
     "Path": "/type/model/empty/alone",
     "RequestMediaTypes": [
      "application/json"
     ],
     "BufferResponse": true,
     "GenerateProtocolMethod": true,
     "GenerateConvenienceMethod": true
    },
    {
     "$id": "19",
     "Name": "getEmpty",
     "ResourceName": "Empty",
     "Parameters": [
      {
       "$ref": "7"
      },
      {
       "$id": "20",
       "Name": "accept",
       "NameInRequest": "Accept",
       "Type": {
        "$id": "21",
        "Name": "String",
        "Kind": "String",
        "IsNullable": false
       },
       "Location": "Header",
       "IsApiVersion": false,
       "IsResourceParameter": false,
       "IsContentType": false,
       "IsRequired": true,
       "IsEndpoint": false,
       "SkipUrlEncoding": false,
       "Explode": false,
       "Kind": "Constant",
       "DefaultValue": {
        "$id": "22",
        "Type": {
         "$ref": "21"
        },
        "Value": "application/json"
       }
      }
     ],
     "Responses": [
      {
       "$id": "23",
       "StatusCodes": [
        200
       ],
       "BodyType": {
        "$ref": "3"
       },
       "BodyMediaType": "Json",
       "Headers": [],
       "IsErrorResponse": false,
       "ContentTypes": [
        "application/json"
       ]
      }
     ],
     "HttpMethod": "GET",
     "RequestBodyMediaType": "None",
     "Uri": "{host}",
     "Path": "/type/model/empty/alone",
     "BufferResponse": true,
     "GenerateProtocolMethod": true,
     "GenerateConvenienceMethod": true
    },
    {
     "$id": "24",
     "Name": "postRoundTripEmpty",
     "ResourceName": "Empty",
     "Parameters": [
      {
       "$ref": "7"
      },
      {
       "$id": "25",
       "Name": "body",
       "NameInRequest": "body",
       "Type": {
        "$ref": "4"
       },
       "Location": "Body",
       "IsRequired": true,
       "IsApiVersion": false,
       "IsResourceParameter": false,
       "IsContentType": false,
       "IsEndpoint": false,
       "SkipUrlEncoding": false,
       "Explode": false,
       "Kind": "Method"
      },
      {
<<<<<<< HEAD
       "$id": "26",
       "Name": "contentType",
       "NameInRequest": "Content-Type",
=======
       "$id": "30",
       "Name": "accept",
       "NameInRequest": "Accept",
>>>>>>> 9db89830
       "Type": {
        "$id": "27",
        "Name": "String",
        "Kind": "String",
        "IsNullable": false
       },
       "Location": "Header",
       "IsApiVersion": false,
       "IsResourceParameter": false,
       "IsContentType": false,
       "IsRequired": true,
       "IsEndpoint": false,
       "SkipUrlEncoding": false,
       "Explode": false,
       "Kind": "Constant",
       "DefaultValue": {
        "$id": "28",
        "Type": {
         "$ref": "27"
        },
        "Value": "application/json"
       }
      },
      {
<<<<<<< HEAD
       "$id": "29",
       "Name": "accept",
       "NameInRequest": "Accept",
=======
       "$id": "33",
       "Name": "contentType",
       "NameInRequest": "Content-Type",
>>>>>>> 9db89830
       "Type": {
        "$id": "30",
        "Name": "String",
        "Kind": "String",
        "IsNullable": false
       },
       "Location": "Header",
       "IsApiVersion": false,
       "IsResourceParameter": false,
       "IsContentType": true,
       "IsRequired": true,
       "IsEndpoint": false,
       "SkipUrlEncoding": false,
       "Explode": false,
       "Kind": "Constant",
       "DefaultValue": {
        "$id": "31",
        "Type": {
         "$ref": "30"
        },
        "Value": "application/json"
       }
      }
     ],
     "Responses": [
      {
       "$id": "32",
       "StatusCodes": [
        200
       ],
       "BodyType": {
        "$ref": "4"
       },
       "BodyMediaType": "Json",
       "Headers": [],
       "IsErrorResponse": false,
       "ContentTypes": [
        "application/json"
       ]
      }
     ],
     "HttpMethod": "POST",
     "RequestBodyMediaType": "Json",
     "Uri": "{host}",
     "Path": "/type/model/empty/round-trip",
     "RequestMediaTypes": [
      "application/json"
     ],
     "BufferResponse": true,
     "GenerateProtocolMethod": true,
     "GenerateConvenienceMethod": true
    }
   ],
   "Protocol": {
    "$id": "33"
   },
   "Creatable": true
  }
 ]
}<|MERGE_RESOLUTION|>--- conflicted
+++ resolved
@@ -2,7 +2,9 @@
  "$id": "1",
  "Name": "Type.Model.Empty",
  "Description": "Illustrates usage of empty model used in operation's parameters and responses.",
- "ApiVersions": [],
+ "ApiVersions": [
+  "1.0.0"
+ ],
  "Enums": [],
  "Models": [
   {
@@ -145,11 +147,42 @@
         },
         "Value": "application/json"
        }
+      },
+      {
+       "$id": "18",
+       "Name": "apiVersion",
+       "NameInRequest": "api-version",
+       "Description": "",
+       "Type": {
+        "$id": "19",
+        "Name": "String",
+        "Kind": "String",
+        "IsNullable": false
+       },
+       "Location": "Query",
+       "IsRequired": true,
+       "IsApiVersion": true,
+       "IsContentType": false,
+       "IsEndpoint": false,
+       "IsResourceParameter": false,
+       "SkipUrlEncoding": false,
+       "Explode": false,
+       "Kind": "Client",
+       "DefaultValue": {
+        "$id": "20",
+        "Type": {
+         "$id": "21",
+         "Name": "String",
+         "Kind": "String",
+         "IsNullable": false
+        },
+        "Value": "1.0.0"
+       }
       }
      ],
      "Responses": [
       {
-       "$id": "18",
+       "$id": "22",
        "StatusCodes": [
         204
        ],
@@ -170,7 +203,7 @@
      "GenerateConvenienceMethod": true
     },
     {
-     "$id": "19",
+     "$id": "23",
      "Name": "getEmpty",
      "ResourceName": "Empty",
      "Parameters": [
@@ -178,36 +211,39 @@
        "$ref": "7"
       },
       {
-       "$id": "20",
+       "$id": "24",
        "Name": "accept",
        "NameInRequest": "Accept",
        "Type": {
-        "$id": "21",
-        "Name": "String",
-        "Kind": "String",
-        "IsNullable": false
-       },
-       "Location": "Header",
-       "IsApiVersion": false,
-       "IsResourceParameter": false,
-       "IsContentType": false,
-       "IsRequired": true,
-       "IsEndpoint": false,
-       "SkipUrlEncoding": false,
-       "Explode": false,
-       "Kind": "Constant",
-       "DefaultValue": {
-        "$id": "22",
-        "Type": {
-         "$ref": "21"
-        },
-        "Value": "application/json"
-       }
+        "$id": "25",
+        "Name": "String",
+        "Kind": "String",
+        "IsNullable": false
+       },
+       "Location": "Header",
+       "IsApiVersion": false,
+       "IsResourceParameter": false,
+       "IsContentType": false,
+       "IsRequired": true,
+       "IsEndpoint": false,
+       "SkipUrlEncoding": false,
+       "Explode": false,
+       "Kind": "Constant",
+       "DefaultValue": {
+        "$id": "26",
+        "Type": {
+         "$ref": "25"
+        },
+        "Value": "application/json"
+       }
+      },
+      {
+       "$ref": "18"
       }
      ],
      "Responses": [
       {
-       "$id": "23",
+       "$id": "27",
        "StatusCodes": [
         200
        ],
@@ -231,7 +267,7 @@
      "GenerateConvenienceMethod": true
     },
     {
-     "$id": "24",
+     "$id": "28",
      "Name": "postRoundTripEmpty",
      "ResourceName": "Empty",
      "Parameters": [
@@ -239,7 +275,7 @@
        "$ref": "7"
       },
       {
-       "$id": "25",
+       "$id": "29",
        "Name": "body",
        "NameInRequest": "body",
        "Type": {
@@ -256,50 +292,38 @@
        "Kind": "Method"
       },
       {
-<<<<<<< HEAD
-       "$id": "26",
-       "Name": "contentType",
-       "NameInRequest": "Content-Type",
-=======
        "$id": "30",
        "Name": "accept",
        "NameInRequest": "Accept",
->>>>>>> 9db89830
-       "Type": {
-        "$id": "27",
-        "Name": "String",
-        "Kind": "String",
-        "IsNullable": false
-       },
-       "Location": "Header",
-       "IsApiVersion": false,
-       "IsResourceParameter": false,
-       "IsContentType": false,
-       "IsRequired": true,
-       "IsEndpoint": false,
-       "SkipUrlEncoding": false,
-       "Explode": false,
-       "Kind": "Constant",
-       "DefaultValue": {
-        "$id": "28",
-        "Type": {
-         "$ref": "27"
-        },
-        "Value": "application/json"
-       }
-      },
-      {
-<<<<<<< HEAD
-       "$id": "29",
-       "Name": "accept",
-       "NameInRequest": "Accept",
-=======
+       "Type": {
+        "$id": "31",
+        "Name": "String",
+        "Kind": "String",
+        "IsNullable": false
+       },
+       "Location": "Header",
+       "IsApiVersion": false,
+       "IsResourceParameter": false,
+       "IsContentType": false,
+       "IsRequired": true,
+       "IsEndpoint": false,
+       "SkipUrlEncoding": false,
+       "Explode": false,
+       "Kind": "Constant",
+       "DefaultValue": {
+        "$id": "32",
+        "Type": {
+         "$ref": "31"
+        },
+        "Value": "application/json"
+       }
+      },
+      {
        "$id": "33",
        "Name": "contentType",
        "NameInRequest": "Content-Type",
->>>>>>> 9db89830
-       "Type": {
-        "$id": "30",
+       "Type": {
+        "$id": "34",
         "Name": "String",
         "Kind": "String",
         "IsNullable": false
@@ -314,17 +338,20 @@
        "Explode": false,
        "Kind": "Constant",
        "DefaultValue": {
-        "$id": "31",
-        "Type": {
-         "$ref": "30"
-        },
-        "Value": "application/json"
-       }
+        "$id": "35",
+        "Type": {
+         "$ref": "34"
+        },
+        "Value": "application/json"
+       }
+      },
+      {
+       "$ref": "18"
       }
      ],
      "Responses": [
       {
-       "$id": "32",
+       "$id": "36",
        "StatusCodes": [
         200
        ],
@@ -352,7 +379,7 @@
     }
    ],
    "Protocol": {
-    "$id": "33"
+    "$id": "37"
    },
    "Creatable": true
   }
