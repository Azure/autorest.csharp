{
 "$id": "1",
 "Name": "Type.Model.Flatten",
 "ApiVersions": [],
 "Enums": [],
 "Models": [
  {
   "$id": "2",
   "Kind": "model",
   "Name": "FlattenModel",
   "CrossLanguageDefinitionId": "Type.Model.Flatten.FlattenModel",
   "Usage": "RoundTrip",
   "Description": "This is the model with one level of flattening.",
   "Properties": [
    {
     "$id": "3",
     "Name": "name",
     "SerializedName": "name",
     "Description": "",
     "Type": {
      "$id": "4",
      "Kind": "string",
      "Name": "string",
      "CrossLanguageDefinitionId": "TypeSpec.string"
     },
     "IsRequired": true,
     "IsReadOnly": false
    },
    {
     "$id": "5",
     "Name": "description",
     "SerializedName": "description",
     "Description": "",
     "Type": {
      "$id": "6",
      "Kind": "string",
      "Name": "string",
      "CrossLanguageDefinitionId": "TypeSpec.string"
     },
     "IsRequired": true,
     "IsReadOnly": false,
     "FlattenedNames": [
      "properties",
      "description"
     ]
    },
    {
     "$id": "7",
     "Name": "age",
     "SerializedName": "age",
     "Description": "",
     "Type": {
      "$id": "8",
      "Kind": "int32",
      "Name": "int32",
      "CrossLanguageDefinitionId": "TypeSpec.int32"
     },
     "IsRequired": true,
     "IsReadOnly": false,
     "FlattenedNames": [
      "properties",
      "age"
     ]
    }
   ]
  },
  {
   "$id": "9",
   "Kind": "model",
   "Name": "NestedFlattenModel",
   "CrossLanguageDefinitionId": "Type.Model.Flatten.NestedFlattenModel",
   "Usage": "RoundTrip",
   "Description": "This is the model with two levels of flattening.",
   "Properties": [
    {
     "$id": "10",
     "Name": "name",
     "SerializedName": "name",
     "Description": "",
     "Type": {
      "$id": "11",
      "Kind": "string",
      "Name": "string",
      "CrossLanguageDefinitionId": "TypeSpec.string"
     },
     "IsRequired": true,
     "IsReadOnly": false
    },
    {
     "$id": "12",
     "Name": "summary",
     "SerializedName": "summary",
     "Description": "",
     "Type": {
      "$id": "13",
      "Kind": "string",
      "Name": "string",
      "CrossLanguageDefinitionId": "TypeSpec.string"
     },
     "IsRequired": true,
     "IsReadOnly": false,
     "FlattenedNames": [
      "properties",
      "summary"
     ]
    },
    {
     "$id": "14",
     "Name": "description",
     "SerializedName": "description",
     "Description": "",
     "Type": {
      "$id": "15",
      "Kind": "string",
      "Name": "string",
      "CrossLanguageDefinitionId": "TypeSpec.string"
     },
     "IsRequired": true,
     "IsReadOnly": false,
     "FlattenedNames": [
      "properties",
      "properties",
      "description"
     ]
    },
    {
     "$id": "16",
     "Name": "age",
     "SerializedName": "age",
     "Description": "",
     "Type": {
      "$id": "17",
      "Kind": "int32",
      "Name": "int32",
      "CrossLanguageDefinitionId": "TypeSpec.int32"
     },
     "IsRequired": true,
     "IsReadOnly": false,
     "FlattenedNames": [
      "properties",
      "properties",
      "age"
     ]
    }
   ]
  },
  {
   "$id": "18",
   "Kind": "model",
   "Name": "ChildModel",
   "CrossLanguageDefinitionId": "Type.Model.Flatten.ChildModel",
   "Usage": "RoundTrip",
   "Description": "This is the child model to be flattened.",
   "Properties": [
    {
     "$id": "19",
     "Name": "description",
     "SerializedName": "description",
     "Description": "",
     "Type": {
      "$id": "20",
      "Kind": "string",
      "Name": "string",
      "CrossLanguageDefinitionId": "TypeSpec.string"
     },
     "IsRequired": true,
     "IsReadOnly": false
    },
    {
     "$id": "21",
     "Name": "age",
     "SerializedName": "age",
     "Description": "",
     "Type": {
      "$id": "22",
      "Kind": "int32",
      "Name": "int32",
      "CrossLanguageDefinitionId": "TypeSpec.int32"
     },
     "IsRequired": true,
     "IsReadOnly": false
    }
   ]
  },
  {
   "$id": "23",
   "Kind": "model",
   "Name": "ChildFlattenModel",
   "CrossLanguageDefinitionId": "Type.Model.Flatten.ChildFlattenModel",
   "Usage": "RoundTrip",
   "Description": "This is the child model to be flattened. And it has flattened property as well.",
   "Properties": [
    {
     "$id": "24",
     "Name": "summary",
     "SerializedName": "summary",
     "Description": "",
     "Type": {
      "$id": "25",
      "Kind": "string",
      "Name": "string",
      "CrossLanguageDefinitionId": "TypeSpec.string"
     },
     "IsRequired": true,
     "IsReadOnly": false
    },
    {
     "$id": "26",
     "Name": "description",
     "SerializedName": "description",
     "Description": "",
     "Type": {
      "$id": "27",
      "Kind": "string",
      "Name": "string",
      "CrossLanguageDefinitionId": "TypeSpec.string"
     },
     "IsRequired": true,
     "IsReadOnly": false,
     "FlattenedNames": [
      "properties",
      "description"
     ]
    },
    {
     "$id": "28",
     "Name": "age",
     "SerializedName": "age",
     "Description": "",
     "Type": {
      "$id": "29",
      "Kind": "int32",
      "Name": "int32",
      "CrossLanguageDefinitionId": "TypeSpec.int32"
     },
     "IsRequired": true,
     "IsReadOnly": false,
     "FlattenedNames": [
      "properties",
      "age"
     ]
    }
   ]
  }
 ],
 "Clients": [
  {
   "$id": "30",
   "Name": "FlattenClient",
   "Description": "Illustrates the model flatten cases.",
   "Operations": [
    {
     "$id": "31",
     "Name": "putFlattenModel",
     "ResourceName": "Flatten",
     "Accessibility": "public",
     "Parameters": [
      {
       "$id": "32",
       "Name": "host",
       "NameInRequest": "host",
       "Description": "TestServer endpoint",
       "Type": {
        "$id": "33",
<<<<<<< HEAD
        "Kind": "string",
        "Name": "string",
        "CrossLanguageDefinitionId": ""
=======
        "Kind": "string"
>>>>>>> d4a5bea0
       },
       "Location": "Uri",
       "IsApiVersion": false,
       "IsResourceParameter": false,
       "IsContentType": false,
       "IsRequired": true,
       "IsEndpoint": true,
       "SkipUrlEncoding": false,
       "Explode": false,
       "Kind": "Client",
       "DefaultValue": {
        "$id": "34",
        "Type": {
         "$id": "35",
<<<<<<< HEAD
         "Kind": "string",
         "Name": "string",
         "CrossLanguageDefinitionId": ""
=======
         "Kind": "string"
>>>>>>> d4a5bea0
        },
        "Value": "http://localhost:3000"
       }
      },
      {
       "$id": "36",
       "Name": "input",
       "NameInRequest": "input",
       "Type": {
        "$ref": "2"
       },
       "Location": "Body",
       "IsRequired": true,
       "IsApiVersion": false,
       "IsResourceParameter": false,
       "IsContentType": false,
       "IsEndpoint": false,
       "SkipUrlEncoding": false,
       "Explode": false,
       "Kind": "Method"
      },
      {
       "$id": "37",
       "Name": "accept",
       "NameInRequest": "Accept",
       "Type": {
        "$id": "38",
        "Kind": "string",
        "Name": "string",
        "CrossLanguageDefinitionId": ""
       },
       "Location": "Header",
       "IsApiVersion": false,
       "IsResourceParameter": false,
       "IsContentType": false,
       "IsRequired": true,
       "IsEndpoint": false,
       "SkipUrlEncoding": false,
       "Explode": false,
       "Kind": "Constant",
       "DefaultValue": {
        "$id": "39",
        "Type": {
         "$ref": "38"
        },
        "Value": "application/json"
       }
      },
      {
       "$id": "40",
       "Name": "contentType",
       "NameInRequest": "Content-Type",
       "Type": {
        "$id": "41",
        "Kind": "string",
        "Name": "string",
        "CrossLanguageDefinitionId": ""
       },
       "Location": "Header",
       "IsApiVersion": false,
       "IsResourceParameter": false,
       "IsContentType": true,
       "IsRequired": true,
       "IsEndpoint": false,
       "SkipUrlEncoding": false,
       "Explode": false,
       "Kind": "Constant",
       "DefaultValue": {
        "$id": "42",
        "Type": {
         "$ref": "41"
        },
        "Value": "application/json"
       }
      }
     ],
     "Responses": [
      {
       "$id": "43",
       "StatusCodes": [
        200
       ],
       "BodyType": {
        "$ref": "2"
       },
       "BodyMediaType": "Json",
       "Headers": [],
       "IsErrorResponse": false,
       "ContentTypes": [
        "application/json"
       ]
      }
     ],
     "HttpMethod": "PUT",
     "RequestBodyMediaType": "Json",
     "Uri": "{host}",
     "Path": "/type/model/flatten/flattenModel",
     "RequestMediaTypes": [
      "application/json"
     ],
     "BufferResponse": true,
     "GenerateProtocolMethod": true,
     "GenerateConvenienceMethod": true
    },
    {
     "$id": "44",
     "Name": "putNestedFlattenModel",
     "ResourceName": "Flatten",
     "Accessibility": "public",
     "Parameters": [
      {
       "$ref": "32"
      },
      {
       "$id": "45",
       "Name": "input",
       "NameInRequest": "input",
       "Type": {
        "$ref": "9"
       },
       "Location": "Body",
       "IsRequired": true,
       "IsApiVersion": false,
       "IsResourceParameter": false,
       "IsContentType": false,
       "IsEndpoint": false,
       "SkipUrlEncoding": false,
       "Explode": false,
       "Kind": "Method"
      },
      {
       "$id": "46",
       "Name": "accept",
       "NameInRequest": "Accept",
       "Type": {
        "$id": "47",
        "Kind": "string",
        "Name": "string",
        "CrossLanguageDefinitionId": ""
       },
       "Location": "Header",
       "IsApiVersion": false,
       "IsResourceParameter": false,
       "IsContentType": false,
       "IsRequired": true,
       "IsEndpoint": false,
       "SkipUrlEncoding": false,
       "Explode": false,
       "Kind": "Constant",
       "DefaultValue": {
        "$id": "48",
        "Type": {
         "$ref": "47"
        },
        "Value": "application/json"
       }
      },
      {
       "$id": "49",
       "Name": "contentType",
       "NameInRequest": "Content-Type",
       "Type": {
        "$id": "50",
        "Kind": "string",
        "Name": "string",
        "CrossLanguageDefinitionId": ""
       },
       "Location": "Header",
       "IsApiVersion": false,
       "IsResourceParameter": false,
       "IsContentType": true,
       "IsRequired": true,
       "IsEndpoint": false,
       "SkipUrlEncoding": false,
       "Explode": false,
       "Kind": "Constant",
       "DefaultValue": {
        "$id": "51",
        "Type": {
         "$ref": "50"
        },
        "Value": "application/json"
       }
      }
     ],
     "Responses": [
      {
       "$id": "52",
       "StatusCodes": [
        200
       ],
       "BodyType": {
        "$ref": "9"
       },
       "BodyMediaType": "Json",
       "Headers": [],
       "IsErrorResponse": false,
       "ContentTypes": [
        "application/json"
       ]
      }
     ],
     "HttpMethod": "PUT",
     "RequestBodyMediaType": "Json",
     "Uri": "{host}",
     "Path": "/type/model/flatten/nestedFlattenModel",
     "RequestMediaTypes": [
      "application/json"
     ],
     "BufferResponse": true,
     "GenerateProtocolMethod": true,
     "GenerateConvenienceMethod": true
    }
   ],
   "Protocol": {
    "$id": "53"
   },
   "Parameters": [
    {
     "$ref": "32"
    }
   ]
  }
 ]
}<|MERGE_RESOLUTION|>--- conflicted
+++ resolved
@@ -262,13 +262,9 @@
        "Description": "TestServer endpoint",
        "Type": {
         "$id": "33",
-<<<<<<< HEAD
         "Kind": "string",
         "Name": "string",
-        "CrossLanguageDefinitionId": ""
-=======
-        "Kind": "string"
->>>>>>> d4a5bea0
+        "CrossLanguageDefinitionId": "TypeSpec.string"
        },
        "Location": "Uri",
        "IsApiVersion": false,
@@ -283,13 +279,9 @@
         "$id": "34",
         "Type": {
          "$id": "35",
-<<<<<<< HEAD
          "Kind": "string",
          "Name": "string",
-         "CrossLanguageDefinitionId": ""
-=======
-         "Kind": "string"
->>>>>>> d4a5bea0
+         "CrossLanguageDefinitionId": "TypeSpec.string"
         },
         "Value": "http://localhost:3000"
        }
