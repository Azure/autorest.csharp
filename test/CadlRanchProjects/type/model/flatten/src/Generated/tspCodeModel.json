--- conflicted
+++ resolved
@@ -19,13 +19,7 @@
      "Description": "",
      "Type": {
       "$id": "4",
-<<<<<<< HEAD
-      "Kind": "Primitive",
-      "Name": "String"
-=======
-      "Kind": "string",
-      "IsNullable": false
->>>>>>> 9b8a321f
+      "Kind": "string"
      },
      "IsRequired": true,
      "IsReadOnly": false
@@ -37,13 +31,7 @@
      "Description": "",
      "Type": {
       "$id": "6",
-<<<<<<< HEAD
-      "Kind": "Primitive",
-      "Name": "String"
-=======
-      "Kind": "string",
-      "IsNullable": false
->>>>>>> 9b8a321f
+      "Kind": "string"
      },
      "IsRequired": true,
      "IsReadOnly": false,
@@ -59,13 +47,7 @@
      "Description": "",
      "Type": {
       "$id": "8",
-<<<<<<< HEAD
-      "Kind": "Primitive",
-      "Name": "Int32"
-=======
-      "Kind": "int32",
-      "IsNullable": false
->>>>>>> 9b8a321f
+      "Kind": "int32"
      },
      "IsRequired": true,
      "IsReadOnly": false,
@@ -91,13 +73,7 @@
      "Description": "",
      "Type": {
       "$id": "11",
-<<<<<<< HEAD
-      "Kind": "Primitive",
-      "Name": "String"
-=======
-      "Kind": "string",
-      "IsNullable": false
->>>>>>> 9b8a321f
+      "Kind": "string"
      },
      "IsRequired": true,
      "IsReadOnly": false
@@ -109,13 +85,7 @@
      "Description": "",
      "Type": {
       "$id": "13",
-<<<<<<< HEAD
-      "Kind": "Primitive",
-      "Name": "String"
-=======
-      "Kind": "string",
-      "IsNullable": false
->>>>>>> 9b8a321f
+      "Kind": "string"
      },
      "IsRequired": true,
      "IsReadOnly": false,
@@ -131,13 +101,7 @@
      "Description": "",
      "Type": {
       "$id": "15",
-<<<<<<< HEAD
-      "Kind": "Primitive",
-      "Name": "String"
-=======
-      "Kind": "string",
-      "IsNullable": false
->>>>>>> 9b8a321f
+      "Kind": "string"
      },
      "IsRequired": true,
      "IsReadOnly": false,
@@ -154,13 +118,7 @@
      "Description": "",
      "Type": {
       "$id": "17",
-<<<<<<< HEAD
-      "Kind": "Primitive",
-      "Name": "Int32"
-=======
-      "Kind": "int32",
-      "IsNullable": false
->>>>>>> 9b8a321f
+      "Kind": "int32"
      },
      "IsRequired": true,
      "IsReadOnly": false,
@@ -187,13 +145,7 @@
      "Description": "",
      "Type": {
       "$id": "20",
-<<<<<<< HEAD
-      "Kind": "Primitive",
-      "Name": "String"
-=======
-      "Kind": "string",
-      "IsNullable": false
->>>>>>> 9b8a321f
+      "Kind": "string"
      },
      "IsRequired": true,
      "IsReadOnly": false
@@ -205,13 +157,7 @@
      "Description": "",
      "Type": {
       "$id": "22",
-<<<<<<< HEAD
-      "Kind": "Primitive",
-      "Name": "Int32"
-=======
-      "Kind": "int32",
-      "IsNullable": false
->>>>>>> 9b8a321f
+      "Kind": "int32"
      },
      "IsRequired": true,
      "IsReadOnly": false
@@ -233,13 +179,7 @@
      "Description": "",
      "Type": {
       "$id": "25",
-<<<<<<< HEAD
-      "Kind": "Primitive",
-      "Name": "String"
-=======
-      "Kind": "string",
-      "IsNullable": false
->>>>>>> 9b8a321f
+      "Kind": "string"
      },
      "IsRequired": true,
      "IsReadOnly": false
@@ -251,13 +191,7 @@
      "Description": "",
      "Type": {
       "$id": "27",
-<<<<<<< HEAD
-      "Kind": "Primitive",
-      "Name": "String"
-=======
-      "Kind": "string",
-      "IsNullable": false
->>>>>>> 9b8a321f
+      "Kind": "string"
      },
      "IsRequired": true,
      "IsReadOnly": false,
@@ -273,13 +207,7 @@
      "Description": "",
      "Type": {
       "$id": "29",
-<<<<<<< HEAD
-      "Kind": "Primitive",
-      "Name": "Int32"
-=======
-      "Kind": "int32",
-      "IsNullable": false
->>>>>>> 9b8a321f
+      "Kind": "int32"
      },
      "IsRequired": true,
      "IsReadOnly": false,
