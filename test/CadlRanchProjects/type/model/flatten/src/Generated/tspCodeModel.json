{
 "$id": "1",
 "Name": "Type.Model.Flatten",
 "ApiVersions": [],
 "Enums": [],
 "Models": [
  {
   "$id": "2",
   "Kind": "model",
   "Name": "FlattenModel",
   "Namespace": "Type.Model.Flatten",
<<<<<<< HEAD
   "Description": "This is the model with one level of flattening.",
   "Usage": "Input,Output",
=======
   "Usage": "RoundTrip",
   "Description": "This is the model with one level of flattening.",
>>>>>>> 5c4fa027
   "Properties": [
    {
     "$id": "3",
     "Name": "name",
     "SerializedName": "name",
     "Description": "",
     "Type": {
      "$id": "4",
      "Kind": "string"
     },
     "IsRequired": true,
     "IsReadOnly": false
    },
    {
     "$id": "5",
     "Name": "description",
     "SerializedName": "description",
     "Description": "",
     "Type": {
      "$id": "6",
      "Kind": "string"
     },
     "IsRequired": true,
     "IsReadOnly": false,
     "FlattenedNames": [
      "properties",
      "description"
     ]
    },
    {
     "$id": "7",
     "Name": "age",
     "SerializedName": "age",
     "Description": "",
     "Type": {
      "$id": "8",
      "Kind": "int32"
     },
     "IsRequired": true,
     "IsReadOnly": false,
     "FlattenedNames": [
      "properties",
      "age"
     ]
    }
   ]
  },
  {
   "$id": "9",
   "Kind": "model",
   "Name": "NestedFlattenModel",
   "Namespace": "Type.Model.Flatten",
<<<<<<< HEAD
   "Description": "This is the model with two levels of flattening.",
   "Usage": "Input,Output",
=======
   "Usage": "RoundTrip",
   "Description": "This is the model with two levels of flattening.",
>>>>>>> 5c4fa027
   "Properties": [
    {
     "$id": "10",
     "Name": "name",
     "SerializedName": "name",
     "Description": "",
     "Type": {
      "$id": "11",
      "Kind": "string"
     },
     "IsRequired": true,
     "IsReadOnly": false
    },
    {
     "$id": "12",
     "Name": "summary",
     "SerializedName": "summary",
     "Description": "",
     "Type": {
      "$id": "13",
      "Kind": "string"
     },
     "IsRequired": true,
     "IsReadOnly": false,
     "FlattenedNames": [
      "properties",
      "summary"
     ]
    },
    {
     "$id": "14",
     "Name": "description",
     "SerializedName": "description",
     "Description": "",
     "Type": {
      "$id": "15",
      "Kind": "string"
     },
     "IsRequired": true,
     "IsReadOnly": false,
     "FlattenedNames": [
      "properties",
      "properties",
      "description"
     ]
    },
    {
     "$id": "16",
     "Name": "age",
     "SerializedName": "age",
     "Description": "",
     "Type": {
      "$id": "17",
      "Kind": "int32"
     },
     "IsRequired": true,
     "IsReadOnly": false,
     "FlattenedNames": [
      "properties",
      "properties",
      "age"
     ]
    }
   ]
  },
  {
   "$id": "18",
   "Kind": "model",
   "Name": "ChildModel",
   "Namespace": "Type.Model.Flatten",
<<<<<<< HEAD
   "Description": "This is the child model to be flattened.",
   "Usage": "Input,Output",
=======
   "Usage": "RoundTrip",
   "Description": "This is the child model to be flattened.",
>>>>>>> 5c4fa027
   "Properties": [
    {
     "$id": "19",
     "Name": "description",
     "SerializedName": "description",
     "Description": "",
     "Type": {
      "$id": "20",
      "Kind": "string"
     },
     "IsRequired": true,
     "IsReadOnly": false
    },
    {
     "$id": "21",
     "Name": "age",
     "SerializedName": "age",
     "Description": "",
     "Type": {
      "$id": "22",
      "Kind": "int32"
     },
     "IsRequired": true,
     "IsReadOnly": false
    }
   ]
  },
  {
   "$id": "23",
   "Kind": "model",
   "Name": "ChildFlattenModel",
   "Namespace": "Type.Model.Flatten",
<<<<<<< HEAD
   "Description": "This is the child model to be flattened. And it has flattened property as well.",
   "Usage": "Input,Output",
=======
   "Usage": "RoundTrip",
   "Description": "This is the child model to be flattened. And it has flattened property as well.",
>>>>>>> 5c4fa027
   "Properties": [
    {
     "$id": "24",
     "Name": "summary",
     "SerializedName": "summary",
     "Description": "",
     "Type": {
      "$id": "25",
      "Kind": "string"
     },
     "IsRequired": true,
     "IsReadOnly": false
    },
    {
     "$id": "26",
     "Name": "description",
     "SerializedName": "description",
     "Description": "",
     "Type": {
      "$id": "27",
      "Kind": "string"
     },
     "IsRequired": true,
     "IsReadOnly": false,
     "FlattenedNames": [
      "properties",
      "description"
     ]
    },
    {
     "$id": "28",
     "Name": "age",
     "SerializedName": "age",
     "Description": "",
     "Type": {
      "$id": "29",
      "Kind": "int32"
     },
     "IsRequired": true,
     "IsReadOnly": false,
     "FlattenedNames": [
      "properties",
      "age"
     ]
    }
   ]
  }
 ],
 "Clients": [
  {
   "$id": "30",
   "Name": "FlattenClient",
   "Description": "Illustrates the model flatten cases.",
   "Operations": [
    {
     "$id": "31",
     "Name": "putFlattenModel",
     "ResourceName": "Flatten",
     "Accessibility": "public",
     "Parameters": [
      {
       "$id": "32",
       "Name": "host",
       "NameInRequest": "host",
       "Description": "TestServer endpoint",
       "Type": {
        "$id": "33",
        "Kind": "string",
        "IsNullable": false
       },
       "Location": "Uri",
       "IsApiVersion": false,
       "IsResourceParameter": false,
       "IsContentType": false,
       "IsRequired": true,
       "IsEndpoint": true,
       "SkipUrlEncoding": false,
       "Explode": false,
       "Kind": "Client",
       "DefaultValue": {
        "$id": "34",
        "Type": {
         "$id": "35",
         "Kind": "string",
         "IsNullable": false
        },
        "Value": "http://localhost:3000"
       }
      },
      {
       "$id": "36",
       "Name": "input",
       "NameInRequest": "input",
       "Type": {
        "$ref": "2"
       },
       "Location": "Body",
       "IsRequired": true,
       "IsApiVersion": false,
       "IsResourceParameter": false,
       "IsContentType": false,
       "IsEndpoint": false,
       "SkipUrlEncoding": false,
       "Explode": false,
       "Kind": "Method"
      },
      {
       "$id": "37",
       "Name": "accept",
       "NameInRequest": "Accept",
       "Type": {
        "$id": "38",
        "Kind": "string",
        "IsNullable": false
       },
       "Location": "Header",
       "IsApiVersion": false,
       "IsResourceParameter": false,
       "IsContentType": false,
       "IsRequired": true,
       "IsEndpoint": false,
       "SkipUrlEncoding": false,
       "Explode": false,
       "Kind": "Constant",
       "DefaultValue": {
        "$id": "39",
        "Type": {
         "$ref": "38"
        },
        "Value": "application/json"
       }
      },
      {
       "$id": "40",
       "Name": "contentType",
       "NameInRequest": "Content-Type",
       "Type": {
        "$id": "41",
        "Kind": "string",
        "IsNullable": false
       },
       "Location": "Header",
       "IsApiVersion": false,
       "IsResourceParameter": false,
       "IsContentType": true,
       "IsRequired": true,
       "IsEndpoint": false,
       "SkipUrlEncoding": false,
       "Explode": false,
       "Kind": "Constant",
       "DefaultValue": {
        "$id": "42",
        "Type": {
         "$ref": "41"
        },
        "Value": "application/json"
       }
      }
     ],
     "Responses": [
      {
       "$id": "43",
       "StatusCodes": [
        200
       ],
       "BodyType": {
        "$ref": "2"
       },
       "BodyMediaType": "Json",
       "Headers": [],
       "IsErrorResponse": false,
       "ContentTypes": [
        "application/json"
       ]
      }
     ],
     "HttpMethod": "PUT",
     "RequestBodyMediaType": "Json",
     "Uri": "{host}",
     "Path": "/type/model/flatten/flattenModel",
     "RequestMediaTypes": [
      "application/json"
     ],
     "BufferResponse": true,
     "GenerateProtocolMethod": true,
     "GenerateConvenienceMethod": true
    },
    {
     "$id": "44",
     "Name": "putNestedFlattenModel",
     "ResourceName": "Flatten",
     "Accessibility": "public",
     "Parameters": [
      {
       "$ref": "32"
      },
      {
       "$id": "45",
       "Name": "input",
       "NameInRequest": "input",
       "Type": {
        "$ref": "9"
       },
       "Location": "Body",
       "IsRequired": true,
       "IsApiVersion": false,
       "IsResourceParameter": false,
       "IsContentType": false,
       "IsEndpoint": false,
       "SkipUrlEncoding": false,
       "Explode": false,
       "Kind": "Method"
      },
      {
       "$id": "46",
       "Name": "accept",
       "NameInRequest": "Accept",
       "Type": {
        "$id": "47",
        "Kind": "string",
        "IsNullable": false
       },
       "Location": "Header",
       "IsApiVersion": false,
       "IsResourceParameter": false,
       "IsContentType": false,
       "IsRequired": true,
       "IsEndpoint": false,
       "SkipUrlEncoding": false,
       "Explode": false,
       "Kind": "Constant",
       "DefaultValue": {
        "$id": "48",
        "Type": {
         "$ref": "47"
        },
        "Value": "application/json"
       }
      },
      {
       "$id": "49",
       "Name": "contentType",
       "NameInRequest": "Content-Type",
       "Type": {
        "$id": "50",
        "Kind": "string",
        "IsNullable": false
       },
       "Location": "Header",
       "IsApiVersion": false,
       "IsResourceParameter": false,
       "IsContentType": true,
       "IsRequired": true,
       "IsEndpoint": false,
       "SkipUrlEncoding": false,
       "Explode": false,
       "Kind": "Constant",
       "DefaultValue": {
        "$id": "51",
        "Type": {
         "$ref": "50"
        },
        "Value": "application/json"
       }
      }
     ],
     "Responses": [
      {
       "$id": "52",
       "StatusCodes": [
        200
       ],
       "BodyType": {
        "$ref": "9"
       },
       "BodyMediaType": "Json",
       "Headers": [],
       "IsErrorResponse": false,
       "ContentTypes": [
        "application/json"
       ]
      }
     ],
     "HttpMethod": "PUT",
     "RequestBodyMediaType": "Json",
     "Uri": "{host}",
     "Path": "/type/model/flatten/nestedFlattenModel",
     "RequestMediaTypes": [
      "application/json"
     ],
     "BufferResponse": true,
     "GenerateProtocolMethod": true,
     "GenerateConvenienceMethod": true
    }
   ],
   "Protocol": {
    "$id": "53"
   },
   "Creatable": true,
   "Parameters": [
    {
     "$ref": "32"
    }
   ]
  }
 ]
}<|MERGE_RESOLUTION|>--- conflicted
+++ resolved
@@ -9,13 +9,8 @@
    "Kind": "model",
    "Name": "FlattenModel",
    "Namespace": "Type.Model.Flatten",
-<<<<<<< HEAD
+   "Usage": "Input,Output",
    "Description": "This is the model with one level of flattening.",
-   "Usage": "Input,Output",
-=======
-   "Usage": "RoundTrip",
-   "Description": "This is the model with one level of flattening.",
->>>>>>> 5c4fa027
    "Properties": [
     {
      "$id": "3",
@@ -68,13 +63,8 @@
    "Kind": "model",
    "Name": "NestedFlattenModel",
    "Namespace": "Type.Model.Flatten",
-<<<<<<< HEAD
+   "Usage": "Input,Output",
    "Description": "This is the model with two levels of flattening.",
-   "Usage": "Input,Output",
-=======
-   "Usage": "RoundTrip",
-   "Description": "This is the model with two levels of flattening.",
->>>>>>> 5c4fa027
    "Properties": [
     {
      "$id": "10",
@@ -145,13 +135,8 @@
    "Kind": "model",
    "Name": "ChildModel",
    "Namespace": "Type.Model.Flatten",
-<<<<<<< HEAD
+   "Usage": "Input,Output",
    "Description": "This is the child model to be flattened.",
-   "Usage": "Input,Output",
-=======
-   "Usage": "RoundTrip",
-   "Description": "This is the child model to be flattened.",
->>>>>>> 5c4fa027
    "Properties": [
     {
      "$id": "19",
@@ -184,13 +169,8 @@
    "Kind": "model",
    "Name": "ChildFlattenModel",
    "Namespace": "Type.Model.Flatten",
-<<<<<<< HEAD
+   "Usage": "Input,Output",
    "Description": "This is the child model to be flattened. And it has flattened property as well.",
-   "Usage": "Input,Output",
-=======
-   "Usage": "RoundTrip",
-   "Description": "This is the child model to be flattened. And it has flattened property as well.",
->>>>>>> 5c4fa027
    "Properties": [
     {
      "$id": "24",
