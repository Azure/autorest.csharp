--- conflicted
+++ resolved
@@ -11,11 +11,6 @@
    "Namespace": "Type.Model.Flatten",
    "Usage": "RoundTrip",
    "Description": "This is the model with one level of flattening.",
-<<<<<<< HEAD
-   "IsNullable": false,
-=======
-   "Usage": "RoundTrip",
->>>>>>> 25dabbd4
    "Properties": [
     {
      "$id": "3",
@@ -70,11 +65,6 @@
    "Namespace": "Type.Model.Flatten",
    "Usage": "RoundTrip",
    "Description": "This is the model with two levels of flattening.",
-<<<<<<< HEAD
-   "IsNullable": false,
-=======
-   "Usage": "RoundTrip",
->>>>>>> 25dabbd4
    "Properties": [
     {
      "$id": "10",
@@ -147,11 +137,6 @@
    "Namespace": "Type.Model.Flatten",
    "Usage": "RoundTrip",
    "Description": "This is the child model to be flattened.",
-<<<<<<< HEAD
-   "IsNullable": false,
-=======
-   "Usage": "RoundTrip",
->>>>>>> 25dabbd4
    "Properties": [
     {
      "$id": "19",
@@ -186,11 +171,6 @@
    "Namespace": "Type.Model.Flatten",
    "Usage": "RoundTrip",
    "Description": "This is the child model to be flattened. And it has flattened property as well.",
-<<<<<<< HEAD
-   "IsNullable": false,
-=======
-   "Usage": "RoundTrip",
->>>>>>> 25dabbd4
    "Properties": [
     {
      "$id": "24",
