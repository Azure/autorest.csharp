--- conflicted
+++ resolved
@@ -21,12 +21,9 @@
      "Type": {
       "$id": "4",
       "Kind": "string",
-<<<<<<< HEAD
-      "Decorators": []
-=======
-      "Name": "string",
-      "CrossLanguageDefinitionId": "TypeSpec.string"
->>>>>>> 3e9fef80
+      "Name": "string",
+      "CrossLanguageDefinitionId": "TypeSpec.string",
+      "Decorators": []
      },
      "IsRequired": true,
      "IsReadOnly": false,
@@ -40,12 +37,9 @@
      "Type": {
       "$id": "6",
       "Kind": "string",
-<<<<<<< HEAD
-      "Decorators": []
-=======
-      "Name": "string",
-      "CrossLanguageDefinitionId": "TypeSpec.string"
->>>>>>> 3e9fef80
+      "Name": "string",
+      "CrossLanguageDefinitionId": "TypeSpec.string",
+      "Decorators": []
      },
      "IsRequired": true,
      "IsReadOnly": false,
@@ -63,12 +57,9 @@
      "Type": {
       "$id": "8",
       "Kind": "int32",
-<<<<<<< HEAD
-      "Decorators": []
-=======
       "Name": "int32",
-      "CrossLanguageDefinitionId": "TypeSpec.int32"
->>>>>>> 3e9fef80
+      "CrossLanguageDefinitionId": "TypeSpec.int32",
+      "Decorators": []
      },
      "IsRequired": true,
      "IsReadOnly": false,
@@ -98,10 +89,12 @@
       "$id": "11",
       "Kind": "string",
       "Name": "string",
-      "CrossLanguageDefinitionId": "TypeSpec.string"
-     },
-     "IsRequired": true,
-     "IsReadOnly": false
+      "CrossLanguageDefinitionId": "TypeSpec.string",
+      "Decorators": []
+     },
+     "IsRequired": true,
+     "IsReadOnly": false,
+     "Decorators": []
     },
     {
      "$id": "12",
@@ -112,10 +105,12 @@
       "$id": "13",
       "Kind": "int32",
       "Name": "int32",
-      "CrossLanguageDefinitionId": "TypeSpec.int32"
-     },
-     "IsRequired": true,
-     "IsReadOnly": false
+      "CrossLanguageDefinitionId": "TypeSpec.int32",
+      "Decorators": []
+     },
+     "IsRequired": true,
+     "IsReadOnly": false,
+     "Decorators": []
     }
    ]
   },
@@ -134,16 +129,11 @@
      "SerializedName": "name",
      "Description": "",
      "Type": {
-<<<<<<< HEAD
-      "$id": "11",
-      "Kind": "string",
-      "Decorators": []
-=======
       "$id": "16",
       "Kind": "string",
       "Name": "string",
-      "CrossLanguageDefinitionId": "TypeSpec.string"
->>>>>>> 3e9fef80
+      "CrossLanguageDefinitionId": "TypeSpec.string",
+      "Decorators": []
      },
      "IsRequired": true,
      "IsReadOnly": false,
@@ -155,16 +145,11 @@
      "SerializedName": "summary",
      "Description": "",
      "Type": {
-<<<<<<< HEAD
-      "$id": "13",
-      "Kind": "string",
-      "Decorators": []
-=======
       "$id": "18",
       "Kind": "string",
       "Name": "string",
-      "CrossLanguageDefinitionId": "TypeSpec.string"
->>>>>>> 3e9fef80
+      "CrossLanguageDefinitionId": "TypeSpec.string",
+      "Decorators": []
      },
      "IsRequired": true,
      "IsReadOnly": false,
@@ -180,16 +165,11 @@
      "SerializedName": "description",
      "Description": "",
      "Type": {
-<<<<<<< HEAD
-      "$id": "15",
-      "Kind": "string",
-      "Decorators": []
-=======
       "$id": "20",
       "Kind": "string",
       "Name": "string",
-      "CrossLanguageDefinitionId": "TypeSpec.string"
->>>>>>> 3e9fef80
+      "CrossLanguageDefinitionId": "TypeSpec.string",
+      "Decorators": []
      },
      "IsRequired": true,
      "IsReadOnly": false,
@@ -206,16 +186,11 @@
      "SerializedName": "age",
      "Description": "",
      "Type": {
-<<<<<<< HEAD
-      "$id": "17",
-      "Kind": "int32",
-      "Decorators": []
-=======
       "$id": "22",
       "Kind": "int32",
       "Name": "int32",
-      "CrossLanguageDefinitionId": "TypeSpec.int32"
->>>>>>> 3e9fef80
+      "CrossLanguageDefinitionId": "TypeSpec.int32",
+      "Decorators": []
      },
      "IsRequired": true,
      "IsReadOnly": false,
@@ -229,48 +204,6 @@
    ]
   },
   {
-<<<<<<< HEAD
-   "$id": "18",
-   "Kind": "model",
-   "Name": "ChildModel",
-   "CrossLanguageDefinitionId": "Type.Model.Flatten.ChildModel",
-   "Usage": "Input,Output,Json",
-   "Description": "This is the child model to be flattened.",
-   "Decorators": [],
-   "Properties": [
-    {
-     "$id": "19",
-     "Name": "description",
-     "SerializedName": "description",
-     "Description": "",
-     "Type": {
-      "$id": "20",
-      "Kind": "string",
-      "Decorators": []
-     },
-     "IsRequired": true,
-     "IsReadOnly": false,
-     "Decorators": []
-    },
-    {
-     "$id": "21",
-     "Name": "age",
-     "SerializedName": "age",
-     "Description": "",
-     "Type": {
-      "$id": "22",
-      "Kind": "int32",
-      "Decorators": []
-     },
-     "IsRequired": true,
-     "IsReadOnly": false,
-     "Decorators": []
-    }
-   ]
-  },
-  {
-=======
->>>>>>> 3e9fef80
    "$id": "23",
    "Kind": "model",
    "Name": "ChildFlattenModel",
@@ -287,12 +220,9 @@
      "Type": {
       "$id": "25",
       "Kind": "string",
-<<<<<<< HEAD
-      "Decorators": []
-=======
-      "Name": "string",
-      "CrossLanguageDefinitionId": "TypeSpec.string"
->>>>>>> 3e9fef80
+      "Name": "string",
+      "CrossLanguageDefinitionId": "TypeSpec.string",
+      "Decorators": []
      },
      "IsRequired": true,
      "IsReadOnly": false,
@@ -306,12 +236,9 @@
      "Type": {
       "$id": "27",
       "Kind": "string",
-<<<<<<< HEAD
-      "Decorators": []
-=======
-      "Name": "string",
-      "CrossLanguageDefinitionId": "TypeSpec.string"
->>>>>>> 3e9fef80
+      "Name": "string",
+      "CrossLanguageDefinitionId": "TypeSpec.string",
+      "Decorators": []
      },
      "IsRequired": true,
      "IsReadOnly": false,
@@ -329,12 +256,9 @@
      "Type": {
       "$id": "29",
       "Kind": "int32",
-<<<<<<< HEAD
-      "Decorators": []
-=======
       "Name": "int32",
-      "CrossLanguageDefinitionId": "TypeSpec.int32"
->>>>>>> 3e9fef80
+      "CrossLanguageDefinitionId": "TypeSpec.int32",
+      "Decorators": []
      },
      "IsRequired": true,
      "IsReadOnly": false,
@@ -401,9 +325,11 @@
          "$id": "38",
          "Kind": "string",
          "Name": "string",
-         "CrossLanguageDefinitionId": "TypeSpec.string"
+         "CrossLanguageDefinitionId": "TypeSpec.string",
+         "Decorators": []
         },
-        "Value": "application/json"
+        "Value": "application/json",
+        "Decorators": []
        },
        "Location": "Header",
        "IsApiVersion": false,
@@ -411,7 +337,8 @@
        "IsEndpoint": false,
        "Explode": false,
        "IsRequired": true,
-       "Kind": "Constant"
+       "Kind": "Constant",
+       "Decorators": []
       },
       {
        "$id": "39",
@@ -424,9 +351,11 @@
          "$id": "41",
          "Kind": "string",
          "Name": "string",
-         "CrossLanguageDefinitionId": "TypeSpec.string"
+         "CrossLanguageDefinitionId": "TypeSpec.string",
+         "Decorators": []
         },
-        "Value": "application/json"
+        "Value": "application/json",
+        "Decorators": []
        },
        "Location": "Header",
        "IsApiVersion": false,
@@ -434,7 +363,8 @@
        "IsEndpoint": false,
        "Explode": false,
        "IsRequired": true,
-       "Kind": "Constant"
+       "Kind": "Constant",
+       "Decorators": []
       },
       {
        "$id": "42",
@@ -449,7 +379,8 @@
        "IsEndpoint": false,
        "Explode": false,
        "IsRequired": true,
-       "Kind": "Method"
+       "Kind": "Method",
+       "Decorators": []
       }
      ],
      "Responses": [
@@ -479,7 +410,8 @@
      "BufferResponse": true,
      "GenerateProtocolMethod": true,
      "GenerateConvenienceMethod": true,
-     "CrossLanguageDefinitionId": "Type.Model.Flatten.putFlattenModel"
+     "CrossLanguageDefinitionId": "Type.Model.Flatten.putFlattenModel",
+     "Decorators": []
     },
     {
      "$id": "44",
@@ -502,9 +434,11 @@
          "$id": "47",
          "Kind": "string",
          "Name": "string",
-         "CrossLanguageDefinitionId": "TypeSpec.string"
+         "CrossLanguageDefinitionId": "TypeSpec.string",
+         "Decorators": []
         },
-        "Value": "application/json"
+        "Value": "application/json",
+        "Decorators": []
        },
        "Location": "Header",
        "IsApiVersion": false,
@@ -512,7 +446,8 @@
        "IsEndpoint": false,
        "Explode": false,
        "IsRequired": true,
-       "Kind": "Constant"
+       "Kind": "Constant",
+       "Decorators": []
       },
       {
        "$id": "48",
@@ -525,9 +460,11 @@
          "$id": "50",
          "Kind": "string",
          "Name": "string",
-         "CrossLanguageDefinitionId": "TypeSpec.string"
+         "CrossLanguageDefinitionId": "TypeSpec.string",
+         "Decorators": []
         },
-        "Value": "application/json"
+        "Value": "application/json",
+        "Decorators": []
        },
        "Location": "Header",
        "IsApiVersion": false,
@@ -535,7 +472,8 @@
        "IsEndpoint": false,
        "Explode": false,
        "IsRequired": true,
-       "Kind": "Constant"
+       "Kind": "Constant",
+       "Decorators": []
       },
       {
        "$id": "51",
@@ -550,7 +488,8 @@
        "IsEndpoint": false,
        "Explode": false,
        "IsRequired": true,
-       "Kind": "Method"
+       "Kind": "Method",
+       "Decorators": []
       }
      ],
      "Responses": [
@@ -580,7 +519,8 @@
      "BufferResponse": true,
      "GenerateProtocolMethod": true,
      "GenerateConvenienceMethod": true,
-     "CrossLanguageDefinitionId": "Type.Model.Flatten.putNestedFlattenModel"
+     "CrossLanguageDefinitionId": "Type.Model.Flatten.putNestedFlattenModel",
+     "Decorators": []
     }
    ],
    "Protocol": {
