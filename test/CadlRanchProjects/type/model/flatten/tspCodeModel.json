{
 "$id": "1",
 "Name": "Type.Model.Flatten",
 "ApiVersions": [],
 "Enums": [],
 "Models": [
  {
   "$id": "2",
   "Kind": "model",
   "Name": "FlattenModel",
   "CrossLanguageDefinitionId": "Type.Model.Flatten.FlattenModel",
   "Usage": "Input,Output,Json",
   "Description": "This is the model with one level of flattening.",
   "Properties": [
    {
     "$id": "3",
     "Name": "name",
     "SerializedName": "name",
     "Description": "",
     "Type": {
      "$id": "4",
      "Kind": "string"
     },
     "IsRequired": true,
     "IsReadOnly": false
    },
    {
     "$id": "5",
     "Name": "description",
     "SerializedName": "description",
     "Description": "",
     "Type": {
      "$id": "6",
      "Kind": "string"
     },
     "IsRequired": true,
     "IsReadOnly": false,
     "FlattenedNames": [
      "properties",
      "description"
     ]
    },
    {
     "$id": "7",
     "Name": "age",
     "SerializedName": "age",
     "Description": "",
     "Type": {
      "$id": "8",
      "Kind": "int32"
     },
     "IsRequired": true,
     "IsReadOnly": false,
     "FlattenedNames": [
      "properties",
      "age"
     ]
    }
   ]
  },
  {
   "$id": "9",
   "Kind": "model",
   "Name": "ChildModel",
   "CrossLanguageDefinitionId": "Type.Model.Flatten.ChildModel",
   "Usage": "RoundTrip",
   "Description": "This is the child model to be flattened.",
   "Properties": [
    {
     "$id": "10",
     "Name": "description",
     "SerializedName": "description",
     "Description": "",
     "Type": {
      "$id": "11",
      "Kind": "string"
     },
     "IsRequired": true,
     "IsReadOnly": false
    },
    {
     "$id": "12",
     "Name": "age",
     "SerializedName": "age",
     "Description": "",
     "Type": {
      "$id": "13",
      "Kind": "int32"
     },
     "IsRequired": true,
     "IsReadOnly": false
    }
   ]
  },
  {
   "$id": "14",
   "Kind": "model",
   "Name": "NestedFlattenModel",
   "CrossLanguageDefinitionId": "Type.Model.Flatten.NestedFlattenModel",
   "Usage": "Input,Output,Json",
   "Description": "This is the model with two levels of flattening.",
   "Properties": [
    {
     "$id": "15",
     "Name": "name",
     "SerializedName": "name",
     "Description": "",
     "Type": {
      "$id": "16",
      "Kind": "string"
     },
     "IsRequired": true,
     "IsReadOnly": false
    },
    {
     "$id": "17",
     "Name": "summary",
     "SerializedName": "summary",
     "Description": "",
     "Type": {
      "$id": "18",
      "Kind": "string"
     },
     "IsRequired": true,
     "IsReadOnly": false,
     "FlattenedNames": [
      "properties",
      "summary"
     ]
    },
    {
     "$id": "19",
     "Name": "description",
     "SerializedName": "description",
     "Description": "",
     "Type": {
      "$id": "20",
      "Kind": "string"
     },
     "IsRequired": true,
     "IsReadOnly": false,
     "FlattenedNames": [
      "properties",
      "properties",
      "description"
     ]
    },
    {
     "$id": "21",
     "Name": "age",
     "SerializedName": "age",
     "Description": "",
     "Type": {
      "$id": "22",
      "Kind": "int32"
     },
     "IsRequired": true,
     "IsReadOnly": false,
     "FlattenedNames": [
      "properties",
      "properties",
      "age"
     ]
    }
   ]
  },
  {
<<<<<<< HEAD
=======
   "$id": "18",
   "Kind": "model",
   "Name": "ChildModel",
   "CrossLanguageDefinitionId": "Type.Model.Flatten.ChildModel",
   "Usage": "Input,Output,Json",
   "Description": "This is the child model to be flattened.",
   "Properties": [
    {
     "$id": "19",
     "Name": "description",
     "SerializedName": "description",
     "Description": "",
     "Type": {
      "$id": "20",
      "Kind": "string"
     },
     "IsRequired": true,
     "IsReadOnly": false
    },
    {
     "$id": "21",
     "Name": "age",
     "SerializedName": "age",
     "Description": "",
     "Type": {
      "$id": "22",
      "Kind": "int32"
     },
     "IsRequired": true,
     "IsReadOnly": false
    }
   ]
  },
  {
>>>>>>> f082aaf1
   "$id": "23",
   "Kind": "model",
   "Name": "ChildFlattenModel",
   "CrossLanguageDefinitionId": "Type.Model.Flatten.ChildFlattenModel",
   "Usage": "Input,Output,Json",
   "Description": "This is the child model to be flattened. And it has flattened property as well.",
   "Properties": [
    {
     "$id": "24",
     "Name": "summary",
     "SerializedName": "summary",
     "Description": "",
     "Type": {
      "$id": "25",
      "Kind": "string"
     },
     "IsRequired": true,
     "IsReadOnly": false
    },
    {
     "$id": "26",
     "Name": "description",
     "SerializedName": "description",
     "Description": "",
     "Type": {
      "$id": "27",
      "Kind": "string"
     },
     "IsRequired": true,
     "IsReadOnly": false,
     "FlattenedNames": [
      "properties",
      "description"
     ]
    },
    {
     "$id": "28",
     "Name": "age",
     "SerializedName": "age",
     "Description": "",
     "Type": {
      "$id": "29",
      "Kind": "int32"
     },
     "IsRequired": true,
     "IsReadOnly": false,
     "FlattenedNames": [
      "properties",
      "age"
     ]
    }
   ]
  }
 ],
 "Clients": [
  {
   "$id": "30",
   "Name": "FlattenClient",
   "Description": "Illustrates the model flatten cases.",
   "Operations": [
    {
     "$id": "31",
     "Name": "putFlattenModel",
     "ResourceName": "Flatten",
     "Accessibility": "public",
     "Parameters": [
      {
       "$id": "32",
       "Name": "endpoint",
       "NameInRequest": "endpoint",
       "Type": {
        "$id": "33",
        "Kind": "string"
       },
       "Location": "Uri",
       "IsApiVersion": false,
       "IsResourceParameter": false,
       "IsContentType": false,
       "IsRequired": true,
       "IsEndpoint": true,
       "SkipUrlEncoding": false,
       "Explode": false,
       "Kind": "Client",
       "DefaultValue": {
        "$id": "34",
        "Type": {
         "$id": "35",
         "Kind": "string"
        },
        "Value": "http://localhost:3000"
       }
      },
      {
       "$id": "36",
       "Name": "contentType",
       "NameInRequest": "Content-Type",
       "Description": "Body parameter's content type. Known values are application/json",
       "Type": {
        "$id": "37",
        "Kind": "constant",
        "ValueType": {
         "$id": "38",
         "Kind": "string"
        },
        "Value": "application/json"
       },
       "Location": "Header",
       "IsApiVersion": false,
       "IsContentType": true,
       "IsEndpoint": false,
       "Explode": false,
       "IsRequired": true,
       "Kind": "Constant"
      },
      {
       "$id": "39",
       "Name": "accept",
       "NameInRequest": "Accept",
       "Type": {
        "$id": "40",
        "Kind": "constant",
        "ValueType": {
         "$id": "41",
         "Kind": "string"
        },
        "Value": "application/json"
       },
       "Location": "Header",
       "IsApiVersion": false,
       "IsContentType": false,
       "IsEndpoint": false,
       "Explode": false,
       "IsRequired": true,
       "Kind": "Constant"
      },
      {
       "$id": "42",
       "Name": "input",
       "NameInRequest": "input",
       "Type": {
        "$ref": "2"
       },
       "Location": "Body",
       "IsApiVersion": false,
       "IsContentType": false,
       "IsEndpoint": false,
       "Explode": false,
       "IsRequired": true,
       "Kind": "Method"
      }
     ],
     "Responses": [
      {
       "$id": "43",
       "StatusCodes": [
        200
       ],
       "BodyType": {
        "$ref": "2"
       },
       "BodyMediaType": "Json",
       "Headers": [],
       "IsErrorResponse": false,
       "ContentTypes": [
        "application/json"
       ]
      }
     ],
     "HttpMethod": "PUT",
     "RequestBodyMediaType": "Json",
     "Uri": "{endpoint}",
     "Path": "/type/model/flatten/flattenModel",
     "RequestMediaTypes": [
      "application/json"
     ],
     "BufferResponse": true,
     "GenerateProtocolMethod": true,
     "GenerateConvenienceMethod": true
    },
    {
     "$id": "44",
     "Name": "putNestedFlattenModel",
     "ResourceName": "Flatten",
     "Accessibility": "public",
     "Parameters": [
      {
       "$ref": "32"
      },
      {
       "$id": "45",
       "Name": "contentType",
       "NameInRequest": "Content-Type",
       "Description": "Body parameter's content type. Known values are application/json",
       "Type": {
        "$id": "46",
        "Kind": "constant",
        "ValueType": {
         "$id": "47",
         "Kind": "string"
        },
        "Value": "application/json"
       },
       "Location": "Header",
       "IsApiVersion": false,
       "IsContentType": true,
       "IsEndpoint": false,
       "Explode": false,
       "IsRequired": true,
       "Kind": "Constant"
      },
      {
       "$id": "48",
       "Name": "accept",
       "NameInRequest": "Accept",
       "Type": {
        "$id": "49",
        "Kind": "constant",
        "ValueType": {
         "$id": "50",
         "Kind": "string"
        },
        "Value": "application/json"
       },
       "Location": "Header",
       "IsApiVersion": false,
       "IsContentType": false,
       "IsEndpoint": false,
       "Explode": false,
       "IsRequired": true,
       "Kind": "Constant"
      },
      {
       "$id": "51",
       "Name": "input",
       "NameInRequest": "input",
       "Type": {
        "$ref": "14"
       },
       "Location": "Body",
       "IsApiVersion": false,
       "IsContentType": false,
       "IsEndpoint": false,
       "Explode": false,
       "IsRequired": true,
       "Kind": "Method"
      }
     ],
     "Responses": [
      {
       "$id": "52",
       "StatusCodes": [
        200
       ],
       "BodyType": {
        "$ref": "14"
       },
       "BodyMediaType": "Json",
       "Headers": [],
       "IsErrorResponse": false,
       "ContentTypes": [
        "application/json"
       ]
      }
     ],
     "HttpMethod": "PUT",
     "RequestBodyMediaType": "Json",
     "Uri": "{endpoint}",
     "Path": "/type/model/flatten/nestedFlattenModel",
     "RequestMediaTypes": [
      "application/json"
     ],
     "BufferResponse": true,
     "GenerateProtocolMethod": true,
     "GenerateConvenienceMethod": true
    }
   ],
   "Protocol": {
    "$id": "53"
   },
   "Parameters": [
    {
     "$ref": "32"
    }
   ]
  }
 ]
}<|MERGE_RESOLUTION|>--- conflicted
+++ resolved
@@ -63,7 +63,7 @@
    "Kind": "model",
    "Name": "ChildModel",
    "CrossLanguageDefinitionId": "Type.Model.Flatten.ChildModel",
-   "Usage": "RoundTrip",
+   "Usage": "Input,Output,Json",
    "Description": "This is the child model to be flattened.",
    "Properties": [
     {
@@ -165,43 +165,6 @@
    ]
   },
   {
-<<<<<<< HEAD
-=======
-   "$id": "18",
-   "Kind": "model",
-   "Name": "ChildModel",
-   "CrossLanguageDefinitionId": "Type.Model.Flatten.ChildModel",
-   "Usage": "Input,Output,Json",
-   "Description": "This is the child model to be flattened.",
-   "Properties": [
-    {
-     "$id": "19",
-     "Name": "description",
-     "SerializedName": "description",
-     "Description": "",
-     "Type": {
-      "$id": "20",
-      "Kind": "string"
-     },
-     "IsRequired": true,
-     "IsReadOnly": false
-    },
-    {
-     "$id": "21",
-     "Name": "age",
-     "SerializedName": "age",
-     "Description": "",
-     "Type": {
-      "$id": "22",
-      "Kind": "int32"
-     },
-     "IsRequired": true,
-     "IsReadOnly": false
-    }
-   ]
-  },
-  {
->>>>>>> f082aaf1
    "$id": "23",
    "Kind": "model",
    "Name": "ChildFlattenModel",
