--- conflicted
+++ resolved
@@ -114,25 +114,6 @@
        "IsContentType": false,
        "IsEndpoint": false,
        "Explode": false,
-<<<<<<< HEAD
-       "Kind": "Method"
-      },
-      {
-       "$id": "17",
-       "Name": "accept",
-       "NameInRequest": "Accept",
-       "Type": {
-        "$id": "18",
-        "Kind": "string",
-        "Name": "string",
-        "CrossLanguageDefinitionId": "TypeSpec.string"
-       },
-       "Location": "Header",
-       "IsApiVersion": false,
-       "IsResourceParameter": false,
-       "IsContentType": false,
-=======
->>>>>>> cc743cb2
        "IsRequired": true,
        "Kind": "Method"
       }
