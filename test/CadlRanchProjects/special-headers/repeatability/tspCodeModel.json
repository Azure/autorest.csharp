--- conflicted
+++ resolved
@@ -72,57 +72,15 @@
      "Accessibility": "public",
      "Parameters": [
       {
-<<<<<<< HEAD
-       "$id": "8",
+       "$id": "10",
        "Name": "repeatabilityRequestID",
        "NameInRequest": "Repeatability-Request-ID",
        "Type": {
-        "$id": "9",
-        "Kind": "string",
-        "Name": "string",
-        "CrossLanguageDefinitionId": "TypeSpec.string",
-        "Decorators": []
-=======
-       "$id": "10",
-       "Name": "endpoint",
-       "NameInRequest": "endpoint",
-       "Type": {
         "$id": "11",
-        "kind": "url",
-        "name": "url",
-        "crossLanguageDefinitionId": "TypeSpec.url"
-       },
-       "Location": "Uri",
-       "IsApiVersion": false,
-       "IsResourceParameter": false,
-       "IsContentType": false,
-       "IsRequired": true,
-       "IsEndpoint": true,
-       "SkipUrlEncoding": false,
-       "Explode": false,
-       "Kind": "Client",
-       "DefaultValue": {
-        "$id": "12",
-        "Type": {
-         "$id": "13",
-         "kind": "string",
-         "name": "string",
-         "crossLanguageDefinitionId": "TypeSpec.string"
-        },
-        "Value": "http://localhost:3000"
-       }
-      },
-      {
-       "$id": "14",
-       "Name": "repeatabilityRequestID",
-       "NameInRequest": "Repeatability-Request-ID",
-       "Type": {
-        "$id": "15",
         "kind": "string",
         "name": "string",
         "crossLanguageDefinitionId": "TypeSpec.string",
         "decorators": []
->>>>>>> 6835b74d
        },
        "Location": "Header",
        "IsApiVersion": false,
@@ -135,37 +93,20 @@
        "SkipUrlEncoding": false
       },
       {
-<<<<<<< HEAD
-       "$id": "10",
+       "$id": "12",
        "Name": "repeatabilityFirstSent",
        "NameInRequest": "Repeatability-First-Sent",
        "Type": {
-        "$id": "11",
-        "Kind": "utcDateTime",
-        "Name": "utcDateTime",
-        "Encode": "rfc7231",
-        "WireType": {
-         "$id": "12",
-         "Kind": "string",
-         "Name": "string",
-         "CrossLanguageDefinitionId": "TypeSpec.string",
-         "Decorators": []
-=======
-       "$id": "16",
-       "Name": "repeatabilityFirstSent",
-       "NameInRequest": "Repeatability-First-Sent",
-       "Type": {
-        "$id": "17",
+        "$id": "13",
         "kind": "utcDateTime",
         "name": "utcDateTime",
         "encode": "rfc7231",
         "wireType": {
-         "$id": "18",
+         "$id": "14",
          "kind": "string",
          "name": "string",
          "crossLanguageDefinitionId": "TypeSpec.string",
          "decorators": []
->>>>>>> 6835b74d
         },
         "crossLanguageDefinitionId": "TypeSpec.utcDateTime",
         "decorators": []
@@ -183,22 +124,14 @@
      ],
      "Responses": [
       {
-<<<<<<< HEAD
-       "$id": "13",
-=======
-       "$id": "19",
->>>>>>> 6835b74d
+       "$id": "15",
        "StatusCodes": [
         204
        ],
        "BodyMediaType": "Json",
        "Headers": [
         {
-<<<<<<< HEAD
-         "$id": "14",
-=======
-         "$id": "20",
->>>>>>> 6835b74d
+         "$id": "16",
          "Name": "repeatabilityResult",
          "NameInResponse": "Repeatability-Result",
          "Description": "Indicates whether the repeatable request was accepted or rejected.",
@@ -222,19 +155,18 @@
     }
    ],
    "Protocol": {
-<<<<<<< HEAD
-    "$id": "15"
+    "$id": "17"
    },
    "Parameters": [
     {
-     "$id": "16",
+     "$id": "18",
      "Name": "endpoint",
      "NameInRequest": "endpoint",
      "Type": {
-      "$id": "17",
-      "Kind": "url",
-      "Name": "url",
-      "CrossLanguageDefinitionId": "TypeSpec.url"
+      "$id": "19",
+      "kind": "url",
+      "name": "url",
+      "crossLanguageDefinitionId": "TypeSpec.url"
      },
      "Location": "Uri",
      "IsApiVersion": false,
@@ -246,22 +178,15 @@
      "Explode": false,
      "Kind": "Client",
      "DefaultValue": {
-      "$id": "18",
+      "$id": "20",
       "Type": {
-       "$id": "19",
-       "Kind": "string",
-       "Name": "string",
-       "CrossLanguageDefinitionId": "TypeSpec.string"
+       "$id": "21",
+       "kind": "string",
+       "name": "string",
+       "crossLanguageDefinitionId": "TypeSpec.string"
       },
       "Value": "http://localhost:3000"
      }
-=======
-    "$id": "21"
-   },
-   "Parameters": [
-    {
-     "$ref": "10"
->>>>>>> 6835b74d
     }
    ],
    "Decorators": []
