{
 "$id": "1",
 "Name": "SpecialHeaders.ConditionalRequest",
 "ApiVersions": [],
 "Enums": [],
 "Models": [],
 "Clients": [
  {
   "$id": "2",
   "Name": "ConditionalRequestClient",
   "Description": "Illustrates conditional request headers",
   "Operations": [
    {
     "$id": "3",
     "Name": "postIfMatch",
     "ResourceName": "ConditionalRequest",
     "Description": "Check when only If-Match in header is defined.",
     "Accessibility": "public",
     "Parameters": [
      {
       "$id": "4",
       "Name": "host",
       "NameInRequest": "host",
       "Description": "TestServer endpoint",
       "Type": {
        "$id": "5",
        "Kind": "string",
        "IsNullable": false
       },
       "Location": "Uri",
       "IsApiVersion": false,
       "IsResourceParameter": false,
       "IsContentType": false,
       "IsRequired": true,
       "IsEndpoint": true,
       "SkipUrlEncoding": false,
       "Explode": false,
       "Kind": "Client",
       "DefaultValue": {
        "$id": "6",
        "Type": {
         "$id": "7",
         "Kind": "string",
         "IsNullable": false
        },
        "Value": "http://localhost:3000"
       }
      },
      {
       "$id": "8",
       "Name": "ifMatch",
       "NameInRequest": "If-Match",
       "Description": "The request should only proceed if an entity matches this string.",
       "Type": {
        "$id": "9",
<<<<<<< HEAD
        "Kind": "Primitive",
        "Name": "String"
=======
        "Kind": "string",
        "IsNullable": false
>>>>>>> 9b8a321f
       },
       "Location": "Header",
       "IsRequired": false,
       "IsApiVersion": false,
       "IsResourceParameter": false,
       "IsContentType": false,
       "IsEndpoint": false,
       "SkipUrlEncoding": false,
       "Explode": false,
       "Kind": "Method"
      },
      {
       "$id": "10",
       "Name": "accept",
       "NameInRequest": "Accept",
       "Type": {
        "$id": "11",
        "Kind": "string",
        "IsNullable": false
       },
       "Location": "Header",
       "IsApiVersion": false,
       "IsResourceParameter": false,
       "IsContentType": false,
       "IsRequired": true,
       "IsEndpoint": false,
       "SkipUrlEncoding": false,
       "Explode": false,
       "Kind": "Constant",
       "DefaultValue": {
        "$id": "12",
        "Type": {
         "$ref": "11"
        },
        "Value": "application/json"
       }
      }
     ],
     "Responses": [
      {
       "$id": "13",
       "StatusCodes": [
        204
       ],
       "BodyMediaType": "Json",
       "Headers": [],
       "IsErrorResponse": false
      }
     ],
     "HttpMethod": "POST",
     "RequestBodyMediaType": "None",
     "Uri": "{host}",
     "Path": "/special-headers/conditional-request/if-match",
     "BufferResponse": true,
     "GenerateProtocolMethod": true,
     "GenerateConvenienceMethod": true
    },
    {
     "$id": "14",
     "Name": "postIfNoneMatch",
     "ResourceName": "ConditionalRequest",
     "Description": "Check when only If-None-Match in header is defined.",
     "Accessibility": "public",
     "Parameters": [
      {
       "$ref": "4"
      },
      {
       "$id": "15",
       "Name": "ifNoneMatch",
       "NameInRequest": "If-None-Match",
       "Description": "The request should only proceed if no entity matches this string.",
       "Type": {
        "$id": "16",
<<<<<<< HEAD
        "Kind": "Primitive",
        "Name": "String"
=======
        "Kind": "string",
        "IsNullable": false
>>>>>>> 9b8a321f
       },
       "Location": "Header",
       "IsRequired": false,
       "IsApiVersion": false,
       "IsResourceParameter": false,
       "IsContentType": false,
       "IsEndpoint": false,
       "SkipUrlEncoding": false,
       "Explode": false,
       "Kind": "Method"
      },
      {
       "$id": "17",
       "Name": "accept",
       "NameInRequest": "Accept",
       "Type": {
        "$id": "18",
        "Kind": "string",
        "IsNullable": false
       },
       "Location": "Header",
       "IsApiVersion": false,
       "IsResourceParameter": false,
       "IsContentType": false,
       "IsRequired": true,
       "IsEndpoint": false,
       "SkipUrlEncoding": false,
       "Explode": false,
       "Kind": "Constant",
       "DefaultValue": {
        "$id": "19",
        "Type": {
         "$ref": "18"
        },
        "Value": "application/json"
       }
      }
     ],
     "Responses": [
      {
       "$id": "20",
       "StatusCodes": [
        204
       ],
       "BodyMediaType": "Json",
       "Headers": [],
       "IsErrorResponse": false
      }
     ],
     "HttpMethod": "POST",
     "RequestBodyMediaType": "None",
     "Uri": "{host}",
     "Path": "/special-headers/conditional-request/if-none-match",
     "BufferResponse": true,
     "GenerateProtocolMethod": true,
     "GenerateConvenienceMethod": true
    }
   ],
   "Protocol": {
    "$id": "21"
   },
   "Creatable": true,
   "Parameters": [
    {
     "$ref": "4"
    }
   ]
  }
 ]
}<|MERGE_RESOLUTION|>--- conflicted
+++ resolved
@@ -53,13 +53,7 @@
        "Description": "The request should only proceed if an entity matches this string.",
        "Type": {
         "$id": "9",
-<<<<<<< HEAD
-        "Kind": "Primitive",
-        "Name": "String"
-=======
-        "Kind": "string",
-        "IsNullable": false
->>>>>>> 9b8a321f
+        "Kind": "string"
        },
        "Location": "Header",
        "IsRequired": false,
@@ -134,13 +128,7 @@
        "Description": "The request should only proceed if no entity matches this string.",
        "Type": {
         "$id": "16",
-<<<<<<< HEAD
-        "Kind": "Primitive",
-        "Name": "String"
-=======
-        "Kind": "string",
-        "IsNullable": false
->>>>>>> 9b8a321f
+        "Kind": "string"
        },
        "Location": "Header",
        "IsRequired": false,
