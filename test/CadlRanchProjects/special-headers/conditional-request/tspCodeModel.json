{
 "$id": "1",
 "Name": "SpecialHeaders.ConditionalRequest",
 "ApiVersions": [],
 "Enums": [],
 "Models": [],
 "Clients": [
  {
   "$id": "2",
   "Name": "ConditionalRequestClient",
   "Description": "Illustrates conditional request headers",
   "Operations": [
    {
     "$id": "3",
     "Name": "postIfMatch",
     "ResourceName": "ConditionalRequest",
     "Description": "Check when only If-Match in header is defined.",
     "Accessibility": "public",
     "Parameters": [
      {
       "$id": "4",
<<<<<<< HEAD
=======
       "Name": "endpoint",
       "NameInRequest": "endpoint",
       "Type": {
        "$id": "5",
        "kind": "url",
        "name": "url",
        "crossLanguageDefinitionId": "TypeSpec.url"
       },
       "Location": "Uri",
       "IsApiVersion": false,
       "IsResourceParameter": false,
       "IsContentType": false,
       "IsRequired": true,
       "IsEndpoint": true,
       "SkipUrlEncoding": false,
       "Explode": false,
       "Kind": "Client",
       "DefaultValue": {
        "$id": "6",
        "Type": {
         "$id": "7",
         "kind": "string",
         "name": "string",
         "crossLanguageDefinitionId": "TypeSpec.string"
        },
        "Value": "http://localhost:3000"
       }
      },
      {
       "$id": "8",
>>>>>>> 6835b74d
       "Name": "ifMatch",
       "NameInRequest": "If-Match",
       "Description": "The request should only proceed if an entity matches this string.",
       "Type": {
<<<<<<< HEAD
        "$id": "5",
        "Kind": "string",
        "Name": "string",
        "CrossLanguageDefinitionId": "TypeSpec.string",
        "Decorators": []
=======
        "$id": "9",
        "kind": "string",
        "name": "string",
        "crossLanguageDefinitionId": "TypeSpec.string",
        "decorators": []
>>>>>>> 6835b74d
       },
       "Location": "Header",
       "IsApiVersion": false,
       "IsContentType": false,
       "IsEndpoint": false,
       "Explode": false,
       "IsRequired": false,
       "Kind": "Method",
       "Decorators": [],
       "SkipUrlEncoding": false
      }
     ],
     "Responses": [
      {
       "$id": "6",
       "StatusCodes": [
        204
       ],
       "BodyMediaType": "Json",
       "Headers": [],
       "IsErrorResponse": false
      }
     ],
     "HttpMethod": "POST",
     "RequestBodyMediaType": "None",
     "Uri": "{endpoint}",
     "Path": "/special-headers/conditional-request/if-match",
     "BufferResponse": true,
     "GenerateProtocolMethod": true,
     "GenerateConvenienceMethod": true,
     "CrossLanguageDefinitionId": "SpecialHeaders.ConditionalRequest.postIfMatch",
     "Decorators": []
    },
    {
     "$id": "7",
     "Name": "postIfNoneMatch",
     "ResourceName": "ConditionalRequest",
     "Description": "Check when only If-None-Match in header is defined.",
     "Accessibility": "public",
     "Parameters": [
      {
       "$id": "8",
       "Name": "ifNoneMatch",
       "NameInRequest": "If-None-Match",
       "Description": "The request should only proceed if no entity matches this string.",
       "Type": {
<<<<<<< HEAD
        "$id": "9",
        "Kind": "string",
        "Name": "string",
        "CrossLanguageDefinitionId": "TypeSpec.string",
        "Decorators": []
=======
        "$id": "13",
        "kind": "string",
        "name": "string",
        "crossLanguageDefinitionId": "TypeSpec.string",
        "decorators": []
>>>>>>> 6835b74d
       },
       "Location": "Header",
       "IsApiVersion": false,
       "IsContentType": false,
       "IsEndpoint": false,
       "Explode": false,
       "IsRequired": false,
       "Kind": "Method",
       "Decorators": [],
       "SkipUrlEncoding": false
      }
     ],
     "Responses": [
      {
       "$id": "10",
       "StatusCodes": [
        204
       ],
       "BodyMediaType": "Json",
       "Headers": [],
       "IsErrorResponse": false
      }
     ],
     "HttpMethod": "POST",
     "RequestBodyMediaType": "None",
     "Uri": "{endpoint}",
     "Path": "/special-headers/conditional-request/if-none-match",
     "BufferResponse": true,
     "GenerateProtocolMethod": true,
     "GenerateConvenienceMethod": true,
     "CrossLanguageDefinitionId": "SpecialHeaders.ConditionalRequest.postIfNoneMatch",
     "Decorators": []
    },
    {
     "$id": "15",
     "Name": "headIfModifiedSince",
     "ResourceName": "ConditionalRequest",
     "Description": "Check when only If-Modified-Since in header is defined.",
     "Accessibility": "public",
     "Parameters": [
      {
       "$ref": "4"
      },
      {
       "$id": "16",
       "Name": "ifModifiedSince",
       "NameInRequest": "If-Modified-Since",
       "Description": "A timestamp indicating the last modified time of the resource known to the\nclient. The operation will be performed only if the resource on the service has\nbeen modified since the specified time.",
       "Type": {
        "$id": "17",
        "kind": "utcDateTime",
        "name": "utcDateTime",
        "encode": "rfc7231",
        "wireType": {
         "$id": "18",
         "kind": "string",
         "name": "string",
         "crossLanguageDefinitionId": "TypeSpec.string",
         "decorators": []
        },
        "crossLanguageDefinitionId": "TypeSpec.utcDateTime",
        "decorators": []
       },
       "Location": "Header",
       "IsApiVersion": false,
       "IsContentType": false,
       "IsEndpoint": false,
       "Explode": false,
       "IsRequired": false,
       "Kind": "Method",
       "Decorators": [],
       "SkipUrlEncoding": false
      }
     ],
     "Responses": [
      {
       "$id": "19",
       "StatusCodes": [
        204
       ],
       "BodyMediaType": "Json",
       "Headers": [],
       "IsErrorResponse": false
      }
     ],
     "HttpMethod": "HEAD",
     "RequestBodyMediaType": "None",
     "Uri": "{endpoint}",
     "Path": "/special-headers/conditional-request/if-modified-since",
     "BufferResponse": true,
     "GenerateProtocolMethod": true,
     "GenerateConvenienceMethod": true,
     "CrossLanguageDefinitionId": "SpecialHeaders.ConditionalRequest.headIfModifiedSince",
     "Decorators": []
    },
    {
     "$id": "20",
     "Name": "postIfUnmodifiedSince",
     "ResourceName": "ConditionalRequest",
     "Description": "Check when only If-Unmodified-Since in header is defined.",
     "Accessibility": "public",
     "Parameters": [
      {
       "$ref": "4"
      },
      {
       "$id": "21",
       "Name": "ifUnmodifiedSince",
       "NameInRequest": "If-Unmodified-Since",
       "Description": "A timestamp indicating the last modified time of the resource known to the\nclient. The operation will be performed only if the resource on the service has\nnot been modified since the specified time.",
       "Type": {
        "$id": "22",
        "kind": "utcDateTime",
        "name": "utcDateTime",
        "encode": "rfc7231",
        "wireType": {
         "$id": "23",
         "kind": "string",
         "name": "string",
         "crossLanguageDefinitionId": "TypeSpec.string",
         "decorators": []
        },
        "crossLanguageDefinitionId": "TypeSpec.utcDateTime",
        "decorators": []
       },
       "Location": "Header",
       "IsApiVersion": false,
       "IsContentType": false,
       "IsEndpoint": false,
       "Explode": false,
       "IsRequired": false,
       "Kind": "Method",
       "Decorators": [],
       "SkipUrlEncoding": false
      }
     ],
     "Responses": [
      {
       "$id": "24",
       "StatusCodes": [
        204
       ],
       "BodyMediaType": "Json",
       "Headers": [],
       "IsErrorResponse": false
      }
     ],
     "HttpMethod": "POST",
     "RequestBodyMediaType": "None",
     "Uri": "{endpoint}",
     "Path": "/special-headers/conditional-request/if-unmodified-since",
     "BufferResponse": true,
     "GenerateProtocolMethod": true,
     "GenerateConvenienceMethod": true,
     "CrossLanguageDefinitionId": "SpecialHeaders.ConditionalRequest.postIfUnmodifiedSince",
     "Decorators": []
    }
   ],
   "Protocol": {
<<<<<<< HEAD
    "$id": "11"
=======
    "$id": "25"
>>>>>>> 6835b74d
   },
   "Parameters": [
    {
     "$id": "12",
     "Name": "endpoint",
     "NameInRequest": "endpoint",
     "Type": {
      "$id": "13",
      "Kind": "url",
      "Name": "url",
      "CrossLanguageDefinitionId": "TypeSpec.url"
     },
     "Location": "Uri",
     "IsApiVersion": false,
     "IsResourceParameter": false,
     "IsContentType": false,
     "IsRequired": true,
     "IsEndpoint": true,
     "SkipUrlEncoding": false,
     "Explode": false,
     "Kind": "Client",
     "DefaultValue": {
      "$id": "14",
      "Type": {
       "$id": "15",
       "Kind": "string",
       "Name": "string",
       "CrossLanguageDefinitionId": "TypeSpec.string"
      },
      "Value": "http://localhost:3000"
     }
    }
   ],
   "Decorators": []
  }
 ]
}<|MERGE_RESOLUTION|>--- conflicted
+++ resolved
@@ -19,71 +19,81 @@
      "Parameters": [
       {
        "$id": "4",
-<<<<<<< HEAD
-=======
-       "Name": "endpoint",
-       "NameInRequest": "endpoint",
-       "Type": {
-        "$id": "5",
-        "kind": "url",
-        "name": "url",
-        "crossLanguageDefinitionId": "TypeSpec.url"
-       },
-       "Location": "Uri",
-       "IsApiVersion": false,
-       "IsResourceParameter": false,
-       "IsContentType": false,
-       "IsRequired": true,
-       "IsEndpoint": true,
-       "SkipUrlEncoding": false,
-       "Explode": false,
-       "Kind": "Client",
-       "DefaultValue": {
-        "$id": "6",
-        "Type": {
-         "$id": "7",
-         "kind": "string",
-         "name": "string",
-         "crossLanguageDefinitionId": "TypeSpec.string"
-        },
-        "Value": "http://localhost:3000"
-       }
-      },
-      {
-       "$id": "8",
->>>>>>> 6835b74d
        "Name": "ifMatch",
        "NameInRequest": "If-Match",
        "Description": "The request should only proceed if an entity matches this string.",
        "Type": {
-<<<<<<< HEAD
         "$id": "5",
-        "Kind": "string",
-        "Name": "string",
-        "CrossLanguageDefinitionId": "TypeSpec.string",
-        "Decorators": []
-=======
+        "kind": "string",
+        "name": "string",
+        "crossLanguageDefinitionId": "TypeSpec.string",
+        "decorators": []
+       },
+       "Location": "Header",
+       "IsApiVersion": false,
+       "IsContentType": false,
+       "IsEndpoint": false,
+       "Explode": false,
+       "IsRequired": false,
+       "Kind": "Method",
+       "Decorators": [],
+       "SkipUrlEncoding": false
+      }
+     ],
+     "Responses": [
+      {
+       "$id": "6",
+       "StatusCodes": [
+        204
+       ],
+       "BodyMediaType": "Json",
+       "Headers": [],
+       "IsErrorResponse": false
+      }
+     ],
+     "HttpMethod": "POST",
+     "RequestBodyMediaType": "None",
+     "Uri": "{endpoint}",
+     "Path": "/special-headers/conditional-request/if-match",
+     "BufferResponse": true,
+     "GenerateProtocolMethod": true,
+     "GenerateConvenienceMethod": true,
+     "CrossLanguageDefinitionId": "SpecialHeaders.ConditionalRequest.postIfMatch",
+     "Decorators": []
+    },
+    {
+     "$id": "7",
+     "Name": "postIfNoneMatch",
+     "ResourceName": "ConditionalRequest",
+     "Description": "Check when only If-None-Match in header is defined.",
+     "Accessibility": "public",
+     "Parameters": [
+      {
+       "$id": "8",
+       "Name": "ifNoneMatch",
+       "NameInRequest": "If-None-Match",
+       "Description": "The request should only proceed if no entity matches this string.",
+       "Type": {
         "$id": "9",
         "kind": "string",
         "name": "string",
         "crossLanguageDefinitionId": "TypeSpec.string",
         "decorators": []
->>>>>>> 6835b74d
-       },
-       "Location": "Header",
-       "IsApiVersion": false,
-       "IsContentType": false,
-       "IsEndpoint": false,
-       "Explode": false,
-       "IsRequired": false,
-       "Kind": "Method",
-       "Decorators": [],
-       "SkipUrlEncoding": false
-      }
-     ],
-     "Responses": [
-      {
-       "$id": "6",
+       },
+       "Location": "Header",
+       "IsApiVersion": false,
+       "IsContentType": false,
+       "IsEndpoint": false,
+       "Explode": false,
+       "IsRequired": false,
+       "Kind": "Method",
+       "Decorators": [],
+       "SkipUrlEncoding": false
+      }
+     ],
+     "Responses": [
+      {
+       "$id": "10",
        "StatusCodes": [
         204
        ],
@@ -95,94 +105,32 @@
      "HttpMethod": "POST",
      "RequestBodyMediaType": "None",
      "Uri": "{endpoint}",
-     "Path": "/special-headers/conditional-request/if-match",
-     "BufferResponse": true,
-     "GenerateProtocolMethod": true,
-     "GenerateConvenienceMethod": true,
-     "CrossLanguageDefinitionId": "SpecialHeaders.ConditionalRequest.postIfMatch",
+     "Path": "/special-headers/conditional-request/if-none-match",
+     "BufferResponse": true,
+     "GenerateProtocolMethod": true,
+     "GenerateConvenienceMethod": true,
+     "CrossLanguageDefinitionId": "SpecialHeaders.ConditionalRequest.postIfNoneMatch",
      "Decorators": []
     },
     {
-     "$id": "7",
-     "Name": "postIfNoneMatch",
-     "ResourceName": "ConditionalRequest",
-     "Description": "Check when only If-None-Match in header is defined.",
-     "Accessibility": "public",
-     "Parameters": [
-      {
-       "$id": "8",
-       "Name": "ifNoneMatch",
-       "NameInRequest": "If-None-Match",
-       "Description": "The request should only proceed if no entity matches this string.",
-       "Type": {
-<<<<<<< HEAD
-        "$id": "9",
-        "Kind": "string",
-        "Name": "string",
-        "CrossLanguageDefinitionId": "TypeSpec.string",
-        "Decorators": []
-=======
-        "$id": "13",
-        "kind": "string",
-        "name": "string",
-        "crossLanguageDefinitionId": "TypeSpec.string",
-        "decorators": []
->>>>>>> 6835b74d
-       },
-       "Location": "Header",
-       "IsApiVersion": false,
-       "IsContentType": false,
-       "IsEndpoint": false,
-       "Explode": false,
-       "IsRequired": false,
-       "Kind": "Method",
-       "Decorators": [],
-       "SkipUrlEncoding": false
-      }
-     ],
-     "Responses": [
-      {
-       "$id": "10",
-       "StatusCodes": [
-        204
-       ],
-       "BodyMediaType": "Json",
-       "Headers": [],
-       "IsErrorResponse": false
-      }
-     ],
-     "HttpMethod": "POST",
-     "RequestBodyMediaType": "None",
-     "Uri": "{endpoint}",
-     "Path": "/special-headers/conditional-request/if-none-match",
-     "BufferResponse": true,
-     "GenerateProtocolMethod": true,
-     "GenerateConvenienceMethod": true,
-     "CrossLanguageDefinitionId": "SpecialHeaders.ConditionalRequest.postIfNoneMatch",
-     "Decorators": []
-    },
-    {
-     "$id": "15",
+     "$id": "11",
      "Name": "headIfModifiedSince",
      "ResourceName": "ConditionalRequest",
      "Description": "Check when only If-Modified-Since in header is defined.",
      "Accessibility": "public",
      "Parameters": [
       {
-       "$ref": "4"
-      },
-      {
-       "$id": "16",
+       "$id": "12",
        "Name": "ifModifiedSince",
        "NameInRequest": "If-Modified-Since",
        "Description": "A timestamp indicating the last modified time of the resource known to the\nclient. The operation will be performed only if the resource on the service has\nbeen modified since the specified time.",
        "Type": {
-        "$id": "17",
+        "$id": "13",
         "kind": "utcDateTime",
         "name": "utcDateTime",
         "encode": "rfc7231",
         "wireType": {
-         "$id": "18",
+         "$id": "14",
          "kind": "string",
          "name": "string",
          "crossLanguageDefinitionId": "TypeSpec.string",
@@ -204,7 +152,7 @@
      ],
      "Responses": [
       {
-       "$id": "19",
+       "$id": "15",
        "StatusCodes": [
         204
        ],
@@ -224,27 +172,24 @@
      "Decorators": []
     },
     {
-     "$id": "20",
+     "$id": "16",
      "Name": "postIfUnmodifiedSince",
      "ResourceName": "ConditionalRequest",
      "Description": "Check when only If-Unmodified-Since in header is defined.",
      "Accessibility": "public",
      "Parameters": [
       {
-       "$ref": "4"
-      },
-      {
-       "$id": "21",
+       "$id": "17",
        "Name": "ifUnmodifiedSince",
        "NameInRequest": "If-Unmodified-Since",
        "Description": "A timestamp indicating the last modified time of the resource known to the\nclient. The operation will be performed only if the resource on the service has\nnot been modified since the specified time.",
        "Type": {
-        "$id": "22",
+        "$id": "18",
         "kind": "utcDateTime",
         "name": "utcDateTime",
         "encode": "rfc7231",
         "wireType": {
-         "$id": "23",
+         "$id": "19",
          "kind": "string",
          "name": "string",
          "crossLanguageDefinitionId": "TypeSpec.string",
@@ -266,7 +211,7 @@
      ],
      "Responses": [
       {
-       "$id": "24",
+       "$id": "20",
        "StatusCodes": [
         204
        ],
@@ -287,22 +232,18 @@
     }
    ],
    "Protocol": {
-<<<<<<< HEAD
-    "$id": "11"
-=======
-    "$id": "25"
->>>>>>> 6835b74d
+    "$id": "21"
    },
    "Parameters": [
     {
-     "$id": "12",
+     "$id": "22",
      "Name": "endpoint",
      "NameInRequest": "endpoint",
      "Type": {
-      "$id": "13",
-      "Kind": "url",
-      "Name": "url",
-      "CrossLanguageDefinitionId": "TypeSpec.url"
+      "$id": "23",
+      "kind": "url",
+      "name": "url",
+      "crossLanguageDefinitionId": "TypeSpec.url"
      },
      "Location": "Uri",
      "IsApiVersion": false,
@@ -314,12 +255,12 @@
      "Explode": false,
      "Kind": "Client",
      "DefaultValue": {
-      "$id": "14",
+      "$id": "24",
       "Type": {
-       "$id": "15",
-       "Kind": "string",
-       "Name": "string",
-       "CrossLanguageDefinitionId": "TypeSpec.string"
+       "$id": "25",
+       "kind": "string",
+       "name": "string",
+       "crossLanguageDefinitionId": "TypeSpec.string"
       },
       "Value": "http://localhost:3000"
      }
