{
 "$id": "1",
 "Name": "SpecialHeaders.ConditionalRequest",
 "ApiVersions": [],
 "Enums": [],
 "Models": [],
 "Clients": [
  {
   "$id": "2",
   "Name": "ConditionalRequestClient",
   "Description": "Illustrates conditional request headers",
   "Operations": [
    {
     "$id": "3",
     "Name": "postIfMatch",
     "ResourceName": "ConditionalRequest",
     "Description": "Check when only If-Match in header is defined.",
     "Accessibility": "public",
     "Parameters": [
      {
       "$id": "4",
<<<<<<< HEAD
=======
       "Name": "endpoint",
       "NameInRequest": "endpoint",
       "Description": "Service host",
       "Type": {
        "$id": "5",
        "kind": "url",
        "name": "url",
        "crossLanguageDefinitionId": "TypeSpec.url"
       },
       "Location": "Uri",
       "IsApiVersion": false,
       "IsResourceParameter": false,
       "IsContentType": false,
       "IsRequired": true,
       "IsEndpoint": true,
       "SkipUrlEncoding": false,
       "Explode": false,
       "Kind": "Client",
       "DefaultValue": {
        "$id": "6",
        "Type": {
         "$id": "7",
         "kind": "string",
         "name": "string",
         "crossLanguageDefinitionId": "TypeSpec.string"
        },
        "Value": "http://localhost:3000"
       }
      },
      {
       "$id": "8",
>>>>>>> fb93e005
       "Name": "ifMatch",
       "NameInRequest": "If-Match",
       "Description": "The request should only proceed if an entity matches this string.",
       "Type": {
        "$id": "5",
        "kind": "string",
        "name": "string",
        "crossLanguageDefinitionId": "TypeSpec.string",
        "decorators": []
       },
       "Location": "Header",
       "IsApiVersion": false,
       "IsContentType": false,
       "IsEndpoint": false,
       "Explode": false,
       "IsRequired": false,
       "Kind": "Method",
       "Decorators": [],
       "SkipUrlEncoding": false
      }
     ],
     "Responses": [
      {
       "$id": "6",
       "StatusCodes": [
        204
       ],
       "BodyMediaType": "Json",
       "Headers": [],
       "IsErrorResponse": false
      }
     ],
     "HttpMethod": "POST",
     "RequestBodyMediaType": "None",
     "Uri": "{endpoint}",
     "Path": "/special-headers/conditional-request/if-match",
     "BufferResponse": true,
     "GenerateProtocolMethod": true,
     "GenerateConvenienceMethod": true,
     "CrossLanguageDefinitionId": "SpecialHeaders.ConditionalRequest.postIfMatch",
     "Decorators": []
    },
    {
     "$id": "7",
     "Name": "postIfNoneMatch",
     "ResourceName": "ConditionalRequest",
     "Description": "Check when only If-None-Match in header is defined.",
     "Accessibility": "public",
     "Parameters": [
      {
       "$id": "8",
       "Name": "ifNoneMatch",
       "NameInRequest": "If-None-Match",
       "Description": "The request should only proceed if no entity matches this string.",
       "Type": {
        "$id": "9",
        "kind": "string",
        "name": "string",
        "crossLanguageDefinitionId": "TypeSpec.string",
        "decorators": []
       },
       "Location": "Header",
       "IsApiVersion": false,
       "IsContentType": false,
       "IsEndpoint": false,
       "Explode": false,
       "IsRequired": false,
       "Kind": "Method",
       "Decorators": [],
       "SkipUrlEncoding": false
      }
     ],
     "Responses": [
      {
       "$id": "10",
       "StatusCodes": [
        204
       ],
       "BodyMediaType": "Json",
       "Headers": [],
       "IsErrorResponse": false
      }
     ],
     "HttpMethod": "POST",
     "RequestBodyMediaType": "None",
     "Uri": "{endpoint}",
     "Path": "/special-headers/conditional-request/if-none-match",
     "BufferResponse": true,
     "GenerateProtocolMethod": true,
     "GenerateConvenienceMethod": true,
     "CrossLanguageDefinitionId": "SpecialHeaders.ConditionalRequest.postIfNoneMatch",
     "Decorators": []
    },
    {
     "$id": "11",
     "Name": "headIfModifiedSince",
     "ResourceName": "ConditionalRequest",
     "Description": "Check when only If-Modified-Since in header is defined.",
     "Accessibility": "public",
     "Parameters": [
      {
       "$id": "12",
       "Name": "ifModifiedSince",
       "NameInRequest": "If-Modified-Since",
       "Description": "A timestamp indicating the last modified time of the resource known to the\nclient. The operation will be performed only if the resource on the service has\nbeen modified since the specified time.",
       "Type": {
        "$id": "13",
        "kind": "utcDateTime",
        "name": "utcDateTime",
        "encode": "rfc7231",
        "wireType": {
         "$id": "14",
         "kind": "string",
         "name": "string",
         "crossLanguageDefinitionId": "TypeSpec.string",
         "decorators": []
        },
        "crossLanguageDefinitionId": "TypeSpec.utcDateTime",
        "decorators": []
       },
       "Location": "Header",
       "IsApiVersion": false,
       "IsContentType": false,
       "IsEndpoint": false,
       "Explode": false,
       "IsRequired": false,
       "Kind": "Method",
       "Decorators": [],
       "SkipUrlEncoding": false
      }
     ],
     "Responses": [
      {
       "$id": "15",
       "StatusCodes": [
        204
       ],
       "BodyMediaType": "Json",
       "Headers": [],
       "IsErrorResponse": false
      }
     ],
     "HttpMethod": "HEAD",
     "RequestBodyMediaType": "None",
     "Uri": "{endpoint}",
     "Path": "/special-headers/conditional-request/if-modified-since",
     "BufferResponse": true,
     "GenerateProtocolMethod": true,
     "GenerateConvenienceMethod": true,
     "CrossLanguageDefinitionId": "SpecialHeaders.ConditionalRequest.headIfModifiedSince",
     "Decorators": []
    },
    {
     "$id": "16",
     "Name": "postIfUnmodifiedSince",
     "ResourceName": "ConditionalRequest",
     "Description": "Check when only If-Unmodified-Since in header is defined.",
     "Accessibility": "public",
     "Parameters": [
      {
       "$id": "17",
       "Name": "ifUnmodifiedSince",
       "NameInRequest": "If-Unmodified-Since",
       "Description": "A timestamp indicating the last modified time of the resource known to the\nclient. The operation will be performed only if the resource on the service has\nnot been modified since the specified time.",
       "Type": {
        "$id": "18",
        "kind": "utcDateTime",
        "name": "utcDateTime",
        "encode": "rfc7231",
        "wireType": {
         "$id": "19",
         "kind": "string",
         "name": "string",
         "crossLanguageDefinitionId": "TypeSpec.string",
         "decorators": []
        },
        "crossLanguageDefinitionId": "TypeSpec.utcDateTime",
        "decorators": []
       },
       "Location": "Header",
       "IsApiVersion": false,
       "IsContentType": false,
       "IsEndpoint": false,
       "Explode": false,
       "IsRequired": false,
       "Kind": "Method",
       "Decorators": [],
       "SkipUrlEncoding": false
      }
     ],
     "Responses": [
      {
       "$id": "20",
       "StatusCodes": [
        204
       ],
       "BodyMediaType": "Json",
       "Headers": [],
       "IsErrorResponse": false
      }
     ],
     "HttpMethod": "POST",
     "RequestBodyMediaType": "None",
     "Uri": "{endpoint}",
     "Path": "/special-headers/conditional-request/if-unmodified-since",
     "BufferResponse": true,
     "GenerateProtocolMethod": true,
     "GenerateConvenienceMethod": true,
     "CrossLanguageDefinitionId": "SpecialHeaders.ConditionalRequest.postIfUnmodifiedSince",
     "Decorators": []
    }
   ],
   "Protocol": {
    "$id": "21"
   },
   "Parameters": [
    {
     "$id": "22",
     "Name": "endpoint",
     "NameInRequest": "endpoint",
     "Type": {
      "$id": "23",
      "kind": "url",
      "name": "url",
      "crossLanguageDefinitionId": "TypeSpec.url"
     },
     "Location": "Uri",
     "IsApiVersion": false,
     "IsResourceParameter": false,
     "IsContentType": false,
     "IsRequired": true,
     "IsEndpoint": true,
     "SkipUrlEncoding": false,
     "Explode": false,
     "Kind": "Client",
     "DefaultValue": {
      "$id": "24",
      "Type": {
       "$id": "25",
       "kind": "string",
       "name": "string",
       "crossLanguageDefinitionId": "TypeSpec.string"
      },
      "Value": "http://localhost:3000"
     }
    }
   ],
   "Decorators": []
  }
 ]
}<|MERGE_RESOLUTION|>--- conflicted
+++ resolved
@@ -19,40 +19,6 @@
      "Parameters": [
       {
        "$id": "4",
-<<<<<<< HEAD
-=======
-       "Name": "endpoint",
-       "NameInRequest": "endpoint",
-       "Description": "Service host",
-       "Type": {
-        "$id": "5",
-        "kind": "url",
-        "name": "url",
-        "crossLanguageDefinitionId": "TypeSpec.url"
-       },
-       "Location": "Uri",
-       "IsApiVersion": false,
-       "IsResourceParameter": false,
-       "IsContentType": false,
-       "IsRequired": true,
-       "IsEndpoint": true,
-       "SkipUrlEncoding": false,
-       "Explode": false,
-       "Kind": "Client",
-       "DefaultValue": {
-        "$id": "6",
-        "Type": {
-         "$id": "7",
-         "kind": "string",
-         "name": "string",
-         "crossLanguageDefinitionId": "TypeSpec.string"
-        },
-        "Value": "http://localhost:3000"
-       }
-      },
-      {
-       "$id": "8",
->>>>>>> fb93e005
        "Name": "ifMatch",
        "NameInRequest": "If-Match",
        "Description": "The request should only proceed if an entity matches this string.",
@@ -273,6 +239,7 @@
      "$id": "22",
      "Name": "endpoint",
      "NameInRequest": "endpoint",
+     "Description": "Service host",
      "Type": {
       "$id": "23",
       "kind": "url",
