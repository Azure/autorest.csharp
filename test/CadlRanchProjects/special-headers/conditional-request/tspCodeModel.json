--- conflicted
+++ resolved
@@ -55,12 +55,9 @@
        "Type": {
         "$id": "9",
         "Kind": "string",
-<<<<<<< HEAD
+        "Name": "string",
+        "CrossLanguageDefinitionId": "TypeSpec.string",
         "Decorators": []
-=======
-        "Name": "string",
-        "CrossLanguageDefinitionId": "TypeSpec.string"
->>>>>>> 3e9fef80
        },
        "Location": "Header",
        "IsApiVersion": false,
@@ -68,7 +65,8 @@
        "IsEndpoint": false,
        "Explode": false,
        "IsRequired": false,
-       "Kind": "Method"
+       "Kind": "Method",
+       "Decorators": []
       }
      ],
      "Responses": [
@@ -89,7 +87,8 @@
      "BufferResponse": true,
      "GenerateProtocolMethod": true,
      "GenerateConvenienceMethod": true,
-     "CrossLanguageDefinitionId": "SpecialHeaders.ConditionalRequest.postIfMatch"
+     "CrossLanguageDefinitionId": "SpecialHeaders.ConditionalRequest.postIfMatch",
+     "Decorators": []
     },
     {
      "$id": "11",
@@ -107,16 +106,11 @@
        "NameInRequest": "If-None-Match",
        "Description": "The request should only proceed if no entity matches this string.",
        "Type": {
-<<<<<<< HEAD
-        "$id": "16",
-        "Kind": "string",
-        "Decorators": []
-=======
         "$id": "13",
         "Kind": "string",
         "Name": "string",
-        "CrossLanguageDefinitionId": "TypeSpec.string"
->>>>>>> 3e9fef80
+        "CrossLanguageDefinitionId": "TypeSpec.string",
+        "Decorators": []
        },
        "Location": "Header",
        "IsApiVersion": false,
@@ -124,7 +118,8 @@
        "IsEndpoint": false,
        "Explode": false,
        "IsRequired": false,
-       "Kind": "Method"
+       "Kind": "Method",
+       "Decorators": []
       }
      ],
      "Responses": [
@@ -145,7 +140,8 @@
      "BufferResponse": true,
      "GenerateProtocolMethod": true,
      "GenerateConvenienceMethod": true,
-     "CrossLanguageDefinitionId": "SpecialHeaders.ConditionalRequest.postIfNoneMatch"
+     "CrossLanguageDefinitionId": "SpecialHeaders.ConditionalRequest.postIfNoneMatch",
+     "Decorators": []
     }
    ],
    "Protocol": {
