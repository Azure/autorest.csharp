--- conflicted
+++ resolved
@@ -246,7 +246,6 @@
      "kind": "Client"
     }
    ],
-<<<<<<< HEAD
    "decorators": [
     {
      "$id": "26",
@@ -256,15 +255,11 @@
      }
     }
    ],
-   "crossLanguageDefinitionId": "Versioning.ReturnTypeChangedFrom"
-=======
-   "decorators": [],
    "crossLanguageDefinitionId": "Versioning.ReturnTypeChangedFrom",
    "apiVersions": [
     "v1",
     "v2"
    ]
->>>>>>> b84a2b7e
   }
  ]
 }