{
 "$id": "1",
 "name": "Versioning.ReturnTypeChangedFrom",
 "apiVersions": [
  "v1",
  "v2"
 ],
 "enums": [
  {
   "$id": "2",
   "kind": "enum",
   "name": "Versions",
   "crossLanguageDefinitionId": "Versioning.ReturnTypeChangedFrom.Versions",
   "valueType": {
    "$id": "3",
    "kind": "string",
    "name": "string",
    "crossLanguageDefinitionId": "TypeSpec.string",
    "decorators": []
   },
   "values": [
    {
     "$id": "4",
     "kind": "enumvalue",
     "name": "v1",
     "value": "v1",
     "valueType": {
      "$id": "5",
      "kind": "string",
      "name": "string",
      "crossLanguageDefinitionId": "TypeSpec.string",
      "decorators": []
     },
     "enumType": {
      "$ref": "2"
     },
     "doc": "The version v1.",
     "decorators": []
    },
    {
     "$id": "6",
     "kind": "enumvalue",
     "name": "v2",
     "value": "v2",
     "valueType": {
      "$id": "7",
      "kind": "string",
      "name": "string",
      "crossLanguageDefinitionId": "TypeSpec.string",
      "decorators": []
     },
     "enumType": {
      "$ref": "2"
     },
     "doc": "The version v2.",
     "decorators": []
    }
   ],
   "namespace": "Versioning.ReturnTypeChangedFrom",
   "doc": "The version of the API.",
   "isFixed": true,
   "isFlags": false,
   "usage": "Input,ApiVersionEnum",
   "decorators": []
  }
 ],
 "models": [],
 "clients": [
  {
   "$id": "8",
   "name": "ReturnTypeChangedFromClient",
   "namespace": "Versioning.ReturnTypeChangedFrom",
   "doc": "Test for the `@returnTypeChangedFrom` decorator.",
   "operations": [
    {
     "$id": "9",
     "name": "test",
     "resourceName": "ReturnTypeChangedFrom",
     "accessibility": "public",
     "parameters": [
      {
       "$id": "10",
       "name": "contentType",
       "nameInRequest": "Content-Type",
       "type": {
        "$id": "11",
        "kind": "constant",
        "valueType": {
         "$id": "12",
         "kind": "string",
         "name": "string",
         "crossLanguageDefinitionId": "TypeSpec.string",
         "decorators": []
        },
        "value": "application/json",
        "decorators": []
       },
       "location": "Header",
       "isApiVersion": false,
       "isContentType": true,
       "isEndpoint": false,
       "explode": false,
       "isRequired": true,
       "kind": "Constant",
       "decorators": [],
       "skipUrlEncoding": false
      },
      {
       "$id": "13",
       "name": "accept",
       "nameInRequest": "Accept",
       "type": {
        "$id": "14",
        "kind": "constant",
        "valueType": {
         "$id": "15",
         "kind": "string",
         "name": "string",
         "crossLanguageDefinitionId": "TypeSpec.string",
         "decorators": []
        },
        "value": "application/json",
        "decorators": []
       },
       "location": "Header",
       "isApiVersion": false,
       "isContentType": false,
       "isEndpoint": false,
       "explode": false,
       "isRequired": true,
       "kind": "Constant",
       "decorators": [],
       "skipUrlEncoding": false
      },
      {
       "$id": "16",
       "name": "body",
       "nameInRequest": "body",
       "type": {
        "$id": "17",
        "kind": "string",
        "name": "string",
        "crossLanguageDefinitionId": "TypeSpec.string",
        "decorators": []
       },
       "location": "Body",
       "isApiVersion": false,
       "isContentType": false,
       "isEndpoint": false,
       "explode": false,
       "isRequired": true,
       "kind": "Method",
       "decorators": [],
       "skipUrlEncoding": false
      }
     ],
     "responses": [
      {
       "$id": "18",
       "statusCodes": [
        200
       ],
       "bodyType": {
        "$id": "19",
        "kind": "string",
        "name": "string",
        "crossLanguageDefinitionId": "TypeSpec.string",
        "decorators": []
       },
       "headers": [
        {
         "$id": "20",
         "name": "contentType",
         "nameInResponse": "content-type",
         "type": {
          "$id": "21",
          "kind": "constant",
          "valueType": {
           "$id": "22",
           "kind": "string",
           "name": "string",
           "crossLanguageDefinitionId": "TypeSpec.string",
           "decorators": []
          },
          "value": "application/json",
          "decorators": []
         }
        }
       ],
       "isErrorResponse": false,
       "contentTypes": [
        "application/json"
       ]
      }
     ],
     "httpMethod": "POST",
     "uri": "{endpoint}/versioning/return-type-changed-from/api-version:{version}",
     "path": "/test",
     "requestMediaTypes": [
      "application/json"
     ],
     "bufferResponse": true,
     "generateProtocolMethod": true,
     "generateConvenienceMethod": true,
     "crossLanguageDefinitionId": "Versioning.ReturnTypeChangedFrom.test",
     "decorators": []
    }
   ],
   "parameters": [
    {
     "$id": "23",
     "name": "endpoint",
     "nameInRequest": "endpoint",
     "doc": "Need to be set as 'http://localhost:3000' in client.",
     "type": {
      "$id": "24",
      "kind": "url",
      "name": "url",
      "crossLanguageDefinitionId": "TypeSpec.url"
     },
     "location": "Uri",
     "isApiVersion": false,
     "isContentType": false,
     "isRequired": true,
     "isEndpoint": true,
     "skipUrlEncoding": false,
     "explode": false,
     "kind": "Client"
    },
    {
     "$id": "25",
     "name": "version",
     "nameInRequest": "version",
     "doc": "Need to be set as 'v1' or 'v2' in client.",
     "type": {
      "$ref": "2"
     },
     "location": "Uri",
     "isApiVersion": false,
     "isContentType": false,
     "isRequired": true,
     "isEndpoint": false,
     "skipUrlEncoding": false,
     "explode": false,
     "kind": "Client"
    }
   ],
<<<<<<< HEAD
   "Decorators": [
    {
     "$id": "24",
     "name": "TypeSpec.@service",
     "arguments": {
      "$id": "25"
     }
    }
   ],
   "CrossLanguageDefinitionId": "Versioning.ReturnTypeChangedFrom"
=======
   "decorators": [],
   "crossLanguageDefinitionId": "Versioning.ReturnTypeChangedFrom"
>>>>>>> 637110ab
  }
 ]
}<|MERGE_RESOLUTION|>--- conflicted
+++ resolved
@@ -245,21 +245,8 @@
      "kind": "Client"
     }
    ],
-<<<<<<< HEAD
-   "Decorators": [
-    {
-     "$id": "24",
-     "name": "TypeSpec.@service",
-     "arguments": {
-      "$id": "25"
-     }
-    }
-   ],
-   "CrossLanguageDefinitionId": "Versioning.ReturnTypeChangedFrom"
-=======
    "decorators": [],
    "crossLanguageDefinitionId": "Versioning.ReturnTypeChangedFrom"
->>>>>>> 637110ab
   }
  ]
 }