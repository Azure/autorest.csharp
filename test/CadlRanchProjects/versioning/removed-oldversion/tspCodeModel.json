--- conflicted
+++ resolved
@@ -885,7 +885,6 @@
      "kind": "Client"
     }
    ],
-<<<<<<< HEAD
    "decorators": [
     {
      "$id": "97",
@@ -895,64 +894,34 @@
      }
     }
    ],
-   "crossLanguageDefinitionId": "Versioning.Removed"
-  },
-  {
-   "$id": "99",
-   "name": "InterfaceV1",
-   "namespace": "Versioning.Removed.OldVersion",
-   "doc": "This operation group should not be generated with latest version.",
-   "operations": [
-    {
-     "$id": "100",
-     "name": "v1InInterface",
-     "resourceName": "InterfaceV1",
-     "accessibility": "public",
-     "parameters": [
-      {
-       "$id": "101",
-       "name": "contentType",
-       "nameInRequest": "Content-Type",
-       "doc": "Body parameter's content type. Known values are application/json",
-       "type": {
-        "$id": "102",
-        "kind": "constant",
-        "valueType": {
-         "$id": "103",
-         "kind": "string",
-         "name": "string",
-         "crossLanguageDefinitionId": "TypeSpec.string",
-         "decorators": []
-=======
-   "decorators": [],
    "crossLanguageDefinitionId": "Versioning.Removed",
    "apiVersions": [
     "v1"
    ],
    "children": [
     {
-     "$id": "97",
+     "$id": "99",
      "kind": "client",
      "name": "InterfaceV1",
      "namespace": "Versioning.Removed.OldVersion",
      "doc": "This operation group should not be generated with latest version.",
      "operations": [
       {
-       "$id": "98",
+       "$id": "100",
        "name": "v1InInterface",
        "resourceName": "InterfaceV1",
        "accessibility": "public",
        "parameters": [
         {
-         "$id": "99",
+         "$id": "101",
          "name": "contentType",
          "nameInRequest": "Content-Type",
          "doc": "Body parameter's content type. Known values are application/json",
          "type": {
-          "$id": "100",
+          "$id": "102",
           "kind": "constant",
           "valueType": {
-           "$id": "101",
+           "$id": "103",
            "kind": "string",
            "name": "string",
            "crossLanguageDefinitionId": "TypeSpec.string",
@@ -970,17 +939,16 @@
          "kind": "Constant",
          "decorators": [],
          "skipUrlEncoding": false
->>>>>>> b84a2b7e
         },
         {
-         "$id": "102",
+         "$id": "104",
          "name": "accept",
          "nameInRequest": "Accept",
          "type": {
-          "$id": "103",
+          "$id": "105",
           "kind": "constant",
           "valueType": {
-           "$id": "104",
+           "$id": "106",
            "kind": "string",
            "name": "string",
            "crossLanguageDefinitionId": "TypeSpec.string",
@@ -1000,7 +968,7 @@
          "skipUrlEncoding": false
         },
         {
-         "$id": "105",
+         "$id": "107",
          "name": "body",
          "nameInRequest": "body",
          "type": {
@@ -1019,7 +987,7 @@
        ],
        "responses": [
         {
-         "$id": "106",
+         "$id": "108",
          "statusCodes": [
           200
          ],
@@ -1048,33 +1016,15 @@
      ],
      "parameters": [
       {
-<<<<<<< HEAD
-       "$id": "104",
-       "name": "accept",
-       "nameInRequest": "Accept",
-       "type": {
-        "$id": "105",
-        "kind": "constant",
-        "valueType": {
-         "$id": "106",
-         "kind": "string",
-         "name": "string",
-         "crossLanguageDefinitionId": "TypeSpec.string",
-         "decorators": []
-        },
-        "value": "application/json",
-        "decorators": []
-=======
-       "$id": "107",
+       "$id": "109",
        "name": "endpoint",
        "nameInRequest": "endpoint",
        "doc": "Need to be set as 'http://localhost:3000' in client.",
        "type": {
-        "$id": "108",
+        "$id": "110",
         "kind": "url",
         "name": "url",
         "crossLanguageDefinitionId": "TypeSpec.url"
->>>>>>> b84a2b7e
        },
        "location": "Uri",
        "isApiVersion": false,
@@ -1086,16 +1036,10 @@
        "kind": "Client"
       },
       {
-<<<<<<< HEAD
-       "$id": "107",
-       "name": "body",
-       "nameInRequest": "body",
-=======
-       "$id": "109",
+       "$id": "111",
        "name": "version",
        "nameInRequest": "version",
        "doc": "Need to be set as 'v1', 'v2preview' or 'v2' in client.",
->>>>>>> b84a2b7e
        "type": {
         "$ref": "18"
        },
@@ -1109,75 +1053,6 @@
        "kind": "Client"
       }
      ],
-<<<<<<< HEAD
-     "responses": [
-      {
-       "$id": "108",
-       "statusCodes": [
-        200
-       ],
-       "bodyType": {
-        "$ref": "22"
-       },
-       "headers": [],
-       "isErrorResponse": false,
-       "contentTypes": [
-        "application/json"
-       ]
-      }
-     ],
-     "httpMethod": "POST",
-     "uri": "{endpoint}/versioning/removed/api-version:{version}",
-     "path": "/interface-v1/v1",
-     "requestMediaTypes": [
-      "application/json"
-     ],
-     "bufferResponse": true,
-     "generateProtocolMethod": true,
-     "generateConvenienceMethod": true,
-     "crossLanguageDefinitionId": "Versioning.Removed.InterfaceV1.v1InInterface",
-     "decorators": []
-    }
-   ],
-   "parent": "RemovedClient",
-   "parameters": [
-    {
-     "$id": "109",
-     "name": "endpoint",
-     "nameInRequest": "endpoint",
-     "doc": "Need to be set as 'http://localhost:3000' in client.",
-     "type": {
-      "$id": "110",
-      "kind": "url",
-      "name": "url",
-      "crossLanguageDefinitionId": "TypeSpec.url"
-     },
-     "location": "Uri",
-     "isApiVersion": false,
-     "isContentType": false,
-     "isRequired": true,
-     "isEndpoint": true,
-     "skipUrlEncoding": false,
-     "explode": false,
-     "kind": "Client"
-    },
-    {
-     "$id": "111",
-     "name": "version",
-     "nameInRequest": "version",
-     "doc": "Need to be set as 'v1', 'v2preview' or 'v2' in client.",
-     "type": {
-      "$ref": "18"
-     },
-     "location": "Uri",
-     "isApiVersion": false,
-     "isContentType": false,
-     "isRequired": true,
-     "isEndpoint": false,
-     "skipUrlEncoding": false,
-     "explode": false,
-     "kind": "Client"
-=======
      "decorators": [],
      "crossLanguageDefinitionId": "Versioning.Removed.InterfaceV1",
      "apiVersions": [
@@ -1186,7 +1061,6 @@
      "parent": {
       "$ref": "64"
      }
->>>>>>> b84a2b7e
     }
    ]
   }
