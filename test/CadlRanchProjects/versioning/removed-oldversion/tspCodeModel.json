--- conflicted
+++ resolved
@@ -884,41 +884,6 @@
      "kind": "Client"
     }
    ],
-<<<<<<< HEAD
-   "Decorators": [
-    {
-     "$id": "98",
-     "name": "TypeSpec.@service",
-     "arguments": {
-      "$id": "99"
-     }
-    }
-   ],
-   "CrossLanguageDefinitionId": "Versioning.Removed"
-  },
-  {
-   "$id": "100",
-   "Name": "InterfaceV1",
-   "Namespace": "Versioning.Removed",
-   "Doc": "This operation group should not be generated with latest version.",
-   "Operations": [
-    {
-     "$id": "101",
-     "Name": "v1InInterface",
-     "ResourceName": "InterfaceV1",
-     "Accessibility": "public",
-     "Parameters": [
-      {
-       "$id": "102",
-       "Name": "contentType",
-       "NameInRequest": "Content-Type",
-       "Doc": "Body parameter's content type. Known values are application/json",
-       "Type": {
-        "$id": "103",
-        "kind": "constant",
-        "valueType": {
-         "$id": "104",
-=======
    "decorators": [],
    "crossLanguageDefinitionId": "Versioning.Removed"
   },
@@ -944,7 +909,6 @@
         "kind": "constant",
         "valueType": {
          "$id": "101",
->>>>>>> 637110ab
          "kind": "string",
          "name": "string",
          "crossLanguageDefinitionId": "TypeSpec.string",
@@ -964,16 +928,6 @@
        "skipUrlEncoding": false
       },
       {
-<<<<<<< HEAD
-       "$id": "105",
-       "Name": "accept",
-       "NameInRequest": "Accept",
-       "Type": {
-        "$id": "106",
-        "kind": "constant",
-        "valueType": {
-         "$id": "107",
-=======
        "$id": "102",
        "name": "accept",
        "nameInRequest": "Accept",
@@ -982,7 +936,6 @@
         "kind": "constant",
         "valueType": {
          "$id": "104",
->>>>>>> 637110ab
          "kind": "string",
          "name": "string",
          "crossLanguageDefinitionId": "TypeSpec.string",
@@ -1002,17 +955,10 @@
        "skipUrlEncoding": false
       },
       {
-<<<<<<< HEAD
-       "$id": "108",
-       "Name": "body",
-       "NameInRequest": "body",
-       "Type": {
-=======
        "$id": "105",
        "name": "body",
        "nameInRequest": "body",
        "type": {
->>>>>>> 637110ab
         "$ref": "22"
        },
        "location": "Body",
@@ -1028,13 +974,8 @@
      ],
      "responses": [
       {
-<<<<<<< HEAD
-       "$id": "109",
-       "StatusCodes": [
-=======
        "$id": "106",
        "statusCodes": [
->>>>>>> 637110ab
         200
        ],
        "bodyType": {
@@ -1060,20 +1001,6 @@
      "decorators": []
     }
    ],
-<<<<<<< HEAD
-   "Protocol": {
-    "$id": "110"
-   },
-   "Parent": "RemovedClient",
-   "Parameters": [
-    {
-     "$id": "111",
-     "Name": "endpoint",
-     "NameInRequest": "endpoint",
-     "Doc": "Need to be set as 'http://localhost:3000' in client.",
-     "Type": {
-      "$id": "112",
-=======
    "parent": "RemovedClient",
    "parameters": [
     {
@@ -1083,7 +1010,6 @@
      "doc": "Need to be set as 'http://localhost:3000' in client.",
      "type": {
       "$id": "108",
->>>>>>> 637110ab
       "kind": "url",
       "name": "url",
       "crossLanguageDefinitionId": "TypeSpec.url"
@@ -1098,19 +1024,11 @@
      "kind": "Client"
     },
     {
-<<<<<<< HEAD
-     "$id": "113",
-     "Name": "version",
-     "NameInRequest": "version",
-     "Doc": "Need to be set as 'v1', 'v2preview' or 'v2' in client.",
-     "Type": {
-=======
      "$id": "109",
      "name": "version",
      "nameInRequest": "version",
      "doc": "Need to be set as 'v1', 'v2preview' or 'v2' in client.",
      "type": {
->>>>>>> 637110ab
       "$ref": "18"
      },
      "location": "Uri",
