--- conflicted
+++ resolved
@@ -40,12 +40,7 @@
    "Kind": "Model",
    "Name": "TestModel",
    "Namespace": "Versioning.TypeChangedFrom",
-<<<<<<< HEAD
-   "IsNullable": false,
    "Usage": "Input,Output",
-=======
-   "Usage": "RoundTrip",
->>>>>>> 64632414
    "Properties": [
     {
      "$id": "7",
