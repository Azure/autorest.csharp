{
 "$id": "1",
 "name": "Versioning.TypeChangedFrom",
 "apiVersions": [
  "v1",
  "v2"
 ],
 "enums": [
  {
   "$id": "2",
   "kind": "enum",
   "name": "Versions",
   "crossLanguageDefinitionId": "Versioning.TypeChangedFrom.Versions",
   "valueType": {
    "$id": "3",
    "kind": "string",
    "name": "string",
    "crossLanguageDefinitionId": "TypeSpec.string",
    "decorators": []
   },
   "values": [
    {
     "$id": "4",
     "kind": "enumvalue",
     "name": "v1",
     "value": "v1",
     "valueType": {
      "$id": "5",
      "kind": "string",
      "name": "string",
      "crossLanguageDefinitionId": "TypeSpec.string",
      "decorators": []
     },
     "enumType": {
      "$ref": "2"
     },
     "doc": "The version v1.",
     "decorators": []
    },
    {
     "$id": "6",
     "kind": "enumvalue",
     "name": "v2",
     "value": "v2",
     "valueType": {
      "$id": "7",
      "kind": "string",
      "name": "string",
      "crossLanguageDefinitionId": "TypeSpec.string",
      "decorators": []
     },
     "enumType": {
      "$ref": "2"
     },
     "doc": "The version v2.",
     "decorators": []
    }
   ],
   "namespace": "Versioning.TypeChangedFrom",
   "doc": "The version of the API.",
   "isFixed": true,
   "isFlags": false,
   "usage": "Input,ApiVersionEnum",
   "decorators": []
  }
 ],
 "models": [
  {
   "$id": "8",
   "kind": "model",
   "name": "TestModel",
   "namespace": "Versioning.TypeChangedFrom",
   "crossLanguageDefinitionId": "Versioning.TypeChangedFrom.TestModel",
   "usage": "Input,Output,Json",
   "decorators": [],
   "properties": [
    {
     "$id": "9",
     "kind": "property",
     "name": "prop",
     "serializedName": "prop",
     "type": {
      "$id": "10",
      "kind": "string",
      "name": "string",
      "crossLanguageDefinitionId": "TypeSpec.string",
      "decorators": []
     },
     "optional": false,
     "readOnly": false,
     "discriminator": false,
     "flatten": false,
     "decorators": [],
     "crossLanguageDefinitionId": "Versioning.TypeChangedFrom.TestModel.prop",
     "serializationOptions": {
      "$id": "11",
      "json": {
       "$id": "12",
       "name": "prop"
      }
     }
    },
    {
     "$id": "13",
     "kind": "property",
     "name": "changedProp",
     "serializedName": "changedProp",
     "type": {
      "$id": "14",
      "kind": "string",
      "name": "string",
      "crossLanguageDefinitionId": "TypeSpec.string",
      "decorators": []
     },
     "optional": false,
     "readOnly": false,
     "discriminator": false,
     "flatten": false,
     "decorators": [],
     "crossLanguageDefinitionId": "Versioning.TypeChangedFrom.TestModel.changedProp",
     "serializationOptions": {
      "$id": "15",
      "json": {
       "$id": "16",
       "name": "changedProp"
      }
     }
    }
   ]
  }
 ],
 "clients": [
  {
   "$id": "17",
   "kind": "client",
   "name": "TypeChangedFromClient",
   "namespace": "Versioning.TypeChangedFrom",
   "doc": "Test for the `@typeChangedFrom` decorator.",
   "operations": [
    {
     "$id": "18",
     "name": "test",
     "resourceName": "TypeChangedFrom",
     "accessibility": "public",
     "parameters": [
      {
       "$id": "19",
       "name": "param",
       "nameInRequest": "param",
       "type": {
        "$id": "20",
        "kind": "string",
        "name": "string",
        "crossLanguageDefinitionId": "TypeSpec.string",
        "decorators": []
       },
       "location": "Query",
       "isApiVersion": false,
       "isContentType": false,
       "isEndpoint": false,
       "explode": false,
       "isRequired": true,
       "kind": "Method",
       "decorators": [],
       "skipUrlEncoding": false
      },
      {
       "$id": "21",
       "name": "contentType",
       "nameInRequest": "Content-Type",
       "doc": "Body parameter's content type. Known values are application/json",
       "type": {
        "$id": "22",
        "kind": "constant",
        "valueType": {
         "$id": "23",
         "kind": "string",
         "name": "string",
         "crossLanguageDefinitionId": "TypeSpec.string",
         "decorators": []
        },
        "value": "application/json",
        "decorators": []
       },
       "location": "Header",
       "isApiVersion": false,
       "isContentType": true,
       "isEndpoint": false,
       "explode": false,
       "isRequired": true,
       "kind": "Constant",
       "decorators": [],
       "skipUrlEncoding": false
      },
      {
       "$id": "24",
       "name": "accept",
       "nameInRequest": "Accept",
       "type": {
        "$id": "25",
        "kind": "constant",
        "valueType": {
         "$id": "26",
         "kind": "string",
         "name": "string",
         "crossLanguageDefinitionId": "TypeSpec.string",
         "decorators": []
        },
        "value": "application/json",
        "decorators": []
       },
       "location": "Header",
       "isApiVersion": false,
       "isContentType": false,
       "isEndpoint": false,
       "explode": false,
       "isRequired": true,
       "kind": "Constant",
       "decorators": [],
       "skipUrlEncoding": false
      },
      {
       "$id": "27",
       "name": "body",
       "nameInRequest": "body",
       "type": {
        "$ref": "8"
       },
       "location": "Body",
       "isApiVersion": false,
       "isContentType": false,
       "isEndpoint": false,
       "explode": false,
       "isRequired": true,
       "kind": "Method",
       "decorators": [],
       "skipUrlEncoding": false
      }
     ],
     "responses": [
      {
       "$id": "28",
       "statusCodes": [
        200
       ],
       "bodyType": {
        "$ref": "8"
       },
       "headers": [],
       "isErrorResponse": false,
       "contentTypes": [
        "application/json"
       ]
      }
     ],
     "httpMethod": "POST",
     "uri": "{endpoint}/versioning/type-changed-from/api-version:{version}",
     "path": "/test",
     "requestMediaTypes": [
      "application/json"
     ],
     "bufferResponse": true,
     "generateProtocolMethod": true,
     "generateConvenienceMethod": true,
     "crossLanguageDefinitionId": "Versioning.TypeChangedFrom.test",
     "decorators": []
    }
   ],
   "parameters": [
    {
     "$id": "29",
     "name": "endpoint",
     "nameInRequest": "endpoint",
     "doc": "Need to be set as 'http://localhost:3000' in client.",
     "type": {
      "$id": "30",
      "kind": "url",
      "name": "url",
      "crossLanguageDefinitionId": "TypeSpec.url"
     },
     "location": "Uri",
     "isApiVersion": false,
     "isContentType": false,
     "isRequired": true,
     "isEndpoint": true,
     "skipUrlEncoding": false,
     "explode": false,
     "kind": "Client"
    },
    {
     "$id": "31",
     "name": "version",
     "nameInRequest": "version",
     "doc": "Need to be set as 'v1' or 'v2' in client.",
     "type": {
      "$ref": "2"
     },
     "location": "Uri",
     "isApiVersion": false,
     "isContentType": false,
     "isRequired": true,
     "isEndpoint": false,
     "skipUrlEncoding": false,
     "explode": false,
     "kind": "Client"
    }
   ],
<<<<<<< HEAD
   "decorators": [
    {
     "$id": "32",
     "name": "TypeSpec.@service",
     "arguments": {
      "$id": "33"
     }
    }
   ],
   "crossLanguageDefinitionId": "Versioning.TypeChangedFrom"
=======
   "decorators": [],
   "crossLanguageDefinitionId": "Versioning.TypeChangedFrom",
   "apiVersions": [
    "v1",
    "v2"
   ]
>>>>>>> b84a2b7e
  }
 ]
}<|MERGE_RESOLUTION|>--- conflicted
+++ resolved
@@ -305,7 +305,6 @@
      "kind": "Client"
     }
    ],
-<<<<<<< HEAD
    "decorators": [
     {
      "$id": "32",
@@ -315,15 +314,11 @@
      }
     }
    ],
-   "crossLanguageDefinitionId": "Versioning.TypeChangedFrom"
-=======
-   "decorators": [],
    "crossLanguageDefinitionId": "Versioning.TypeChangedFrom",
    "apiVersions": [
     "v1",
     "v2"
    ]
->>>>>>> b84a2b7e
   }
  ]
 }