--- conflicted
+++ resolved
@@ -304,21 +304,8 @@
      "kind": "Client"
     }
    ],
-<<<<<<< HEAD
-   "Decorators": [
-    {
-     "$id": "33",
-     "name": "TypeSpec.@service",
-     "arguments": {
-      "$id": "34"
-     }
-    }
-   ],
-   "CrossLanguageDefinitionId": "Versioning.TypeChangedFrom"
-=======
    "decorators": [],
    "crossLanguageDefinitionId": "Versioning.TypeChangedFrom"
->>>>>>> 637110ab
   }
  ]
 }