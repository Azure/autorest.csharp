{
 "$id": "1",
 "Name": "Versioning.TypeChangedFrom",
 "ApiVersions": [
  "v1",
  "v2"
 ],
 "Enums": [
  {
   "$id": "2",
   "Kind": "enum",
   "Name": "Versions",
   "CrossLanguageDefinitionId": "Versioning.TypeChangedFrom.Versions",
   "ValueType": {
    "$id": "3",
    "Kind": "string",
<<<<<<< HEAD
    "Decorators": []
=======
    "Name": "string",
    "CrossLanguageDefinitionId": "TypeSpec.string"
>>>>>>> 3e9fef80
   },
   "Values": [
    {
     "$id": "4",
     "Name": "v1",
     "Value": "v1",
     "Description": "The version v1.",
     "Decorators": []
    },
    {
     "$id": "5",
     "Name": "v2",
     "Value": "v2",
     "Description": "The version v2.",
     "Decorators": []
    }
   ],
   "Description": "The version of the API.",
   "IsExtensible": false,
<<<<<<< HEAD
   "Usage": "None",
   "Decorators": []
=======
   "Usage": "Input,ApiVersionEnum"
>>>>>>> 3e9fef80
  }
 ],
 "Models": [
  {
   "$id": "6",
   "Kind": "model",
   "Name": "TestModel",
   "CrossLanguageDefinitionId": "Versioning.TypeChangedFrom.TestModel",
   "Usage": "Input,Output,Json",
   "Decorators": [],
   "Properties": [
    {
     "$id": "7",
     "Name": "prop",
     "SerializedName": "prop",
     "Description": "",
     "Type": {
      "$id": "8",
      "Kind": "string",
<<<<<<< HEAD
      "Decorators": []
=======
      "Name": "string",
      "CrossLanguageDefinitionId": "TypeSpec.string"
>>>>>>> 3e9fef80
     },
     "IsRequired": true,
     "IsReadOnly": false,
     "Decorators": []
    },
    {
     "$id": "9",
     "Name": "changedProp",
     "SerializedName": "changedProp",
     "Description": "",
     "Type": {
      "$id": "10",
      "Kind": "string",
<<<<<<< HEAD
      "Decorators": []
=======
      "Name": "string",
      "CrossLanguageDefinitionId": "TypeSpec.string"
>>>>>>> 3e9fef80
     },
     "IsRequired": true,
     "IsReadOnly": false,
     "Decorators": []
    }
   ]
  }
 ],
 "Clients": [
  {
   "$id": "11",
   "Name": "TypeChangedFromClient",
   "Description": "Test for the `@typeChangedFrom` decorator.",
   "Operations": [
    {
     "$id": "12",
     "Name": "test",
     "ResourceName": "TypeChangedFrom",
     "Accessibility": "public",
     "Parameters": [
      {
       "$id": "13",
       "Name": "endpoint",
       "NameInRequest": "endpoint",
       "Description": "Need to be set as 'http://localhost:3000' in client.",
       "Type": {
        "$id": "14",
        "Kind": "url",
        "Name": "url",
        "CrossLanguageDefinitionId": "TypeSpec.url"
       },
       "Location": "Uri",
       "IsApiVersion": false,
       "IsResourceParameter": false,
       "IsContentType": false,
       "IsRequired": true,
       "IsEndpoint": true,
       "SkipUrlEncoding": false,
       "Explode": false,
       "Kind": "Client"
      },
      {
       "$id": "15",
       "Name": "version",
       "NameInRequest": "version",
       "Description": "Need to be set as 'v1' or 'v2' in client.",
       "Type": {
        "$ref": "2"
       },
       "Location": "Uri",
       "IsApiVersion": false,
       "IsResourceParameter": false,
       "IsContentType": false,
       "IsRequired": true,
       "IsEndpoint": false,
       "SkipUrlEncoding": false,
       "Explode": false,
       "Kind": "Client"
      },
      {
       "$id": "16",
       "Name": "param",
       "NameInRequest": "param",
       "Type": {
        "$id": "17",
        "Kind": "string",
<<<<<<< HEAD
        "Decorators": []
=======
        "Name": "string",
        "CrossLanguageDefinitionId": "TypeSpec.string"
>>>>>>> 3e9fef80
       },
       "Location": "Query",
       "IsApiVersion": false,
       "IsContentType": false,
       "IsEndpoint": false,
       "Explode": false,
       "IsRequired": true,
       "Kind": "Method"
      },
      {
       "$id": "18",
       "Name": "contentType",
       "NameInRequest": "Content-Type",
       "Description": "Body parameter's content type. Known values are application/json",
       "Type": {
        "$id": "19",
        "Kind": "constant",
        "ValueType": {
         "$id": "20",
         "Kind": "string",
         "Name": "string",
         "CrossLanguageDefinitionId": "TypeSpec.string"
        },
        "Value": "application/json"
       },
       "Location": "Header",
       "IsApiVersion": false,
       "IsContentType": true,
       "IsEndpoint": false,
       "Explode": false,
       "IsRequired": true,
       "Kind": "Constant"
      },
      {
       "$id": "21",
       "Name": "accept",
       "NameInRequest": "Accept",
       "Type": {
        "$id": "22",
        "Kind": "constant",
        "ValueType": {
         "$id": "23",
         "Kind": "string",
         "Name": "string",
         "CrossLanguageDefinitionId": "TypeSpec.string"
        },
        "Value": "application/json"
       },
       "Location": "Header",
       "IsApiVersion": false,
       "IsContentType": false,
       "IsEndpoint": false,
       "Explode": false,
       "IsRequired": true,
       "Kind": "Constant"
      },
      {
       "$id": "24",
       "Name": "body",
       "NameInRequest": "body",
       "Type": {
        "$ref": "6"
       },
       "Location": "Body",
       "IsApiVersion": false,
       "IsContentType": false,
       "IsEndpoint": false,
       "Explode": false,
       "IsRequired": true,
       "Kind": "Method"
      }
     ],
     "Responses": [
      {
       "$id": "25",
       "StatusCodes": [
        200
       ],
       "BodyType": {
        "$ref": "6"
       },
       "BodyMediaType": "Json",
       "Headers": [],
       "IsErrorResponse": false,
       "ContentTypes": [
        "application/json"
       ]
      }
     ],
     "HttpMethod": "POST",
     "RequestBodyMediaType": "Json",
     "Uri": "{endpoint}/versioning/type-changed-from/api-version:{version}",
     "Path": "/test",
     "RequestMediaTypes": [
      "application/json"
     ],
     "BufferResponse": true,
     "GenerateProtocolMethod": true,
     "GenerateConvenienceMethod": true,
     "CrossLanguageDefinitionId": "Versioning.TypeChangedFrom.test"
    }
   ],
   "Protocol": {
    "$id": "26"
   },
   "Parameters": [
    {
     "$ref": "13"
    },
    {
     "$ref": "15"
    }
   ],
   "Decorators": []
  }
 ]
}<|MERGE_RESOLUTION|>--- conflicted
+++ resolved
@@ -14,12 +14,9 @@
    "ValueType": {
     "$id": "3",
     "Kind": "string",
-<<<<<<< HEAD
+    "Name": "string",
+    "CrossLanguageDefinitionId": "TypeSpec.string",
     "Decorators": []
-=======
-    "Name": "string",
-    "CrossLanguageDefinitionId": "TypeSpec.string"
->>>>>>> 3e9fef80
    },
    "Values": [
     {
@@ -39,12 +36,8 @@
    ],
    "Description": "The version of the API.",
    "IsExtensible": false,
-<<<<<<< HEAD
-   "Usage": "None",
+   "Usage": "Input,ApiVersionEnum",
    "Decorators": []
-=======
-   "Usage": "Input,ApiVersionEnum"
->>>>>>> 3e9fef80
   }
  ],
  "Models": [
@@ -64,12 +57,9 @@
      "Type": {
       "$id": "8",
       "Kind": "string",
-<<<<<<< HEAD
+      "Name": "string",
+      "CrossLanguageDefinitionId": "TypeSpec.string",
       "Decorators": []
-=======
-      "Name": "string",
-      "CrossLanguageDefinitionId": "TypeSpec.string"
->>>>>>> 3e9fef80
      },
      "IsRequired": true,
      "IsReadOnly": false,
@@ -83,12 +73,9 @@
      "Type": {
       "$id": "10",
       "Kind": "string",
-<<<<<<< HEAD
+      "Name": "string",
+      "CrossLanguageDefinitionId": "TypeSpec.string",
       "Decorators": []
-=======
-      "Name": "string",
-      "CrossLanguageDefinitionId": "TypeSpec.string"
->>>>>>> 3e9fef80
      },
      "IsRequired": true,
      "IsReadOnly": false,
@@ -155,12 +142,9 @@
        "Type": {
         "$id": "17",
         "Kind": "string",
-<<<<<<< HEAD
+        "Name": "string",
+        "CrossLanguageDefinitionId": "TypeSpec.string",
         "Decorators": []
-=======
-        "Name": "string",
-        "CrossLanguageDefinitionId": "TypeSpec.string"
->>>>>>> 3e9fef80
        },
        "Location": "Query",
        "IsApiVersion": false,
@@ -168,7 +152,8 @@
        "IsEndpoint": false,
        "Explode": false,
        "IsRequired": true,
-       "Kind": "Method"
+       "Kind": "Method",
+       "Decorators": []
       },
       {
        "$id": "18",
@@ -182,9 +167,11 @@
          "$id": "20",
          "Kind": "string",
          "Name": "string",
-         "CrossLanguageDefinitionId": "TypeSpec.string"
+         "CrossLanguageDefinitionId": "TypeSpec.string",
+         "Decorators": []
         },
-        "Value": "application/json"
+        "Value": "application/json",
+        "Decorators": []
        },
        "Location": "Header",
        "IsApiVersion": false,
@@ -192,7 +179,8 @@
        "IsEndpoint": false,
        "Explode": false,
        "IsRequired": true,
-       "Kind": "Constant"
+       "Kind": "Constant",
+       "Decorators": []
       },
       {
        "$id": "21",
@@ -205,9 +193,11 @@
          "$id": "23",
          "Kind": "string",
          "Name": "string",
-         "CrossLanguageDefinitionId": "TypeSpec.string"
+         "CrossLanguageDefinitionId": "TypeSpec.string",
+         "Decorators": []
         },
-        "Value": "application/json"
+        "Value": "application/json",
+        "Decorators": []
        },
        "Location": "Header",
        "IsApiVersion": false,
@@ -215,7 +205,8 @@
        "IsEndpoint": false,
        "Explode": false,
        "IsRequired": true,
-       "Kind": "Constant"
+       "Kind": "Constant",
+       "Decorators": []
       },
       {
        "$id": "24",
@@ -230,7 +221,8 @@
        "IsEndpoint": false,
        "Explode": false,
        "IsRequired": true,
-       "Kind": "Method"
+       "Kind": "Method",
+       "Decorators": []
       }
      ],
      "Responses": [
@@ -260,7 +252,8 @@
      "BufferResponse": true,
      "GenerateProtocolMethod": true,
      "GenerateConvenienceMethod": true,
-     "CrossLanguageDefinitionId": "Versioning.TypeChangedFrom.test"
+     "CrossLanguageDefinitionId": "Versioning.TypeChangedFrom.test",
+     "Decorators": []
     }
    ],
    "Protocol": {
