--- conflicted
+++ resolved
@@ -7,36 +7,23 @@
  ],
  "Enums": [
   {
-<<<<<<< HEAD
    "$id": "1",
-   "Kind": "Enum",
-=======
-   "$id": "2",
    "Kind": "enum",
->>>>>>> f4b8779e
    "Name": "Versions",
    "ValueType": {
-    "$id": "3",
+    "$id": "2",
     "Kind": "string",
     "IsNullable": false
    },
    "Values": [
     {
-<<<<<<< HEAD
-     "$id": "2",
-=======
-     "$id": "4",
->>>>>>> f4b8779e
+     "$id": "3",
      "Name": "v1",
      "Value": "v1",
      "Description": "The version v1."
     },
     {
-<<<<<<< HEAD
-     "$id": "3",
-=======
-     "$id": "5",
->>>>>>> f4b8779e
+     "$id": "4",
      "Name": "v2",
      "Value": "v2",
      "Description": "The version v2."
@@ -49,26 +36,17 @@
    "Usage": "None"
   },
   {
-<<<<<<< HEAD
-   "$id": "4",
-   "Kind": "Enum",
-=======
-   "$id": "6",
+   "$id": "5",
    "Kind": "enum",
->>>>>>> f4b8779e
    "Name": "EnumV2",
    "ValueType": {
-    "$id": "7",
+    "$id": "6",
     "Kind": "string",
     "IsNullable": false
    },
    "Values": [
     {
-<<<<<<< HEAD
-     "$id": "5",
-=======
-     "$id": "8",
->>>>>>> f4b8779e
+     "$id": "7",
      "Name": "enumMemberV2",
      "Value": "enumMemberV2"
     }
@@ -81,11 +59,7 @@
  ],
  "Models": [
   {
-<<<<<<< HEAD
-   "$id": "6",
-=======
-   "$id": "9",
->>>>>>> f4b8779e
+   "$id": "8",
    "Kind": "Model",
    "Name": "ModelV2",
    "Namespace": "Versioning.Removed",
@@ -93,85 +67,47 @@
    "Usage": "RoundTrip",
    "Properties": [
     {
-<<<<<<< HEAD
-     "$id": "7",
-=======
-     "$id": "10",
->>>>>>> f4b8779e
+     "$id": "9",
      "Name": "prop",
      "SerializedName": "prop",
      "Description": "",
      "Type": {
-<<<<<<< HEAD
-      "$id": "8",
-      "Kind": "Primitive",
-      "Name": "String",
-=======
-      "$id": "11",
+      "$id": "10",
       "Kind": "string",
->>>>>>> f4b8779e
       "IsNullable": false
      },
      "IsRequired": true,
      "IsReadOnly": false
     },
     {
-<<<<<<< HEAD
-     "$id": "9",
-=======
-     "$id": "12",
->>>>>>> f4b8779e
+     "$id": "11",
      "Name": "enumProp",
      "SerializedName": "enumProp",
      "Description": "",
      "Type": {
-<<<<<<< HEAD
-      "$ref": "4"
-=======
-      "$ref": "6"
->>>>>>> f4b8779e
+      "$ref": "5"
      },
      "IsRequired": true,
      "IsReadOnly": false
     },
     {
-<<<<<<< HEAD
-     "$id": "10",
-=======
-     "$id": "13",
->>>>>>> f4b8779e
+     "$id": "12",
      "Name": "unionProp",
      "SerializedName": "unionProp",
      "Description": "",
      "Type": {
-<<<<<<< HEAD
-      "$id": "11",
-=======
-      "$id": "14",
->>>>>>> f4b8779e
+      "$id": "13",
       "Kind": "Union",
       "Name": "Union",
       "UnionItemTypes": [
        {
-<<<<<<< HEAD
-        "$id": "12",
-        "Kind": "Primitive",
-        "Name": "String",
+        "$id": "14",
+        "Kind": "string",
         "IsNullable": false
        },
        {
-        "$id": "13",
-        "Kind": "Primitive",
-        "Name": "Float32",
-=======
         "$id": "15",
-        "Kind": "string",
-        "IsNullable": false
-       },
-       {
-        "$id": "16",
         "Kind": "float32",
->>>>>>> f4b8779e
         "IsNullable": false
        }
       ],
@@ -185,41 +121,23 @@
  ],
  "Clients": [
   {
-<<<<<<< HEAD
-   "$id": "14",
-=======
-   "$id": "17",
->>>>>>> f4b8779e
+   "$id": "16",
    "Name": "RemovedClient",
    "Description": "Test for the `@removed` decorator.",
    "Operations": [
     {
-<<<<<<< HEAD
-     "$id": "15",
-=======
-     "$id": "18",
->>>>>>> f4b8779e
+     "$id": "17",
      "Name": "v2",
      "ResourceName": "Removed",
      "Parameters": [
       {
-<<<<<<< HEAD
-       "$id": "16",
-=======
-       "$id": "19",
->>>>>>> f4b8779e
+       "$id": "18",
        "Name": "endpoint",
        "NameInRequest": "endpoint",
        "Description": "Need to be set as 'http://localhost:3000' in client.",
        "Type": {
-<<<<<<< HEAD
-        "$id": "17",
-        "Kind": "Primitive",
-        "Name": "Uri",
-=======
-        "$id": "20",
+        "$id": "19",
         "Kind": "uri",
->>>>>>> f4b8779e
         "IsNullable": false
        },
        "Location": "Uri",
@@ -233,11 +151,7 @@
        "Kind": "Client"
       },
       {
-<<<<<<< HEAD
-       "$id": "18",
-=======
-       "$id": "21",
->>>>>>> f4b8779e
+       "$id": "20",
        "Name": "version",
        "NameInRequest": "version",
        "Description": "Need to be set as 'v1' or 'v2' in client.",
@@ -255,47 +169,29 @@
        "Kind": "Client"
       },
       {
-<<<<<<< HEAD
-       "$id": "19",
+       "$id": "21",
        "Name": "body",
        "NameInRequest": "body",
        "Type": {
-        "$ref": "6"
-=======
+        "$ref": "8"
+       },
+       "Location": "Body",
+       "IsRequired": true,
+       "IsApiVersion": false,
+       "IsResourceParameter": false,
+       "IsContentType": false,
+       "IsEndpoint": false,
+       "SkipUrlEncoding": false,
+       "Explode": false,
+       "Kind": "Method"
+      },
+      {
        "$id": "22",
-       "Name": "body",
-       "NameInRequest": "body",
-       "Type": {
-        "$ref": "9"
->>>>>>> f4b8779e
-       },
-       "Location": "Body",
-       "IsRequired": true,
-       "IsApiVersion": false,
-       "IsResourceParameter": false,
-       "IsContentType": false,
-       "IsEndpoint": false,
-       "SkipUrlEncoding": false,
-       "Explode": false,
-       "Kind": "Method"
-      },
-      {
-<<<<<<< HEAD
-       "$id": "20",
        "Name": "accept",
        "NameInRequest": "Accept",
        "Type": {
-        "$id": "21",
-        "Kind": "Primitive",
-        "Name": "String",
-=======
-       "$id": "23",
-       "Name": "accept",
-       "NameInRequest": "Accept",
-       "Type": {
-        "$id": "24",
+        "$id": "23",
         "Kind": "string",
->>>>>>> f4b8779e
         "IsNullable": false
        },
        "Location": "Header",
@@ -308,36 +204,20 @@
        "Explode": false,
        "Kind": "Constant",
        "DefaultValue": {
-<<<<<<< HEAD
-        "$id": "22",
+        "$id": "24",
         "Type": {
-         "$ref": "21"
-=======
-        "$id": "25",
-        "Type": {
-         "$ref": "24"
->>>>>>> f4b8779e
+         "$ref": "23"
         },
         "Value": "application/json"
        }
       },
       {
-<<<<<<< HEAD
-       "$id": "23",
+       "$id": "25",
        "Name": "contentType",
        "NameInRequest": "Content-Type",
        "Type": {
-        "$id": "24",
-        "Kind": "Primitive",
-        "Name": "String",
-=======
-       "$id": "26",
-       "Name": "contentType",
-       "NameInRequest": "Content-Type",
-       "Type": {
-        "$id": "27",
+        "$id": "26",
         "Kind": "string",
->>>>>>> f4b8779e
         "IsNullable": false
        },
        "Location": "Header",
@@ -350,15 +230,9 @@
        "Explode": false,
        "Kind": "Constant",
        "DefaultValue": {
-<<<<<<< HEAD
-        "$id": "25",
+        "$id": "27",
         "Type": {
-         "$ref": "24"
-=======
-        "$id": "28",
-        "Type": {
-         "$ref": "27"
->>>>>>> f4b8779e
+         "$ref": "26"
         },
         "Value": "application/json"
        }
@@ -366,20 +240,12 @@
      ],
      "Responses": [
       {
-<<<<<<< HEAD
-       "$id": "26",
-=======
-       "$id": "29",
->>>>>>> f4b8779e
+       "$id": "28",
        "StatusCodes": [
         200
        ],
        "BodyType": {
-<<<<<<< HEAD
-        "$ref": "6"
-=======
-        "$ref": "9"
->>>>>>> f4b8779e
+        "$ref": "8"
        },
        "BodyMediaType": "Json",
        "Headers": [],
@@ -402,26 +268,15 @@
     }
    ],
    "Protocol": {
-<<<<<<< HEAD
-    "$id": "27"
-=======
-    "$id": "30"
->>>>>>> f4b8779e
+    "$id": "29"
    },
    "Creatable": true,
    "Parameters": [
     {
-<<<<<<< HEAD
-     "$ref": "16"
-    },
-    {
      "$ref": "18"
-=======
-     "$ref": "19"
-    },
-    {
-     "$ref": "21"
->>>>>>> f4b8779e
+    },
+    {
+     "$ref": "20"
     }
    ]
   }
