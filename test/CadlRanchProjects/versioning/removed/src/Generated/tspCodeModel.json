--- conflicted
+++ resolved
@@ -12,8 +12,7 @@
    "Name": "Versions",
    "ValueType": {
     "$id": "3",
-    "Kind": "string",
-    "IsNullable": false
+    "Kind": "string"
    },
    "Values": [
     {
@@ -40,8 +39,7 @@
    "Name": "EnumV2",
    "ValueType": {
     "$id": "7",
-    "Kind": "string",
-    "IsNullable": false
+    "Kind": "string"
    },
    "Values": [
     {
@@ -69,15 +67,8 @@
      "SerializedName": "prop",
      "Description": "",
      "Type": {
-<<<<<<< HEAD
-      "$id": "9",
-      "Kind": "Primitive",
-      "Name": "String"
-=======
       "$id": "11",
-      "Kind": "string",
-      "IsNullable": false
->>>>>>> 9b8a321f
+      "Kind": "string"
      },
      "IsRequired": true,
      "IsReadOnly": false
@@ -104,25 +95,12 @@
       "Name": "Union",
       "UnionItemTypes": [
        {
-<<<<<<< HEAD
-        "$id": "13",
-        "Kind": "Primitive",
-        "Name": "String"
-       },
-       {
-        "$id": "14",
-        "Kind": "Primitive",
-        "Name": "Float32"
-=======
         "$id": "15",
-        "Kind": "string",
-        "IsNullable": false
+        "Kind": "string"
        },
        {
         "$id": "16",
-        "Kind": "float32",
-        "IsNullable": false
->>>>>>> 9b8a321f
+        "Kind": "float32"
        }
       ]
      },
