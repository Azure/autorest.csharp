<?xml version="1.0" encoding="utf-8"?>
<doc>
  <members>
    <member name="V2Async(ModelV2,CancellationToken)">
      <example>
This sample shows how to call V2Async.
<code><![CDATA[
<<<<<<< HEAD
Uri endpoint = new Uri("<https://my-service.azure.com>");
RemovedClient client = new RemovedClient(endpoint, default);
=======
Uri endpoint = new Uri("<endpoint>");
RemovedClient client = new RemovedClient(endpoint, Versions.V1);
>>>>>>> caf834c7

ModelV2 body = new ModelV2("<prop>", EnumV2.EnumMemberV2, BinaryData.FromObjectAsJson("<unionProp>"));
Response<ModelV2> response = await client.V2Async(body);
]]></code>
This sample shows how to call V2Async with all parameters.
<code><![CDATA[
<<<<<<< HEAD
Uri endpoint = new Uri("<https://my-service.azure.com>");
RemovedClient client = new RemovedClient(endpoint, default);
=======
Uri endpoint = new Uri("<endpoint>");
RemovedClient client = new RemovedClient(endpoint, Versions.V1);
>>>>>>> caf834c7

ModelV2 body = new ModelV2("<prop>", EnumV2.EnumMemberV2, BinaryData.FromObjectAsJson("<unionProp>"));
Response<ModelV2> response = await client.V2Async(body);
]]></code></example>
    </member>
    <member name="V2(ModelV2,CancellationToken)">
      <example>
This sample shows how to call V2.
<code><![CDATA[
<<<<<<< HEAD
Uri endpoint = new Uri("<https://my-service.azure.com>");
RemovedClient client = new RemovedClient(endpoint, default);
=======
Uri endpoint = new Uri("<endpoint>");
RemovedClient client = new RemovedClient(endpoint, Versions.V1);
>>>>>>> caf834c7

ModelV2 body = new ModelV2("<prop>", EnumV2.EnumMemberV2, BinaryData.FromObjectAsJson("<unionProp>"));
Response<ModelV2> response = client.V2(body);
]]></code>
This sample shows how to call V2 with all parameters.
<code><![CDATA[
<<<<<<< HEAD
Uri endpoint = new Uri("<https://my-service.azure.com>");
RemovedClient client = new RemovedClient(endpoint, default);
=======
Uri endpoint = new Uri("<endpoint>");
RemovedClient client = new RemovedClient(endpoint, Versions.V1);
>>>>>>> caf834c7

ModelV2 body = new ModelV2("<prop>", EnumV2.EnumMemberV2, BinaryData.FromObjectAsJson("<unionProp>"));
Response<ModelV2> response = client.V2(body);
]]></code></example>
    </member>
    <member name="V2Async(RequestContent,RequestContext)">
      <example>
This sample shows how to call V2Async and parse the result.
<code><![CDATA[
<<<<<<< HEAD
Uri endpoint = new Uri("<https://my-service.azure.com>");
RemovedClient client = new RemovedClient(endpoint, default);
=======
Uri endpoint = new Uri("<endpoint>");
RemovedClient client = new RemovedClient(endpoint, Versions.V1);
>>>>>>> caf834c7

using RequestContent content = RequestContent.Create(new
{
    prop = "<prop>",
    enumProp = "enumMemberV2",
    unionProp = "<unionProp>",
});
Response response = await client.V2Async(content);

JsonElement result = JsonDocument.Parse(response.ContentStream).RootElement;
Console.WriteLine(result.GetProperty("prop").ToString());
Console.WriteLine(result.GetProperty("enumProp").ToString());
Console.WriteLine(result.GetProperty("unionProp").ToString());
]]></code>
This sample shows how to call V2Async with all request content and parse the result.
<code><![CDATA[
<<<<<<< HEAD
Uri endpoint = new Uri("<https://my-service.azure.com>");
RemovedClient client = new RemovedClient(endpoint, default);
=======
Uri endpoint = new Uri("<endpoint>");
RemovedClient client = new RemovedClient(endpoint, Versions.V1);
>>>>>>> caf834c7

using RequestContent content = RequestContent.Create(new
{
    prop = "<prop>",
    enumProp = "enumMemberV2",
    unionProp = "<unionProp>",
});
Response response = await client.V2Async(content);

JsonElement result = JsonDocument.Parse(response.ContentStream).RootElement;
Console.WriteLine(result.GetProperty("prop").ToString());
Console.WriteLine(result.GetProperty("enumProp").ToString());
Console.WriteLine(result.GetProperty("unionProp").ToString());
]]></code></example>
    </member>
    <member name="V2(RequestContent,RequestContext)">
      <example>
This sample shows how to call V2 and parse the result.
<code><![CDATA[
<<<<<<< HEAD
Uri endpoint = new Uri("<https://my-service.azure.com>");
RemovedClient client = new RemovedClient(endpoint, default);
=======
Uri endpoint = new Uri("<endpoint>");
RemovedClient client = new RemovedClient(endpoint, Versions.V1);
>>>>>>> caf834c7

using RequestContent content = RequestContent.Create(new
{
    prop = "<prop>",
    enumProp = "enumMemberV2",
    unionProp = "<unionProp>",
});
Response response = client.V2(content);

JsonElement result = JsonDocument.Parse(response.ContentStream).RootElement;
Console.WriteLine(result.GetProperty("prop").ToString());
Console.WriteLine(result.GetProperty("enumProp").ToString());
Console.WriteLine(result.GetProperty("unionProp").ToString());
]]></code>
This sample shows how to call V2 with all request content and parse the result.
<code><![CDATA[
<<<<<<< HEAD
Uri endpoint = new Uri("<https://my-service.azure.com>");
RemovedClient client = new RemovedClient(endpoint, default);
=======
Uri endpoint = new Uri("<endpoint>");
RemovedClient client = new RemovedClient(endpoint, Versions.V1);
>>>>>>> caf834c7

using RequestContent content = RequestContent.Create(new
{
    prop = "<prop>",
    enumProp = "enumMemberV2",
    unionProp = "<unionProp>",
});
Response response = client.V2(content);

JsonElement result = JsonDocument.Parse(response.ContentStream).RootElement;
Console.WriteLine(result.GetProperty("prop").ToString());
Console.WriteLine(result.GetProperty("enumProp").ToString());
Console.WriteLine(result.GetProperty("unionProp").ToString());
]]></code></example>
    </member>
  </members>
</doc><|MERGE_RESOLUTION|>--- conflicted
+++ resolved
@@ -5,26 +5,16 @@
       <example>
 This sample shows how to call V2Async.
 <code><![CDATA[
-<<<<<<< HEAD
-Uri endpoint = new Uri("<https://my-service.azure.com>");
+Uri endpoint = new Uri("<endpoint>");
 RemovedClient client = new RemovedClient(endpoint, default);
-=======
-Uri endpoint = new Uri("<endpoint>");
-RemovedClient client = new RemovedClient(endpoint, Versions.V1);
->>>>>>> caf834c7
 
 ModelV2 body = new ModelV2("<prop>", EnumV2.EnumMemberV2, BinaryData.FromObjectAsJson("<unionProp>"));
 Response<ModelV2> response = await client.V2Async(body);
 ]]></code>
 This sample shows how to call V2Async with all parameters.
 <code><![CDATA[
-<<<<<<< HEAD
-Uri endpoint = new Uri("<https://my-service.azure.com>");
+Uri endpoint = new Uri("<endpoint>");
 RemovedClient client = new RemovedClient(endpoint, default);
-=======
-Uri endpoint = new Uri("<endpoint>");
-RemovedClient client = new RemovedClient(endpoint, Versions.V1);
->>>>>>> caf834c7
 
 ModelV2 body = new ModelV2("<prop>", EnumV2.EnumMemberV2, BinaryData.FromObjectAsJson("<unionProp>"));
 Response<ModelV2> response = await client.V2Async(body);
@@ -34,26 +24,16 @@
       <example>
 This sample shows how to call V2.
 <code><![CDATA[
-<<<<<<< HEAD
-Uri endpoint = new Uri("<https://my-service.azure.com>");
+Uri endpoint = new Uri("<endpoint>");
 RemovedClient client = new RemovedClient(endpoint, default);
-=======
-Uri endpoint = new Uri("<endpoint>");
-RemovedClient client = new RemovedClient(endpoint, Versions.V1);
->>>>>>> caf834c7
 
 ModelV2 body = new ModelV2("<prop>", EnumV2.EnumMemberV2, BinaryData.FromObjectAsJson("<unionProp>"));
 Response<ModelV2> response = client.V2(body);
 ]]></code>
 This sample shows how to call V2 with all parameters.
 <code><![CDATA[
-<<<<<<< HEAD
-Uri endpoint = new Uri("<https://my-service.azure.com>");
+Uri endpoint = new Uri("<endpoint>");
 RemovedClient client = new RemovedClient(endpoint, default);
-=======
-Uri endpoint = new Uri("<endpoint>");
-RemovedClient client = new RemovedClient(endpoint, Versions.V1);
->>>>>>> caf834c7
 
 ModelV2 body = new ModelV2("<prop>", EnumV2.EnumMemberV2, BinaryData.FromObjectAsJson("<unionProp>"));
 Response<ModelV2> response = client.V2(body);
@@ -63,13 +43,8 @@
       <example>
 This sample shows how to call V2Async and parse the result.
 <code><![CDATA[
-<<<<<<< HEAD
-Uri endpoint = new Uri("<https://my-service.azure.com>");
+Uri endpoint = new Uri("<endpoint>");
 RemovedClient client = new RemovedClient(endpoint, default);
-=======
-Uri endpoint = new Uri("<endpoint>");
-RemovedClient client = new RemovedClient(endpoint, Versions.V1);
->>>>>>> caf834c7
 
 using RequestContent content = RequestContent.Create(new
 {
@@ -86,13 +61,8 @@
 ]]></code>
 This sample shows how to call V2Async with all request content and parse the result.
 <code><![CDATA[
-<<<<<<< HEAD
-Uri endpoint = new Uri("<https://my-service.azure.com>");
+Uri endpoint = new Uri("<endpoint>");
 RemovedClient client = new RemovedClient(endpoint, default);
-=======
-Uri endpoint = new Uri("<endpoint>");
-RemovedClient client = new RemovedClient(endpoint, Versions.V1);
->>>>>>> caf834c7
 
 using RequestContent content = RequestContent.Create(new
 {
@@ -112,13 +82,8 @@
       <example>
 This sample shows how to call V2 and parse the result.
 <code><![CDATA[
-<<<<<<< HEAD
-Uri endpoint = new Uri("<https://my-service.azure.com>");
+Uri endpoint = new Uri("<endpoint>");
 RemovedClient client = new RemovedClient(endpoint, default);
-=======
-Uri endpoint = new Uri("<endpoint>");
-RemovedClient client = new RemovedClient(endpoint, Versions.V1);
->>>>>>> caf834c7
 
 using RequestContent content = RequestContent.Create(new
 {
@@ -135,13 +100,8 @@
 ]]></code>
 This sample shows how to call V2 with all request content and parse the result.
 <code><![CDATA[
-<<<<<<< HEAD
-Uri endpoint = new Uri("<https://my-service.azure.com>");
+Uri endpoint = new Uri("<endpoint>");
 RemovedClient client = new RemovedClient(endpoint, default);
-=======
-Uri endpoint = new Uri("<endpoint>");
-RemovedClient client = new RemovedClient(endpoint, Versions.V1);
->>>>>>> caf834c7
 
 using RequestContent content = RequestContent.Create(new
 {
