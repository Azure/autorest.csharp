--- conflicted
+++ resolved
@@ -599,7 +599,6 @@
      "kind": "Client"
     }
    ],
-<<<<<<< HEAD
    "decorators": [
     {
      "$id": "64",
@@ -609,16 +608,12 @@
      }
     }
    ],
-   "crossLanguageDefinitionId": "Versioning.Removed"
-=======
-   "decorators": [],
    "crossLanguageDefinitionId": "Versioning.Removed",
    "apiVersions": [
     "v1",
     "v2preview",
     "v2"
    ]
->>>>>>> b84a2b7e
   }
  ]
 }