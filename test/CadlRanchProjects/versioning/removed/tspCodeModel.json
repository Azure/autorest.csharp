{
 "$id": "1",
 "Name": "Versioning.Removed",
 "ApiVersions": [
  "v1",
  "v2"
 ],
 "Enums": [
  {
   "$id": "2",
   "Kind": "enum",
   "Name": "EnumV2",
   "CrossLanguageDefinitionId": "Versioning.Removed.EnumV2",
   "ValueType": {
    "$id": "3",
    "Kind": "string",
<<<<<<< HEAD
    "Decorators": []
=======
    "Name": "string",
    "CrossLanguageDefinitionId": "TypeSpec.string"
>>>>>>> 3e9fef80
   },
   "Values": [
    {
     "$id": "4",
<<<<<<< HEAD
     "Name": "v1",
     "Value": "v1",
     "Description": "The version v1.",
     "Decorators": []
    },
    {
     "$id": "5",
     "Name": "v2",
     "Value": "v2",
     "Description": "The version v2.",
     "Decorators": []
=======
     "Name": "enumMemberV2",
     "Value": "enumMemberV2"
>>>>>>> 3e9fef80
    }
   ],
   "IsExtensible": false,
<<<<<<< HEAD
   "Usage": "None",
   "Decorators": []
=======
   "Usage": "Input,Output,Json"
>>>>>>> 3e9fef80
  },
  {
   "$id": "5",
   "Kind": "enum",
   "Name": "Versions",
   "CrossLanguageDefinitionId": "Versioning.Removed.Versions",
   "ValueType": {
<<<<<<< HEAD
    "$id": "7",
    "Kind": "string",
    "Decorators": []
=======
    "$id": "6",
    "Kind": "string",
    "Name": "string",
    "CrossLanguageDefinitionId": "TypeSpec.string"
>>>>>>> 3e9fef80
   },
   "Values": [
    {
     "$id": "7",
     "Name": "v1",
     "Value": "v1",
     "Description": "The version v1."
    },
    {
     "$id": "8",
<<<<<<< HEAD
     "Name": "enumMemberV2",
     "Value": "enumMemberV2",
     "Decorators": []
=======
     "Name": "v2",
     "Value": "v2",
     "Description": "The version v2."
>>>>>>> 3e9fef80
    }
   ],
   "Description": "The version of the API.",
   "IsExtensible": false,
<<<<<<< HEAD
   "Usage": "Input,Output,Json",
   "Decorators": []
=======
   "Usage": "Input,ApiVersionEnum"
>>>>>>> 3e9fef80
  }
 ],
 "Models": [
  {
   "$id": "9",
   "Kind": "model",
   "Name": "ModelV2",
   "CrossLanguageDefinitionId": "Versioning.Removed.ModelV2",
   "Usage": "Input,Output,Json",
   "Decorators": [],
   "Properties": [
    {
     "$id": "10",
     "Name": "prop",
     "SerializedName": "prop",
     "Description": "",
     "Type": {
      "$id": "11",
      "Kind": "string",
<<<<<<< HEAD
      "Decorators": []
=======
      "Name": "string",
      "CrossLanguageDefinitionId": "TypeSpec.string"
>>>>>>> 3e9fef80
     },
     "IsRequired": true,
     "IsReadOnly": false,
     "Decorators": []
    },
    {
     "$id": "12",
     "Name": "enumProp",
     "SerializedName": "enumProp",
     "Description": "",
     "Type": {
      "$ref": "2"
     },
     "IsRequired": true,
     "IsReadOnly": false,
     "Decorators": []
    },
    {
     "$id": "13",
     "Name": "unionProp",
     "SerializedName": "unionProp",
     "Description": "",
     "Type": {
      "$id": "14",
      "Kind": "union",
      "Name": "UnionV2",
      "VariantTypes": [
       {
        "$id": "15",
        "Kind": "string",
<<<<<<< HEAD
        "Decorators": []
=======
        "Name": "string",
        "CrossLanguageDefinitionId": "TypeSpec.string"
>>>>>>> 3e9fef80
       },
       {
        "$id": "16",
        "Kind": "float32",
<<<<<<< HEAD
        "Decorators": []
=======
        "Name": "float32",
        "CrossLanguageDefinitionId": "TypeSpec.float32"
>>>>>>> 3e9fef80
       }
      ],
      "Decorators": []
     },
     "IsRequired": true,
     "IsReadOnly": false,
     "Decorators": []
    }
   ]
  }
 ],
 "Clients": [
  {
   "$id": "17",
   "Name": "RemovedClient",
   "Description": "Test for the `@removed` decorator.",
   "Operations": [
    {
     "$id": "18",
     "Name": "v2",
     "ResourceName": "Removed",
     "Accessibility": "public",
     "Parameters": [
      {
       "$id": "19",
       "Name": "endpoint",
       "NameInRequest": "endpoint",
       "Description": "Need to be set as 'http://localhost:3000' in client.",
       "Type": {
        "$id": "20",
        "Kind": "url",
        "Name": "url",
        "CrossLanguageDefinitionId": "TypeSpec.url"
       },
       "Location": "Uri",
       "IsApiVersion": false,
       "IsResourceParameter": false,
       "IsContentType": false,
       "IsRequired": true,
       "IsEndpoint": true,
       "SkipUrlEncoding": false,
       "Explode": false,
       "Kind": "Client"
      },
      {
       "$id": "21",
       "Name": "version",
       "NameInRequest": "version",
       "Description": "Need to be set as 'v1' or 'v2' in client.",
       "Type": {
        "$ref": "5"
       },
       "Location": "Uri",
       "IsApiVersion": false,
       "IsResourceParameter": false,
       "IsContentType": false,
       "IsRequired": true,
       "IsEndpoint": false,
       "SkipUrlEncoding": false,
       "Explode": false,
       "Kind": "Client"
      },
      {
       "$id": "22",
       "Name": "contentType",
       "NameInRequest": "Content-Type",
       "Description": "Body parameter's content type. Known values are application/json",
       "Type": {
        "$id": "23",
        "Kind": "constant",
        "ValueType": {
         "$id": "24",
         "Kind": "string",
         "Name": "string",
         "CrossLanguageDefinitionId": "TypeSpec.string"
        },
        "Value": "application/json"
       },
       "Location": "Header",
       "IsApiVersion": false,
       "IsContentType": true,
       "IsEndpoint": false,
       "Explode": false,
       "IsRequired": true,
       "Kind": "Constant"
      },
      {
       "$id": "25",
       "Name": "accept",
       "NameInRequest": "Accept",
       "Type": {
        "$id": "26",
        "Kind": "constant",
        "ValueType": {
         "$id": "27",
         "Kind": "string",
         "Name": "string",
         "CrossLanguageDefinitionId": "TypeSpec.string"
        },
        "Value": "application/json"
       },
       "Location": "Header",
       "IsApiVersion": false,
       "IsContentType": false,
       "IsEndpoint": false,
       "Explode": false,
       "IsRequired": true,
       "Kind": "Constant"
      },
      {
       "$id": "28",
       "Name": "body",
       "NameInRequest": "body",
       "Type": {
        "$ref": "9"
       },
       "Location": "Body",
       "IsApiVersion": false,
       "IsContentType": false,
       "IsEndpoint": false,
       "Explode": false,
       "IsRequired": true,
       "Kind": "Method"
      }
     ],
     "Responses": [
      {
       "$id": "29",
       "StatusCodes": [
        200
       ],
       "BodyType": {
        "$ref": "9"
       },
       "BodyMediaType": "Json",
       "Headers": [],
       "IsErrorResponse": false,
       "ContentTypes": [
        "application/json"
       ]
      }
     ],
     "HttpMethod": "POST",
     "RequestBodyMediaType": "Json",
     "Uri": "{endpoint}/versioning/removed/api-version:{version}",
     "Path": "/v2",
     "RequestMediaTypes": [
      "application/json"
     ],
     "BufferResponse": true,
     "GenerateProtocolMethod": true,
     "GenerateConvenienceMethod": true,
     "CrossLanguageDefinitionId": "Versioning.Removed.v2"
    }
   ],
   "Protocol": {
    "$id": "30"
   },
   "Parameters": [
    {
     "$ref": "19"
    },
    {
     "$ref": "21"
    }
   ],
   "Decorators": []
  }
 ]
}<|MERGE_RESOLUTION|>--- conflicted
+++ resolved
@@ -14,41 +14,21 @@
    "ValueType": {
     "$id": "3",
     "Kind": "string",
-<<<<<<< HEAD
+    "Name": "string",
+    "CrossLanguageDefinitionId": "TypeSpec.string",
     "Decorators": []
-=======
-    "Name": "string",
-    "CrossLanguageDefinitionId": "TypeSpec.string"
->>>>>>> 3e9fef80
    },
    "Values": [
     {
      "$id": "4",
-<<<<<<< HEAD
-     "Name": "v1",
-     "Value": "v1",
-     "Description": "The version v1.",
-     "Decorators": []
-    },
-    {
-     "$id": "5",
-     "Name": "v2",
-     "Value": "v2",
-     "Description": "The version v2.",
-     "Decorators": []
-=======
      "Name": "enumMemberV2",
-     "Value": "enumMemberV2"
->>>>>>> 3e9fef80
+     "Value": "enumMemberV2",
+     "Decorators": []
     }
    ],
    "IsExtensible": false,
-<<<<<<< HEAD
-   "Usage": "None",
+   "Usage": "Input,Output,Json",
    "Decorators": []
-=======
-   "Usage": "Input,Output,Json"
->>>>>>> 3e9fef80
   },
   {
    "$id": "5",
@@ -56,45 +36,32 @@
    "Name": "Versions",
    "CrossLanguageDefinitionId": "Versioning.Removed.Versions",
    "ValueType": {
-<<<<<<< HEAD
-    "$id": "7",
-    "Kind": "string",
-    "Decorators": []
-=======
     "$id": "6",
     "Kind": "string",
     "Name": "string",
-    "CrossLanguageDefinitionId": "TypeSpec.string"
->>>>>>> 3e9fef80
+    "CrossLanguageDefinitionId": "TypeSpec.string",
+    "Decorators": []
    },
    "Values": [
     {
      "$id": "7",
      "Name": "v1",
      "Value": "v1",
-     "Description": "The version v1."
+     "Description": "The version v1.",
+     "Decorators": []
     },
     {
      "$id": "8",
-<<<<<<< HEAD
-     "Name": "enumMemberV2",
-     "Value": "enumMemberV2",
-     "Decorators": []
-=======
      "Name": "v2",
      "Value": "v2",
-     "Description": "The version v2."
->>>>>>> 3e9fef80
+     "Description": "The version v2.",
+     "Decorators": []
     }
    ],
    "Description": "The version of the API.",
    "IsExtensible": false,
-<<<<<<< HEAD
-   "Usage": "Input,Output,Json",
+   "Usage": "Input,ApiVersionEnum",
    "Decorators": []
-=======
-   "Usage": "Input,ApiVersionEnum"
->>>>>>> 3e9fef80
   }
  ],
  "Models": [
@@ -114,12 +81,9 @@
      "Type": {
       "$id": "11",
       "Kind": "string",
-<<<<<<< HEAD
+      "Name": "string",
+      "CrossLanguageDefinitionId": "TypeSpec.string",
       "Decorators": []
-=======
-      "Name": "string",
-      "CrossLanguageDefinitionId": "TypeSpec.string"
->>>>>>> 3e9fef80
      },
      "IsRequired": true,
      "IsReadOnly": false,
@@ -150,22 +114,16 @@
        {
         "$id": "15",
         "Kind": "string",
-<<<<<<< HEAD
+        "Name": "string",
+        "CrossLanguageDefinitionId": "TypeSpec.string",
         "Decorators": []
-=======
-        "Name": "string",
-        "CrossLanguageDefinitionId": "TypeSpec.string"
->>>>>>> 3e9fef80
        },
        {
         "$id": "16",
         "Kind": "float32",
-<<<<<<< HEAD
+        "Name": "float32",
+        "CrossLanguageDefinitionId": "TypeSpec.float32",
         "Decorators": []
-=======
-        "Name": "float32",
-        "CrossLanguageDefinitionId": "TypeSpec.float32"
->>>>>>> 3e9fef80
        }
       ],
       "Decorators": []
@@ -240,9 +198,11 @@
          "$id": "24",
          "Kind": "string",
          "Name": "string",
-         "CrossLanguageDefinitionId": "TypeSpec.string"
+         "CrossLanguageDefinitionId": "TypeSpec.string",
+         "Decorators": []
         },
-        "Value": "application/json"
+        "Value": "application/json",
+        "Decorators": []
        },
        "Location": "Header",
        "IsApiVersion": false,
@@ -250,7 +210,8 @@
        "IsEndpoint": false,
        "Explode": false,
        "IsRequired": true,
-       "Kind": "Constant"
+       "Kind": "Constant",
+       "Decorators": []
       },
       {
        "$id": "25",
@@ -263,9 +224,11 @@
          "$id": "27",
          "Kind": "string",
          "Name": "string",
-         "CrossLanguageDefinitionId": "TypeSpec.string"
+         "CrossLanguageDefinitionId": "TypeSpec.string",
+         "Decorators": []
         },
-        "Value": "application/json"
+        "Value": "application/json",
+        "Decorators": []
        },
        "Location": "Header",
        "IsApiVersion": false,
@@ -273,7 +236,8 @@
        "IsEndpoint": false,
        "Explode": false,
        "IsRequired": true,
-       "Kind": "Constant"
+       "Kind": "Constant",
+       "Decorators": []
       },
       {
        "$id": "28",
@@ -288,7 +252,8 @@
        "IsEndpoint": false,
        "Explode": false,
        "IsRequired": true,
-       "Kind": "Method"
+       "Kind": "Method",
+       "Decorators": []
       }
      ],
      "Responses": [
@@ -318,7 +283,8 @@
      "BufferResponse": true,
      "GenerateProtocolMethod": true,
      "GenerateConvenienceMethod": true,
-     "CrossLanguageDefinitionId": "Versioning.Removed.v2"
+     "CrossLanguageDefinitionId": "Versioning.Removed.v2",
+     "Decorators": []
     }
    ],
    "Protocol": {
