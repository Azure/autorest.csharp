--- conflicted
+++ resolved
@@ -33,15 +33,10 @@
    "Name": "Versions",
    "CrossLanguageDefinitionId": "Versioning.Removed.Versions",
    "ValueType": {
-<<<<<<< HEAD
-    "$id": "7",
+    "$id": "6",
     "Kind": "string",
     "Name": "string",
     "CrossLanguageDefinitionId": "TypeSpec.string"
-=======
-    "$id": "6",
-    "Kind": "string"
->>>>>>> cc743cb2
    },
    "Values": [
     {
@@ -144,13 +139,9 @@
        "Description": "Need to be set as 'http://localhost:3000' in client.",
        "Type": {
         "$id": "20",
-<<<<<<< HEAD
         "Kind": "url",
         "Name": "url",
         "CrossLanguageDefinitionId": "TypeSpec.url"
-=======
-        "Kind": "uri"
->>>>>>> cc743cb2
        },
        "Location": "Uri",
        "IsApiVersion": false,
@@ -190,7 +181,9 @@
         "Kind": "constant",
         "ValueType": {
          "$id": "24",
-         "Kind": "string"
+         "Kind": "string",
+         "Name": "string",
+         "CrossLanguageDefinitionId": "TypeSpec.string"
         },
         "Value": "application/json"
        },
@@ -207,20 +200,15 @@
        "Name": "accept",
        "NameInRequest": "Accept",
        "Type": {
-<<<<<<< HEAD
-        "$id": "24",
-        "Kind": "string",
-        "Name": "string",
-        "CrossLanguageDefinitionId": "TypeSpec.string"
-=======
         "$id": "26",
         "Kind": "constant",
         "ValueType": {
          "$id": "27",
-         "Kind": "string"
+         "Kind": "string",
+         "Name": "string",
+         "CrossLanguageDefinitionId": "TypeSpec.string"
         },
         "Value": "application/json"
->>>>>>> cc743cb2
        },
        "Location": "Header",
        "IsApiVersion": false,
@@ -235,14 +223,7 @@
        "Name": "body",
        "NameInRequest": "body",
        "Type": {
-<<<<<<< HEAD
-        "$id": "27",
-        "Kind": "string",
-        "Name": "string",
-        "CrossLanguageDefinitionId": "TypeSpec.string"
-=======
         "$ref": "9"
->>>>>>> cc743cb2
        },
        "Location": "Body",
        "IsApiVersion": false,
