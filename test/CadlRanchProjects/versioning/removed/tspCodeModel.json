--- conflicted
+++ resolved
@@ -192,73 +192,19 @@
      "Accessibility": "public",
      "Parameters": [
       {
-<<<<<<< HEAD
-       "$id": "19",
-=======
        "$id": "22",
-       "Name": "endpoint",
-       "NameInRequest": "endpoint",
-       "Description": "Need to be set as 'http://localhost:3000' in client.",
-       "Type": {
-        "$id": "23",
-        "kind": "url",
-        "name": "url",
-        "crossLanguageDefinitionId": "TypeSpec.url"
-       },
-       "Location": "Uri",
-       "IsApiVersion": false,
-       "IsResourceParameter": false,
-       "IsContentType": false,
-       "IsRequired": true,
-       "IsEndpoint": true,
-       "SkipUrlEncoding": false,
-       "Explode": false,
-       "Kind": "Client"
-      },
-      {
-       "$id": "24",
-       "Name": "version",
-       "NameInRequest": "version",
-       "Description": "Need to be set as 'v1' or 'v2' in client.",
-       "Type": {
-        "$ref": "6"
-       },
-       "Location": "Uri",
-       "IsApiVersion": false,
-       "IsResourceParameter": false,
-       "IsContentType": false,
-       "IsRequired": true,
-       "IsEndpoint": false,
-       "SkipUrlEncoding": false,
-       "Explode": false,
-       "Kind": "Client"
-      },
-      {
-       "$id": "25",
->>>>>>> 53d68c43
        "Name": "contentType",
        "NameInRequest": "Content-Type",
        "Description": "Body parameter's content type. Known values are application/json",
        "Type": {
-<<<<<<< HEAD
-        "$id": "20",
-        "Kind": "constant",
-        "ValueType": {
-         "$id": "21",
-         "Kind": "string",
-         "Name": "string",
-         "CrossLanguageDefinitionId": "TypeSpec.string",
-         "Decorators": []
-=======
-        "$id": "26",
+        "$id": "23",
         "kind": "constant",
         "valueType": {
-         "$id": "27",
+         "$id": "24",
          "kind": "string",
          "name": "string",
          "crossLanguageDefinitionId": "TypeSpec.string",
          "decorators": []
->>>>>>> 53d68c43
         },
         "value": "application/json",
         "decorators": []
@@ -274,33 +220,18 @@
        "SkipUrlEncoding": false
       },
       {
-<<<<<<< HEAD
-       "$id": "22",
+       "$id": "25",
        "Name": "accept",
        "NameInRequest": "Accept",
        "Type": {
-        "$id": "23",
-        "Kind": "constant",
-        "ValueType": {
-         "$id": "24",
-         "Kind": "string",
-         "Name": "string",
-         "CrossLanguageDefinitionId": "TypeSpec.string",
-         "Decorators": []
-=======
-       "$id": "28",
-       "Name": "accept",
-       "NameInRequest": "Accept",
-       "Type": {
-        "$id": "29",
+        "$id": "26",
         "kind": "constant",
         "valueType": {
-         "$id": "30",
+         "$id": "27",
          "kind": "string",
          "name": "string",
          "crossLanguageDefinitionId": "TypeSpec.string",
          "decorators": []
->>>>>>> 53d68c43
         },
         "value": "application/json",
         "decorators": []
@@ -316,11 +247,7 @@
        "SkipUrlEncoding": false
       },
       {
-<<<<<<< HEAD
-       "$id": "25",
-=======
-       "$id": "31",
->>>>>>> 53d68c43
+       "$id": "28",
        "Name": "body",
        "NameInRequest": "body",
        "Type": {
@@ -339,11 +266,7 @@
      ],
      "Responses": [
       {
-<<<<<<< HEAD
-       "$id": "26",
-=======
-       "$id": "32",
->>>>>>> 53d68c43
+       "$id": "29",
        "StatusCodes": [
         200
        ],
@@ -373,20 +296,19 @@
     }
    ],
    "Protocol": {
-<<<<<<< HEAD
-    "$id": "27"
+    "$id": "30"
    },
    "Parameters": [
     {
-     "$id": "28",
+     "$id": "31",
      "Name": "endpoint",
      "NameInRequest": "endpoint",
      "Description": "Need to be set as 'http://localhost:3000' in client.",
      "Type": {
-      "$id": "29",
-      "Kind": "url",
-      "Name": "url",
-      "CrossLanguageDefinitionId": "TypeSpec.url"
+      "$id": "32",
+      "kind": "url",
+      "name": "url",
+      "crossLanguageDefinitionId": "TypeSpec.url"
      },
      "Location": "Uri",
      "IsApiVersion": false,
@@ -399,12 +321,12 @@
      "Kind": "Client"
     },
     {
-     "$id": "30",
+     "$id": "33",
      "Name": "version",
      "NameInRequest": "version",
      "Description": "Need to be set as 'v1' or 'v2' in client.",
      "Type": {
-      "$ref": "5"
+      "$ref": "6"
      },
      "Location": "Uri",
      "IsApiVersion": false,
@@ -415,16 +337,6 @@
      "SkipUrlEncoding": false,
      "Explode": false,
      "Kind": "Client"
-=======
-    "$id": "33"
-   },
-   "Parameters": [
-    {
-     "$ref": "22"
-    },
-    {
-     "$ref": "24"
->>>>>>> 53d68c43
     }
    ],
    "Decorators": []
