--- conflicted
+++ resolved
@@ -3,7 +3,6 @@
  "Name": "Versioning.Removed",
  "ApiVersions": [
   "v1",
-  "beta",
   "v2"
  ],
  "Enums": [
@@ -48,29 +47,15 @@
      "$id": "7",
      "Name": "v1",
      "Value": "v1",
-<<<<<<< HEAD
-     "Description": "The original version v1."
-=======
      "Description": "The version v1.",
      "Decorators": []
->>>>>>> df42f8c2
     },
     {
      "$id": "8",
-     "Name": "beta",
-     "Value": "beta",
-     "Description": "The beta version."
-    },
-    {
-     "$id": "9",
      "Name": "v2",
      "Value": "v2",
-<<<<<<< HEAD
-     "Description": "The latest version v2."
-=======
      "Description": "The version v2.",
      "Decorators": []
->>>>>>> df42f8c2
     }
    ],
    "Description": "The version of the API.",
@@ -81,7 +66,7 @@
  ],
  "Models": [
   {
-   "$id": "10",
+   "$id": "9",
    "Kind": "model",
    "Name": "ModelV2",
    "CrossLanguageDefinitionId": "Versioning.Removed.ModelV2",
@@ -89,12 +74,12 @@
    "Decorators": [],
    "Properties": [
     {
-     "$id": "11",
+     "$id": "10",
      "Name": "prop",
      "SerializedName": "prop",
      "Description": "",
      "Type": {
-      "$id": "12",
+      "$id": "11",
       "Kind": "string",
       "Name": "string",
       "CrossLanguageDefinitionId": "TypeSpec.string",
@@ -105,7 +90,7 @@
      "Decorators": []
     },
     {
-     "$id": "13",
+     "$id": "12",
      "Name": "enumProp",
      "SerializedName": "enumProp",
      "Description": "",
@@ -117,24 +102,24 @@
      "Decorators": []
     },
     {
-     "$id": "14",
+     "$id": "13",
      "Name": "unionProp",
      "SerializedName": "unionProp",
      "Description": "",
      "Type": {
-      "$id": "15",
+      "$id": "14",
       "Kind": "union",
       "Name": "UnionV2",
       "VariantTypes": [
        {
-        "$id": "16",
+        "$id": "15",
         "Kind": "string",
         "Name": "string",
         "CrossLanguageDefinitionId": "TypeSpec.string",
         "Decorators": []
        },
        {
-        "$id": "17",
+        "$id": "16",
         "Kind": "float32",
         "Name": "float32",
         "CrossLanguageDefinitionId": "TypeSpec.float32",
@@ -148,64 +133,27 @@
      "Decorators": []
     }
    ]
-  },
-  {
-   "$id": "18",
-   "Kind": "model",
-   "Name": "ModelV3",
-   "CrossLanguageDefinitionId": "Versioning.Removed.ModelV3",
-   "Usage": "Input,Output,Json",
-   "Properties": [
-    {
-     "$id": "19",
-     "Name": "id",
-     "SerializedName": "id",
-     "Description": "",
-     "Type": {
-      "$id": "20",
-      "Kind": "string",
-      "Name": "string",
-      "CrossLanguageDefinitionId": "TypeSpec.string"
-     },
-     "IsRequired": true,
-     "IsReadOnly": false
-    },
-    {
-     "$id": "21",
-     "Name": "type",
-     "SerializedName": "type",
-     "Description": "",
-     "Type": {
-      "$id": "22",
-      "Kind": "string",
-      "Name": "string",
-      "CrossLanguageDefinitionId": "TypeSpec.string"
-     },
-     "IsRequired": true,
-     "IsReadOnly": false
-    }
-   ]
   }
  ],
  "Clients": [
   {
-   "$id": "23",
+   "$id": "17",
    "Name": "RemovedClient",
    "Description": "Test for the `@removed` decorator.",
    "Operations": [
     {
-     "$id": "24",
+     "$id": "18",
      "Name": "v2",
      "ResourceName": "Removed",
      "Accessibility": "public",
      "Parameters": [
       {
-       "$id": "25",
+       "$id": "19",
        "Name": "endpoint",
        "NameInRequest": "endpoint",
        "Description": "Need to be set as 'http://localhost:3000' in client.",
        "Type": {
-        "$id": "26",
+        "$id": "20",
         "Kind": "url",
         "Name": "url",
         "CrossLanguageDefinitionId": "TypeSpec.url"
@@ -221,7 +169,7 @@
        "Kind": "Client"
       },
       {
-       "$id": "27",
+       "$id": "21",
        "Name": "version",
        "NameInRequest": "version",
        "Description": "Need to be set as 'v1' or 'v2' in client.",
@@ -239,15 +187,15 @@
        "Kind": "Client"
       },
       {
-       "$id": "28",
+       "$id": "22",
        "Name": "contentType",
        "NameInRequest": "Content-Type",
        "Description": "Body parameter's content type. Known values are application/json",
        "Type": {
-        "$id": "29",
+        "$id": "23",
         "Kind": "constant",
         "ValueType": {
-         "$id": "30",
+         "$id": "24",
          "Kind": "string",
          "Name": "string",
          "CrossLanguageDefinitionId": "TypeSpec.string",
@@ -266,14 +214,14 @@
        "Decorators": []
       },
       {
-       "$id": "31",
+       "$id": "25",
        "Name": "accept",
        "NameInRequest": "Accept",
        "Type": {
-        "$id": "32",
+        "$id": "26",
         "Kind": "constant",
         "ValueType": {
-         "$id": "33",
+         "$id": "27",
          "Kind": "string",
          "Name": "string",
          "CrossLanguageDefinitionId": "TypeSpec.string",
@@ -292,11 +240,11 @@
        "Decorators": []
       },
       {
-       "$id": "34",
+       "$id": "28",
        "Name": "body",
        "NameInRequest": "body",
        "Type": {
-        "$ref": "10"
+        "$ref": "9"
        },
        "Location": "Body",
        "IsApiVersion": false,
@@ -310,12 +258,12 @@
      ],
      "Responses": [
       {
-       "$id": "35",
+       "$id": "29",
        "StatusCodes": [
         200
        ],
        "BodyType": {
-        "$ref": "10"
+        "$ref": "9"
        },
        "BodyMediaType": "Json",
        "Headers": [],
@@ -334,128 +282,20 @@
      ],
      "BufferResponse": true,
      "GenerateProtocolMethod": true,
-<<<<<<< HEAD
-     "GenerateConvenienceMethod": true
-    },
-    {
-     "$id": "36",
-     "Name": "v3",
-     "ResourceName": "Removed",
-     "Description": "This operation should be generated with the signatures of both the latest and the original versions, rather than beta version",
-     "Accessibility": "public",
-     "Parameters": [
-      {
-       "$ref": "25"
-      },
-      {
-       "$ref": "27"
-      },
-      {
-       "$id": "37",
-       "Name": "contentType",
-       "NameInRequest": "Content-Type",
-       "Description": "Body parameter's content type. Known values are application/json",
-       "Type": {
-        "$id": "38",
-        "Kind": "constant",
-        "ValueType": {
-         "$id": "39",
-         "Kind": "string",
-         "Name": "string",
-         "CrossLanguageDefinitionId": "TypeSpec.string"
-        },
-        "Value": "application/json"
-       },
-       "Location": "Header",
-       "IsApiVersion": false,
-       "IsContentType": true,
-       "IsEndpoint": false,
-       "Explode": false,
-       "IsRequired": true,
-       "Kind": "Constant"
-      },
-      {
-       "$id": "40",
-       "Name": "accept",
-       "NameInRequest": "Accept",
-       "Type": {
-        "$id": "41",
-        "Kind": "constant",
-        "ValueType": {
-         "$id": "42",
-         "Kind": "string",
-         "Name": "string",
-         "CrossLanguageDefinitionId": "TypeSpec.string"
-        },
-        "Value": "application/json"
-       },
-       "Location": "Header",
-       "IsApiVersion": false,
-       "IsContentType": false,
-       "IsEndpoint": false,
-       "Explode": false,
-       "IsRequired": true,
-       "Kind": "Constant"
-      },
-      {
-       "$id": "43",
-       "Name": "body",
-       "NameInRequest": "body",
-       "Type": {
-        "$ref": "18"
-       },
-       "Location": "Body",
-       "IsApiVersion": false,
-       "IsContentType": false,
-       "IsEndpoint": false,
-       "Explode": false,
-       "IsRequired": true,
-       "Kind": "Method"
-      }
-     ],
-     "Responses": [
-      {
-       "$id": "44",
-       "StatusCodes": [
-        200
-       ],
-       "BodyType": {
-        "$ref": "18"
-       },
-       "BodyMediaType": "Json",
-       "Headers": [],
-       "IsErrorResponse": false,
-       "ContentTypes": [
-        "application/json"
-       ]
-      }
-     ],
-     "HttpMethod": "POST",
-     "RequestBodyMediaType": "Json",
-     "Uri": "{endpoint}/versioning/removed/api-version:{version}",
-     "Path": "/v3",
-     "RequestMediaTypes": [
-      "application/json"
-     ],
-     "BufferResponse": true,
-     "GenerateProtocolMethod": true,
-     "GenerateConvenienceMethod": true
-=======
      "GenerateConvenienceMethod": true,
      "CrossLanguageDefinitionId": "Versioning.Removed.v2",
      "Decorators": []
->>>>>>> df42f8c2
     }
    ],
    "Protocol": {
-    "$id": "45"
+    "$id": "30"
    },
    "Parameters": [
     {
-     "$ref": "25"
+     "$ref": "19"
     },
     {
-     "$ref": "27"
+     "$ref": "21"
     }
    ],
    "Decorators": []
