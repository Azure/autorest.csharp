{
 "$id": "1",
 "name": "Versioning.MadeOptional",
 "apiVersions": [
  "v1",
  "v2"
 ],
 "enums": [
  {
   "$id": "2",
   "kind": "enum",
   "name": "Versions",
   "crossLanguageDefinitionId": "Versioning.MadeOptional.Versions",
   "valueType": {
    "$id": "3",
    "kind": "string",
    "name": "string",
    "crossLanguageDefinitionId": "TypeSpec.string",
    "decorators": []
   },
   "values": [
    {
     "$id": "4",
     "kind": "enumvalue",
     "name": "v1",
     "value": "v1",
     "valueType": {
      "$id": "5",
      "kind": "string",
      "name": "string",
      "crossLanguageDefinitionId": "TypeSpec.string",
      "decorators": []
     },
     "enumType": {
      "$ref": "2"
     },
     "doc": "The version v1.",
     "decorators": []
    },
    {
     "$id": "6",
     "kind": "enumvalue",
     "name": "v2",
     "value": "v2",
     "valueType": {
      "$id": "7",
      "kind": "string",
      "name": "string",
      "crossLanguageDefinitionId": "TypeSpec.string",
      "decorators": []
     },
     "enumType": {
      "$ref": "2"
     },
     "doc": "The version v2.",
     "decorators": []
    }
   ],
   "namespace": "Versioning.MadeOptional",
   "doc": "The version of the API.",
   "isFixed": true,
   "isFlags": false,
   "usage": "Input,ApiVersionEnum",
   "decorators": []
  }
 ],
 "models": [
  {
   "$id": "8",
   "kind": "model",
   "name": "TestModel",
   "namespace": "Versioning.MadeOptional",
   "crossLanguageDefinitionId": "Versioning.MadeOptional.TestModel",
   "usage": "Input,Output,Json",
   "decorators": [],
   "properties": [
    {
     "$id": "9",
     "kind": "property",
     "name": "prop",
     "serializedName": "prop",
     "type": {
      "$id": "10",
      "kind": "string",
      "name": "string",
      "crossLanguageDefinitionId": "TypeSpec.string",
      "decorators": []
     },
     "optional": false,
     "readOnly": false,
     "discriminator": false,
     "flatten": false,
     "decorators": [],
     "crossLanguageDefinitionId": "Versioning.MadeOptional.TestModel.prop",
     "serializationOptions": {
      "$id": "11",
      "json": {
       "$id": "12",
       "name": "prop"
      }
     }
    },
    {
     "$id": "13",
     "kind": "property",
     "name": "changedProp",
     "serializedName": "changedProp",
     "type": {
      "$id": "14",
      "kind": "string",
      "name": "string",
      "crossLanguageDefinitionId": "TypeSpec.string",
      "decorators": []
     },
     "optional": true,
     "readOnly": false,
     "discriminator": false,
     "flatten": false,
     "decorators": [],
     "crossLanguageDefinitionId": "Versioning.MadeOptional.TestModel.changedProp",
     "serializationOptions": {
      "$id": "15",
      "json": {
       "$id": "16",
       "name": "changedProp"
      }
     }
    }
   ]
  }
 ],
 "clients": [
  {
   "$id": "17",
   "kind": "client",
   "name": "MadeOptionalClient",
   "namespace": "Versioning.MadeOptional",
   "doc": "Test for the `@madeOptional` decorator.",
   "operations": [
    {
     "$id": "18",
     "name": "test",
     "resourceName": "MadeOptional",
     "accessibility": "public",
     "parameters": [
      {
       "$id": "19",
       "name": "param",
       "nameInRequest": "param",
       "type": {
        "$id": "20",
        "kind": "string",
        "name": "string",
        "crossLanguageDefinitionId": "TypeSpec.string",
        "decorators": []
       },
       "location": "Query",
       "isApiVersion": false,
       "isContentType": false,
       "isEndpoint": false,
       "explode": false,
       "isRequired": false,
       "kind": "Method",
       "decorators": [],
       "skipUrlEncoding": false
      },
      {
       "$id": "21",
       "name": "contentType",
       "nameInRequest": "Content-Type",
       "doc": "Body parameter's content type. Known values are application/json",
       "type": {
        "$id": "22",
        "kind": "constant",
        "valueType": {
         "$id": "23",
         "kind": "string",
         "name": "string",
         "crossLanguageDefinitionId": "TypeSpec.string",
         "decorators": []
        },
        "value": "application/json",
        "decorators": []
       },
       "location": "Header",
       "isApiVersion": false,
       "isContentType": true,
       "isEndpoint": false,
       "explode": false,
       "isRequired": true,
       "kind": "Constant",
       "decorators": [],
       "skipUrlEncoding": false
      },
      {
       "$id": "24",
       "name": "accept",
       "nameInRequest": "Accept",
       "type": {
        "$id": "25",
        "kind": "constant",
        "valueType": {
         "$id": "26",
         "kind": "string",
         "name": "string",
         "crossLanguageDefinitionId": "TypeSpec.string",
         "decorators": []
        },
        "value": "application/json",
        "decorators": []
       },
       "location": "Header",
       "isApiVersion": false,
       "isContentType": false,
       "isEndpoint": false,
       "explode": false,
       "isRequired": true,
       "kind": "Constant",
       "decorators": [],
       "skipUrlEncoding": false
      },
      {
       "$id": "27",
       "name": "body",
       "nameInRequest": "body",
       "type": {
        "$ref": "8"
       },
       "location": "Body",
       "isApiVersion": false,
       "isContentType": false,
       "isEndpoint": false,
       "explode": false,
       "isRequired": true,
       "kind": "Method",
       "decorators": [],
       "skipUrlEncoding": false
      }
     ],
     "responses": [
      {
       "$id": "28",
       "statusCodes": [
        200
       ],
       "bodyType": {
        "$ref": "8"
       },
       "headers": [],
       "isErrorResponse": false,
       "contentTypes": [
        "application/json"
       ]
      }
     ],
     "httpMethod": "POST",
     "uri": "{endpoint}/versioning/made-optional/api-version:{version}",
     "path": "/test",
     "requestMediaTypes": [
      "application/json"
     ],
     "bufferResponse": true,
     "generateProtocolMethod": true,
     "generateConvenienceMethod": true,
     "crossLanguageDefinitionId": "Versioning.MadeOptional.test",
     "decorators": []
    }
   ],
   "parameters": [
    {
     "$id": "29",
     "name": "endpoint",
     "nameInRequest": "endpoint",
     "doc": "Need to be set as 'http://localhost:3000' in client.",
     "type": {
      "$id": "30",
      "kind": "url",
      "name": "url",
      "crossLanguageDefinitionId": "TypeSpec.url"
     },
     "location": "Uri",
     "isApiVersion": false,
     "isContentType": false,
     "isRequired": true,
     "isEndpoint": true,
     "skipUrlEncoding": false,
     "explode": false,
     "kind": "Client"
    },
    {
     "$id": "31",
     "name": "version",
     "nameInRequest": "version",
     "doc": "Need to be set as 'v1' or 'v2' in client.",
     "type": {
      "$ref": "2"
     },
     "location": "Uri",
     "isApiVersion": false,
     "isContentType": false,
     "isRequired": true,
     "isEndpoint": false,
     "skipUrlEncoding": false,
     "explode": false,
     "kind": "Client"
    }
   ],
<<<<<<< HEAD
   "decorators": [
    {
     "$id": "32",
     "name": "TypeSpec.@service",
     "arguments": {
      "$id": "33"
     }
    }
   ],
   "crossLanguageDefinitionId": "Versioning.MadeOptional"
=======
   "decorators": [],
   "crossLanguageDefinitionId": "Versioning.MadeOptional",
   "apiVersions": [
    "v1",
    "v2"
   ]
>>>>>>> b84a2b7e
  }
 ]
}<|MERGE_RESOLUTION|>--- conflicted
+++ resolved
@@ -305,7 +305,6 @@
      "kind": "Client"
     }
    ],
-<<<<<<< HEAD
    "decorators": [
     {
      "$id": "32",
@@ -315,15 +314,11 @@
      }
     }
    ],
-   "crossLanguageDefinitionId": "Versioning.MadeOptional"
-=======
-   "decorators": [],
    "crossLanguageDefinitionId": "Versioning.MadeOptional",
    "apiVersions": [
     "v1",
     "v2"
    ]
->>>>>>> b84a2b7e
   }
  ]
 }