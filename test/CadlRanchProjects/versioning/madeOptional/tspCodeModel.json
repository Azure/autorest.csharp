--- conflicted
+++ resolved
@@ -304,21 +304,8 @@
      "kind": "Client"
     }
    ],
-<<<<<<< HEAD
-   "Decorators": [
-    {
-     "$id": "33",
-     "name": "TypeSpec.@service",
-     "arguments": {
-      "$id": "34"
-     }
-    }
-   ],
-   "CrossLanguageDefinitionId": "Versioning.MadeOptional"
-=======
    "decorators": [],
    "crossLanguageDefinitionId": "Versioning.MadeOptional"
->>>>>>> 637110ab
   }
  ]
 }