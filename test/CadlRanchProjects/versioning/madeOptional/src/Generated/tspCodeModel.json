{
 "$id": "1",
 "Name": "Versioning.MadeOptional",
 "ApiVersions": [
  "v1",
  "v2"
 ],
 "Enums": [
  {
   "$id": "2",
   "Kind": "enum",
   "Name": "Versions",
   "ValueType": {
    "$id": "3",
    "Kind": "string",
    "IsNullable": false
   },
   "Values": [
    {
     "$id": "4",
     "Name": "v1",
     "Value": "v1",
     "Description": "The version v1."
    },
    {
     "$id": "5",
     "Name": "v2",
     "Value": "v2",
     "Description": "The version v2."
    }
   ],
   "Namespace": "Versioning.MadeOptional",
   "Description": "The version of the API.",
   "IsExtensible": false,
   "Usage": "None"
  }
 ],
 "Models": [
  {
   "$id": "6",
   "Kind": "Model",
   "Name": "TestModel",
   "Namespace": "Versioning.MadeOptional",
   "Usage": "RoundTrip",
   "Properties": [
    {
     "$id": "7",
     "Name": "prop",
     "SerializedName": "prop",
     "Description": "",
     "Type": {
<<<<<<< HEAD
      "$id": "7",
      "Kind": "Primitive",
      "Name": "String"
=======
      "$id": "8",
      "Kind": "string",
      "IsNullable": false
>>>>>>> 9b8a321f
     },
     "IsRequired": true,
     "IsReadOnly": false
    },
    {
     "$id": "9",
     "Name": "changedProp",
     "SerializedName": "changedProp",
     "Description": "",
     "Type": {
<<<<<<< HEAD
      "$id": "9",
      "Kind": "Primitive",
      "Name": "String"
=======
      "$id": "10",
      "Kind": "string",
      "IsNullable": false
>>>>>>> 9b8a321f
     },
     "IsRequired": false,
     "IsReadOnly": false
    }
   ]
  }
 ],
 "Clients": [
  {
   "$id": "11",
   "Name": "MadeOptionalClient",
   "Description": "Test for the `@madeOptional` decorator.",
   "Operations": [
    {
     "$id": "12",
     "Name": "test",
     "ResourceName": "MadeOptional",
     "Accessibility": "public",
     "Parameters": [
      {
       "$id": "13",
       "Name": "endpoint",
       "NameInRequest": "endpoint",
       "Description": "Need to be set as 'http://localhost:3000' in client.",
       "Type": {
        "$id": "14",
        "Kind": "uri",
        "IsNullable": false
       },
       "Location": "Uri",
       "IsApiVersion": false,
       "IsResourceParameter": false,
       "IsContentType": false,
       "IsRequired": true,
       "IsEndpoint": true,
       "SkipUrlEncoding": false,
       "Explode": false,
       "Kind": "Client"
      },
      {
       "$id": "15",
       "Name": "version",
       "NameInRequest": "version",
       "Description": "Need to be set as 'v1' or 'v2' in client.",
       "Type": {
        "$ref": "2"
       },
       "Location": "Uri",
       "IsApiVersion": false,
       "IsResourceParameter": false,
       "IsContentType": false,
       "IsRequired": true,
       "IsEndpoint": false,
       "SkipUrlEncoding": false,
       "Explode": false,
       "Kind": "Client"
      },
      {
       "$id": "16",
       "Name": "param",
       "NameInRequest": "param",
       "Type": {
<<<<<<< HEAD
        "$id": "16",
        "Kind": "Primitive",
        "Name": "String"
=======
        "$id": "17",
        "Kind": "string",
        "IsNullable": false
>>>>>>> 9b8a321f
       },
       "Location": "Query",
       "IsRequired": false,
       "IsApiVersion": false,
       "IsResourceParameter": false,
       "IsContentType": false,
       "IsEndpoint": false,
       "SkipUrlEncoding": false,
       "Explode": false,
       "Kind": "Method"
      },
      {
       "$id": "18",
       "Name": "body",
       "NameInRequest": "body",
       "Type": {
        "$ref": "6"
       },
       "Location": "Body",
       "IsRequired": true,
       "IsApiVersion": false,
       "IsResourceParameter": false,
       "IsContentType": false,
       "IsEndpoint": false,
       "SkipUrlEncoding": false,
       "Explode": false,
       "Kind": "Method"
      },
      {
       "$id": "19",
       "Name": "accept",
       "NameInRequest": "Accept",
       "Type": {
        "$id": "20",
        "Kind": "string",
        "IsNullable": false
       },
       "Location": "Header",
       "IsApiVersion": false,
       "IsResourceParameter": false,
       "IsContentType": false,
       "IsRequired": true,
       "IsEndpoint": false,
       "SkipUrlEncoding": false,
       "Explode": false,
       "Kind": "Constant",
       "DefaultValue": {
        "$id": "21",
        "Type": {
         "$ref": "20"
        },
        "Value": "application/json"
       }
      },
      {
       "$id": "22",
       "Name": "contentType",
       "NameInRequest": "Content-Type",
       "Type": {
        "$id": "23",
        "Kind": "string",
        "IsNullable": false
       },
       "Location": "Header",
       "IsApiVersion": false,
       "IsResourceParameter": false,
       "IsContentType": true,
       "IsRequired": true,
       "IsEndpoint": false,
       "SkipUrlEncoding": false,
       "Explode": false,
       "Kind": "Constant",
       "DefaultValue": {
        "$id": "24",
        "Type": {
         "$ref": "23"
        },
        "Value": "application/json"
       }
      }
     ],
     "Responses": [
      {
       "$id": "25",
       "StatusCodes": [
        200
       ],
       "BodyType": {
        "$ref": "6"
       },
       "BodyMediaType": "Json",
       "Headers": [],
       "IsErrorResponse": false,
       "ContentTypes": [
        "application/json"
       ]
      }
     ],
     "HttpMethod": "POST",
     "RequestBodyMediaType": "Json",
     "Uri": "{endpoint}/versioning/made-optional/api-version:{version}",
     "Path": "/test",
     "RequestMediaTypes": [
      "application/json"
     ],
     "BufferResponse": true,
     "GenerateProtocolMethod": true,
     "GenerateConvenienceMethod": true
    }
   ],
   "Protocol": {
    "$id": "26"
   },
   "Creatable": true,
   "Parameters": [
    {
     "$ref": "13"
    },
    {
     "$ref": "15"
    }
   ]
  }
 ]
}<|MERGE_RESOLUTION|>--- conflicted
+++ resolved
@@ -12,8 +12,7 @@
    "Name": "Versions",
    "ValueType": {
     "$id": "3",
-    "Kind": "string",
-    "IsNullable": false
+    "Kind": "string"
    },
    "Values": [
     {
@@ -49,15 +48,8 @@
      "SerializedName": "prop",
      "Description": "",
      "Type": {
-<<<<<<< HEAD
-      "$id": "7",
-      "Kind": "Primitive",
-      "Name": "String"
-=======
       "$id": "8",
-      "Kind": "string",
-      "IsNullable": false
->>>>>>> 9b8a321f
+      "Kind": "string"
      },
      "IsRequired": true,
      "IsReadOnly": false
@@ -68,15 +60,8 @@
      "SerializedName": "changedProp",
      "Description": "",
      "Type": {
-<<<<<<< HEAD
-      "$id": "9",
-      "Kind": "Primitive",
-      "Name": "String"
-=======
       "$id": "10",
-      "Kind": "string",
-      "IsNullable": false
->>>>>>> 9b8a321f
+      "Kind": "string"
      },
      "IsRequired": false,
      "IsReadOnly": false
@@ -139,15 +124,8 @@
        "Name": "param",
        "NameInRequest": "param",
        "Type": {
-<<<<<<< HEAD
-        "$id": "16",
-        "Kind": "Primitive",
-        "Name": "String"
-=======
         "$id": "17",
-        "Kind": "string",
-        "IsNullable": false
->>>>>>> 9b8a321f
+        "Kind": "string"
        },
        "Location": "Query",
        "IsRequired": false,
