--- conflicted
+++ resolved
@@ -12,8 +12,7 @@
    "Name": "Versions",
    "ValueType": {
     "$id": "3",
-    "Kind": "string",
-    "IsNullable": false
+    "Kind": "string"
    },
    "Values": [
     {
@@ -40,8 +39,7 @@
    "Name": "EnumV1",
    "ValueType": {
     "$id": "7",
-    "Kind": "string",
-    "IsNullable": false
+    "Kind": "string"
    },
    "Values": [
     {
@@ -65,8 +63,7 @@
    "Name": "EnumV2",
    "ValueType": {
     "$id": "11",
-    "Kind": "string",
-    "IsNullable": false
+    "Kind": "string"
    },
    "Values": [
     {
@@ -94,15 +91,8 @@
      "SerializedName": "prop",
      "Description": "",
      "Type": {
-<<<<<<< HEAD
-      "$id": "12",
-      "Kind": "Primitive",
-      "Name": "String"
-=======
       "$id": "15",
-      "Kind": "string",
-      "IsNullable": false
->>>>>>> 9b8a321f
+      "Kind": "string"
      },
      "IsRequired": true,
      "IsReadOnly": false
@@ -129,25 +119,12 @@
       "Name": "Union",
       "UnionItemTypes": [
        {
-<<<<<<< HEAD
-        "$id": "16",
-        "Kind": "Primitive",
-        "Name": "String"
-       },
-       {
-        "$id": "17",
-        "Kind": "Primitive",
-        "Name": "Int32"
-=======
         "$id": "19",
-        "Kind": "string",
-        "IsNullable": false
+        "Kind": "string"
        },
        {
         "$id": "20",
-        "Kind": "int32",
-        "IsNullable": false
->>>>>>> 9b8a321f
+        "Kind": "int32"
        }
       ]
      },
@@ -169,15 +146,8 @@
      "SerializedName": "prop",
      "Description": "",
      "Type": {
-<<<<<<< HEAD
-      "$id": "20",
-      "Kind": "Primitive",
-      "Name": "String"
-=======
       "$id": "23",
-      "Kind": "string",
-      "IsNullable": false
->>>>>>> 9b8a321f
+      "Kind": "string"
      },
      "IsRequired": true,
      "IsReadOnly": false
@@ -204,25 +174,12 @@
       "Name": "Union",
       "UnionItemTypes": [
        {
-<<<<<<< HEAD
-        "$id": "24",
-        "Kind": "Primitive",
-        "Name": "String"
-       },
-       {
-        "$id": "25",
-        "Kind": "Primitive",
-        "Name": "Int32"
-=======
         "$id": "27",
-        "Kind": "string",
-        "IsNullable": false
+        "Kind": "string"
        },
        {
         "$id": "28",
-        "Kind": "int32",
-        "IsNullable": false
->>>>>>> 9b8a321f
+        "Kind": "int32"
        }
       ]
      },
@@ -287,15 +244,8 @@
        "Name": "headerV2",
        "NameInRequest": "header-v2",
        "Type": {
-<<<<<<< HEAD
-        "$id": "32",
-        "Kind": "Primitive",
-        "Name": "String"
-=======
         "$id": "35",
-        "Kind": "string",
-        "IsNullable": false
->>>>>>> 9b8a321f
+        "Kind": "string"
        },
        "Location": "Header",
        "IsRequired": true,
