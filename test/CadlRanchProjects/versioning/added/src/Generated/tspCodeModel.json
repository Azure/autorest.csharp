{
 "$id": "1",
 "Name": "Versioning.Added",
 "ApiVersions": [
  "v1",
  "v2"
 ],
 "Enums": [
  {
   "$id": "2",
   "Kind": "enum",
   "Name": "Versions",
   "ValueType": {
    "$id": "3",
    "Kind": "string",
    "IsNullable": false
   },
   "Values": [
    {
     "$id": "4",
     "Name": "v1",
     "Value": "v1",
     "Description": "The version v1."
    },
    {
     "$id": "5",
     "Name": "v2",
     "Value": "v2",
     "Description": "The version v2."
    }
   ],
   "Namespace": "Versioning.Added",
   "Description": "The version of the API.",
   "IsExtensible": false,
   "IsNullable": false,
   "Usage": "None"
  },
  {
   "$id": "6",
   "Kind": "enum",
   "Name": "EnumV1",
   "ValueType": {
    "$id": "7",
    "Kind": "string",
    "IsNullable": false
   },
   "Values": [
    {
     "$id": "8",
     "Name": "enumMemberV1",
     "Value": "enumMemberV1"
    },
    {
     "$id": "9",
     "Name": "enumMemberV2",
     "Value": "enumMemberV2"
    }
   ],
   "Namespace": "Versioning.Added",
   "IsExtensible": false,
   "IsNullable": false,
   "Usage": "RoundTrip"
  },
  {
   "$id": "10",
   "Kind": "enum",
   "Name": "EnumV2",
   "ValueType": {
    "$id": "11",
    "Kind": "string",
    "IsNullable": false
   },
   "Values": [
    {
     "$id": "12",
     "Name": "enumMember",
     "Value": "enumMember"
    }
   ],
   "Namespace": "Versioning.Added",
   "IsExtensible": false,
   "IsNullable": false,
   "Usage": "RoundTrip"
  }
 ],
 "Models": [
  {
   "$id": "13",
   "Kind": "model",
   "Name": "ModelV1",
   "Namespace": "Versioning.Added",
   "Usage": "RoundTrip",
   "IsNullable": false,
   "Properties": [
    {
     "$id": "14",
     "Name": "prop",
     "SerializedName": "prop",
     "Description": "",
     "Type": {
      "$id": "15",
      "Kind": "string",
      "IsNullable": false
     },
     "IsRequired": true,
     "IsReadOnly": false
    },
    {
     "$id": "16",
     "Name": "enumProp",
     "SerializedName": "enumProp",
     "Description": "",
     "Type": {
      "$ref": "6"
     },
     "IsRequired": true,
     "IsReadOnly": false
    },
    {
     "$id": "17",
     "Name": "unionProp",
     "SerializedName": "unionProp",
     "Description": "",
     "Type": {
      "$id": "18",
      "Kind": "union",
      "Name": "UnionV1",
<<<<<<< HEAD
      "ItemTypes": [
=======
      "VariantTypes": [
>>>>>>> ae6dea75
       {
        "$id": "19",
        "Kind": "string",
        "IsNullable": false
       },
       {
        "$id": "20",
        "Kind": "int32",
        "IsNullable": false
       }
      ],
      "IsNullable": false
     },
     "IsRequired": true,
     "IsReadOnly": false
    }
   ]
  },
  {
   "$id": "21",
   "Kind": "model",
   "Name": "ModelV2",
   "Namespace": "Versioning.Added",
   "Usage": "RoundTrip",
   "IsNullable": false,
   "Properties": [
    {
     "$id": "22",
     "Name": "prop",
     "SerializedName": "prop",
     "Description": "",
     "Type": {
      "$id": "23",
      "Kind": "string",
      "IsNullable": false
     },
     "IsRequired": true,
     "IsReadOnly": false
    },
    {
     "$id": "24",
     "Name": "enumProp",
     "SerializedName": "enumProp",
     "Description": "",
     "Type": {
      "$ref": "10"
     },
     "IsRequired": true,
     "IsReadOnly": false
    },
    {
     "$id": "25",
     "Name": "unionProp",
     "SerializedName": "unionProp",
     "Description": "",
     "Type": {
      "$id": "26",
      "Kind": "union",
      "Name": "UnionV2",
<<<<<<< HEAD
      "ItemTypes": [
=======
      "VariantTypes": [
>>>>>>> ae6dea75
       {
        "$id": "27",
        "Kind": "string",
        "IsNullable": false
       },
       {
        "$id": "28",
        "Kind": "int32",
        "IsNullable": false
       }
      ],
      "IsNullable": false
     },
     "IsRequired": true,
     "IsReadOnly": false
    }
   ]
  }
 ],
 "Clients": [
  {
   "$id": "29",
   "Name": "AddedClient",
   "Description": "Test for the `@added` decorator.",
   "Operations": [
    {
     "$id": "30",
     "Name": "v1",
     "ResourceName": "Added",
     "Parameters": [
      {
       "$id": "31",
       "Name": "endpoint",
       "NameInRequest": "endpoint",
       "Description": "Need to be set as 'http://localhost:3000' in client.",
       "Type": {
        "$id": "32",
        "Kind": "uri",
        "IsNullable": false
       },
       "Location": "Uri",
       "IsApiVersion": false,
       "IsResourceParameter": false,
       "IsContentType": false,
       "IsRequired": true,
       "IsEndpoint": true,
       "SkipUrlEncoding": false,
       "Explode": false,
       "Kind": "Client"
      },
      {
       "$id": "33",
       "Name": "version",
       "NameInRequest": "version",
       "Description": "Need to be set as 'v1' or 'v2' in client.",
       "Type": {
        "$ref": "2"
       },
       "Location": "Uri",
       "IsApiVersion": false,
       "IsResourceParameter": false,
       "IsContentType": false,
       "IsRequired": true,
       "IsEndpoint": false,
       "SkipUrlEncoding": false,
       "Explode": false,
       "Kind": "Client"
      },
      {
       "$id": "34",
       "Name": "headerV2",
       "NameInRequest": "header-v2",
       "Type": {
        "$id": "35",
        "Kind": "string",
        "IsNullable": false
       },
       "Location": "Header",
       "IsRequired": true,
       "IsApiVersion": false,
       "IsResourceParameter": false,
       "IsContentType": false,
       "IsEndpoint": false,
       "SkipUrlEncoding": false,
       "Explode": false,
       "Kind": "Method"
      },
      {
       "$id": "36",
       "Name": "body",
       "NameInRequest": "body",
       "Type": {
        "$ref": "13"
       },
       "Location": "Body",
       "IsRequired": true,
       "IsApiVersion": false,
       "IsResourceParameter": false,
       "IsContentType": false,
       "IsEndpoint": false,
       "SkipUrlEncoding": false,
       "Explode": false,
       "Kind": "Method"
      },
      {
       "$id": "37",
       "Name": "accept",
       "NameInRequest": "Accept",
       "Type": {
        "$id": "38",
        "Kind": "string",
        "IsNullable": false
       },
       "Location": "Header",
       "IsApiVersion": false,
       "IsResourceParameter": false,
       "IsContentType": false,
       "IsRequired": true,
       "IsEndpoint": false,
       "SkipUrlEncoding": false,
       "Explode": false,
       "Kind": "Constant",
       "DefaultValue": {
        "$id": "39",
        "Type": {
         "$ref": "38"
        },
        "Value": "application/json"
       }
      },
      {
       "$id": "40",
       "Name": "contentType",
       "NameInRequest": "Content-Type",
       "Type": {
        "$id": "41",
        "Kind": "string",
        "IsNullable": false
       },
       "Location": "Header",
       "IsApiVersion": false,
       "IsResourceParameter": false,
       "IsContentType": true,
       "IsRequired": true,
       "IsEndpoint": false,
       "SkipUrlEncoding": false,
       "Explode": false,
       "Kind": "Constant",
       "DefaultValue": {
        "$id": "42",
        "Type": {
         "$ref": "41"
        },
        "Value": "application/json"
       }
      }
     ],
     "Responses": [
      {
       "$id": "43",
       "StatusCodes": [
        200
       ],
       "BodyType": {
        "$ref": "13"
       },
       "BodyMediaType": "Json",
       "Headers": [],
       "IsErrorResponse": false,
       "ContentTypes": [
        "application/json"
       ]
      }
     ],
     "HttpMethod": "POST",
     "RequestBodyMediaType": "Json",
     "Uri": "{endpoint}/versioning/added/api-version:{version}",
     "Path": "/v1",
     "RequestMediaTypes": [
      "application/json"
     ],
     "BufferResponse": true,
     "GenerateProtocolMethod": true,
     "GenerateConvenienceMethod": true
    },
    {
     "$id": "44",
     "Name": "v2",
     "ResourceName": "Added",
     "Parameters": [
      {
       "$ref": "31"
      },
      {
       "$ref": "33"
      },
      {
       "$id": "45",
       "Name": "body",
       "NameInRequest": "body",
       "Type": {
        "$ref": "21"
       },
       "Location": "Body",
       "IsRequired": true,
       "IsApiVersion": false,
       "IsResourceParameter": false,
       "IsContentType": false,
       "IsEndpoint": false,
       "SkipUrlEncoding": false,
       "Explode": false,
       "Kind": "Method"
      },
      {
       "$id": "46",
       "Name": "accept",
       "NameInRequest": "Accept",
       "Type": {
        "$id": "47",
        "Kind": "string",
        "IsNullable": false
       },
       "Location": "Header",
       "IsApiVersion": false,
       "IsResourceParameter": false,
       "IsContentType": false,
       "IsRequired": true,
       "IsEndpoint": false,
       "SkipUrlEncoding": false,
       "Explode": false,
       "Kind": "Constant",
       "DefaultValue": {
        "$id": "48",
        "Type": {
         "$ref": "47"
        },
        "Value": "application/json"
       }
      },
      {
       "$id": "49",
       "Name": "contentType",
       "NameInRequest": "Content-Type",
       "Type": {
        "$id": "50",
        "Kind": "string",
        "IsNullable": false
       },
       "Location": "Header",
       "IsApiVersion": false,
       "IsResourceParameter": false,
       "IsContentType": true,
       "IsRequired": true,
       "IsEndpoint": false,
       "SkipUrlEncoding": false,
       "Explode": false,
       "Kind": "Constant",
       "DefaultValue": {
        "$id": "51",
        "Type": {
         "$ref": "50"
        },
        "Value": "application/json"
       }
      }
     ],
     "Responses": [
      {
       "$id": "52",
       "StatusCodes": [
        200
       ],
       "BodyType": {
        "$ref": "21"
       },
       "BodyMediaType": "Json",
       "Headers": [],
       "IsErrorResponse": false,
       "ContentTypes": [
        "application/json"
       ]
      }
     ],
     "HttpMethod": "POST",
     "RequestBodyMediaType": "Json",
     "Uri": "{endpoint}/versioning/added/api-version:{version}",
     "Path": "/v2",
     "RequestMediaTypes": [
      "application/json"
     ],
     "BufferResponse": true,
     "GenerateProtocolMethod": true,
     "GenerateConvenienceMethod": true
    }
   ],
   "Protocol": {
    "$id": "53"
   },
   "Creatable": true,
   "Parameters": [
    {
     "$ref": "31"
    },
    {
     "$ref": "33"
    }
   ]
  },
  {
   "$id": "54",
   "Name": "InterfaceV2",
   "Description": "",
   "Operations": [
    {
     "$id": "55",
     "Name": "v2InInterface",
     "ResourceName": "InterfaceV2",
     "Parameters": [
      {
       "$ref": "31"
      },
      {
       "$ref": "33"
      },
      {
       "$id": "56",
       "Name": "body",
       "NameInRequest": "body",
       "Type": {
        "$ref": "21"
       },
       "Location": "Body",
       "IsRequired": true,
       "IsApiVersion": false,
       "IsResourceParameter": false,
       "IsContentType": false,
       "IsEndpoint": false,
       "SkipUrlEncoding": false,
       "Explode": false,
       "Kind": "Method"
      },
      {
       "$id": "57",
       "Name": "accept",
       "NameInRequest": "Accept",
       "Type": {
        "$id": "58",
        "Kind": "string",
        "IsNullable": false
       },
       "Location": "Header",
       "IsApiVersion": false,
       "IsResourceParameter": false,
       "IsContentType": false,
       "IsRequired": true,
       "IsEndpoint": false,
       "SkipUrlEncoding": false,
       "Explode": false,
       "Kind": "Constant",
       "DefaultValue": {
        "$id": "59",
        "Type": {
         "$ref": "58"
        },
        "Value": "application/json"
       }
      },
      {
       "$id": "60",
       "Name": "contentType",
       "NameInRequest": "Content-Type",
       "Type": {
        "$id": "61",
        "Kind": "string",
        "IsNullable": false
       },
       "Location": "Header",
       "IsApiVersion": false,
       "IsResourceParameter": false,
       "IsContentType": true,
       "IsRequired": true,
       "IsEndpoint": false,
       "SkipUrlEncoding": false,
       "Explode": false,
       "Kind": "Constant",
       "DefaultValue": {
        "$id": "62",
        "Type": {
         "$ref": "61"
        },
        "Value": "application/json"
       }
      }
     ],
     "Responses": [
      {
       "$id": "63",
       "StatusCodes": [
        200
       ],
       "BodyType": {
        "$ref": "21"
       },
       "BodyMediaType": "Json",
       "Headers": [],
       "IsErrorResponse": false,
       "ContentTypes": [
        "application/json"
       ]
      }
     ],
     "HttpMethod": "POST",
     "RequestBodyMediaType": "Json",
     "Uri": "{endpoint}/versioning/added/api-version:{version}",
     "Path": "/interface-v2/v2",
     "RequestMediaTypes": [
      "application/json"
     ],
     "BufferResponse": true,
     "GenerateProtocolMethod": true,
     "GenerateConvenienceMethod": true
    }
   ],
   "Protocol": {
    "$id": "64"
   },
   "Creatable": false,
   "Parent": "AddedClient",
   "Parameters": [
    {
     "$ref": "31"
    },
    {
     "$ref": "33"
    }
   ]
  }
 ]
}<|MERGE_RESOLUTION|>--- conflicted
+++ resolved
@@ -125,11 +125,7 @@
       "$id": "18",
       "Kind": "union",
       "Name": "UnionV1",
-<<<<<<< HEAD
-      "ItemTypes": [
-=======
       "VariantTypes": [
->>>>>>> ae6dea75
        {
         "$id": "19",
         "Kind": "string",
@@ -189,11 +185,7 @@
       "$id": "26",
       "Kind": "union",
       "Name": "UnionV2",
-<<<<<<< HEAD
-      "ItemTypes": [
-=======
       "VariantTypes": [
->>>>>>> ae6dea75
        {
         "$id": "27",
         "Kind": "string",
