{
 "$id": "1",
 "Name": "Versioning.Added",
 "ApiVersions": [
  "v1",
  "v2"
 ],
 "Enums": [
  {
   "$id": "2",
   "Kind": "enum",
   "Name": "EnumV1",
   "CrossLanguageDefinitionId": "Versioning.Added.EnumV1",
   "ValueType": {
    "$id": "3",
    "Kind": "string",
    "Name": "string",
    "CrossLanguageDefinitionId": "TypeSpec.string"
   },
   "Values": [
    {
     "$id": "4",
     "Name": "enumMemberV1",
     "Value": "enumMemberV1"
    },
    {
     "$id": "5",
     "Name": "enumMemberV2",
     "Value": "enumMemberV2"
    }
   ],
   "IsExtensible": false,
   "Usage": "Input,Output,Json"
  },
  {
   "$id": "6",
   "Kind": "enum",
   "Name": "EnumV2",
   "CrossLanguageDefinitionId": "Versioning.Added.EnumV2",
   "ValueType": {
    "$id": "7",
    "Kind": "string",
    "Name": "string",
    "CrossLanguageDefinitionId": "TypeSpec.string"
   },
   "Values": [
    {
     "$id": "8",
     "Name": "enumMember",
     "Value": "enumMember"
    }
   ],
   "IsExtensible": false,
   "Usage": "Input,Output,Json"
  },
  {
   "$id": "9",
   "Kind": "enum",
   "Name": "Versions",
   "CrossLanguageDefinitionId": "Versioning.Added.Versions",
   "ValueType": {
<<<<<<< HEAD
    "$id": "11",
    "Kind": "string",
    "Name": "string",
    "CrossLanguageDefinitionId": "TypeSpec.string"
=======
    "$id": "10",
    "Kind": "string"
>>>>>>> cc743cb2
   },
   "Values": [
    {
     "$id": "11",
     "Name": "v1",
     "Value": "v1",
     "Description": "The version v1."
    },
    {
     "$id": "12",
     "Name": "v2",
     "Value": "v2",
     "Description": "The version v2."
    }
   ],
   "Description": "The version of the API.",
   "IsExtensible": false,
   "Usage": "Input,ApiVersionEnum"
  }
 ],
 "Models": [
  {
   "$id": "13",
   "Kind": "model",
   "Name": "ModelV1",
   "CrossLanguageDefinitionId": "Versioning.Added.ModelV1",
   "Usage": "Input,Output,Json",
   "Properties": [
    {
     "$id": "14",
     "Name": "prop",
     "SerializedName": "prop",
     "Description": "",
     "Type": {
      "$id": "15",
      "Kind": "string",
      "Name": "string",
      "CrossLanguageDefinitionId": "TypeSpec.string"
     },
     "IsRequired": true,
     "IsReadOnly": false
    },
    {
     "$id": "16",
     "Name": "enumProp",
     "SerializedName": "enumProp",
     "Description": "",
     "Type": {
      "$ref": "2"
     },
     "IsRequired": true,
     "IsReadOnly": false
    },
    {
     "$id": "17",
     "Name": "unionProp",
     "SerializedName": "unionProp",
     "Description": "",
     "Type": {
      "$id": "18",
      "Kind": "union",
      "Name": "UnionV1",
      "VariantTypes": [
       {
        "$id": "19",
        "Kind": "string",
        "Name": "string",
        "CrossLanguageDefinitionId": "TypeSpec.string"
       },
       {
        "$id": "20",
        "Kind": "int32",
        "Name": "V2Scalar",
        "CrossLanguageDefinitionId": "Versioning.Added.V2Scalar",
        "BaseType": {
         "$id": "21",
         "Kind": "int32",
         "Name": "int32",
         "CrossLanguageDefinitionId": "TypeSpec.int32"
        }
       }
      ]
     },
     "IsRequired": true,
     "IsReadOnly": false
    }
   ]
  },
  {
   "$id": "22",
   "Kind": "model",
   "Name": "ModelV2",
   "CrossLanguageDefinitionId": "Versioning.Added.ModelV2",
   "Usage": "Input,Output,Json",
   "Properties": [
    {
     "$id": "23",
     "Name": "prop",
     "SerializedName": "prop",
     "Description": "",
     "Type": {
      "$id": "24",
      "Kind": "string",
      "Name": "string",
      "CrossLanguageDefinitionId": "TypeSpec.string"
     },
     "IsRequired": true,
     "IsReadOnly": false
    },
    {
     "$id": "25",
     "Name": "enumProp",
     "SerializedName": "enumProp",
     "Description": "",
     "Type": {
      "$ref": "6"
     },
     "IsRequired": true,
     "IsReadOnly": false
    },
    {
     "$id": "26",
     "Name": "unionProp",
     "SerializedName": "unionProp",
     "Description": "",
     "Type": {
      "$id": "27",
      "Kind": "union",
      "Name": "UnionV2",
      "VariantTypes": [
       {
        "$id": "28",
        "Kind": "string",
        "Name": "string",
        "CrossLanguageDefinitionId": "TypeSpec.string"
       },
       {
        "$id": "29",
        "Kind": "int32",
        "Name": "int32",
        "CrossLanguageDefinitionId": "TypeSpec.int32"
       }
      ]
     },
     "IsRequired": true,
     "IsReadOnly": false
    }
   ]
  }
 ],
 "Clients": [
  {
   "$id": "30",
   "Name": "AddedClient",
   "Description": "Test for the `@added` decorator.",
   "Operations": [
    {
     "$id": "31",
     "Name": "v1",
     "ResourceName": "Added",
     "Accessibility": "public",
     "Parameters": [
      {
       "$id": "32",
       "Name": "endpoint",
       "NameInRequest": "endpoint",
       "Description": "Need to be set as 'http://localhost:3000' in client.",
       "Type": {
<<<<<<< HEAD
        "$id": "33",
        "Kind": "url",
        "Name": "url",
        "CrossLanguageDefinitionId": "TypeSpec.url"
=======
        "$id": "32",
        "Kind": "uri"
>>>>>>> cc743cb2
       },
       "Location": "Uri",
       "IsApiVersion": false,
       "IsResourceParameter": false,
       "IsContentType": false,
       "IsRequired": true,
       "IsEndpoint": true,
       "SkipUrlEncoding": false,
       "Explode": false,
       "Kind": "Client"
      },
      {
       "$id": "34",
       "Name": "version",
       "NameInRequest": "version",
       "Description": "Need to be set as 'v1' or 'v2' in client.",
       "Type": {
        "$ref": "9"
       },
       "Location": "Uri",
       "IsApiVersion": false,
       "IsResourceParameter": false,
       "IsContentType": false,
       "IsRequired": true,
       "IsEndpoint": false,
       "SkipUrlEncoding": false,
       "Explode": false,
       "Kind": "Client"
      },
      {
       "$id": "35",
       "Name": "headerV2",
       "NameInRequest": "header-v2",
       "Type": {
        "$id": "36",
        "Kind": "string",
        "Name": "string",
        "CrossLanguageDefinitionId": "TypeSpec.string"
       },
       "Location": "Header",
       "IsApiVersion": false,
       "IsContentType": false,
       "IsEndpoint": false,
       "Explode": false,
       "IsRequired": true,
       "Kind": "Method"
      },
      {
<<<<<<< HEAD
       "$id": "37",
       "Name": "body",
       "NameInRequest": "body",
=======
       "$id": "36",
       "Name": "contentType",
       "NameInRequest": "Content-Type",
       "Description": "Body parameter's content type. Known values are application/json",
>>>>>>> cc743cb2
       "Type": {
        "$id": "37",
        "Kind": "constant",
        "ValueType": {
         "$id": "38",
         "Kind": "string"
        },
        "Value": "application/json"
       },
       "Location": "Header",
       "IsApiVersion": false,
       "IsContentType": true,
       "IsEndpoint": false,
       "Explode": false,
       "IsRequired": true,
       "Kind": "Constant"
      },
      {
<<<<<<< HEAD
       "$id": "38",
       "Name": "accept",
       "NameInRequest": "Accept",
       "Type": {
        "$id": "39",
        "Kind": "string",
        "Name": "string",
        "CrossLanguageDefinitionId": "TypeSpec.string"
=======
       "$id": "39",
       "Name": "accept",
       "NameInRequest": "Accept",
       "Type": {
        "$id": "40",
        "Kind": "constant",
        "ValueType": {
         "$id": "41",
         "Kind": "string"
        },
        "Value": "application/json"
>>>>>>> cc743cb2
       },
       "Location": "Header",
       "IsApiVersion": false,
       "IsContentType": false,
       "IsEndpoint": false,
       "Explode": false,
<<<<<<< HEAD
       "Kind": "Constant",
       "DefaultValue": {
        "$id": "40",
        "Type": {
         "$ref": "39"
        },
        "Value": "application/json"
       }
      },
      {
       "$id": "41",
       "Name": "contentType",
       "NameInRequest": "Content-Type",
       "Type": {
        "$id": "42",
        "Kind": "string",
        "Name": "string",
        "CrossLanguageDefinitionId": "TypeSpec.string"
=======
       "IsRequired": true,
       "Kind": "Constant"
      },
      {
       "$id": "42",
       "Name": "body",
       "NameInRequest": "body",
       "Type": {
        "$ref": "13"
>>>>>>> cc743cb2
       },
       "Location": "Body",
       "IsApiVersion": false,
       "IsContentType": false,
       "IsEndpoint": false,
       "Explode": false,
<<<<<<< HEAD
       "Kind": "Constant",
       "DefaultValue": {
        "$id": "43",
        "Type": {
         "$ref": "42"
        },
        "Value": "application/json"
       }
=======
       "IsRequired": true,
       "Kind": "Method"
>>>>>>> cc743cb2
      }
     ],
     "Responses": [
      {
       "$id": "44",
       "StatusCodes": [
        200
       ],
       "BodyType": {
        "$ref": "13"
       },
       "BodyMediaType": "Json",
       "Headers": [],
       "IsErrorResponse": false,
       "ContentTypes": [
        "application/json"
       ]
      }
     ],
     "HttpMethod": "POST",
     "RequestBodyMediaType": "Json",
     "Uri": "{endpoint}/versioning/added/api-version:{version}",
     "Path": "/v1",
     "RequestMediaTypes": [
      "application/json"
     ],
     "BufferResponse": true,
     "GenerateProtocolMethod": true,
     "GenerateConvenienceMethod": true
    },
    {
     "$id": "45",
     "Name": "v2",
     "ResourceName": "Added",
     "Accessibility": "public",
     "Parameters": [
      {
       "$ref": "32"
      },
      {
       "$ref": "34"
      },
      {
<<<<<<< HEAD
       "$id": "46",
       "Name": "body",
       "NameInRequest": "body",
       "Type": {
        "$ref": "22"
=======
       "$id": "45",
       "Name": "contentType",
       "NameInRequest": "Content-Type",
       "Description": "Body parameter's content type. Known values are application/json",
       "Type": {
        "$id": "46",
        "Kind": "constant",
        "ValueType": {
         "$id": "47",
         "Kind": "string"
        },
        "Value": "application/json"
>>>>>>> cc743cb2
       },
       "Location": "Header",
       "IsApiVersion": false,
       "IsContentType": true,
       "IsEndpoint": false,
       "Explode": false,
       "IsRequired": true,
       "Kind": "Constant"
      },
      {
<<<<<<< HEAD
       "$id": "47",
       "Name": "accept",
       "NameInRequest": "Accept",
       "Type": {
        "$id": "48",
        "Kind": "string",
        "Name": "string",
        "CrossLanguageDefinitionId": "TypeSpec.string"
=======
       "$id": "48",
       "Name": "accept",
       "NameInRequest": "Accept",
       "Type": {
        "$id": "49",
        "Kind": "constant",
        "ValueType": {
         "$id": "50",
         "Kind": "string"
        },
        "Value": "application/json"
>>>>>>> cc743cb2
       },
       "Location": "Header",
       "IsApiVersion": false,
       "IsContentType": false,
       "IsEndpoint": false,
       "Explode": false,
<<<<<<< HEAD
       "Kind": "Constant",
       "DefaultValue": {
        "$id": "49",
        "Type": {
         "$ref": "48"
        },
        "Value": "application/json"
       }
      },
      {
       "$id": "50",
       "Name": "contentType",
       "NameInRequest": "Content-Type",
       "Type": {
        "$id": "51",
        "Kind": "string",
        "Name": "string",
        "CrossLanguageDefinitionId": "TypeSpec.string"
=======
       "IsRequired": true,
       "Kind": "Constant"
      },
      {
       "$id": "51",
       "Name": "body",
       "NameInRequest": "body",
       "Type": {
        "$ref": "21"
>>>>>>> cc743cb2
       },
       "Location": "Body",
       "IsApiVersion": false,
       "IsContentType": false,
       "IsEndpoint": false,
       "Explode": false,
<<<<<<< HEAD
       "Kind": "Constant",
       "DefaultValue": {
        "$id": "52",
        "Type": {
         "$ref": "51"
        },
        "Value": "application/json"
       }
=======
       "IsRequired": true,
       "Kind": "Method"
>>>>>>> cc743cb2
      }
     ],
     "Responses": [
      {
       "$id": "53",
       "StatusCodes": [
        200
       ],
       "BodyType": {
        "$ref": "22"
       },
       "BodyMediaType": "Json",
       "Headers": [],
       "IsErrorResponse": false,
       "ContentTypes": [
        "application/json"
       ]
      }
     ],
     "HttpMethod": "POST",
     "RequestBodyMediaType": "Json",
     "Uri": "{endpoint}/versioning/added/api-version:{version}",
     "Path": "/v2",
     "RequestMediaTypes": [
      "application/json"
     ],
     "BufferResponse": true,
     "GenerateProtocolMethod": true,
     "GenerateConvenienceMethod": true
    }
   ],
   "Protocol": {
    "$id": "54"
   },
   "Parameters": [
    {
     "$ref": "32"
    },
    {
     "$ref": "34"
    }
   ]
  },
  {
   "$id": "55",
   "Name": "InterfaceV2",
   "Operations": [
    {
     "$id": "56",
     "Name": "v2InInterface",
     "ResourceName": "InterfaceV2",
     "Accessibility": "public",
     "Parameters": [
      {
<<<<<<< HEAD
       "$ref": "32"
      },
      {
       "$ref": "34"
      },
      {
       "$id": "57",
       "Name": "body",
       "NameInRequest": "body",
       "Type": {
        "$ref": "22"
=======
       "$id": "56",
       "Name": "endpoint",
       "NameInRequest": "endpoint",
       "Description": "Need to be set as 'http://localhost:3000' in client.",
       "Type": {
        "$id": "57",
        "Kind": "uri"
>>>>>>> cc743cb2
       },
       "Location": "Uri",
       "IsApiVersion": false,
       "IsResourceParameter": false,
       "IsContentType": false,
       "IsRequired": true,
       "IsEndpoint": true,
       "SkipUrlEncoding": false,
       "Explode": false,
       "Kind": "Client"
      },
      {
       "$id": "58",
<<<<<<< HEAD
       "Name": "accept",
       "NameInRequest": "Accept",
       "Type": {
        "$id": "59",
        "Kind": "string",
        "Name": "string",
        "CrossLanguageDefinitionId": "TypeSpec.string"
=======
       "Name": "version",
       "NameInRequest": "version",
       "Description": "Need to be set as 'v1' or 'v2' in client.",
       "Type": {
        "$ref": "9"
>>>>>>> cc743cb2
       },
       "Location": "Uri",
       "IsApiVersion": false,
       "IsResourceParameter": false,
       "IsContentType": false,
       "IsRequired": true,
       "IsEndpoint": false,
       "SkipUrlEncoding": false,
       "Explode": false,
<<<<<<< HEAD
       "Kind": "Constant",
       "DefaultValue": {
        "$id": "60",
        "Type": {
         "$ref": "59"
        },
        "Value": "application/json"
       }
      },
      {
       "$id": "61",
=======
       "Kind": "Client"
      },
      {
       "$id": "59",
>>>>>>> cc743cb2
       "Name": "contentType",
       "NameInRequest": "Content-Type",
       "Description": "Body parameter's content type. Known values are application/json",
       "Type": {
<<<<<<< HEAD
        "$id": "62",
        "Kind": "string",
        "Name": "string",
        "CrossLanguageDefinitionId": "TypeSpec.string"
=======
        "$id": "60",
        "Kind": "constant",
        "ValueType": {
         "$id": "61",
         "Kind": "string"
        },
        "Value": "application/json"
>>>>>>> cc743cb2
       },
       "Location": "Header",
       "IsApiVersion": false,
       "IsContentType": true,
       "IsEndpoint": false,
       "Explode": false,
<<<<<<< HEAD
       "Kind": "Constant",
       "DefaultValue": {
        "$id": "63",
        "Type": {
         "$ref": "62"
=======
       "IsRequired": true,
       "Kind": "Constant"
      },
      {
       "$id": "62",
       "Name": "accept",
       "NameInRequest": "Accept",
       "Type": {
        "$id": "63",
        "Kind": "constant",
        "ValueType": {
         "$id": "64",
         "Kind": "string"
>>>>>>> cc743cb2
        },
        "Value": "application/json"
       },
       "Location": "Header",
       "IsApiVersion": false,
       "IsContentType": false,
       "IsEndpoint": false,
       "Explode": false,
       "IsRequired": true,
       "Kind": "Constant"
      },
      {
       "$id": "65",
       "Name": "body",
       "NameInRequest": "body",
       "Type": {
        "$ref": "21"
       },
       "Location": "Body",
       "IsApiVersion": false,
       "IsContentType": false,
       "IsEndpoint": false,
       "Explode": false,
       "IsRequired": true,
       "Kind": "Method"
      }
     ],
     "Responses": [
      {
<<<<<<< HEAD
       "$id": "64",
=======
       "$id": "66",
>>>>>>> cc743cb2
       "StatusCodes": [
        200
       ],
       "BodyType": {
        "$ref": "22"
       },
       "BodyMediaType": "Json",
       "Headers": [],
       "IsErrorResponse": false,
       "ContentTypes": [
        "application/json"
       ]
      }
     ],
     "HttpMethod": "POST",
     "RequestBodyMediaType": "Json",
     "Uri": "{endpoint}/versioning/added/api-version:{version}",
     "Path": "/interface-v2/v2",
     "RequestMediaTypes": [
      "application/json"
     ],
     "BufferResponse": true,
     "GenerateProtocolMethod": true,
     "GenerateConvenienceMethod": true
    }
   ],
   "Protocol": {
<<<<<<< HEAD
    "$id": "65"
=======
    "$id": "67"
>>>>>>> cc743cb2
   },
   "Parent": "AddedClient",
   "Parameters": [
    {
<<<<<<< HEAD
     "$ref": "32"
    },
    {
     "$ref": "34"
=======
     "$ref": "56"
    },
    {
     "$ref": "58"
>>>>>>> cc743cb2
    }
   ]
  }
 ]
}<|MERGE_RESOLUTION|>--- conflicted
+++ resolved
@@ -59,15 +59,10 @@
    "Name": "Versions",
    "CrossLanguageDefinitionId": "Versioning.Added.Versions",
    "ValueType": {
-<<<<<<< HEAD
-    "$id": "11",
+    "$id": "10",
     "Kind": "string",
     "Name": "string",
     "CrossLanguageDefinitionId": "TypeSpec.string"
-=======
-    "$id": "10",
-    "Kind": "string"
->>>>>>> cc743cb2
    },
    "Values": [
     {
@@ -236,15 +231,10 @@
        "NameInRequest": "endpoint",
        "Description": "Need to be set as 'http://localhost:3000' in client.",
        "Type": {
-<<<<<<< HEAD
         "$id": "33",
         "Kind": "url",
         "Name": "url",
         "CrossLanguageDefinitionId": "TypeSpec.url"
-=======
-        "$id": "32",
-        "Kind": "uri"
->>>>>>> cc743cb2
        },
        "Location": "Uri",
        "IsApiVersion": false,
@@ -293,22 +283,18 @@
        "Kind": "Method"
       },
       {
-<<<<<<< HEAD
        "$id": "37",
-       "Name": "body",
-       "NameInRequest": "body",
-=======
-       "$id": "36",
        "Name": "contentType",
        "NameInRequest": "Content-Type",
        "Description": "Body parameter's content type. Known values are application/json",
->>>>>>> cc743cb2
-       "Type": {
-        "$id": "37",
+       "Type": {
+        "$id": "38",
         "Kind": "constant",
         "ValueType": {
-         "$id": "38",
-         "Kind": "string"
+         "$id": "39",
+         "Kind": "string",
+         "Name": "string",
+         "CrossLanguageDefinitionId": "TypeSpec.string"
         },
         "Value": "application/json"
        },
@@ -321,83 +307,42 @@
        "Kind": "Constant"
       },
       {
-<<<<<<< HEAD
-       "$id": "38",
+       "$id": "40",
        "Name": "accept",
        "NameInRequest": "Accept",
        "Type": {
-        "$id": "39",
-        "Kind": "string",
-        "Name": "string",
-        "CrossLanguageDefinitionId": "TypeSpec.string"
-=======
-       "$id": "39",
-       "Name": "accept",
-       "NameInRequest": "Accept",
-       "Type": {
-        "$id": "40",
+        "$id": "41",
         "Kind": "constant",
         "ValueType": {
-         "$id": "41",
-         "Kind": "string"
+         "$id": "42",
+         "Kind": "string",
+         "Name": "string",
+         "CrossLanguageDefinitionId": "TypeSpec.string"
         },
         "Value": "application/json"
->>>>>>> cc743cb2
        },
        "Location": "Header",
        "IsApiVersion": false,
        "IsContentType": false,
        "IsEndpoint": false,
        "Explode": false,
-<<<<<<< HEAD
-       "Kind": "Constant",
-       "DefaultValue": {
-        "$id": "40",
-        "Type": {
-         "$ref": "39"
-        },
-        "Value": "application/json"
-       }
-      },
-      {
-       "$id": "41",
-       "Name": "contentType",
-       "NameInRequest": "Content-Type",
-       "Type": {
-        "$id": "42",
-        "Kind": "string",
-        "Name": "string",
-        "CrossLanguageDefinitionId": "TypeSpec.string"
-=======
        "IsRequired": true,
        "Kind": "Constant"
       },
       {
-       "$id": "42",
+       "$id": "43",
        "Name": "body",
        "NameInRequest": "body",
        "Type": {
         "$ref": "13"
->>>>>>> cc743cb2
        },
        "Location": "Body",
        "IsApiVersion": false,
        "IsContentType": false,
        "IsEndpoint": false,
        "Explode": false,
-<<<<<<< HEAD
-       "Kind": "Constant",
-       "DefaultValue": {
-        "$id": "43",
-        "Type": {
-         "$ref": "42"
-        },
-        "Value": "application/json"
-       }
-=======
        "IsRequired": true,
        "Kind": "Method"
->>>>>>> cc743cb2
       }
      ],
      "Responses": [
@@ -441,26 +386,20 @@
        "$ref": "34"
       },
       {
-<<<<<<< HEAD
        "$id": "46",
-       "Name": "body",
-       "NameInRequest": "body",
-       "Type": {
-        "$ref": "22"
-=======
-       "$id": "45",
        "Name": "contentType",
        "NameInRequest": "Content-Type",
        "Description": "Body parameter's content type. Known values are application/json",
        "Type": {
-        "$id": "46",
+        "$id": "47",
         "Kind": "constant",
         "ValueType": {
-         "$id": "47",
-         "Kind": "string"
+         "$id": "48",
+         "Kind": "string",
+         "Name": "string",
+         "CrossLanguageDefinitionId": "TypeSpec.string"
         },
         "Value": "application/json"
->>>>>>> cc743cb2
        },
        "Location": "Header",
        "IsApiVersion": false,
@@ -471,83 +410,42 @@
        "Kind": "Constant"
       },
       {
-<<<<<<< HEAD
-       "$id": "47",
+       "$id": "49",
        "Name": "accept",
        "NameInRequest": "Accept",
        "Type": {
-        "$id": "48",
-        "Kind": "string",
-        "Name": "string",
-        "CrossLanguageDefinitionId": "TypeSpec.string"
-=======
-       "$id": "48",
-       "Name": "accept",
-       "NameInRequest": "Accept",
-       "Type": {
-        "$id": "49",
+        "$id": "50",
         "Kind": "constant",
         "ValueType": {
-         "$id": "50",
-         "Kind": "string"
+         "$id": "51",
+         "Kind": "string",
+         "Name": "string",
+         "CrossLanguageDefinitionId": "TypeSpec.string"
         },
         "Value": "application/json"
->>>>>>> cc743cb2
        },
        "Location": "Header",
        "IsApiVersion": false,
        "IsContentType": false,
        "IsEndpoint": false,
        "Explode": false,
-<<<<<<< HEAD
-       "Kind": "Constant",
-       "DefaultValue": {
-        "$id": "49",
-        "Type": {
-         "$ref": "48"
-        },
-        "Value": "application/json"
-       }
-      },
-      {
-       "$id": "50",
-       "Name": "contentType",
-       "NameInRequest": "Content-Type",
-       "Type": {
-        "$id": "51",
-        "Kind": "string",
-        "Name": "string",
-        "CrossLanguageDefinitionId": "TypeSpec.string"
-=======
        "IsRequired": true,
        "Kind": "Constant"
       },
       {
-       "$id": "51",
+       "$id": "52",
        "Name": "body",
        "NameInRequest": "body",
        "Type": {
-        "$ref": "21"
->>>>>>> cc743cb2
+        "$ref": "22"
        },
        "Location": "Body",
        "IsApiVersion": false,
        "IsContentType": false,
        "IsEndpoint": false,
        "Explode": false,
-<<<<<<< HEAD
-       "Kind": "Constant",
-       "DefaultValue": {
-        "$id": "52",
-        "Type": {
-         "$ref": "51"
-        },
-        "Value": "application/json"
-       }
-=======
        "IsRequired": true,
        "Kind": "Method"
->>>>>>> cc743cb2
       }
      ],
      "Responses": [
@@ -602,27 +500,15 @@
      "Accessibility": "public",
      "Parameters": [
       {
-<<<<<<< HEAD
-       "$ref": "32"
-      },
-      {
-       "$ref": "34"
-      },
-      {
        "$id": "57",
-       "Name": "body",
-       "NameInRequest": "body",
-       "Type": {
-        "$ref": "22"
-=======
-       "$id": "56",
        "Name": "endpoint",
        "NameInRequest": "endpoint",
        "Description": "Need to be set as 'http://localhost:3000' in client.",
        "Type": {
-        "$id": "57",
-        "Kind": "uri"
->>>>>>> cc743cb2
+        "$id": "58",
+        "Kind": "url",
+        "Name": "url",
+        "CrossLanguageDefinitionId": "TypeSpec.url"
        },
        "Location": "Uri",
        "IsApiVersion": false,
@@ -635,22 +521,12 @@
        "Kind": "Client"
       },
       {
-       "$id": "58",
-<<<<<<< HEAD
-       "Name": "accept",
-       "NameInRequest": "Accept",
-       "Type": {
-        "$id": "59",
-        "Kind": "string",
-        "Name": "string",
-        "CrossLanguageDefinitionId": "TypeSpec.string"
-=======
+       "$id": "59",
        "Name": "version",
        "NameInRequest": "version",
        "Description": "Need to be set as 'v1' or 'v2' in client.",
        "Type": {
         "$ref": "9"
->>>>>>> cc743cb2
        },
        "Location": "Uri",
        "IsApiVersion": false,
@@ -660,69 +536,44 @@
        "IsEndpoint": false,
        "SkipUrlEncoding": false,
        "Explode": false,
-<<<<<<< HEAD
-       "Kind": "Constant",
-       "DefaultValue": {
-        "$id": "60",
-        "Type": {
-         "$ref": "59"
-        },
-        "Value": "application/json"
-       }
-      },
-      {
-       "$id": "61",
-=======
        "Kind": "Client"
       },
       {
-       "$id": "59",
->>>>>>> cc743cb2
+       "$id": "60",
        "Name": "contentType",
        "NameInRequest": "Content-Type",
        "Description": "Body parameter's content type. Known values are application/json",
        "Type": {
-<<<<<<< HEAD
-        "$id": "62",
-        "Kind": "string",
-        "Name": "string",
-        "CrossLanguageDefinitionId": "TypeSpec.string"
-=======
-        "$id": "60",
+        "$id": "61",
         "Kind": "constant",
         "ValueType": {
-         "$id": "61",
-         "Kind": "string"
+         "$id": "62",
+         "Kind": "string",
+         "Name": "string",
+         "CrossLanguageDefinitionId": "TypeSpec.string"
         },
         "Value": "application/json"
->>>>>>> cc743cb2
        },
        "Location": "Header",
        "IsApiVersion": false,
        "IsContentType": true,
        "IsEndpoint": false,
        "Explode": false,
-<<<<<<< HEAD
-       "Kind": "Constant",
-       "DefaultValue": {
-        "$id": "63",
-        "Type": {
-         "$ref": "62"
-=======
        "IsRequired": true,
        "Kind": "Constant"
       },
       {
-       "$id": "62",
+       "$id": "63",
        "Name": "accept",
        "NameInRequest": "Accept",
        "Type": {
-        "$id": "63",
+        "$id": "64",
         "Kind": "constant",
         "ValueType": {
-         "$id": "64",
-         "Kind": "string"
->>>>>>> cc743cb2
+         "$id": "65",
+         "Kind": "string",
+         "Name": "string",
+         "CrossLanguageDefinitionId": "TypeSpec.string"
         },
         "Value": "application/json"
        },
@@ -735,11 +586,11 @@
        "Kind": "Constant"
       },
       {
-       "$id": "65",
+       "$id": "66",
        "Name": "body",
        "NameInRequest": "body",
        "Type": {
-        "$ref": "21"
+        "$ref": "22"
        },
        "Location": "Body",
        "IsApiVersion": false,
@@ -752,11 +603,7 @@
      ],
      "Responses": [
       {
-<<<<<<< HEAD
-       "$id": "64",
-=======
-       "$id": "66",
->>>>>>> cc743cb2
+       "$id": "67",
        "StatusCodes": [
         200
        ],
@@ -784,26 +631,15 @@
     }
    ],
    "Protocol": {
-<<<<<<< HEAD
-    "$id": "65"
-=======
-    "$id": "67"
->>>>>>> cc743cb2
+    "$id": "68"
    },
    "Parent": "AddedClient",
    "Parameters": [
     {
-<<<<<<< HEAD
-     "$ref": "32"
-    },
-    {
-     "$ref": "34"
-=======
-     "$ref": "56"
-    },
-    {
-     "$ref": "58"
->>>>>>> cc743cb2
+     "$ref": "57"
+    },
+    {
+     "$ref": "59"
     }
    ]
   }
