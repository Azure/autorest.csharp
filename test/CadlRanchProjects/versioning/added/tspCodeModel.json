{
 "$id": "1",
 "name": "Versioning.Added",
 "apiVersions": [
  "v1",
  "v2"
 ],
 "enums": [
  {
   "$id": "2",
   "kind": "enum",
   "name": "EnumV1",
   "crossLanguageDefinitionId": "Versioning.Added.EnumV1",
   "valueType": {
    "$id": "3",
    "kind": "string",
    "name": "string",
    "crossLanguageDefinitionId": "TypeSpec.string",
    "decorators": []
   },
   "values": [
    {
     "$id": "4",
     "kind": "enumvalue",
     "name": "enumMemberV1",
     "value": "enumMemberV1",
     "valueType": {
      "$id": "5",
      "kind": "string",
      "name": "string",
      "crossLanguageDefinitionId": "TypeSpec.string",
      "decorators": []
     },
     "enumType": {
      "$ref": "2"
     },
     "decorators": []
    },
    {
     "$id": "6",
     "kind": "enumvalue",
     "name": "enumMemberV2",
     "value": "enumMemberV2",
     "valueType": {
      "$id": "7",
      "kind": "string",
      "name": "string",
      "crossLanguageDefinitionId": "TypeSpec.string",
      "decorators": []
     },
     "enumType": {
      "$ref": "2"
     },
     "decorators": []
    }
   ],
   "namespace": "Versioning.Added",
   "isFixed": true,
   "isFlags": false,
   "usage": "Input,Output,Json",
   "decorators": []
  },
  {
   "$id": "8",
   "kind": "enum",
   "name": "EnumV2",
   "crossLanguageDefinitionId": "Versioning.Added.EnumV2",
   "valueType": {
    "$id": "9",
    "kind": "string",
    "name": "string",
    "crossLanguageDefinitionId": "TypeSpec.string",
    "decorators": []
   },
   "values": [
    {
     "$id": "10",
     "kind": "enumvalue",
     "name": "enumMember",
     "value": "enumMember",
     "valueType": {
      "$id": "11",
      "kind": "string",
      "name": "string",
      "crossLanguageDefinitionId": "TypeSpec.string",
      "decorators": []
     },
     "enumType": {
      "$ref": "8"
     },
     "decorators": []
    }
   ],
   "namespace": "Versioning.Added",
   "isFixed": true,
   "isFlags": false,
   "usage": "Input,Output,Json",
   "decorators": []
  },
  {
   "$id": "12",
   "kind": "enum",
   "name": "Versions",
   "crossLanguageDefinitionId": "Versioning.Added.Versions",
   "valueType": {
    "$id": "13",
    "kind": "string",
    "name": "string",
    "crossLanguageDefinitionId": "TypeSpec.string",
    "decorators": []
   },
   "values": [
    {
     "$id": "14",
     "kind": "enumvalue",
     "name": "v1",
     "value": "v1",
     "valueType": {
      "$id": "15",
      "kind": "string",
      "name": "string",
      "crossLanguageDefinitionId": "TypeSpec.string",
      "decorators": []
     },
     "enumType": {
      "$ref": "12"
     },
     "doc": "The version v1.",
     "decorators": []
    },
    {
     "$id": "16",
     "kind": "enumvalue",
     "name": "v2",
     "value": "v2",
     "valueType": {
      "$id": "17",
      "kind": "string",
      "name": "string",
      "crossLanguageDefinitionId": "TypeSpec.string",
      "decorators": []
     },
     "enumType": {
      "$ref": "12"
     },
     "doc": "The version v2.",
     "decorators": []
    }
   ],
   "namespace": "Versioning.Added",
   "doc": "The version of the API.",
   "isFixed": true,
   "isFlags": false,
   "usage": "Input,ApiVersionEnum",
   "decorators": []
  }
 ],
 "models": [
  {
   "$id": "18",
   "kind": "model",
   "name": "ModelV1",
   "namespace": "Versioning.Added",
   "crossLanguageDefinitionId": "Versioning.Added.ModelV1",
   "usage": "Input,Output,Json",
   "decorators": [],
   "properties": [
    {
     "$id": "19",
     "kind": "property",
     "name": "prop",
     "serializedName": "prop",
     "type": {
      "$id": "20",
      "kind": "string",
      "name": "string",
      "crossLanguageDefinitionId": "TypeSpec.string",
      "decorators": []
     },
     "optional": false,
     "readOnly": false,
     "discriminator": false,
     "flatten": false,
     "decorators": [],
     "crossLanguageDefinitionId": "Versioning.Added.ModelV1.prop",
     "serializationOptions": {
      "$id": "21",
      "json": {
       "$id": "22",
       "name": "prop"
      }
     }
    },
    {
     "$id": "23",
     "kind": "property",
     "name": "enumProp",
     "serializedName": "enumProp",
     "type": {
      "$ref": "2"
     },
     "optional": false,
     "readOnly": false,
     "discriminator": false,
     "flatten": false,
     "decorators": [],
     "crossLanguageDefinitionId": "Versioning.Added.ModelV1.enumProp",
     "serializationOptions": {
      "$id": "24",
      "json": {
       "$id": "25",
       "name": "enumProp"
      }
     }
    },
    {
     "$id": "26",
     "kind": "property",
     "name": "unionProp",
     "serializedName": "unionProp",
     "type": {
      "$id": "27",
      "kind": "union",
      "name": "UnionV1",
      "variantTypes": [
       {
        "$id": "28",
        "kind": "string",
        "name": "string",
        "crossLanguageDefinitionId": "TypeSpec.string",
        "decorators": []
       },
       {
        "$id": "29",
        "kind": "int32",
        "name": "V2Scalar",
        "crossLanguageDefinitionId": "Versioning.Added.V2Scalar",
        "baseType": {
         "$id": "30",
         "kind": "int32",
         "name": "int32",
         "crossLanguageDefinitionId": "TypeSpec.int32",
         "decorators": []
        },
        "decorators": []
       }
      ],
      "namespace": "Versioning.Added",
      "decorators": []
     },
     "optional": false,
     "readOnly": false,
     "discriminator": false,
     "flatten": false,
     "decorators": [],
     "crossLanguageDefinitionId": "Versioning.Added.ModelV1.unionProp",
     "serializationOptions": {
      "$id": "31",
      "json": {
       "$id": "32",
       "name": "unionProp"
      }
     }
    }
   ]
  },
  {
   "$id": "33",
   "kind": "model",
   "name": "ModelV2",
   "namespace": "Versioning.Added",
   "crossLanguageDefinitionId": "Versioning.Added.ModelV2",
   "usage": "Input,Output,Json",
   "decorators": [],
   "properties": [
    {
     "$id": "34",
     "kind": "property",
     "name": "prop",
     "serializedName": "prop",
     "type": {
      "$id": "35",
      "kind": "string",
      "name": "string",
      "crossLanguageDefinitionId": "TypeSpec.string",
      "decorators": []
     },
     "optional": false,
     "readOnly": false,
     "discriminator": false,
     "flatten": false,
     "decorators": [],
     "crossLanguageDefinitionId": "Versioning.Added.ModelV2.prop",
     "serializationOptions": {
      "$id": "36",
      "json": {
       "$id": "37",
       "name": "prop"
      }
     }
    },
    {
     "$id": "38",
     "kind": "property",
     "name": "enumProp",
     "serializedName": "enumProp",
     "type": {
      "$ref": "8"
     },
     "optional": false,
     "readOnly": false,
     "discriminator": false,
     "flatten": false,
     "decorators": [],
     "crossLanguageDefinitionId": "Versioning.Added.ModelV2.enumProp",
     "serializationOptions": {
      "$id": "39",
      "json": {
       "$id": "40",
       "name": "enumProp"
      }
     }
    },
    {
     "$id": "41",
     "kind": "property",
     "name": "unionProp",
     "serializedName": "unionProp",
     "type": {
      "$id": "42",
      "kind": "union",
      "name": "UnionV2",
      "variantTypes": [
       {
        "$id": "43",
        "kind": "string",
        "name": "string",
        "crossLanguageDefinitionId": "TypeSpec.string",
        "decorators": []
       },
       {
        "$id": "44",
        "kind": "int32",
        "name": "int32",
        "crossLanguageDefinitionId": "TypeSpec.int32",
        "decorators": []
       }
      ],
      "namespace": "Versioning.Added",
      "decorators": []
     },
     "optional": false,
     "readOnly": false,
     "discriminator": false,
     "flatten": false,
     "decorators": [],
     "crossLanguageDefinitionId": "Versioning.Added.ModelV2.unionProp",
     "serializationOptions": {
      "$id": "45",
      "json": {
       "$id": "46",
       "name": "unionProp"
      }
     }
    }
   ]
  }
 ],
 "clients": [
  {
   "$id": "47",
   "name": "AddedClient",
   "namespace": "Versioning.Added",
   "doc": "Test for the `@added` decorator.",
   "operations": [
    {
     "$id": "48",
     "name": "v1",
     "resourceName": "Added",
     "accessibility": "public",
     "parameters": [
      {
       "$id": "49",
       "name": "headerV2",
       "nameInRequest": "header-v2",
       "type": {
        "$id": "50",
        "kind": "string",
        "name": "string",
        "crossLanguageDefinitionId": "TypeSpec.string",
        "decorators": []
       },
       "location": "Header",
       "isApiVersion": false,
       "isContentType": false,
       "isEndpoint": false,
       "explode": false,
       "isRequired": true,
       "kind": "Method",
       "decorators": [],
       "skipUrlEncoding": false
      },
      {
       "$id": "51",
       "name": "contentType",
       "nameInRequest": "Content-Type",
       "doc": "Body parameter's content type. Known values are application/json",
       "type": {
        "$id": "52",
        "kind": "constant",
        "valueType": {
         "$id": "53",
         "kind": "string",
         "name": "string",
         "crossLanguageDefinitionId": "TypeSpec.string",
         "decorators": []
        },
        "value": "application/json",
        "decorators": []
       },
       "location": "Header",
       "isApiVersion": false,
       "isContentType": true,
       "isEndpoint": false,
       "explode": false,
       "isRequired": true,
       "kind": "Constant",
       "decorators": [],
       "skipUrlEncoding": false
      },
      {
       "$id": "54",
       "name": "accept",
       "nameInRequest": "Accept",
       "type": {
        "$id": "55",
        "kind": "constant",
        "valueType": {
         "$id": "56",
         "kind": "string",
         "name": "string",
         "crossLanguageDefinitionId": "TypeSpec.string",
         "decorators": []
        },
        "value": "application/json",
        "decorators": []
       },
       "location": "Header",
       "isApiVersion": false,
       "isContentType": false,
       "isEndpoint": false,
       "explode": false,
       "isRequired": true,
       "kind": "Constant",
       "decorators": [],
       "skipUrlEncoding": false
      },
      {
       "$id": "57",
       "name": "body",
       "nameInRequest": "body",
       "type": {
        "$ref": "18"
       },
       "location": "Body",
       "isApiVersion": false,
       "isContentType": false,
       "isEndpoint": false,
       "explode": false,
       "isRequired": true,
       "kind": "Method",
       "decorators": [],
       "skipUrlEncoding": false
      }
     ],
     "responses": [
      {
       "$id": "58",
       "statusCodes": [
        200
       ],
       "bodyType": {
        "$ref": "18"
       },
       "headers": [],
       "isErrorResponse": false,
       "contentTypes": [
        "application/json"
       ]
      }
     ],
     "httpMethod": "POST",
     "uri": "{endpoint}/versioning/added/api-version:{version}",
     "path": "/v1",
     "requestMediaTypes": [
      "application/json"
     ],
     "bufferResponse": true,
     "generateProtocolMethod": true,
     "generateConvenienceMethod": true,
     "crossLanguageDefinitionId": "Versioning.Added.v1",
     "decorators": []
    },
    {
     "$id": "59",
     "name": "v2",
     "resourceName": "Added",
     "accessibility": "public",
     "parameters": [
      {
       "$id": "60",
       "name": "contentType",
       "nameInRequest": "Content-Type",
       "doc": "Body parameter's content type. Known values are application/json",
       "type": {
        "$id": "61",
        "kind": "constant",
        "valueType": {
         "$id": "62",
         "kind": "string",
         "name": "string",
         "crossLanguageDefinitionId": "TypeSpec.string",
         "decorators": []
        },
        "value": "application/json",
        "decorators": []
       },
       "location": "Header",
       "isApiVersion": false,
       "isContentType": true,
       "isEndpoint": false,
       "explode": false,
       "isRequired": true,
       "kind": "Constant",
       "decorators": [],
       "skipUrlEncoding": false
      },
      {
       "$id": "63",
       "name": "accept",
       "nameInRequest": "Accept",
       "type": {
        "$id": "64",
        "kind": "constant",
        "valueType": {
         "$id": "65",
         "kind": "string",
         "name": "string",
         "crossLanguageDefinitionId": "TypeSpec.string",
         "decorators": []
        },
        "value": "application/json",
        "decorators": []
       },
       "location": "Header",
       "isApiVersion": false,
       "isContentType": false,
       "isEndpoint": false,
       "explode": false,
       "isRequired": true,
       "kind": "Constant",
       "decorators": [],
       "skipUrlEncoding": false
      },
      {
       "$id": "66",
       "name": "body",
       "nameInRequest": "body",
       "type": {
        "$ref": "33"
       },
       "location": "Body",
       "isApiVersion": false,
       "isContentType": false,
       "isEndpoint": false,
       "explode": false,
       "isRequired": true,
       "kind": "Method",
       "decorators": [],
       "skipUrlEncoding": false
      }
     ],
     "responses": [
      {
       "$id": "67",
       "statusCodes": [
        200
       ],
       "bodyType": {
        "$ref": "33"
       },
       "headers": [],
       "isErrorResponse": false,
       "contentTypes": [
        "application/json"
       ]
      }
     ],
     "httpMethod": "POST",
     "uri": "{endpoint}/versioning/added/api-version:{version}",
     "path": "/v2",
     "requestMediaTypes": [
      "application/json"
     ],
     "bufferResponse": true,
     "generateProtocolMethod": true,
     "generateConvenienceMethod": true,
     "crossLanguageDefinitionId": "Versioning.Added.v2",
     "decorators": []
    }
   ],
   "parameters": [
    {
     "$id": "68",
     "name": "endpoint",
     "nameInRequest": "endpoint",
     "doc": "Need to be set as 'http://localhost:3000' in client.",
     "type": {
      "$id": "69",
      "kind": "url",
      "name": "url",
      "crossLanguageDefinitionId": "TypeSpec.url"
     },
     "location": "Uri",
     "isApiVersion": false,
     "isContentType": false,
     "isRequired": true,
     "isEndpoint": true,
     "skipUrlEncoding": false,
     "explode": false,
     "kind": "Client"
    },
    {
     "$id": "70",
     "name": "version",
     "nameInRequest": "version",
     "doc": "Need to be set as 'v1' or 'v2' in client.",
     "type": {
      "$ref": "12"
     },
     "location": "Uri",
     "isApiVersion": false,
     "isContentType": false,
     "isRequired": true,
     "isEndpoint": false,
     "skipUrlEncoding": false,
     "explode": false,
     "kind": "Client"
    }
   ],
<<<<<<< HEAD
   "Decorators": [
    {
     "$id": "72",
     "name": "TypeSpec.@service",
     "arguments": {
      "$id": "73"
     }
    }
   ],
   "CrossLanguageDefinitionId": "Versioning.Added"
  },
  {
   "$id": "74",
   "Name": "InterfaceV2",
   "Namespace": "Versioning.Added",
   "Operations": [
    {
     "$id": "75",
     "Name": "v2InInterface",
     "ResourceName": "InterfaceV2",
     "Accessibility": "public",
     "Parameters": [
      {
       "$id": "76",
       "Name": "contentType",
       "NameInRequest": "Content-Type",
       "Doc": "Body parameter's content type. Known values are application/json",
       "Type": {
        "$id": "77",
        "kind": "constant",
        "valueType": {
         "$id": "78",
=======
   "decorators": [],
   "crossLanguageDefinitionId": "Versioning.Added"
  },
  {
   "$id": "71",
   "name": "InterfaceV2",
   "namespace": "Versioning.Added",
   "operations": [
    {
     "$id": "72",
     "name": "v2InInterface",
     "resourceName": "InterfaceV2",
     "accessibility": "public",
     "parameters": [
      {
       "$id": "73",
       "name": "contentType",
       "nameInRequest": "Content-Type",
       "doc": "Body parameter's content type. Known values are application/json",
       "type": {
        "$id": "74",
        "kind": "constant",
        "valueType": {
         "$id": "75",
>>>>>>> 637110ab
         "kind": "string",
         "name": "string",
         "crossLanguageDefinitionId": "TypeSpec.string",
         "decorators": []
        },
        "value": "application/json",
        "decorators": []
       },
       "location": "Header",
       "isApiVersion": false,
       "isContentType": true,
       "isEndpoint": false,
       "explode": false,
       "isRequired": true,
       "kind": "Constant",
       "decorators": [],
       "skipUrlEncoding": false
      },
      {
<<<<<<< HEAD
       "$id": "79",
       "Name": "accept",
       "NameInRequest": "Accept",
       "Type": {
        "$id": "80",
        "kind": "constant",
        "valueType": {
         "$id": "81",
=======
       "$id": "76",
       "name": "accept",
       "nameInRequest": "Accept",
       "type": {
        "$id": "77",
        "kind": "constant",
        "valueType": {
         "$id": "78",
>>>>>>> 637110ab
         "kind": "string",
         "name": "string",
         "crossLanguageDefinitionId": "TypeSpec.string",
         "decorators": []
        },
        "value": "application/json",
        "decorators": []
       },
       "location": "Header",
       "isApiVersion": false,
       "isContentType": false,
       "isEndpoint": false,
       "explode": false,
       "isRequired": true,
       "kind": "Constant",
       "decorators": [],
       "skipUrlEncoding": false
      },
      {
<<<<<<< HEAD
       "$id": "82",
       "Name": "body",
       "NameInRequest": "body",
       "Type": {
=======
       "$id": "79",
       "name": "body",
       "nameInRequest": "body",
       "type": {
>>>>>>> 637110ab
        "$ref": "33"
       },
       "location": "Body",
       "isApiVersion": false,
       "isContentType": false,
       "isEndpoint": false,
       "explode": false,
       "isRequired": true,
       "kind": "Method",
       "decorators": [],
       "skipUrlEncoding": false
      }
     ],
     "responses": [
      {
<<<<<<< HEAD
       "$id": "83",
       "StatusCodes": [
=======
       "$id": "80",
       "statusCodes": [
>>>>>>> 637110ab
        200
       ],
       "bodyType": {
        "$ref": "33"
       },
       "headers": [],
       "isErrorResponse": false,
       "contentTypes": [
        "application/json"
       ]
      }
     ],
     "httpMethod": "POST",
     "uri": "{endpoint}/versioning/added/api-version:{version}",
     "path": "/interface-v2/v2",
     "requestMediaTypes": [
      "application/json"
     ],
     "bufferResponse": true,
     "generateProtocolMethod": true,
     "generateConvenienceMethod": true,
     "crossLanguageDefinitionId": "Versioning.Added.InterfaceV2.v2InInterface",
     "decorators": []
    }
   ],
<<<<<<< HEAD
   "Protocol": {
    "$id": "84"
   },
   "Parent": "AddedClient",
   "Parameters": [
    {
     "$id": "85",
     "Name": "endpoint",
     "NameInRequest": "endpoint",
     "Doc": "Need to be set as 'http://localhost:3000' in client.",
     "Type": {
      "$id": "86",
=======
   "parent": "AddedClient",
   "parameters": [
    {
     "$id": "81",
     "name": "endpoint",
     "nameInRequest": "endpoint",
     "doc": "Need to be set as 'http://localhost:3000' in client.",
     "type": {
      "$id": "82",
>>>>>>> 637110ab
      "kind": "url",
      "name": "url",
      "crossLanguageDefinitionId": "TypeSpec.url"
     },
     "location": "Uri",
     "isApiVersion": false,
     "isContentType": false,
     "isRequired": true,
     "isEndpoint": true,
     "skipUrlEncoding": false,
     "explode": false,
     "kind": "Client"
    },
    {
<<<<<<< HEAD
     "$id": "87",
     "Name": "version",
     "NameInRequest": "version",
     "Doc": "Need to be set as 'v1' or 'v2' in client.",
     "Type": {
=======
     "$id": "83",
     "name": "version",
     "nameInRequest": "version",
     "doc": "Need to be set as 'v1' or 'v2' in client.",
     "type": {
>>>>>>> 637110ab
      "$ref": "12"
     },
     "location": "Uri",
     "isApiVersion": false,
     "isContentType": false,
     "isRequired": true,
     "isEndpoint": false,
     "skipUrlEncoding": false,
     "explode": false,
     "kind": "Client"
    }
   ],
   "decorators": [],
   "crossLanguageDefinitionId": "Versioning.Added.InterfaceV2"
  }
 ]
}<|MERGE_RESOLUTION|>--- conflicted
+++ resolved
@@ -648,40 +648,6 @@
      "kind": "Client"
     }
    ],
-<<<<<<< HEAD
-   "Decorators": [
-    {
-     "$id": "72",
-     "name": "TypeSpec.@service",
-     "arguments": {
-      "$id": "73"
-     }
-    }
-   ],
-   "CrossLanguageDefinitionId": "Versioning.Added"
-  },
-  {
-   "$id": "74",
-   "Name": "InterfaceV2",
-   "Namespace": "Versioning.Added",
-   "Operations": [
-    {
-     "$id": "75",
-     "Name": "v2InInterface",
-     "ResourceName": "InterfaceV2",
-     "Accessibility": "public",
-     "Parameters": [
-      {
-       "$id": "76",
-       "Name": "contentType",
-       "NameInRequest": "Content-Type",
-       "Doc": "Body parameter's content type. Known values are application/json",
-       "Type": {
-        "$id": "77",
-        "kind": "constant",
-        "valueType": {
-         "$id": "78",
-=======
    "decorators": [],
    "crossLanguageDefinitionId": "Versioning.Added"
   },
@@ -706,7 +672,6 @@
         "kind": "constant",
         "valueType": {
          "$id": "75",
->>>>>>> 637110ab
          "kind": "string",
          "name": "string",
          "crossLanguageDefinitionId": "TypeSpec.string",
@@ -726,16 +691,6 @@
        "skipUrlEncoding": false
       },
       {
-<<<<<<< HEAD
-       "$id": "79",
-       "Name": "accept",
-       "NameInRequest": "Accept",
-       "Type": {
-        "$id": "80",
-        "kind": "constant",
-        "valueType": {
-         "$id": "81",
-=======
        "$id": "76",
        "name": "accept",
        "nameInRequest": "Accept",
@@ -744,7 +699,6 @@
         "kind": "constant",
         "valueType": {
          "$id": "78",
->>>>>>> 637110ab
          "kind": "string",
          "name": "string",
          "crossLanguageDefinitionId": "TypeSpec.string",
@@ -764,17 +718,10 @@
        "skipUrlEncoding": false
       },
       {
-<<<<<<< HEAD
-       "$id": "82",
-       "Name": "body",
-       "NameInRequest": "body",
-       "Type": {
-=======
        "$id": "79",
        "name": "body",
        "nameInRequest": "body",
        "type": {
->>>>>>> 637110ab
         "$ref": "33"
        },
        "location": "Body",
@@ -790,13 +737,8 @@
      ],
      "responses": [
       {
-<<<<<<< HEAD
-       "$id": "83",
-       "StatusCodes": [
-=======
        "$id": "80",
        "statusCodes": [
->>>>>>> 637110ab
         200
        ],
        "bodyType": {
@@ -822,20 +764,6 @@
      "decorators": []
     }
    ],
-<<<<<<< HEAD
-   "Protocol": {
-    "$id": "84"
-   },
-   "Parent": "AddedClient",
-   "Parameters": [
-    {
-     "$id": "85",
-     "Name": "endpoint",
-     "NameInRequest": "endpoint",
-     "Doc": "Need to be set as 'http://localhost:3000' in client.",
-     "Type": {
-      "$id": "86",
-=======
    "parent": "AddedClient",
    "parameters": [
     {
@@ -845,7 +773,6 @@
      "doc": "Need to be set as 'http://localhost:3000' in client.",
      "type": {
       "$id": "82",
->>>>>>> 637110ab
       "kind": "url",
       "name": "url",
       "crossLanguageDefinitionId": "TypeSpec.url"
@@ -860,19 +787,11 @@
      "kind": "Client"
     },
     {
-<<<<<<< HEAD
-     "$id": "87",
-     "Name": "version",
-     "NameInRequest": "version",
-     "Doc": "Need to be set as 'v1' or 'v2' in client.",
-     "Type": {
-=======
      "$id": "83",
      "name": "version",
      "nameInRequest": "version",
      "doc": "Need to be set as 'v1' or 'v2' in client.",
      "type": {
->>>>>>> 637110ab
       "$ref": "12"
      },
      "location": "Uri",
