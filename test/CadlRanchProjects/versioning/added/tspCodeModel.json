--- conflicted
+++ resolved
@@ -231,11 +231,7 @@
        "NameInRequest": "endpoint",
        "Description": "Need to be set as 'http://localhost:3000' in client.",
        "Type": {
-<<<<<<< HEAD
-        "$id": "32",
-=======
         "$id": "33",
->>>>>>> 8ee18d2d
         "Kind": "url",
         "Name": "url",
         "CrossLanguageDefinitionId": "TypeSpec.url"
@@ -509,11 +505,7 @@
        "NameInRequest": "endpoint",
        "Description": "Need to be set as 'http://localhost:3000' in client.",
        "Type": {
-<<<<<<< HEAD
-        "$id": "57",
-=======
         "$id": "58",
->>>>>>> 8ee18d2d
         "Kind": "url",
         "Name": "url",
         "CrossLanguageDefinitionId": "TypeSpec.url"
