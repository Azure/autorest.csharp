{
 "$id": "1",
 "Name": "Versioning.Added",
 "ApiVersions": [
  "v1",
  "v2"
 ],
 "Enums": [
  {
   "$id": "2",
   "Kind": "enum",
   "Name": "EnumV1",
   "CrossLanguageDefinitionId": "Versioning.Added.EnumV1",
   "ValueType": {
    "$id": "3",
    "Kind": "string",
<<<<<<< HEAD
    "Decorators": []
=======
    "Name": "string",
    "CrossLanguageDefinitionId": "TypeSpec.string"
>>>>>>> 3e9fef80
   },
   "Values": [
    {
     "$id": "4",
<<<<<<< HEAD
     "Name": "v1",
     "Value": "v1",
     "Description": "The version v1.",
     "Decorators": []
    },
    {
     "$id": "5",
     "Name": "v2",
     "Value": "v2",
     "Description": "The version v2.",
     "Decorators": []
=======
     "Name": "enumMemberV1",
     "Value": "enumMemberV1"
    },
    {
     "$id": "5",
     "Name": "enumMemberV2",
     "Value": "enumMemberV2"
>>>>>>> 3e9fef80
    }
   ],
   "IsExtensible": false,
<<<<<<< HEAD
   "Usage": "None",
   "Decorators": []
=======
   "Usage": "Input,Output,Json"
>>>>>>> 3e9fef80
  },
  {
   "$id": "6",
   "Kind": "enum",
   "Name": "EnumV2",
   "CrossLanguageDefinitionId": "Versioning.Added.EnumV2",
   "ValueType": {
    "$id": "7",
    "Kind": "string",
<<<<<<< HEAD
    "Decorators": []
=======
    "Name": "string",
    "CrossLanguageDefinitionId": "TypeSpec.string"
>>>>>>> 3e9fef80
   },
   "Values": [
    {
     "$id": "8",
<<<<<<< HEAD
     "Name": "enumMemberV1",
     "Value": "enumMemberV1",
     "Decorators": []
    },
    {
     "$id": "9",
     "Name": "enumMemberV2",
     "Value": "enumMemberV2",
     "Decorators": []
=======
     "Name": "enumMember",
     "Value": "enumMember"
>>>>>>> 3e9fef80
    }
   ],
   "IsExtensible": false,
   "Usage": "Input,Output,Json",
   "Decorators": []
  },
  {
   "$id": "9",
   "Kind": "enum",
   "Name": "Versions",
   "CrossLanguageDefinitionId": "Versioning.Added.Versions",
   "ValueType": {
<<<<<<< HEAD
    "$id": "11",
    "Kind": "string",
    "Decorators": []
=======
    "$id": "10",
    "Kind": "string",
    "Name": "string",
    "CrossLanguageDefinitionId": "TypeSpec.string"
>>>>>>> 3e9fef80
   },
   "Values": [
    {
     "$id": "11",
     "Name": "v1",
     "Value": "v1",
     "Description": "The version v1."
    },
    {
     "$id": "12",
<<<<<<< HEAD
     "Name": "enumMember",
     "Value": "enumMember",
     "Decorators": []
=======
     "Name": "v2",
     "Value": "v2",
     "Description": "The version v2."
>>>>>>> 3e9fef80
    }
   ],
   "Description": "The version of the API.",
   "IsExtensible": false,
<<<<<<< HEAD
   "Usage": "Input,Output,Json",
   "Decorators": []
=======
   "Usage": "Input,ApiVersionEnum"
>>>>>>> 3e9fef80
  }
 ],
 "Models": [
  {
   "$id": "13",
   "Kind": "model",
   "Name": "ModelV1",
   "CrossLanguageDefinitionId": "Versioning.Added.ModelV1",
   "Usage": "Input,Output,Json",
   "Decorators": [],
   "Properties": [
    {
     "$id": "14",
     "Name": "prop",
     "SerializedName": "prop",
     "Description": "",
     "Type": {
      "$id": "15",
      "Kind": "string",
<<<<<<< HEAD
      "Decorators": []
=======
      "Name": "string",
      "CrossLanguageDefinitionId": "TypeSpec.string"
>>>>>>> 3e9fef80
     },
     "IsRequired": true,
     "IsReadOnly": false,
     "Decorators": []
    },
    {
     "$id": "16",
     "Name": "enumProp",
     "SerializedName": "enumProp",
     "Description": "",
     "Type": {
      "$ref": "2"
     },
     "IsRequired": true,
     "IsReadOnly": false,
     "Decorators": []
    },
    {
     "$id": "17",
     "Name": "unionProp",
     "SerializedName": "unionProp",
     "Description": "",
     "Type": {
      "$id": "18",
      "Kind": "union",
      "Name": "UnionV1",
      "VariantTypes": [
       {
        "$id": "19",
        "Kind": "string",
<<<<<<< HEAD
        "Decorators": []
=======
        "Name": "string",
        "CrossLanguageDefinitionId": "TypeSpec.string"
>>>>>>> 3e9fef80
       },
       {
        "$id": "20",
        "Kind": "int32",
<<<<<<< HEAD
        "Decorators": []
=======
        "Name": "V2Scalar",
        "CrossLanguageDefinitionId": "Versioning.Added.V2Scalar",
        "BaseType": {
         "$id": "21",
         "Kind": "int32",
         "Name": "int32",
         "CrossLanguageDefinitionId": "TypeSpec.int32"
        }
>>>>>>> 3e9fef80
       }
      ],
      "Decorators": []
     },
     "IsRequired": true,
     "IsReadOnly": false,
     "Decorators": []
    }
   ]
  },
  {
   "$id": "22",
   "Kind": "model",
   "Name": "ModelV2",
   "CrossLanguageDefinitionId": "Versioning.Added.ModelV2",
   "Usage": "Input,Output,Json",
   "Decorators": [],
   "Properties": [
    {
     "$id": "23",
     "Name": "prop",
     "SerializedName": "prop",
     "Description": "",
     "Type": {
<<<<<<< HEAD
      "$id": "23",
      "Kind": "string",
      "Decorators": []
=======
      "$id": "24",
      "Kind": "string",
      "Name": "string",
      "CrossLanguageDefinitionId": "TypeSpec.string"
>>>>>>> 3e9fef80
     },
     "IsRequired": true,
     "IsReadOnly": false,
     "Decorators": []
    },
    {
     "$id": "25",
     "Name": "enumProp",
     "SerializedName": "enumProp",
     "Description": "",
     "Type": {
      "$ref": "6"
     },
     "IsRequired": true,
     "IsReadOnly": false,
     "Decorators": []
    },
    {
     "$id": "26",
     "Name": "unionProp",
     "SerializedName": "unionProp",
     "Description": "",
     "Type": {
      "$id": "27",
      "Kind": "union",
      "Name": "UnionV2",
      "VariantTypes": [
       {
<<<<<<< HEAD
        "$id": "27",
        "Kind": "string",
        "Decorators": []
       },
       {
        "$id": "28",
        "Kind": "int32",
        "Decorators": []
=======
        "$id": "28",
        "Kind": "string",
        "Name": "string",
        "CrossLanguageDefinitionId": "TypeSpec.string"
       },
       {
        "$id": "29",
        "Kind": "int32",
        "Name": "int32",
        "CrossLanguageDefinitionId": "TypeSpec.int32"
>>>>>>> 3e9fef80
       }
      ],
      "Decorators": []
     },
     "IsRequired": true,
     "IsReadOnly": false,
     "Decorators": []
    }
   ]
  }
 ],
 "Clients": [
  {
   "$id": "30",
   "Name": "AddedClient",
   "Description": "Test for the `@added` decorator.",
   "Operations": [
    {
     "$id": "31",
     "Name": "v1",
     "ResourceName": "Added",
     "Accessibility": "public",
     "Parameters": [
      {
       "$id": "32",
       "Name": "endpoint",
       "NameInRequest": "endpoint",
       "Description": "Need to be set as 'http://localhost:3000' in client.",
       "Type": {
        "$id": "33",
        "Kind": "url",
        "Name": "url",
        "CrossLanguageDefinitionId": "TypeSpec.url"
       },
       "Location": "Uri",
       "IsApiVersion": false,
       "IsResourceParameter": false,
       "IsContentType": false,
       "IsRequired": true,
       "IsEndpoint": true,
       "SkipUrlEncoding": false,
       "Explode": false,
       "Kind": "Client"
      },
      {
       "$id": "34",
       "Name": "version",
       "NameInRequest": "version",
       "Description": "Need to be set as 'v1' or 'v2' in client.",
       "Type": {
        "$ref": "9"
       },
       "Location": "Uri",
       "IsApiVersion": false,
       "IsResourceParameter": false,
       "IsContentType": false,
       "IsRequired": true,
       "IsEndpoint": false,
       "SkipUrlEncoding": false,
       "Explode": false,
       "Kind": "Client"
      },
      {
       "$id": "35",
       "Name": "headerV2",
       "NameInRequest": "header-v2",
       "Type": {
<<<<<<< HEAD
        "$id": "35",
        "Kind": "string",
        "Decorators": []
=======
        "$id": "36",
        "Kind": "string",
        "Name": "string",
        "CrossLanguageDefinitionId": "TypeSpec.string"
>>>>>>> 3e9fef80
       },
       "Location": "Header",
       "IsApiVersion": false,
       "IsContentType": false,
       "IsEndpoint": false,
       "Explode": false,
       "IsRequired": true,
       "Kind": "Method"
      },
      {
       "$id": "37",
       "Name": "contentType",
       "NameInRequest": "Content-Type",
       "Description": "Body parameter's content type. Known values are application/json",
       "Type": {
        "$id": "38",
        "Kind": "constant",
        "ValueType": {
         "$id": "39",
         "Kind": "string",
         "Name": "string",
         "CrossLanguageDefinitionId": "TypeSpec.string"
        },
        "Value": "application/json"
       },
       "Location": "Header",
       "IsApiVersion": false,
       "IsContentType": true,
       "IsEndpoint": false,
       "Explode": false,
       "IsRequired": true,
       "Kind": "Constant"
      },
      {
       "$id": "40",
       "Name": "accept",
       "NameInRequest": "Accept",
       "Type": {
        "$id": "41",
        "Kind": "constant",
        "ValueType": {
         "$id": "42",
         "Kind": "string",
         "Name": "string",
         "CrossLanguageDefinitionId": "TypeSpec.string"
        },
        "Value": "application/json"
       },
       "Location": "Header",
       "IsApiVersion": false,
       "IsContentType": false,
       "IsEndpoint": false,
       "Explode": false,
       "IsRequired": true,
       "Kind": "Constant"
      },
      {
       "$id": "43",
       "Name": "body",
       "NameInRequest": "body",
       "Type": {
        "$ref": "13"
       },
       "Location": "Body",
       "IsApiVersion": false,
       "IsContentType": false,
       "IsEndpoint": false,
       "Explode": false,
       "IsRequired": true,
       "Kind": "Method"
      }
     ],
     "Responses": [
      {
       "$id": "44",
       "StatusCodes": [
        200
       ],
       "BodyType": {
        "$ref": "13"
       },
       "BodyMediaType": "Json",
       "Headers": [],
       "IsErrorResponse": false,
       "ContentTypes": [
        "application/json"
       ]
      }
     ],
     "HttpMethod": "POST",
     "RequestBodyMediaType": "Json",
     "Uri": "{endpoint}/versioning/added/api-version:{version}",
     "Path": "/v1",
     "RequestMediaTypes": [
      "application/json"
     ],
     "BufferResponse": true,
     "GenerateProtocolMethod": true,
     "GenerateConvenienceMethod": true,
     "CrossLanguageDefinitionId": "Versioning.Added.v1"
    },
    {
     "$id": "45",
     "Name": "v2",
     "ResourceName": "Added",
     "Accessibility": "public",
     "Parameters": [
      {
       "$ref": "32"
      },
      {
       "$ref": "34"
      },
      {
       "$id": "46",
       "Name": "contentType",
       "NameInRequest": "Content-Type",
       "Description": "Body parameter's content type. Known values are application/json",
       "Type": {
        "$id": "47",
        "Kind": "constant",
        "ValueType": {
         "$id": "48",
         "Kind": "string",
         "Name": "string",
         "CrossLanguageDefinitionId": "TypeSpec.string"
        },
        "Value": "application/json"
       },
       "Location": "Header",
       "IsApiVersion": false,
       "IsContentType": true,
       "IsEndpoint": false,
       "Explode": false,
       "IsRequired": true,
       "Kind": "Constant"
      },
      {
       "$id": "49",
       "Name": "accept",
       "NameInRequest": "Accept",
       "Type": {
        "$id": "50",
        "Kind": "constant",
        "ValueType": {
         "$id": "51",
         "Kind": "string",
         "Name": "string",
         "CrossLanguageDefinitionId": "TypeSpec.string"
        },
        "Value": "application/json"
       },
       "Location": "Header",
       "IsApiVersion": false,
       "IsContentType": false,
       "IsEndpoint": false,
       "Explode": false,
       "IsRequired": true,
       "Kind": "Constant"
      },
      {
       "$id": "52",
       "Name": "body",
       "NameInRequest": "body",
       "Type": {
        "$ref": "22"
       },
       "Location": "Body",
       "IsApiVersion": false,
       "IsContentType": false,
       "IsEndpoint": false,
       "Explode": false,
       "IsRequired": true,
       "Kind": "Method"
      }
     ],
     "Responses": [
      {
       "$id": "53",
       "StatusCodes": [
        200
       ],
       "BodyType": {
        "$ref": "22"
       },
       "BodyMediaType": "Json",
       "Headers": [],
       "IsErrorResponse": false,
       "ContentTypes": [
        "application/json"
       ]
      }
     ],
     "HttpMethod": "POST",
     "RequestBodyMediaType": "Json",
     "Uri": "{endpoint}/versioning/added/api-version:{version}",
     "Path": "/v2",
     "RequestMediaTypes": [
      "application/json"
     ],
     "BufferResponse": true,
     "GenerateProtocolMethod": true,
     "GenerateConvenienceMethod": true,
     "CrossLanguageDefinitionId": "Versioning.Added.v2"
    }
   ],
   "Protocol": {
    "$id": "54"
   },
   "Parameters": [
    {
     "$ref": "32"
    },
    {
     "$ref": "34"
    }
   ],
   "Decorators": []
  },
  {
   "$id": "55",
   "Name": "InterfaceV2",
   "Operations": [
    {
     "$id": "56",
     "Name": "v2InInterface",
     "ResourceName": "InterfaceV2",
     "Accessibility": "public",
     "Parameters": [
      {
       "$id": "57",
       "Name": "endpoint",
       "NameInRequest": "endpoint",
       "Description": "Need to be set as 'http://localhost:3000' in client.",
       "Type": {
        "$id": "58",
        "Kind": "url",
        "Name": "url",
        "CrossLanguageDefinitionId": "TypeSpec.url"
       },
       "Location": "Uri",
       "IsApiVersion": false,
       "IsResourceParameter": false,
       "IsContentType": false,
       "IsRequired": true,
       "IsEndpoint": true,
       "SkipUrlEncoding": false,
       "Explode": false,
       "Kind": "Client"
      },
      {
       "$id": "59",
       "Name": "version",
       "NameInRequest": "version",
       "Description": "Need to be set as 'v1' or 'v2' in client.",
       "Type": {
        "$ref": "9"
       },
       "Location": "Uri",
       "IsApiVersion": false,
       "IsResourceParameter": false,
       "IsContentType": false,
       "IsRequired": true,
       "IsEndpoint": false,
       "SkipUrlEncoding": false,
       "Explode": false,
       "Kind": "Client"
      },
      {
       "$id": "60",
       "Name": "contentType",
       "NameInRequest": "Content-Type",
       "Description": "Body parameter's content type. Known values are application/json",
       "Type": {
        "$id": "61",
        "Kind": "constant",
        "ValueType": {
         "$id": "62",
         "Kind": "string",
         "Name": "string",
         "CrossLanguageDefinitionId": "TypeSpec.string"
        },
        "Value": "application/json"
       },
       "Location": "Header",
       "IsApiVersion": false,
       "IsContentType": true,
       "IsEndpoint": false,
       "Explode": false,
       "IsRequired": true,
       "Kind": "Constant"
      },
      {
       "$id": "63",
       "Name": "accept",
       "NameInRequest": "Accept",
       "Type": {
        "$id": "64",
        "Kind": "constant",
        "ValueType": {
         "$id": "65",
         "Kind": "string",
         "Name": "string",
         "CrossLanguageDefinitionId": "TypeSpec.string"
        },
        "Value": "application/json"
       },
       "Location": "Header",
       "IsApiVersion": false,
       "IsContentType": false,
       "IsEndpoint": false,
       "Explode": false,
       "IsRequired": true,
       "Kind": "Constant"
      },
      {
       "$id": "66",
       "Name": "body",
       "NameInRequest": "body",
       "Type": {
        "$ref": "22"
       },
       "Location": "Body",
       "IsApiVersion": false,
       "IsContentType": false,
       "IsEndpoint": false,
       "Explode": false,
       "IsRequired": true,
       "Kind": "Method"
      }
     ],
     "Responses": [
      {
       "$id": "67",
       "StatusCodes": [
        200
       ],
       "BodyType": {
        "$ref": "22"
       },
       "BodyMediaType": "Json",
       "Headers": [],
       "IsErrorResponse": false,
       "ContentTypes": [
        "application/json"
       ]
      }
     ],
     "HttpMethod": "POST",
     "RequestBodyMediaType": "Json",
     "Uri": "{endpoint}/versioning/added/api-version:{version}",
     "Path": "/interface-v2/v2",
     "RequestMediaTypes": [
      "application/json"
     ],
     "BufferResponse": true,
     "GenerateProtocolMethod": true,
     "GenerateConvenienceMethod": true,
     "CrossLanguageDefinitionId": "Versioning.Added.InterfaceV2.v2InInterface"
    }
   ],
   "Protocol": {
    "$id": "68"
   },
   "Parent": "AddedClient",
   "Parameters": [
    {
     "$ref": "57"
    },
    {
     "$ref": "59"
    }
   ],
   "Decorators": []
  }
 ]
}<|MERGE_RESOLUTION|>--- conflicted
+++ resolved
@@ -14,46 +14,27 @@
    "ValueType": {
     "$id": "3",
     "Kind": "string",
-<<<<<<< HEAD
+    "Name": "string",
+    "CrossLanguageDefinitionId": "TypeSpec.string",
     "Decorators": []
-=======
-    "Name": "string",
-    "CrossLanguageDefinitionId": "TypeSpec.string"
->>>>>>> 3e9fef80
    },
    "Values": [
     {
      "$id": "4",
-<<<<<<< HEAD
-     "Name": "v1",
-     "Value": "v1",
-     "Description": "The version v1.",
-     "Decorators": []
-    },
-    {
-     "$id": "5",
-     "Name": "v2",
-     "Value": "v2",
-     "Description": "The version v2.",
-     "Decorators": []
-=======
      "Name": "enumMemberV1",
-     "Value": "enumMemberV1"
+     "Value": "enumMemberV1",
+     "Decorators": []
     },
     {
      "$id": "5",
      "Name": "enumMemberV2",
-     "Value": "enumMemberV2"
->>>>>>> 3e9fef80
+     "Value": "enumMemberV2",
+     "Decorators": []
     }
    ],
    "IsExtensible": false,
-<<<<<<< HEAD
-   "Usage": "None",
+   "Usage": "Input,Output,Json",
    "Decorators": []
-=======
-   "Usage": "Input,Output,Json"
->>>>>>> 3e9fef80
   },
   {
    "$id": "6",
@@ -63,30 +44,16 @@
    "ValueType": {
     "$id": "7",
     "Kind": "string",
-<<<<<<< HEAD
+    "Name": "string",
+    "CrossLanguageDefinitionId": "TypeSpec.string",
     "Decorators": []
-=======
-    "Name": "string",
-    "CrossLanguageDefinitionId": "TypeSpec.string"
->>>>>>> 3e9fef80
    },
    "Values": [
     {
      "$id": "8",
-<<<<<<< HEAD
-     "Name": "enumMemberV1",
-     "Value": "enumMemberV1",
-     "Decorators": []
-    },
-    {
-     "$id": "9",
-     "Name": "enumMemberV2",
-     "Value": "enumMemberV2",
-     "Decorators": []
-=======
      "Name": "enumMember",
-     "Value": "enumMember"
->>>>>>> 3e9fef80
+     "Value": "enumMember",
+     "Decorators": []
     }
    ],
    "IsExtensible": false,
@@ -99,45 +66,32 @@
    "Name": "Versions",
    "CrossLanguageDefinitionId": "Versioning.Added.Versions",
    "ValueType": {
-<<<<<<< HEAD
-    "$id": "11",
-    "Kind": "string",
-    "Decorators": []
-=======
     "$id": "10",
     "Kind": "string",
     "Name": "string",
-    "CrossLanguageDefinitionId": "TypeSpec.string"
->>>>>>> 3e9fef80
+    "CrossLanguageDefinitionId": "TypeSpec.string",
+    "Decorators": []
    },
    "Values": [
     {
      "$id": "11",
      "Name": "v1",
      "Value": "v1",
-     "Description": "The version v1."
+     "Description": "The version v1.",
+     "Decorators": []
     },
     {
      "$id": "12",
-<<<<<<< HEAD
-     "Name": "enumMember",
-     "Value": "enumMember",
-     "Decorators": []
-=======
      "Name": "v2",
      "Value": "v2",
-     "Description": "The version v2."
->>>>>>> 3e9fef80
+     "Description": "The version v2.",
+     "Decorators": []
     }
    ],
    "Description": "The version of the API.",
    "IsExtensible": false,
-<<<<<<< HEAD
-   "Usage": "Input,Output,Json",
+   "Usage": "Input,ApiVersionEnum",
    "Decorators": []
-=======
-   "Usage": "Input,ApiVersionEnum"
->>>>>>> 3e9fef80
   }
  ],
  "Models": [
@@ -157,12 +111,9 @@
      "Type": {
       "$id": "15",
       "Kind": "string",
-<<<<<<< HEAD
+      "Name": "string",
+      "CrossLanguageDefinitionId": "TypeSpec.string",
       "Decorators": []
-=======
-      "Name": "string",
-      "CrossLanguageDefinitionId": "TypeSpec.string"
->>>>>>> 3e9fef80
      },
      "IsRequired": true,
      "IsReadOnly": false,
@@ -193,28 +144,23 @@
        {
         "$id": "19",
         "Kind": "string",
-<<<<<<< HEAD
-        "Decorators": []
-=======
         "Name": "string",
-        "CrossLanguageDefinitionId": "TypeSpec.string"
->>>>>>> 3e9fef80
+        "CrossLanguageDefinitionId": "TypeSpec.string",
+        "Decorators": []
        },
        {
         "$id": "20",
         "Kind": "int32",
-<<<<<<< HEAD
-        "Decorators": []
-=======
         "Name": "V2Scalar",
         "CrossLanguageDefinitionId": "Versioning.Added.V2Scalar",
         "BaseType": {
          "$id": "21",
          "Kind": "int32",
          "Name": "int32",
-         "CrossLanguageDefinitionId": "TypeSpec.int32"
-        }
->>>>>>> 3e9fef80
+         "CrossLanguageDefinitionId": "TypeSpec.int32",
+         "Decorators": []
+        },
+        "Decorators": []
        }
       ],
       "Decorators": []
@@ -239,16 +185,11 @@
      "SerializedName": "prop",
      "Description": "",
      "Type": {
-<<<<<<< HEAD
-      "$id": "23",
-      "Kind": "string",
-      "Decorators": []
-=======
       "$id": "24",
       "Kind": "string",
       "Name": "string",
-      "CrossLanguageDefinitionId": "TypeSpec.string"
->>>>>>> 3e9fef80
+      "CrossLanguageDefinitionId": "TypeSpec.string",
+      "Decorators": []
      },
      "IsRequired": true,
      "IsReadOnly": false,
@@ -277,27 +218,18 @@
       "Name": "UnionV2",
       "VariantTypes": [
        {
-<<<<<<< HEAD
-        "$id": "27",
-        "Kind": "string",
-        "Decorators": []
-       },
-       {
-        "$id": "28",
-        "Kind": "int32",
-        "Decorators": []
-=======
         "$id": "28",
         "Kind": "string",
         "Name": "string",
-        "CrossLanguageDefinitionId": "TypeSpec.string"
+        "CrossLanguageDefinitionId": "TypeSpec.string",
+        "Decorators": []
        },
        {
         "$id": "29",
         "Kind": "int32",
         "Name": "int32",
-        "CrossLanguageDefinitionId": "TypeSpec.int32"
->>>>>>> 3e9fef80
+        "CrossLanguageDefinitionId": "TypeSpec.int32",
+        "Decorators": []
        }
       ],
       "Decorators": []
@@ -365,16 +297,11 @@
        "Name": "headerV2",
        "NameInRequest": "header-v2",
        "Type": {
-<<<<<<< HEAD
-        "$id": "35",
-        "Kind": "string",
-        "Decorators": []
-=======
         "$id": "36",
         "Kind": "string",
         "Name": "string",
-        "CrossLanguageDefinitionId": "TypeSpec.string"
->>>>>>> 3e9fef80
+        "CrossLanguageDefinitionId": "TypeSpec.string",
+        "Decorators": []
        },
        "Location": "Header",
        "IsApiVersion": false,
@@ -382,7 +309,8 @@
        "IsEndpoint": false,
        "Explode": false,
        "IsRequired": true,
-       "Kind": "Method"
+       "Kind": "Method",
+       "Decorators": []
       },
       {
        "$id": "37",
@@ -396,9 +324,11 @@
          "$id": "39",
          "Kind": "string",
          "Name": "string",
-         "CrossLanguageDefinitionId": "TypeSpec.string"
+         "CrossLanguageDefinitionId": "TypeSpec.string",
+         "Decorators": []
         },
-        "Value": "application/json"
+        "Value": "application/json",
+        "Decorators": []
        },
        "Location": "Header",
        "IsApiVersion": false,
@@ -406,7 +336,8 @@
        "IsEndpoint": false,
        "Explode": false,
        "IsRequired": true,
-       "Kind": "Constant"
+       "Kind": "Constant",
+       "Decorators": []
       },
       {
        "$id": "40",
@@ -419,9 +350,11 @@
          "$id": "42",
          "Kind": "string",
          "Name": "string",
-         "CrossLanguageDefinitionId": "TypeSpec.string"
+         "CrossLanguageDefinitionId": "TypeSpec.string",
+         "Decorators": []
         },
-        "Value": "application/json"
+        "Value": "application/json",
+        "Decorators": []
        },
        "Location": "Header",
        "IsApiVersion": false,
@@ -429,7 +362,8 @@
        "IsEndpoint": false,
        "Explode": false,
        "IsRequired": true,
-       "Kind": "Constant"
+       "Kind": "Constant",
+       "Decorators": []
       },
       {
        "$id": "43",
@@ -444,7 +378,8 @@
        "IsEndpoint": false,
        "Explode": false,
        "IsRequired": true,
-       "Kind": "Method"
+       "Kind": "Method",
+       "Decorators": []
       }
      ],
      "Responses": [
@@ -474,7 +409,8 @@
      "BufferResponse": true,
      "GenerateProtocolMethod": true,
      "GenerateConvenienceMethod": true,
-     "CrossLanguageDefinitionId": "Versioning.Added.v1"
+     "CrossLanguageDefinitionId": "Versioning.Added.v1",
+     "Decorators": []
     },
     {
      "$id": "45",
@@ -500,9 +436,11 @@
          "$id": "48",
          "Kind": "string",
          "Name": "string",
-         "CrossLanguageDefinitionId": "TypeSpec.string"
+         "CrossLanguageDefinitionId": "TypeSpec.string",
+         "Decorators": []
         },
-        "Value": "application/json"
+        "Value": "application/json",
+        "Decorators": []
        },
        "Location": "Header",
        "IsApiVersion": false,
@@ -510,7 +448,8 @@
        "IsEndpoint": false,
        "Explode": false,
        "IsRequired": true,
-       "Kind": "Constant"
+       "Kind": "Constant",
+       "Decorators": []
       },
       {
        "$id": "49",
@@ -523,9 +462,11 @@
          "$id": "51",
          "Kind": "string",
          "Name": "string",
-         "CrossLanguageDefinitionId": "TypeSpec.string"
+         "CrossLanguageDefinitionId": "TypeSpec.string",
+         "Decorators": []
         },
-        "Value": "application/json"
+        "Value": "application/json",
+        "Decorators": []
        },
        "Location": "Header",
        "IsApiVersion": false,
@@ -533,7 +474,8 @@
        "IsEndpoint": false,
        "Explode": false,
        "IsRequired": true,
-       "Kind": "Constant"
+       "Kind": "Constant",
+       "Decorators": []
       },
       {
        "$id": "52",
@@ -548,7 +490,8 @@
        "IsEndpoint": false,
        "Explode": false,
        "IsRequired": true,
-       "Kind": "Method"
+       "Kind": "Method",
+       "Decorators": []
       }
      ],
      "Responses": [
@@ -578,7 +521,8 @@
      "BufferResponse": true,
      "GenerateProtocolMethod": true,
      "GenerateConvenienceMethod": true,
-     "CrossLanguageDefinitionId": "Versioning.Added.v2"
+     "CrossLanguageDefinitionId": "Versioning.Added.v2",
+     "Decorators": []
     }
    ],
    "Protocol": {
@@ -655,9 +599,11 @@
          "$id": "62",
          "Kind": "string",
          "Name": "string",
-         "CrossLanguageDefinitionId": "TypeSpec.string"
+         "CrossLanguageDefinitionId": "TypeSpec.string",
+         "Decorators": []
         },
-        "Value": "application/json"
+        "Value": "application/json",
+        "Decorators": []
        },
        "Location": "Header",
        "IsApiVersion": false,
@@ -665,7 +611,8 @@
        "IsEndpoint": false,
        "Explode": false,
        "IsRequired": true,
-       "Kind": "Constant"
+       "Kind": "Constant",
+       "Decorators": []
       },
       {
        "$id": "63",
@@ -678,9 +625,11 @@
          "$id": "65",
          "Kind": "string",
          "Name": "string",
-         "CrossLanguageDefinitionId": "TypeSpec.string"
+         "CrossLanguageDefinitionId": "TypeSpec.string",
+         "Decorators": []
         },
-        "Value": "application/json"
+        "Value": "application/json",
+        "Decorators": []
        },
        "Location": "Header",
        "IsApiVersion": false,
@@ -688,7 +637,8 @@
        "IsEndpoint": false,
        "Explode": false,
        "IsRequired": true,
-       "Kind": "Constant"
+       "Kind": "Constant",
+       "Decorators": []
       },
       {
        "$id": "66",
@@ -703,7 +653,8 @@
        "IsEndpoint": false,
        "Explode": false,
        "IsRequired": true,
-       "Kind": "Method"
+       "Kind": "Method",
+       "Decorators": []
       }
      ],
      "Responses": [
@@ -733,7 +684,8 @@
      "BufferResponse": true,
      "GenerateProtocolMethod": true,
      "GenerateConvenienceMethod": true,
-     "CrossLanguageDefinitionId": "Versioning.Added.InterfaceV2.v2InInterface"
+     "CrossLanguageDefinitionId": "Versioning.Added.InterfaceV2.v2InInterface",
+     "Decorators": []
     }
    ],
    "Protocol": {
