--- conflicted
+++ resolved
@@ -7,36 +7,23 @@
  ],
  "Enums": [
   {
-<<<<<<< HEAD
    "$id": "1",
-   "Kind": "Enum",
-=======
-   "$id": "2",
    "Kind": "enum",
->>>>>>> f4b8779e
    "Name": "Versions",
    "ValueType": {
-    "$id": "3",
+    "$id": "2",
     "Kind": "string",
     "IsNullable": false
    },
    "Values": [
     {
-<<<<<<< HEAD
-     "$id": "2",
-=======
-     "$id": "4",
->>>>>>> f4b8779e
+     "$id": "3",
      "Name": "v1",
      "Value": "v1",
      "Description": "The version v1."
     },
     {
-<<<<<<< HEAD
-     "$id": "3",
-=======
-     "$id": "5",
->>>>>>> f4b8779e
+     "$id": "4",
      "Name": "v2",
      "Value": "v2",
      "Description": "The version v2."
@@ -49,26 +36,17 @@
    "Usage": "None"
   },
   {
-<<<<<<< HEAD
-   "$id": "4",
-   "Kind": "Enum",
-=======
-   "$id": "6",
+   "$id": "5",
    "Kind": "enum",
->>>>>>> f4b8779e
    "Name": "NewEnum",
    "ValueType": {
-    "$id": "7",
+    "$id": "6",
     "Kind": "string",
     "IsNullable": false
    },
    "Values": [
     {
-<<<<<<< HEAD
-     "$id": "5",
-=======
-     "$id": "8",
->>>>>>> f4b8779e
+     "$id": "7",
      "Name": "newEnumMember",
      "Value": "newEnumMember"
     }
@@ -81,11 +59,7 @@
  ],
  "Models": [
   {
-<<<<<<< HEAD
-   "$id": "6",
-=======
-   "$id": "9",
->>>>>>> f4b8779e
+   "$id": "8",
    "Kind": "Model",
    "Name": "NewModel",
    "Namespace": "Versioning.RenamedFrom",
@@ -93,85 +67,47 @@
    "Usage": "RoundTrip",
    "Properties": [
     {
-<<<<<<< HEAD
-     "$id": "7",
-=======
-     "$id": "10",
->>>>>>> f4b8779e
+     "$id": "9",
      "Name": "newProp",
      "SerializedName": "newProp",
      "Description": "",
      "Type": {
-<<<<<<< HEAD
-      "$id": "8",
-      "Kind": "Primitive",
-      "Name": "String",
-=======
-      "$id": "11",
+      "$id": "10",
       "Kind": "string",
->>>>>>> f4b8779e
       "IsNullable": false
      },
      "IsRequired": true,
      "IsReadOnly": false
     },
     {
-<<<<<<< HEAD
-     "$id": "9",
-=======
-     "$id": "12",
->>>>>>> f4b8779e
+     "$id": "11",
      "Name": "enumProp",
      "SerializedName": "enumProp",
      "Description": "",
      "Type": {
-<<<<<<< HEAD
-      "$ref": "4"
-=======
-      "$ref": "6"
->>>>>>> f4b8779e
+      "$ref": "5"
      },
      "IsRequired": true,
      "IsReadOnly": false
     },
     {
-<<<<<<< HEAD
-     "$id": "10",
-=======
-     "$id": "13",
->>>>>>> f4b8779e
+     "$id": "12",
      "Name": "unionProp",
      "SerializedName": "unionProp",
      "Description": "",
      "Type": {
-<<<<<<< HEAD
-      "$id": "11",
-=======
-      "$id": "14",
->>>>>>> f4b8779e
+      "$id": "13",
       "Kind": "Union",
       "Name": "Union",
       "UnionItemTypes": [
        {
-<<<<<<< HEAD
-        "$id": "12",
-        "Kind": "Primitive",
-        "Name": "String",
+        "$id": "14",
+        "Kind": "string",
         "IsNullable": false
        },
        {
-        "$id": "13",
-        "Kind": "Primitive",
-        "Name": "Int32",
-=======
         "$id": "15",
-        "Kind": "string",
-        "IsNullable": false
-       },
-       {
-        "$id": "16",
         "Kind": "int32",
->>>>>>> f4b8779e
         "IsNullable": false
        }
       ],
@@ -185,41 +121,23 @@
  ],
  "Clients": [
   {
-<<<<<<< HEAD
-   "$id": "14",
-=======
-   "$id": "17",
->>>>>>> f4b8779e
+   "$id": "16",
    "Name": "RenamedFromClient",
    "Description": "Test for the `@renamedFrom` decorator.",
    "Operations": [
     {
-<<<<<<< HEAD
-     "$id": "15",
-=======
-     "$id": "18",
->>>>>>> f4b8779e
+     "$id": "17",
      "Name": "newOp",
      "ResourceName": "RenamedFrom",
      "Parameters": [
       {
-<<<<<<< HEAD
-       "$id": "16",
-=======
-       "$id": "19",
->>>>>>> f4b8779e
+       "$id": "18",
        "Name": "endpoint",
        "NameInRequest": "endpoint",
        "Description": "Need to be set as 'http://localhost:3000' in client.",
        "Type": {
-<<<<<<< HEAD
-        "$id": "17",
-        "Kind": "Primitive",
-        "Name": "Uri",
-=======
-        "$id": "20",
+        "$id": "19",
         "Kind": "uri",
->>>>>>> f4b8779e
         "IsNullable": false
        },
        "Location": "Uri",
@@ -233,11 +151,7 @@
        "Kind": "Client"
       },
       {
-<<<<<<< HEAD
-       "$id": "18",
-=======
-       "$id": "21",
->>>>>>> f4b8779e
+       "$id": "20",
        "Name": "version",
        "NameInRequest": "version",
        "Description": "Need to be set as 'v1' or 'v2' in client.",
@@ -255,22 +169,12 @@
        "Kind": "Client"
       },
       {
-<<<<<<< HEAD
-       "$id": "19",
+       "$id": "21",
        "Name": "newQuery",
        "NameInRequest": "newQuery",
        "Type": {
-        "$id": "20",
-        "Kind": "Primitive",
-        "Name": "String",
-=======
-       "$id": "22",
-       "Name": "newQuery",
-       "NameInRequest": "newQuery",
-       "Type": {
-        "$id": "23",
-        "Kind": "string",
->>>>>>> f4b8779e
+        "$id": "22",
+        "Kind": "string",
         "IsNullable": false
        },
        "Location": "Query",
@@ -284,47 +188,29 @@
        "Kind": "Method"
       },
       {
-<<<<<<< HEAD
-       "$id": "21",
+       "$id": "23",
        "Name": "body",
        "NameInRequest": "body",
        "Type": {
-        "$ref": "6"
-=======
+        "$ref": "8"
+       },
+       "Location": "Body",
+       "IsRequired": true,
+       "IsApiVersion": false,
+       "IsResourceParameter": false,
+       "IsContentType": false,
+       "IsEndpoint": false,
+       "SkipUrlEncoding": false,
+       "Explode": false,
+       "Kind": "Method"
+      },
+      {
        "$id": "24",
-       "Name": "body",
-       "NameInRequest": "body",
-       "Type": {
-        "$ref": "9"
->>>>>>> f4b8779e
-       },
-       "Location": "Body",
-       "IsRequired": true,
-       "IsApiVersion": false,
-       "IsResourceParameter": false,
-       "IsContentType": false,
-       "IsEndpoint": false,
-       "SkipUrlEncoding": false,
-       "Explode": false,
-       "Kind": "Method"
-      },
-      {
-<<<<<<< HEAD
-       "$id": "22",
        "Name": "accept",
        "NameInRequest": "Accept",
        "Type": {
-        "$id": "23",
-        "Kind": "Primitive",
-        "Name": "String",
-=======
-       "$id": "25",
-       "Name": "accept",
-       "NameInRequest": "Accept",
-       "Type": {
-        "$id": "26",
-        "Kind": "string",
->>>>>>> f4b8779e
+        "$id": "25",
+        "Kind": "string",
         "IsNullable": false
        },
        "Location": "Header",
@@ -337,36 +223,20 @@
        "Explode": false,
        "Kind": "Constant",
        "DefaultValue": {
-<<<<<<< HEAD
-        "$id": "24",
+        "$id": "26",
         "Type": {
-         "$ref": "23"
-=======
-        "$id": "27",
-        "Type": {
-         "$ref": "26"
->>>>>>> f4b8779e
+         "$ref": "25"
         },
         "Value": "application/json"
        }
       },
       {
-<<<<<<< HEAD
-       "$id": "25",
+       "$id": "27",
        "Name": "contentType",
        "NameInRequest": "Content-Type",
        "Type": {
-        "$id": "26",
-        "Kind": "Primitive",
-        "Name": "String",
-=======
-       "$id": "28",
-       "Name": "contentType",
-       "NameInRequest": "Content-Type",
-       "Type": {
-        "$id": "29",
-        "Kind": "string",
->>>>>>> f4b8779e
+        "$id": "28",
+        "Kind": "string",
         "IsNullable": false
        },
        "Location": "Header",
@@ -379,15 +249,9 @@
        "Explode": false,
        "Kind": "Constant",
        "DefaultValue": {
-<<<<<<< HEAD
-        "$id": "27",
+        "$id": "29",
         "Type": {
-         "$ref": "26"
-=======
-        "$id": "30",
-        "Type": {
-         "$ref": "29"
->>>>>>> f4b8779e
+         "$ref": "28"
         },
         "Value": "application/json"
        }
@@ -395,20 +259,12 @@
      ],
      "Responses": [
       {
-<<<<<<< HEAD
-       "$id": "28",
-=======
-       "$id": "31",
->>>>>>> f4b8779e
+       "$id": "30",
        "StatusCodes": [
         200
        ],
        "BodyType": {
-<<<<<<< HEAD
-        "$ref": "6"
-=======
-        "$ref": "9"
->>>>>>> f4b8779e
+        "$ref": "8"
        },
        "BodyMediaType": "Json",
        "Headers": [],
@@ -431,102 +287,58 @@
     }
    ],
    "Protocol": {
-<<<<<<< HEAD
-    "$id": "29"
-=======
-    "$id": "32"
->>>>>>> f4b8779e
+    "$id": "31"
    },
    "Creatable": true,
    "Parameters": [
     {
-<<<<<<< HEAD
-     "$ref": "16"
+     "$ref": "18"
     },
     {
-     "$ref": "18"
+     "$ref": "20"
     }
    ]
   },
   {
-   "$id": "30",
-=======
-     "$ref": "19"
-    },
-    {
-     "$ref": "21"
-    }
-   ]
-  },
-  {
-   "$id": "33",
->>>>>>> f4b8779e
+   "$id": "32",
    "Name": "NewInterface",
    "Description": "",
    "Operations": [
     {
-<<<<<<< HEAD
-     "$id": "31",
-=======
-     "$id": "34",
->>>>>>> f4b8779e
+     "$id": "33",
      "Name": "newOpInNewInterface",
      "ResourceName": "NewInterface",
      "Parameters": [
       {
-<<<<<<< HEAD
-       "$ref": "16"
-      },
-      {
        "$ref": "18"
       },
       {
-       "$id": "32",
+       "$ref": "20"
+      },
+      {
+       "$id": "34",
        "Name": "body",
        "NameInRequest": "body",
        "Type": {
-        "$ref": "6"
-=======
-       "$ref": "19"
-      },
-      {
-       "$ref": "21"
+        "$ref": "8"
+       },
+       "Location": "Body",
+       "IsRequired": true,
+       "IsApiVersion": false,
+       "IsResourceParameter": false,
+       "IsContentType": false,
+       "IsEndpoint": false,
+       "SkipUrlEncoding": false,
+       "Explode": false,
+       "Kind": "Method"
       },
       {
        "$id": "35",
-       "Name": "body",
-       "NameInRequest": "body",
-       "Type": {
-        "$ref": "9"
->>>>>>> f4b8779e
-       },
-       "Location": "Body",
-       "IsRequired": true,
-       "IsApiVersion": false,
-       "IsResourceParameter": false,
-       "IsContentType": false,
-       "IsEndpoint": false,
-       "SkipUrlEncoding": false,
-       "Explode": false,
-       "Kind": "Method"
-      },
-      {
-<<<<<<< HEAD
-       "$id": "33",
        "Name": "accept",
        "NameInRequest": "Accept",
        "Type": {
-        "$id": "34",
-        "Kind": "Primitive",
-        "Name": "String",
-=======
-       "$id": "36",
-       "Name": "accept",
-       "NameInRequest": "Accept",
-       "Type": {
-        "$id": "37",
-        "Kind": "string",
->>>>>>> f4b8779e
+        "$id": "36",
+        "Kind": "string",
         "IsNullable": false
        },
        "Location": "Header",
@@ -539,36 +351,20 @@
        "Explode": false,
        "Kind": "Constant",
        "DefaultValue": {
-<<<<<<< HEAD
-        "$id": "35",
+        "$id": "37",
         "Type": {
-         "$ref": "34"
-=======
-        "$id": "38",
-        "Type": {
-         "$ref": "37"
->>>>>>> f4b8779e
+         "$ref": "36"
         },
         "Value": "application/json"
        }
       },
       {
-<<<<<<< HEAD
-       "$id": "36",
+       "$id": "38",
        "Name": "contentType",
        "NameInRequest": "Content-Type",
        "Type": {
-        "$id": "37",
-        "Kind": "Primitive",
-        "Name": "String",
-=======
-       "$id": "39",
-       "Name": "contentType",
-       "NameInRequest": "Content-Type",
-       "Type": {
-        "$id": "40",
-        "Kind": "string",
->>>>>>> f4b8779e
+        "$id": "39",
+        "Kind": "string",
         "IsNullable": false
        },
        "Location": "Header",
@@ -581,15 +377,9 @@
        "Explode": false,
        "Kind": "Constant",
        "DefaultValue": {
-<<<<<<< HEAD
-        "$id": "38",
+        "$id": "40",
         "Type": {
-         "$ref": "37"
-=======
-        "$id": "41",
-        "Type": {
-         "$ref": "40"
->>>>>>> f4b8779e
+         "$ref": "39"
         },
         "Value": "application/json"
        }
@@ -597,20 +387,12 @@
      ],
      "Responses": [
       {
-<<<<<<< HEAD
-       "$id": "39",
-=======
-       "$id": "42",
->>>>>>> f4b8779e
+       "$id": "41",
        "StatusCodes": [
         200
        ],
        "BodyType": {
-<<<<<<< HEAD
-        "$ref": "6"
-=======
-        "$ref": "9"
->>>>>>> f4b8779e
+        "$ref": "8"
        },
        "BodyMediaType": "Json",
        "Headers": [],
@@ -633,27 +415,16 @@
     }
    ],
    "Protocol": {
-<<<<<<< HEAD
-    "$id": "40"
-=======
-    "$id": "43"
->>>>>>> f4b8779e
+    "$id": "42"
    },
    "Creatable": false,
    "Parent": "RenamedFromClient",
    "Parameters": [
     {
-<<<<<<< HEAD
-     "$ref": "16"
+     "$ref": "18"
     },
     {
-     "$ref": "18"
-=======
-     "$ref": "19"
-    },
-    {
-     "$ref": "21"
->>>>>>> f4b8779e
+     "$ref": "20"
     }
    ]
   }
