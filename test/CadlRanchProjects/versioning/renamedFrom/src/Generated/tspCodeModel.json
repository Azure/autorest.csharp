--- conflicted
+++ resolved
@@ -58,13 +58,8 @@
    "$id": "9",
    "Kind": "model",
    "Name": "NewModel",
-<<<<<<< HEAD
-   "Namespace": "Versioning.RenamedFrom",
+   "CrossLanguageDefinitionId": "Versioning.RenamedFrom.NewModel",
    "Usage": "Input,Output",
-=======
-   "CrossLanguageDefinitionId": "Versioning.RenamedFrom.NewModel",
-   "Usage": "RoundTrip",
->>>>>>> 5f9dfa7e
    "Properties": [
     {
      "$id": "10",
