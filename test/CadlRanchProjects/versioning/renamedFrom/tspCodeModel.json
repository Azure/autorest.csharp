--- conflicted
+++ resolved
@@ -23,7 +23,7 @@
     }
    ],
    "IsExtensible": false,
-   "Usage": "RoundTrip"
+   "Usage": "Input,Output,Json"
   },
   {
    "$id": "5",
@@ -50,11 +50,7 @@
    ],
    "Description": "The version of the API.",
    "IsExtensible": false,
-<<<<<<< HEAD
-   "Usage": "Input"
-=======
-   "Usage": "Input,Output,Json"
->>>>>>> f082aaf1
+   "Usage": "Input,ApiVersionEnum"
   }
  ],
  "Models": [
