{
 "$id": "1",
 "Name": "Versioning.RenamedFrom",
 "ApiVersions": [
  "v1",
  "v2"
 ],
 "Enums": [
  {
   "$id": "2",
   "Kind": "enum",
   "Name": "NewEnum",
   "CrossLanguageDefinitionId": "Versioning.RenamedFrom.NewEnum",
   "ValueType": {
    "$id": "3",
    "Kind": "string",
    "Name": "string",
    "CrossLanguageDefinitionId": "TypeSpec.string"
   },
   "Values": [
    {
     "$id": "4",
     "Name": "newEnumMember",
     "Value": "newEnumMember"
    }
   ],
   "IsExtensible": false,
   "Usage": "Input,Output,Json"
  },
  {
   "$id": "5",
   "Kind": "enum",
   "Name": "Versions",
   "CrossLanguageDefinitionId": "Versioning.RenamedFrom.Versions",
   "ValueType": {
<<<<<<< HEAD
    "$id": "7",
    "Kind": "string",
    "Name": "string",
    "CrossLanguageDefinitionId": "TypeSpec.string"
=======
    "$id": "6",
    "Kind": "string"
>>>>>>> cc743cb2
   },
   "Values": [
    {
     "$id": "7",
     "Name": "v1",
     "Value": "v1",
     "Description": "The version v1."
    },
    {
     "$id": "8",
     "Name": "v2",
     "Value": "v2",
     "Description": "The version v2."
    }
   ],
   "Description": "The version of the API.",
   "IsExtensible": false,
   "Usage": "Input,ApiVersionEnum"
  }
 ],
 "Models": [
  {
   "$id": "9",
   "Kind": "model",
   "Name": "NewModel",
   "CrossLanguageDefinitionId": "Versioning.RenamedFrom.NewModel",
   "Usage": "Input,Output,Json",
   "Properties": [
    {
     "$id": "10",
     "Name": "newProp",
     "SerializedName": "newProp",
     "Description": "",
     "Type": {
      "$id": "11",
      "Kind": "string",
      "Name": "string",
      "CrossLanguageDefinitionId": "TypeSpec.string"
     },
     "IsRequired": true,
     "IsReadOnly": false
    },
    {
     "$id": "12",
     "Name": "enumProp",
     "SerializedName": "enumProp",
     "Description": "",
     "Type": {
      "$ref": "2"
     },
     "IsRequired": true,
     "IsReadOnly": false
    },
    {
     "$id": "13",
     "Name": "unionProp",
     "SerializedName": "unionProp",
     "Description": "",
     "Type": {
      "$id": "14",
      "Kind": "union",
      "Name": "NewUnion",
      "VariantTypes": [
       {
        "$id": "15",
        "Kind": "string",
        "Name": "string",
        "CrossLanguageDefinitionId": "TypeSpec.string"
       },
       {
        "$id": "16",
        "Kind": "int32",
        "Name": "NewScalar",
        "CrossLanguageDefinitionId": "Versioning.RenamedFrom.NewScalar",
        "BaseType": {
         "$id": "17",
         "Kind": "int32",
         "Name": "int32",
         "CrossLanguageDefinitionId": "TypeSpec.int32"
        }
       }
      ]
     },
     "IsRequired": true,
     "IsReadOnly": false
    }
   ]
  }
 ],
 "Clients": [
  {
   "$id": "18",
   "Name": "RenamedFromClient",
   "Description": "Test for the `@renamedFrom` decorator.",
   "Operations": [
    {
     "$id": "19",
     "Name": "newOp",
     "ResourceName": "RenamedFrom",
     "Accessibility": "public",
     "Parameters": [
      {
       "$id": "20",
       "Name": "endpoint",
       "NameInRequest": "endpoint",
       "Description": "Need to be set as 'http://localhost:3000' in client.",
       "Type": {
<<<<<<< HEAD
        "$id": "21",
        "Kind": "url",
        "Name": "url",
        "CrossLanguageDefinitionId": "TypeSpec.url"
=======
        "$id": "20",
        "Kind": "uri"
>>>>>>> cc743cb2
       },
       "Location": "Uri",
       "IsApiVersion": false,
       "IsResourceParameter": false,
       "IsContentType": false,
       "IsRequired": true,
       "IsEndpoint": true,
       "SkipUrlEncoding": false,
       "Explode": false,
       "Kind": "Client"
      },
      {
       "$id": "22",
       "Name": "version",
       "NameInRequest": "version",
       "Description": "Need to be set as 'v1' or 'v2' in client.",
       "Type": {
        "$ref": "5"
       },
       "Location": "Uri",
       "IsApiVersion": false,
       "IsResourceParameter": false,
       "IsContentType": false,
       "IsRequired": true,
       "IsEndpoint": false,
       "SkipUrlEncoding": false,
       "Explode": false,
       "Kind": "Client"
      },
      {
       "$id": "23",
       "Name": "newQuery",
       "NameInRequest": "newQuery",
       "Type": {
        "$id": "24",
        "Kind": "string",
        "Name": "string",
        "CrossLanguageDefinitionId": "TypeSpec.string"
       },
       "Location": "Query",
       "IsApiVersion": false,
       "IsContentType": false,
       "IsEndpoint": false,
       "Explode": false,
       "IsRequired": true,
       "Kind": "Method"
      },
      {
<<<<<<< HEAD
       "$id": "25",
       "Name": "body",
       "NameInRequest": "body",
=======
       "$id": "24",
       "Name": "contentType",
       "NameInRequest": "Content-Type",
       "Description": "Body parameter's content type. Known values are application/json",
>>>>>>> cc743cb2
       "Type": {
        "$id": "25",
        "Kind": "constant",
        "ValueType": {
         "$id": "26",
         "Kind": "string"
        },
        "Value": "application/json"
       },
       "Location": "Header",
       "IsApiVersion": false,
       "IsContentType": true,
       "IsEndpoint": false,
       "Explode": false,
       "IsRequired": true,
       "Kind": "Constant"
      },
      {
<<<<<<< HEAD
       "$id": "26",
       "Name": "accept",
       "NameInRequest": "Accept",
       "Type": {
        "$id": "27",
        "Kind": "string",
        "Name": "string",
        "CrossLanguageDefinitionId": "TypeSpec.string"
=======
       "$id": "27",
       "Name": "accept",
       "NameInRequest": "Accept",
       "Type": {
        "$id": "28",
        "Kind": "constant",
        "ValueType": {
         "$id": "29",
         "Kind": "string"
        },
        "Value": "application/json"
>>>>>>> cc743cb2
       },
       "Location": "Header",
       "IsApiVersion": false,
       "IsContentType": false,
       "IsEndpoint": false,
       "Explode": false,
<<<<<<< HEAD
       "Kind": "Constant",
       "DefaultValue": {
        "$id": "28",
        "Type": {
         "$ref": "27"
        },
        "Value": "application/json"
       }
      },
      {
       "$id": "29",
       "Name": "contentType",
       "NameInRequest": "Content-Type",
       "Type": {
        "$id": "30",
        "Kind": "string",
        "Name": "string",
        "CrossLanguageDefinitionId": "TypeSpec.string"
=======
       "IsRequired": true,
       "Kind": "Constant"
      },
      {
       "$id": "30",
       "Name": "body",
       "NameInRequest": "body",
       "Type": {
        "$ref": "9"
>>>>>>> cc743cb2
       },
       "Location": "Body",
       "IsApiVersion": false,
       "IsContentType": false,
       "IsEndpoint": false,
       "Explode": false,
<<<<<<< HEAD
       "Kind": "Constant",
       "DefaultValue": {
        "$id": "31",
        "Type": {
         "$ref": "30"
        },
        "Value": "application/json"
       }
=======
       "IsRequired": true,
       "Kind": "Method"
>>>>>>> cc743cb2
      }
     ],
     "Responses": [
      {
       "$id": "32",
       "StatusCodes": [
        200
       ],
       "BodyType": {
        "$ref": "9"
       },
       "BodyMediaType": "Json",
       "Headers": [],
       "IsErrorResponse": false,
       "ContentTypes": [
        "application/json"
       ]
      }
     ],
     "HttpMethod": "POST",
     "RequestBodyMediaType": "Json",
     "Uri": "{endpoint}/versioning/renamed-from/api-version:{version}",
     "Path": "/test",
     "RequestMediaTypes": [
      "application/json"
     ],
     "BufferResponse": true,
     "GenerateProtocolMethod": true,
     "GenerateConvenienceMethod": true
    }
   ],
   "Protocol": {
    "$id": "33"
   },
   "Parameters": [
    {
     "$ref": "20"
    },
    {
     "$ref": "22"
    }
   ]
  },
  {
   "$id": "34",
   "Name": "NewInterface",
   "Operations": [
    {
     "$id": "35",
     "Name": "newOpInNewInterface",
     "ResourceName": "NewInterface",
     "Accessibility": "public",
     "Parameters": [
      {
<<<<<<< HEAD
       "$ref": "20"
      },
      {
       "$ref": "22"
      },
      {
       "$id": "36",
       "Name": "body",
       "NameInRequest": "body",
=======
       "$id": "35",
       "Name": "endpoint",
       "NameInRequest": "endpoint",
       "Description": "Need to be set as 'http://localhost:3000' in client.",
>>>>>>> cc743cb2
       "Type": {
        "$id": "36",
        "Kind": "uri"
       },
       "Location": "Uri",
       "IsApiVersion": false,
       "IsResourceParameter": false,
       "IsContentType": false,
       "IsRequired": true,
       "IsEndpoint": true,
       "SkipUrlEncoding": false,
       "Explode": false,
       "Kind": "Client"
      },
      {
       "$id": "37",
<<<<<<< HEAD
       "Name": "accept",
       "NameInRequest": "Accept",
       "Type": {
        "$id": "38",
        "Kind": "string",
        "Name": "string",
        "CrossLanguageDefinitionId": "TypeSpec.string"
=======
       "Name": "version",
       "NameInRequest": "version",
       "Description": "Need to be set as 'v1' or 'v2' in client.",
       "Type": {
        "$ref": "5"
>>>>>>> cc743cb2
       },
       "Location": "Uri",
       "IsApiVersion": false,
       "IsResourceParameter": false,
       "IsContentType": false,
       "IsRequired": true,
       "IsEndpoint": false,
       "SkipUrlEncoding": false,
       "Explode": false,
<<<<<<< HEAD
       "Kind": "Constant",
       "DefaultValue": {
        "$id": "39",
        "Type": {
         "$ref": "38"
        },
        "Value": "application/json"
       }
      },
      {
       "$id": "40",
=======
       "Kind": "Client"
      },
      {
       "$id": "38",
>>>>>>> cc743cb2
       "Name": "contentType",
       "NameInRequest": "Content-Type",
       "Description": "Body parameter's content type. Known values are application/json",
       "Type": {
<<<<<<< HEAD
        "$id": "41",
        "Kind": "string",
        "Name": "string",
        "CrossLanguageDefinitionId": "TypeSpec.string"
=======
        "$id": "39",
        "Kind": "constant",
        "ValueType": {
         "$id": "40",
         "Kind": "string"
        },
        "Value": "application/json"
>>>>>>> cc743cb2
       },
       "Location": "Header",
       "IsApiVersion": false,
       "IsContentType": true,
       "IsEndpoint": false,
       "Explode": false,
<<<<<<< HEAD
       "Kind": "Constant",
       "DefaultValue": {
        "$id": "42",
        "Type": {
         "$ref": "41"
=======
       "IsRequired": true,
       "Kind": "Constant"
      },
      {
       "$id": "41",
       "Name": "accept",
       "NameInRequest": "Accept",
       "Type": {
        "$id": "42",
        "Kind": "constant",
        "ValueType": {
         "$id": "43",
         "Kind": "string"
>>>>>>> cc743cb2
        },
        "Value": "application/json"
       },
       "Location": "Header",
       "IsApiVersion": false,
       "IsContentType": false,
       "IsEndpoint": false,
       "Explode": false,
       "IsRequired": true,
       "Kind": "Constant"
      },
      {
       "$id": "44",
       "Name": "body",
       "NameInRequest": "body",
       "Type": {
        "$ref": "9"
       },
       "Location": "Body",
       "IsApiVersion": false,
       "IsContentType": false,
       "IsEndpoint": false,
       "Explode": false,
       "IsRequired": true,
       "Kind": "Method"
      }
     ],
     "Responses": [
      {
<<<<<<< HEAD
       "$id": "43",
=======
       "$id": "45",
>>>>>>> cc743cb2
       "StatusCodes": [
        200
       ],
       "BodyType": {
        "$ref": "9"
       },
       "BodyMediaType": "Json",
       "Headers": [],
       "IsErrorResponse": false,
       "ContentTypes": [
        "application/json"
       ]
      }
     ],
     "HttpMethod": "POST",
     "RequestBodyMediaType": "Json",
     "Uri": "{endpoint}/versioning/renamed-from/api-version:{version}",
     "Path": "/interface/test",
     "RequestMediaTypes": [
      "application/json"
     ],
     "BufferResponse": true,
     "GenerateProtocolMethod": true,
     "GenerateConvenienceMethod": true
    }
   ],
   "Protocol": {
<<<<<<< HEAD
    "$id": "44"
=======
    "$id": "46"
>>>>>>> cc743cb2
   },
   "Parent": "RenamedFromClient",
   "Parameters": [
    {
<<<<<<< HEAD
     "$ref": "20"
    },
    {
     "$ref": "22"
=======
     "$ref": "35"
    },
    {
     "$ref": "37"
>>>>>>> cc743cb2
    }
   ]
  }
 ]
}<|MERGE_RESOLUTION|>--- conflicted
+++ resolved
@@ -33,15 +33,10 @@
    "Name": "Versions",
    "CrossLanguageDefinitionId": "Versioning.RenamedFrom.Versions",
    "ValueType": {
-<<<<<<< HEAD
-    "$id": "7",
+    "$id": "6",
     "Kind": "string",
     "Name": "string",
     "CrossLanguageDefinitionId": "TypeSpec.string"
-=======
-    "$id": "6",
-    "Kind": "string"
->>>>>>> cc743cb2
    },
    "Values": [
     {
@@ -149,15 +144,10 @@
        "NameInRequest": "endpoint",
        "Description": "Need to be set as 'http://localhost:3000' in client.",
        "Type": {
-<<<<<<< HEAD
         "$id": "21",
         "Kind": "url",
         "Name": "url",
         "CrossLanguageDefinitionId": "TypeSpec.url"
-=======
-        "$id": "20",
-        "Kind": "uri"
->>>>>>> cc743cb2
        },
        "Location": "Uri",
        "IsApiVersion": false,
@@ -206,22 +196,18 @@
        "Kind": "Method"
       },
       {
-<<<<<<< HEAD
        "$id": "25",
-       "Name": "body",
-       "NameInRequest": "body",
-=======
-       "$id": "24",
        "Name": "contentType",
        "NameInRequest": "Content-Type",
        "Description": "Body parameter's content type. Known values are application/json",
->>>>>>> cc743cb2
-       "Type": {
-        "$id": "25",
+       "Type": {
+        "$id": "26",
         "Kind": "constant",
         "ValueType": {
-         "$id": "26",
-         "Kind": "string"
+         "$id": "27",
+         "Kind": "string",
+         "Name": "string",
+         "CrossLanguageDefinitionId": "TypeSpec.string"
         },
         "Value": "application/json"
        },
@@ -234,83 +220,42 @@
        "Kind": "Constant"
       },
       {
-<<<<<<< HEAD
-       "$id": "26",
+       "$id": "28",
        "Name": "accept",
        "NameInRequest": "Accept",
        "Type": {
-        "$id": "27",
-        "Kind": "string",
-        "Name": "string",
-        "CrossLanguageDefinitionId": "TypeSpec.string"
-=======
-       "$id": "27",
-       "Name": "accept",
-       "NameInRequest": "Accept",
-       "Type": {
-        "$id": "28",
+        "$id": "29",
         "Kind": "constant",
         "ValueType": {
-         "$id": "29",
-         "Kind": "string"
+         "$id": "30",
+         "Kind": "string",
+         "Name": "string",
+         "CrossLanguageDefinitionId": "TypeSpec.string"
         },
         "Value": "application/json"
->>>>>>> cc743cb2
        },
        "Location": "Header",
        "IsApiVersion": false,
        "IsContentType": false,
        "IsEndpoint": false,
        "Explode": false,
-<<<<<<< HEAD
-       "Kind": "Constant",
-       "DefaultValue": {
-        "$id": "28",
-        "Type": {
-         "$ref": "27"
-        },
-        "Value": "application/json"
-       }
-      },
-      {
-       "$id": "29",
-       "Name": "contentType",
-       "NameInRequest": "Content-Type",
-       "Type": {
-        "$id": "30",
-        "Kind": "string",
-        "Name": "string",
-        "CrossLanguageDefinitionId": "TypeSpec.string"
-=======
        "IsRequired": true,
        "Kind": "Constant"
       },
       {
-       "$id": "30",
+       "$id": "31",
        "Name": "body",
        "NameInRequest": "body",
        "Type": {
         "$ref": "9"
->>>>>>> cc743cb2
        },
        "Location": "Body",
        "IsApiVersion": false,
        "IsContentType": false,
        "IsEndpoint": false,
        "Explode": false,
-<<<<<<< HEAD
-       "Kind": "Constant",
-       "DefaultValue": {
-        "$id": "31",
-        "Type": {
-         "$ref": "30"
-        },
-        "Value": "application/json"
-       }
-=======
        "IsRequired": true,
        "Kind": "Method"
->>>>>>> cc743cb2
       }
      ],
      "Responses": [
@@ -365,25 +310,15 @@
      "Accessibility": "public",
      "Parameters": [
       {
-<<<<<<< HEAD
-       "$ref": "20"
-      },
-      {
-       "$ref": "22"
-      },
-      {
        "$id": "36",
-       "Name": "body",
-       "NameInRequest": "body",
-=======
-       "$id": "35",
        "Name": "endpoint",
        "NameInRequest": "endpoint",
        "Description": "Need to be set as 'http://localhost:3000' in client.",
->>>>>>> cc743cb2
-       "Type": {
-        "$id": "36",
-        "Kind": "uri"
+       "Type": {
+        "$id": "37",
+        "Kind": "url",
+        "Name": "url",
+        "CrossLanguageDefinitionId": "TypeSpec.url"
        },
        "Location": "Uri",
        "IsApiVersion": false,
@@ -396,22 +331,12 @@
        "Kind": "Client"
       },
       {
-       "$id": "37",
-<<<<<<< HEAD
-       "Name": "accept",
-       "NameInRequest": "Accept",
-       "Type": {
-        "$id": "38",
-        "Kind": "string",
-        "Name": "string",
-        "CrossLanguageDefinitionId": "TypeSpec.string"
-=======
+       "$id": "38",
        "Name": "version",
        "NameInRequest": "version",
        "Description": "Need to be set as 'v1' or 'v2' in client.",
        "Type": {
         "$ref": "5"
->>>>>>> cc743cb2
        },
        "Location": "Uri",
        "IsApiVersion": false,
@@ -421,69 +346,44 @@
        "IsEndpoint": false,
        "SkipUrlEncoding": false,
        "Explode": false,
-<<<<<<< HEAD
-       "Kind": "Constant",
-       "DefaultValue": {
-        "$id": "39",
-        "Type": {
-         "$ref": "38"
-        },
-        "Value": "application/json"
-       }
-      },
-      {
-       "$id": "40",
-=======
        "Kind": "Client"
       },
       {
-       "$id": "38",
->>>>>>> cc743cb2
+       "$id": "39",
        "Name": "contentType",
        "NameInRequest": "Content-Type",
        "Description": "Body parameter's content type. Known values are application/json",
        "Type": {
-<<<<<<< HEAD
-        "$id": "41",
-        "Kind": "string",
-        "Name": "string",
-        "CrossLanguageDefinitionId": "TypeSpec.string"
-=======
-        "$id": "39",
+        "$id": "40",
         "Kind": "constant",
         "ValueType": {
-         "$id": "40",
-         "Kind": "string"
+         "$id": "41",
+         "Kind": "string",
+         "Name": "string",
+         "CrossLanguageDefinitionId": "TypeSpec.string"
         },
         "Value": "application/json"
->>>>>>> cc743cb2
        },
        "Location": "Header",
        "IsApiVersion": false,
        "IsContentType": true,
        "IsEndpoint": false,
        "Explode": false,
-<<<<<<< HEAD
-       "Kind": "Constant",
-       "DefaultValue": {
-        "$id": "42",
-        "Type": {
-         "$ref": "41"
-=======
        "IsRequired": true,
        "Kind": "Constant"
       },
       {
-       "$id": "41",
+       "$id": "42",
        "Name": "accept",
        "NameInRequest": "Accept",
        "Type": {
-        "$id": "42",
+        "$id": "43",
         "Kind": "constant",
         "ValueType": {
-         "$id": "43",
-         "Kind": "string"
->>>>>>> cc743cb2
+         "$id": "44",
+         "Kind": "string",
+         "Name": "string",
+         "CrossLanguageDefinitionId": "TypeSpec.string"
         },
         "Value": "application/json"
        },
@@ -496,7 +396,7 @@
        "Kind": "Constant"
       },
       {
-       "$id": "44",
+       "$id": "45",
        "Name": "body",
        "NameInRequest": "body",
        "Type": {
@@ -513,11 +413,7 @@
      ],
      "Responses": [
       {
-<<<<<<< HEAD
-       "$id": "43",
-=======
-       "$id": "45",
->>>>>>> cc743cb2
+       "$id": "46",
        "StatusCodes": [
         200
        ],
@@ -545,26 +441,15 @@
     }
    ],
    "Protocol": {
-<<<<<<< HEAD
-    "$id": "44"
-=======
-    "$id": "46"
->>>>>>> cc743cb2
+    "$id": "47"
    },
    "Parent": "RenamedFromClient",
    "Parameters": [
     {
-<<<<<<< HEAD
-     "$ref": "20"
+     "$ref": "36"
     },
     {
-     "$ref": "22"
-=======
-     "$ref": "35"
-    },
-    {
-     "$ref": "37"
->>>>>>> cc743cb2
+     "$ref": "38"
     }
    ]
   }
