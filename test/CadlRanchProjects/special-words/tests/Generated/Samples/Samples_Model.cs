// Copyright (c) Microsoft Corporation. All rights reserved.
// Licensed under the MIT License.

// <auto-generated/>

#nullable disable

using System;
using System.Collections.Generic;
using System.Text.Json;
using System.Threading.Tasks;
using Azure;
using Azure.Core;
using Azure.Identity;
using NUnit.Framework;
using SpecialWords;
using SpecialWords.Models;

namespace SpecialWords.Samples
{
    internal class Samples_Model
    {
        [Test]
        [Ignore("Only validating compilation of examples")]
        public void Example_GetModel()
        {
            Model client = new SpecialWordsClient().GetModelClient(apiVersion: "1.0.0");

            Response response = client.GetModel();

            JsonElement result = JsonDocument.Parse(response.ContentStream).RootElement;
            Console.WriteLine(result.GetProperty("model.kind").ToString());
        }

        [Test]
        [Ignore("Only validating compilation of examples")]
        public async Task Example_GetModel_Async()
        {
            Model client = new SpecialWordsClient().GetModelClient(apiVersion: "1.0.0");

            Response response = await client.GetModelAsync();

            JsonElement result = JsonDocument.Parse(response.ContentStream).RootElement;
            Console.WriteLine(result.GetProperty("model.kind").ToString());
        }

        [Test]
        [Ignore("Only validating compilation of examples")]
        public void Example_GetModelValue_Convenience()
        {
            Model client = new SpecialWordsClient().GetModelClient(apiVersion: "1.0.0");

            Response<BaseModel> response = client.GetModelValue();
        }

        [Test]
        [Ignore("Only validating compilation of examples")]
        public async Task Example_GetModelValue_Convenience_Async()
        {
            Model client = new SpecialWordsClient().GetModelClient(apiVersion: "1.0.0");

            Response<BaseModel> response = await client.GetModelValueAsync();
        }

        [Test]
        [Ignore("Only validating compilation of examples")]
        public void Example_GetModel_AllParameters()
        {
            Model client = new SpecialWordsClient().GetModelClient(apiVersion: "1.0.0");

            Response response = client.GetModel();

            JsonElement result = JsonDocument.Parse(response.ContentStream).RootElement;
            Console.WriteLine(result.GetProperty("model.kind").ToString());
        }

        [Test]
        [Ignore("Only validating compilation of examples")]
        public async Task Example_GetModel_AllParameters_Async()
        {
            Model client = new SpecialWordsClient().GetModelClient(apiVersion: "1.0.0");

            Response response = await client.GetModelAsync();

            JsonElement result = JsonDocument.Parse(response.ContentStream).RootElement;
            Console.WriteLine(result.GetProperty("model.kind").ToString());
        }

        [Test]
        [Ignore("Only validating compilation of examples")]
        public void Example_GetModelValue_AllParameters_Convenience()
        {
            Model client = new SpecialWordsClient().GetModelClient(apiVersion: "1.0.0");

            Response<BaseModel> response = client.GetModelValue();
        }

        [Test]
        [Ignore("Only validating compilation of examples")]
        public async Task Example_GetModelValue_AllParameters_Convenience_Async()
        {
            Model client = new SpecialWordsClient().GetModelClient(apiVersion: "1.0.0");

            Response<BaseModel> response = await client.GetModelValueAsync();
        }

        [Test]
        [Ignore("Only validating compilation of examples")]
        public void Example_Put()
        {
            Model client = new SpecialWordsClient().GetModelClient(apiVersion: "1.0.0");

<<<<<<< HEAD
            var data = new Dictionary<string, object>
            {
                ["derived.name"] = "<derived.name>",
                ["for"] = "<for>",
                ["model.kind"] = "derived"
            };

            Response response = client.Put(RequestContent.Create(data));
=======
            RequestContent content = RequestContent.Create(new Dictionary<string, object>()
            {
                ["derived.name"] = "<derived.name>",
                ["for"] = "<for>",
                ["model.kind"] = "derived",
            });
            Response response = client.Put(content);
>>>>>>> 712159bd
            Console.WriteLine(response.Status);
        }

        [Test]
        [Ignore("Only validating compilation of examples")]
        public async Task Example_Put_Async()
        {
            Model client = new SpecialWordsClient().GetModelClient(apiVersion: "1.0.0");

<<<<<<< HEAD
            var data = new Dictionary<string, object>
            {
                ["derived.name"] = "<derived.name>",
                ["for"] = "<for>",
                ["model.kind"] = "derived"
            };
=======
            RequestContent content = RequestContent.Create(new Dictionary<string, object>()
            {
                ["derived.name"] = "<derived.name>",
                ["for"] = "<for>",
                ["model.kind"] = "derived",
            });
            Response response = await client.PutAsync(content);
            Console.WriteLine(response.Status);
        }

        [Test]
        [Ignore("Only validating compilation of examples")]
        public void Example_Put_Convenience()
        {
            Model client = new SpecialWordsClient().GetModelClient(apiVersion: "1.0.0");
>>>>>>> 712159bd

            BaseModel body = new DerivedModel("<derived.name>", "<for>");
            Response response = client.Put(body);
            Console.WriteLine(response.Status);
        }

        [Test]
        [Ignore("Only validating compilation of examples")]
        public async Task Example_Put_Convenience_Async()
        {
            Model client = new SpecialWordsClient().GetModelClient(apiVersion: "1.0.0");

<<<<<<< HEAD
            var data = new Dictionary<string, object>
            {
                ["derived.name"] = "<derived.name>",
                ["for"] = "<for>",
                ["model.kind"] = "derived"
            };
=======
            BaseModel body = new DerivedModel("<derived.name>", "<for>");
            Response response = await client.PutAsync(body);
            Console.WriteLine(response.Status);
        }
>>>>>>> 712159bd

        [Test]
        [Ignore("Only validating compilation of examples")]
        public void Example_Put_AllParameters()
        {
            Model client = new SpecialWordsClient().GetModelClient(apiVersion: "1.0.0");

            RequestContent content = RequestContent.Create(new Dictionary<string, object>()
            {
                ["derived.name"] = "<derived.name>",
                ["for"] = "<for>",
                ["model.kind"] = "derived",
            });
            Response response = client.Put(content);
            Console.WriteLine(response.Status);
        }

        [Test]
        [Ignore("Only validating compilation of examples")]
        public async Task Example_Put_AllParameters_Async()
        {
            Model client = new SpecialWordsClient().GetModelClient(apiVersion: "1.0.0");

<<<<<<< HEAD
            var data = new Dictionary<string, object>
            {
                ["derived.name"] = "<derived.name>",
                ["for"] = "<for>",
                ["model.kind"] = "derived"
            };
=======
            RequestContent content = RequestContent.Create(new Dictionary<string, object>()
            {
                ["derived.name"] = "<derived.name>",
                ["for"] = "<for>",
                ["model.kind"] = "derived",
            });
            Response response = await client.PutAsync(content);
            Console.WriteLine(response.Status);
        }
>>>>>>> 712159bd

        [Test]
        [Ignore("Only validating compilation of examples")]
        public void Example_Put_AllParameters_Convenience()
        {
            Model client = new SpecialWordsClient().GetModelClient(apiVersion: "1.0.0");

            BaseModel body = new DerivedModel("<derived.name>", "<for>");
            Response response = client.Put(body);
            Console.WriteLine(response.Status);
        }

        [Test]
        [Ignore("Only validating compilation of examples")]
        public async Task Example_Put_AllParameters_Convenience_Async()
        {
            Model client = new SpecialWordsClient().GetModelClient(apiVersion: "1.0.0");

            BaseModel body = new DerivedModel("<derived.name>", "<for>");
            Response response = await client.PutAsync(body);
            Console.WriteLine(response.Status);
        }
    }
}<|MERGE_RESOLUTION|>--- conflicted
+++ resolved
@@ -110,16 +110,6 @@
         {
             Model client = new SpecialWordsClient().GetModelClient(apiVersion: "1.0.0");
 
-<<<<<<< HEAD
-            var data = new Dictionary<string, object>
-            {
-                ["derived.name"] = "<derived.name>",
-                ["for"] = "<for>",
-                ["model.kind"] = "derived"
-            };
-
-            Response response = client.Put(RequestContent.Create(data));
-=======
             RequestContent content = RequestContent.Create(new Dictionary<string, object>()
             {
                 ["derived.name"] = "<derived.name>",
@@ -127,7 +117,6 @@
                 ["model.kind"] = "derived",
             });
             Response response = client.Put(content);
->>>>>>> 712159bd
             Console.WriteLine(response.Status);
         }
 
@@ -137,14 +126,6 @@
         {
             Model client = new SpecialWordsClient().GetModelClient(apiVersion: "1.0.0");
 
-<<<<<<< HEAD
-            var data = new Dictionary<string, object>
-            {
-                ["derived.name"] = "<derived.name>",
-                ["for"] = "<for>",
-                ["model.kind"] = "derived"
-            };
-=======
             RequestContent content = RequestContent.Create(new Dictionary<string, object>()
             {
                 ["derived.name"] = "<derived.name>",
@@ -160,7 +141,6 @@
         public void Example_Put_Convenience()
         {
             Model client = new SpecialWordsClient().GetModelClient(apiVersion: "1.0.0");
->>>>>>> 712159bd
 
             BaseModel body = new DerivedModel("<derived.name>", "<for>");
             Response response = client.Put(body);
@@ -173,19 +153,10 @@
         {
             Model client = new SpecialWordsClient().GetModelClient(apiVersion: "1.0.0");
 
-<<<<<<< HEAD
-            var data = new Dictionary<string, object>
-            {
-                ["derived.name"] = "<derived.name>",
-                ["for"] = "<for>",
-                ["model.kind"] = "derived"
-            };
-=======
             BaseModel body = new DerivedModel("<derived.name>", "<for>");
             Response response = await client.PutAsync(body);
             Console.WriteLine(response.Status);
         }
->>>>>>> 712159bd
 
         [Test]
         [Ignore("Only validating compilation of examples")]
@@ -209,14 +180,6 @@
         {
             Model client = new SpecialWordsClient().GetModelClient(apiVersion: "1.0.0");
 
-<<<<<<< HEAD
-            var data = new Dictionary<string, object>
-            {
-                ["derived.name"] = "<derived.name>",
-                ["for"] = "<for>",
-                ["model.kind"] = "derived"
-            };
-=======
             RequestContent content = RequestContent.Create(new Dictionary<string, object>()
             {
                 ["derived.name"] = "<derived.name>",
@@ -226,7 +189,6 @@
             Response response = await client.PutAsync(content);
             Console.WriteLine(response.Status);
         }
->>>>>>> 712159bd
 
         [Test]
         [Ignore("Only validating compilation of examples")]
