--- conflicted
+++ resolved
@@ -804,13 +804,9 @@
      "Description": "TestServer endpoint",
      "Type": {
       "$id": "107",
-<<<<<<< HEAD
       "Kind": "string",
       "Name": "string",
-      "CrossLanguageDefinitionId": ""
-=======
-      "Kind": "string"
->>>>>>> d4a5bea0
+      "CrossLanguageDefinitionId": "TypeSpec.string"
      },
      "Location": "Uri",
      "IsApiVersion": false,
@@ -825,13 +821,9 @@
       "$id": "108",
       "Type": {
        "$id": "109",
-<<<<<<< HEAD
        "Kind": "string",
        "Name": "string",
-       "CrossLanguageDefinitionId": ""
-=======
-       "Kind": "string"
->>>>>>> d4a5bea0
+       "CrossLanguageDefinitionId": "TypeSpec.string"
       },
       "Value": "http://localhost:3000"
      }
