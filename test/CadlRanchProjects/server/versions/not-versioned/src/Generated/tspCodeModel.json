{
 "$id": "0",
 "Name": "Server.Versions.NotVersioned",
 "ApiVersions": [],
 "Enums": [],
 "Models": [],
 "Clients": [
  {
   "$id": "1",
   "Name": "NotVersionedClient",
   "Description": "Illustrates not-versioned server.",
   "Operations": [
    {
     "$id": "2",
     "Name": "withoutApiVersion",
     "ResourceName": "NotVersioned",
     "Parameters": [
      {
       "$id": "3",
       "Name": "endpoint",
       "NameInRequest": "endpoint",
       "Description": "Need to be set as 'http://localhost:3000' in client.",
       "Type": {
<<<<<<< HEAD
        "$id": "4",
        "Kind": "Primitive",
        "Name": "Uri",
=======
        "$id": "5",
        "Kind": "uri",
>>>>>>> f4b8779e
        "IsNullable": false
       },
       "Location": "Uri",
       "IsApiVersion": false,
       "IsResourceParameter": false,
       "IsContentType": false,
       "IsRequired": true,
       "IsEndpoint": true,
       "SkipUrlEncoding": false,
       "Explode": false,
       "Kind": "Client"
      },
      {
       "$id": "5",
       "Name": "accept",
       "NameInRequest": "Accept",
       "Type": {
<<<<<<< HEAD
        "$id": "6",
        "Kind": "Primitive",
        "Name": "String",
=======
        "$id": "7",
        "Kind": "string",
>>>>>>> f4b8779e
        "IsNullable": false
       },
       "Location": "Header",
       "IsApiVersion": false,
       "IsResourceParameter": false,
       "IsContentType": false,
       "IsRequired": true,
       "IsEndpoint": false,
       "SkipUrlEncoding": false,
       "Explode": false,
       "Kind": "Constant",
       "DefaultValue": {
        "$id": "7",
        "Type": {
         "$ref": "6"
        },
        "Value": "application/json"
       }
      }
     ],
     "Responses": [
      {
       "$id": "8",
       "StatusCodes": [
        200
       ],
       "BodyMediaType": "Json",
       "Headers": [],
       "IsErrorResponse": false
      }
     ],
     "HttpMethod": "HEAD",
     "RequestBodyMediaType": "None",
     "Uri": "{endpoint}",
     "Path": "/server/versions/not-versioned/without-api-version",
     "BufferResponse": true,
     "GenerateProtocolMethod": true,
     "GenerateConvenienceMethod": true
    },
    {
     "$id": "9",
     "Name": "withQueryApiVersion",
     "ResourceName": "NotVersioned",
     "Parameters": [
      {
       "$ref": "3"
      },
      {
       "$id": "10",
       "Name": "apiVersion",
       "NameInRequest": "api-version",
       "Type": {
<<<<<<< HEAD
        "$id": "11",
        "Kind": "Primitive",
        "Name": "String",
=======
        "$id": "12",
        "Kind": "string",
>>>>>>> f4b8779e
        "IsNullable": false
       },
       "Location": "Query",
       "IsRequired": true,
       "IsApiVersion": true,
       "IsResourceParameter": false,
       "IsContentType": false,
       "IsEndpoint": false,
       "SkipUrlEncoding": false,
       "Explode": false,
       "Kind": "Method"
      },
      {
       "$id": "12",
       "Name": "accept",
       "NameInRequest": "Accept",
       "Type": {
<<<<<<< HEAD
        "$id": "13",
        "Kind": "Primitive",
        "Name": "String",
=======
        "$id": "14",
        "Kind": "string",
>>>>>>> f4b8779e
        "IsNullable": false
       },
       "Location": "Header",
       "IsApiVersion": false,
       "IsResourceParameter": false,
       "IsContentType": false,
       "IsRequired": true,
       "IsEndpoint": false,
       "SkipUrlEncoding": false,
       "Explode": false,
       "Kind": "Constant",
       "DefaultValue": {
        "$id": "14",
        "Type": {
         "$ref": "13"
        },
        "Value": "application/json"
       }
      }
     ],
     "Responses": [
      {
       "$id": "15",
       "StatusCodes": [
        200
       ],
       "BodyMediaType": "Json",
       "Headers": [],
       "IsErrorResponse": false
      }
     ],
     "HttpMethod": "HEAD",
     "RequestBodyMediaType": "None",
     "Uri": "{endpoint}",
     "Path": "/server/versions/not-versioned/with-query-api-version",
     "BufferResponse": true,
     "GenerateProtocolMethod": true,
     "GenerateConvenienceMethod": true
    },
    {
     "$id": "16",
     "Name": "withPathApiVersion",
     "ResourceName": "NotVersioned",
     "Parameters": [
      {
       "$ref": "3"
      },
      {
       "$id": "17",
       "Name": "apiVersion",
       "NameInRequest": "apiVersion",
       "Type": {
<<<<<<< HEAD
        "$id": "18",
        "Kind": "Primitive",
        "Name": "String",
=======
        "$id": "19",
        "Kind": "string",
>>>>>>> f4b8779e
        "IsNullable": false
       },
       "Location": "Path",
       "IsRequired": true,
       "IsApiVersion": true,
       "IsResourceParameter": false,
       "IsContentType": false,
       "IsEndpoint": false,
       "SkipUrlEncoding": false,
       "Explode": false,
       "Kind": "Method"
      },
      {
       "$id": "19",
       "Name": "accept",
       "NameInRequest": "Accept",
       "Type": {
<<<<<<< HEAD
        "$id": "20",
        "Kind": "Primitive",
        "Name": "String",
=======
        "$id": "21",
        "Kind": "string",
>>>>>>> f4b8779e
        "IsNullable": false
       },
       "Location": "Header",
       "IsApiVersion": false,
       "IsResourceParameter": false,
       "IsContentType": false,
       "IsRequired": true,
       "IsEndpoint": false,
       "SkipUrlEncoding": false,
       "Explode": false,
       "Kind": "Constant",
       "DefaultValue": {
        "$id": "21",
        "Type": {
         "$ref": "20"
        },
        "Value": "application/json"
       }
      }
     ],
     "Responses": [
      {
       "$id": "22",
       "StatusCodes": [
        200
       ],
       "BodyMediaType": "Json",
       "Headers": [],
       "IsErrorResponse": false
      }
     ],
     "HttpMethod": "HEAD",
     "RequestBodyMediaType": "None",
     "Uri": "{endpoint}",
     "Path": "/server/versions/not-versioned/with-path-api-version/{apiVersion}",
     "BufferResponse": true,
     "GenerateProtocolMethod": true,
     "GenerateConvenienceMethod": true
    }
   ],
   "Protocol": {
    "$id": "23"
   },
   "Creatable": true,
   "Parameters": [
    {
     "$ref": "3"
    }
   ]
  }
 ]
}<|MERGE_RESOLUTION|>--- conflicted
+++ resolved
@@ -21,14 +21,8 @@
        "NameInRequest": "endpoint",
        "Description": "Need to be set as 'http://localhost:3000' in client.",
        "Type": {
-<<<<<<< HEAD
         "$id": "4",
-        "Kind": "Primitive",
-        "Name": "Uri",
-=======
-        "$id": "5",
         "Kind": "uri",
->>>>>>> f4b8779e
         "IsNullable": false
        },
        "Location": "Uri",
@@ -46,14 +40,8 @@
        "Name": "accept",
        "NameInRequest": "Accept",
        "Type": {
-<<<<<<< HEAD
         "$id": "6",
-        "Kind": "Primitive",
-        "Name": "String",
-=======
-        "$id": "7",
-        "Kind": "string",
->>>>>>> f4b8779e
+        "Kind": "string",
         "IsNullable": false
        },
        "Location": "Header",
@@ -106,14 +94,8 @@
        "Name": "apiVersion",
        "NameInRequest": "api-version",
        "Type": {
-<<<<<<< HEAD
         "$id": "11",
-        "Kind": "Primitive",
-        "Name": "String",
-=======
-        "$id": "12",
-        "Kind": "string",
->>>>>>> f4b8779e
+        "Kind": "string",
         "IsNullable": false
        },
        "Location": "Query",
@@ -131,14 +113,8 @@
        "Name": "accept",
        "NameInRequest": "Accept",
        "Type": {
-<<<<<<< HEAD
         "$id": "13",
-        "Kind": "Primitive",
-        "Name": "String",
-=======
-        "$id": "14",
-        "Kind": "string",
->>>>>>> f4b8779e
+        "Kind": "string",
         "IsNullable": false
        },
        "Location": "Header",
@@ -191,14 +167,8 @@
        "Name": "apiVersion",
        "NameInRequest": "apiVersion",
        "Type": {
-<<<<<<< HEAD
         "$id": "18",
-        "Kind": "Primitive",
-        "Name": "String",
-=======
-        "$id": "19",
-        "Kind": "string",
->>>>>>> f4b8779e
+        "Kind": "string",
         "IsNullable": false
        },
        "Location": "Path",
@@ -216,14 +186,8 @@
        "Name": "accept",
        "NameInRequest": "Accept",
        "Type": {
-<<<<<<< HEAD
         "$id": "20",
-        "Kind": "Primitive",
-        "Name": "String",
-=======
-        "$id": "21",
-        "Kind": "string",
->>>>>>> f4b8779e
+        "Kind": "string",
         "IsNullable": false
        },
        "Location": "Header",
