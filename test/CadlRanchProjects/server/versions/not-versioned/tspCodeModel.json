--- conflicted
+++ resolved
@@ -154,7 +154,6 @@
      "kind": "Client"
     }
    ],
-<<<<<<< HEAD
    "decorators": [
     {
      "$id": "15",
@@ -164,12 +163,8 @@
      }
     }
    ],
-   "crossLanguageDefinitionId": "Server.Versions.NotVersioned"
-=======
-   "decorators": [],
    "crossLanguageDefinitionId": "Server.Versions.NotVersioned",
    "apiVersions": []
->>>>>>> b84a2b7e
   }
  ]
 }