--- conflicted
+++ resolved
@@ -56,7 +56,8 @@
      "BufferResponse": true,
      "GenerateProtocolMethod": true,
      "GenerateConvenienceMethod": true,
-     "CrossLanguageDefinitionId": "Server.Versions.NotVersioned.withoutApiVersion"
+     "CrossLanguageDefinitionId": "Server.Versions.NotVersioned.withoutApiVersion",
+     "Decorators": []
     },
     {
      "$id": "7",
@@ -72,16 +73,11 @@
        "Name": "apiVersion",
        "NameInRequest": "api-version",
        "Type": {
-<<<<<<< HEAD
-        "$id": "12",
-        "Kind": "string",
-        "Decorators": []
-=======
         "$id": "9",
         "Kind": "string",
         "Name": "string",
-        "CrossLanguageDefinitionId": "TypeSpec.string"
->>>>>>> 3e9fef80
+        "CrossLanguageDefinitionId": "TypeSpec.string",
+        "Decorators": []
        },
        "Location": "Query",
        "IsApiVersion": true,
@@ -89,7 +85,8 @@
        "IsEndpoint": false,
        "Explode": false,
        "IsRequired": true,
-       "Kind": "Method"
+       "Kind": "Method",
+       "Decorators": []
       }
      ],
      "Responses": [
@@ -110,7 +107,8 @@
      "BufferResponse": true,
      "GenerateProtocolMethod": true,
      "GenerateConvenienceMethod": true,
-     "CrossLanguageDefinitionId": "Server.Versions.NotVersioned.withQueryApiVersion"
+     "CrossLanguageDefinitionId": "Server.Versions.NotVersioned.withQueryApiVersion",
+     "Decorators": []
     },
     {
      "$id": "11",
@@ -126,16 +124,11 @@
        "Name": "apiVersion",
        "NameInRequest": "apiVersion",
        "Type": {
-<<<<<<< HEAD
-        "$id": "19",
-        "Kind": "string",
-        "Decorators": []
-=======
         "$id": "13",
         "Kind": "string",
         "Name": "string",
-        "CrossLanguageDefinitionId": "TypeSpec.string"
->>>>>>> 3e9fef80
+        "CrossLanguageDefinitionId": "TypeSpec.string",
+        "Decorators": []
        },
        "Location": "Path",
        "IsApiVersion": true,
@@ -143,7 +136,8 @@
        "IsEndpoint": false,
        "Explode": false,
        "IsRequired": true,
-       "Kind": "Method"
+       "Kind": "Method",
+       "Decorators": []
       }
      ],
      "Responses": [
@@ -164,7 +158,8 @@
      "BufferResponse": true,
      "GenerateProtocolMethod": true,
      "GenerateConvenienceMethod": true,
-     "CrossLanguageDefinitionId": "Server.Versions.NotVersioned.withPathApiVersion"
+     "CrossLanguageDefinitionId": "Server.Versions.NotVersioned.withPathApiVersion",
+     "Decorators": []
     }
    ],
    "Protocol": {
