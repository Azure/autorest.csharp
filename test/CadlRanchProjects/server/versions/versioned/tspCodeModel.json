{
 "$id": "1",
 "Name": "Server.Versions.Versioned",
 "ApiVersions": [
  "2021-01-01-preview",
  "2022-12-01-preview"
 ],
 "Enums": [
  {
   "$id": "2",
   "Kind": "enum",
   "Name": "Versions",
   "CrossLanguageDefinitionId": "Server.Versions.Versioned.Versions",
   "ValueType": {
    "$id": "3",
    "Kind": "string",
    "Name": "string",
    "CrossLanguageDefinitionId": "TypeSpec.string"
   },
   "Values": [
    {
     "$id": "4",
     "Name": "v2021_01_01_preview",
     "Value": "2021-01-01-preview",
     "Description": "The version 2022-12-01-preview."
    },
    {
     "$id": "5",
     "Name": "v2022_12_01_preview",
     "Value": "2022-12-01-preview",
     "Description": "The version 2022-12-01-preview."
    }
   ],
   "Description": "The version of the API.",
   "IsExtensible": false,
   "Usage": "ApiVersionEnum"
  }
 ],
 "Models": [],
 "Clients": [
  {
   "$id": "6",
   "Name": "VersionedClient",
   "Description": "Illustrates versioned server.",
   "Operations": [
    {
     "$id": "7",
     "Name": "withoutApiVersion",
     "ResourceName": "Versioned",
     "Accessibility": "public",
     "Parameters": [
      {
       "$id": "8",
       "Name": "endpoint",
       "NameInRequest": "endpoint",
       "Description": "Need to be set as 'http://localhost:3000' in client.",
       "Type": {
        "$id": "9",
<<<<<<< HEAD
        "Kind": "url",
        "Name": "url",
        "CrossLanguageDefinitionId": "TypeSpec.url"
=======
        "Kind": "uri"
>>>>>>> cc743cb2
       },
       "Location": "Uri",
       "IsApiVersion": false,
       "IsResourceParameter": false,
       "IsContentType": false,
       "IsRequired": true,
       "IsEndpoint": true,
       "SkipUrlEncoding": false,
       "Explode": false,
       "Kind": "Client"
<<<<<<< HEAD
      },
      {
       "$id": "10",
       "Name": "accept",
       "NameInRequest": "Accept",
       "Type": {
        "$id": "11",
        "Kind": "string",
        "Name": "string",
        "CrossLanguageDefinitionId": "TypeSpec.string"
       },
       "Location": "Header",
       "IsApiVersion": false,
       "IsResourceParameter": false,
       "IsContentType": false,
       "IsRequired": true,
       "IsEndpoint": false,
       "SkipUrlEncoding": false,
       "Explode": false,
       "Kind": "Constant",
       "DefaultValue": {
        "$id": "12",
        "Type": {
         "$ref": "11"
        },
        "Value": "application/json"
       }
=======
>>>>>>> cc743cb2
      }
     ],
     "Responses": [
      {
       "$id": "10",
       "StatusCodes": [
        200
       ],
       "BodyMediaType": "Json",
       "Headers": [],
       "IsErrorResponse": false
      }
     ],
     "HttpMethod": "HEAD",
     "RequestBodyMediaType": "None",
     "Uri": "{endpoint}",
     "Path": "/server/versions/versioned/without-api-version",
     "BufferResponse": true,
     "GenerateProtocolMethod": true,
     "GenerateConvenienceMethod": true
    },
    {
     "$id": "11",
     "Name": "withQueryApiVersion",
     "ResourceName": "Versioned",
     "Accessibility": "public",
     "Parameters": [
      {
       "$ref": "8"
      },
      {
       "$id": "12",
       "Name": "apiVersion",
       "NameInRequest": "api-version",
       "Type": {
<<<<<<< HEAD
        "$id": "16",
        "Kind": "string",
        "Name": "string",
        "CrossLanguageDefinitionId": "TypeSpec.string"
       },
       "Location": "Query",
       "DefaultValue": {
        "$id": "17",
        "Type": {
         "$id": "18",
         "Kind": "string",
         "Name": "string",
         "CrossLanguageDefinitionId": "TypeSpec.string"
        },
        "Value": "2022-12-01-preview"
       },
       "IsRequired": true,
=======
        "$id": "13",
        "Kind": "string"
       },
       "Location": "Query",
>>>>>>> cc743cb2
       "IsApiVersion": true,
       "IsContentType": false,
       "IsEndpoint": false,
       "Explode": false,
<<<<<<< HEAD
       "Kind": "Client"
      },
      {
       "$id": "19",
       "Name": "accept",
       "NameInRequest": "Accept",
       "Type": {
        "$id": "20",
        "Kind": "string",
        "Name": "string",
        "CrossLanguageDefinitionId": "TypeSpec.string"
       },
       "Location": "Header",
       "IsApiVersion": false,
       "IsResourceParameter": false,
       "IsContentType": false,
=======
>>>>>>> cc743cb2
       "IsRequired": true,
       "Kind": "Client",
       "DefaultValue": {
        "$id": "14",
        "Type": {
         "$id": "15",
         "Kind": "string"
        },
        "Value": "2022-12-01-preview"
       }
      }
     ],
     "Responses": [
      {
       "$id": "16",
       "StatusCodes": [
        200
       ],
       "BodyMediaType": "Json",
       "Headers": [],
       "IsErrorResponse": false
      }
     ],
     "HttpMethod": "HEAD",
     "RequestBodyMediaType": "None",
     "Uri": "{endpoint}",
     "Path": "/server/versions/versioned/with-query-api-version",
     "BufferResponse": true,
     "GenerateProtocolMethod": true,
     "GenerateConvenienceMethod": true
    },
    {
     "$id": "17",
     "Name": "withPathApiVersion",
     "ResourceName": "Versioned",
     "Accessibility": "public",
     "Parameters": [
      {
       "$ref": "8"
      },
      {
       "$id": "18",
       "Name": "apiVersion",
       "NameInRequest": "apiVersion",
       "Type": {
<<<<<<< HEAD
        "$id": "25",
        "Kind": "string",
        "Name": "string",
        "CrossLanguageDefinitionId": "TypeSpec.string"
=======
        "$id": "19",
        "Kind": "string"
>>>>>>> cc743cb2
       },
       "Location": "Path",
       "IsApiVersion": true,
       "IsContentType": false,
       "IsEndpoint": false,
       "Explode": false,
<<<<<<< HEAD
       "Kind": "Client"
      },
      {
       "$id": "26",
       "Name": "accept",
       "NameInRequest": "Accept",
       "Type": {
        "$id": "27",
        "Kind": "string",
        "Name": "string",
        "CrossLanguageDefinitionId": "TypeSpec.string"
       },
       "Location": "Header",
       "IsApiVersion": false,
       "IsResourceParameter": false,
       "IsContentType": false,
=======
>>>>>>> cc743cb2
       "IsRequired": true,
       "Kind": "Client",
       "DefaultValue": {
        "$id": "20",
        "Type": {
         "$id": "21",
         "Kind": "string"
        },
        "Value": "2022-12-01-preview"
       }
      }
     ],
     "Responses": [
      {
       "$id": "22",
       "StatusCodes": [
        200
       ],
       "BodyMediaType": "Json",
       "Headers": [],
       "IsErrorResponse": false
      }
     ],
     "HttpMethod": "HEAD",
     "RequestBodyMediaType": "None",
     "Uri": "{endpoint}",
     "Path": "/server/versions/versioned/with-path-api-version/{apiVersion}",
     "BufferResponse": true,
     "GenerateProtocolMethod": true,
     "GenerateConvenienceMethod": true
    },
    {
     "$id": "23",
     "Name": "withQueryOldApiVersion",
     "ResourceName": "Versioned",
     "Accessibility": "public",
     "Parameters": [
      {
       "$ref": "8"
      },
      {
       "$id": "24",
       "Name": "apiVersion",
       "NameInRequest": "api-version",
       "Type": {
<<<<<<< HEAD
        "$id": "32",
        "Kind": "string",
        "Name": "string",
        "CrossLanguageDefinitionId": "TypeSpec.string"
=======
        "$id": "25",
        "Kind": "string"
>>>>>>> cc743cb2
       },
       "Location": "Query",
       "IsApiVersion": true,
       "IsContentType": false,
       "IsEndpoint": false,
       "Explode": false,
<<<<<<< HEAD
       "Kind": "Client"
      },
      {
       "$id": "33",
       "Name": "accept",
       "NameInRequest": "Accept",
       "Type": {
        "$id": "34",
        "Kind": "string",
        "Name": "string",
        "CrossLanguageDefinitionId": "TypeSpec.string"
       },
       "Location": "Header",
       "IsApiVersion": false,
       "IsResourceParameter": false,
       "IsContentType": false,
=======
>>>>>>> cc743cb2
       "IsRequired": true,
       "Kind": "Client",
       "DefaultValue": {
        "$id": "26",
        "Type": {
         "$id": "27",
         "Kind": "string"
        },
        "Value": "2022-12-01-preview"
       }
      }
     ],
     "Responses": [
      {
       "$id": "28",
       "StatusCodes": [
        200
       ],
       "BodyMediaType": "Json",
       "Headers": [],
       "IsErrorResponse": false
      }
     ],
     "HttpMethod": "HEAD",
     "RequestBodyMediaType": "None",
     "Uri": "{endpoint}",
     "Path": "/server/versions/versioned/with-query-old-api-version",
     "BufferResponse": true,
     "GenerateProtocolMethod": true,
     "GenerateConvenienceMethod": true
    }
   ],
   "Protocol": {
    "$id": "29"
   },
   "Parameters": [
    {
     "$ref": "8"
    }
   ]
  }
 ]
}<|MERGE_RESOLUTION|>--- conflicted
+++ resolved
@@ -56,13 +56,9 @@
        "Description": "Need to be set as 'http://localhost:3000' in client.",
        "Type": {
         "$id": "9",
-<<<<<<< HEAD
         "Kind": "url",
         "Name": "url",
         "CrossLanguageDefinitionId": "TypeSpec.url"
-=======
-        "Kind": "uri"
->>>>>>> cc743cb2
        },
        "Location": "Uri",
        "IsApiVersion": false,
@@ -73,204 +69,117 @@
        "SkipUrlEncoding": false,
        "Explode": false,
        "Kind": "Client"
-<<<<<<< HEAD
+      }
+     ],
+     "Responses": [
+      {
+       "$id": "10",
+       "StatusCodes": [
+        200
+       ],
+       "BodyMediaType": "Json",
+       "Headers": [],
+       "IsErrorResponse": false
+      }
+     ],
+     "HttpMethod": "HEAD",
+     "RequestBodyMediaType": "None",
+     "Uri": "{endpoint}",
+     "Path": "/server/versions/versioned/without-api-version",
+     "BufferResponse": true,
+     "GenerateProtocolMethod": true,
+     "GenerateConvenienceMethod": true
+    },
+    {
+     "$id": "11",
+     "Name": "withQueryApiVersion",
+     "ResourceName": "Versioned",
+     "Accessibility": "public",
+     "Parameters": [
+      {
+       "$ref": "8"
       },
       {
-       "$id": "10",
-       "Name": "accept",
-       "NameInRequest": "Accept",
-       "Type": {
-        "$id": "11",
+       "$id": "12",
+       "Name": "apiVersion",
+       "NameInRequest": "api-version",
+       "Type": {
+        "$id": "13",
         "Kind": "string",
         "Name": "string",
         "CrossLanguageDefinitionId": "TypeSpec.string"
        },
-       "Location": "Header",
-       "IsApiVersion": false,
-       "IsResourceParameter": false,
-       "IsContentType": false,
-       "IsRequired": true,
+       "Location": "Query",
+       "IsApiVersion": true,
+       "IsContentType": false,
        "IsEndpoint": false,
-       "SkipUrlEncoding": false,
-       "Explode": false,
-       "Kind": "Constant",
+       "Explode": false,
+       "IsRequired": true,
+       "Kind": "Client",
        "DefaultValue": {
-        "$id": "12",
+        "$id": "14",
         "Type": {
-         "$ref": "11"
-        },
-        "Value": "application/json"
-       }
-=======
->>>>>>> cc743cb2
-      }
-     ],
-     "Responses": [
-      {
-       "$id": "10",
-       "StatusCodes": [
-        200
-       ],
-       "BodyMediaType": "Json",
-       "Headers": [],
-       "IsErrorResponse": false
-      }
-     ],
-     "HttpMethod": "HEAD",
-     "RequestBodyMediaType": "None",
-     "Uri": "{endpoint}",
-     "Path": "/server/versions/versioned/without-api-version",
-     "BufferResponse": true,
-     "GenerateProtocolMethod": true,
-     "GenerateConvenienceMethod": true
-    },
-    {
-     "$id": "11",
-     "Name": "withQueryApiVersion",
-     "ResourceName": "Versioned",
-     "Accessibility": "public",
-     "Parameters": [
-      {
-       "$ref": "8"
-      },
-      {
-       "$id": "12",
-       "Name": "apiVersion",
-       "NameInRequest": "api-version",
-       "Type": {
-<<<<<<< HEAD
-        "$id": "16",
-        "Kind": "string",
-        "Name": "string",
-        "CrossLanguageDefinitionId": "TypeSpec.string"
-       },
-       "Location": "Query",
-       "DefaultValue": {
-        "$id": "17",
-        "Type": {
-         "$id": "18",
+         "$id": "15",
          "Kind": "string",
          "Name": "string",
          "CrossLanguageDefinitionId": "TypeSpec.string"
         },
         "Value": "2022-12-01-preview"
-       },
-       "IsRequired": true,
-=======
-        "$id": "13",
-        "Kind": "string"
-       },
-       "Location": "Query",
->>>>>>> cc743cb2
-       "IsApiVersion": true,
-       "IsContentType": false,
-       "IsEndpoint": false,
-       "Explode": false,
-<<<<<<< HEAD
-       "Kind": "Client"
+       }
+      }
+     ],
+     "Responses": [
+      {
+       "$id": "16",
+       "StatusCodes": [
+        200
+       ],
+       "BodyMediaType": "Json",
+       "Headers": [],
+       "IsErrorResponse": false
+      }
+     ],
+     "HttpMethod": "HEAD",
+     "RequestBodyMediaType": "None",
+     "Uri": "{endpoint}",
+     "Path": "/server/versions/versioned/with-query-api-version",
+     "BufferResponse": true,
+     "GenerateProtocolMethod": true,
+     "GenerateConvenienceMethod": true
+    },
+    {
+     "$id": "17",
+     "Name": "withPathApiVersion",
+     "ResourceName": "Versioned",
+     "Accessibility": "public",
+     "Parameters": [
+      {
+       "$ref": "8"
       },
       {
-       "$id": "19",
-       "Name": "accept",
-       "NameInRequest": "Accept",
-       "Type": {
-        "$id": "20",
+       "$id": "18",
+       "Name": "apiVersion",
+       "NameInRequest": "apiVersion",
+       "Type": {
+        "$id": "19",
         "Kind": "string",
         "Name": "string",
         "CrossLanguageDefinitionId": "TypeSpec.string"
        },
-       "Location": "Header",
-       "IsApiVersion": false,
-       "IsResourceParameter": false,
-       "IsContentType": false,
-=======
->>>>>>> cc743cb2
-       "IsRequired": true,
-       "Kind": "Client",
-       "DefaultValue": {
-        "$id": "14",
-        "Type": {
-         "$id": "15",
-         "Kind": "string"
-        },
-        "Value": "2022-12-01-preview"
-       }
-      }
-     ],
-     "Responses": [
-      {
-       "$id": "16",
-       "StatusCodes": [
-        200
-       ],
-       "BodyMediaType": "Json",
-       "Headers": [],
-       "IsErrorResponse": false
-      }
-     ],
-     "HttpMethod": "HEAD",
-     "RequestBodyMediaType": "None",
-     "Uri": "{endpoint}",
-     "Path": "/server/versions/versioned/with-query-api-version",
-     "BufferResponse": true,
-     "GenerateProtocolMethod": true,
-     "GenerateConvenienceMethod": true
-    },
-    {
-     "$id": "17",
-     "Name": "withPathApiVersion",
-     "ResourceName": "Versioned",
-     "Accessibility": "public",
-     "Parameters": [
-      {
-       "$ref": "8"
-      },
-      {
-       "$id": "18",
-       "Name": "apiVersion",
-       "NameInRequest": "apiVersion",
-       "Type": {
-<<<<<<< HEAD
-        "$id": "25",
-        "Kind": "string",
-        "Name": "string",
-        "CrossLanguageDefinitionId": "TypeSpec.string"
-=======
-        "$id": "19",
-        "Kind": "string"
->>>>>>> cc743cb2
-       },
        "Location": "Path",
        "IsApiVersion": true,
        "IsContentType": false,
        "IsEndpoint": false,
        "Explode": false,
-<<<<<<< HEAD
-       "Kind": "Client"
-      },
-      {
-       "$id": "26",
-       "Name": "accept",
-       "NameInRequest": "Accept",
-       "Type": {
-        "$id": "27",
-        "Kind": "string",
-        "Name": "string",
-        "CrossLanguageDefinitionId": "TypeSpec.string"
-       },
-       "Location": "Header",
-       "IsApiVersion": false,
-       "IsResourceParameter": false,
-       "IsContentType": false,
-=======
->>>>>>> cc743cb2
        "IsRequired": true,
        "Kind": "Client",
        "DefaultValue": {
         "$id": "20",
         "Type": {
          "$id": "21",
-         "Kind": "string"
+         "Kind": "string",
+         "Name": "string",
+         "CrossLanguageDefinitionId": "TypeSpec.string"
         },
         "Value": "2022-12-01-preview"
        }
@@ -309,47 +218,25 @@
        "Name": "apiVersion",
        "NameInRequest": "api-version",
        "Type": {
-<<<<<<< HEAD
-        "$id": "32",
+        "$id": "25",
         "Kind": "string",
         "Name": "string",
         "CrossLanguageDefinitionId": "TypeSpec.string"
-=======
-        "$id": "25",
-        "Kind": "string"
->>>>>>> cc743cb2
        },
        "Location": "Query",
        "IsApiVersion": true,
        "IsContentType": false,
        "IsEndpoint": false,
        "Explode": false,
-<<<<<<< HEAD
-       "Kind": "Client"
-      },
-      {
-       "$id": "33",
-       "Name": "accept",
-       "NameInRequest": "Accept",
-       "Type": {
-        "$id": "34",
-        "Kind": "string",
-        "Name": "string",
-        "CrossLanguageDefinitionId": "TypeSpec.string"
-       },
-       "Location": "Header",
-       "IsApiVersion": false,
-       "IsResourceParameter": false,
-       "IsContentType": false,
-=======
->>>>>>> cc743cb2
        "IsRequired": true,
        "Kind": "Client",
        "DefaultValue": {
         "$id": "26",
         "Type": {
          "$id": "27",
-         "Kind": "string"
+         "Kind": "string",
+         "Name": "string",
+         "CrossLanguageDefinitionId": "TypeSpec.string"
         },
         "Value": "2022-12-01-preview"
        }
