{
 "$id": "1",
 "name": "Server.Versions.Versioned",
 "apiVersions": [
  "2021-01-01-preview",
  "2022-12-01-preview"
 ],
 "enums": [
  {
   "$id": "2",
   "kind": "enum",
   "name": "Versions",
   "crossLanguageDefinitionId": "Server.Versions.Versioned.Versions",
   "valueType": {
    "$id": "3",
    "kind": "string",
    "name": "string",
    "crossLanguageDefinitionId": "TypeSpec.string",
    "decorators": []
   },
   "values": [
    {
     "$id": "4",
     "kind": "enumvalue",
     "name": "v2021_01_01_preview",
     "value": "2021-01-01-preview",
     "valueType": {
      "$id": "5",
      "kind": "string",
      "name": "string",
      "crossLanguageDefinitionId": "TypeSpec.string",
      "decorators": []
     },
     "enumType": {
      "$ref": "2"
     },
     "doc": "The version 2022-12-01-preview.",
     "decorators": []
    },
    {
     "$id": "6",
     "kind": "enumvalue",
     "name": "v2022_12_01_preview",
     "value": "2022-12-01-preview",
     "valueType": {
      "$id": "7",
      "kind": "string",
      "name": "string",
      "crossLanguageDefinitionId": "TypeSpec.string",
      "decorators": []
     },
     "enumType": {
      "$ref": "2"
     },
     "doc": "The version 2022-12-01-preview.",
     "decorators": []
    }
   ],
   "namespace": "Server.Versions.Versioned",
   "doc": "The version of the API.",
   "isFixed": true,
   "isFlags": false,
   "usage": "ApiVersionEnum",
   "decorators": []
  }
 ],
 "models": [],
 "clients": [
  {
   "$id": "8",
   "kind": "client",
   "name": "VersionedClient",
   "namespace": "Server.Versions.Versioned",
   "doc": "Illustrates versioned server.",
   "operations": [
    {
     "$id": "9",
     "name": "withoutApiVersion",
     "resourceName": "Versioned",
     "accessibility": "public",
     "parameters": [],
     "responses": [
      {
       "$id": "10",
       "statusCodes": [
        200
       ],
       "headers": [],
       "isErrorResponse": false
      }
     ],
     "httpMethod": "HEAD",
     "uri": "{endpoint}",
     "path": "/server/versions/versioned/without-api-version",
     "bufferResponse": true,
     "generateProtocolMethod": true,
     "generateConvenienceMethod": true,
     "crossLanguageDefinitionId": "Server.Versions.Versioned.withoutApiVersion",
     "decorators": []
    },
    {
     "$id": "11",
     "name": "withQueryApiVersion",
     "resourceName": "Versioned",
     "accessibility": "public",
     "parameters": [
      {
       "$id": "12",
       "name": "apiVersion",
       "nameInRequest": "api-version",
       "type": {
        "$id": "13",
        "kind": "string",
        "name": "string",
        "crossLanguageDefinitionId": "TypeSpec.string",
        "decorators": []
       },
       "location": "Query",
       "isApiVersion": true,
       "isContentType": false,
       "isEndpoint": false,
       "explode": false,
       "isRequired": true,
       "kind": "Client",
       "defaultValue": {
        "$id": "14",
        "type": {
         "$id": "15",
         "kind": "string",
         "name": "string",
         "crossLanguageDefinitionId": "TypeSpec.string"
        },
        "value": "2022-12-01-preview"
       },
       "decorators": [],
       "skipUrlEncoding": false
      }
     ],
     "responses": [
      {
       "$id": "16",
       "statusCodes": [
        200
       ],
       "headers": [],
       "isErrorResponse": false
      }
     ],
     "httpMethod": "HEAD",
     "uri": "{endpoint}",
     "path": "/server/versions/versioned/with-query-api-version",
     "bufferResponse": true,
     "generateProtocolMethod": true,
     "generateConvenienceMethod": true,
     "crossLanguageDefinitionId": "Server.Versions.Versioned.withQueryApiVersion",
     "decorators": []
    },
    {
     "$id": "17",
     "name": "withPathApiVersion",
     "resourceName": "Versioned",
     "accessibility": "public",
     "parameters": [
      {
       "$id": "18",
       "name": "apiVersion",
       "nameInRequest": "apiVersion",
       "type": {
        "$id": "19",
        "kind": "string",
        "name": "string",
        "crossLanguageDefinitionId": "TypeSpec.string",
        "decorators": []
       },
       "location": "Path",
       "isApiVersion": true,
       "isContentType": false,
       "isEndpoint": false,
       "explode": false,
       "isRequired": true,
       "kind": "Client",
       "defaultValue": {
        "$id": "20",
        "type": {
         "$id": "21",
         "kind": "string",
         "name": "string",
         "crossLanguageDefinitionId": "TypeSpec.string"
        },
        "value": "2022-12-01-preview"
       },
       "decorators": [],
       "skipUrlEncoding": false
      }
     ],
     "responses": [
      {
       "$id": "22",
       "statusCodes": [
        200
       ],
       "headers": [],
       "isErrorResponse": false
      }
     ],
     "httpMethod": "HEAD",
     "uri": "{endpoint}",
     "path": "/server/versions/versioned/with-path-api-version/{apiVersion}",
     "bufferResponse": true,
     "generateProtocolMethod": true,
     "generateConvenienceMethod": true,
     "crossLanguageDefinitionId": "Server.Versions.Versioned.withPathApiVersion",
     "decorators": []
    },
    {
     "$id": "23",
     "name": "withQueryOldApiVersion",
     "resourceName": "Versioned",
     "accessibility": "public",
     "parameters": [
      {
       "$id": "24",
       "name": "apiVersion",
       "nameInRequest": "api-version",
       "type": {
        "$id": "25",
        "kind": "string",
        "name": "string",
        "crossLanguageDefinitionId": "TypeSpec.string",
        "decorators": []
       },
       "location": "Query",
       "isApiVersion": true,
       "isContentType": false,
       "isEndpoint": false,
       "explode": false,
       "isRequired": true,
       "kind": "Client",
       "defaultValue": {
        "$id": "26",
        "type": {
         "$id": "27",
         "kind": "string",
         "name": "string",
         "crossLanguageDefinitionId": "TypeSpec.string"
        },
        "value": "2022-12-01-preview"
       },
       "decorators": [],
       "skipUrlEncoding": false
      }
     ],
     "responses": [
      {
       "$id": "28",
       "statusCodes": [
        200
       ],
       "headers": [],
       "isErrorResponse": false
      }
     ],
     "httpMethod": "HEAD",
     "uri": "{endpoint}",
     "path": "/server/versions/versioned/with-query-old-api-version",
     "bufferResponse": true,
     "generateProtocolMethod": true,
     "generateConvenienceMethod": true,
     "crossLanguageDefinitionId": "Server.Versions.Versioned.withQueryOldApiVersion",
     "decorators": []
    }
   ],
   "parameters": [
    {
     "$id": "29",
     "name": "endpoint",
     "nameInRequest": "endpoint",
     "doc": "Need to be set as 'http://localhost:3000' in client.",
     "type": {
      "$id": "30",
      "kind": "url",
      "name": "url",
      "crossLanguageDefinitionId": "TypeSpec.url"
     },
     "location": "Uri",
     "isApiVersion": false,
     "isContentType": false,
     "isRequired": true,
     "isEndpoint": true,
     "skipUrlEncoding": false,
     "explode": false,
     "kind": "Client"
    }
   ],
<<<<<<< HEAD
   "decorators": [
    {
     "$id": "31",
     "name": "TypeSpec.@service",
     "arguments": {
      "$id": "32"
     }
    }
   ],
   "crossLanguageDefinitionId": "Server.Versions.Versioned"
=======
   "decorators": [],
   "crossLanguageDefinitionId": "Server.Versions.Versioned",
   "apiVersions": [
    "2021-01-01-preview",
    "2022-12-01-preview"
   ]
>>>>>>> b84a2b7e
  }
 ]
}<|MERGE_RESOLUTION|>--- conflicted
+++ resolved
@@ -292,7 +292,6 @@
      "kind": "Client"
     }
    ],
-<<<<<<< HEAD
    "decorators": [
     {
      "$id": "31",
@@ -302,15 +301,11 @@
      }
     }
    ],
-   "crossLanguageDefinitionId": "Server.Versions.Versioned"
-=======
-   "decorators": [],
    "crossLanguageDefinitionId": "Server.Versions.Versioned",
    "apiVersions": [
     "2021-01-01-preview",
     "2022-12-01-preview"
    ]
->>>>>>> b84a2b7e
   }
  ]
 }