--- conflicted
+++ resolved
@@ -7,36 +7,23 @@
  ],
  "Enums": [
   {
-<<<<<<< HEAD
    "$id": "1",
-   "Kind": "Enum",
-=======
-   "$id": "2",
    "Kind": "enum",
->>>>>>> f4b8779e
    "Name": "Versions",
    "ValueType": {
-    "$id": "3",
+    "$id": "2",
     "Kind": "string",
     "IsNullable": false
    },
    "Values": [
     {
-<<<<<<< HEAD
-     "$id": "2",
-=======
-     "$id": "4",
->>>>>>> f4b8779e
+     "$id": "3",
      "Name": "v2021_01_01_preview",
      "Value": "2021-01-01-preview",
      "Description": "The version 2022-12-01-preview."
     },
     {
-<<<<<<< HEAD
-     "$id": "3",
-=======
-     "$id": "5",
->>>>>>> f4b8779e
+     "$id": "4",
      "Name": "v2022_12_01_preview",
      "Value": "2022-12-01-preview",
      "Description": "The version 2022-12-01-preview."
@@ -52,41 +39,23 @@
  "Models": [],
  "Clients": [
   {
-<<<<<<< HEAD
-   "$id": "4",
-=======
-   "$id": "6",
->>>>>>> f4b8779e
+   "$id": "5",
    "Name": "VersionedClient",
    "Description": "Illustrates versioned server.",
    "Operations": [
     {
-<<<<<<< HEAD
-     "$id": "5",
-=======
-     "$id": "7",
->>>>>>> f4b8779e
+     "$id": "6",
      "Name": "withoutApiVersion",
      "ResourceName": "Versioned",
      "Parameters": [
       {
-<<<<<<< HEAD
-       "$id": "6",
-=======
-       "$id": "8",
->>>>>>> f4b8779e
+       "$id": "7",
        "Name": "endpoint",
        "NameInRequest": "endpoint",
        "Description": "Need to be set as 'http://localhost:3000' in client.",
        "Type": {
-<<<<<<< HEAD
-        "$id": "7",
-        "Kind": "Primitive",
-        "Name": "Uri",
-=======
-        "$id": "9",
+        "$id": "8",
         "Kind": "uri",
->>>>>>> f4b8779e
         "IsNullable": false
        },
        "Location": "Uri",
@@ -100,43 +69,27 @@
        "Kind": "Client"
       },
       {
-<<<<<<< HEAD
-       "$id": "8",
+       "$id": "9",
        "Name": "accept",
        "NameInRequest": "Accept",
        "Type": {
-        "$id": "9",
-        "Kind": "Primitive",
-        "Name": "String",
-=======
-       "$id": "10",
-       "Name": "accept",
-       "NameInRequest": "Accept",
-       "Type": {
+        "$id": "10",
+        "Kind": "string",
+        "IsNullable": false
+       },
+       "Location": "Header",
+       "IsApiVersion": false,
+       "IsResourceParameter": false,
+       "IsContentType": false,
+       "IsRequired": true,
+       "IsEndpoint": false,
+       "SkipUrlEncoding": false,
+       "Explode": false,
+       "Kind": "Constant",
+       "DefaultValue": {
         "$id": "11",
-        "Kind": "string",
->>>>>>> f4b8779e
-        "IsNullable": false
-       },
-       "Location": "Header",
-       "IsApiVersion": false,
-       "IsResourceParameter": false,
-       "IsContentType": false,
-       "IsRequired": true,
-       "IsEndpoint": false,
-       "SkipUrlEncoding": false,
-       "Explode": false,
-       "Kind": "Constant",
-       "DefaultValue": {
-<<<<<<< HEAD
-        "$id": "10",
-        "Type": {
-         "$ref": "9"
-=======
-        "$id": "12",
-        "Type": {
-         "$ref": "11"
->>>>>>> f4b8779e
+        "Type": {
+         "$ref": "10"
         },
         "Value": "application/json"
        }
@@ -144,11 +97,7 @@
      ],
      "Responses": [
       {
-<<<<<<< HEAD
-       "$id": "11",
-=======
-       "$id": "13",
->>>>>>> f4b8779e
+       "$id": "12",
        "StatusCodes": [
         200
        ],
@@ -166,53 +115,28 @@
      "GenerateConvenienceMethod": true
     },
     {
-<<<<<<< HEAD
-     "$id": "12",
-=======
-     "$id": "14",
->>>>>>> f4b8779e
+     "$id": "13",
      "Name": "withQueryApiVersion",
      "ResourceName": "Versioned",
      "Parameters": [
       {
-<<<<<<< HEAD
-       "$ref": "6"
-      },
-      {
-       "$id": "13",
+       "$ref": "7"
+      },
+      {
+       "$id": "14",
        "Name": "apiVersion",
        "NameInRequest": "api-version",
        "Type": {
-        "$id": "14",
-        "Kind": "Primitive",
-        "Name": "String",
-=======
-       "$ref": "8"
-      },
-      {
-       "$id": "15",
-       "Name": "apiVersion",
-       "NameInRequest": "api-version",
-       "Type": {
+        "$id": "15",
+        "Kind": "string",
+        "IsNullable": false
+       },
+       "Location": "Query",
+       "DefaultValue": {
         "$id": "16",
-        "Kind": "string",
->>>>>>> f4b8779e
-        "IsNullable": false
-       },
-       "Location": "Query",
-       "DefaultValue": {
-<<<<<<< HEAD
-        "$id": "15",
-        "Type": {
-         "$id": "16",
-         "Kind": "Primitive",
-         "Name": "String",
-=======
-        "$id": "17",
-        "Type": {
-         "$id": "18",
+        "Type": {
+         "$id": "17",
          "Kind": "string",
->>>>>>> f4b8779e
          "IsNullable": false
         },
         "Value": "2022-12-01-preview"
@@ -227,43 +151,27 @@
        "Kind": "Client"
       },
       {
-<<<<<<< HEAD
-       "$id": "17",
+       "$id": "18",
        "Name": "accept",
        "NameInRequest": "Accept",
        "Type": {
-        "$id": "18",
-        "Kind": "Primitive",
-        "Name": "String",
-=======
-       "$id": "19",
-       "Name": "accept",
-       "NameInRequest": "Accept",
-       "Type": {
+        "$id": "19",
+        "Kind": "string",
+        "IsNullable": false
+       },
+       "Location": "Header",
+       "IsApiVersion": false,
+       "IsResourceParameter": false,
+       "IsContentType": false,
+       "IsRequired": true,
+       "IsEndpoint": false,
+       "SkipUrlEncoding": false,
+       "Explode": false,
+       "Kind": "Constant",
+       "DefaultValue": {
         "$id": "20",
-        "Kind": "string",
->>>>>>> f4b8779e
-        "IsNullable": false
-       },
-       "Location": "Header",
-       "IsApiVersion": false,
-       "IsResourceParameter": false,
-       "IsContentType": false,
-       "IsRequired": true,
-       "IsEndpoint": false,
-       "SkipUrlEncoding": false,
-       "Explode": false,
-       "Kind": "Constant",
-       "DefaultValue": {
-<<<<<<< HEAD
-        "$id": "19",
-        "Type": {
-         "$ref": "18"
-=======
-        "$id": "21",
-        "Type": {
-         "$ref": "20"
->>>>>>> f4b8779e
+        "Type": {
+         "$ref": "19"
         },
         "Value": "application/json"
        }
@@ -271,11 +179,7 @@
      ],
      "Responses": [
       {
-<<<<<<< HEAD
-       "$id": "20",
-=======
-       "$id": "22",
->>>>>>> f4b8779e
+       "$id": "21",
        "StatusCodes": [
         200
        ],
@@ -293,46 +197,25 @@
      "GenerateConvenienceMethod": true
     },
     {
-<<<<<<< HEAD
-     "$id": "21",
-=======
-     "$id": "23",
->>>>>>> f4b8779e
+     "$id": "22",
      "Name": "withPathApiVersion",
      "ResourceName": "Versioned",
      "Parameters": [
       {
-<<<<<<< HEAD
-       "$ref": "6"
-      },
-      {
-       "$id": "22",
+       "$ref": "7"
+      },
+      {
+       "$id": "23",
        "Name": "apiVersion",
        "NameInRequest": "apiVersion",
        "Type": {
-        "$id": "23",
-        "Kind": "Primitive",
-        "Name": "String",
-=======
-       "$ref": "8"
-      },
-      {
-       "$id": "24",
-       "Name": "apiVersion",
-       "NameInRequest": "apiVersion",
-       "Type": {
-        "$id": "25",
-        "Kind": "string",
->>>>>>> f4b8779e
+        "$id": "24",
+        "Kind": "string",
         "IsNullable": false
        },
        "Location": "Path",
        "DefaultValue": {
-<<<<<<< HEAD
-        "$ref": "15"
-=======
-        "$ref": "17"
->>>>>>> f4b8779e
+        "$ref": "16"
        },
        "IsRequired": true,
        "IsApiVersion": true,
@@ -344,43 +227,27 @@
        "Kind": "Client"
       },
       {
-<<<<<<< HEAD
-       "$id": "24",
+       "$id": "25",
        "Name": "accept",
        "NameInRequest": "Accept",
        "Type": {
-        "$id": "25",
-        "Kind": "Primitive",
-        "Name": "String",
-=======
-       "$id": "26",
-       "Name": "accept",
-       "NameInRequest": "Accept",
-       "Type": {
+        "$id": "26",
+        "Kind": "string",
+        "IsNullable": false
+       },
+       "Location": "Header",
+       "IsApiVersion": false,
+       "IsResourceParameter": false,
+       "IsContentType": false,
+       "IsRequired": true,
+       "IsEndpoint": false,
+       "SkipUrlEncoding": false,
+       "Explode": false,
+       "Kind": "Constant",
+       "DefaultValue": {
         "$id": "27",
-        "Kind": "string",
->>>>>>> f4b8779e
-        "IsNullable": false
-       },
-       "Location": "Header",
-       "IsApiVersion": false,
-       "IsResourceParameter": false,
-       "IsContentType": false,
-       "IsRequired": true,
-       "IsEndpoint": false,
-       "SkipUrlEncoding": false,
-       "Explode": false,
-       "Kind": "Constant",
-       "DefaultValue": {
-<<<<<<< HEAD
-        "$id": "26",
-        "Type": {
-         "$ref": "25"
-=======
-        "$id": "28",
-        "Type": {
-         "$ref": "27"
->>>>>>> f4b8779e
+        "Type": {
+         "$ref": "26"
         },
         "Value": "application/json"
        }
@@ -388,11 +255,7 @@
      ],
      "Responses": [
       {
-<<<<<<< HEAD
-       "$id": "27",
-=======
-       "$id": "29",
->>>>>>> f4b8779e
+       "$id": "28",
        "StatusCodes": [
         200
        ],
@@ -410,46 +273,25 @@
      "GenerateConvenienceMethod": true
     },
     {
-<<<<<<< HEAD
-     "$id": "28",
-=======
-     "$id": "30",
->>>>>>> f4b8779e
+     "$id": "29",
      "Name": "withQueryOldApiVersion",
      "ResourceName": "Versioned",
      "Parameters": [
       {
-<<<<<<< HEAD
-       "$ref": "6"
-      },
-      {
-       "$id": "29",
+       "$ref": "7"
+      },
+      {
+       "$id": "30",
        "Name": "apiVersion",
        "NameInRequest": "api-version",
        "Type": {
-        "$id": "30",
-        "Kind": "Primitive",
-        "Name": "String",
-=======
-       "$ref": "8"
-      },
-      {
-       "$id": "31",
-       "Name": "apiVersion",
-       "NameInRequest": "api-version",
-       "Type": {
-        "$id": "32",
-        "Kind": "string",
->>>>>>> f4b8779e
+        "$id": "31",
+        "Kind": "string",
         "IsNullable": false
        },
        "Location": "Query",
        "DefaultValue": {
-<<<<<<< HEAD
-        "$ref": "15"
-=======
-        "$ref": "17"
->>>>>>> f4b8779e
+        "$ref": "16"
        },
        "IsRequired": true,
        "IsApiVersion": true,
@@ -461,43 +303,27 @@
        "Kind": "Client"
       },
       {
-<<<<<<< HEAD
-       "$id": "31",
+       "$id": "32",
        "Name": "accept",
        "NameInRequest": "Accept",
        "Type": {
-        "$id": "32",
-        "Kind": "Primitive",
-        "Name": "String",
-=======
-       "$id": "33",
-       "Name": "accept",
-       "NameInRequest": "Accept",
-       "Type": {
+        "$id": "33",
+        "Kind": "string",
+        "IsNullable": false
+       },
+       "Location": "Header",
+       "IsApiVersion": false,
+       "IsResourceParameter": false,
+       "IsContentType": false,
+       "IsRequired": true,
+       "IsEndpoint": false,
+       "SkipUrlEncoding": false,
+       "Explode": false,
+       "Kind": "Constant",
+       "DefaultValue": {
         "$id": "34",
-        "Kind": "string",
->>>>>>> f4b8779e
-        "IsNullable": false
-       },
-       "Location": "Header",
-       "IsApiVersion": false,
-       "IsResourceParameter": false,
-       "IsContentType": false,
-       "IsRequired": true,
-       "IsEndpoint": false,
-       "SkipUrlEncoding": false,
-       "Explode": false,
-       "Kind": "Constant",
-       "DefaultValue": {
-<<<<<<< HEAD
-        "$id": "33",
-        "Type": {
-         "$ref": "32"
-=======
-        "$id": "35",
-        "Type": {
-         "$ref": "34"
->>>>>>> f4b8779e
+        "Type": {
+         "$ref": "33"
         },
         "Value": "application/json"
        }
@@ -505,11 +331,7 @@
      ],
      "Responses": [
       {
-<<<<<<< HEAD
-       "$id": "34",
-=======
-       "$id": "36",
->>>>>>> f4b8779e
+       "$id": "35",
        "StatusCodes": [
         200
        ],
@@ -528,20 +350,12 @@
     }
    ],
    "Protocol": {
-<<<<<<< HEAD
-    "$id": "35"
-=======
-    "$id": "37"
->>>>>>> f4b8779e
+    "$id": "36"
    },
    "Creatable": true,
    "Parameters": [
     {
-<<<<<<< HEAD
-     "$ref": "6"
-=======
-     "$ref": "8"
->>>>>>> f4b8779e
+     "$ref": "7"
     }
    ]
   }
