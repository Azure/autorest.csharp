{
 "$id": "0",
 "Name": "Server.Path.Single",
 "ApiVersions": [],
 "Enums": [],
 "Models": [],
 "Clients": [
  {
   "$id": "1",
   "Name": "SingleClient",
   "Description": "Illustrates server with a single path parameter @server",
   "Operations": [
    {
     "$id": "2",
     "Name": "myOp",
     "ResourceName": "Single",
     "Parameters": [
      {
       "$id": "3",
       "Name": "endpoint",
       "NameInRequest": "endpoint",
       "Description": "Need to be set as 'http://localhost:3000' in client.",
       "Type": {
<<<<<<< HEAD
        "$id": "4",
        "Kind": "Primitive",
        "Name": "Uri",
=======
        "$id": "5",
        "Kind": "uri",
>>>>>>> f4b8779e
        "IsNullable": false
       },
       "Location": "Uri",
       "IsApiVersion": false,
       "IsResourceParameter": false,
       "IsContentType": false,
       "IsRequired": true,
       "IsEndpoint": true,
       "SkipUrlEncoding": false,
       "Explode": false,
       "Kind": "Client"
      },
      {
       "$id": "5",
       "Name": "accept",
       "NameInRequest": "Accept",
       "Type": {
<<<<<<< HEAD
        "$id": "6",
        "Kind": "Primitive",
        "Name": "String",
=======
        "$id": "7",
        "Kind": "string",
>>>>>>> f4b8779e
        "IsNullable": false
       },
       "Location": "Header",
       "IsApiVersion": false,
       "IsResourceParameter": false,
       "IsContentType": false,
       "IsRequired": true,
       "IsEndpoint": false,
       "SkipUrlEncoding": false,
       "Explode": false,
       "Kind": "Constant",
       "DefaultValue": {
        "$id": "7",
        "Type": {
         "$ref": "6"
        },
        "Value": "application/json"
       }
      }
     ],
     "Responses": [
      {
       "$id": "8",
       "StatusCodes": [
        200
       ],
       "BodyMediaType": "Json",
       "Headers": [],
       "IsErrorResponse": false
      }
     ],
     "HttpMethod": "HEAD",
     "RequestBodyMediaType": "None",
     "Uri": "{endpoint}",
     "Path": "/server/path/single/myOp",
     "BufferResponse": true,
     "GenerateProtocolMethod": true,
     "GenerateConvenienceMethod": true
    }
   ],
   "Protocol": {
    "$id": "9"
   },
   "Creatable": true,
   "Parameters": [
    {
     "$ref": "3"
    }
   ]
  }
 ]
}<|MERGE_RESOLUTION|>--- conflicted
+++ resolved
@@ -21,14 +21,8 @@
        "NameInRequest": "endpoint",
        "Description": "Need to be set as 'http://localhost:3000' in client.",
        "Type": {
-<<<<<<< HEAD
         "$id": "4",
-        "Kind": "Primitive",
-        "Name": "Uri",
-=======
-        "$id": "5",
         "Kind": "uri",
->>>>>>> f4b8779e
         "IsNullable": false
        },
        "Location": "Uri",
@@ -46,14 +40,8 @@
        "Name": "accept",
        "NameInRequest": "Accept",
        "Type": {
-<<<<<<< HEAD
         "$id": "6",
-        "Kind": "Primitive",
-        "Name": "String",
-=======
-        "$id": "7",
         "Kind": "string",
->>>>>>> f4b8779e
         "IsNullable": false
        },
        "Location": "Header",
