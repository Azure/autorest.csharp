--- conflicted
+++ resolved
@@ -48,13 +48,9 @@
        "Description": "Pass in http://localhost:3000 for endpoint.",
        "Type": {
         "$id": "8",
-<<<<<<< HEAD
         "Kind": "url",
         "Name": "url",
         "CrossLanguageDefinitionId": "TypeSpec.url"
-=======
-        "Kind": "uri"
->>>>>>> cc743cb2
        },
        "Location": "Uri",
        "IsApiVersion": false,
@@ -93,36 +89,6 @@
         },
         "Value": "v1.0"
        }
-<<<<<<< HEAD
-      },
-      {
-       "$id": "12",
-       "Name": "accept",
-       "NameInRequest": "Accept",
-       "Type": {
-        "$id": "13",
-        "Kind": "string",
-        "Name": "string",
-        "CrossLanguageDefinitionId": "TypeSpec.string"
-       },
-       "Location": "Header",
-       "IsApiVersion": false,
-       "IsResourceParameter": false,
-       "IsContentType": false,
-       "IsRequired": true,
-       "IsEndpoint": false,
-       "SkipUrlEncoding": false,
-       "Explode": false,
-       "Kind": "Constant",
-       "DefaultValue": {
-        "$id": "14",
-        "Type": {
-         "$ref": "13"
-        },
-        "Value": "application/json"
-       }
-=======
->>>>>>> cc743cb2
       }
      ],
      "Responses": [
@@ -161,40 +127,16 @@
        "Name": "keyword",
        "NameInRequest": "keyword",
        "Type": {
-<<<<<<< HEAD
-        "$id": "18",
+        "$id": "15",
         "Kind": "string",
         "Name": "string",
         "CrossLanguageDefinitionId": "TypeSpec.string"
-=======
-        "$id": "15",
-        "Kind": "string"
->>>>>>> cc743cb2
        },
        "Location": "Path",
        "IsApiVersion": false,
        "IsContentType": false,
        "IsEndpoint": false,
        "Explode": false,
-<<<<<<< HEAD
-       "Kind": "Method"
-      },
-      {
-       "$id": "19",
-       "Name": "accept",
-       "NameInRequest": "Accept",
-       "Type": {
-        "$id": "20",
-        "Kind": "string",
-        "Name": "string",
-        "CrossLanguageDefinitionId": "TypeSpec.string"
-       },
-       "Location": "Header",
-       "IsApiVersion": false,
-       "IsResourceParameter": false,
-       "IsContentType": false,
-=======
->>>>>>> cc743cb2
        "IsRequired": true,
        "Kind": "Method"
       }
