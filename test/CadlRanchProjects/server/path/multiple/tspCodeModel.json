{
 "$id": "1",
 "Name": "Server.Path.Multiple",
 "ApiVersions": [
  "v1.0"
 ],
 "Enums": [
  {
   "$id": "2",
   "kind": "enum",
   "name": "Versions",
   "crossLanguageDefinitionId": "Server.Path.Multiple.Versions",
   "valueType": {
    "$id": "3",
    "kind": "string",
    "name": "string",
    "crossLanguageDefinitionId": "TypeSpec.string",
    "decorators": []
   },
   "values": [
    {
     "$id": "4",
     "kind": "enumvalue",
     "name": "v1_0",
     "value": "v1.0",
     "valueType": {
      "$id": "5",
      "kind": "string",
      "name": "string",
      "crossLanguageDefinitionId": "TypeSpec.string",
      "decorators": []
     },
     "enumType": {
      "$ref": "2"
     },
     "description": "Version 1.0",
     "decorators": []
    }
   ],
   "description": "Service versions",
   "isFixed": true,
   "isFlags": false,
   "usage": "Input,ApiVersionEnum",
   "decorators": []
  }
 ],
 "Models": [],
 "Clients": [
  {
   "$id": "6",
   "Name": "MultipleClient",
   "Operations": [
    {
     "$id": "7",
     "Name": "noOperationParams",
     "ResourceName": "Multiple",
     "Accessibility": "public",
<<<<<<< HEAD
     "Parameters": [],
     "Responses": [
      {
       "$id": "7",
=======
     "Parameters": [
      {
       "$id": "8",
       "Name": "endpoint",
       "NameInRequest": "endpoint",
       "Description": "Pass in http://localhost:3000 for endpoint.",
       "Type": {
        "$id": "9",
        "kind": "url",
        "name": "url",
        "crossLanguageDefinitionId": "TypeSpec.url"
       },
       "Location": "Uri",
       "IsApiVersion": false,
       "IsResourceParameter": false,
       "IsContentType": false,
       "IsRequired": true,
       "IsEndpoint": true,
       "SkipUrlEncoding": false,
       "Explode": false,
       "Kind": "Client"
      },
      {
       "$id": "10",
       "Name": "apiVersion",
       "NameInRequest": "apiVersion",
       "Description": "Pass in v1.0 for API version.",
       "Type": {
        "$ref": "2"
       },
       "Location": "Uri",
       "IsApiVersion": true,
       "IsResourceParameter": false,
       "IsContentType": false,
       "IsRequired": true,
       "IsEndpoint": false,
       "SkipUrlEncoding": false,
       "Explode": false,
       "Kind": "Client",
       "DefaultValue": {
        "$id": "11",
        "Type": {
         "$id": "12",
         "kind": "string",
         "name": "string",
         "crossLanguageDefinitionId": "TypeSpec.string"
        },
        "Value": "v1.0"
       }
      }
     ],
     "Responses": [
      {
       "$id": "13",
>>>>>>> 6835b74d
       "StatusCodes": [
        204
       ],
       "BodyMediaType": "Json",
       "Headers": [],
       "IsErrorResponse": false
      }
     ],
     "HttpMethod": "GET",
     "RequestBodyMediaType": "None",
     "Uri": "{endpoint}/server/path/multiple/{apiVersion}",
     "Path": "/",
     "BufferResponse": true,
     "GenerateProtocolMethod": true,
     "GenerateConvenienceMethod": true,
     "CrossLanguageDefinitionId": "Server.Path.Multiple.noOperationParams",
     "Decorators": []
    },
    {
<<<<<<< HEAD
     "$id": "8",
=======
     "$id": "14",
>>>>>>> 6835b74d
     "Name": "withOperationPathParam",
     "ResourceName": "Multiple",
     "Accessibility": "public",
     "Parameters": [
      {
<<<<<<< HEAD
       "$id": "9",
       "Name": "keyword",
       "NameInRequest": "keyword",
       "Type": {
        "$id": "10",
        "Kind": "string",
        "Name": "string",
        "CrossLanguageDefinitionId": "TypeSpec.string",
        "Decorators": []
=======
       "$ref": "8"
      },
      {
       "$ref": "10"
      },
      {
       "$id": "15",
       "Name": "keyword",
       "NameInRequest": "keyword",
       "Type": {
        "$id": "16",
        "kind": "string",
        "name": "string",
        "crossLanguageDefinitionId": "TypeSpec.string",
        "decorators": []
>>>>>>> 6835b74d
       },
       "Location": "Path",
       "IsApiVersion": false,
       "IsContentType": false,
       "IsEndpoint": false,
       "Explode": false,
       "IsRequired": true,
       "Kind": "Method",
       "Decorators": [],
       "SkipUrlEncoding": false
      }
     ],
     "Responses": [
      {
<<<<<<< HEAD
       "$id": "11",
=======
       "$id": "17",
>>>>>>> 6835b74d
       "StatusCodes": [
        204
       ],
       "BodyMediaType": "Json",
       "Headers": [],
       "IsErrorResponse": false
      }
     ],
     "HttpMethod": "GET",
     "RequestBodyMediaType": "None",
     "Uri": "{endpoint}/server/path/multiple/{apiVersion}",
     "Path": "/{keyword}",
     "BufferResponse": true,
     "GenerateProtocolMethod": true,
     "GenerateConvenienceMethod": true,
     "CrossLanguageDefinitionId": "Server.Path.Multiple.withOperationPathParam",
     "Decorators": []
    }
   ],
   "Protocol": {
<<<<<<< HEAD
    "$id": "12"
   },
   "Parameters": [
    {
     "$id": "13",
     "Name": "endpoint",
     "NameInRequest": "endpoint",
     "Description": "Pass in http://localhost:3000 for endpoint.",
     "Type": {
      "$id": "14",
      "Kind": "url",
      "Name": "url",
      "CrossLanguageDefinitionId": "TypeSpec.url"
     },
     "Location": "Uri",
     "IsApiVersion": false,
     "IsResourceParameter": false,
     "IsContentType": false,
     "IsRequired": true,
     "IsEndpoint": true,
     "SkipUrlEncoding": false,
     "Explode": false,
     "Kind": "Client"
    },
    {
     "$id": "15",
     "Name": "apiVersion",
     "NameInRequest": "apiVersion",
     "Description": "Pass in v1.0 for API version.",
     "Type": {
      "$ref": "2"
     },
     "Location": "Uri",
     "IsApiVersion": true,
     "IsResourceParameter": false,
     "IsContentType": false,
     "IsRequired": true,
     "IsEndpoint": false,
     "SkipUrlEncoding": false,
     "Explode": false,
     "Kind": "Client",
     "DefaultValue": {
      "$id": "16",
      "Type": {
       "$id": "17",
       "Kind": "string",
       "Name": "string",
       "CrossLanguageDefinitionId": "TypeSpec.string"
      },
      "Value": "v1.0"
     }
=======
    "$id": "18"
   },
   "Parameters": [
    {
     "$ref": "8"
    },
    {
     "$ref": "10"
>>>>>>> 6835b74d
    }
   ],
   "Decorators": []
  }
 ]
}<|MERGE_RESOLUTION|>--- conflicted
+++ resolved
@@ -55,67 +55,10 @@
      "Name": "noOperationParams",
      "ResourceName": "Multiple",
      "Accessibility": "public",
-<<<<<<< HEAD
      "Parameters": [],
      "Responses": [
       {
-       "$id": "7",
-=======
-     "Parameters": [
-      {
        "$id": "8",
-       "Name": "endpoint",
-       "NameInRequest": "endpoint",
-       "Description": "Pass in http://localhost:3000 for endpoint.",
-       "Type": {
-        "$id": "9",
-        "kind": "url",
-        "name": "url",
-        "crossLanguageDefinitionId": "TypeSpec.url"
-       },
-       "Location": "Uri",
-       "IsApiVersion": false,
-       "IsResourceParameter": false,
-       "IsContentType": false,
-       "IsRequired": true,
-       "IsEndpoint": true,
-       "SkipUrlEncoding": false,
-       "Explode": false,
-       "Kind": "Client"
-      },
-      {
-       "$id": "10",
-       "Name": "apiVersion",
-       "NameInRequest": "apiVersion",
-       "Description": "Pass in v1.0 for API version.",
-       "Type": {
-        "$ref": "2"
-       },
-       "Location": "Uri",
-       "IsApiVersion": true,
-       "IsResourceParameter": false,
-       "IsContentType": false,
-       "IsRequired": true,
-       "IsEndpoint": false,
-       "SkipUrlEncoding": false,
-       "Explode": false,
-       "Kind": "Client",
-       "DefaultValue": {
-        "$id": "11",
-        "Type": {
-         "$id": "12",
-         "kind": "string",
-         "name": "string",
-         "crossLanguageDefinitionId": "TypeSpec.string"
-        },
-        "Value": "v1.0"
-       }
-      }
-     ],
-     "Responses": [
-      {
-       "$id": "13",
->>>>>>> 6835b74d
        "StatusCodes": [
         204
        ],
@@ -135,43 +78,21 @@
      "Decorators": []
     },
     {
-<<<<<<< HEAD
-     "$id": "8",
-=======
-     "$id": "14",
->>>>>>> 6835b74d
+     "$id": "9",
      "Name": "withOperationPathParam",
      "ResourceName": "Multiple",
      "Accessibility": "public",
      "Parameters": [
       {
-<<<<<<< HEAD
-       "$id": "9",
+       "$id": "10",
        "Name": "keyword",
        "NameInRequest": "keyword",
        "Type": {
-        "$id": "10",
-        "Kind": "string",
-        "Name": "string",
-        "CrossLanguageDefinitionId": "TypeSpec.string",
-        "Decorators": []
-=======
-       "$ref": "8"
-      },
-      {
-       "$ref": "10"
-      },
-      {
-       "$id": "15",
-       "Name": "keyword",
-       "NameInRequest": "keyword",
-       "Type": {
-        "$id": "16",
+        "$id": "11",
         "kind": "string",
         "name": "string",
         "crossLanguageDefinitionId": "TypeSpec.string",
         "decorators": []
->>>>>>> 6835b74d
        },
        "Location": "Path",
        "IsApiVersion": false,
@@ -186,11 +107,7 @@
      ],
      "Responses": [
       {
-<<<<<<< HEAD
-       "$id": "11",
-=======
-       "$id": "17",
->>>>>>> 6835b74d
+       "$id": "12",
        "StatusCodes": [
         204
        ],
@@ -211,20 +128,19 @@
     }
    ],
    "Protocol": {
-<<<<<<< HEAD
-    "$id": "12"
+    "$id": "13"
    },
    "Parameters": [
     {
-     "$id": "13",
+     "$id": "14",
      "Name": "endpoint",
      "NameInRequest": "endpoint",
      "Description": "Pass in http://localhost:3000 for endpoint.",
      "Type": {
-      "$id": "14",
-      "Kind": "url",
-      "Name": "url",
-      "CrossLanguageDefinitionId": "TypeSpec.url"
+      "$id": "15",
+      "kind": "url",
+      "name": "url",
+      "crossLanguageDefinitionId": "TypeSpec.url"
      },
      "Location": "Uri",
      "IsApiVersion": false,
@@ -237,7 +153,7 @@
      "Kind": "Client"
     },
     {
-     "$id": "15",
+     "$id": "16",
      "Name": "apiVersion",
      "NameInRequest": "apiVersion",
      "Description": "Pass in v1.0 for API version.",
@@ -254,25 +170,15 @@
      "Explode": false,
      "Kind": "Client",
      "DefaultValue": {
-      "$id": "16",
+      "$id": "17",
       "Type": {
-       "$id": "17",
-       "Kind": "string",
-       "Name": "string",
-       "CrossLanguageDefinitionId": "TypeSpec.string"
+       "$id": "18",
+       "kind": "string",
+       "name": "string",
+       "crossLanguageDefinitionId": "TypeSpec.string"
       },
       "Value": "v1.0"
      }
-=======
-    "$id": "18"
-   },
-   "Parameters": [
-    {
-     "$ref": "8"
-    },
-    {
-     "$ref": "10"
->>>>>>> 6835b74d
     }
    ],
    "Decorators": []
