{
 "$id": "1",
 "name": "Server.Path.Single",
 "apiVersions": [],
 "enums": [],
 "models": [],
 "clients": [
  {
   "$id": "2",
   "name": "SingleClient",
   "namespace": "Server.Path.Single",
   "doc": "Illustrates server with a single path parameter @server",
   "operations": [
    {
     "$id": "3",
     "name": "myOp",
     "resourceName": "Single",
     "accessibility": "public",
     "parameters": [],
     "responses": [
      {
       "$id": "4",
       "statusCodes": [
        200
       ],
       "headers": [],
       "isErrorResponse": false
      }
     ],
     "httpMethod": "HEAD",
     "uri": "{endpoint}",
     "path": "/server/path/single/myOp",
     "bufferResponse": true,
     "generateProtocolMethod": true,
     "generateConvenienceMethod": true,
     "crossLanguageDefinitionId": "Server.Path.Single.myOp",
     "decorators": []
    }
   ],
   "parameters": [
    {
     "$id": "5",
     "name": "endpoint",
     "nameInRequest": "endpoint",
     "doc": "Need to be set as 'http://localhost:3000' in client.",
     "type": {
      "$id": "6",
      "kind": "url",
      "name": "url",
      "crossLanguageDefinitionId": "TypeSpec.url"
     },
     "location": "Uri",
     "isApiVersion": false,
     "isContentType": false,
     "isRequired": true,
     "isEndpoint": true,
     "skipUrlEncoding": false,
     "explode": false,
     "kind": "Client"
    }
   ],
<<<<<<< HEAD
   "Decorators": [
    {
     "$id": "8",
     "name": "TypeSpec.@service",
     "arguments": {
      "$id": "9"
     }
    }
   ],
   "CrossLanguageDefinitionId": "Server.Path.Single"
=======
   "decorators": [],
   "crossLanguageDefinitionId": "Server.Path.Single"
>>>>>>> 637110ab
  }
 ]
}<|MERGE_RESOLUTION|>--- conflicted
+++ resolved
@@ -59,21 +59,8 @@
      "kind": "Client"
     }
    ],
-<<<<<<< HEAD
-   "Decorators": [
-    {
-     "$id": "8",
-     "name": "TypeSpec.@service",
-     "arguments": {
-      "$id": "9"
-     }
-    }
-   ],
-   "CrossLanguageDefinitionId": "Server.Path.Single"
-=======
    "decorators": [],
    "crossLanguageDefinitionId": "Server.Path.Single"
->>>>>>> 637110ab
   }
  ]
 }