{
 "$id": "1",
 "Name": "Server.Path.Single",
 "ApiVersions": [],
 "Enums": [],
 "Models": [],
 "Clients": [
  {
   "$id": "2",
   "Name": "SingleClient",
   "Description": "Illustrates server with a single path parameter @server",
   "Operations": [
    {
     "$id": "3",
     "Name": "myOp",
     "ResourceName": "Single",
     "Accessibility": "public",
     "Parameters": [
      {
       "$id": "4",
       "Name": "endpoint",
       "NameInRequest": "endpoint",
       "Description": "Need to be set as 'http://localhost:3000' in client.",
       "Type": {
        "$id": "5",
<<<<<<< HEAD
        "Kind": "url",
        "Name": "url",
        "CrossLanguageDefinitionId": "TypeSpec.url"
=======
        "Kind": "uri"
>>>>>>> cc743cb2
       },
       "Location": "Uri",
       "IsApiVersion": false,
       "IsResourceParameter": false,
       "IsContentType": false,
       "IsRequired": true,
       "IsEndpoint": true,
       "SkipUrlEncoding": false,
       "Explode": false,
       "Kind": "Client"
<<<<<<< HEAD
      },
      {
       "$id": "6",
       "Name": "accept",
       "NameInRequest": "Accept",
       "Type": {
        "$id": "7",
        "Kind": "string",
        "Name": "string",
        "CrossLanguageDefinitionId": "TypeSpec.string"
       },
       "Location": "Header",
       "IsApiVersion": false,
       "IsResourceParameter": false,
       "IsContentType": false,
       "IsRequired": true,
       "IsEndpoint": false,
       "SkipUrlEncoding": false,
       "Explode": false,
       "Kind": "Constant",
       "DefaultValue": {
        "$id": "8",
        "Type": {
         "$ref": "7"
        },
        "Value": "application/json"
       }
=======
>>>>>>> cc743cb2
      }
     ],
     "Responses": [
      {
       "$id": "6",
       "StatusCodes": [
        200
       ],
       "BodyMediaType": "Json",
       "Headers": [],
       "IsErrorResponse": false
      }
     ],
     "HttpMethod": "HEAD",
     "RequestBodyMediaType": "None",
     "Uri": "{endpoint}",
     "Path": "/server/path/single/myOp",
     "BufferResponse": true,
     "GenerateProtocolMethod": true,
     "GenerateConvenienceMethod": true
    }
   ],
   "Protocol": {
    "$id": "7"
   },
   "Parameters": [
    {
     "$ref": "4"
    }
   ]
  }
 ]
}<|MERGE_RESOLUTION|>--- conflicted
+++ resolved
@@ -23,13 +23,9 @@
        "Description": "Need to be set as 'http://localhost:3000' in client.",
        "Type": {
         "$id": "5",
-<<<<<<< HEAD
         "Kind": "url",
         "Name": "url",
         "CrossLanguageDefinitionId": "TypeSpec.url"
-=======
-        "Kind": "uri"
->>>>>>> cc743cb2
        },
        "Location": "Uri",
        "IsApiVersion": false,
@@ -40,36 +36,6 @@
        "SkipUrlEncoding": false,
        "Explode": false,
        "Kind": "Client"
-<<<<<<< HEAD
-      },
-      {
-       "$id": "6",
-       "Name": "accept",
-       "NameInRequest": "Accept",
-       "Type": {
-        "$id": "7",
-        "Kind": "string",
-        "Name": "string",
-        "CrossLanguageDefinitionId": "TypeSpec.string"
-       },
-       "Location": "Header",
-       "IsApiVersion": false,
-       "IsResourceParameter": false,
-       "IsContentType": false,
-       "IsRequired": true,
-       "IsEndpoint": false,
-       "SkipUrlEncoding": false,
-       "Explode": false,
-       "Kind": "Constant",
-       "DefaultValue": {
-        "$id": "8",
-        "Type": {
-         "$ref": "7"
-        },
-        "Value": "application/json"
-       }
-=======
->>>>>>> cc743cb2
       }
      ],
      "Responses": [
