--- conflicted
+++ resolved
@@ -11,14 +11,5 @@
   "ModelNamespace": true,
   "HeadAsBoolean": false,
   "SkipCSProjPackageReference": true,
-<<<<<<< HEAD
-  "LowLevelClient": true,
-  "CredentialTypes": [
-    "AzureKeyCredential"
-  ],
-  "CredentialScopes": [],
-  "CredentialHeaderName": "Fake-Subscription-Key"
-=======
   "LowLevelClient": true
->>>>>>> 8f26c4fd
 }