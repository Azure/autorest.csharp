--- conflicted
+++ resolved
@@ -58,11 +58,7 @@
 #pragma warning restore AZC0002
         {
             options ??= new RequestOptions();
-<<<<<<< HEAD
-            HttpMessage message = CreateGetValidRequest();
-=======
-            using HttpMessage message = CreateGetValidRequest(options);
->>>>>>> b45ddd81
+            using HttpMessage message = CreateGetValidRequest();
             if (options.PerCallPolicy != null)
             {
                 message.SetProperty("RequestOptionsPerCallPolicyCallback", options.PerCallPolicy);
@@ -101,11 +97,7 @@
 #pragma warning restore AZC0002
         {
             options ??= new RequestOptions();
-<<<<<<< HEAD
-            HttpMessage message = CreateGetValidRequest();
-=======
-            using HttpMessage message = CreateGetValidRequest(options);
->>>>>>> b45ddd81
+            using HttpMessage message = CreateGetValidRequest();
             if (options.PerCallPolicy != null)
             {
                 message.SetProperty("RequestOptionsPerCallPolicyCallback", options.PerCallPolicy);
@@ -175,11 +167,7 @@
 #pragma warning restore AZC0002
         {
             options ??= new RequestOptions();
-<<<<<<< HEAD
-            HttpMessage message = CreatePutValidRequest(content);
-=======
-            using HttpMessage message = CreatePutValidRequest(content, options);
->>>>>>> b45ddd81
+            using HttpMessage message = CreatePutValidRequest(content);
             if (options.PerCallPolicy != null)
             {
                 message.SetProperty("RequestOptionsPerCallPolicyCallback", options.PerCallPolicy);
@@ -236,11 +224,7 @@
 #pragma warning restore AZC0002
         {
             options ??= new RequestOptions();
-<<<<<<< HEAD
-            HttpMessage message = CreatePutValidRequest(content);
-=======
-            using HttpMessage message = CreatePutValidRequest(content, options);
->>>>>>> b45ddd81
+            using HttpMessage message = CreatePutValidRequest(content);
             if (options.PerCallPolicy != null)
             {
                 message.SetProperty("RequestOptionsPerCallPolicyCallback", options.PerCallPolicy);
@@ -294,11 +278,7 @@
 #pragma warning restore AZC0002
         {
             options ??= new RequestOptions();
-<<<<<<< HEAD
-            HttpMessage message = CreateGetEmptyRequest();
-=======
-            using HttpMessage message = CreateGetEmptyRequest(options);
->>>>>>> b45ddd81
+            using HttpMessage message = CreateGetEmptyRequest();
             if (options.PerCallPolicy != null)
             {
                 message.SetProperty("RequestOptionsPerCallPolicyCallback", options.PerCallPolicy);
@@ -337,11 +317,7 @@
 #pragma warning restore AZC0002
         {
             options ??= new RequestOptions();
-<<<<<<< HEAD
-            HttpMessage message = CreateGetEmptyRequest();
-=======
-            using HttpMessage message = CreateGetEmptyRequest(options);
->>>>>>> b45ddd81
+            using HttpMessage message = CreateGetEmptyRequest();
             if (options.PerCallPolicy != null)
             {
                 message.SetProperty("RequestOptionsPerCallPolicyCallback", options.PerCallPolicy);
@@ -411,11 +387,7 @@
 #pragma warning restore AZC0002
         {
             options ??= new RequestOptions();
-<<<<<<< HEAD
-            HttpMessage message = CreatePutEmptyRequest(content);
-=======
-            using HttpMessage message = CreatePutEmptyRequest(content, options);
->>>>>>> b45ddd81
+            using HttpMessage message = CreatePutEmptyRequest(content);
             if (options.PerCallPolicy != null)
             {
                 message.SetProperty("RequestOptionsPerCallPolicyCallback", options.PerCallPolicy);
@@ -472,11 +444,7 @@
 #pragma warning restore AZC0002
         {
             options ??= new RequestOptions();
-<<<<<<< HEAD
-            HttpMessage message = CreatePutEmptyRequest(content);
-=======
-            using HttpMessage message = CreatePutEmptyRequest(content, options);
->>>>>>> b45ddd81
+            using HttpMessage message = CreatePutEmptyRequest(content);
             if (options.PerCallPolicy != null)
             {
                 message.SetProperty("RequestOptionsPerCallPolicyCallback", options.PerCallPolicy);
@@ -530,11 +498,7 @@
 #pragma warning restore AZC0002
         {
             options ??= new RequestOptions();
-<<<<<<< HEAD
-            HttpMessage message = CreateGetNotProvidedRequest();
-=======
-            using HttpMessage message = CreateGetNotProvidedRequest(options);
->>>>>>> b45ddd81
+            using HttpMessage message = CreateGetNotProvidedRequest();
             if (options.PerCallPolicy != null)
             {
                 message.SetProperty("RequestOptionsPerCallPolicyCallback", options.PerCallPolicy);
@@ -573,11 +537,7 @@
 #pragma warning restore AZC0002
         {
             options ??= new RequestOptions();
-<<<<<<< HEAD
-            HttpMessage message = CreateGetNotProvidedRequest();
-=======
-            using HttpMessage message = CreateGetNotProvidedRequest(options);
->>>>>>> b45ddd81
+            using HttpMessage message = CreateGetNotProvidedRequest();
             if (options.PerCallPolicy != null)
             {
                 message.SetProperty("RequestOptionsPerCallPolicyCallback", options.PerCallPolicy);
