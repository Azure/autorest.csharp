// Copyright (c) Microsoft Corporation. All rights reserved.
// Licensed under the MIT License.

// <auto-generated/>

#nullable disable

using System;
using System.Threading.Tasks;
using Azure;
using Azure.Core;
using Azure.Core.Pipeline;

namespace lro_LowLevel
{
    /// <summary> The LROsCustomHeader service client. </summary>
    public partial class LROsCustomHeaderClient
    {
        private const string AuthorizationHeader = "Fake-Subscription-Key";
        private readonly AzureKeyCredential _keyCredential;
        private readonly HttpPipeline _pipeline;
        private readonly Uri _endpoint;

        /// <summary> The ClientDiagnostics is used to provide tracing support for the client library. </summary>
        internal ClientDiagnostics ClientDiagnostics { get; }

        /// <summary> The HTTP pipeline for sending and receiving REST requests and responses. </summary>
        public virtual HttpPipeline Pipeline => _pipeline;

        /// <summary> Initializes a new instance of LROsCustomHeaderClient for mocking. </summary>
        protected LROsCustomHeaderClient()
        {
        }

        /// <summary> Initializes a new instance of LROsCustomHeaderClient. </summary>
        /// <param name="credential"> A credential used to authenticate to an Azure Service. </param>
        /// <exception cref="ArgumentNullException"> <paramref name="credential"/> is null. </exception>
        public LROsCustomHeaderClient(AzureKeyCredential credential) : this(credential, new Uri("http://localhost:3000"), new AutoRestLongRunningOperationTestServiceClientOptions())
        {
        }

        /// <summary> Initializes a new instance of LROsCustomHeaderClient. </summary>
        /// <param name="credential"> A credential used to authenticate to an Azure Service. </param>
        /// <param name="endpoint"> server parameter. </param>
        /// <param name="options"> The options for configuring the client. </param>
        /// <exception cref="ArgumentNullException"> <paramref name="credential"/> or <paramref name="endpoint"/> is null. </exception>
        public LROsCustomHeaderClient(AzureKeyCredential credential, Uri endpoint, AutoRestLongRunningOperationTestServiceClientOptions options)
        {
            Argument.AssertNotNull(credential, nameof(credential));
            Argument.AssertNotNull(endpoint, nameof(endpoint));
            options ??= new AutoRestLongRunningOperationTestServiceClientOptions();

            ClientDiagnostics = new ClientDiagnostics(options, true);
            _keyCredential = credential;
            _pipeline = HttpPipelineBuilder.Build(options, Array.Empty<HttpPipelinePolicy>(), new HttpPipelinePolicy[] { new AzureKeyCredentialPolicy(_keyCredential, AuthorizationHeader) }, new ResponseClassifier());
            _endpoint = endpoint;
        }

        /// <summary> x-ms-client-request-id = 9C4D50EE-2D56-4CD3-8152-34347DC9F2B0 is required message header for all requests. Long running put request, service returns a 200 to the initial request, with an entity that contains ProvisioningState=’Creating’. Poll the endpoint indicated in the Azure-AsyncOperation header for operation status. </summary>
<<<<<<< HEAD
        /// <param name="waitUntil"> "F:Azure.WaitUntil.Completed" if the method should wait to return until the long-running operation has completed on the service; "F:Azure.WaitUntil.Started" if it should return after starting the operation. For more information on long-running operations, please see <see href="https://github.com/Azure/azure-sdk-for-net/blob/main/sdk/core/Azure.Core/samples/LongRunningOperations.md"> Azure.Core Long-Running Operation samples</see>. </param>
        /// <param name="content"> The content to send as the body of the request. Details of the request body schema are in the Remarks section below. </param>
        /// <param name="context"> The request context, which can override default behaviors of the client pipeline on a per-call basis. </param>
        /// <exception cref="RequestFailedException"> Service returned a non-success status code. </exception>
        /// <response> The response returned from the service. Details of the request body schema are in the Remarks section below. </response>
=======
        /// <param name="waitUntil"> <see cref="WaitUntil.Completed"/> if the method should wait to return until the long-running operation has completed on the service; <see cref="WaitUntil.Started"/> if it should return after starting the operation. For more information on long-running operations, please see <see href="https://github.com/Azure/azure-sdk-for-net/blob/main/sdk/core/Azure.Core/samples/LongRunningOperations.md"> Azure.Core Long-Running Operation samples</see>. </param>
        /// <param name="content"> The content to send as the body of the request. </param>
        /// <param name="context"> The request context, which can override default behaviors on the request on a per-call basis. </param>
>>>>>>> 07907931
        /// <remarks>
        /// Schema for <c>Request Body</c>:
        /// <code>{
        ///   id: string,
        ///   type: string,
        ///   tags: Dictionary&lt;string, string&gt;,
        ///   location: string,
        ///   name: string,
        ///   properties: {
        ///     provisioningState: string,
        ///     provisioningStateValues: &quot;Succeeded&quot; | &quot;Failed&quot; | &quot;canceled&quot; | &quot;Accepted&quot; | &quot;Creating&quot; | &quot;Created&quot; | &quot;Updating&quot; | &quot;Updated&quot; | &quot;Deleting&quot; | &quot;Deleted&quot; | &quot;OK&quot;
        ///   }
        /// }
        /// </code>
        /// Schema for <c>Response Body</c>:
        /// <code>{
        ///   id: string,
        ///   type: string,
        ///   tags: Dictionary&lt;string, string&gt;,
        ///   location: string,
        ///   name: string,
        ///   properties: {
        ///     provisioningState: string,
        ///     provisioningStateValues: &quot;Succeeded&quot; | &quot;Failed&quot; | &quot;canceled&quot; | &quot;Accepted&quot; | &quot;Creating&quot; | &quot;Created&quot; | &quot;Updating&quot; | &quot;Updated&quot; | &quot;Deleting&quot; | &quot;Deleted&quot; | &quot;OK&quot;
        ///   }
        /// }
        /// </code>
        /// Schema for <c>Response Error</c>:
        /// <code>{
        ///   code: number,
        ///   message: string
        /// }
        /// </code>
        /// 
        /// </remarks>
        public virtual async Task<Operation<BinaryData>> PutAsyncRetrySucceededAsync(WaitUntil waitUntil, RequestContent content, RequestContext context = null)
        {
            using var scope = ClientDiagnostics.CreateScope("LROsCustomHeaderClient.PutAsyncRetrySucceeded");
            scope.Start();
            try
            {
                using HttpMessage message = CreatePutAsyncRetrySucceededRequest(content, context);
                return await LowLevelOperationHelpers.ProcessMessageAsync(_pipeline, message, ClientDiagnostics, "LROsCustomHeaderClient.PutAsyncRetrySucceeded", OperationFinalStateVia.Location, context, waitUntil).ConfigureAwait(false);
            }
            catch (Exception e)
            {
                scope.Failed(e);
                throw;
            }
        }

        /// <summary> x-ms-client-request-id = 9C4D50EE-2D56-4CD3-8152-34347DC9F2B0 is required message header for all requests. Long running put request, service returns a 200 to the initial request, with an entity that contains ProvisioningState=’Creating’. Poll the endpoint indicated in the Azure-AsyncOperation header for operation status. </summary>
<<<<<<< HEAD
        /// <param name="waitUntil"> "F:Azure.WaitUntil.Completed" if the method should wait to return until the long-running operation has completed on the service; "F:Azure.WaitUntil.Started" if it should return after starting the operation. For more information on long-running operations, please see <see href="https://github.com/Azure/azure-sdk-for-net/blob/main/sdk/core/Azure.Core/samples/LongRunningOperations.md"> Azure.Core Long-Running Operation samples</see>. </param>
        /// <param name="content"> The content to send as the body of the request. Details of the request body schema are in the Remarks section below. </param>
        /// <param name="context"> The request context, which can override default behaviors of the client pipeline on a per-call basis. </param>
        /// <exception cref="RequestFailedException"> Service returned a non-success status code. </exception>
        /// <response> The response returned from the service. Details of the request body schema are in the Remarks section below. </response>
=======
        /// <param name="waitUntil"> <see cref="WaitUntil.Completed"/> if the method should wait to return until the long-running operation has completed on the service; <see cref="WaitUntil.Started"/> if it should return after starting the operation. For more information on long-running operations, please see <see href="https://github.com/Azure/azure-sdk-for-net/blob/main/sdk/core/Azure.Core/samples/LongRunningOperations.md"> Azure.Core Long-Running Operation samples</see>. </param>
        /// <param name="content"> The content to send as the body of the request. </param>
        /// <param name="context"> The request context, which can override default behaviors on the request on a per-call basis. </param>
>>>>>>> 07907931
        /// <remarks>
        /// Schema for <c>Request Body</c>:
        /// <code>{
        ///   id: string,
        ///   type: string,
        ///   tags: Dictionary&lt;string, string&gt;,
        ///   location: string,
        ///   name: string,
        ///   properties: {
        ///     provisioningState: string,
        ///     provisioningStateValues: &quot;Succeeded&quot; | &quot;Failed&quot; | &quot;canceled&quot; | &quot;Accepted&quot; | &quot;Creating&quot; | &quot;Created&quot; | &quot;Updating&quot; | &quot;Updated&quot; | &quot;Deleting&quot; | &quot;Deleted&quot; | &quot;OK&quot;
        ///   }
        /// }
        /// </code>
        /// Schema for <c>Response Body</c>:
        /// <code>{
        ///   id: string,
        ///   type: string,
        ///   tags: Dictionary&lt;string, string&gt;,
        ///   location: string,
        ///   name: string,
        ///   properties: {
        ///     provisioningState: string,
        ///     provisioningStateValues: &quot;Succeeded&quot; | &quot;Failed&quot; | &quot;canceled&quot; | &quot;Accepted&quot; | &quot;Creating&quot; | &quot;Created&quot; | &quot;Updating&quot; | &quot;Updated&quot; | &quot;Deleting&quot; | &quot;Deleted&quot; | &quot;OK&quot;
        ///   }
        /// }
        /// </code>
        /// Schema for <c>Response Error</c>:
        /// <code>{
        ///   code: number,
        ///   message: string
        /// }
        /// </code>
        /// 
        /// </remarks>
        public virtual Operation<BinaryData> PutAsyncRetrySucceeded(WaitUntil waitUntil, RequestContent content, RequestContext context = null)
        {
            using var scope = ClientDiagnostics.CreateScope("LROsCustomHeaderClient.PutAsyncRetrySucceeded");
            scope.Start();
            try
            {
                using HttpMessage message = CreatePutAsyncRetrySucceededRequest(content, context);
                return LowLevelOperationHelpers.ProcessMessage(_pipeline, message, ClientDiagnostics, "LROsCustomHeaderClient.PutAsyncRetrySucceeded", OperationFinalStateVia.Location, context, waitUntil);
            }
            catch (Exception e)
            {
                scope.Failed(e);
                throw;
            }
        }

        /// <summary> x-ms-client-request-id = 9C4D50EE-2D56-4CD3-8152-34347DC9F2B0 is required message header for all requests. Long running put request, service returns a 201 to the initial request, with an entity that contains ProvisioningState=’Creating’.  Polls return this value until the last poll returns a ‘200’ with ProvisioningState=’Succeeded’. </summary>
<<<<<<< HEAD
        /// <param name="waitUntil"> "F:Azure.WaitUntil.Completed" if the method should wait to return until the long-running operation has completed on the service; "F:Azure.WaitUntil.Started" if it should return after starting the operation. For more information on long-running operations, please see <see href="https://github.com/Azure/azure-sdk-for-net/blob/main/sdk/core/Azure.Core/samples/LongRunningOperations.md"> Azure.Core Long-Running Operation samples</see>. </param>
        /// <param name="content"> The content to send as the body of the request. Details of the request body schema are in the Remarks section below. </param>
        /// <param name="context"> The request context, which can override default behaviors of the client pipeline on a per-call basis. </param>
        /// <exception cref="RequestFailedException"> Service returned a non-success status code. </exception>
        /// <response> The response returned from the service. Details of the request body schema are in the Remarks section below. </response>
=======
        /// <param name="waitUntil"> <see cref="WaitUntil.Completed"/> if the method should wait to return until the long-running operation has completed on the service; <see cref="WaitUntil.Started"/> if it should return after starting the operation. For more information on long-running operations, please see <see href="https://github.com/Azure/azure-sdk-for-net/blob/main/sdk/core/Azure.Core/samples/LongRunningOperations.md"> Azure.Core Long-Running Operation samples</see>. </param>
        /// <param name="content"> The content to send as the body of the request. </param>
        /// <param name="context"> The request context, which can override default behaviors on the request on a per-call basis. </param>
>>>>>>> 07907931
        /// <remarks>
        /// Schema for <c>Request Body</c>:
        /// <code>{
        ///   id: string,
        ///   type: string,
        ///   tags: Dictionary&lt;string, string&gt;,
        ///   location: string,
        ///   name: string,
        ///   properties: {
        ///     provisioningState: string,
        ///     provisioningStateValues: &quot;Succeeded&quot; | &quot;Failed&quot; | &quot;canceled&quot; | &quot;Accepted&quot; | &quot;Creating&quot; | &quot;Created&quot; | &quot;Updating&quot; | &quot;Updated&quot; | &quot;Deleting&quot; | &quot;Deleted&quot; | &quot;OK&quot;
        ///   }
        /// }
        /// </code>
        /// Schema for <c>Response Body</c>:
        /// <code>{
        ///   id: string,
        ///   type: string,
        ///   tags: Dictionary&lt;string, string&gt;,
        ///   location: string,
        ///   name: string,
        ///   properties: {
        ///     provisioningState: string,
        ///     provisioningStateValues: &quot;Succeeded&quot; | &quot;Failed&quot; | &quot;canceled&quot; | &quot;Accepted&quot; | &quot;Creating&quot; | &quot;Created&quot; | &quot;Updating&quot; | &quot;Updated&quot; | &quot;Deleting&quot; | &quot;Deleted&quot; | &quot;OK&quot;
        ///   }
        /// }
        /// </code>
        /// Schema for <c>Response Error</c>:
        /// <code>{
        ///   code: number,
        ///   message: string
        /// }
        /// </code>
        /// 
        /// </remarks>
        public virtual async Task<Operation<BinaryData>> Put201CreatingSucceeded200Async(WaitUntil waitUntil, RequestContent content, RequestContext context = null)
        {
            using var scope = ClientDiagnostics.CreateScope("LROsCustomHeaderClient.Put201CreatingSucceeded200");
            scope.Start();
            try
            {
                using HttpMessage message = CreatePut201CreatingSucceeded200Request(content, context);
                return await LowLevelOperationHelpers.ProcessMessageAsync(_pipeline, message, ClientDiagnostics, "LROsCustomHeaderClient.Put201CreatingSucceeded200", OperationFinalStateVia.Location, context, waitUntil).ConfigureAwait(false);
            }
            catch (Exception e)
            {
                scope.Failed(e);
                throw;
            }
        }

        /// <summary> x-ms-client-request-id = 9C4D50EE-2D56-4CD3-8152-34347DC9F2B0 is required message header for all requests. Long running put request, service returns a 201 to the initial request, with an entity that contains ProvisioningState=’Creating’.  Polls return this value until the last poll returns a ‘200’ with ProvisioningState=’Succeeded’. </summary>
<<<<<<< HEAD
        /// <param name="waitUntil"> "F:Azure.WaitUntil.Completed" if the method should wait to return until the long-running operation has completed on the service; "F:Azure.WaitUntil.Started" if it should return after starting the operation. For more information on long-running operations, please see <see href="https://github.com/Azure/azure-sdk-for-net/blob/main/sdk/core/Azure.Core/samples/LongRunningOperations.md"> Azure.Core Long-Running Operation samples</see>. </param>
        /// <param name="content"> The content to send as the body of the request. Details of the request body schema are in the Remarks section below. </param>
        /// <param name="context"> The request context, which can override default behaviors of the client pipeline on a per-call basis. </param>
        /// <exception cref="RequestFailedException"> Service returned a non-success status code. </exception>
        /// <response> The response returned from the service. Details of the request body schema are in the Remarks section below. </response>
=======
        /// <param name="waitUntil"> <see cref="WaitUntil.Completed"/> if the method should wait to return until the long-running operation has completed on the service; <see cref="WaitUntil.Started"/> if it should return after starting the operation. For more information on long-running operations, please see <see href="https://github.com/Azure/azure-sdk-for-net/blob/main/sdk/core/Azure.Core/samples/LongRunningOperations.md"> Azure.Core Long-Running Operation samples</see>. </param>
        /// <param name="content"> The content to send as the body of the request. </param>
        /// <param name="context"> The request context, which can override default behaviors on the request on a per-call basis. </param>
>>>>>>> 07907931
        /// <remarks>
        /// Schema for <c>Request Body</c>:
        /// <code>{
        ///   id: string,
        ///   type: string,
        ///   tags: Dictionary&lt;string, string&gt;,
        ///   location: string,
        ///   name: string,
        ///   properties: {
        ///     provisioningState: string,
        ///     provisioningStateValues: &quot;Succeeded&quot; | &quot;Failed&quot; | &quot;canceled&quot; | &quot;Accepted&quot; | &quot;Creating&quot; | &quot;Created&quot; | &quot;Updating&quot; | &quot;Updated&quot; | &quot;Deleting&quot; | &quot;Deleted&quot; | &quot;OK&quot;
        ///   }
        /// }
        /// </code>
        /// Schema for <c>Response Body</c>:
        /// <code>{
        ///   id: string,
        ///   type: string,
        ///   tags: Dictionary&lt;string, string&gt;,
        ///   location: string,
        ///   name: string,
        ///   properties: {
        ///     provisioningState: string,
        ///     provisioningStateValues: &quot;Succeeded&quot; | &quot;Failed&quot; | &quot;canceled&quot; | &quot;Accepted&quot; | &quot;Creating&quot; | &quot;Created&quot; | &quot;Updating&quot; | &quot;Updated&quot; | &quot;Deleting&quot; | &quot;Deleted&quot; | &quot;OK&quot;
        ///   }
        /// }
        /// </code>
        /// Schema for <c>Response Error</c>:
        /// <code>{
        ///   code: number,
        ///   message: string
        /// }
        /// </code>
        /// 
        /// </remarks>
        public virtual Operation<BinaryData> Put201CreatingSucceeded200(WaitUntil waitUntil, RequestContent content, RequestContext context = null)
        {
            using var scope = ClientDiagnostics.CreateScope("LROsCustomHeaderClient.Put201CreatingSucceeded200");
            scope.Start();
            try
            {
                using HttpMessage message = CreatePut201CreatingSucceeded200Request(content, context);
                return LowLevelOperationHelpers.ProcessMessage(_pipeline, message, ClientDiagnostics, "LROsCustomHeaderClient.Put201CreatingSucceeded200", OperationFinalStateVia.Location, context, waitUntil);
            }
            catch (Exception e)
            {
                scope.Failed(e);
                throw;
            }
        }

        /// <summary> x-ms-client-request-id = 9C4D50EE-2D56-4CD3-8152-34347DC9F2B0 is required message header for all requests. Long running post request, service returns a 202 to the initial request, with &apos;Location&apos; and &apos;Retry-After&apos; headers, Polls return a 200 with a response body after success. </summary>
<<<<<<< HEAD
        /// <param name="waitUntil"> "F:Azure.WaitUntil.Completed" if the method should wait to return until the long-running operation has completed on the service; "F:Azure.WaitUntil.Started" if it should return after starting the operation. For more information on long-running operations, please see <see href="https://github.com/Azure/azure-sdk-for-net/blob/main/sdk/core/Azure.Core/samples/LongRunningOperations.md"> Azure.Core Long-Running Operation samples</see>. </param>
        /// <param name="content"> The content to send as the body of the request. Details of the request body schema are in the Remarks section below. </param>
        /// <param name="context"> The request context, which can override default behaviors of the client pipeline on a per-call basis. </param>
        /// <exception cref="RequestFailedException"> Service returned a non-success status code. </exception>
        /// <response> The response returned from the service. Details of the request body schema are in the Remarks section below. </response>
=======
        /// <param name="waitUntil"> <see cref="WaitUntil.Completed"/> if the method should wait to return until the long-running operation has completed on the service; <see cref="WaitUntil.Started"/> if it should return after starting the operation. For more information on long-running operations, please see <see href="https://github.com/Azure/azure-sdk-for-net/blob/main/sdk/core/Azure.Core/samples/LongRunningOperations.md"> Azure.Core Long-Running Operation samples</see>. </param>
        /// <param name="content"> The content to send as the body of the request. </param>
        /// <param name="context"> The request context, which can override default behaviors on the request on a per-call basis. </param>
>>>>>>> 07907931
        /// <remarks>
        /// Schema for <c>Request Body</c>:
        /// <code>{
        ///   id: string,
        ///   type: string,
        ///   tags: Dictionary&lt;string, string&gt;,
        ///   location: string,
        ///   name: string,
        ///   properties: {
        ///     provisioningState: string,
        ///     provisioningStateValues: &quot;Succeeded&quot; | &quot;Failed&quot; | &quot;canceled&quot; | &quot;Accepted&quot; | &quot;Creating&quot; | &quot;Created&quot; | &quot;Updating&quot; | &quot;Updated&quot; | &quot;Deleting&quot; | &quot;Deleted&quot; | &quot;OK&quot;
        ///   }
        /// }
        /// </code>
        /// Schema for <c>Response Error</c>:
        /// <code>{
        ///   code: number,
        ///   message: string
        /// }
        /// </code>
        /// 
        /// </remarks>
        public virtual async Task<Operation<BinaryData>> Post202Retry200Async(WaitUntil waitUntil, RequestContent content, RequestContext context = null)
        {
            using var scope = ClientDiagnostics.CreateScope("LROsCustomHeaderClient.Post202Retry200");
            scope.Start();
            try
            {
                using HttpMessage message = CreatePost202Retry200Request(content, context);
                return await LowLevelOperationHelpers.ProcessMessageAsync(_pipeline, message, ClientDiagnostics, "LROsCustomHeaderClient.Post202Retry200", OperationFinalStateVia.Location, context, waitUntil).ConfigureAwait(false);
            }
            catch (Exception e)
            {
                scope.Failed(e);
                throw;
            }
        }

        /// <summary> x-ms-client-request-id = 9C4D50EE-2D56-4CD3-8152-34347DC9F2B0 is required message header for all requests. Long running post request, service returns a 202 to the initial request, with &apos;Location&apos; and &apos;Retry-After&apos; headers, Polls return a 200 with a response body after success. </summary>
<<<<<<< HEAD
        /// <param name="waitUntil"> "F:Azure.WaitUntil.Completed" if the method should wait to return until the long-running operation has completed on the service; "F:Azure.WaitUntil.Started" if it should return after starting the operation. For more information on long-running operations, please see <see href="https://github.com/Azure/azure-sdk-for-net/blob/main/sdk/core/Azure.Core/samples/LongRunningOperations.md"> Azure.Core Long-Running Operation samples</see>. </param>
        /// <param name="content"> The content to send as the body of the request. Details of the request body schema are in the Remarks section below. </param>
        /// <param name="context"> The request context, which can override default behaviors of the client pipeline on a per-call basis. </param>
        /// <exception cref="RequestFailedException"> Service returned a non-success status code. </exception>
        /// <response> The response returned from the service. Details of the request body schema are in the Remarks section below. </response>
=======
        /// <param name="waitUntil"> <see cref="WaitUntil.Completed"/> if the method should wait to return until the long-running operation has completed on the service; <see cref="WaitUntil.Started"/> if it should return after starting the operation. For more information on long-running operations, please see <see href="https://github.com/Azure/azure-sdk-for-net/blob/main/sdk/core/Azure.Core/samples/LongRunningOperations.md"> Azure.Core Long-Running Operation samples</see>. </param>
        /// <param name="content"> The content to send as the body of the request. </param>
        /// <param name="context"> The request context, which can override default behaviors on the request on a per-call basis. </param>
>>>>>>> 07907931
        /// <remarks>
        /// Schema for <c>Request Body</c>:
        /// <code>{
        ///   id: string,
        ///   type: string,
        ///   tags: Dictionary&lt;string, string&gt;,
        ///   location: string,
        ///   name: string,
        ///   properties: {
        ///     provisioningState: string,
        ///     provisioningStateValues: &quot;Succeeded&quot; | &quot;Failed&quot; | &quot;canceled&quot; | &quot;Accepted&quot; | &quot;Creating&quot; | &quot;Created&quot; | &quot;Updating&quot; | &quot;Updated&quot; | &quot;Deleting&quot; | &quot;Deleted&quot; | &quot;OK&quot;
        ///   }
        /// }
        /// </code>
        /// Schema for <c>Response Error</c>:
        /// <code>{
        ///   code: number,
        ///   message: string
        /// }
        /// </code>
        /// 
        /// </remarks>
        public virtual Operation<BinaryData> Post202Retry200(WaitUntil waitUntil, RequestContent content, RequestContext context = null)
        {
            using var scope = ClientDiagnostics.CreateScope("LROsCustomHeaderClient.Post202Retry200");
            scope.Start();
            try
            {
                using HttpMessage message = CreatePost202Retry200Request(content, context);
                return LowLevelOperationHelpers.ProcessMessage(_pipeline, message, ClientDiagnostics, "LROsCustomHeaderClient.Post202Retry200", OperationFinalStateVia.Location, context, waitUntil);
            }
            catch (Exception e)
            {
                scope.Failed(e);
                throw;
            }
        }

        /// <summary> x-ms-client-request-id = 9C4D50EE-2D56-4CD3-8152-34347DC9F2B0 is required message header for all requests. Long running post request, service returns a 202 to the initial request, with an entity that contains ProvisioningState=’Creating’. Poll the endpoint indicated in the Azure-AsyncOperation header for operation status. </summary>
<<<<<<< HEAD
        /// <param name="waitUntil"> "F:Azure.WaitUntil.Completed" if the method should wait to return until the long-running operation has completed on the service; "F:Azure.WaitUntil.Started" if it should return after starting the operation. For more information on long-running operations, please see <see href="https://github.com/Azure/azure-sdk-for-net/blob/main/sdk/core/Azure.Core/samples/LongRunningOperations.md"> Azure.Core Long-Running Operation samples</see>. </param>
        /// <param name="content"> The content to send as the body of the request. Details of the request body schema are in the Remarks section below. </param>
        /// <param name="context"> The request context, which can override default behaviors of the client pipeline on a per-call basis. </param>
        /// <exception cref="RequestFailedException"> Service returned a non-success status code. </exception>
        /// <response> The response returned from the service. Details of the request body schema are in the Remarks section below. </response>
=======
        /// <param name="waitUntil"> <see cref="WaitUntil.Completed"/> if the method should wait to return until the long-running operation has completed on the service; <see cref="WaitUntil.Started"/> if it should return after starting the operation. For more information on long-running operations, please see <see href="https://github.com/Azure/azure-sdk-for-net/blob/main/sdk/core/Azure.Core/samples/LongRunningOperations.md"> Azure.Core Long-Running Operation samples</see>. </param>
        /// <param name="content"> The content to send as the body of the request. </param>
        /// <param name="context"> The request context, which can override default behaviors on the request on a per-call basis. </param>
>>>>>>> 07907931
        /// <remarks>
        /// Schema for <c>Request Body</c>:
        /// <code>{
        ///   id: string,
        ///   type: string,
        ///   tags: Dictionary&lt;string, string&gt;,
        ///   location: string,
        ///   name: string,
        ///   properties: {
        ///     provisioningState: string,
        ///     provisioningStateValues: &quot;Succeeded&quot; | &quot;Failed&quot; | &quot;canceled&quot; | &quot;Accepted&quot; | &quot;Creating&quot; | &quot;Created&quot; | &quot;Updating&quot; | &quot;Updated&quot; | &quot;Deleting&quot; | &quot;Deleted&quot; | &quot;OK&quot;
        ///   }
        /// }
        /// </code>
        /// Schema for <c>Response Error</c>:
        /// <code>{
        ///   code: number,
        ///   message: string
        /// }
        /// </code>
        /// 
        /// </remarks>
        public virtual async Task<Operation<BinaryData>> PostAsyncRetrySucceededAsync(WaitUntil waitUntil, RequestContent content, RequestContext context = null)
        {
            using var scope = ClientDiagnostics.CreateScope("LROsCustomHeaderClient.PostAsyncRetrySucceeded");
            scope.Start();
            try
            {
                using HttpMessage message = CreatePostAsyncRetrySucceededRequest(content, context);
                return await LowLevelOperationHelpers.ProcessMessageAsync(_pipeline, message, ClientDiagnostics, "LROsCustomHeaderClient.PostAsyncRetrySucceeded", OperationFinalStateVia.Location, context, waitUntil).ConfigureAwait(false);
            }
            catch (Exception e)
            {
                scope.Failed(e);
                throw;
            }
        }

        /// <summary> x-ms-client-request-id = 9C4D50EE-2D56-4CD3-8152-34347DC9F2B0 is required message header for all requests. Long running post request, service returns a 202 to the initial request, with an entity that contains ProvisioningState=’Creating’. Poll the endpoint indicated in the Azure-AsyncOperation header for operation status. </summary>
<<<<<<< HEAD
        /// <param name="waitUntil"> "F:Azure.WaitUntil.Completed" if the method should wait to return until the long-running operation has completed on the service; "F:Azure.WaitUntil.Started" if it should return after starting the operation. For more information on long-running operations, please see <see href="https://github.com/Azure/azure-sdk-for-net/blob/main/sdk/core/Azure.Core/samples/LongRunningOperations.md"> Azure.Core Long-Running Operation samples</see>. </param>
        /// <param name="content"> The content to send as the body of the request. Details of the request body schema are in the Remarks section below. </param>
        /// <param name="context"> The request context, which can override default behaviors of the client pipeline on a per-call basis. </param>
        /// <exception cref="RequestFailedException"> Service returned a non-success status code. </exception>
        /// <response> The response returned from the service. Details of the request body schema are in the Remarks section below. </response>
=======
        /// <param name="waitUntil"> <see cref="WaitUntil.Completed"/> if the method should wait to return until the long-running operation has completed on the service; <see cref="WaitUntil.Started"/> if it should return after starting the operation. For more information on long-running operations, please see <see href="https://github.com/Azure/azure-sdk-for-net/blob/main/sdk/core/Azure.Core/samples/LongRunningOperations.md"> Azure.Core Long-Running Operation samples</see>. </param>
        /// <param name="content"> The content to send as the body of the request. </param>
        /// <param name="context"> The request context, which can override default behaviors on the request on a per-call basis. </param>
>>>>>>> 07907931
        /// <remarks>
        /// Schema for <c>Request Body</c>:
        /// <code>{
        ///   id: string,
        ///   type: string,
        ///   tags: Dictionary&lt;string, string&gt;,
        ///   location: string,
        ///   name: string,
        ///   properties: {
        ///     provisioningState: string,
        ///     provisioningStateValues: &quot;Succeeded&quot; | &quot;Failed&quot; | &quot;canceled&quot; | &quot;Accepted&quot; | &quot;Creating&quot; | &quot;Created&quot; | &quot;Updating&quot; | &quot;Updated&quot; | &quot;Deleting&quot; | &quot;Deleted&quot; | &quot;OK&quot;
        ///   }
        /// }
        /// </code>
        /// Schema for <c>Response Error</c>:
        /// <code>{
        ///   code: number,
        ///   message: string
        /// }
        /// </code>
        /// 
        /// </remarks>
        public virtual Operation<BinaryData> PostAsyncRetrySucceeded(WaitUntil waitUntil, RequestContent content, RequestContext context = null)
        {
            using var scope = ClientDiagnostics.CreateScope("LROsCustomHeaderClient.PostAsyncRetrySucceeded");
            scope.Start();
            try
            {
                using HttpMessage message = CreatePostAsyncRetrySucceededRequest(content, context);
                return LowLevelOperationHelpers.ProcessMessage(_pipeline, message, ClientDiagnostics, "LROsCustomHeaderClient.PostAsyncRetrySucceeded", OperationFinalStateVia.Location, context, waitUntil);
            }
            catch (Exception e)
            {
                scope.Failed(e);
                throw;
            }
        }

        internal HttpMessage CreatePutAsyncRetrySucceededRequest(RequestContent content, RequestContext context)
        {
            var message = _pipeline.CreateMessage(context, ResponseClassifier200);
            var request = message.Request;
            request.Method = RequestMethod.Put;
            var uri = new RawRequestUriBuilder();
            uri.Reset(_endpoint);
            uri.AppendPath("/lro/customheader/putasync/retry/succeeded", false);
            request.Uri = uri;
            request.Headers.Add("Accept", "application/json");
            request.Headers.Add("Content-Type", "application/json");
            request.Content = content;
            return message;
        }

        internal HttpMessage CreatePut201CreatingSucceeded200Request(RequestContent content, RequestContext context)
        {
            var message = _pipeline.CreateMessage(context, ResponseClassifier200201);
            var request = message.Request;
            request.Method = RequestMethod.Put;
            var uri = new RawRequestUriBuilder();
            uri.Reset(_endpoint);
            uri.AppendPath("/lro/customheader/put/201/creating/succeeded/200", false);
            request.Uri = uri;
            request.Headers.Add("Accept", "application/json");
            request.Headers.Add("Content-Type", "application/json");
            request.Content = content;
            return message;
        }

        internal HttpMessage CreatePost202Retry200Request(RequestContent content, RequestContext context)
        {
            var message = _pipeline.CreateMessage(context, ResponseClassifier202);
            var request = message.Request;
            request.Method = RequestMethod.Post;
            var uri = new RawRequestUriBuilder();
            uri.Reset(_endpoint);
            uri.AppendPath("/lro/customheader/post/202/retry/200", false);
            request.Uri = uri;
            request.Headers.Add("Accept", "application/json");
            request.Headers.Add("Content-Type", "application/json");
            request.Content = content;
            return message;
        }

        internal HttpMessage CreatePostAsyncRetrySucceededRequest(RequestContent content, RequestContext context)
        {
            var message = _pipeline.CreateMessage(context, ResponseClassifier202);
            var request = message.Request;
            request.Method = RequestMethod.Post;
            var uri = new RawRequestUriBuilder();
            uri.Reset(_endpoint);
            uri.AppendPath("/lro/customheader/postasync/retry/succeeded", false);
            request.Uri = uri;
            request.Headers.Add("Accept", "application/json");
            request.Headers.Add("Content-Type", "application/json");
            request.Content = content;
            return message;
        }

        private static ResponseClassifier _responseClassifier200;
        private static ResponseClassifier ResponseClassifier200 => _responseClassifier200 ??= new StatusCodeClassifier(stackalloc ushort[] { 200 });
        private static ResponseClassifier _responseClassifier200201;
        private static ResponseClassifier ResponseClassifier200201 => _responseClassifier200201 ??= new StatusCodeClassifier(stackalloc ushort[] { 200, 201 });
        private static ResponseClassifier _responseClassifier202;
        private static ResponseClassifier ResponseClassifier202 => _responseClassifier202 ??= new StatusCodeClassifier(stackalloc ushort[] { 202 });
    }
}<|MERGE_RESOLUTION|>--- conflicted
+++ resolved
@@ -57,17 +57,11 @@
         }
 
         /// <summary> x-ms-client-request-id = 9C4D50EE-2D56-4CD3-8152-34347DC9F2B0 is required message header for all requests. Long running put request, service returns a 200 to the initial request, with an entity that contains ProvisioningState=’Creating’. Poll the endpoint indicated in the Azure-AsyncOperation header for operation status. </summary>
-<<<<<<< HEAD
-        /// <param name="waitUntil"> "F:Azure.WaitUntil.Completed" if the method should wait to return until the long-running operation has completed on the service; "F:Azure.WaitUntil.Started" if it should return after starting the operation. For more information on long-running operations, please see <see href="https://github.com/Azure/azure-sdk-for-net/blob/main/sdk/core/Azure.Core/samples/LongRunningOperations.md"> Azure.Core Long-Running Operation samples</see>. </param>
-        /// <param name="content"> The content to send as the body of the request. Details of the request body schema are in the Remarks section below. </param>
-        /// <param name="context"> The request context, which can override default behaviors of the client pipeline on a per-call basis. </param>
-        /// <exception cref="RequestFailedException"> Service returned a non-success status code. </exception>
-        /// <response> The response returned from the service. Details of the request body schema are in the Remarks section below. </response>
-=======
-        /// <param name="waitUntil"> <see cref="WaitUntil.Completed"/> if the method should wait to return until the long-running operation has completed on the service; <see cref="WaitUntil.Started"/> if it should return after starting the operation. For more information on long-running operations, please see <see href="https://github.com/Azure/azure-sdk-for-net/blob/main/sdk/core/Azure.Core/samples/LongRunningOperations.md"> Azure.Core Long-Running Operation samples</see>. </param>
-        /// <param name="content"> The content to send as the body of the request. </param>
-        /// <param name="context"> The request context, which can override default behaviors on the request on a per-call basis. </param>
->>>>>>> 07907931
+        /// <param name="waitUntil"> <see cref="WaitUntil.Completed"/> if the method should wait to return until the long-running operation has completed on the service; <see cref="WaitUntil.Started"/> if it should return after starting the operation. For more information on long-running operations, please see <see href="https://github.com/Azure/azure-sdk-for-net/blob/main/sdk/core/Azure.Core/samples/LongRunningOperations.md"> Azure.Core Long-Running Operation samples</see>. </param>
+        /// <param name="content"> The content to send as the body of the request. Details of the request body schema are in the Remarks section below. </param>
+        /// <param name="context"> The request context, which can override default behaviors of the client pipeline on a per-call basis. </param>
+        /// <exception cref="RequestFailedException"> Service returned a non-success status code. </exception>
+        /// <response> The response returned from the service. Details of the request body schema are in the Remarks section below. </response>
         /// <remarks>
         /// Schema for <c>Request Body</c>:
         /// <code>{
@@ -120,17 +114,11 @@
         }
 
         /// <summary> x-ms-client-request-id = 9C4D50EE-2D56-4CD3-8152-34347DC9F2B0 is required message header for all requests. Long running put request, service returns a 200 to the initial request, with an entity that contains ProvisioningState=’Creating’. Poll the endpoint indicated in the Azure-AsyncOperation header for operation status. </summary>
-<<<<<<< HEAD
-        /// <param name="waitUntil"> "F:Azure.WaitUntil.Completed" if the method should wait to return until the long-running operation has completed on the service; "F:Azure.WaitUntil.Started" if it should return after starting the operation. For more information on long-running operations, please see <see href="https://github.com/Azure/azure-sdk-for-net/blob/main/sdk/core/Azure.Core/samples/LongRunningOperations.md"> Azure.Core Long-Running Operation samples</see>. </param>
-        /// <param name="content"> The content to send as the body of the request. Details of the request body schema are in the Remarks section below. </param>
-        /// <param name="context"> The request context, which can override default behaviors of the client pipeline on a per-call basis. </param>
-        /// <exception cref="RequestFailedException"> Service returned a non-success status code. </exception>
-        /// <response> The response returned from the service. Details of the request body schema are in the Remarks section below. </response>
-=======
-        /// <param name="waitUntil"> <see cref="WaitUntil.Completed"/> if the method should wait to return until the long-running operation has completed on the service; <see cref="WaitUntil.Started"/> if it should return after starting the operation. For more information on long-running operations, please see <see href="https://github.com/Azure/azure-sdk-for-net/blob/main/sdk/core/Azure.Core/samples/LongRunningOperations.md"> Azure.Core Long-Running Operation samples</see>. </param>
-        /// <param name="content"> The content to send as the body of the request. </param>
-        /// <param name="context"> The request context, which can override default behaviors on the request on a per-call basis. </param>
->>>>>>> 07907931
+        /// <param name="waitUntil"> <see cref="WaitUntil.Completed"/> if the method should wait to return until the long-running operation has completed on the service; <see cref="WaitUntil.Started"/> if it should return after starting the operation. For more information on long-running operations, please see <see href="https://github.com/Azure/azure-sdk-for-net/blob/main/sdk/core/Azure.Core/samples/LongRunningOperations.md"> Azure.Core Long-Running Operation samples</see>. </param>
+        /// <param name="content"> The content to send as the body of the request. Details of the request body schema are in the Remarks section below. </param>
+        /// <param name="context"> The request context, which can override default behaviors of the client pipeline on a per-call basis. </param>
+        /// <exception cref="RequestFailedException"> Service returned a non-success status code. </exception>
+        /// <response> The response returned from the service. Details of the request body schema are in the Remarks section below. </response>
         /// <remarks>
         /// Schema for <c>Request Body</c>:
         /// <code>{
@@ -183,17 +171,11 @@
         }
 
         /// <summary> x-ms-client-request-id = 9C4D50EE-2D56-4CD3-8152-34347DC9F2B0 is required message header for all requests. Long running put request, service returns a 201 to the initial request, with an entity that contains ProvisioningState=’Creating’.  Polls return this value until the last poll returns a ‘200’ with ProvisioningState=’Succeeded’. </summary>
-<<<<<<< HEAD
-        /// <param name="waitUntil"> "F:Azure.WaitUntil.Completed" if the method should wait to return until the long-running operation has completed on the service; "F:Azure.WaitUntil.Started" if it should return after starting the operation. For more information on long-running operations, please see <see href="https://github.com/Azure/azure-sdk-for-net/blob/main/sdk/core/Azure.Core/samples/LongRunningOperations.md"> Azure.Core Long-Running Operation samples</see>. </param>
-        /// <param name="content"> The content to send as the body of the request. Details of the request body schema are in the Remarks section below. </param>
-        /// <param name="context"> The request context, which can override default behaviors of the client pipeline on a per-call basis. </param>
-        /// <exception cref="RequestFailedException"> Service returned a non-success status code. </exception>
-        /// <response> The response returned from the service. Details of the request body schema are in the Remarks section below. </response>
-=======
-        /// <param name="waitUntil"> <see cref="WaitUntil.Completed"/> if the method should wait to return until the long-running operation has completed on the service; <see cref="WaitUntil.Started"/> if it should return after starting the operation. For more information on long-running operations, please see <see href="https://github.com/Azure/azure-sdk-for-net/blob/main/sdk/core/Azure.Core/samples/LongRunningOperations.md"> Azure.Core Long-Running Operation samples</see>. </param>
-        /// <param name="content"> The content to send as the body of the request. </param>
-        /// <param name="context"> The request context, which can override default behaviors on the request on a per-call basis. </param>
->>>>>>> 07907931
+        /// <param name="waitUntil"> <see cref="WaitUntil.Completed"/> if the method should wait to return until the long-running operation has completed on the service; <see cref="WaitUntil.Started"/> if it should return after starting the operation. For more information on long-running operations, please see <see href="https://github.com/Azure/azure-sdk-for-net/blob/main/sdk/core/Azure.Core/samples/LongRunningOperations.md"> Azure.Core Long-Running Operation samples</see>. </param>
+        /// <param name="content"> The content to send as the body of the request. Details of the request body schema are in the Remarks section below. </param>
+        /// <param name="context"> The request context, which can override default behaviors of the client pipeline on a per-call basis. </param>
+        /// <exception cref="RequestFailedException"> Service returned a non-success status code. </exception>
+        /// <response> The response returned from the service. Details of the request body schema are in the Remarks section below. </response>
         /// <remarks>
         /// Schema for <c>Request Body</c>:
         /// <code>{
@@ -246,17 +228,11 @@
         }
 
         /// <summary> x-ms-client-request-id = 9C4D50EE-2D56-4CD3-8152-34347DC9F2B0 is required message header for all requests. Long running put request, service returns a 201 to the initial request, with an entity that contains ProvisioningState=’Creating’.  Polls return this value until the last poll returns a ‘200’ with ProvisioningState=’Succeeded’. </summary>
-<<<<<<< HEAD
-        /// <param name="waitUntil"> "F:Azure.WaitUntil.Completed" if the method should wait to return until the long-running operation has completed on the service; "F:Azure.WaitUntil.Started" if it should return after starting the operation. For more information on long-running operations, please see <see href="https://github.com/Azure/azure-sdk-for-net/blob/main/sdk/core/Azure.Core/samples/LongRunningOperations.md"> Azure.Core Long-Running Operation samples</see>. </param>
-        /// <param name="content"> The content to send as the body of the request. Details of the request body schema are in the Remarks section below. </param>
-        /// <param name="context"> The request context, which can override default behaviors of the client pipeline on a per-call basis. </param>
-        /// <exception cref="RequestFailedException"> Service returned a non-success status code. </exception>
-        /// <response> The response returned from the service. Details of the request body schema are in the Remarks section below. </response>
-=======
-        /// <param name="waitUntil"> <see cref="WaitUntil.Completed"/> if the method should wait to return until the long-running operation has completed on the service; <see cref="WaitUntil.Started"/> if it should return after starting the operation. For more information on long-running operations, please see <see href="https://github.com/Azure/azure-sdk-for-net/blob/main/sdk/core/Azure.Core/samples/LongRunningOperations.md"> Azure.Core Long-Running Operation samples</see>. </param>
-        /// <param name="content"> The content to send as the body of the request. </param>
-        /// <param name="context"> The request context, which can override default behaviors on the request on a per-call basis. </param>
->>>>>>> 07907931
+        /// <param name="waitUntil"> <see cref="WaitUntil.Completed"/> if the method should wait to return until the long-running operation has completed on the service; <see cref="WaitUntil.Started"/> if it should return after starting the operation. For more information on long-running operations, please see <see href="https://github.com/Azure/azure-sdk-for-net/blob/main/sdk/core/Azure.Core/samples/LongRunningOperations.md"> Azure.Core Long-Running Operation samples</see>. </param>
+        /// <param name="content"> The content to send as the body of the request. Details of the request body schema are in the Remarks section below. </param>
+        /// <param name="context"> The request context, which can override default behaviors of the client pipeline on a per-call basis. </param>
+        /// <exception cref="RequestFailedException"> Service returned a non-success status code. </exception>
+        /// <response> The response returned from the service. Details of the request body schema are in the Remarks section below. </response>
         /// <remarks>
         /// Schema for <c>Request Body</c>:
         /// <code>{
@@ -309,17 +285,11 @@
         }
 
         /// <summary> x-ms-client-request-id = 9C4D50EE-2D56-4CD3-8152-34347DC9F2B0 is required message header for all requests. Long running post request, service returns a 202 to the initial request, with &apos;Location&apos; and &apos;Retry-After&apos; headers, Polls return a 200 with a response body after success. </summary>
-<<<<<<< HEAD
-        /// <param name="waitUntil"> "F:Azure.WaitUntil.Completed" if the method should wait to return until the long-running operation has completed on the service; "F:Azure.WaitUntil.Started" if it should return after starting the operation. For more information on long-running operations, please see <see href="https://github.com/Azure/azure-sdk-for-net/blob/main/sdk/core/Azure.Core/samples/LongRunningOperations.md"> Azure.Core Long-Running Operation samples</see>. </param>
-        /// <param name="content"> The content to send as the body of the request. Details of the request body schema are in the Remarks section below. </param>
-        /// <param name="context"> The request context, which can override default behaviors of the client pipeline on a per-call basis. </param>
-        /// <exception cref="RequestFailedException"> Service returned a non-success status code. </exception>
-        /// <response> The response returned from the service. Details of the request body schema are in the Remarks section below. </response>
-=======
-        /// <param name="waitUntil"> <see cref="WaitUntil.Completed"/> if the method should wait to return until the long-running operation has completed on the service; <see cref="WaitUntil.Started"/> if it should return after starting the operation. For more information on long-running operations, please see <see href="https://github.com/Azure/azure-sdk-for-net/blob/main/sdk/core/Azure.Core/samples/LongRunningOperations.md"> Azure.Core Long-Running Operation samples</see>. </param>
-        /// <param name="content"> The content to send as the body of the request. </param>
-        /// <param name="context"> The request context, which can override default behaviors on the request on a per-call basis. </param>
->>>>>>> 07907931
+        /// <param name="waitUntil"> <see cref="WaitUntil.Completed"/> if the method should wait to return until the long-running operation has completed on the service; <see cref="WaitUntil.Started"/> if it should return after starting the operation. For more information on long-running operations, please see <see href="https://github.com/Azure/azure-sdk-for-net/blob/main/sdk/core/Azure.Core/samples/LongRunningOperations.md"> Azure.Core Long-Running Operation samples</see>. </param>
+        /// <param name="content"> The content to send as the body of the request. Details of the request body schema are in the Remarks section below. </param>
+        /// <param name="context"> The request context, which can override default behaviors of the client pipeline on a per-call basis. </param>
+        /// <exception cref="RequestFailedException"> Service returned a non-success status code. </exception>
+        /// <response> The response returned from the service. Details of the request body schema are in the Remarks section below. </response>
         /// <remarks>
         /// Schema for <c>Request Body</c>:
         /// <code>{
@@ -359,17 +329,11 @@
         }
 
         /// <summary> x-ms-client-request-id = 9C4D50EE-2D56-4CD3-8152-34347DC9F2B0 is required message header for all requests. Long running post request, service returns a 202 to the initial request, with &apos;Location&apos; and &apos;Retry-After&apos; headers, Polls return a 200 with a response body after success. </summary>
-<<<<<<< HEAD
-        /// <param name="waitUntil"> "F:Azure.WaitUntil.Completed" if the method should wait to return until the long-running operation has completed on the service; "F:Azure.WaitUntil.Started" if it should return after starting the operation. For more information on long-running operations, please see <see href="https://github.com/Azure/azure-sdk-for-net/blob/main/sdk/core/Azure.Core/samples/LongRunningOperations.md"> Azure.Core Long-Running Operation samples</see>. </param>
-        /// <param name="content"> The content to send as the body of the request. Details of the request body schema are in the Remarks section below. </param>
-        /// <param name="context"> The request context, which can override default behaviors of the client pipeline on a per-call basis. </param>
-        /// <exception cref="RequestFailedException"> Service returned a non-success status code. </exception>
-        /// <response> The response returned from the service. Details of the request body schema are in the Remarks section below. </response>
-=======
-        /// <param name="waitUntil"> <see cref="WaitUntil.Completed"/> if the method should wait to return until the long-running operation has completed on the service; <see cref="WaitUntil.Started"/> if it should return after starting the operation. For more information on long-running operations, please see <see href="https://github.com/Azure/azure-sdk-for-net/blob/main/sdk/core/Azure.Core/samples/LongRunningOperations.md"> Azure.Core Long-Running Operation samples</see>. </param>
-        /// <param name="content"> The content to send as the body of the request. </param>
-        /// <param name="context"> The request context, which can override default behaviors on the request on a per-call basis. </param>
->>>>>>> 07907931
+        /// <param name="waitUntil"> <see cref="WaitUntil.Completed"/> if the method should wait to return until the long-running operation has completed on the service; <see cref="WaitUntil.Started"/> if it should return after starting the operation. For more information on long-running operations, please see <see href="https://github.com/Azure/azure-sdk-for-net/blob/main/sdk/core/Azure.Core/samples/LongRunningOperations.md"> Azure.Core Long-Running Operation samples</see>. </param>
+        /// <param name="content"> The content to send as the body of the request. Details of the request body schema are in the Remarks section below. </param>
+        /// <param name="context"> The request context, which can override default behaviors of the client pipeline on a per-call basis. </param>
+        /// <exception cref="RequestFailedException"> Service returned a non-success status code. </exception>
+        /// <response> The response returned from the service. Details of the request body schema are in the Remarks section below. </response>
         /// <remarks>
         /// Schema for <c>Request Body</c>:
         /// <code>{
@@ -409,17 +373,11 @@
         }
 
         /// <summary> x-ms-client-request-id = 9C4D50EE-2D56-4CD3-8152-34347DC9F2B0 is required message header for all requests. Long running post request, service returns a 202 to the initial request, with an entity that contains ProvisioningState=’Creating’. Poll the endpoint indicated in the Azure-AsyncOperation header for operation status. </summary>
-<<<<<<< HEAD
-        /// <param name="waitUntil"> "F:Azure.WaitUntil.Completed" if the method should wait to return until the long-running operation has completed on the service; "F:Azure.WaitUntil.Started" if it should return after starting the operation. For more information on long-running operations, please see <see href="https://github.com/Azure/azure-sdk-for-net/blob/main/sdk/core/Azure.Core/samples/LongRunningOperations.md"> Azure.Core Long-Running Operation samples</see>. </param>
-        /// <param name="content"> The content to send as the body of the request. Details of the request body schema are in the Remarks section below. </param>
-        /// <param name="context"> The request context, which can override default behaviors of the client pipeline on a per-call basis. </param>
-        /// <exception cref="RequestFailedException"> Service returned a non-success status code. </exception>
-        /// <response> The response returned from the service. Details of the request body schema are in the Remarks section below. </response>
-=======
-        /// <param name="waitUntil"> <see cref="WaitUntil.Completed"/> if the method should wait to return until the long-running operation has completed on the service; <see cref="WaitUntil.Started"/> if it should return after starting the operation. For more information on long-running operations, please see <see href="https://github.com/Azure/azure-sdk-for-net/blob/main/sdk/core/Azure.Core/samples/LongRunningOperations.md"> Azure.Core Long-Running Operation samples</see>. </param>
-        /// <param name="content"> The content to send as the body of the request. </param>
-        /// <param name="context"> The request context, which can override default behaviors on the request on a per-call basis. </param>
->>>>>>> 07907931
+        /// <param name="waitUntil"> <see cref="WaitUntil.Completed"/> if the method should wait to return until the long-running operation has completed on the service; <see cref="WaitUntil.Started"/> if it should return after starting the operation. For more information on long-running operations, please see <see href="https://github.com/Azure/azure-sdk-for-net/blob/main/sdk/core/Azure.Core/samples/LongRunningOperations.md"> Azure.Core Long-Running Operation samples</see>. </param>
+        /// <param name="content"> The content to send as the body of the request. Details of the request body schema are in the Remarks section below. </param>
+        /// <param name="context"> The request context, which can override default behaviors of the client pipeline on a per-call basis. </param>
+        /// <exception cref="RequestFailedException"> Service returned a non-success status code. </exception>
+        /// <response> The response returned from the service. Details of the request body schema are in the Remarks section below. </response>
         /// <remarks>
         /// Schema for <c>Request Body</c>:
         /// <code>{
@@ -459,17 +417,11 @@
         }
 
         /// <summary> x-ms-client-request-id = 9C4D50EE-2D56-4CD3-8152-34347DC9F2B0 is required message header for all requests. Long running post request, service returns a 202 to the initial request, with an entity that contains ProvisioningState=’Creating’. Poll the endpoint indicated in the Azure-AsyncOperation header for operation status. </summary>
-<<<<<<< HEAD
-        /// <param name="waitUntil"> "F:Azure.WaitUntil.Completed" if the method should wait to return until the long-running operation has completed on the service; "F:Azure.WaitUntil.Started" if it should return after starting the operation. For more information on long-running operations, please see <see href="https://github.com/Azure/azure-sdk-for-net/blob/main/sdk/core/Azure.Core/samples/LongRunningOperations.md"> Azure.Core Long-Running Operation samples</see>. </param>
-        /// <param name="content"> The content to send as the body of the request. Details of the request body schema are in the Remarks section below. </param>
-        /// <param name="context"> The request context, which can override default behaviors of the client pipeline on a per-call basis. </param>
-        /// <exception cref="RequestFailedException"> Service returned a non-success status code. </exception>
-        /// <response> The response returned from the service. Details of the request body schema are in the Remarks section below. </response>
-=======
-        /// <param name="waitUntil"> <see cref="WaitUntil.Completed"/> if the method should wait to return until the long-running operation has completed on the service; <see cref="WaitUntil.Started"/> if it should return after starting the operation. For more information on long-running operations, please see <see href="https://github.com/Azure/azure-sdk-for-net/blob/main/sdk/core/Azure.Core/samples/LongRunningOperations.md"> Azure.Core Long-Running Operation samples</see>. </param>
-        /// <param name="content"> The content to send as the body of the request. </param>
-        /// <param name="context"> The request context, which can override default behaviors on the request on a per-call basis. </param>
->>>>>>> 07907931
+        /// <param name="waitUntil"> <see cref="WaitUntil.Completed"/> if the method should wait to return until the long-running operation has completed on the service; <see cref="WaitUntil.Started"/> if it should return after starting the operation. For more information on long-running operations, please see <see href="https://github.com/Azure/azure-sdk-for-net/blob/main/sdk/core/Azure.Core/samples/LongRunningOperations.md"> Azure.Core Long-Running Operation samples</see>. </param>
+        /// <param name="content"> The content to send as the body of the request. Details of the request body schema are in the Remarks section below. </param>
+        /// <param name="context"> The request context, which can override default behaviors of the client pipeline on a per-call basis. </param>
+        /// <exception cref="RequestFailedException"> Service returned a non-success status code. </exception>
+        /// <response> The response returned from the service. Details of the request body schema are in the Remarks section below. </response>
         /// <remarks>
         /// Schema for <c>Request Body</c>:
         /// <code>{
