<?xml version="1.0" encoding="utf-8"?>
<doc>
  <members>
    <member name="GetNullAsync(RequestContext)">
      <example>
This sample shows how to call GetNullAsync and parse the result.
<code><![CDATA[
AzureKeyCredential credential = new AzureKeyCredential("<key>");
ArrayClient client = new ArrayClient(credential);

Response response = await client.GetNullAsync(null);

JsonElement result = JsonDocument.Parse(response.ContentStream).RootElement;
Console.WriteLine(result[0].ToString());
]]></code>
This sample shows how to call GetNullAsync with all parameters and parse the result.
<code><![CDATA[
AzureKeyCredential credential = new AzureKeyCredential("<key>");
ArrayClient client = new ArrayClient(credential);

Response response = await client.GetNullAsync(null);

JsonElement result = JsonDocument.Parse(response.ContentStream).RootElement;
Console.WriteLine(result[0].ToString());
]]></code></example>
    </member>
    <member name="GetNull(RequestContext)">
      <example>
This sample shows how to call GetNull and parse the result.
<code><![CDATA[
AzureKeyCredential credential = new AzureKeyCredential("<key>");
ArrayClient client = new ArrayClient(credential);

Response response = client.GetNull(null);

JsonElement result = JsonDocument.Parse(response.ContentStream).RootElement;
Console.WriteLine(result[0].ToString());
]]></code>
This sample shows how to call GetNull with all parameters and parse the result.
<code><![CDATA[
AzureKeyCredential credential = new AzureKeyCredential("<key>");
ArrayClient client = new ArrayClient(credential);

Response response = client.GetNull(null);

JsonElement result = JsonDocument.Parse(response.ContentStream).RootElement;
Console.WriteLine(result[0].ToString());
]]></code></example>
    </member>
    <member name="GetInvalidAsync(RequestContext)">
      <example>
This sample shows how to call GetInvalidAsync and parse the result.
<code><![CDATA[
AzureKeyCredential credential = new AzureKeyCredential("<key>");
ArrayClient client = new ArrayClient(credential);

Response response = await client.GetInvalidAsync(null);

JsonElement result = JsonDocument.Parse(response.ContentStream).RootElement;
Console.WriteLine(result[0].ToString());
]]></code>
This sample shows how to call GetInvalidAsync with all parameters and parse the result.
<code><![CDATA[
AzureKeyCredential credential = new AzureKeyCredential("<key>");
ArrayClient client = new ArrayClient(credential);

Response response = await client.GetInvalidAsync(null);

JsonElement result = JsonDocument.Parse(response.ContentStream).RootElement;
Console.WriteLine(result[0].ToString());
]]></code></example>
    </member>
    <member name="GetInvalid(RequestContext)">
      <example>
This sample shows how to call GetInvalid and parse the result.
<code><![CDATA[
AzureKeyCredential credential = new AzureKeyCredential("<key>");
ArrayClient client = new ArrayClient(credential);

Response response = client.GetInvalid(null);

JsonElement result = JsonDocument.Parse(response.ContentStream).RootElement;
Console.WriteLine(result[0].ToString());
]]></code>
This sample shows how to call GetInvalid with all parameters and parse the result.
<code><![CDATA[
AzureKeyCredential credential = new AzureKeyCredential("<key>");
ArrayClient client = new ArrayClient(credential);

Response response = client.GetInvalid(null);

JsonElement result = JsonDocument.Parse(response.ContentStream).RootElement;
Console.WriteLine(result[0].ToString());
]]></code></example>
    </member>
    <member name="GetEmptyAsync(RequestContext)">
      <example>
This sample shows how to call GetEmptyAsync and parse the result.
<code><![CDATA[
AzureKeyCredential credential = new AzureKeyCredential("<key>");
ArrayClient client = new ArrayClient(credential);

Response response = await client.GetEmptyAsync(null);

JsonElement result = JsonDocument.Parse(response.ContentStream).RootElement;
Console.WriteLine(result[0].ToString());
]]></code>
This sample shows how to call GetEmptyAsync with all parameters and parse the result.
<code><![CDATA[
AzureKeyCredential credential = new AzureKeyCredential("<key>");
ArrayClient client = new ArrayClient(credential);

Response response = await client.GetEmptyAsync(null);

JsonElement result = JsonDocument.Parse(response.ContentStream).RootElement;
Console.WriteLine(result[0].ToString());
]]></code></example>
    </member>
    <member name="GetEmpty(RequestContext)">
      <example>
This sample shows how to call GetEmpty and parse the result.
<code><![CDATA[
AzureKeyCredential credential = new AzureKeyCredential("<key>");
ArrayClient client = new ArrayClient(credential);

Response response = client.GetEmpty(null);

JsonElement result = JsonDocument.Parse(response.ContentStream).RootElement;
Console.WriteLine(result[0].ToString());
]]></code>
This sample shows how to call GetEmpty with all parameters and parse the result.
<code><![CDATA[
AzureKeyCredential credential = new AzureKeyCredential("<key>");
ArrayClient client = new ArrayClient(credential);

Response response = client.GetEmpty(null);

JsonElement result = JsonDocument.Parse(response.ContentStream).RootElement;
Console.WriteLine(result[0].ToString());
]]></code></example>
    </member>
    <member name="PutEmptyAsync(RequestContent,RequestContext)">
      <example>
This sample shows how to call PutEmptyAsync.
<code><![CDATA[
AzureKeyCredential credential = new AzureKeyCredential("<key>");
ArrayClient client = new ArrayClient(credential);

RequestContent content = RequestContent.Create(new List<object>()
{
    "<arrayBody>"
});
Response response = await client.PutEmptyAsync(content);
Console.WriteLine(response.Status);
]]></code>
This sample shows how to call PutEmptyAsync with all request content.
<code><![CDATA[
AzureKeyCredential credential = new AzureKeyCredential("<key>");
ArrayClient client = new ArrayClient(credential);

RequestContent content = RequestContent.Create(new List<object>()
{
    "<arrayBody>"
});
Response response = await client.PutEmptyAsync(content);
Console.WriteLine(response.Status);
]]></code></example>
    </member>
    <member name="PutEmpty(RequestContent,RequestContext)">
      <example>
This sample shows how to call PutEmpty.
<code><![CDATA[
AzureKeyCredential credential = new AzureKeyCredential("<key>");
ArrayClient client = new ArrayClient(credential);

RequestContent content = RequestContent.Create(new List<object>()
{
    "<arrayBody>"
});
Response response = client.PutEmpty(content);
Console.WriteLine(response.Status);
]]></code>
This sample shows how to call PutEmpty with all request content.
<code><![CDATA[
AzureKeyCredential credential = new AzureKeyCredential("<key>");
ArrayClient client = new ArrayClient(credential);

RequestContent content = RequestContent.Create(new List<object>()
{
    "<arrayBody>"
});
Response response = client.PutEmpty(content);
Console.WriteLine(response.Status);
]]></code></example>
    </member>
    <member name="GetBooleanTfftAsync(RequestContext)">
      <example>
This sample shows how to call GetBooleanTfftAsync and parse the result.
<code><![CDATA[
AzureKeyCredential credential = new AzureKeyCredential("<key>");
ArrayClient client = new ArrayClient(credential);

Response response = await client.GetBooleanTfftAsync(null);

JsonElement result = JsonDocument.Parse(response.ContentStream).RootElement;
Console.WriteLine(result[0].ToString());
]]></code>
This sample shows how to call GetBooleanTfftAsync with all parameters and parse the result.
<code><![CDATA[
AzureKeyCredential credential = new AzureKeyCredential("<key>");
ArrayClient client = new ArrayClient(credential);

Response response = await client.GetBooleanTfftAsync(null);

JsonElement result = JsonDocument.Parse(response.ContentStream).RootElement;
Console.WriteLine(result[0].ToString());
]]></code></example>
    </member>
    <member name="GetBooleanTfft(RequestContext)">
      <example>
This sample shows how to call GetBooleanTfft and parse the result.
<code><![CDATA[
AzureKeyCredential credential = new AzureKeyCredential("<key>");
ArrayClient client = new ArrayClient(credential);

Response response = client.GetBooleanTfft(null);

JsonElement result = JsonDocument.Parse(response.ContentStream).RootElement;
Console.WriteLine(result[0].ToString());
]]></code>
This sample shows how to call GetBooleanTfft with all parameters and parse the result.
<code><![CDATA[
AzureKeyCredential credential = new AzureKeyCredential("<key>");
ArrayClient client = new ArrayClient(credential);

Response response = client.GetBooleanTfft(null);

JsonElement result = JsonDocument.Parse(response.ContentStream).RootElement;
Console.WriteLine(result[0].ToString());
]]></code></example>
    </member>
    <member name="PutBooleanTfftAsync(RequestContent,RequestContext)">
      <example>
This sample shows how to call PutBooleanTfftAsync.
<code><![CDATA[
AzureKeyCredential credential = new AzureKeyCredential("<key>");
ArrayClient client = new ArrayClient(credential);

RequestContent content = RequestContent.Create(new List<object>()
{
    true
});
Response response = await client.PutBooleanTfftAsync(content);
Console.WriteLine(response.Status);
]]></code>
This sample shows how to call PutBooleanTfftAsync with all request content.
<code><![CDATA[
AzureKeyCredential credential = new AzureKeyCredential("<key>");
ArrayClient client = new ArrayClient(credential);

RequestContent content = RequestContent.Create(new List<object>()
{
    true
});
Response response = await client.PutBooleanTfftAsync(content);
Console.WriteLine(response.Status);
]]></code></example>
    </member>
    <member name="PutBooleanTfft(RequestContent,RequestContext)">
      <example>
This sample shows how to call PutBooleanTfft.
<code><![CDATA[
AzureKeyCredential credential = new AzureKeyCredential("<key>");
ArrayClient client = new ArrayClient(credential);

RequestContent content = RequestContent.Create(new List<object>()
{
    true
});
Response response = client.PutBooleanTfft(content);
Console.WriteLine(response.Status);
]]></code>
This sample shows how to call PutBooleanTfft with all request content.
<code><![CDATA[
AzureKeyCredential credential = new AzureKeyCredential("<key>");
ArrayClient client = new ArrayClient(credential);

RequestContent content = RequestContent.Create(new List<object>()
{
    true
});
Response response = client.PutBooleanTfft(content);
Console.WriteLine(response.Status);
]]></code></example>
    </member>
    <member name="GetBooleanInvalidNullAsync(RequestContext)">
      <example>
This sample shows how to call GetBooleanInvalidNullAsync and parse the result.
<code><![CDATA[
AzureKeyCredential credential = new AzureKeyCredential("<key>");
ArrayClient client = new ArrayClient(credential);

Response response = await client.GetBooleanInvalidNullAsync(null);

JsonElement result = JsonDocument.Parse(response.ContentStream).RootElement;
Console.WriteLine(result[0].ToString());
]]></code>
This sample shows how to call GetBooleanInvalidNullAsync with all parameters and parse the result.
<code><![CDATA[
AzureKeyCredential credential = new AzureKeyCredential("<key>");
ArrayClient client = new ArrayClient(credential);

Response response = await client.GetBooleanInvalidNullAsync(null);

JsonElement result = JsonDocument.Parse(response.ContentStream).RootElement;
Console.WriteLine(result[0].ToString());
]]></code></example>
    </member>
    <member name="GetBooleanInvalidNull(RequestContext)">
      <example>
This sample shows how to call GetBooleanInvalidNull and parse the result.
<code><![CDATA[
AzureKeyCredential credential = new AzureKeyCredential("<key>");
ArrayClient client = new ArrayClient(credential);

Response response = client.GetBooleanInvalidNull(null);

JsonElement result = JsonDocument.Parse(response.ContentStream).RootElement;
Console.WriteLine(result[0].ToString());
]]></code>
This sample shows how to call GetBooleanInvalidNull with all parameters and parse the result.
<code><![CDATA[
AzureKeyCredential credential = new AzureKeyCredential("<key>");
ArrayClient client = new ArrayClient(credential);

Response response = client.GetBooleanInvalidNull(null);

JsonElement result = JsonDocument.Parse(response.ContentStream).RootElement;
Console.WriteLine(result[0].ToString());
]]></code></example>
    </member>
    <member name="GetBooleanInvalidStringAsync(RequestContext)">
      <example>
This sample shows how to call GetBooleanInvalidStringAsync and parse the result.
<code><![CDATA[
AzureKeyCredential credential = new AzureKeyCredential("<key>");
ArrayClient client = new ArrayClient(credential);

Response response = await client.GetBooleanInvalidStringAsync(null);

JsonElement result = JsonDocument.Parse(response.ContentStream).RootElement;
Console.WriteLine(result[0].ToString());
]]></code>
This sample shows how to call GetBooleanInvalidStringAsync with all parameters and parse the result.
<code><![CDATA[
AzureKeyCredential credential = new AzureKeyCredential("<key>");
ArrayClient client = new ArrayClient(credential);

Response response = await client.GetBooleanInvalidStringAsync(null);

JsonElement result = JsonDocument.Parse(response.ContentStream).RootElement;
Console.WriteLine(result[0].ToString());
]]></code></example>
    </member>
    <member name="GetBooleanInvalidString(RequestContext)">
      <example>
This sample shows how to call GetBooleanInvalidString and parse the result.
<code><![CDATA[
AzureKeyCredential credential = new AzureKeyCredential("<key>");
ArrayClient client = new ArrayClient(credential);

Response response = client.GetBooleanInvalidString(null);

JsonElement result = JsonDocument.Parse(response.ContentStream).RootElement;
Console.WriteLine(result[0].ToString());
]]></code>
This sample shows how to call GetBooleanInvalidString with all parameters and parse the result.
<code><![CDATA[
AzureKeyCredential credential = new AzureKeyCredential("<key>");
ArrayClient client = new ArrayClient(credential);

Response response = client.GetBooleanInvalidString(null);

JsonElement result = JsonDocument.Parse(response.ContentStream).RootElement;
Console.WriteLine(result[0].ToString());
]]></code></example>
    </member>
    <member name="GetIntegerValidAsync(RequestContext)">
      <example>
This sample shows how to call GetIntegerValidAsync and parse the result.
<code><![CDATA[
AzureKeyCredential credential = new AzureKeyCredential("<key>");
ArrayClient client = new ArrayClient(credential);

Response response = await client.GetIntegerValidAsync(null);

JsonElement result = JsonDocument.Parse(response.ContentStream).RootElement;
Console.WriteLine(result[0].ToString());
]]></code>
This sample shows how to call GetIntegerValidAsync with all parameters and parse the result.
<code><![CDATA[
AzureKeyCredential credential = new AzureKeyCredential("<key>");
ArrayClient client = new ArrayClient(credential);

Response response = await client.GetIntegerValidAsync(null);

JsonElement result = JsonDocument.Parse(response.ContentStream).RootElement;
Console.WriteLine(result[0].ToString());
]]></code></example>
    </member>
    <member name="GetIntegerValid(RequestContext)">
      <example>
This sample shows how to call GetIntegerValid and parse the result.
<code><![CDATA[
AzureKeyCredential credential = new AzureKeyCredential("<key>");
ArrayClient client = new ArrayClient(credential);

Response response = client.GetIntegerValid(null);

JsonElement result = JsonDocument.Parse(response.ContentStream).RootElement;
Console.WriteLine(result[0].ToString());
]]></code>
This sample shows how to call GetIntegerValid with all parameters and parse the result.
<code><![CDATA[
AzureKeyCredential credential = new AzureKeyCredential("<key>");
ArrayClient client = new ArrayClient(credential);

Response response = client.GetIntegerValid(null);

JsonElement result = JsonDocument.Parse(response.ContentStream).RootElement;
Console.WriteLine(result[0].ToString());
]]></code></example>
    </member>
    <member name="PutIntegerValidAsync(RequestContent,RequestContext)">
      <example>
This sample shows how to call PutIntegerValidAsync.
<code><![CDATA[
AzureKeyCredential credential = new AzureKeyCredential("<key>");
ArrayClient client = new ArrayClient(credential);

RequestContent content = RequestContent.Create(new List<object>()
{
    1234
});
Response response = await client.PutIntegerValidAsync(content);
Console.WriteLine(response.Status);
]]></code>
This sample shows how to call PutIntegerValidAsync with all request content.
<code><![CDATA[
AzureKeyCredential credential = new AzureKeyCredential("<key>");
ArrayClient client = new ArrayClient(credential);

RequestContent content = RequestContent.Create(new List<object>()
{
    1234
});
Response response = await client.PutIntegerValidAsync(content);
Console.WriteLine(response.Status);
]]></code></example>
    </member>
    <member name="PutIntegerValid(RequestContent,RequestContext)">
      <example>
This sample shows how to call PutIntegerValid.
<code><![CDATA[
AzureKeyCredential credential = new AzureKeyCredential("<key>");
ArrayClient client = new ArrayClient(credential);

RequestContent content = RequestContent.Create(new List<object>()
{
    1234
});
Response response = client.PutIntegerValid(content);
Console.WriteLine(response.Status);
]]></code>
This sample shows how to call PutIntegerValid with all request content.
<code><![CDATA[
AzureKeyCredential credential = new AzureKeyCredential("<key>");
ArrayClient client = new ArrayClient(credential);

RequestContent content = RequestContent.Create(new List<object>()
{
    1234
});
Response response = client.PutIntegerValid(content);
Console.WriteLine(response.Status);
]]></code></example>
    </member>
    <member name="GetIntInvalidNullAsync(RequestContext)">
      <example>
This sample shows how to call GetIntInvalidNullAsync and parse the result.
<code><![CDATA[
AzureKeyCredential credential = new AzureKeyCredential("<key>");
ArrayClient client = new ArrayClient(credential);

Response response = await client.GetIntInvalidNullAsync(null);

JsonElement result = JsonDocument.Parse(response.ContentStream).RootElement;
Console.WriteLine(result[0].ToString());
]]></code>
This sample shows how to call GetIntInvalidNullAsync with all parameters and parse the result.
<code><![CDATA[
AzureKeyCredential credential = new AzureKeyCredential("<key>");
ArrayClient client = new ArrayClient(credential);

Response response = await client.GetIntInvalidNullAsync(null);

JsonElement result = JsonDocument.Parse(response.ContentStream).RootElement;
Console.WriteLine(result[0].ToString());
]]></code></example>
    </member>
    <member name="GetIntInvalidNull(RequestContext)">
      <example>
This sample shows how to call GetIntInvalidNull and parse the result.
<code><![CDATA[
AzureKeyCredential credential = new AzureKeyCredential("<key>");
ArrayClient client = new ArrayClient(credential);

Response response = client.GetIntInvalidNull(null);

JsonElement result = JsonDocument.Parse(response.ContentStream).RootElement;
Console.WriteLine(result[0].ToString());
]]></code>
This sample shows how to call GetIntInvalidNull with all parameters and parse the result.
<code><![CDATA[
AzureKeyCredential credential = new AzureKeyCredential("<key>");
ArrayClient client = new ArrayClient(credential);

Response response = client.GetIntInvalidNull(null);

JsonElement result = JsonDocument.Parse(response.ContentStream).RootElement;
Console.WriteLine(result[0].ToString());
]]></code></example>
    </member>
    <member name="GetIntInvalidStringAsync(RequestContext)">
      <example>
This sample shows how to call GetIntInvalidStringAsync and parse the result.
<code><![CDATA[
AzureKeyCredential credential = new AzureKeyCredential("<key>");
ArrayClient client = new ArrayClient(credential);

Response response = await client.GetIntInvalidStringAsync(null);

JsonElement result = JsonDocument.Parse(response.ContentStream).RootElement;
Console.WriteLine(result[0].ToString());
]]></code>
This sample shows how to call GetIntInvalidStringAsync with all parameters and parse the result.
<code><![CDATA[
AzureKeyCredential credential = new AzureKeyCredential("<key>");
ArrayClient client = new ArrayClient(credential);

Response response = await client.GetIntInvalidStringAsync(null);

JsonElement result = JsonDocument.Parse(response.ContentStream).RootElement;
Console.WriteLine(result[0].ToString());
]]></code></example>
    </member>
    <member name="GetIntInvalidString(RequestContext)">
      <example>
This sample shows how to call GetIntInvalidString and parse the result.
<code><![CDATA[
AzureKeyCredential credential = new AzureKeyCredential("<key>");
ArrayClient client = new ArrayClient(credential);

Response response = client.GetIntInvalidString(null);

JsonElement result = JsonDocument.Parse(response.ContentStream).RootElement;
Console.WriteLine(result[0].ToString());
]]></code>
This sample shows how to call GetIntInvalidString with all parameters and parse the result.
<code><![CDATA[
AzureKeyCredential credential = new AzureKeyCredential("<key>");
ArrayClient client = new ArrayClient(credential);

Response response = client.GetIntInvalidString(null);

JsonElement result = JsonDocument.Parse(response.ContentStream).RootElement;
Console.WriteLine(result[0].ToString());
]]></code></example>
    </member>
    <member name="GetLongValidAsync(RequestContext)">
      <example>
This sample shows how to call GetLongValidAsync and parse the result.
<code><![CDATA[
AzureKeyCredential credential = new AzureKeyCredential("<key>");
ArrayClient client = new ArrayClient(credential);

Response response = await client.GetLongValidAsync(null);

JsonElement result = JsonDocument.Parse(response.ContentStream).RootElement;
Console.WriteLine(result[0].ToString());
]]></code>
This sample shows how to call GetLongValidAsync with all parameters and parse the result.
<code><![CDATA[
AzureKeyCredential credential = new AzureKeyCredential("<key>");
ArrayClient client = new ArrayClient(credential);

Response response = await client.GetLongValidAsync(null);

JsonElement result = JsonDocument.Parse(response.ContentStream).RootElement;
Console.WriteLine(result[0].ToString());
]]></code></example>
    </member>
    <member name="GetLongValid(RequestContext)">
      <example>
This sample shows how to call GetLongValid and parse the result.
<code><![CDATA[
AzureKeyCredential credential = new AzureKeyCredential("<key>");
ArrayClient client = new ArrayClient(credential);

Response response = client.GetLongValid(null);

JsonElement result = JsonDocument.Parse(response.ContentStream).RootElement;
Console.WriteLine(result[0].ToString());
]]></code>
This sample shows how to call GetLongValid with all parameters and parse the result.
<code><![CDATA[
AzureKeyCredential credential = new AzureKeyCredential("<key>");
ArrayClient client = new ArrayClient(credential);

Response response = client.GetLongValid(null);

JsonElement result = JsonDocument.Parse(response.ContentStream).RootElement;
Console.WriteLine(result[0].ToString());
]]></code></example>
    </member>
    <member name="PutLongValidAsync(RequestContent,RequestContext)">
      <example>
This sample shows how to call PutLongValidAsync.
<code><![CDATA[
AzureKeyCredential credential = new AzureKeyCredential("<key>");
ArrayClient client = new ArrayClient(credential);

RequestContent content = RequestContent.Create(new List<object>()
{
    1234L
});
Response response = await client.PutLongValidAsync(content);
Console.WriteLine(response.Status);
]]></code>
This sample shows how to call PutLongValidAsync with all request content.
<code><![CDATA[
AzureKeyCredential credential = new AzureKeyCredential("<key>");
ArrayClient client = new ArrayClient(credential);

RequestContent content = RequestContent.Create(new List<object>()
{
    1234L
});
Response response = await client.PutLongValidAsync(content);
Console.WriteLine(response.Status);
]]></code></example>
    </member>
    <member name="PutLongValid(RequestContent,RequestContext)">
      <example>
This sample shows how to call PutLongValid.
<code><![CDATA[
AzureKeyCredential credential = new AzureKeyCredential("<key>");
ArrayClient client = new ArrayClient(credential);

RequestContent content = RequestContent.Create(new List<object>()
{
    1234L
});
Response response = client.PutLongValid(content);
Console.WriteLine(response.Status);
]]></code>
This sample shows how to call PutLongValid with all request content.
<code><![CDATA[
AzureKeyCredential credential = new AzureKeyCredential("<key>");
ArrayClient client = new ArrayClient(credential);

RequestContent content = RequestContent.Create(new List<object>()
{
    1234L
});
Response response = client.PutLongValid(content);
Console.WriteLine(response.Status);
]]></code></example>
    </member>
    <member name="GetLongInvalidNullAsync(RequestContext)">
      <example>
This sample shows how to call GetLongInvalidNullAsync and parse the result.
<code><![CDATA[
AzureKeyCredential credential = new AzureKeyCredential("<key>");
ArrayClient client = new ArrayClient(credential);

Response response = await client.GetLongInvalidNullAsync(null);

JsonElement result = JsonDocument.Parse(response.ContentStream).RootElement;
Console.WriteLine(result[0].ToString());
]]></code>
This sample shows how to call GetLongInvalidNullAsync with all parameters and parse the result.
<code><![CDATA[
AzureKeyCredential credential = new AzureKeyCredential("<key>");
ArrayClient client = new ArrayClient(credential);

Response response = await client.GetLongInvalidNullAsync(null);

JsonElement result = JsonDocument.Parse(response.ContentStream).RootElement;
Console.WriteLine(result[0].ToString());
]]></code></example>
    </member>
    <member name="GetLongInvalidNull(RequestContext)">
      <example>
This sample shows how to call GetLongInvalidNull and parse the result.
<code><![CDATA[
AzureKeyCredential credential = new AzureKeyCredential("<key>");
ArrayClient client = new ArrayClient(credential);

Response response = client.GetLongInvalidNull(null);

JsonElement result = JsonDocument.Parse(response.ContentStream).RootElement;
Console.WriteLine(result[0].ToString());
]]></code>
This sample shows how to call GetLongInvalidNull with all parameters and parse the result.
<code><![CDATA[
AzureKeyCredential credential = new AzureKeyCredential("<key>");
ArrayClient client = new ArrayClient(credential);

Response response = client.GetLongInvalidNull(null);

JsonElement result = JsonDocument.Parse(response.ContentStream).RootElement;
Console.WriteLine(result[0].ToString());
]]></code></example>
    </member>
    <member name="GetLongInvalidStringAsync(RequestContext)">
      <example>
This sample shows how to call GetLongInvalidStringAsync and parse the result.
<code><![CDATA[
AzureKeyCredential credential = new AzureKeyCredential("<key>");
ArrayClient client = new ArrayClient(credential);

Response response = await client.GetLongInvalidStringAsync(null);

JsonElement result = JsonDocument.Parse(response.ContentStream).RootElement;
Console.WriteLine(result[0].ToString());
]]></code>
This sample shows how to call GetLongInvalidStringAsync with all parameters and parse the result.
<code><![CDATA[
AzureKeyCredential credential = new AzureKeyCredential("<key>");
ArrayClient client = new ArrayClient(credential);

Response response = await client.GetLongInvalidStringAsync(null);

JsonElement result = JsonDocument.Parse(response.ContentStream).RootElement;
Console.WriteLine(result[0].ToString());
]]></code></example>
    </member>
    <member name="GetLongInvalidString(RequestContext)">
      <example>
This sample shows how to call GetLongInvalidString and parse the result.
<code><![CDATA[
AzureKeyCredential credential = new AzureKeyCredential("<key>");
ArrayClient client = new ArrayClient(credential);

Response response = client.GetLongInvalidString(null);

JsonElement result = JsonDocument.Parse(response.ContentStream).RootElement;
Console.WriteLine(result[0].ToString());
]]></code>
This sample shows how to call GetLongInvalidString with all parameters and parse the result.
<code><![CDATA[
AzureKeyCredential credential = new AzureKeyCredential("<key>");
ArrayClient client = new ArrayClient(credential);

Response response = client.GetLongInvalidString(null);

JsonElement result = JsonDocument.Parse(response.ContentStream).RootElement;
Console.WriteLine(result[0].ToString());
]]></code></example>
    </member>
    <member name="GetFloatValidAsync(RequestContext)">
      <example>
This sample shows how to call GetFloatValidAsync and parse the result.
<code><![CDATA[
AzureKeyCredential credential = new AzureKeyCredential("<key>");
ArrayClient client = new ArrayClient(credential);

Response response = await client.GetFloatValidAsync(null);

JsonElement result = JsonDocument.Parse(response.ContentStream).RootElement;
Console.WriteLine(result[0].ToString());
]]></code>
This sample shows how to call GetFloatValidAsync with all parameters and parse the result.
<code><![CDATA[
AzureKeyCredential credential = new AzureKeyCredential("<key>");
ArrayClient client = new ArrayClient(credential);

Response response = await client.GetFloatValidAsync(null);

JsonElement result = JsonDocument.Parse(response.ContentStream).RootElement;
Console.WriteLine(result[0].ToString());
]]></code></example>
    </member>
    <member name="GetFloatValid(RequestContext)">
      <example>
This sample shows how to call GetFloatValid and parse the result.
<code><![CDATA[
AzureKeyCredential credential = new AzureKeyCredential("<key>");
ArrayClient client = new ArrayClient(credential);

Response response = client.GetFloatValid(null);

JsonElement result = JsonDocument.Parse(response.ContentStream).RootElement;
Console.WriteLine(result[0].ToString());
]]></code>
This sample shows how to call GetFloatValid with all parameters and parse the result.
<code><![CDATA[
AzureKeyCredential credential = new AzureKeyCredential("<key>");
ArrayClient client = new ArrayClient(credential);

Response response = client.GetFloatValid(null);

JsonElement result = JsonDocument.Parse(response.ContentStream).RootElement;
Console.WriteLine(result[0].ToString());
]]></code></example>
    </member>
    <member name="PutFloatValidAsync(RequestContent,RequestContext)">
      <example>
This sample shows how to call PutFloatValidAsync.
<code><![CDATA[
AzureKeyCredential credential = new AzureKeyCredential("<key>");
ArrayClient client = new ArrayClient(credential);

<<<<<<< HEAD
var data = new[] {
    3.14f
};

Response response = await client.PutFloatValidAsync(RequestContent.Create(data));
=======
RequestContent content = RequestContent.Create(new List<object>()
{
    123.45F
});
Response response = await client.PutFloatValidAsync(content);
>>>>>>> 712159bd
Console.WriteLine(response.Status);
]]></code>
This sample shows how to call PutFloatValidAsync with all request content.
<code><![CDATA[
AzureKeyCredential credential = new AzureKeyCredential("<key>");
ArrayClient client = new ArrayClient(credential);

RequestContent content = RequestContent.Create(new List<object>()
{
    123.45F
});
Response response = await client.PutFloatValidAsync(content);
Console.WriteLine(response.Status);
]]></code></example>
    </member>
    <member name="PutFloatValid(RequestContent,RequestContext)">
      <example>
This sample shows how to call PutFloatValid.
<code><![CDATA[
AzureKeyCredential credential = new AzureKeyCredential("<key>");
ArrayClient client = new ArrayClient(credential);

<<<<<<< HEAD
var data = new[] {
    3.14f
};

Response response = client.PutFloatValid(RequestContent.Create(data));
=======
RequestContent content = RequestContent.Create(new List<object>()
{
    123.45F
});
Response response = client.PutFloatValid(content);
>>>>>>> 712159bd
Console.WriteLine(response.Status);
]]></code>
This sample shows how to call PutFloatValid with all request content.
<code><![CDATA[
AzureKeyCredential credential = new AzureKeyCredential("<key>");
ArrayClient client = new ArrayClient(credential);

RequestContent content = RequestContent.Create(new List<object>()
{
    123.45F
});
Response response = client.PutFloatValid(content);
Console.WriteLine(response.Status);
]]></code></example>
    </member>
    <member name="GetFloatInvalidNullAsync(RequestContext)">
      <example>
This sample shows how to call GetFloatInvalidNullAsync and parse the result.
<code><![CDATA[
AzureKeyCredential credential = new AzureKeyCredential("<key>");
ArrayClient client = new ArrayClient(credential);

Response response = await client.GetFloatInvalidNullAsync(null);

JsonElement result = JsonDocument.Parse(response.ContentStream).RootElement;
Console.WriteLine(result[0].ToString());
]]></code>
This sample shows how to call GetFloatInvalidNullAsync with all parameters and parse the result.
<code><![CDATA[
AzureKeyCredential credential = new AzureKeyCredential("<key>");
ArrayClient client = new ArrayClient(credential);

Response response = await client.GetFloatInvalidNullAsync(null);

JsonElement result = JsonDocument.Parse(response.ContentStream).RootElement;
Console.WriteLine(result[0].ToString());
]]></code></example>
    </member>
    <member name="GetFloatInvalidNull(RequestContext)">
      <example>
This sample shows how to call GetFloatInvalidNull and parse the result.
<code><![CDATA[
AzureKeyCredential credential = new AzureKeyCredential("<key>");
ArrayClient client = new ArrayClient(credential);

Response response = client.GetFloatInvalidNull(null);

JsonElement result = JsonDocument.Parse(response.ContentStream).RootElement;
Console.WriteLine(result[0].ToString());
]]></code>
This sample shows how to call GetFloatInvalidNull with all parameters and parse the result.
<code><![CDATA[
AzureKeyCredential credential = new AzureKeyCredential("<key>");
ArrayClient client = new ArrayClient(credential);

Response response = client.GetFloatInvalidNull(null);

JsonElement result = JsonDocument.Parse(response.ContentStream).RootElement;
Console.WriteLine(result[0].ToString());
]]></code></example>
    </member>
    <member name="GetFloatInvalidStringAsync(RequestContext)">
      <example>
This sample shows how to call GetFloatInvalidStringAsync and parse the result.
<code><![CDATA[
AzureKeyCredential credential = new AzureKeyCredential("<key>");
ArrayClient client = new ArrayClient(credential);

Response response = await client.GetFloatInvalidStringAsync(null);

JsonElement result = JsonDocument.Parse(response.ContentStream).RootElement;
Console.WriteLine(result[0].ToString());
]]></code>
This sample shows how to call GetFloatInvalidStringAsync with all parameters and parse the result.
<code><![CDATA[
AzureKeyCredential credential = new AzureKeyCredential("<key>");
ArrayClient client = new ArrayClient(credential);

Response response = await client.GetFloatInvalidStringAsync(null);

JsonElement result = JsonDocument.Parse(response.ContentStream).RootElement;
Console.WriteLine(result[0].ToString());
]]></code></example>
    </member>
    <member name="GetFloatInvalidString(RequestContext)">
      <example>
This sample shows how to call GetFloatInvalidString and parse the result.
<code><![CDATA[
AzureKeyCredential credential = new AzureKeyCredential("<key>");
ArrayClient client = new ArrayClient(credential);

Response response = client.GetFloatInvalidString(null);

JsonElement result = JsonDocument.Parse(response.ContentStream).RootElement;
Console.WriteLine(result[0].ToString());
]]></code>
This sample shows how to call GetFloatInvalidString with all parameters and parse the result.
<code><![CDATA[
AzureKeyCredential credential = new AzureKeyCredential("<key>");
ArrayClient client = new ArrayClient(credential);

Response response = client.GetFloatInvalidString(null);

JsonElement result = JsonDocument.Parse(response.ContentStream).RootElement;
Console.WriteLine(result[0].ToString());
]]></code></example>
    </member>
    <member name="GetDoubleValidAsync(RequestContext)">
      <example>
This sample shows how to call GetDoubleValidAsync and parse the result.
<code><![CDATA[
AzureKeyCredential credential = new AzureKeyCredential("<key>");
ArrayClient client = new ArrayClient(credential);

Response response = await client.GetDoubleValidAsync(null);

JsonElement result = JsonDocument.Parse(response.ContentStream).RootElement;
Console.WriteLine(result[0].ToString());
]]></code>
This sample shows how to call GetDoubleValidAsync with all parameters and parse the result.
<code><![CDATA[
AzureKeyCredential credential = new AzureKeyCredential("<key>");
ArrayClient client = new ArrayClient(credential);

Response response = await client.GetDoubleValidAsync(null);

JsonElement result = JsonDocument.Parse(response.ContentStream).RootElement;
Console.WriteLine(result[0].ToString());
]]></code></example>
    </member>
    <member name="GetDoubleValid(RequestContext)">
      <example>
This sample shows how to call GetDoubleValid and parse the result.
<code><![CDATA[
AzureKeyCredential credential = new AzureKeyCredential("<key>");
ArrayClient client = new ArrayClient(credential);

Response response = client.GetDoubleValid(null);

JsonElement result = JsonDocument.Parse(response.ContentStream).RootElement;
Console.WriteLine(result[0].ToString());
]]></code>
This sample shows how to call GetDoubleValid with all parameters and parse the result.
<code><![CDATA[
AzureKeyCredential credential = new AzureKeyCredential("<key>");
ArrayClient client = new ArrayClient(credential);

Response response = client.GetDoubleValid(null);

JsonElement result = JsonDocument.Parse(response.ContentStream).RootElement;
Console.WriteLine(result[0].ToString());
]]></code></example>
    </member>
    <member name="PutDoubleValidAsync(RequestContent,RequestContext)">
      <example>
This sample shows how to call PutDoubleValidAsync.
<code><![CDATA[
AzureKeyCredential credential = new AzureKeyCredential("<key>");
ArrayClient client = new ArrayClient(credential);

<<<<<<< HEAD
var data = new[] {
    3.14d
};

Response response = await client.PutDoubleValidAsync(RequestContent.Create(data));
=======
RequestContent content = RequestContent.Create(new List<object>()
{
    123.45
});
Response response = await client.PutDoubleValidAsync(content);
>>>>>>> 712159bd
Console.WriteLine(response.Status);
]]></code>
This sample shows how to call PutDoubleValidAsync with all request content.
<code><![CDATA[
AzureKeyCredential credential = new AzureKeyCredential("<key>");
ArrayClient client = new ArrayClient(credential);

RequestContent content = RequestContent.Create(new List<object>()
{
    123.45
});
Response response = await client.PutDoubleValidAsync(content);
Console.WriteLine(response.Status);
]]></code></example>
    </member>
    <member name="PutDoubleValid(RequestContent,RequestContext)">
      <example>
This sample shows how to call PutDoubleValid.
<code><![CDATA[
AzureKeyCredential credential = new AzureKeyCredential("<key>");
ArrayClient client = new ArrayClient(credential);

<<<<<<< HEAD
var data = new[] {
    3.14d
};

Response response = client.PutDoubleValid(RequestContent.Create(data));
=======
RequestContent content = RequestContent.Create(new List<object>()
{
    123.45
});
Response response = client.PutDoubleValid(content);
>>>>>>> 712159bd
Console.WriteLine(response.Status);
]]></code>
This sample shows how to call PutDoubleValid with all request content.
<code><![CDATA[
AzureKeyCredential credential = new AzureKeyCredential("<key>");
ArrayClient client = new ArrayClient(credential);

RequestContent content = RequestContent.Create(new List<object>()
{
    123.45
});
Response response = client.PutDoubleValid(content);
Console.WriteLine(response.Status);
]]></code></example>
    </member>
    <member name="GetDoubleInvalidNullAsync(RequestContext)">
      <example>
This sample shows how to call GetDoubleInvalidNullAsync and parse the result.
<code><![CDATA[
AzureKeyCredential credential = new AzureKeyCredential("<key>");
ArrayClient client = new ArrayClient(credential);

Response response = await client.GetDoubleInvalidNullAsync(null);

JsonElement result = JsonDocument.Parse(response.ContentStream).RootElement;
Console.WriteLine(result[0].ToString());
]]></code>
This sample shows how to call GetDoubleInvalidNullAsync with all parameters and parse the result.
<code><![CDATA[
AzureKeyCredential credential = new AzureKeyCredential("<key>");
ArrayClient client = new ArrayClient(credential);

Response response = await client.GetDoubleInvalidNullAsync(null);

JsonElement result = JsonDocument.Parse(response.ContentStream).RootElement;
Console.WriteLine(result[0].ToString());
]]></code></example>
    </member>
    <member name="GetDoubleInvalidNull(RequestContext)">
      <example>
This sample shows how to call GetDoubleInvalidNull and parse the result.
<code><![CDATA[
AzureKeyCredential credential = new AzureKeyCredential("<key>");
ArrayClient client = new ArrayClient(credential);

Response response = client.GetDoubleInvalidNull(null);

JsonElement result = JsonDocument.Parse(response.ContentStream).RootElement;
Console.WriteLine(result[0].ToString());
]]></code>
This sample shows how to call GetDoubleInvalidNull with all parameters and parse the result.
<code><![CDATA[
AzureKeyCredential credential = new AzureKeyCredential("<key>");
ArrayClient client = new ArrayClient(credential);

Response response = client.GetDoubleInvalidNull(null);

JsonElement result = JsonDocument.Parse(response.ContentStream).RootElement;
Console.WriteLine(result[0].ToString());
]]></code></example>
    </member>
    <member name="GetDoubleInvalidStringAsync(RequestContext)">
      <example>
This sample shows how to call GetDoubleInvalidStringAsync and parse the result.
<code><![CDATA[
AzureKeyCredential credential = new AzureKeyCredential("<key>");
ArrayClient client = new ArrayClient(credential);

Response response = await client.GetDoubleInvalidStringAsync(null);

JsonElement result = JsonDocument.Parse(response.ContentStream).RootElement;
Console.WriteLine(result[0].ToString());
]]></code>
This sample shows how to call GetDoubleInvalidStringAsync with all parameters and parse the result.
<code><![CDATA[
AzureKeyCredential credential = new AzureKeyCredential("<key>");
ArrayClient client = new ArrayClient(credential);

Response response = await client.GetDoubleInvalidStringAsync(null);

JsonElement result = JsonDocument.Parse(response.ContentStream).RootElement;
Console.WriteLine(result[0].ToString());
]]></code></example>
    </member>
    <member name="GetDoubleInvalidString(RequestContext)">
      <example>
This sample shows how to call GetDoubleInvalidString and parse the result.
<code><![CDATA[
AzureKeyCredential credential = new AzureKeyCredential("<key>");
ArrayClient client = new ArrayClient(credential);

Response response = client.GetDoubleInvalidString(null);

JsonElement result = JsonDocument.Parse(response.ContentStream).RootElement;
Console.WriteLine(result[0].ToString());
]]></code>
This sample shows how to call GetDoubleInvalidString with all parameters and parse the result.
<code><![CDATA[
AzureKeyCredential credential = new AzureKeyCredential("<key>");
ArrayClient client = new ArrayClient(credential);

Response response = client.GetDoubleInvalidString(null);

JsonElement result = JsonDocument.Parse(response.ContentStream).RootElement;
Console.WriteLine(result[0].ToString());
]]></code></example>
    </member>
    <member name="GetStringValidAsync(RequestContext)">
      <example>
This sample shows how to call GetStringValidAsync and parse the result.
<code><![CDATA[
AzureKeyCredential credential = new AzureKeyCredential("<key>");
ArrayClient client = new ArrayClient(credential);

Response response = await client.GetStringValidAsync(null);

JsonElement result = JsonDocument.Parse(response.ContentStream).RootElement;
Console.WriteLine(result[0].ToString());
]]></code>
This sample shows how to call GetStringValidAsync with all parameters and parse the result.
<code><![CDATA[
AzureKeyCredential credential = new AzureKeyCredential("<key>");
ArrayClient client = new ArrayClient(credential);

Response response = await client.GetStringValidAsync(null);

JsonElement result = JsonDocument.Parse(response.ContentStream).RootElement;
Console.WriteLine(result[0].ToString());
]]></code></example>
    </member>
    <member name="GetStringValid(RequestContext)">
      <example>
This sample shows how to call GetStringValid and parse the result.
<code><![CDATA[
AzureKeyCredential credential = new AzureKeyCredential("<key>");
ArrayClient client = new ArrayClient(credential);

Response response = client.GetStringValid(null);

JsonElement result = JsonDocument.Parse(response.ContentStream).RootElement;
Console.WriteLine(result[0].ToString());
]]></code>
This sample shows how to call GetStringValid with all parameters and parse the result.
<code><![CDATA[
AzureKeyCredential credential = new AzureKeyCredential("<key>");
ArrayClient client = new ArrayClient(credential);

Response response = client.GetStringValid(null);

JsonElement result = JsonDocument.Parse(response.ContentStream).RootElement;
Console.WriteLine(result[0].ToString());
]]></code></example>
    </member>
    <member name="PutStringValidAsync(RequestContent,RequestContext)">
      <example>
This sample shows how to call PutStringValidAsync.
<code><![CDATA[
AzureKeyCredential credential = new AzureKeyCredential("<key>");
ArrayClient client = new ArrayClient(credential);

RequestContent content = RequestContent.Create(new List<object>()
{
    "<arrayBody>"
});
Response response = await client.PutStringValidAsync(content);
Console.WriteLine(response.Status);
]]></code>
This sample shows how to call PutStringValidAsync with all request content.
<code><![CDATA[
AzureKeyCredential credential = new AzureKeyCredential("<key>");
ArrayClient client = new ArrayClient(credential);

RequestContent content = RequestContent.Create(new List<object>()
{
    "<arrayBody>"
});
Response response = await client.PutStringValidAsync(content);
Console.WriteLine(response.Status);
]]></code></example>
    </member>
    <member name="PutStringValid(RequestContent,RequestContext)">
      <example>
This sample shows how to call PutStringValid.
<code><![CDATA[
AzureKeyCredential credential = new AzureKeyCredential("<key>");
ArrayClient client = new ArrayClient(credential);

RequestContent content = RequestContent.Create(new List<object>()
{
    "<arrayBody>"
});
Response response = client.PutStringValid(content);
Console.WriteLine(response.Status);
]]></code>
This sample shows how to call PutStringValid with all request content.
<code><![CDATA[
AzureKeyCredential credential = new AzureKeyCredential("<key>");
ArrayClient client = new ArrayClient(credential);

RequestContent content = RequestContent.Create(new List<object>()
{
    "<arrayBody>"
});
Response response = client.PutStringValid(content);
Console.WriteLine(response.Status);
]]></code></example>
    </member>
    <member name="GetEnumValidAsync(RequestContext)">
      <example>
This sample shows how to call GetEnumValidAsync and parse the result.
<code><![CDATA[
AzureKeyCredential credential = new AzureKeyCredential("<key>");
ArrayClient client = new ArrayClient(credential);

Response response = await client.GetEnumValidAsync(null);

JsonElement result = JsonDocument.Parse(response.ContentStream).RootElement;
Console.WriteLine(result[0].ToString());
]]></code>
This sample shows how to call GetEnumValidAsync with all parameters and parse the result.
<code><![CDATA[
AzureKeyCredential credential = new AzureKeyCredential("<key>");
ArrayClient client = new ArrayClient(credential);

Response response = await client.GetEnumValidAsync(null);

JsonElement result = JsonDocument.Parse(response.ContentStream).RootElement;
Console.WriteLine(result[0].ToString());
]]></code></example>
    </member>
    <member name="GetEnumValid(RequestContext)">
      <example>
This sample shows how to call GetEnumValid and parse the result.
<code><![CDATA[
AzureKeyCredential credential = new AzureKeyCredential("<key>");
ArrayClient client = new ArrayClient(credential);

Response response = client.GetEnumValid(null);

JsonElement result = JsonDocument.Parse(response.ContentStream).RootElement;
Console.WriteLine(result[0].ToString());
]]></code>
This sample shows how to call GetEnumValid with all parameters and parse the result.
<code><![CDATA[
AzureKeyCredential credential = new AzureKeyCredential("<key>");
ArrayClient client = new ArrayClient(credential);

Response response = client.GetEnumValid(null);

JsonElement result = JsonDocument.Parse(response.ContentStream).RootElement;
Console.WriteLine(result[0].ToString());
]]></code></example>
    </member>
    <member name="PutEnumValidAsync(RequestContent,RequestContext)">
      <example>
This sample shows how to call PutEnumValidAsync.
<code><![CDATA[
AzureKeyCredential credential = new AzureKeyCredential("<key>");
ArrayClient client = new ArrayClient(credential);

RequestContent content = RequestContent.Create(new List<object>()
{
    "foo1"
});
Response response = await client.PutEnumValidAsync(content);
Console.WriteLine(response.Status);
]]></code>
This sample shows how to call PutEnumValidAsync with all request content.
<code><![CDATA[
AzureKeyCredential credential = new AzureKeyCredential("<key>");
ArrayClient client = new ArrayClient(credential);

RequestContent content = RequestContent.Create(new List<object>()
{
    "foo1"
});
Response response = await client.PutEnumValidAsync(content);
Console.WriteLine(response.Status);
]]></code></example>
    </member>
    <member name="PutEnumValid(RequestContent,RequestContext)">
      <example>
This sample shows how to call PutEnumValid.
<code><![CDATA[
AzureKeyCredential credential = new AzureKeyCredential("<key>");
ArrayClient client = new ArrayClient(credential);

RequestContent content = RequestContent.Create(new List<object>()
{
    "foo1"
});
Response response = client.PutEnumValid(content);
Console.WriteLine(response.Status);
]]></code>
This sample shows how to call PutEnumValid with all request content.
<code><![CDATA[
AzureKeyCredential credential = new AzureKeyCredential("<key>");
ArrayClient client = new ArrayClient(credential);

RequestContent content = RequestContent.Create(new List<object>()
{
    "foo1"
});
Response response = client.PutEnumValid(content);
Console.WriteLine(response.Status);
]]></code></example>
    </member>
    <member name="GetStringEnumValidAsync(RequestContext)">
      <example>
This sample shows how to call GetStringEnumValidAsync and parse the result.
<code><![CDATA[
AzureKeyCredential credential = new AzureKeyCredential("<key>");
ArrayClient client = new ArrayClient(credential);

Response response = await client.GetStringEnumValidAsync(null);

JsonElement result = JsonDocument.Parse(response.ContentStream).RootElement;
Console.WriteLine(result[0].ToString());
]]></code>
This sample shows how to call GetStringEnumValidAsync with all parameters and parse the result.
<code><![CDATA[
AzureKeyCredential credential = new AzureKeyCredential("<key>");
ArrayClient client = new ArrayClient(credential);

Response response = await client.GetStringEnumValidAsync(null);

JsonElement result = JsonDocument.Parse(response.ContentStream).RootElement;
Console.WriteLine(result[0].ToString());
]]></code></example>
    </member>
    <member name="GetStringEnumValid(RequestContext)">
      <example>
This sample shows how to call GetStringEnumValid and parse the result.
<code><![CDATA[
AzureKeyCredential credential = new AzureKeyCredential("<key>");
ArrayClient client = new ArrayClient(credential);

Response response = client.GetStringEnumValid(null);

JsonElement result = JsonDocument.Parse(response.ContentStream).RootElement;
Console.WriteLine(result[0].ToString());
]]></code>
This sample shows how to call GetStringEnumValid with all parameters and parse the result.
<code><![CDATA[
AzureKeyCredential credential = new AzureKeyCredential("<key>");
ArrayClient client = new ArrayClient(credential);

Response response = client.GetStringEnumValid(null);

JsonElement result = JsonDocument.Parse(response.ContentStream).RootElement;
Console.WriteLine(result[0].ToString());
]]></code></example>
    </member>
    <member name="PutStringEnumValidAsync(RequestContent,RequestContext)">
      <example>
This sample shows how to call PutStringEnumValidAsync.
<code><![CDATA[
AzureKeyCredential credential = new AzureKeyCredential("<key>");
ArrayClient client = new ArrayClient(credential);

RequestContent content = RequestContent.Create(new List<object>()
{
    "foo1"
});
Response response = await client.PutStringEnumValidAsync(content);
Console.WriteLine(response.Status);
]]></code>
This sample shows how to call PutStringEnumValidAsync with all request content.
<code><![CDATA[
AzureKeyCredential credential = new AzureKeyCredential("<key>");
ArrayClient client = new ArrayClient(credential);

RequestContent content = RequestContent.Create(new List<object>()
{
    "foo1"
});
Response response = await client.PutStringEnumValidAsync(content);
Console.WriteLine(response.Status);
]]></code></example>
    </member>
    <member name="PutStringEnumValid(RequestContent,RequestContext)">
      <example>
This sample shows how to call PutStringEnumValid.
<code><![CDATA[
AzureKeyCredential credential = new AzureKeyCredential("<key>");
ArrayClient client = new ArrayClient(credential);

RequestContent content = RequestContent.Create(new List<object>()
{
    "foo1"
});
Response response = client.PutStringEnumValid(content);
Console.WriteLine(response.Status);
]]></code>
This sample shows how to call PutStringEnumValid with all request content.
<code><![CDATA[
AzureKeyCredential credential = new AzureKeyCredential("<key>");
ArrayClient client = new ArrayClient(credential);

RequestContent content = RequestContent.Create(new List<object>()
{
    "foo1"
});
Response response = client.PutStringEnumValid(content);
Console.WriteLine(response.Status);
]]></code></example>
    </member>
    <member name="GetStringWithNullAsync(RequestContext)">
      <example>
This sample shows how to call GetStringWithNullAsync and parse the result.
<code><![CDATA[
AzureKeyCredential credential = new AzureKeyCredential("<key>");
ArrayClient client = new ArrayClient(credential);

Response response = await client.GetStringWithNullAsync(null);

JsonElement result = JsonDocument.Parse(response.ContentStream).RootElement;
Console.WriteLine(result[0].ToString());
]]></code>
This sample shows how to call GetStringWithNullAsync with all parameters and parse the result.
<code><![CDATA[
AzureKeyCredential credential = new AzureKeyCredential("<key>");
ArrayClient client = new ArrayClient(credential);

Response response = await client.GetStringWithNullAsync(null);

JsonElement result = JsonDocument.Parse(response.ContentStream).RootElement;
Console.WriteLine(result[0].ToString());
]]></code></example>
    </member>
    <member name="GetStringWithNull(RequestContext)">
      <example>
This sample shows how to call GetStringWithNull and parse the result.
<code><![CDATA[
AzureKeyCredential credential = new AzureKeyCredential("<key>");
ArrayClient client = new ArrayClient(credential);

Response response = client.GetStringWithNull(null);

JsonElement result = JsonDocument.Parse(response.ContentStream).RootElement;
Console.WriteLine(result[0].ToString());
]]></code>
This sample shows how to call GetStringWithNull with all parameters and parse the result.
<code><![CDATA[
AzureKeyCredential credential = new AzureKeyCredential("<key>");
ArrayClient client = new ArrayClient(credential);

Response response = client.GetStringWithNull(null);

JsonElement result = JsonDocument.Parse(response.ContentStream).RootElement;
Console.WriteLine(result[0].ToString());
]]></code></example>
    </member>
    <member name="GetStringWithInvalidAsync(RequestContext)">
      <example>
This sample shows how to call GetStringWithInvalidAsync and parse the result.
<code><![CDATA[
AzureKeyCredential credential = new AzureKeyCredential("<key>");
ArrayClient client = new ArrayClient(credential);

Response response = await client.GetStringWithInvalidAsync(null);

JsonElement result = JsonDocument.Parse(response.ContentStream).RootElement;
Console.WriteLine(result[0].ToString());
]]></code>
This sample shows how to call GetStringWithInvalidAsync with all parameters and parse the result.
<code><![CDATA[
AzureKeyCredential credential = new AzureKeyCredential("<key>");
ArrayClient client = new ArrayClient(credential);

Response response = await client.GetStringWithInvalidAsync(null);

JsonElement result = JsonDocument.Parse(response.ContentStream).RootElement;
Console.WriteLine(result[0].ToString());
]]></code></example>
    </member>
    <member name="GetStringWithInvalid(RequestContext)">
      <example>
This sample shows how to call GetStringWithInvalid and parse the result.
<code><![CDATA[
AzureKeyCredential credential = new AzureKeyCredential("<key>");
ArrayClient client = new ArrayClient(credential);

Response response = client.GetStringWithInvalid(null);

JsonElement result = JsonDocument.Parse(response.ContentStream).RootElement;
Console.WriteLine(result[0].ToString());
]]></code>
This sample shows how to call GetStringWithInvalid with all parameters and parse the result.
<code><![CDATA[
AzureKeyCredential credential = new AzureKeyCredential("<key>");
ArrayClient client = new ArrayClient(credential);

Response response = client.GetStringWithInvalid(null);

JsonElement result = JsonDocument.Parse(response.ContentStream).RootElement;
Console.WriteLine(result[0].ToString());
]]></code></example>
    </member>
    <member name="GetUuidValidAsync(RequestContext)">
      <example>
This sample shows how to call GetUuidValidAsync and parse the result.
<code><![CDATA[
AzureKeyCredential credential = new AzureKeyCredential("<key>");
ArrayClient client = new ArrayClient(credential);

Response response = await client.GetUuidValidAsync(null);

JsonElement result = JsonDocument.Parse(response.ContentStream).RootElement;
Console.WriteLine(result[0].ToString());
]]></code>
This sample shows how to call GetUuidValidAsync with all parameters and parse the result.
<code><![CDATA[
AzureKeyCredential credential = new AzureKeyCredential("<key>");
ArrayClient client = new ArrayClient(credential);

Response response = await client.GetUuidValidAsync(null);

JsonElement result = JsonDocument.Parse(response.ContentStream).RootElement;
Console.WriteLine(result[0].ToString());
]]></code></example>
    </member>
    <member name="GetUuidValid(RequestContext)">
      <example>
This sample shows how to call GetUuidValid and parse the result.
<code><![CDATA[
AzureKeyCredential credential = new AzureKeyCredential("<key>");
ArrayClient client = new ArrayClient(credential);

Response response = client.GetUuidValid(null);

JsonElement result = JsonDocument.Parse(response.ContentStream).RootElement;
Console.WriteLine(result[0].ToString());
]]></code>
This sample shows how to call GetUuidValid with all parameters and parse the result.
<code><![CDATA[
AzureKeyCredential credential = new AzureKeyCredential("<key>");
ArrayClient client = new ArrayClient(credential);

Response response = client.GetUuidValid(null);

JsonElement result = JsonDocument.Parse(response.ContentStream).RootElement;
Console.WriteLine(result[0].ToString());
]]></code></example>
    </member>
    <member name="PutUuidValidAsync(RequestContent,RequestContext)">
      <example>
This sample shows how to call PutUuidValidAsync.
<code><![CDATA[
AzureKeyCredential credential = new AzureKeyCredential("<key>");
ArrayClient client = new ArrayClient(credential);

RequestContent content = RequestContent.Create(new List<object>()
{
    "73f411fe-4f43-4b4b-9cbd-6828d8f4cf9a"
});
Response response = await client.PutUuidValidAsync(content);
Console.WriteLine(response.Status);
]]></code>
This sample shows how to call PutUuidValidAsync with all request content.
<code><![CDATA[
AzureKeyCredential credential = new AzureKeyCredential("<key>");
ArrayClient client = new ArrayClient(credential);

RequestContent content = RequestContent.Create(new List<object>()
{
    "73f411fe-4f43-4b4b-9cbd-6828d8f4cf9a"
});
Response response = await client.PutUuidValidAsync(content);
Console.WriteLine(response.Status);
]]></code></example>
    </member>
    <member name="PutUuidValid(RequestContent,RequestContext)">
      <example>
This sample shows how to call PutUuidValid.
<code><![CDATA[
AzureKeyCredential credential = new AzureKeyCredential("<key>");
ArrayClient client = new ArrayClient(credential);

RequestContent content = RequestContent.Create(new List<object>()
{
    "73f411fe-4f43-4b4b-9cbd-6828d8f4cf9a"
});
Response response = client.PutUuidValid(content);
Console.WriteLine(response.Status);
]]></code>
This sample shows how to call PutUuidValid with all request content.
<code><![CDATA[
AzureKeyCredential credential = new AzureKeyCredential("<key>");
ArrayClient client = new ArrayClient(credential);

RequestContent content = RequestContent.Create(new List<object>()
{
    "73f411fe-4f43-4b4b-9cbd-6828d8f4cf9a"
});
Response response = client.PutUuidValid(content);
Console.WriteLine(response.Status);
]]></code></example>
    </member>
    <member name="GetUuidInvalidCharsAsync(RequestContext)">
      <example>
This sample shows how to call GetUuidInvalidCharsAsync and parse the result.
<code><![CDATA[
AzureKeyCredential credential = new AzureKeyCredential("<key>");
ArrayClient client = new ArrayClient(credential);

Response response = await client.GetUuidInvalidCharsAsync(null);

JsonElement result = JsonDocument.Parse(response.ContentStream).RootElement;
Console.WriteLine(result[0].ToString());
]]></code>
This sample shows how to call GetUuidInvalidCharsAsync with all parameters and parse the result.
<code><![CDATA[
AzureKeyCredential credential = new AzureKeyCredential("<key>");
ArrayClient client = new ArrayClient(credential);

Response response = await client.GetUuidInvalidCharsAsync(null);

JsonElement result = JsonDocument.Parse(response.ContentStream).RootElement;
Console.WriteLine(result[0].ToString());
]]></code></example>
    </member>
    <member name="GetUuidInvalidChars(RequestContext)">
      <example>
This sample shows how to call GetUuidInvalidChars and parse the result.
<code><![CDATA[
AzureKeyCredential credential = new AzureKeyCredential("<key>");
ArrayClient client = new ArrayClient(credential);

Response response = client.GetUuidInvalidChars(null);

JsonElement result = JsonDocument.Parse(response.ContentStream).RootElement;
Console.WriteLine(result[0].ToString());
]]></code>
This sample shows how to call GetUuidInvalidChars with all parameters and parse the result.
<code><![CDATA[
AzureKeyCredential credential = new AzureKeyCredential("<key>");
ArrayClient client = new ArrayClient(credential);

Response response = client.GetUuidInvalidChars(null);

JsonElement result = JsonDocument.Parse(response.ContentStream).RootElement;
Console.WriteLine(result[0].ToString());
]]></code></example>
    </member>
    <member name="GetDateValidAsync(RequestContext)">
      <example>
This sample shows how to call GetDateValidAsync and parse the result.
<code><![CDATA[
AzureKeyCredential credential = new AzureKeyCredential("<key>");
ArrayClient client = new ArrayClient(credential);

Response response = await client.GetDateValidAsync(null);

JsonElement result = JsonDocument.Parse(response.ContentStream).RootElement;
Console.WriteLine(result[0].ToString());
]]></code>
This sample shows how to call GetDateValidAsync with all parameters and parse the result.
<code><![CDATA[
AzureKeyCredential credential = new AzureKeyCredential("<key>");
ArrayClient client = new ArrayClient(credential);

Response response = await client.GetDateValidAsync(null);

JsonElement result = JsonDocument.Parse(response.ContentStream).RootElement;
Console.WriteLine(result[0].ToString());
]]></code></example>
    </member>
    <member name="GetDateValid(RequestContext)">
      <example>
This sample shows how to call GetDateValid and parse the result.
<code><![CDATA[
AzureKeyCredential credential = new AzureKeyCredential("<key>");
ArrayClient client = new ArrayClient(credential);

Response response = client.GetDateValid(null);

JsonElement result = JsonDocument.Parse(response.ContentStream).RootElement;
Console.WriteLine(result[0].ToString());
]]></code>
This sample shows how to call GetDateValid with all parameters and parse the result.
<code><![CDATA[
AzureKeyCredential credential = new AzureKeyCredential("<key>");
ArrayClient client = new ArrayClient(credential);

Response response = client.GetDateValid(null);

JsonElement result = JsonDocument.Parse(response.ContentStream).RootElement;
Console.WriteLine(result[0].ToString());
]]></code></example>
    </member>
    <member name="PutDateValidAsync(RequestContent,RequestContext)">
      <example>
This sample shows how to call PutDateValidAsync.
<code><![CDATA[
AzureKeyCredential credential = new AzureKeyCredential("<key>");
ArrayClient client = new ArrayClient(credential);

RequestContent content = RequestContent.Create(new List<object>()
{
    "2022-05-10"
});
Response response = await client.PutDateValidAsync(content);
Console.WriteLine(response.Status);
]]></code>
This sample shows how to call PutDateValidAsync with all request content.
<code><![CDATA[
AzureKeyCredential credential = new AzureKeyCredential("<key>");
ArrayClient client = new ArrayClient(credential);

RequestContent content = RequestContent.Create(new List<object>()
{
    "2022-05-10"
});
Response response = await client.PutDateValidAsync(content);
Console.WriteLine(response.Status);
]]></code></example>
    </member>
    <member name="PutDateValid(RequestContent,RequestContext)">
      <example>
This sample shows how to call PutDateValid.
<code><![CDATA[
AzureKeyCredential credential = new AzureKeyCredential("<key>");
ArrayClient client = new ArrayClient(credential);

RequestContent content = RequestContent.Create(new List<object>()
{
    "2022-05-10"
});
Response response = client.PutDateValid(content);
Console.WriteLine(response.Status);
]]></code>
This sample shows how to call PutDateValid with all request content.
<code><![CDATA[
AzureKeyCredential credential = new AzureKeyCredential("<key>");
ArrayClient client = new ArrayClient(credential);

RequestContent content = RequestContent.Create(new List<object>()
{
    "2022-05-10"
});
Response response = client.PutDateValid(content);
Console.WriteLine(response.Status);
]]></code></example>
    </member>
    <member name="GetDateInvalidNullAsync(RequestContext)">
      <example>
This sample shows how to call GetDateInvalidNullAsync and parse the result.
<code><![CDATA[
AzureKeyCredential credential = new AzureKeyCredential("<key>");
ArrayClient client = new ArrayClient(credential);

Response response = await client.GetDateInvalidNullAsync(null);

JsonElement result = JsonDocument.Parse(response.ContentStream).RootElement;
Console.WriteLine(result[0].ToString());
]]></code>
This sample shows how to call GetDateInvalidNullAsync with all parameters and parse the result.
<code><![CDATA[
AzureKeyCredential credential = new AzureKeyCredential("<key>");
ArrayClient client = new ArrayClient(credential);

Response response = await client.GetDateInvalidNullAsync(null);

JsonElement result = JsonDocument.Parse(response.ContentStream).RootElement;
Console.WriteLine(result[0].ToString());
]]></code></example>
    </member>
    <member name="GetDateInvalidNull(RequestContext)">
      <example>
This sample shows how to call GetDateInvalidNull and parse the result.
<code><![CDATA[
AzureKeyCredential credential = new AzureKeyCredential("<key>");
ArrayClient client = new ArrayClient(credential);

Response response = client.GetDateInvalidNull(null);

JsonElement result = JsonDocument.Parse(response.ContentStream).RootElement;
Console.WriteLine(result[0].ToString());
]]></code>
This sample shows how to call GetDateInvalidNull with all parameters and parse the result.
<code><![CDATA[
AzureKeyCredential credential = new AzureKeyCredential("<key>");
ArrayClient client = new ArrayClient(credential);

Response response = client.GetDateInvalidNull(null);

JsonElement result = JsonDocument.Parse(response.ContentStream).RootElement;
Console.WriteLine(result[0].ToString());
]]></code></example>
    </member>
    <member name="GetDateInvalidCharsAsync(RequestContext)">
      <example>
This sample shows how to call GetDateInvalidCharsAsync and parse the result.
<code><![CDATA[
AzureKeyCredential credential = new AzureKeyCredential("<key>");
ArrayClient client = new ArrayClient(credential);

Response response = await client.GetDateInvalidCharsAsync(null);

JsonElement result = JsonDocument.Parse(response.ContentStream).RootElement;
Console.WriteLine(result[0].ToString());
]]></code>
This sample shows how to call GetDateInvalidCharsAsync with all parameters and parse the result.
<code><![CDATA[
AzureKeyCredential credential = new AzureKeyCredential("<key>");
ArrayClient client = new ArrayClient(credential);

Response response = await client.GetDateInvalidCharsAsync(null);

JsonElement result = JsonDocument.Parse(response.ContentStream).RootElement;
Console.WriteLine(result[0].ToString());
]]></code></example>
    </member>
    <member name="GetDateInvalidChars(RequestContext)">
      <example>
This sample shows how to call GetDateInvalidChars and parse the result.
<code><![CDATA[
AzureKeyCredential credential = new AzureKeyCredential("<key>");
ArrayClient client = new ArrayClient(credential);

Response response = client.GetDateInvalidChars(null);

JsonElement result = JsonDocument.Parse(response.ContentStream).RootElement;
Console.WriteLine(result[0].ToString());
]]></code>
This sample shows how to call GetDateInvalidChars with all parameters and parse the result.
<code><![CDATA[
AzureKeyCredential credential = new AzureKeyCredential("<key>");
ArrayClient client = new ArrayClient(credential);

Response response = client.GetDateInvalidChars(null);

JsonElement result = JsonDocument.Parse(response.ContentStream).RootElement;
Console.WriteLine(result[0].ToString());
]]></code></example>
    </member>
    <member name="GetDateTimeValidAsync(RequestContext)">
      <example>
This sample shows how to call GetDateTimeValidAsync and parse the result.
<code><![CDATA[
AzureKeyCredential credential = new AzureKeyCredential("<key>");
ArrayClient client = new ArrayClient(credential);

Response response = await client.GetDateTimeValidAsync(null);

JsonElement result = JsonDocument.Parse(response.ContentStream).RootElement;
Console.WriteLine(result[0].ToString());
]]></code>
This sample shows how to call GetDateTimeValidAsync with all parameters and parse the result.
<code><![CDATA[
AzureKeyCredential credential = new AzureKeyCredential("<key>");
ArrayClient client = new ArrayClient(credential);

Response response = await client.GetDateTimeValidAsync(null);

JsonElement result = JsonDocument.Parse(response.ContentStream).RootElement;
Console.WriteLine(result[0].ToString());
]]></code></example>
    </member>
    <member name="GetDateTimeValid(RequestContext)">
      <example>
This sample shows how to call GetDateTimeValid and parse the result.
<code><![CDATA[
AzureKeyCredential credential = new AzureKeyCredential("<key>");
ArrayClient client = new ArrayClient(credential);

Response response = client.GetDateTimeValid(null);

JsonElement result = JsonDocument.Parse(response.ContentStream).RootElement;
Console.WriteLine(result[0].ToString());
]]></code>
This sample shows how to call GetDateTimeValid with all parameters and parse the result.
<code><![CDATA[
AzureKeyCredential credential = new AzureKeyCredential("<key>");
ArrayClient client = new ArrayClient(credential);

Response response = client.GetDateTimeValid(null);

JsonElement result = JsonDocument.Parse(response.ContentStream).RootElement;
Console.WriteLine(result[0].ToString());
]]></code></example>
    </member>
    <member name="PutDateTimeValidAsync(RequestContent,RequestContext)">
      <example>
This sample shows how to call PutDateTimeValidAsync.
<code><![CDATA[
AzureKeyCredential credential = new AzureKeyCredential("<key>");
ArrayClient client = new ArrayClient(credential);

<<<<<<< HEAD
var data = new[] {
    "2022-05-10T14:14:57.0310000Z"
};

Response response = await client.PutDateTimeValidAsync(RequestContent.Create(data));
=======
RequestContent content = RequestContent.Create(new List<object>()
{
    "2022-05-10T18:57:31.2311892Z"
});
Response response = await client.PutDateTimeValidAsync(content);
>>>>>>> 712159bd
Console.WriteLine(response.Status);
]]></code>
This sample shows how to call PutDateTimeValidAsync with all request content.
<code><![CDATA[
AzureKeyCredential credential = new AzureKeyCredential("<key>");
ArrayClient client = new ArrayClient(credential);

RequestContent content = RequestContent.Create(new List<object>()
{
    "2022-05-10T18:57:31.2311892Z"
});
Response response = await client.PutDateTimeValidAsync(content);
Console.WriteLine(response.Status);
]]></code></example>
    </member>
    <member name="PutDateTimeValid(RequestContent,RequestContext)">
      <example>
This sample shows how to call PutDateTimeValid.
<code><![CDATA[
AzureKeyCredential credential = new AzureKeyCredential("<key>");
ArrayClient client = new ArrayClient(credential);

<<<<<<< HEAD
var data = new[] {
    "2022-05-10T14:14:57.0310000Z"
};

Response response = client.PutDateTimeValid(RequestContent.Create(data));
=======
RequestContent content = RequestContent.Create(new List<object>()
{
    "2022-05-10T18:57:31.2311892Z"
});
Response response = client.PutDateTimeValid(content);
>>>>>>> 712159bd
Console.WriteLine(response.Status);
]]></code>
This sample shows how to call PutDateTimeValid with all request content.
<code><![CDATA[
AzureKeyCredential credential = new AzureKeyCredential("<key>");
ArrayClient client = new ArrayClient(credential);

RequestContent content = RequestContent.Create(new List<object>()
{
    "2022-05-10T18:57:31.2311892Z"
});
Response response = client.PutDateTimeValid(content);
Console.WriteLine(response.Status);
]]></code></example>
    </member>
    <member name="GetDateTimeInvalidNullAsync(RequestContext)">
      <example>
This sample shows how to call GetDateTimeInvalidNullAsync and parse the result.
<code><![CDATA[
AzureKeyCredential credential = new AzureKeyCredential("<key>");
ArrayClient client = new ArrayClient(credential);

Response response = await client.GetDateTimeInvalidNullAsync(null);

JsonElement result = JsonDocument.Parse(response.ContentStream).RootElement;
Console.WriteLine(result[0].ToString());
]]></code>
This sample shows how to call GetDateTimeInvalidNullAsync with all parameters and parse the result.
<code><![CDATA[
AzureKeyCredential credential = new AzureKeyCredential("<key>");
ArrayClient client = new ArrayClient(credential);

Response response = await client.GetDateTimeInvalidNullAsync(null);

JsonElement result = JsonDocument.Parse(response.ContentStream).RootElement;
Console.WriteLine(result[0].ToString());
]]></code></example>
    </member>
    <member name="GetDateTimeInvalidNull(RequestContext)">
      <example>
This sample shows how to call GetDateTimeInvalidNull and parse the result.
<code><![CDATA[
AzureKeyCredential credential = new AzureKeyCredential("<key>");
ArrayClient client = new ArrayClient(credential);

Response response = client.GetDateTimeInvalidNull(null);

JsonElement result = JsonDocument.Parse(response.ContentStream).RootElement;
Console.WriteLine(result[0].ToString());
]]></code>
This sample shows how to call GetDateTimeInvalidNull with all parameters and parse the result.
<code><![CDATA[
AzureKeyCredential credential = new AzureKeyCredential("<key>");
ArrayClient client = new ArrayClient(credential);

Response response = client.GetDateTimeInvalidNull(null);

JsonElement result = JsonDocument.Parse(response.ContentStream).RootElement;
Console.WriteLine(result[0].ToString());
]]></code></example>
    </member>
    <member name="GetDateTimeInvalidCharsAsync(RequestContext)">
      <example>
This sample shows how to call GetDateTimeInvalidCharsAsync and parse the result.
<code><![CDATA[
AzureKeyCredential credential = new AzureKeyCredential("<key>");
ArrayClient client = new ArrayClient(credential);

Response response = await client.GetDateTimeInvalidCharsAsync(null);

JsonElement result = JsonDocument.Parse(response.ContentStream).RootElement;
Console.WriteLine(result[0].ToString());
]]></code>
This sample shows how to call GetDateTimeInvalidCharsAsync with all parameters and parse the result.
<code><![CDATA[
AzureKeyCredential credential = new AzureKeyCredential("<key>");
ArrayClient client = new ArrayClient(credential);

Response response = await client.GetDateTimeInvalidCharsAsync(null);

JsonElement result = JsonDocument.Parse(response.ContentStream).RootElement;
Console.WriteLine(result[0].ToString());
]]></code></example>
    </member>
    <member name="GetDateTimeInvalidChars(RequestContext)">
      <example>
This sample shows how to call GetDateTimeInvalidChars and parse the result.
<code><![CDATA[
AzureKeyCredential credential = new AzureKeyCredential("<key>");
ArrayClient client = new ArrayClient(credential);

Response response = client.GetDateTimeInvalidChars(null);

JsonElement result = JsonDocument.Parse(response.ContentStream).RootElement;
Console.WriteLine(result[0].ToString());
]]></code>
This sample shows how to call GetDateTimeInvalidChars with all parameters and parse the result.
<code><![CDATA[
AzureKeyCredential credential = new AzureKeyCredential("<key>");
ArrayClient client = new ArrayClient(credential);

Response response = client.GetDateTimeInvalidChars(null);

JsonElement result = JsonDocument.Parse(response.ContentStream).RootElement;
Console.WriteLine(result[0].ToString());
]]></code></example>
    </member>
    <member name="GetDateTimeRfc1123ValidAsync(RequestContext)">
      <example>
This sample shows how to call GetDateTimeRfc1123ValidAsync and parse the result.
<code><![CDATA[
AzureKeyCredential credential = new AzureKeyCredential("<key>");
ArrayClient client = new ArrayClient(credential);

Response response = await client.GetDateTimeRfc1123ValidAsync(null);

JsonElement result = JsonDocument.Parse(response.ContentStream).RootElement;
Console.WriteLine(result[0].ToString());
]]></code>
This sample shows how to call GetDateTimeRfc1123ValidAsync with all parameters and parse the result.
<code><![CDATA[
AzureKeyCredential credential = new AzureKeyCredential("<key>");
ArrayClient client = new ArrayClient(credential);

Response response = await client.GetDateTimeRfc1123ValidAsync(null);

JsonElement result = JsonDocument.Parse(response.ContentStream).RootElement;
Console.WriteLine(result[0].ToString());
]]></code></example>
    </member>
    <member name="GetDateTimeRfc1123Valid(RequestContext)">
      <example>
This sample shows how to call GetDateTimeRfc1123Valid and parse the result.
<code><![CDATA[
AzureKeyCredential credential = new AzureKeyCredential("<key>");
ArrayClient client = new ArrayClient(credential);

Response response = client.GetDateTimeRfc1123Valid(null);

JsonElement result = JsonDocument.Parse(response.ContentStream).RootElement;
Console.WriteLine(result[0].ToString());
]]></code>
This sample shows how to call GetDateTimeRfc1123Valid with all parameters and parse the result.
<code><![CDATA[
AzureKeyCredential credential = new AzureKeyCredential("<key>");
ArrayClient client = new ArrayClient(credential);

Response response = client.GetDateTimeRfc1123Valid(null);

JsonElement result = JsonDocument.Parse(response.ContentStream).RootElement;
Console.WriteLine(result[0].ToString());
]]></code></example>
    </member>
    <member name="PutDateTimeRfc1123ValidAsync(RequestContent,RequestContext)">
      <example>
This sample shows how to call PutDateTimeRfc1123ValidAsync.
<code><![CDATA[
AzureKeyCredential credential = new AzureKeyCredential("<key>");
ArrayClient client = new ArrayClient(credential);

<<<<<<< HEAD
var data = new[] {
    "Tue, 10 May 2022 14:14:57 GMT"
};

Response response = await client.PutDateTimeRfc1123ValidAsync(RequestContent.Create(data));
=======
RequestContent content = RequestContent.Create(new List<object>()
{
    "Tue, 10 May 2022 18:57:31 GMT"
});
Response response = await client.PutDateTimeRfc1123ValidAsync(content);
>>>>>>> 712159bd
Console.WriteLine(response.Status);
]]></code>
This sample shows how to call PutDateTimeRfc1123ValidAsync with all request content.
<code><![CDATA[
AzureKeyCredential credential = new AzureKeyCredential("<key>");
ArrayClient client = new ArrayClient(credential);

RequestContent content = RequestContent.Create(new List<object>()
{
    "Tue, 10 May 2022 18:57:31 GMT"
});
Response response = await client.PutDateTimeRfc1123ValidAsync(content);
Console.WriteLine(response.Status);
]]></code></example>
    </member>
    <member name="PutDateTimeRfc1123Valid(RequestContent,RequestContext)">
      <example>
This sample shows how to call PutDateTimeRfc1123Valid.
<code><![CDATA[
AzureKeyCredential credential = new AzureKeyCredential("<key>");
ArrayClient client = new ArrayClient(credential);

<<<<<<< HEAD
var data = new[] {
    "Tue, 10 May 2022 14:14:57 GMT"
};

Response response = client.PutDateTimeRfc1123Valid(RequestContent.Create(data));
=======
RequestContent content = RequestContent.Create(new List<object>()
{
    "Tue, 10 May 2022 18:57:31 GMT"
});
Response response = client.PutDateTimeRfc1123Valid(content);
>>>>>>> 712159bd
Console.WriteLine(response.Status);
]]></code>
This sample shows how to call PutDateTimeRfc1123Valid with all request content.
<code><![CDATA[
AzureKeyCredential credential = new AzureKeyCredential("<key>");
ArrayClient client = new ArrayClient(credential);

RequestContent content = RequestContent.Create(new List<object>()
{
    "Tue, 10 May 2022 18:57:31 GMT"
});
Response response = client.PutDateTimeRfc1123Valid(content);
Console.WriteLine(response.Status);
]]></code></example>
    </member>
    <member name="GetDurationValidAsync(RequestContext)">
      <example>
This sample shows how to call GetDurationValidAsync and parse the result.
<code><![CDATA[
AzureKeyCredential credential = new AzureKeyCredential("<key>");
ArrayClient client = new ArrayClient(credential);

Response response = await client.GetDurationValidAsync(null);

JsonElement result = JsonDocument.Parse(response.ContentStream).RootElement;
Console.WriteLine(result[0].ToString());
]]></code>
This sample shows how to call GetDurationValidAsync with all parameters and parse the result.
<code><![CDATA[
AzureKeyCredential credential = new AzureKeyCredential("<key>");
ArrayClient client = new ArrayClient(credential);

Response response = await client.GetDurationValidAsync(null);

JsonElement result = JsonDocument.Parse(response.ContentStream).RootElement;
Console.WriteLine(result[0].ToString());
]]></code></example>
    </member>
    <member name="GetDurationValid(RequestContext)">
      <example>
This sample shows how to call GetDurationValid and parse the result.
<code><![CDATA[
AzureKeyCredential credential = new AzureKeyCredential("<key>");
ArrayClient client = new ArrayClient(credential);

Response response = client.GetDurationValid(null);

JsonElement result = JsonDocument.Parse(response.ContentStream).RootElement;
Console.WriteLine(result[0].ToString());
]]></code>
This sample shows how to call GetDurationValid with all parameters and parse the result.
<code><![CDATA[
AzureKeyCredential credential = new AzureKeyCredential("<key>");
ArrayClient client = new ArrayClient(credential);

Response response = client.GetDurationValid(null);

JsonElement result = JsonDocument.Parse(response.ContentStream).RootElement;
Console.WriteLine(result[0].ToString());
]]></code></example>
    </member>
    <member name="PutDurationValidAsync(RequestContent,RequestContext)">
      <example>
This sample shows how to call PutDurationValidAsync.
<code><![CDATA[
AzureKeyCredential credential = new AzureKeyCredential("<key>");
ArrayClient client = new ArrayClient(credential);

RequestContent content = RequestContent.Create(new List<object>()
{
    "PT1H23M45S"
});
Response response = await client.PutDurationValidAsync(content);
Console.WriteLine(response.Status);
]]></code>
This sample shows how to call PutDurationValidAsync with all request content.
<code><![CDATA[
AzureKeyCredential credential = new AzureKeyCredential("<key>");
ArrayClient client = new ArrayClient(credential);

RequestContent content = RequestContent.Create(new List<object>()
{
    "PT1H23M45S"
});
Response response = await client.PutDurationValidAsync(content);
Console.WriteLine(response.Status);
]]></code></example>
    </member>
    <member name="PutDurationValid(RequestContent,RequestContext)">
      <example>
This sample shows how to call PutDurationValid.
<code><![CDATA[
AzureKeyCredential credential = new AzureKeyCredential("<key>");
ArrayClient client = new ArrayClient(credential);

RequestContent content = RequestContent.Create(new List<object>()
{
    "PT1H23M45S"
});
Response response = client.PutDurationValid(content);
Console.WriteLine(response.Status);
]]></code>
This sample shows how to call PutDurationValid with all request content.
<code><![CDATA[
AzureKeyCredential credential = new AzureKeyCredential("<key>");
ArrayClient client = new ArrayClient(credential);

RequestContent content = RequestContent.Create(new List<object>()
{
    "PT1H23M45S"
});
Response response = client.PutDurationValid(content);
Console.WriteLine(response.Status);
]]></code></example>
    </member>
    <member name="GetByteValidAsync(RequestContext)">
      <example>
This sample shows how to call GetByteValidAsync and parse the result.
<code><![CDATA[
AzureKeyCredential credential = new AzureKeyCredential("<key>");
ArrayClient client = new ArrayClient(credential);

Response response = await client.GetByteValidAsync(null);

JsonElement result = JsonDocument.Parse(response.ContentStream).RootElement;
Console.WriteLine(result[0].ToString());
]]></code>
This sample shows how to call GetByteValidAsync with all parameters and parse the result.
<code><![CDATA[
AzureKeyCredential credential = new AzureKeyCredential("<key>");
ArrayClient client = new ArrayClient(credential);

Response response = await client.GetByteValidAsync(null);

JsonElement result = JsonDocument.Parse(response.ContentStream).RootElement;
Console.WriteLine(result[0].ToString());
]]></code></example>
    </member>
    <member name="GetByteValid(RequestContext)">
      <example>
This sample shows how to call GetByteValid and parse the result.
<code><![CDATA[
AzureKeyCredential credential = new AzureKeyCredential("<key>");
ArrayClient client = new ArrayClient(credential);

Response response = client.GetByteValid(null);

JsonElement result = JsonDocument.Parse(response.ContentStream).RootElement;
Console.WriteLine(result[0].ToString());
]]></code>
This sample shows how to call GetByteValid with all parameters and parse the result.
<code><![CDATA[
AzureKeyCredential credential = new AzureKeyCredential("<key>");
ArrayClient client = new ArrayClient(credential);

Response response = client.GetByteValid(null);

JsonElement result = JsonDocument.Parse(response.ContentStream).RootElement;
Console.WriteLine(result[0].ToString());
]]></code></example>
    </member>
    <member name="PutByteValidAsync(RequestContent,RequestContext)">
      <example>
This sample shows how to call PutByteValidAsync.
<code><![CDATA[
AzureKeyCredential credential = new AzureKeyCredential("<key>");
ArrayClient client = new ArrayClient(credential);

<<<<<<< HEAD
var data = new[] {
    BinaryData.FromString("<your binary data content>")
};

Response response = await client.PutByteValidAsync(RequestContent.Create(data));
=======
RequestContent content = RequestContent.Create(new List<object>()
{
    new object()
});
Response response = await client.PutByteValidAsync(content);
>>>>>>> 712159bd
Console.WriteLine(response.Status);
]]></code>
This sample shows how to call PutByteValidAsync with all request content.
<code><![CDATA[
AzureKeyCredential credential = new AzureKeyCredential("<key>");
ArrayClient client = new ArrayClient(credential);

RequestContent content = RequestContent.Create(new List<object>()
{
    new object()
});
Response response = await client.PutByteValidAsync(content);
Console.WriteLine(response.Status);
]]></code></example>
    </member>
    <member name="PutByteValid(RequestContent,RequestContext)">
      <example>
This sample shows how to call PutByteValid.
<code><![CDATA[
<<<<<<< HEAD
var credential = new AzureKeyCredential("<key>");
var client = new ArrayClient(credential);

var data = new[] {
    BinaryData.FromString("<your binary data content>")
};
=======
AzureKeyCredential credential = new AzureKeyCredential("<key>");
ArrayClient client = new ArrayClient(credential);
>>>>>>> 712159bd

RequestContent content = RequestContent.Create(new List<object>()
{
    new object()
});
Response response = client.PutByteValid(content);
Console.WriteLine(response.Status);
]]></code>
This sample shows how to call PutByteValid with all request content.
<code><![CDATA[
AzureKeyCredential credential = new AzureKeyCredential("<key>");
ArrayClient client = new ArrayClient(credential);

RequestContent content = RequestContent.Create(new List<object>()
{
    new object()
});
Response response = client.PutByteValid(content);
Console.WriteLine(response.Status);
]]></code></example>
    </member>
    <member name="GetByteInvalidNullAsync(RequestContext)">
      <example>
This sample shows how to call GetByteInvalidNullAsync and parse the result.
<code><![CDATA[
AzureKeyCredential credential = new AzureKeyCredential("<key>");
ArrayClient client = new ArrayClient(credential);

Response response = await client.GetByteInvalidNullAsync(null);

JsonElement result = JsonDocument.Parse(response.ContentStream).RootElement;
Console.WriteLine(result[0].ToString());
]]></code>
This sample shows how to call GetByteInvalidNullAsync with all parameters and parse the result.
<code><![CDATA[
AzureKeyCredential credential = new AzureKeyCredential("<key>");
ArrayClient client = new ArrayClient(credential);

Response response = await client.GetByteInvalidNullAsync(null);

JsonElement result = JsonDocument.Parse(response.ContentStream).RootElement;
Console.WriteLine(result[0].ToString());
]]></code></example>
    </member>
    <member name="GetByteInvalidNull(RequestContext)">
      <example>
This sample shows how to call GetByteInvalidNull and parse the result.
<code><![CDATA[
AzureKeyCredential credential = new AzureKeyCredential("<key>");
ArrayClient client = new ArrayClient(credential);

Response response = client.GetByteInvalidNull(null);

JsonElement result = JsonDocument.Parse(response.ContentStream).RootElement;
Console.WriteLine(result[0].ToString());
]]></code>
This sample shows how to call GetByteInvalidNull with all parameters and parse the result.
<code><![CDATA[
AzureKeyCredential credential = new AzureKeyCredential("<key>");
ArrayClient client = new ArrayClient(credential);

Response response = client.GetByteInvalidNull(null);

JsonElement result = JsonDocument.Parse(response.ContentStream).RootElement;
Console.WriteLine(result[0].ToString());
]]></code></example>
    </member>
    <member name="GetBase64UrlAsync(RequestContext)">
      <example>
This sample shows how to call GetBase64UrlAsync and parse the result.
<code><![CDATA[
AzureKeyCredential credential = new AzureKeyCredential("<key>");
ArrayClient client = new ArrayClient(credential);

Response response = await client.GetBase64UrlAsync(null);

JsonElement result = JsonDocument.Parse(response.ContentStream).RootElement;
Console.WriteLine(result[0].ToString());
]]></code>
This sample shows how to call GetBase64UrlAsync with all parameters and parse the result.
<code><![CDATA[
AzureKeyCredential credential = new AzureKeyCredential("<key>");
ArrayClient client = new ArrayClient(credential);

Response response = await client.GetBase64UrlAsync(null);

JsonElement result = JsonDocument.Parse(response.ContentStream).RootElement;
Console.WriteLine(result[0].ToString());
]]></code></example>
    </member>
    <member name="GetBase64Url(RequestContext)">
      <example>
This sample shows how to call GetBase64Url and parse the result.
<code><![CDATA[
AzureKeyCredential credential = new AzureKeyCredential("<key>");
ArrayClient client = new ArrayClient(credential);

Response response = client.GetBase64Url(null);

JsonElement result = JsonDocument.Parse(response.ContentStream).RootElement;
Console.WriteLine(result[0].ToString());
]]></code>
This sample shows how to call GetBase64Url with all parameters and parse the result.
<code><![CDATA[
AzureKeyCredential credential = new AzureKeyCredential("<key>");
ArrayClient client = new ArrayClient(credential);

Response response = client.GetBase64Url(null);

JsonElement result = JsonDocument.Parse(response.ContentStream).RootElement;
Console.WriteLine(result[0].ToString());
]]></code></example>
    </member>
    <member name="GetComplexNullAsync(RequestContext)">
      <example>
This sample shows how to call GetComplexNullAsync and parse the result.
<code><![CDATA[
AzureKeyCredential credential = new AzureKeyCredential("<key>");
ArrayClient client = new ArrayClient(credential);

Response response = await client.GetComplexNullAsync(null);

JsonElement result = JsonDocument.Parse(response.ContentStream).RootElement;
Console.WriteLine(result[0].ToString());
]]></code>
This sample shows how to call GetComplexNullAsync with all parameters and parse the result.
<code><![CDATA[
AzureKeyCredential credential = new AzureKeyCredential("<key>");
ArrayClient client = new ArrayClient(credential);

Response response = await client.GetComplexNullAsync(null);

JsonElement result = JsonDocument.Parse(response.ContentStream).RootElement;
Console.WriteLine(result[0].GetProperty("integer").ToString());
Console.WriteLine(result[0].GetProperty("string").ToString());
]]></code></example>
    </member>
    <member name="GetComplexNull(RequestContext)">
      <example>
This sample shows how to call GetComplexNull and parse the result.
<code><![CDATA[
AzureKeyCredential credential = new AzureKeyCredential("<key>");
ArrayClient client = new ArrayClient(credential);

Response response = client.GetComplexNull(null);

JsonElement result = JsonDocument.Parse(response.ContentStream).RootElement;
Console.WriteLine(result[0].ToString());
]]></code>
This sample shows how to call GetComplexNull with all parameters and parse the result.
<code><![CDATA[
AzureKeyCredential credential = new AzureKeyCredential("<key>");
ArrayClient client = new ArrayClient(credential);

Response response = client.GetComplexNull(null);

JsonElement result = JsonDocument.Parse(response.ContentStream).RootElement;
Console.WriteLine(result[0].GetProperty("integer").ToString());
Console.WriteLine(result[0].GetProperty("string").ToString());
]]></code></example>
    </member>
    <member name="GetComplexEmptyAsync(RequestContext)">
      <example>
This sample shows how to call GetComplexEmptyAsync and parse the result.
<code><![CDATA[
AzureKeyCredential credential = new AzureKeyCredential("<key>");
ArrayClient client = new ArrayClient(credential);

Response response = await client.GetComplexEmptyAsync(null);

JsonElement result = JsonDocument.Parse(response.ContentStream).RootElement;
Console.WriteLine(result[0].ToString());
]]></code>
This sample shows how to call GetComplexEmptyAsync with all parameters and parse the result.
<code><![CDATA[
AzureKeyCredential credential = new AzureKeyCredential("<key>");
ArrayClient client = new ArrayClient(credential);

Response response = await client.GetComplexEmptyAsync(null);

JsonElement result = JsonDocument.Parse(response.ContentStream).RootElement;
Console.WriteLine(result[0].GetProperty("integer").ToString());
Console.WriteLine(result[0].GetProperty("string").ToString());
]]></code></example>
    </member>
    <member name="GetComplexEmpty(RequestContext)">
      <example>
This sample shows how to call GetComplexEmpty and parse the result.
<code><![CDATA[
AzureKeyCredential credential = new AzureKeyCredential("<key>");
ArrayClient client = new ArrayClient(credential);

Response response = client.GetComplexEmpty(null);

JsonElement result = JsonDocument.Parse(response.ContentStream).RootElement;
Console.WriteLine(result[0].ToString());
]]></code>
This sample shows how to call GetComplexEmpty with all parameters and parse the result.
<code><![CDATA[
AzureKeyCredential credential = new AzureKeyCredential("<key>");
ArrayClient client = new ArrayClient(credential);

Response response = client.GetComplexEmpty(null);

JsonElement result = JsonDocument.Parse(response.ContentStream).RootElement;
Console.WriteLine(result[0].GetProperty("integer").ToString());
Console.WriteLine(result[0].GetProperty("string").ToString());
]]></code></example>
    </member>
    <member name="GetComplexItemNullAsync(RequestContext)">
      <example>
This sample shows how to call GetComplexItemNullAsync and parse the result.
<code><![CDATA[
AzureKeyCredential credential = new AzureKeyCredential("<key>");
ArrayClient client = new ArrayClient(credential);

Response response = await client.GetComplexItemNullAsync(null);

JsonElement result = JsonDocument.Parse(response.ContentStream).RootElement;
Console.WriteLine(result[0].ToString());
]]></code>
This sample shows how to call GetComplexItemNullAsync with all parameters and parse the result.
<code><![CDATA[
AzureKeyCredential credential = new AzureKeyCredential("<key>");
ArrayClient client = new ArrayClient(credential);

Response response = await client.GetComplexItemNullAsync(null);

JsonElement result = JsonDocument.Parse(response.ContentStream).RootElement;
Console.WriteLine(result[0].GetProperty("integer").ToString());
Console.WriteLine(result[0].GetProperty("string").ToString());
]]></code></example>
    </member>
    <member name="GetComplexItemNull(RequestContext)">
      <example>
This sample shows how to call GetComplexItemNull and parse the result.
<code><![CDATA[
AzureKeyCredential credential = new AzureKeyCredential("<key>");
ArrayClient client = new ArrayClient(credential);

Response response = client.GetComplexItemNull(null);

JsonElement result = JsonDocument.Parse(response.ContentStream).RootElement;
Console.WriteLine(result[0].ToString());
]]></code>
This sample shows how to call GetComplexItemNull with all parameters and parse the result.
<code><![CDATA[
AzureKeyCredential credential = new AzureKeyCredential("<key>");
ArrayClient client = new ArrayClient(credential);

Response response = client.GetComplexItemNull(null);

JsonElement result = JsonDocument.Parse(response.ContentStream).RootElement;
Console.WriteLine(result[0].GetProperty("integer").ToString());
Console.WriteLine(result[0].GetProperty("string").ToString());
]]></code></example>
    </member>
    <member name="GetComplexItemEmptyAsync(RequestContext)">
      <example>
This sample shows how to call GetComplexItemEmptyAsync and parse the result.
<code><![CDATA[
AzureKeyCredential credential = new AzureKeyCredential("<key>");
ArrayClient client = new ArrayClient(credential);

Response response = await client.GetComplexItemEmptyAsync(null);

JsonElement result = JsonDocument.Parse(response.ContentStream).RootElement;
Console.WriteLine(result[0].ToString());
]]></code>
This sample shows how to call GetComplexItemEmptyAsync with all parameters and parse the result.
<code><![CDATA[
AzureKeyCredential credential = new AzureKeyCredential("<key>");
ArrayClient client = new ArrayClient(credential);

Response response = await client.GetComplexItemEmptyAsync(null);

JsonElement result = JsonDocument.Parse(response.ContentStream).RootElement;
Console.WriteLine(result[0].GetProperty("integer").ToString());
Console.WriteLine(result[0].GetProperty("string").ToString());
]]></code></example>
    </member>
    <member name="GetComplexItemEmpty(RequestContext)">
      <example>
This sample shows how to call GetComplexItemEmpty and parse the result.
<code><![CDATA[
AzureKeyCredential credential = new AzureKeyCredential("<key>");
ArrayClient client = new ArrayClient(credential);

Response response = client.GetComplexItemEmpty(null);

JsonElement result = JsonDocument.Parse(response.ContentStream).RootElement;
Console.WriteLine(result[0].ToString());
]]></code>
This sample shows how to call GetComplexItemEmpty with all parameters and parse the result.
<code><![CDATA[
AzureKeyCredential credential = new AzureKeyCredential("<key>");
ArrayClient client = new ArrayClient(credential);

Response response = client.GetComplexItemEmpty(null);

JsonElement result = JsonDocument.Parse(response.ContentStream).RootElement;
Console.WriteLine(result[0].GetProperty("integer").ToString());
Console.WriteLine(result[0].GetProperty("string").ToString());
]]></code></example>
    </member>
    <member name="GetComplexValidAsync(RequestContext)">
      <example>
This sample shows how to call GetComplexValidAsync and parse the result.
<code><![CDATA[
AzureKeyCredential credential = new AzureKeyCredential("<key>");
ArrayClient client = new ArrayClient(credential);

Response response = await client.GetComplexValidAsync(null);

JsonElement result = JsonDocument.Parse(response.ContentStream).RootElement;
Console.WriteLine(result[0].ToString());
]]></code>
This sample shows how to call GetComplexValidAsync with all parameters and parse the result.
<code><![CDATA[
AzureKeyCredential credential = new AzureKeyCredential("<key>");
ArrayClient client = new ArrayClient(credential);

Response response = await client.GetComplexValidAsync(null);

JsonElement result = JsonDocument.Parse(response.ContentStream).RootElement;
Console.WriteLine(result[0].GetProperty("integer").ToString());
Console.WriteLine(result[0].GetProperty("string").ToString());
]]></code></example>
    </member>
    <member name="GetComplexValid(RequestContext)">
      <example>
This sample shows how to call GetComplexValid and parse the result.
<code><![CDATA[
AzureKeyCredential credential = new AzureKeyCredential("<key>");
ArrayClient client = new ArrayClient(credential);

Response response = client.GetComplexValid(null);

JsonElement result = JsonDocument.Parse(response.ContentStream).RootElement;
Console.WriteLine(result[0].ToString());
]]></code>
This sample shows how to call GetComplexValid with all parameters and parse the result.
<code><![CDATA[
AzureKeyCredential credential = new AzureKeyCredential("<key>");
ArrayClient client = new ArrayClient(credential);

Response response = client.GetComplexValid(null);

JsonElement result = JsonDocument.Parse(response.ContentStream).RootElement;
Console.WriteLine(result[0].GetProperty("integer").ToString());
Console.WriteLine(result[0].GetProperty("string").ToString());
]]></code></example>
    </member>
    <member name="PutComplexValidAsync(RequestContent,RequestContext)">
      <example>
This sample shows how to call PutComplexValidAsync.
<code><![CDATA[
<<<<<<< HEAD
var credential = new AzureKeyCredential("<key>");
var client = new ArrayClient(credential);

var data = new[] {
    new Dictionary<string, object>
    {
        ["integer"] = 1234,
        ["string"] = "<string>"
    }
};
=======
AzureKeyCredential credential = new AzureKeyCredential("<key>");
ArrayClient client = new ArrayClient(credential);
>>>>>>> 712159bd

RequestContent content = RequestContent.Create(new List<object>()
{
    new object()
});
Response response = await client.PutComplexValidAsync(content);
Console.WriteLine(response.Status);
]]></code>
This sample shows how to call PutComplexValidAsync with all request content.
<code><![CDATA[
AzureKeyCredential credential = new AzureKeyCredential("<key>");
ArrayClient client = new ArrayClient(credential);

<<<<<<< HEAD
var data = new[] {
    new Dictionary<string, object>
    {
        ["integer"] = 1234,
        ["string"] = "<string>"
=======
RequestContent content = RequestContent.Create(new List<object>()
{
    new Dictionary<string, object>()
    {
        ["integer"] = 1234,
        ["string"] = "<string>",
>>>>>>> 712159bd
    }
});
Response response = await client.PutComplexValidAsync(content);
Console.WriteLine(response.Status);
]]></code></example>
    </member>
    <member name="PutComplexValid(RequestContent,RequestContext)">
      <example>
This sample shows how to call PutComplexValid.
<code><![CDATA[
AzureKeyCredential credential = new AzureKeyCredential("<key>");
ArrayClient client = new ArrayClient(credential);

RequestContent content = RequestContent.Create(new List<object>()
{
    new object()
});
Response response = client.PutComplexValid(content);
Console.WriteLine(response.Status);
]]></code>
This sample shows how to call PutComplexValid with all request content.
<code><![CDATA[
AzureKeyCredential credential = new AzureKeyCredential("<key>");
ArrayClient client = new ArrayClient(credential);

RequestContent content = RequestContent.Create(new List<object>()
{
    new Dictionary<string, object>()
    {
        ["integer"] = 1234,
        ["string"] = "<string>",
    }
});
Response response = client.PutComplexValid(content);
Console.WriteLine(response.Status);
]]></code></example>
    </member>
    <member name="GetArrayNullAsync(RequestContext)">
      <example>
This sample shows how to call GetArrayNullAsync and parse the result.
<code><![CDATA[
AzureKeyCredential credential = new AzureKeyCredential("<key>");
ArrayClient client = new ArrayClient(credential);

Response response = await client.GetArrayNullAsync(null);

JsonElement result = JsonDocument.Parse(response.ContentStream).RootElement;
Console.WriteLine(result[0][0].ToString());
]]></code>
This sample shows how to call GetArrayNullAsync with all parameters and parse the result.
<code><![CDATA[
AzureKeyCredential credential = new AzureKeyCredential("<key>");
ArrayClient client = new ArrayClient(credential);

Response response = await client.GetArrayNullAsync(null);

JsonElement result = JsonDocument.Parse(response.ContentStream).RootElement;
Console.WriteLine(result[0][0].ToString());
]]></code></example>
    </member>
    <member name="GetArrayNull(RequestContext)">
      <example>
This sample shows how to call GetArrayNull and parse the result.
<code><![CDATA[
AzureKeyCredential credential = new AzureKeyCredential("<key>");
ArrayClient client = new ArrayClient(credential);

Response response = client.GetArrayNull(null);

JsonElement result = JsonDocument.Parse(response.ContentStream).RootElement;
Console.WriteLine(result[0][0].ToString());
]]></code>
This sample shows how to call GetArrayNull with all parameters and parse the result.
<code><![CDATA[
AzureKeyCredential credential = new AzureKeyCredential("<key>");
ArrayClient client = new ArrayClient(credential);

Response response = client.GetArrayNull(null);

JsonElement result = JsonDocument.Parse(response.ContentStream).RootElement;
Console.WriteLine(result[0][0].ToString());
]]></code></example>
    </member>
    <member name="GetArrayEmptyAsync(RequestContext)">
      <example>
This sample shows how to call GetArrayEmptyAsync and parse the result.
<code><![CDATA[
AzureKeyCredential credential = new AzureKeyCredential("<key>");
ArrayClient client = new ArrayClient(credential);

Response response = await client.GetArrayEmptyAsync(null);

JsonElement result = JsonDocument.Parse(response.ContentStream).RootElement;
Console.WriteLine(result[0][0].ToString());
]]></code>
This sample shows how to call GetArrayEmptyAsync with all parameters and parse the result.
<code><![CDATA[
AzureKeyCredential credential = new AzureKeyCredential("<key>");
ArrayClient client = new ArrayClient(credential);

Response response = await client.GetArrayEmptyAsync(null);

JsonElement result = JsonDocument.Parse(response.ContentStream).RootElement;
Console.WriteLine(result[0][0].ToString());
]]></code></example>
    </member>
    <member name="GetArrayEmpty(RequestContext)">
      <example>
This sample shows how to call GetArrayEmpty and parse the result.
<code><![CDATA[
AzureKeyCredential credential = new AzureKeyCredential("<key>");
ArrayClient client = new ArrayClient(credential);

Response response = client.GetArrayEmpty(null);

JsonElement result = JsonDocument.Parse(response.ContentStream).RootElement;
Console.WriteLine(result[0][0].ToString());
]]></code>
This sample shows how to call GetArrayEmpty with all parameters and parse the result.
<code><![CDATA[
AzureKeyCredential credential = new AzureKeyCredential("<key>");
ArrayClient client = new ArrayClient(credential);

Response response = client.GetArrayEmpty(null);

JsonElement result = JsonDocument.Parse(response.ContentStream).RootElement;
Console.WriteLine(result[0][0].ToString());
]]></code></example>
    </member>
    <member name="GetArrayItemNullAsync(RequestContext)">
      <example>
This sample shows how to call GetArrayItemNullAsync and parse the result.
<code><![CDATA[
AzureKeyCredential credential = new AzureKeyCredential("<key>");
ArrayClient client = new ArrayClient(credential);

Response response = await client.GetArrayItemNullAsync(null);

JsonElement result = JsonDocument.Parse(response.ContentStream).RootElement;
Console.WriteLine(result[0][0].ToString());
]]></code>
This sample shows how to call GetArrayItemNullAsync with all parameters and parse the result.
<code><![CDATA[
AzureKeyCredential credential = new AzureKeyCredential("<key>");
ArrayClient client = new ArrayClient(credential);

Response response = await client.GetArrayItemNullAsync(null);

JsonElement result = JsonDocument.Parse(response.ContentStream).RootElement;
Console.WriteLine(result[0][0].ToString());
]]></code></example>
    </member>
    <member name="GetArrayItemNull(RequestContext)">
      <example>
This sample shows how to call GetArrayItemNull and parse the result.
<code><![CDATA[
AzureKeyCredential credential = new AzureKeyCredential("<key>");
ArrayClient client = new ArrayClient(credential);

Response response = client.GetArrayItemNull(null);

JsonElement result = JsonDocument.Parse(response.ContentStream).RootElement;
Console.WriteLine(result[0][0].ToString());
]]></code>
This sample shows how to call GetArrayItemNull with all parameters and parse the result.
<code><![CDATA[
AzureKeyCredential credential = new AzureKeyCredential("<key>");
ArrayClient client = new ArrayClient(credential);

Response response = client.GetArrayItemNull(null);

JsonElement result = JsonDocument.Parse(response.ContentStream).RootElement;
Console.WriteLine(result[0][0].ToString());
]]></code></example>
    </member>
    <member name="GetArrayItemEmptyAsync(RequestContext)">
      <example>
This sample shows how to call GetArrayItemEmptyAsync and parse the result.
<code><![CDATA[
AzureKeyCredential credential = new AzureKeyCredential("<key>");
ArrayClient client = new ArrayClient(credential);

Response response = await client.GetArrayItemEmptyAsync(null);

JsonElement result = JsonDocument.Parse(response.ContentStream).RootElement;
Console.WriteLine(result[0][0].ToString());
]]></code>
This sample shows how to call GetArrayItemEmptyAsync with all parameters and parse the result.
<code><![CDATA[
AzureKeyCredential credential = new AzureKeyCredential("<key>");
ArrayClient client = new ArrayClient(credential);

Response response = await client.GetArrayItemEmptyAsync(null);

JsonElement result = JsonDocument.Parse(response.ContentStream).RootElement;
Console.WriteLine(result[0][0].ToString());
]]></code></example>
    </member>
    <member name="GetArrayItemEmpty(RequestContext)">
      <example>
This sample shows how to call GetArrayItemEmpty and parse the result.
<code><![CDATA[
AzureKeyCredential credential = new AzureKeyCredential("<key>");
ArrayClient client = new ArrayClient(credential);

Response response = client.GetArrayItemEmpty(null);

JsonElement result = JsonDocument.Parse(response.ContentStream).RootElement;
Console.WriteLine(result[0][0].ToString());
]]></code>
This sample shows how to call GetArrayItemEmpty with all parameters and parse the result.
<code><![CDATA[
AzureKeyCredential credential = new AzureKeyCredential("<key>");
ArrayClient client = new ArrayClient(credential);

Response response = client.GetArrayItemEmpty(null);

JsonElement result = JsonDocument.Parse(response.ContentStream).RootElement;
Console.WriteLine(result[0][0].ToString());
]]></code></example>
    </member>
    <member name="GetArrayValidAsync(RequestContext)">
      <example>
This sample shows how to call GetArrayValidAsync and parse the result.
<code><![CDATA[
AzureKeyCredential credential = new AzureKeyCredential("<key>");
ArrayClient client = new ArrayClient(credential);

Response response = await client.GetArrayValidAsync(null);

JsonElement result = JsonDocument.Parse(response.ContentStream).RootElement;
Console.WriteLine(result[0][0].ToString());
]]></code>
This sample shows how to call GetArrayValidAsync with all parameters and parse the result.
<code><![CDATA[
AzureKeyCredential credential = new AzureKeyCredential("<key>");
ArrayClient client = new ArrayClient(credential);

Response response = await client.GetArrayValidAsync(null);

JsonElement result = JsonDocument.Parse(response.ContentStream).RootElement;
Console.WriteLine(result[0][0].ToString());
]]></code></example>
    </member>
    <member name="GetArrayValid(RequestContext)">
      <example>
This sample shows how to call GetArrayValid and parse the result.
<code><![CDATA[
AzureKeyCredential credential = new AzureKeyCredential("<key>");
ArrayClient client = new ArrayClient(credential);

Response response = client.GetArrayValid(null);

JsonElement result = JsonDocument.Parse(response.ContentStream).RootElement;
Console.WriteLine(result[0][0].ToString());
]]></code>
This sample shows how to call GetArrayValid with all parameters and parse the result.
<code><![CDATA[
AzureKeyCredential credential = new AzureKeyCredential("<key>");
ArrayClient client = new ArrayClient(credential);

Response response = client.GetArrayValid(null);

JsonElement result = JsonDocument.Parse(response.ContentStream).RootElement;
Console.WriteLine(result[0][0].ToString());
]]></code></example>
    </member>
    <member name="PutArrayValidAsync(RequestContent,RequestContext)">
      <example>
This sample shows how to call PutArrayValidAsync.
<code><![CDATA[
AzureKeyCredential credential = new AzureKeyCredential("<key>");
ArrayClient client = new ArrayClient(credential);

RequestContent content = RequestContent.Create(new List<object>()
{
    new List<object>()
    {
        "<arrayBody>"
    }
});
Response response = await client.PutArrayValidAsync(content);
Console.WriteLine(response.Status);
]]></code>
This sample shows how to call PutArrayValidAsync with all request content.
<code><![CDATA[
AzureKeyCredential credential = new AzureKeyCredential("<key>");
ArrayClient client = new ArrayClient(credential);

RequestContent content = RequestContent.Create(new List<object>()
{
    new List<object>()
    {
        "<arrayBody>"
    }
});
Response response = await client.PutArrayValidAsync(content);
Console.WriteLine(response.Status);
]]></code></example>
    </member>
    <member name="PutArrayValid(RequestContent,RequestContext)">
      <example>
This sample shows how to call PutArrayValid.
<code><![CDATA[
AzureKeyCredential credential = new AzureKeyCredential("<key>");
ArrayClient client = new ArrayClient(credential);

RequestContent content = RequestContent.Create(new List<object>()
{
    new List<object>()
    {
        "<arrayBody>"
    }
});
Response response = client.PutArrayValid(content);
Console.WriteLine(response.Status);
]]></code>
This sample shows how to call PutArrayValid with all request content.
<code><![CDATA[
AzureKeyCredential credential = new AzureKeyCredential("<key>");
ArrayClient client = new ArrayClient(credential);

RequestContent content = RequestContent.Create(new List<object>()
{
    new List<object>()
    {
        "<arrayBody>"
    }
});
Response response = client.PutArrayValid(content);
Console.WriteLine(response.Status);
]]></code></example>
    </member>
    <member name="GetDictionaryNullAsync(RequestContext)">
      <example>
This sample shows how to call GetDictionaryNullAsync and parse the result.
<code><![CDATA[
AzureKeyCredential credential = new AzureKeyCredential("<key>");
ArrayClient client = new ArrayClient(credential);

Response response = await client.GetDictionaryNullAsync(null);

JsonElement result = JsonDocument.Parse(response.ContentStream).RootElement;
Console.WriteLine(result[0].GetProperty("<key>").ToString());
]]></code>
This sample shows how to call GetDictionaryNullAsync with all parameters and parse the result.
<code><![CDATA[
AzureKeyCredential credential = new AzureKeyCredential("<key>");
ArrayClient client = new ArrayClient(credential);

Response response = await client.GetDictionaryNullAsync(null);

JsonElement result = JsonDocument.Parse(response.ContentStream).RootElement;
Console.WriteLine(result[0].GetProperty("<key>").ToString());
]]></code></example>
    </member>
    <member name="GetDictionaryNull(RequestContext)">
      <example>
This sample shows how to call GetDictionaryNull and parse the result.
<code><![CDATA[
AzureKeyCredential credential = new AzureKeyCredential("<key>");
ArrayClient client = new ArrayClient(credential);

Response response = client.GetDictionaryNull(null);

JsonElement result = JsonDocument.Parse(response.ContentStream).RootElement;
Console.WriteLine(result[0].GetProperty("<key>").ToString());
]]></code>
This sample shows how to call GetDictionaryNull with all parameters and parse the result.
<code><![CDATA[
AzureKeyCredential credential = new AzureKeyCredential("<key>");
ArrayClient client = new ArrayClient(credential);

Response response = client.GetDictionaryNull(null);

JsonElement result = JsonDocument.Parse(response.ContentStream).RootElement;
Console.WriteLine(result[0].GetProperty("<key>").ToString());
]]></code></example>
    </member>
    <member name="GetDictionaryEmptyAsync(RequestContext)">
      <example>
This sample shows how to call GetDictionaryEmptyAsync and parse the result.
<code><![CDATA[
AzureKeyCredential credential = new AzureKeyCredential("<key>");
ArrayClient client = new ArrayClient(credential);

Response response = await client.GetDictionaryEmptyAsync(null);

JsonElement result = JsonDocument.Parse(response.ContentStream).RootElement;
Console.WriteLine(result[0].GetProperty("<key>").ToString());
]]></code>
This sample shows how to call GetDictionaryEmptyAsync with all parameters and parse the result.
<code><![CDATA[
AzureKeyCredential credential = new AzureKeyCredential("<key>");
ArrayClient client = new ArrayClient(credential);

Response response = await client.GetDictionaryEmptyAsync(null);

JsonElement result = JsonDocument.Parse(response.ContentStream).RootElement;
Console.WriteLine(result[0].GetProperty("<key>").ToString());
]]></code></example>
    </member>
    <member name="GetDictionaryEmpty(RequestContext)">
      <example>
This sample shows how to call GetDictionaryEmpty and parse the result.
<code><![CDATA[
AzureKeyCredential credential = new AzureKeyCredential("<key>");
ArrayClient client = new ArrayClient(credential);

Response response = client.GetDictionaryEmpty(null);

JsonElement result = JsonDocument.Parse(response.ContentStream).RootElement;
Console.WriteLine(result[0].GetProperty("<key>").ToString());
]]></code>
This sample shows how to call GetDictionaryEmpty with all parameters and parse the result.
<code><![CDATA[
AzureKeyCredential credential = new AzureKeyCredential("<key>");
ArrayClient client = new ArrayClient(credential);

Response response = client.GetDictionaryEmpty(null);

JsonElement result = JsonDocument.Parse(response.ContentStream).RootElement;
Console.WriteLine(result[0].GetProperty("<key>").ToString());
]]></code></example>
    </member>
    <member name="GetDictionaryItemNullAsync(RequestContext)">
      <example>
This sample shows how to call GetDictionaryItemNullAsync and parse the result.
<code><![CDATA[
AzureKeyCredential credential = new AzureKeyCredential("<key>");
ArrayClient client = new ArrayClient(credential);

Response response = await client.GetDictionaryItemNullAsync(null);

JsonElement result = JsonDocument.Parse(response.ContentStream).RootElement;
Console.WriteLine(result[0].GetProperty("<key>").ToString());
]]></code>
This sample shows how to call GetDictionaryItemNullAsync with all parameters and parse the result.
<code><![CDATA[
AzureKeyCredential credential = new AzureKeyCredential("<key>");
ArrayClient client = new ArrayClient(credential);

Response response = await client.GetDictionaryItemNullAsync(null);

JsonElement result = JsonDocument.Parse(response.ContentStream).RootElement;
Console.WriteLine(result[0].GetProperty("<key>").ToString());
]]></code></example>
    </member>
    <member name="GetDictionaryItemNull(RequestContext)">
      <example>
This sample shows how to call GetDictionaryItemNull and parse the result.
<code><![CDATA[
AzureKeyCredential credential = new AzureKeyCredential("<key>");
ArrayClient client = new ArrayClient(credential);

Response response = client.GetDictionaryItemNull(null);

JsonElement result = JsonDocument.Parse(response.ContentStream).RootElement;
Console.WriteLine(result[0].GetProperty("<key>").ToString());
]]></code>
This sample shows how to call GetDictionaryItemNull with all parameters and parse the result.
<code><![CDATA[
AzureKeyCredential credential = new AzureKeyCredential("<key>");
ArrayClient client = new ArrayClient(credential);

Response response = client.GetDictionaryItemNull(null);

JsonElement result = JsonDocument.Parse(response.ContentStream).RootElement;
Console.WriteLine(result[0].GetProperty("<key>").ToString());
]]></code></example>
    </member>
    <member name="GetDictionaryItemEmptyAsync(RequestContext)">
      <example>
This sample shows how to call GetDictionaryItemEmptyAsync and parse the result.
<code><![CDATA[
AzureKeyCredential credential = new AzureKeyCredential("<key>");
ArrayClient client = new ArrayClient(credential);

Response response = await client.GetDictionaryItemEmptyAsync(null);

JsonElement result = JsonDocument.Parse(response.ContentStream).RootElement;
Console.WriteLine(result[0].GetProperty("<key>").ToString());
]]></code>
This sample shows how to call GetDictionaryItemEmptyAsync with all parameters and parse the result.
<code><![CDATA[
AzureKeyCredential credential = new AzureKeyCredential("<key>");
ArrayClient client = new ArrayClient(credential);

Response response = await client.GetDictionaryItemEmptyAsync(null);

JsonElement result = JsonDocument.Parse(response.ContentStream).RootElement;
Console.WriteLine(result[0].GetProperty("<key>").ToString());
]]></code></example>
    </member>
    <member name="GetDictionaryItemEmpty(RequestContext)">
      <example>
This sample shows how to call GetDictionaryItemEmpty and parse the result.
<code><![CDATA[
AzureKeyCredential credential = new AzureKeyCredential("<key>");
ArrayClient client = new ArrayClient(credential);

Response response = client.GetDictionaryItemEmpty(null);

JsonElement result = JsonDocument.Parse(response.ContentStream).RootElement;
Console.WriteLine(result[0].GetProperty("<key>").ToString());
]]></code>
This sample shows how to call GetDictionaryItemEmpty with all parameters and parse the result.
<code><![CDATA[
AzureKeyCredential credential = new AzureKeyCredential("<key>");
ArrayClient client = new ArrayClient(credential);

Response response = client.GetDictionaryItemEmpty(null);

JsonElement result = JsonDocument.Parse(response.ContentStream).RootElement;
Console.WriteLine(result[0].GetProperty("<key>").ToString());
]]></code></example>
    </member>
    <member name="GetDictionaryValidAsync(RequestContext)">
      <example>
This sample shows how to call GetDictionaryValidAsync and parse the result.
<code><![CDATA[
AzureKeyCredential credential = new AzureKeyCredential("<key>");
ArrayClient client = new ArrayClient(credential);

Response response = await client.GetDictionaryValidAsync(null);

JsonElement result = JsonDocument.Parse(response.ContentStream).RootElement;
Console.WriteLine(result[0].GetProperty("<key>").ToString());
]]></code>
This sample shows how to call GetDictionaryValidAsync with all parameters and parse the result.
<code><![CDATA[
AzureKeyCredential credential = new AzureKeyCredential("<key>");
ArrayClient client = new ArrayClient(credential);

Response response = await client.GetDictionaryValidAsync(null);

JsonElement result = JsonDocument.Parse(response.ContentStream).RootElement;
Console.WriteLine(result[0].GetProperty("<key>").ToString());
]]></code></example>
    </member>
    <member name="GetDictionaryValid(RequestContext)">
      <example>
This sample shows how to call GetDictionaryValid and parse the result.
<code><![CDATA[
AzureKeyCredential credential = new AzureKeyCredential("<key>");
ArrayClient client = new ArrayClient(credential);

Response response = client.GetDictionaryValid(null);

JsonElement result = JsonDocument.Parse(response.ContentStream).RootElement;
Console.WriteLine(result[0].GetProperty("<key>").ToString());
]]></code>
This sample shows how to call GetDictionaryValid with all parameters and parse the result.
<code><![CDATA[
AzureKeyCredential credential = new AzureKeyCredential("<key>");
ArrayClient client = new ArrayClient(credential);

Response response = client.GetDictionaryValid(null);

JsonElement result = JsonDocument.Parse(response.ContentStream).RootElement;
Console.WriteLine(result[0].GetProperty("<key>").ToString());
]]></code></example>
    </member>
    <member name="PutDictionaryValidAsync(RequestContent,RequestContext)">
      <example>
This sample shows how to call PutDictionaryValidAsync.
<code><![CDATA[
AzureKeyCredential credential = new AzureKeyCredential("<key>");
ArrayClient client = new ArrayClient(credential);

RequestContent content = RequestContent.Create(new List<object>()
{
    new
    {
        key = "<arrayBody>",
    }
});
Response response = await client.PutDictionaryValidAsync(content);
Console.WriteLine(response.Status);
]]></code>
This sample shows how to call PutDictionaryValidAsync with all request content.
<code><![CDATA[
AzureKeyCredential credential = new AzureKeyCredential("<key>");
ArrayClient client = new ArrayClient(credential);

RequestContent content = RequestContent.Create(new List<object>()
{
    new
    {
        key = "<arrayBody>",
    }
});
Response response = await client.PutDictionaryValidAsync(content);
Console.WriteLine(response.Status);
]]></code></example>
    </member>
    <member name="PutDictionaryValid(RequestContent,RequestContext)">
      <example>
This sample shows how to call PutDictionaryValid.
<code><![CDATA[
AzureKeyCredential credential = new AzureKeyCredential("<key>");
ArrayClient client = new ArrayClient(credential);

RequestContent content = RequestContent.Create(new List<object>()
{
    new
    {
        key = "<arrayBody>",
    }
});
Response response = client.PutDictionaryValid(content);
Console.WriteLine(response.Status);
]]></code>
This sample shows how to call PutDictionaryValid with all request content.
<code><![CDATA[
AzureKeyCredential credential = new AzureKeyCredential("<key>");
ArrayClient client = new ArrayClient(credential);

RequestContent content = RequestContent.Create(new List<object>()
{
    new
    {
        key = "<arrayBody>",
    }
});
Response response = client.PutDictionaryValid(content);
Console.WriteLine(response.Status);
]]></code></example>
    </member>
  </members>
</doc><|MERGE_RESOLUTION|>--- conflicted
+++ resolved
@@ -822,19 +822,11 @@
 AzureKeyCredential credential = new AzureKeyCredential("<key>");
 ArrayClient client = new ArrayClient(credential);
 
-<<<<<<< HEAD
-var data = new[] {
-    3.14f
-};
-
-Response response = await client.PutFloatValidAsync(RequestContent.Create(data));
-=======
 RequestContent content = RequestContent.Create(new List<object>()
 {
     123.45F
 });
 Response response = await client.PutFloatValidAsync(content);
->>>>>>> 712159bd
 Console.WriteLine(response.Status);
 ]]></code>
 This sample shows how to call PutFloatValidAsync with all request content.
@@ -857,19 +849,11 @@
 AzureKeyCredential credential = new AzureKeyCredential("<key>");
 ArrayClient client = new ArrayClient(credential);
 
-<<<<<<< HEAD
-var data = new[] {
-    3.14f
-};
-
-Response response = client.PutFloatValid(RequestContent.Create(data));
-=======
 RequestContent content = RequestContent.Create(new List<object>()
 {
     123.45F
 });
 Response response = client.PutFloatValid(content);
->>>>>>> 712159bd
 Console.WriteLine(response.Status);
 ]]></code>
 This sample shows how to call PutFloatValid with all request content.
@@ -1030,19 +1014,11 @@
 AzureKeyCredential credential = new AzureKeyCredential("<key>");
 ArrayClient client = new ArrayClient(credential);
 
-<<<<<<< HEAD
-var data = new[] {
-    3.14d
-};
-
-Response response = await client.PutDoubleValidAsync(RequestContent.Create(data));
-=======
 RequestContent content = RequestContent.Create(new List<object>()
 {
     123.45
 });
 Response response = await client.PutDoubleValidAsync(content);
->>>>>>> 712159bd
 Console.WriteLine(response.Status);
 ]]></code>
 This sample shows how to call PutDoubleValidAsync with all request content.
@@ -1065,19 +1041,11 @@
 AzureKeyCredential credential = new AzureKeyCredential("<key>");
 ArrayClient client = new ArrayClient(credential);
 
-<<<<<<< HEAD
-var data = new[] {
-    3.14d
-};
-
-Response response = client.PutDoubleValid(RequestContent.Create(data));
-=======
 RequestContent content = RequestContent.Create(new List<object>()
 {
     123.45
 });
 Response response = client.PutDoubleValid(content);
->>>>>>> 712159bd
 Console.WriteLine(response.Status);
 ]]></code>
 This sample shows how to call PutDoubleValid with all request content.
@@ -1968,19 +1936,11 @@
 AzureKeyCredential credential = new AzureKeyCredential("<key>");
 ArrayClient client = new ArrayClient(credential);
 
-<<<<<<< HEAD
-var data = new[] {
-    "2022-05-10T14:14:57.0310000Z"
-};
-
-Response response = await client.PutDateTimeValidAsync(RequestContent.Create(data));
-=======
 RequestContent content = RequestContent.Create(new List<object>()
 {
     "2022-05-10T18:57:31.2311892Z"
 });
 Response response = await client.PutDateTimeValidAsync(content);
->>>>>>> 712159bd
 Console.WriteLine(response.Status);
 ]]></code>
 This sample shows how to call PutDateTimeValidAsync with all request content.
@@ -2003,19 +1963,11 @@
 AzureKeyCredential credential = new AzureKeyCredential("<key>");
 ArrayClient client = new ArrayClient(credential);
 
-<<<<<<< HEAD
-var data = new[] {
-    "2022-05-10T14:14:57.0310000Z"
-};
-
-Response response = client.PutDateTimeValid(RequestContent.Create(data));
-=======
 RequestContent content = RequestContent.Create(new List<object>()
 {
     "2022-05-10T18:57:31.2311892Z"
 });
 Response response = client.PutDateTimeValid(content);
->>>>>>> 712159bd
 Console.WriteLine(response.Status);
 ]]></code>
 This sample shows how to call PutDateTimeValid with all request content.
@@ -2176,19 +2128,11 @@
 AzureKeyCredential credential = new AzureKeyCredential("<key>");
 ArrayClient client = new ArrayClient(credential);
 
-<<<<<<< HEAD
-var data = new[] {
-    "Tue, 10 May 2022 14:14:57 GMT"
-};
-
-Response response = await client.PutDateTimeRfc1123ValidAsync(RequestContent.Create(data));
-=======
 RequestContent content = RequestContent.Create(new List<object>()
 {
     "Tue, 10 May 2022 18:57:31 GMT"
 });
 Response response = await client.PutDateTimeRfc1123ValidAsync(content);
->>>>>>> 712159bd
 Console.WriteLine(response.Status);
 ]]></code>
 This sample shows how to call PutDateTimeRfc1123ValidAsync with all request content.
@@ -2211,19 +2155,11 @@
 AzureKeyCredential credential = new AzureKeyCredential("<key>");
 ArrayClient client = new ArrayClient(credential);
 
-<<<<<<< HEAD
-var data = new[] {
-    "Tue, 10 May 2022 14:14:57 GMT"
-};
-
-Response response = client.PutDateTimeRfc1123Valid(RequestContent.Create(data));
-=======
 RequestContent content = RequestContent.Create(new List<object>()
 {
     "Tue, 10 May 2022 18:57:31 GMT"
 });
 Response response = client.PutDateTimeRfc1123Valid(content);
->>>>>>> 712159bd
 Console.WriteLine(response.Status);
 ]]></code>
 This sample shows how to call PutDateTimeRfc1123Valid with all request content.
@@ -2392,19 +2328,11 @@
 AzureKeyCredential credential = new AzureKeyCredential("<key>");
 ArrayClient client = new ArrayClient(credential);
 
-<<<<<<< HEAD
-var data = new[] {
-    BinaryData.FromString("<your binary data content>")
-};
-
-Response response = await client.PutByteValidAsync(RequestContent.Create(data));
-=======
 RequestContent content = RequestContent.Create(new List<object>()
 {
     new object()
 });
 Response response = await client.PutByteValidAsync(content);
->>>>>>> 712159bd
 Console.WriteLine(response.Status);
 ]]></code>
 This sample shows how to call PutByteValidAsync with all request content.
@@ -2424,17 +2352,8 @@
       <example>
 This sample shows how to call PutByteValid.
 <code><![CDATA[
-<<<<<<< HEAD
-var credential = new AzureKeyCredential("<key>");
-var client = new ArrayClient(credential);
-
-var data = new[] {
-    BinaryData.FromString("<your binary data content>")
-};
-=======
-AzureKeyCredential credential = new AzureKeyCredential("<key>");
-ArrayClient client = new ArrayClient(credential);
->>>>>>> 712159bd
+AzureKeyCredential credential = new AzureKeyCredential("<key>");
+ArrayClient client = new ArrayClient(credential);
 
 RequestContent content = RequestContent.Create(new List<object>()
 {
@@ -2792,21 +2711,8 @@
       <example>
 This sample shows how to call PutComplexValidAsync.
 <code><![CDATA[
-<<<<<<< HEAD
-var credential = new AzureKeyCredential("<key>");
-var client = new ArrayClient(credential);
-
-var data = new[] {
-    new Dictionary<string, object>
-    {
-        ["integer"] = 1234,
-        ["string"] = "<string>"
-    }
-};
-=======
-AzureKeyCredential credential = new AzureKeyCredential("<key>");
-ArrayClient client = new ArrayClient(credential);
->>>>>>> 712159bd
+AzureKeyCredential credential = new AzureKeyCredential("<key>");
+ArrayClient client = new ArrayClient(credential);
 
 RequestContent content = RequestContent.Create(new List<object>()
 {
@@ -2816,45 +2722,6 @@
 Console.WriteLine(response.Status);
 ]]></code>
 This sample shows how to call PutComplexValidAsync with all request content.
-<code><![CDATA[
-AzureKeyCredential credential = new AzureKeyCredential("<key>");
-ArrayClient client = new ArrayClient(credential);
-
-<<<<<<< HEAD
-var data = new[] {
-    new Dictionary<string, object>
-    {
-        ["integer"] = 1234,
-        ["string"] = "<string>"
-=======
-RequestContent content = RequestContent.Create(new List<object>()
-{
-    new Dictionary<string, object>()
-    {
-        ["integer"] = 1234,
-        ["string"] = "<string>",
->>>>>>> 712159bd
-    }
-});
-Response response = await client.PutComplexValidAsync(content);
-Console.WriteLine(response.Status);
-]]></code></example>
-    </member>
-    <member name="PutComplexValid(RequestContent,RequestContext)">
-      <example>
-This sample shows how to call PutComplexValid.
-<code><![CDATA[
-AzureKeyCredential credential = new AzureKeyCredential("<key>");
-ArrayClient client = new ArrayClient(credential);
-
-RequestContent content = RequestContent.Create(new List<object>()
-{
-    new object()
-});
-Response response = client.PutComplexValid(content);
-Console.WriteLine(response.Status);
-]]></code>
-This sample shows how to call PutComplexValid with all request content.
 <code><![CDATA[
 AzureKeyCredential credential = new AzureKeyCredential("<key>");
 ArrayClient client = new ArrayClient(credential);
@@ -2867,6 +2734,37 @@
         ["string"] = "<string>",
     }
 });
+Response response = await client.PutComplexValidAsync(content);
+Console.WriteLine(response.Status);
+]]></code></example>
+    </member>
+    <member name="PutComplexValid(RequestContent,RequestContext)">
+      <example>
+This sample shows how to call PutComplexValid.
+<code><![CDATA[
+AzureKeyCredential credential = new AzureKeyCredential("<key>");
+ArrayClient client = new ArrayClient(credential);
+
+RequestContent content = RequestContent.Create(new List<object>()
+{
+    new object()
+});
+Response response = client.PutComplexValid(content);
+Console.WriteLine(response.Status);
+]]></code>
+This sample shows how to call PutComplexValid with all request content.
+<code><![CDATA[
+AzureKeyCredential credential = new AzureKeyCredential("<key>");
+ArrayClient client = new ArrayClient(credential);
+
+RequestContent content = RequestContent.Create(new List<object>()
+{
+    new Dictionary<string, object>()
+    {
+        ["integer"] = 1234,
+        ["string"] = "<string>",
+    }
+});
 Response response = client.PutComplexValid(content);
 Console.WriteLine(response.Status);
 ]]></code></example>
