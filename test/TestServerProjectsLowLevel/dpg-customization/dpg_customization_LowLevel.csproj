--- conflicted
+++ resolved
@@ -14,11 +14,7 @@
   </ItemGroup>
 
   <ItemGroup>
-<<<<<<< HEAD
-    <PackageReference Include="Azure.Core" Version="1.23.0-alpha.20220321.3" />
-=======
-    <PackageReference Include="Azure.Core" Version="1.23.0-alpha.20220321.7" />
->>>>>>> ab22d0bd
+    <PackageReference Include="Azure.Core" Version="1.23.0-alpha.20220321.14" />
   </ItemGroup>
 
 </Project>