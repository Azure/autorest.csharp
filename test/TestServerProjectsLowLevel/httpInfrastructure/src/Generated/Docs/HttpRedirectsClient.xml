<?xml version="1.0" encoding="utf-8"?>
<doc>
  <members>
    <member name="Head300Async(RequestContext)">
      <example>
This sample shows how to call Head300Async.
<code><![CDATA[
AzureKeyCredential credential = new AzureKeyCredential("<key>");
HttpRedirectsClient client = new HttpRedirectsClient(credential);

Response response = await client.Head300Async();
Console.WriteLine(response.Status);
]]></code>
This sample shows how to call Head300Async with all request content.
<code><![CDATA[
AzureKeyCredential credential = new AzureKeyCredential("<key>");
HttpRedirectsClient client = new HttpRedirectsClient(credential);

Response response = await client.Head300Async();
Console.WriteLine(response.Status);
]]></code></example>
    </member>
    <member name="Head300(RequestContext)">
      <example>
This sample shows how to call Head300.
<code><![CDATA[
AzureKeyCredential credential = new AzureKeyCredential("<key>");
HttpRedirectsClient client = new HttpRedirectsClient(credential);

Response response = client.Head300();
Console.WriteLine(response.Status);
]]></code>
This sample shows how to call Head300 with all request content.
<code><![CDATA[
AzureKeyCredential credential = new AzureKeyCredential("<key>");
HttpRedirectsClient client = new HttpRedirectsClient(credential);

Response response = client.Head300();
Console.WriteLine(response.Status);
]]></code></example>
    </member>
    <member name="Get300Async(RequestContext)">
<<<<<<< HEAD
<example>
This sample shows how to call Get300Async with required parameters and parse the result.
=======
      <example>
This sample shows how to call Get300Async.
>>>>>>> 712159bd
<code><![CDATA[
AzureKeyCredential credential = new AzureKeyCredential("<key>");
HttpRedirectsClient client = new HttpRedirectsClient(credential);

Response response = await client.Get300Async(new RequestContext());

JsonElement result = JsonDocument.Parse(response.ContentStream).RootElement;
Console.WriteLine(result[0].ToString());
]]></code>
This sample shows how to call Get300Async with all request content.
<code><![CDATA[
AzureKeyCredential credential = new AzureKeyCredential("<key>");
HttpRedirectsClient client = new HttpRedirectsClient(credential);

Response response = await client.Get300Async();
Console.WriteLine(response.Status);
]]></code></example>
    </member>
    <member name="Get300(RequestContext)">
<<<<<<< HEAD
<example>
This sample shows how to call Get300 with required parameters and parse the result.
=======
      <example>
This sample shows how to call Get300.
>>>>>>> 712159bd
<code><![CDATA[
AzureKeyCredential credential = new AzureKeyCredential("<key>");
HttpRedirectsClient client = new HttpRedirectsClient(credential);

Response response = client.Get300(new RequestContext());

JsonElement result = JsonDocument.Parse(response.ContentStream).RootElement;
Console.WriteLine(result[0].ToString());
]]></code>
This sample shows how to call Get300 with all request content.
<code><![CDATA[
AzureKeyCredential credential = new AzureKeyCredential("<key>");
HttpRedirectsClient client = new HttpRedirectsClient(credential);

Response response = client.Get300();
Console.WriteLine(response.Status);
]]></code></example>
    </member>
    <member name="Head301Async(RequestContext)">
      <example>
This sample shows how to call Head301Async.
<code><![CDATA[
AzureKeyCredential credential = new AzureKeyCredential("<key>");
HttpRedirectsClient client = new HttpRedirectsClient(credential);

Response response = await client.Head301Async();
Console.WriteLine(response.Status);
]]></code>
This sample shows how to call Head301Async with all request content.
<code><![CDATA[
AzureKeyCredential credential = new AzureKeyCredential("<key>");
HttpRedirectsClient client = new HttpRedirectsClient(credential);

Response response = await client.Head301Async();
Console.WriteLine(response.Status);
]]></code></example>
    </member>
    <member name="Head301(RequestContext)">
      <example>
This sample shows how to call Head301.
<code><![CDATA[
AzureKeyCredential credential = new AzureKeyCredential("<key>");
HttpRedirectsClient client = new HttpRedirectsClient(credential);

Response response = client.Head301();
Console.WriteLine(response.Status);
]]></code>
This sample shows how to call Head301 with all request content.
<code><![CDATA[
AzureKeyCredential credential = new AzureKeyCredential("<key>");
HttpRedirectsClient client = new HttpRedirectsClient(credential);

Response response = client.Head301();
Console.WriteLine(response.Status);
]]></code></example>
    </member>
    <member name="Get301Async(RequestContext)">
      <example>
This sample shows how to call Get301Async.
<code><![CDATA[
AzureKeyCredential credential = new AzureKeyCredential("<key>");
HttpRedirectsClient client = new HttpRedirectsClient(credential);

Response response = await client.Get301Async();
Console.WriteLine(response.Status);
]]></code>
This sample shows how to call Get301Async with all request content.
<code><![CDATA[
AzureKeyCredential credential = new AzureKeyCredential("<key>");
HttpRedirectsClient client = new HttpRedirectsClient(credential);

Response response = await client.Get301Async();
Console.WriteLine(response.Status);
]]></code></example>
    </member>
    <member name="Get301(RequestContext)">
      <example>
This sample shows how to call Get301.
<code><![CDATA[
AzureKeyCredential credential = new AzureKeyCredential("<key>");
HttpRedirectsClient client = new HttpRedirectsClient(credential);

Response response = client.Get301();
Console.WriteLine(response.Status);
]]></code>
This sample shows how to call Get301 with all request content.
<code><![CDATA[
AzureKeyCredential credential = new AzureKeyCredential("<key>");
HttpRedirectsClient client = new HttpRedirectsClient(credential);

Response response = client.Get301();
Console.WriteLine(response.Status);
]]></code></example>
    </member>
    <member name="Put301Async(RequestContent,RequestContext)">
      <example>
This sample shows how to call Put301Async.
<code><![CDATA[
AzureKeyCredential credential = new AzureKeyCredential("<key>");
HttpRedirectsClient client = new HttpRedirectsClient(credential);

RequestContent content = null;
Response response = await client.Put301Async(content);
Console.WriteLine(response.Status);
]]></code>
This sample shows how to call Put301Async with all request content.
<code><![CDATA[
AzureKeyCredential credential = new AzureKeyCredential("<key>");
HttpRedirectsClient client = new HttpRedirectsClient(credential);

RequestContent content = RequestContent.Create("true");
Response response = await client.Put301Async(content);
Console.WriteLine(response.Status);
]]></code></example>
    </member>
    <member name="Put301(RequestContent,RequestContext)">
      <example>
This sample shows how to call Put301.
<code><![CDATA[
AzureKeyCredential credential = new AzureKeyCredential("<key>");
HttpRedirectsClient client = new HttpRedirectsClient(credential);

RequestContent content = null;
Response response = client.Put301(content);
Console.WriteLine(response.Status);
]]></code>
This sample shows how to call Put301 with all request content.
<code><![CDATA[
AzureKeyCredential credential = new AzureKeyCredential("<key>");
HttpRedirectsClient client = new HttpRedirectsClient(credential);

RequestContent content = RequestContent.Create("true");
Response response = client.Put301(content);
Console.WriteLine(response.Status);
]]></code></example>
    </member>
    <member name="Head302Async(RequestContext)">
      <example>
This sample shows how to call Head302Async.
<code><![CDATA[
AzureKeyCredential credential = new AzureKeyCredential("<key>");
HttpRedirectsClient client = new HttpRedirectsClient(credential);

Response response = await client.Head302Async();
Console.WriteLine(response.Status);
]]></code>
This sample shows how to call Head302Async with all request content.
<code><![CDATA[
AzureKeyCredential credential = new AzureKeyCredential("<key>");
HttpRedirectsClient client = new HttpRedirectsClient(credential);

Response response = await client.Head302Async();
Console.WriteLine(response.Status);
]]></code></example>
    </member>
    <member name="Head302(RequestContext)">
      <example>
This sample shows how to call Head302.
<code><![CDATA[
AzureKeyCredential credential = new AzureKeyCredential("<key>");
HttpRedirectsClient client = new HttpRedirectsClient(credential);

Response response = client.Head302();
Console.WriteLine(response.Status);
]]></code>
This sample shows how to call Head302 with all request content.
<code><![CDATA[
AzureKeyCredential credential = new AzureKeyCredential("<key>");
HttpRedirectsClient client = new HttpRedirectsClient(credential);

Response response = client.Head302();
Console.WriteLine(response.Status);
]]></code></example>
    </member>
    <member name="Get302Async(RequestContext)">
      <example>
This sample shows how to call Get302Async.
<code><![CDATA[
AzureKeyCredential credential = new AzureKeyCredential("<key>");
HttpRedirectsClient client = new HttpRedirectsClient(credential);

Response response = await client.Get302Async();
Console.WriteLine(response.Status);
]]></code>
This sample shows how to call Get302Async with all request content.
<code><![CDATA[
AzureKeyCredential credential = new AzureKeyCredential("<key>");
HttpRedirectsClient client = new HttpRedirectsClient(credential);

Response response = await client.Get302Async();
Console.WriteLine(response.Status);
]]></code></example>
    </member>
    <member name="Get302(RequestContext)">
      <example>
This sample shows how to call Get302.
<code><![CDATA[
AzureKeyCredential credential = new AzureKeyCredential("<key>");
HttpRedirectsClient client = new HttpRedirectsClient(credential);

Response response = client.Get302();
Console.WriteLine(response.Status);
]]></code>
This sample shows how to call Get302 with all request content.
<code><![CDATA[
AzureKeyCredential credential = new AzureKeyCredential("<key>");
HttpRedirectsClient client = new HttpRedirectsClient(credential);

Response response = client.Get302();
Console.WriteLine(response.Status);
]]></code></example>
    </member>
    <member name="Patch302Async(RequestContent,RequestContext)">
      <example>
This sample shows how to call Patch302Async.
<code><![CDATA[
AzureKeyCredential credential = new AzureKeyCredential("<key>");
HttpRedirectsClient client = new HttpRedirectsClient(credential);

RequestContent content = null;
Response response = await client.Patch302Async(content);
Console.WriteLine(response.Status);
]]></code>
This sample shows how to call Patch302Async with all request content.
<code><![CDATA[
AzureKeyCredential credential = new AzureKeyCredential("<key>");
HttpRedirectsClient client = new HttpRedirectsClient(credential);

RequestContent content = RequestContent.Create("true");
Response response = await client.Patch302Async(content);
Console.WriteLine(response.Status);
]]></code></example>
    </member>
    <member name="Patch302(RequestContent,RequestContext)">
      <example>
This sample shows how to call Patch302.
<code><![CDATA[
AzureKeyCredential credential = new AzureKeyCredential("<key>");
HttpRedirectsClient client = new HttpRedirectsClient(credential);

RequestContent content = null;
Response response = client.Patch302(content);
Console.WriteLine(response.Status);
]]></code>
This sample shows how to call Patch302 with all request content.
<code><![CDATA[
AzureKeyCredential credential = new AzureKeyCredential("<key>");
HttpRedirectsClient client = new HttpRedirectsClient(credential);

RequestContent content = RequestContent.Create("true");
Response response = client.Patch302(content);
Console.WriteLine(response.Status);
]]></code></example>
    </member>
    <member name="Post303Async(RequestContent,RequestContext)">
      <example>
This sample shows how to call Post303Async.
<code><![CDATA[
AzureKeyCredential credential = new AzureKeyCredential("<key>");
HttpRedirectsClient client = new HttpRedirectsClient(credential);

RequestContent content = null;
Response response = await client.Post303Async(content);
Console.WriteLine(response.Status);
]]></code>
This sample shows how to call Post303Async with all request content.
<code><![CDATA[
AzureKeyCredential credential = new AzureKeyCredential("<key>");
HttpRedirectsClient client = new HttpRedirectsClient(credential);

RequestContent content = RequestContent.Create("true");
Response response = await client.Post303Async(content);
Console.WriteLine(response.Status);
]]></code></example>
    </member>
    <member name="Post303(RequestContent,RequestContext)">
      <example>
This sample shows how to call Post303.
<code><![CDATA[
AzureKeyCredential credential = new AzureKeyCredential("<key>");
HttpRedirectsClient client = new HttpRedirectsClient(credential);

RequestContent content = null;
Response response = client.Post303(content);
Console.WriteLine(response.Status);
]]></code>
This sample shows how to call Post303 with all request content.
<code><![CDATA[
AzureKeyCredential credential = new AzureKeyCredential("<key>");
HttpRedirectsClient client = new HttpRedirectsClient(credential);

RequestContent content = RequestContent.Create("true");
Response response = client.Post303(content);
Console.WriteLine(response.Status);
]]></code></example>
    </member>
    <member name="Head307Async(RequestContext)">
      <example>
This sample shows how to call Head307Async.
<code><![CDATA[
AzureKeyCredential credential = new AzureKeyCredential("<key>");
HttpRedirectsClient client = new HttpRedirectsClient(credential);

Response response = await client.Head307Async();
Console.WriteLine(response.Status);
]]></code>
This sample shows how to call Head307Async with all request content.
<code><![CDATA[
AzureKeyCredential credential = new AzureKeyCredential("<key>");
HttpRedirectsClient client = new HttpRedirectsClient(credential);

Response response = await client.Head307Async();
Console.WriteLine(response.Status);
]]></code></example>
    </member>
    <member name="Head307(RequestContext)">
      <example>
This sample shows how to call Head307.
<code><![CDATA[
AzureKeyCredential credential = new AzureKeyCredential("<key>");
HttpRedirectsClient client = new HttpRedirectsClient(credential);

Response response = client.Head307();
Console.WriteLine(response.Status);
]]></code>
This sample shows how to call Head307 with all request content.
<code><![CDATA[
AzureKeyCredential credential = new AzureKeyCredential("<key>");
HttpRedirectsClient client = new HttpRedirectsClient(credential);

Response response = client.Head307();
Console.WriteLine(response.Status);
]]></code></example>
    </member>
    <member name="Get307Async(RequestContext)">
      <example>
This sample shows how to call Get307Async.
<code><![CDATA[
AzureKeyCredential credential = new AzureKeyCredential("<key>");
HttpRedirectsClient client = new HttpRedirectsClient(credential);

Response response = await client.Get307Async();
Console.WriteLine(response.Status);
]]></code>
This sample shows how to call Get307Async with all request content.
<code><![CDATA[
AzureKeyCredential credential = new AzureKeyCredential("<key>");
HttpRedirectsClient client = new HttpRedirectsClient(credential);

Response response = await client.Get307Async();
Console.WriteLine(response.Status);
]]></code></example>
    </member>
    <member name="Get307(RequestContext)">
      <example>
This sample shows how to call Get307.
<code><![CDATA[
AzureKeyCredential credential = new AzureKeyCredential("<key>");
HttpRedirectsClient client = new HttpRedirectsClient(credential);

Response response = client.Get307();
Console.WriteLine(response.Status);
]]></code>
This sample shows how to call Get307 with all request content.
<code><![CDATA[
AzureKeyCredential credential = new AzureKeyCredential("<key>");
HttpRedirectsClient client = new HttpRedirectsClient(credential);

Response response = client.Get307();
Console.WriteLine(response.Status);
]]></code></example>
    </member>
    <member name="Options307Async(RequestContext)">
      <example>
This sample shows how to call Options307Async.
<code><![CDATA[
AzureKeyCredential credential = new AzureKeyCredential("<key>");
HttpRedirectsClient client = new HttpRedirectsClient(credential);

Response response = await client.Options307Async();
Console.WriteLine(response.Status);
]]></code>
This sample shows how to call Options307Async with all request content.
<code><![CDATA[
AzureKeyCredential credential = new AzureKeyCredential("<key>");
HttpRedirectsClient client = new HttpRedirectsClient(credential);

Response response = await client.Options307Async();
Console.WriteLine(response.Status);
]]></code></example>
    </member>
    <member name="Options307(RequestContext)">
      <example>
This sample shows how to call Options307.
<code><![CDATA[
AzureKeyCredential credential = new AzureKeyCredential("<key>");
HttpRedirectsClient client = new HttpRedirectsClient(credential);

Response response = client.Options307();
Console.WriteLine(response.Status);
]]></code>
This sample shows how to call Options307 with all request content.
<code><![CDATA[
AzureKeyCredential credential = new AzureKeyCredential("<key>");
HttpRedirectsClient client = new HttpRedirectsClient(credential);

Response response = client.Options307();
Console.WriteLine(response.Status);
]]></code></example>
    </member>
    <member name="Put307Async(RequestContent,RequestContext)">
      <example>
This sample shows how to call Put307Async.
<code><![CDATA[
AzureKeyCredential credential = new AzureKeyCredential("<key>");
HttpRedirectsClient client = new HttpRedirectsClient(credential);

RequestContent content = null;
Response response = await client.Put307Async(content);
Console.WriteLine(response.Status);
]]></code>
This sample shows how to call Put307Async with all request content.
<code><![CDATA[
AzureKeyCredential credential = new AzureKeyCredential("<key>");
HttpRedirectsClient client = new HttpRedirectsClient(credential);

RequestContent content = RequestContent.Create("true");
Response response = await client.Put307Async(content);
Console.WriteLine(response.Status);
]]></code></example>
    </member>
    <member name="Put307(RequestContent,RequestContext)">
      <example>
This sample shows how to call Put307.
<code><![CDATA[
AzureKeyCredential credential = new AzureKeyCredential("<key>");
HttpRedirectsClient client = new HttpRedirectsClient(credential);

RequestContent content = null;
Response response = client.Put307(content);
Console.WriteLine(response.Status);
]]></code>
This sample shows how to call Put307 with all request content.
<code><![CDATA[
AzureKeyCredential credential = new AzureKeyCredential("<key>");
HttpRedirectsClient client = new HttpRedirectsClient(credential);

RequestContent content = RequestContent.Create("true");
Response response = client.Put307(content);
Console.WriteLine(response.Status);
]]></code></example>
    </member>
    <member name="Patch307Async(RequestContent,RequestContext)">
      <example>
This sample shows how to call Patch307Async.
<code><![CDATA[
AzureKeyCredential credential = new AzureKeyCredential("<key>");
HttpRedirectsClient client = new HttpRedirectsClient(credential);

RequestContent content = null;
Response response = await client.Patch307Async(content);
Console.WriteLine(response.Status);
]]></code>
This sample shows how to call Patch307Async with all request content.
<code><![CDATA[
AzureKeyCredential credential = new AzureKeyCredential("<key>");
HttpRedirectsClient client = new HttpRedirectsClient(credential);

RequestContent content = RequestContent.Create("true");
Response response = await client.Patch307Async(content);
Console.WriteLine(response.Status);
]]></code></example>
    </member>
    <member name="Patch307(RequestContent,RequestContext)">
      <example>
This sample shows how to call Patch307.
<code><![CDATA[
AzureKeyCredential credential = new AzureKeyCredential("<key>");
HttpRedirectsClient client = new HttpRedirectsClient(credential);

RequestContent content = null;
Response response = client.Patch307(content);
Console.WriteLine(response.Status);
]]></code>
This sample shows how to call Patch307 with all request content.
<code><![CDATA[
AzureKeyCredential credential = new AzureKeyCredential("<key>");
HttpRedirectsClient client = new HttpRedirectsClient(credential);

RequestContent content = RequestContent.Create("true");
Response response = client.Patch307(content);
Console.WriteLine(response.Status);
]]></code></example>
    </member>
    <member name="Post307Async(RequestContent,RequestContext)">
      <example>
This sample shows how to call Post307Async.
<code><![CDATA[
AzureKeyCredential credential = new AzureKeyCredential("<key>");
HttpRedirectsClient client = new HttpRedirectsClient(credential);

RequestContent content = null;
Response response = await client.Post307Async(content);
Console.WriteLine(response.Status);
]]></code>
This sample shows how to call Post307Async with all request content.
<code><![CDATA[
AzureKeyCredential credential = new AzureKeyCredential("<key>");
HttpRedirectsClient client = new HttpRedirectsClient(credential);

RequestContent content = RequestContent.Create("true");
Response response = await client.Post307Async(content);
Console.WriteLine(response.Status);
]]></code></example>
    </member>
    <member name="Post307(RequestContent,RequestContext)">
      <example>
This sample shows how to call Post307.
<code><![CDATA[
AzureKeyCredential credential = new AzureKeyCredential("<key>");
HttpRedirectsClient client = new HttpRedirectsClient(credential);

RequestContent content = null;
Response response = client.Post307(content);
Console.WriteLine(response.Status);
]]></code>
This sample shows how to call Post307 with all request content.
<code><![CDATA[
AzureKeyCredential credential = new AzureKeyCredential("<key>");
HttpRedirectsClient client = new HttpRedirectsClient(credential);

RequestContent content = RequestContent.Create("true");
Response response = client.Post307(content);
Console.WriteLine(response.Status);
]]></code></example>
    </member>
    <member name="Delete307Async(RequestContent,RequestContext)">
      <example>
This sample shows how to call Delete307Async.
<code><![CDATA[
AzureKeyCredential credential = new AzureKeyCredential("<key>");
HttpRedirectsClient client = new HttpRedirectsClient(credential);

RequestContent content = null;
Response response = await client.Delete307Async(content);
Console.WriteLine(response.Status);
]]></code>
This sample shows how to call Delete307Async with all request content.
<code><![CDATA[
AzureKeyCredential credential = new AzureKeyCredential("<key>");
HttpRedirectsClient client = new HttpRedirectsClient(credential);

RequestContent content = RequestContent.Create("true");
Response response = await client.Delete307Async(content);
Console.WriteLine(response.Status);
]]></code></example>
    </member>
    <member name="Delete307(RequestContent,RequestContext)">
      <example>
This sample shows how to call Delete307.
<code><![CDATA[
AzureKeyCredential credential = new AzureKeyCredential("<key>");
HttpRedirectsClient client = new HttpRedirectsClient(credential);

RequestContent content = null;
Response response = client.Delete307(content);
Console.WriteLine(response.Status);
]]></code>
This sample shows how to call Delete307 with all request content.
<code><![CDATA[
AzureKeyCredential credential = new AzureKeyCredential("<key>");
HttpRedirectsClient client = new HttpRedirectsClient(credential);

RequestContent content = RequestContent.Create("true");
Response response = client.Delete307(content);
Console.WriteLine(response.Status);
]]></code></example>
    </member>
  </members>
</doc><|MERGE_RESOLUTION|>--- conflicted
+++ resolved
@@ -40,21 +40,14 @@
 ]]></code></example>
     </member>
     <member name="Get300Async(RequestContext)">
-<<<<<<< HEAD
-<example>
-This sample shows how to call Get300Async with required parameters and parse the result.
-=======
       <example>
 This sample shows how to call Get300Async.
->>>>>>> 712159bd
-<code><![CDATA[
-AzureKeyCredential credential = new AzureKeyCredential("<key>");
-HttpRedirectsClient client = new HttpRedirectsClient(credential);
-
-Response response = await client.Get300Async(new RequestContext());
-
-JsonElement result = JsonDocument.Parse(response.ContentStream).RootElement;
-Console.WriteLine(result[0].ToString());
+<code><![CDATA[
+AzureKeyCredential credential = new AzureKeyCredential("<key>");
+HttpRedirectsClient client = new HttpRedirectsClient(credential);
+
+Response response = await client.Get300Async();
+Console.WriteLine(response.Status);
 ]]></code>
 This sample shows how to call Get300Async with all request content.
 <code><![CDATA[
@@ -66,21 +59,14 @@
 ]]></code></example>
     </member>
     <member name="Get300(RequestContext)">
-<<<<<<< HEAD
-<example>
-This sample shows how to call Get300 with required parameters and parse the result.
-=======
       <example>
 This sample shows how to call Get300.
->>>>>>> 712159bd
-<code><![CDATA[
-AzureKeyCredential credential = new AzureKeyCredential("<key>");
-HttpRedirectsClient client = new HttpRedirectsClient(credential);
-
-Response response = client.Get300(new RequestContext());
-
-JsonElement result = JsonDocument.Parse(response.ContentStream).RootElement;
-Console.WriteLine(result[0].ToString());
+<code><![CDATA[
+AzureKeyCredential credential = new AzureKeyCredential("<key>");
+HttpRedirectsClient client = new HttpRedirectsClient(credential);
+
+Response response = client.Get300();
+Console.WriteLine(response.Status);
 ]]></code>
 This sample shows how to call Get300 with all request content.
 <code><![CDATA[
