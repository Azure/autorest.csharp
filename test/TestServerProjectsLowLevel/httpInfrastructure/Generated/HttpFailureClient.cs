// Copyright (c) Microsoft Corporation. All rights reserved.
// Licensed under the MIT License.

// <auto-generated/>

#nullable disable

using System;
using System.Threading.Tasks;
using Azure;
using Azure.Core;
using Azure.Core.Pipeline;

namespace httpInfrastructure_LowLevel
{
    /// <summary> The HttpFailure service client. </summary>
    public partial class HttpFailureClient
    {
        /// <summary> The HTTP pipeline for sending and receiving REST requests and responses. </summary>
        public virtual HttpPipeline Pipeline { get => _pipeline; }
        private HttpPipeline _pipeline;
        private const string AuthorizationHeader = "Fake-Subscription-Key";
        private readonly AzureKeyCredential _keyCredential;
        private Uri endpoint;
        private readonly string apiVersion;
        private readonly ClientDiagnostics _clientDiagnostics;

        /// <summary> Initializes a new instance of HttpFailureClient for mocking. </summary>
        protected HttpFailureClient()
        {
        }

        /// <summary> Initializes a new instance of HttpFailureClient. </summary>
        /// <param name="credential"> A credential used to authenticate to an Azure Service. </param>
        /// <param name="endpoint"> server parameter. </param>
        /// <param name="options"> The options for configuring the client. </param>
        public HttpFailureClient(AzureKeyCredential credential, Uri endpoint = null, AutoRestHttpInfrastructureTestServiceClientOptions options = null)
        {
            if (credential == null)
            {
                throw new ArgumentNullException(nameof(credential));
            }
            endpoint ??= new Uri("http://localhost:3000");

            options ??= new AutoRestHttpInfrastructureTestServiceClientOptions();
            _clientDiagnostics = new ClientDiagnostics(options);
            _keyCredential = credential;
            var authPolicy = new AzureKeyCredentialPolicy(_keyCredential, AuthorizationHeader);
            _pipeline = HttpPipelineBuilder.Build(options, new HttpPipelinePolicy[] { new LowLevelCallbackPolicy() }, new HttpPipelinePolicy[] { authPolicy }, new ResponseClassifier());
            this.endpoint = endpoint;
            apiVersion = options.Version;
        }

        /// <summary> Get empty error form server. </summary>
        /// <param name="options"> The request options. </param>
#pragma warning disable AZC0002
        public virtual async Task<Response> GetEmptyErrorAsync(RequestOptions options = null)
#pragma warning restore AZC0002
        {
            options ??= new RequestOptions();
<<<<<<< HEAD
            HttpMessage message = CreateGetEmptyErrorRequest();
=======
            using HttpMessage message = CreateGetEmptyErrorRequest(options);
>>>>>>> b45ddd81
            if (options.PerCallPolicy != null)
            {
                message.SetProperty("RequestOptionsPerCallPolicyCallback", options.PerCallPolicy);
            }
            using var scope = _clientDiagnostics.CreateScope("HttpFailureClient.GetEmptyError");
            scope.Start();
            try
            {
                await Pipeline.SendAsync(message, options.CancellationToken).ConfigureAwait(false);
                if (options.StatusOption == ResponseStatusOption.Default)
                {
                    switch (message.Response.Status)
                    {
                        case 200:
                            return message.Response;
                        default:
                            throw await _clientDiagnostics.CreateRequestFailedExceptionAsync(message.Response).ConfigureAwait(false);
                    }
                }
                else
                {
                    return message.Response;
                }
            }
            catch (Exception e)
            {
                scope.Failed(e);
                throw;
            }
        }

        /// <summary> Get empty error form server. </summary>
        /// <param name="options"> The request options. </param>
#pragma warning disable AZC0002
        public virtual Response GetEmptyError(RequestOptions options = null)
#pragma warning restore AZC0002
        {
            options ??= new RequestOptions();
<<<<<<< HEAD
            HttpMessage message = CreateGetEmptyErrorRequest();
=======
            using HttpMessage message = CreateGetEmptyErrorRequest(options);
>>>>>>> b45ddd81
            if (options.PerCallPolicy != null)
            {
                message.SetProperty("RequestOptionsPerCallPolicyCallback", options.PerCallPolicy);
            }
            using var scope = _clientDiagnostics.CreateScope("HttpFailureClient.GetEmptyError");
            scope.Start();
            try
            {
                Pipeline.Send(message, options.CancellationToken);
                if (options.StatusOption == ResponseStatusOption.Default)
                {
                    switch (message.Response.Status)
                    {
                        case 200:
                            return message.Response;
                        default:
                            throw _clientDiagnostics.CreateRequestFailedException(message.Response);
                    }
                }
                else
                {
                    return message.Response;
                }
            }
            catch (Exception e)
            {
                scope.Failed(e);
                throw;
            }
        }

        private HttpMessage CreateGetEmptyErrorRequest()
        {
            var message = _pipeline.CreateMessage();
            var request = message.Request;
            request.Method = RequestMethod.Get;
            var uri = new RawRequestUriBuilder();
            uri.Reset(endpoint);
            uri.AppendPath("/http/failure/emptybody/error", false);
            request.Uri = uri;
            request.Headers.Add("Accept", "application/json");
            return message;
        }

        /// <summary> Get empty error form server. </summary>
        /// <param name="options"> The request options. </param>
#pragma warning disable AZC0002
        public virtual async Task<Response> GetNoModelErrorAsync(RequestOptions options = null)
#pragma warning restore AZC0002
        {
            options ??= new RequestOptions();
<<<<<<< HEAD
            HttpMessage message = CreateGetNoModelErrorRequest();
=======
            using HttpMessage message = CreateGetNoModelErrorRequest(options);
>>>>>>> b45ddd81
            if (options.PerCallPolicy != null)
            {
                message.SetProperty("RequestOptionsPerCallPolicyCallback", options.PerCallPolicy);
            }
            using var scope = _clientDiagnostics.CreateScope("HttpFailureClient.GetNoModelError");
            scope.Start();
            try
            {
                await Pipeline.SendAsync(message, options.CancellationToken).ConfigureAwait(false);
                if (options.StatusOption == ResponseStatusOption.Default)
                {
                    switch (message.Response.Status)
                    {
                        case 200:
                            return message.Response;
                        default:
                            throw await _clientDiagnostics.CreateRequestFailedExceptionAsync(message.Response).ConfigureAwait(false);
                    }
                }
                else
                {
                    return message.Response;
                }
            }
            catch (Exception e)
            {
                scope.Failed(e);
                throw;
            }
        }

        /// <summary> Get empty error form server. </summary>
        /// <param name="options"> The request options. </param>
#pragma warning disable AZC0002
        public virtual Response GetNoModelError(RequestOptions options = null)
#pragma warning restore AZC0002
        {
            options ??= new RequestOptions();
<<<<<<< HEAD
            HttpMessage message = CreateGetNoModelErrorRequest();
=======
            using HttpMessage message = CreateGetNoModelErrorRequest(options);
>>>>>>> b45ddd81
            if (options.PerCallPolicy != null)
            {
                message.SetProperty("RequestOptionsPerCallPolicyCallback", options.PerCallPolicy);
            }
            using var scope = _clientDiagnostics.CreateScope("HttpFailureClient.GetNoModelError");
            scope.Start();
            try
            {
                Pipeline.Send(message, options.CancellationToken);
                if (options.StatusOption == ResponseStatusOption.Default)
                {
                    switch (message.Response.Status)
                    {
                        case 200:
                            return message.Response;
                        default:
                            throw _clientDiagnostics.CreateRequestFailedException(message.Response);
                    }
                }
                else
                {
                    return message.Response;
                }
            }
            catch (Exception e)
            {
                scope.Failed(e);
                throw;
            }
        }

        private HttpMessage CreateGetNoModelErrorRequest()
        {
            var message = _pipeline.CreateMessage();
            var request = message.Request;
            request.Method = RequestMethod.Get;
            var uri = new RawRequestUriBuilder();
            uri.Reset(endpoint);
            uri.AppendPath("/http/failure/nomodel/error", false);
            request.Uri = uri;
            request.Headers.Add("Accept", "application/json");
            return message;
        }

        /// <summary> Get empty response from server. </summary>
        /// <param name="options"> The request options. </param>
#pragma warning disable AZC0002
        public virtual async Task<Response> GetNoModelEmptyAsync(RequestOptions options = null)
#pragma warning restore AZC0002
        {
            options ??= new RequestOptions();
<<<<<<< HEAD
            HttpMessage message = CreateGetNoModelEmptyRequest();
=======
            using HttpMessage message = CreateGetNoModelEmptyRequest(options);
>>>>>>> b45ddd81
            if (options.PerCallPolicy != null)
            {
                message.SetProperty("RequestOptionsPerCallPolicyCallback", options.PerCallPolicy);
            }
            using var scope = _clientDiagnostics.CreateScope("HttpFailureClient.GetNoModelEmpty");
            scope.Start();
            try
            {
                await Pipeline.SendAsync(message, options.CancellationToken).ConfigureAwait(false);
                if (options.StatusOption == ResponseStatusOption.Default)
                {
                    switch (message.Response.Status)
                    {
                        case 200:
                            return message.Response;
                        default:
                            throw await _clientDiagnostics.CreateRequestFailedExceptionAsync(message.Response).ConfigureAwait(false);
                    }
                }
                else
                {
                    return message.Response;
                }
            }
            catch (Exception e)
            {
                scope.Failed(e);
                throw;
            }
        }

        /// <summary> Get empty response from server. </summary>
        /// <param name="options"> The request options. </param>
#pragma warning disable AZC0002
        public virtual Response GetNoModelEmpty(RequestOptions options = null)
#pragma warning restore AZC0002
        {
            options ??= new RequestOptions();
<<<<<<< HEAD
            HttpMessage message = CreateGetNoModelEmptyRequest();
=======
            using HttpMessage message = CreateGetNoModelEmptyRequest(options);
>>>>>>> b45ddd81
            if (options.PerCallPolicy != null)
            {
                message.SetProperty("RequestOptionsPerCallPolicyCallback", options.PerCallPolicy);
            }
            using var scope = _clientDiagnostics.CreateScope("HttpFailureClient.GetNoModelEmpty");
            scope.Start();
            try
            {
                Pipeline.Send(message, options.CancellationToken);
                if (options.StatusOption == ResponseStatusOption.Default)
                {
                    switch (message.Response.Status)
                    {
                        case 200:
                            return message.Response;
                        default:
                            throw _clientDiagnostics.CreateRequestFailedException(message.Response);
                    }
                }
                else
                {
                    return message.Response;
                }
            }
            catch (Exception e)
            {
                scope.Failed(e);
                throw;
            }
        }

        private HttpMessage CreateGetNoModelEmptyRequest()
        {
            var message = _pipeline.CreateMessage();
            var request = message.Request;
            request.Method = RequestMethod.Get;
            var uri = new RawRequestUriBuilder();
            uri.Reset(endpoint);
            uri.AppendPath("/http/failure/nomodel/empty", false);
            request.Uri = uri;
            request.Headers.Add("Accept", "application/json");
            return message;
        }
    }
}<|MERGE_RESOLUTION|>--- conflicted
+++ resolved
@@ -58,11 +58,7 @@
 #pragma warning restore AZC0002
         {
             options ??= new RequestOptions();
-<<<<<<< HEAD
-            HttpMessage message = CreateGetEmptyErrorRequest();
-=======
-            using HttpMessage message = CreateGetEmptyErrorRequest(options);
->>>>>>> b45ddd81
+            using HttpMessage message = CreateGetEmptyErrorRequest();
             if (options.PerCallPolicy != null)
             {
                 message.SetProperty("RequestOptionsPerCallPolicyCallback", options.PerCallPolicy);
@@ -101,11 +97,7 @@
 #pragma warning restore AZC0002
         {
             options ??= new RequestOptions();
-<<<<<<< HEAD
-            HttpMessage message = CreateGetEmptyErrorRequest();
-=======
-            using HttpMessage message = CreateGetEmptyErrorRequest(options);
->>>>>>> b45ddd81
+            using HttpMessage message = CreateGetEmptyErrorRequest();
             if (options.PerCallPolicy != null)
             {
                 message.SetProperty("RequestOptionsPerCallPolicyCallback", options.PerCallPolicy);
@@ -157,11 +149,7 @@
 #pragma warning restore AZC0002
         {
             options ??= new RequestOptions();
-<<<<<<< HEAD
-            HttpMessage message = CreateGetNoModelErrorRequest();
-=======
-            using HttpMessage message = CreateGetNoModelErrorRequest(options);
->>>>>>> b45ddd81
+            using HttpMessage message = CreateGetNoModelErrorRequest();
             if (options.PerCallPolicy != null)
             {
                 message.SetProperty("RequestOptionsPerCallPolicyCallback", options.PerCallPolicy);
@@ -200,11 +188,7 @@
 #pragma warning restore AZC0002
         {
             options ??= new RequestOptions();
-<<<<<<< HEAD
-            HttpMessage message = CreateGetNoModelErrorRequest();
-=======
-            using HttpMessage message = CreateGetNoModelErrorRequest(options);
->>>>>>> b45ddd81
+            using HttpMessage message = CreateGetNoModelErrorRequest();
             if (options.PerCallPolicy != null)
             {
                 message.SetProperty("RequestOptionsPerCallPolicyCallback", options.PerCallPolicy);
@@ -256,11 +240,7 @@
 #pragma warning restore AZC0002
         {
             options ??= new RequestOptions();
-<<<<<<< HEAD
-            HttpMessage message = CreateGetNoModelEmptyRequest();
-=======
-            using HttpMessage message = CreateGetNoModelEmptyRequest(options);
->>>>>>> b45ddd81
+            using HttpMessage message = CreateGetNoModelEmptyRequest();
             if (options.PerCallPolicy != null)
             {
                 message.SetProperty("RequestOptionsPerCallPolicyCallback", options.PerCallPolicy);
@@ -299,11 +279,7 @@
 #pragma warning restore AZC0002
         {
             options ??= new RequestOptions();
-<<<<<<< HEAD
-            HttpMessage message = CreateGetNoModelEmptyRequest();
-=======
-            using HttpMessage message = CreateGetNoModelEmptyRequest(options);
->>>>>>> b45ddd81
+            using HttpMessage message = CreateGetNoModelEmptyRequest();
             if (options.PerCallPolicy != null)
             {
                 message.SetProperty("RequestOptionsPerCallPolicyCallback", options.PerCallPolicy);
