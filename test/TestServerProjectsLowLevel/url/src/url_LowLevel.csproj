--- conflicted
+++ resolved
@@ -12,10 +12,6 @@
 
   <ItemGroup>
     <PackageReference Include="Azure.Core" />
-<<<<<<< HEAD
-    <PackageReference Include="System.ClientModel" />
-=======
     <PackageReference Include="Azure.Core.Experimental" />
->>>>>>> 503d5229
   </ItemGroup>
 </Project>