{
 "$id": "1",
 "Name": "NoTestTypeSpec",
 "ApiVersions": [],
 "Enums": [
  {
   "$id": "2",
   "Kind": "enum",
   "Name": "Thing_requiredLiteralString",
   "ValueType": {
    "$id": "3",
    "Kind": "string",
    "IsNullable": false
   },
   "Values": [
    {
     "$id": "4",
     "Name": "accept",
     "Value": "accept",
     "Description": "accept"
    }
   ],
   "Namespace": "NoTestTypeSpec",
   "Description": "The Thing_requiredLiteralString",
   "IsExtensible": true,
   "IsNullable": false,
   "Usage": "Output"
  },
  {
   "$id": "5",
   "Kind": "enum",
   "Name": "Thing_requiredLiteralInt",
   "ValueType": {
    "$id": "6",
    "Kind": "int32",
    "IsNullable": false
   },
   "Values": [
    {
     "$id": "7",
     "Name": "123",
     "Value": 123,
     "Description": "123"
    }
   ],
   "Namespace": "NoTestTypeSpec",
   "Description": "The Thing_requiredLiteralInt",
   "IsExtensible": true,
   "IsNullable": false,
   "Usage": "Output"
  },
  {
   "$id": "8",
   "Kind": "enum",
   "Name": "Thing_requiredLiteralFloat",
   "ValueType": {
    "$id": "9",
    "Kind": "float32",
    "IsNullable": false
   },
   "Values": [
    {
     "$id": "10",
     "Name": "1.23",
     "Value": 1.23,
     "Description": "1.23"
    }
   ],
   "Namespace": "NoTestTypeSpec",
   "Description": "The Thing_requiredLiteralFloat",
   "IsExtensible": true,
   "IsNullable": false,
   "Usage": "Output"
  },
  {
   "$id": "11",
   "Kind": "enum",
   "Name": "Thing_optionalLiteralString",
   "ValueType": {
    "$id": "12",
    "Kind": "string",
    "IsNullable": false
   },
   "Values": [
    {
     "$id": "13",
     "Name": "reject",
     "Value": "reject",
     "Description": "reject"
    }
   ],
   "Namespace": "NoTestTypeSpec",
   "Description": "The Thing_optionalLiteralString",
   "IsExtensible": true,
   "IsNullable": false,
   "Usage": "Output"
  },
  {
   "$id": "14",
   "Kind": "enum",
   "Name": "Thing_optionalLiteralInt",
   "ValueType": {
    "$id": "15",
    "Kind": "int32",
    "IsNullable": false
   },
   "Values": [
    {
     "$id": "16",
     "Name": "456",
     "Value": 456,
     "Description": "456"
    }
   ],
   "Namespace": "NoTestTypeSpec",
   "Description": "The Thing_optionalLiteralInt",
   "IsExtensible": true,
   "IsNullable": false,
   "Usage": "Output"
  },
  {
   "$id": "17",
   "Kind": "enum",
   "Name": "Thing_optionalLiteralFloat",
   "ValueType": {
    "$id": "18",
    "Kind": "float32",
    "IsNullable": false
   },
   "Values": [
    {
     "$id": "19",
     "Name": "4.56",
     "Value": 4.56,
     "Description": "4.56"
    }
   ],
   "Namespace": "NoTestTypeSpec",
   "Description": "The Thing_optionalLiteralFloat",
   "IsExtensible": true,
   "IsNullable": false,
   "Usage": "Output"
  }
 ],
 "Models": [
  {
   "$id": "20",
   "Kind": "model",
   "Name": "Thing",
   "Namespace": "NoTestTypeSpec",
   "Usage": "Output",
   "Description": "A model with a few properties of literal types",
   "IsNullable": false,
   "Properties": [
    {
     "$id": "21",
     "Name": "name",
     "SerializedName": "name",
     "Description": "name of the Thing",
     "Type": {
      "$id": "22",
      "Kind": "string",
      "IsNullable": false
     },
     "IsRequired": true,
     "IsReadOnly": false
    },
    {
     "$id": "23",
     "Name": "requiredUnion",
     "SerializedName": "requiredUnion",
     "Description": "required Union",
     "Type": {
      "$id": "24",
      "Kind": "union",
      "Name": "ThingRequiredUnion",
<<<<<<< HEAD
      "ItemTypes": [
=======
      "VariantTypes": [
>>>>>>> ae6dea75
       {
        "$id": "25",
        "Kind": "string",
        "IsNullable": false
       },
       {
        "$id": "26",
        "Kind": "Array",
        "Name": "Array",
        "ElementType": {
         "$id": "27",
         "Kind": "string",
         "IsNullable": false
        },
        "IsNullable": false
       },
       {
        "$id": "28",
        "Kind": "int32",
        "IsNullable": false
       }
      ],
      "IsNullable": false
     },
     "IsRequired": true,
     "IsReadOnly": false
    },
    {
     "$id": "29",
     "Name": "requiredLiteralString",
     "SerializedName": "requiredLiteralString",
     "Description": "required literal string",
     "Type": {
      "$id": "30",
      "Kind": "constant",
      "ValueType": {
       "$ref": "2"
      },
      "Value": "accept",
      "IsNullable": false
     },
     "IsRequired": true,
     "IsReadOnly": false
    },
    {
     "$id": "31",
     "Name": "requiredLiteralInt",
     "SerializedName": "requiredLiteralInt",
     "Description": "required literal int",
     "Type": {
      "$id": "32",
      "Kind": "constant",
      "ValueType": {
       "$ref": "5"
      },
      "Value": 123,
      "IsNullable": false
     },
     "IsRequired": true,
     "IsReadOnly": false
    },
    {
     "$id": "33",
     "Name": "requiredLiteralFloat",
     "SerializedName": "requiredLiteralFloat",
     "Description": "required literal float",
     "Type": {
      "$id": "34",
      "Kind": "constant",
      "ValueType": {
       "$ref": "8"
      },
      "Value": 1.23,
      "IsNullable": false
     },
     "IsRequired": true,
     "IsReadOnly": false
    },
    {
     "$id": "35",
     "Name": "requiredLiteralBool",
     "SerializedName": "requiredLiteralBool",
     "Description": "required literal bool",
     "Type": {
      "$id": "36",
      "Kind": "constant",
      "ValueType": {
       "$id": "37",
       "Kind": "boolean",
       "IsNullable": false
      },
      "Value": false,
      "IsNullable": false
     },
     "IsRequired": true,
     "IsReadOnly": false
    },
    {
     "$id": "38",
     "Name": "optionalLiteralString",
     "SerializedName": "optionalLiteralString",
     "Description": "optional literal string",
     "Type": {
      "$id": "39",
      "Kind": "constant",
      "ValueType": {
       "$ref": "11"
      },
      "Value": "reject",
      "IsNullable": false
     },
     "IsRequired": false,
     "IsReadOnly": false
    },
    {
     "$id": "40",
     "Name": "optionalLiteralInt",
     "SerializedName": "optionalLiteralInt",
     "Description": "optional literal int",
     "Type": {
      "$id": "41",
      "Kind": "constant",
      "ValueType": {
       "$ref": "14"
      },
      "Value": 456,
      "IsNullable": false
     },
     "IsRequired": false,
     "IsReadOnly": false
    },
    {
     "$id": "42",
     "Name": "optionalLiteralFloat",
     "SerializedName": "optionalLiteralFloat",
     "Description": "optional literal float",
     "Type": {
      "$id": "43",
      "Kind": "constant",
      "ValueType": {
       "$ref": "17"
      },
      "Value": 4.56,
      "IsNullable": false
     },
     "IsRequired": false,
     "IsReadOnly": false
    },
    {
     "$id": "44",
     "Name": "optionalLiteralBool",
     "SerializedName": "optionalLiteralBool",
     "Description": "optional literal bool",
     "Type": {
      "$id": "45",
      "Kind": "constant",
      "ValueType": {
       "$id": "46",
       "Kind": "boolean",
       "IsNullable": false
      },
      "Value": true,
      "IsNullable": false
     },
     "IsRequired": false,
     "IsReadOnly": false
    },
    {
     "$id": "47",
     "Name": "requiredBadDescription",
     "SerializedName": "requiredBadDescription",
     "Description": "description with xml <|endoftext|>",
     "Type": {
      "$id": "48",
      "Kind": "string",
      "IsNullable": false
     },
     "IsRequired": true,
     "IsReadOnly": false
    },
    {
     "$id": "49",
     "Name": "optionalNullableList",
     "SerializedName": "optionalNullableList",
     "Description": "optional nullable collection",
     "Type": {
      "$id": "50",
      "Kind": "Array",
      "Name": "Array",
      "ElementType": {
       "$id": "51",
       "Kind": "int32",
       "IsNullable": false
      },
      "IsNullable": true
     },
     "IsRequired": false,
     "IsReadOnly": false
    },
    {
     "$id": "52",
     "Name": "requiredNullableList",
     "SerializedName": "requiredNullableList",
     "Description": "required nullable collection",
     "Type": {
      "$id": "53",
      "Kind": "Array",
      "Name": "Array",
      "ElementType": {
       "$id": "54",
       "Kind": "int32",
       "IsNullable": false
      },
      "IsNullable": true
     },
     "IsRequired": true,
     "IsReadOnly": false
    }
   ]
  }
 ],
 "Clients": [
  {
   "$id": "55",
   "Name": "NoTestTypeSpecClient",
   "Description": "This is a sample typespec project.",
   "Operations": [
    {
     "$id": "56",
     "Name": "sayHi",
     "ResourceName": "NoTestTypeSpec",
     "Description": "Return hi",
     "Parameters": [
      {
       "$id": "57",
       "Name": "noTestTypeSpecUrl",
       "NameInRequest": "noTestTypeSpecUrl",
       "Type": {
        "$id": "58",
        "Kind": "uri",
        "IsNullable": false
       },
       "Location": "Uri",
       "IsApiVersion": false,
       "IsResourceParameter": false,
       "IsContentType": false,
       "IsRequired": true,
       "IsEndpoint": true,
       "SkipUrlEncoding": false,
       "Explode": false,
       "Kind": "Client"
      },
      {
       "$id": "59",
       "Name": "headParameter",
       "NameInRequest": "head-parameter",
       "Type": {
        "$id": "60",
        "Kind": "string",
        "IsNullable": false
       },
       "Location": "Header",
       "IsRequired": true,
       "IsApiVersion": false,
       "IsResourceParameter": false,
       "IsContentType": false,
       "IsEndpoint": false,
       "SkipUrlEncoding": false,
       "Explode": false,
       "Kind": "Method"
      },
      {
       "$id": "61",
       "Name": "queryParameter",
       "NameInRequest": "queryParameter",
       "Type": {
        "$id": "62",
        "Kind": "string",
        "IsNullable": false
       },
       "Location": "Query",
       "IsRequired": true,
       "IsApiVersion": false,
       "IsResourceParameter": false,
       "IsContentType": false,
       "IsEndpoint": false,
       "SkipUrlEncoding": false,
       "Explode": false,
       "Kind": "Method"
      },
      {
       "$id": "63",
       "Name": "optionalQuery",
       "NameInRequest": "optionalQuery",
       "Type": {
        "$id": "64",
        "Kind": "string",
        "IsNullable": false
       },
       "Location": "Query",
       "IsRequired": false,
       "IsApiVersion": false,
       "IsResourceParameter": false,
       "IsContentType": false,
       "IsEndpoint": false,
       "SkipUrlEncoding": false,
       "Explode": false,
       "Kind": "Method"
      },
      {
       "$id": "65",
       "Name": "accept",
       "NameInRequest": "Accept",
       "Type": {
        "$id": "66",
        "Kind": "string",
        "IsNullable": false
       },
       "Location": "Header",
       "IsApiVersion": false,
       "IsResourceParameter": false,
       "IsContentType": false,
       "IsRequired": true,
       "IsEndpoint": false,
       "SkipUrlEncoding": false,
       "Explode": false,
       "Kind": "Constant",
       "DefaultValue": {
        "$id": "67",
        "Type": {
         "$ref": "66"
        },
        "Value": "application/json"
       }
      }
     ],
     "Responses": [
      {
       "$id": "68",
       "StatusCodes": [
        200
       ],
       "BodyType": {
        "$ref": "20"
       },
       "BodyMediaType": "Json",
       "Headers": [],
       "IsErrorResponse": false,
       "ContentTypes": [
        "application/json"
       ]
      }
     ],
     "HttpMethod": "GET",
     "RequestBodyMediaType": "None",
     "Uri": "{noTestTypeSpecUrl}",
     "Path": "/hello",
     "BufferResponse": true,
     "GenerateProtocolMethod": true,
     "GenerateConvenienceMethod": true
    }
   ],
   "Protocol": {
    "$id": "69"
   },
   "Creatable": true,
   "Parameters": [
    {
     "$ref": "57"
    }
   ]
  }
 ],
 "Auth": {
  "$id": "70",
  "ApiKey": {
   "$id": "71",
   "Name": "my-api-key"
  }
 }
}<|MERGE_RESOLUTION|>--- conflicted
+++ resolved
@@ -174,11 +174,7 @@
       "$id": "24",
       "Kind": "union",
       "Name": "ThingRequiredUnion",
-<<<<<<< HEAD
-      "ItemTypes": [
-=======
       "VariantTypes": [
->>>>>>> ae6dea75
        {
         "$id": "25",
         "Kind": "string",
