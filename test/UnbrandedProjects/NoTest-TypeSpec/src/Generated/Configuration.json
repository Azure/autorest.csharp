--- conflicted
+++ resolved
@@ -8,11 +8,6 @@
   ],
   "head-as-boolean": true,
   "deserialize-null-collection-as-null-value": true,
-<<<<<<< HEAD
-  "branded": false
-=======
   "branded": false,
-  "generateTestProject": false,
   "use-model-reader-writer": true
->>>>>>> eb54e880
 }