--- conflicted
+++ resolved
@@ -10,12 +10,9 @@
    "ValueType": {
     "$id": "3",
     "Kind": "string",
-<<<<<<< HEAD
+    "Name": "string",
+    "CrossLanguageDefinitionId": "TypeSpec.string",
     "Decorators": []
-=======
-    "Name": "string",
-    "CrossLanguageDefinitionId": "TypeSpec.string"
->>>>>>> 3e9fef80
    },
    "Values": [
     {
@@ -38,12 +35,9 @@
    "ValueType": {
     "$id": "6",
     "Kind": "int32",
-<<<<<<< HEAD
+    "Name": "int32",
+    "CrossLanguageDefinitionId": "TypeSpec.int32",
     "Decorators": []
-=======
-    "Name": "int32",
-    "CrossLanguageDefinitionId": "TypeSpec.int32"
->>>>>>> 3e9fef80
    },
    "Values": [
     {
@@ -66,12 +60,9 @@
    "ValueType": {
     "$id": "9",
     "Kind": "float32",
-<<<<<<< HEAD
+    "Name": "float32",
+    "CrossLanguageDefinitionId": "TypeSpec.float32",
     "Decorators": []
-=======
-    "Name": "float32",
-    "CrossLanguageDefinitionId": "TypeSpec.float32"
->>>>>>> 3e9fef80
    },
    "Values": [
     {
@@ -94,12 +85,9 @@
    "ValueType": {
     "$id": "12",
     "Kind": "string",
-<<<<<<< HEAD
+    "Name": "string",
+    "CrossLanguageDefinitionId": "TypeSpec.string",
     "Decorators": []
-=======
-    "Name": "string",
-    "CrossLanguageDefinitionId": "TypeSpec.string"
->>>>>>> 3e9fef80
    },
    "Values": [
     {
@@ -122,12 +110,9 @@
    "ValueType": {
     "$id": "15",
     "Kind": "int32",
-<<<<<<< HEAD
+    "Name": "int32",
+    "CrossLanguageDefinitionId": "TypeSpec.int32",
     "Decorators": []
-=======
-    "Name": "int32",
-    "CrossLanguageDefinitionId": "TypeSpec.int32"
->>>>>>> 3e9fef80
    },
    "Values": [
     {
@@ -150,12 +135,9 @@
    "ValueType": {
     "$id": "18",
     "Kind": "float32",
-<<<<<<< HEAD
+    "Name": "float32",
+    "CrossLanguageDefinitionId": "TypeSpec.float32",
     "Decorators": []
-=======
-    "Name": "float32",
-    "CrossLanguageDefinitionId": "TypeSpec.float32"
->>>>>>> 3e9fef80
    },
    "Values": [
     {
@@ -190,12 +172,9 @@
      "Type": {
       "$id": "22",
       "Kind": "string",
-<<<<<<< HEAD
-      "Decorators": []
-=======
       "Name": "string",
-      "CrossLanguageDefinitionId": "TypeSpec.string"
->>>>>>> 3e9fef80
+      "CrossLanguageDefinitionId": "TypeSpec.string",
+      "Decorators": []
      },
      "IsRequired": true,
      "IsReadOnly": false,
@@ -214,12 +193,9 @@
        {
         "$id": "25",
         "Kind": "string",
-<<<<<<< HEAD
-        "Decorators": []
-=======
         "Name": "string",
-        "CrossLanguageDefinitionId": "TypeSpec.string"
->>>>>>> 3e9fef80
+        "CrossLanguageDefinitionId": "TypeSpec.string",
+        "Decorators": []
        },
        {
         "$id": "26",
@@ -228,12 +204,9 @@
         "ValueType": {
          "$id": "27",
          "Kind": "string",
-<<<<<<< HEAD
+         "Name": "string",
+         "CrossLanguageDefinitionId": "TypeSpec.string",
          "Decorators": []
-=======
-         "Name": "string",
-         "CrossLanguageDefinitionId": "TypeSpec.string"
->>>>>>> 3e9fef80
         },
         "CrossLanguageDefinitionId": "TypeSpec.Array",
         "Decorators": []
@@ -241,12 +214,9 @@
        {
         "$id": "28",
         "Kind": "int32",
-<<<<<<< HEAD
-        "Decorators": []
-=======
         "Name": "int32",
-        "CrossLanguageDefinitionId": "TypeSpec.int32"
->>>>>>> 3e9fef80
+        "CrossLanguageDefinitionId": "TypeSpec.int32",
+        "Decorators": []
        }
       ],
       "Decorators": []
@@ -320,12 +290,9 @@
       "ValueType": {
        "$id": "37",
        "Kind": "boolean",
-<<<<<<< HEAD
-       "Decorators": []
-=======
        "Name": "boolean",
-       "CrossLanguageDefinitionId": "TypeSpec.boolean"
->>>>>>> 3e9fef80
+       "CrossLanguageDefinitionId": "TypeSpec.boolean",
+       "Decorators": []
       },
       "Value": false,
       "Decorators": []
@@ -399,12 +366,9 @@
       "ValueType": {
        "$id": "46",
        "Kind": "boolean",
-<<<<<<< HEAD
-       "Decorators": []
-=======
        "Name": "boolean",
-       "CrossLanguageDefinitionId": "TypeSpec.boolean"
->>>>>>> 3e9fef80
+       "CrossLanguageDefinitionId": "TypeSpec.boolean",
+       "Decorators": []
       },
       "Value": true,
       "Decorators": []
@@ -421,12 +385,9 @@
      "Type": {
       "$id": "48",
       "Kind": "string",
-<<<<<<< HEAD
-      "Decorators": []
-=======
       "Name": "string",
-      "CrossLanguageDefinitionId": "TypeSpec.string"
->>>>>>> 3e9fef80
+      "CrossLanguageDefinitionId": "TypeSpec.string",
+      "Decorators": []
      },
      "IsRequired": true,
      "IsReadOnly": false,
@@ -447,12 +408,9 @@
        "ValueType": {
         "$id": "52",
         "Kind": "int32",
-<<<<<<< HEAD
-        "Decorators": []
-=======
         "Name": "int32",
-        "CrossLanguageDefinitionId": "TypeSpec.int32"
->>>>>>> 3e9fef80
+        "CrossLanguageDefinitionId": "TypeSpec.int32",
+        "Decorators": []
        },
        "CrossLanguageDefinitionId": "TypeSpec.Array",
        "Decorators": []
@@ -477,12 +435,9 @@
        "ValueType": {
         "$id": "56",
         "Kind": "int32",
-<<<<<<< HEAD
-        "Decorators": []
-=======
         "Name": "int32",
-        "CrossLanguageDefinitionId": "TypeSpec.int32"
->>>>>>> 3e9fef80
+        "CrossLanguageDefinitionId": "TypeSpec.int32",
+        "Decorators": []
        },
        "CrossLanguageDefinitionId": "TypeSpec.Array",
        "Decorators": []
@@ -513,12 +468,9 @@
      "Type": {
       "$id": "59",
       "Kind": "string",
-<<<<<<< HEAD
-      "Decorators": []
-=======
       "Name": "string",
-      "CrossLanguageDefinitionId": "TypeSpec.string"
->>>>>>> 3e9fef80
+      "CrossLanguageDefinitionId": "TypeSpec.string",
+      "Decorators": []
      },
      "IsRequired": false,
      "IsReadOnly": false,
@@ -567,12 +519,9 @@
        "Type": {
         "$id": "65",
         "Kind": "string",
-<<<<<<< HEAD
-        "Decorators": []
-=======
         "Name": "string",
-        "CrossLanguageDefinitionId": "TypeSpec.string"
->>>>>>> 3e9fef80
+        "CrossLanguageDefinitionId": "TypeSpec.string",
+        "Decorators": []
        },
        "Location": "Header",
        "IsApiVersion": false,
@@ -580,7 +529,8 @@
        "IsEndpoint": false,
        "Explode": false,
        "IsRequired": true,
-       "Kind": "Method"
+       "Kind": "Method",
+       "Decorators": []
       },
       {
        "$id": "66",
@@ -589,12 +539,9 @@
        "Type": {
         "$id": "67",
         "Kind": "string",
-<<<<<<< HEAD
-        "Decorators": []
-=======
         "Name": "string",
-        "CrossLanguageDefinitionId": "TypeSpec.string"
->>>>>>> 3e9fef80
+        "CrossLanguageDefinitionId": "TypeSpec.string",
+        "Decorators": []
        },
        "Location": "Query",
        "IsApiVersion": false,
@@ -602,7 +549,8 @@
        "IsEndpoint": false,
        "Explode": false,
        "IsRequired": true,
-       "Kind": "Method"
+       "Kind": "Method",
+       "Decorators": []
       },
       {
        "$id": "68",
@@ -611,12 +559,9 @@
        "Type": {
         "$id": "69",
         "Kind": "string",
-<<<<<<< HEAD
-        "Decorators": []
-=======
         "Name": "string",
-        "CrossLanguageDefinitionId": "TypeSpec.string"
->>>>>>> 3e9fef80
+        "CrossLanguageDefinitionId": "TypeSpec.string",
+        "Decorators": []
        },
        "Location": "Query",
        "IsApiVersion": false,
@@ -624,7 +569,8 @@
        "IsEndpoint": false,
        "Explode": false,
        "IsRequired": false,
-       "Kind": "Method"
+       "Kind": "Method",
+       "Decorators": []
       },
       {
        "$id": "70",
@@ -637,9 +583,11 @@
          "$id": "72",
          "Kind": "string",
          "Name": "string",
-         "CrossLanguageDefinitionId": "TypeSpec.string"
+         "CrossLanguageDefinitionId": "TypeSpec.string",
+         "Decorators": []
         },
-        "Value": "application/json"
+        "Value": "application/json",
+        "Decorators": []
        },
        "Location": "Header",
        "IsApiVersion": false,
@@ -647,7 +595,8 @@
        "IsEndpoint": false,
        "Explode": false,
        "IsRequired": true,
-       "Kind": "Constant"
+       "Kind": "Constant",
+       "Decorators": []
       }
      ],
      "Responses": [
@@ -674,7 +623,8 @@
      "BufferResponse": true,
      "GenerateProtocolMethod": true,
      "GenerateConvenienceMethod": true,
-     "CrossLanguageDefinitionId": "NoTestTypeSpec.sayHi"
+     "CrossLanguageDefinitionId": "NoTestTypeSpec.sayHi",
+     "Decorators": []
     },
     {
      "$id": "74",
@@ -698,9 +648,11 @@
          "$id": "77",
          "Kind": "string",
          "Name": "string",
-         "CrossLanguageDefinitionId": "TypeSpec.string"
+         "CrossLanguageDefinitionId": "TypeSpec.string",
+         "Decorators": []
         },
-        "Value": "application/json"
+        "Value": "application/json",
+        "Decorators": []
        },
        "Location": "Header",
        "IsApiVersion": false,
@@ -708,7 +660,8 @@
        "IsEndpoint": false,
        "Explode": false,
        "IsRequired": true,
-       "Kind": "Constant"
+       "Kind": "Constant",
+       "Decorators": []
       },
       {
        "$id": "78",
@@ -721,9 +674,11 @@
          "$id": "80",
          "Kind": "string",
          "Name": "string",
-         "CrossLanguageDefinitionId": "TypeSpec.string"
+         "CrossLanguageDefinitionId": "TypeSpec.string",
+         "Decorators": []
         },
-        "Value": "application/json"
+        "Value": "application/json",
+        "Decorators": []
        },
        "Location": "Header",
        "IsApiVersion": false,
@@ -731,7 +686,8 @@
        "IsEndpoint": false,
        "Explode": false,
        "IsRequired": true,
-       "Kind": "Constant"
+       "Kind": "Constant",
+       "Decorators": []
       },
       {
        "$id": "81",
@@ -746,7 +702,8 @@
        "IsEndpoint": false,
        "Explode": false,
        "IsRequired": true,
-       "Kind": "Method"
+       "Kind": "Method",
+       "Decorators": []
       }
      ],
      "Responses": [
@@ -776,7 +733,8 @@
      "BufferResponse": true,
      "GenerateProtocolMethod": true,
      "GenerateConvenienceMethod": true,
-     "CrossLanguageDefinitionId": "NoTestTypeSpec.sayHello"
+     "CrossLanguageDefinitionId": "NoTestTypeSpec.sayHello",
+     "Decorators": []
     }
    ],
    "Protocol": {
