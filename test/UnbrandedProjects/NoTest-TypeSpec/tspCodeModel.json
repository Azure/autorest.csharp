{
 "$id": "1",
 "Name": "NoTestTypeSpec",
 "ApiVersions": [],
 "Enums": [
  {
   "$id": "2",
   "kind": "enum",
   "name": "Thing_requiredLiteralString",
   "valueType": {
    "$id": "3",
    "kind": "string",
    "name": "string",
    "crossLanguageDefinitionId": "TypeSpec.string",
    "decorators": []
   },
   "values": [
    {
     "$id": "4",
     "kind": "enumvalue",
     "name": "accept",
     "value": "accept",
     "description": "accept",
     "valueType": {
      "$ref": "3"
     },
     "enumType": {
      "$ref": "2"
     }
    }
   ],
   "crossLanguageDefinitionId": "",
   "description": "The Thing_requiredLiteralString",
   "isFixed": false,
   "isFlags": false,
   "usage": "Input,Output,Json",
   "decorators": []
  },
  {
   "$id": "5",
   "kind": "enum",
   "name": "Thing_requiredLiteralInt",
   "valueType": {
    "$id": "6",
    "kind": "int32",
    "name": "int32",
    "crossLanguageDefinitionId": "TypeSpec.int32",
    "decorators": []
   },
   "values": [
    {
     "$id": "7",
     "kind": "enumvalue",
     "name": "123",
     "value": 123,
     "description": "123",
     "valueType": {
      "$ref": "6"
     },
     "enumType": {
      "$ref": "5"
     }
    }
   ],
   "crossLanguageDefinitionId": "",
   "description": "The Thing_requiredLiteralInt",
   "isFixed": false,
   "isFlags": false,
   "usage": "Input,Output,Json",
   "decorators": []
  },
  {
   "$id": "8",
   "kind": "enum",
   "name": "Thing_requiredLiteralFloat",
   "valueType": {
    "$id": "9",
    "kind": "float32",
    "name": "float32",
    "crossLanguageDefinitionId": "TypeSpec.float32",
    "decorators": []
   },
   "values": [
    {
     "$id": "10",
     "kind": "enumvalue",
     "name": "1.23",
     "value": 1.23,
     "description": "1.23",
     "valueType": {
      "$ref": "9"
     },
     "enumType": {
      "$ref": "8"
     }
    }
   ],
   "crossLanguageDefinitionId": "",
   "description": "The Thing_requiredLiteralFloat",
   "isFixed": false,
   "isFlags": false,
   "usage": "Input,Output,Json",
   "decorators": []
  },
  {
   "$id": "11",
   "kind": "enum",
   "name": "Thing_optionalLiteralString",
   "valueType": {
    "$id": "12",
    "kind": "string",
    "name": "string",
    "crossLanguageDefinitionId": "TypeSpec.string",
    "decorators": []
   },
   "values": [
    {
     "$id": "13",
     "kind": "enumvalue",
     "name": "reject",
     "value": "reject",
     "description": "reject",
     "valueType": {
      "$ref": "12"
     },
     "enumType": {
      "$ref": "11"
     }
    }
   ],
   "crossLanguageDefinitionId": "",
   "description": "The Thing_optionalLiteralString",
   "isFixed": false,
   "isFlags": false,
   "usage": "Input,Output,Json",
   "decorators": []
  },
  {
   "$id": "14",
   "kind": "enum",
   "name": "Thing_optionalLiteralInt",
   "valueType": {
    "$id": "15",
    "kind": "int32",
    "name": "int32",
    "crossLanguageDefinitionId": "TypeSpec.int32",
    "decorators": []
   },
   "values": [
    {
     "$id": "16",
     "kind": "enumvalue",
     "name": "456",
     "value": 456,
     "description": "456",
     "valueType": {
      "$ref": "15"
     },
     "enumType": {
      "$ref": "14"
     }
    }
   ],
   "crossLanguageDefinitionId": "",
   "description": "The Thing_optionalLiteralInt",
   "isFixed": false,
   "isFlags": false,
   "usage": "Input,Output,Json",
   "decorators": []
  },
  {
   "$id": "17",
   "kind": "enum",
   "name": "Thing_optionalLiteralFloat",
   "valueType": {
    "$id": "18",
    "kind": "float32",
    "name": "float32",
    "crossLanguageDefinitionId": "TypeSpec.float32",
    "decorators": []
   },
   "values": [
    {
     "$id": "19",
     "kind": "enumvalue",
     "name": "4.56",
     "value": 4.56,
     "description": "4.56",
     "valueType": {
      "$ref": "18"
     },
     "enumType": {
      "$ref": "17"
     }
    }
   ],
   "crossLanguageDefinitionId": "",
   "description": "The Thing_optionalLiteralFloat",
   "isFixed": false,
   "isFlags": false,
   "usage": "Input,Output,Json",
   "decorators": []
  }
 ],
 "Models": [
  {
   "$id": "20",
   "kind": "model",
   "name": "Thing",
   "crossLanguageDefinitionId": "NoTestTypeSpec.Thing",
   "usage": "Input,Output,Json",
   "description": "A model with a few properties of literal types",
   "decorators": [],
   "properties": [
    {
     "$id": "21",
     "kind": "property",
     "name": "name",
     "serializedName": "name",
     "description": "name of the Thing",
     "type": {
      "$id": "22",
      "kind": "string",
      "name": "string",
      "crossLanguageDefinitionId": "TypeSpec.string",
      "decorators": []
     },
     "optional": false,
     "readOnly": false,
     "discriminator": false,
     "flatten": false,
     "decorators": [],
     "crossLanguageDefinitionId": "NoTestTypeSpec.Thing.name"
    },
    {
     "$id": "23",
     "kind": "property",
     "name": "requiredUnion",
     "serializedName": "requiredUnion",
     "description": "required Union",
     "type": {
      "$id": "24",
      "kind": "union",
      "name": "ThingRequiredUnion",
      "variantTypes": [
       {
        "$id": "25",
        "kind": "string",
        "name": "string",
        "crossLanguageDefinitionId": "TypeSpec.string",
        "decorators": []
       },
       {
        "$id": "26",
        "kind": "array",
        "name": "Array",
        "valueType": {
         "$id": "27",
         "kind": "string",
         "name": "string",
         "crossLanguageDefinitionId": "TypeSpec.string",
         "decorators": []
        },
        "crossLanguageDefinitionId": "TypeSpec.Array",
        "decorators": []
       },
       {
        "$id": "28",
        "kind": "int32",
        "name": "int32",
        "crossLanguageDefinitionId": "TypeSpec.int32",
        "decorators": []
       }
      ],
      "decorators": []
     },
     "optional": false,
     "readOnly": false,
     "discriminator": false,
     "flatten": false,
     "decorators": [],
     "crossLanguageDefinitionId": "NoTestTypeSpec.Thing.requiredUnion"
    },
    {
     "$id": "29",
     "kind": "property",
     "name": "requiredLiteralString",
     "serializedName": "requiredLiteralString",
     "description": "required literal string",
     "type": {
      "$id": "30",
      "kind": "constant",
      "valueType": {
       "$ref": "2"
      },
      "value": "accept",
      "decorators": []
     },
     "optional": false,
     "readOnly": false,
     "discriminator": false,
     "flatten": false,
     "decorators": [],
     "crossLanguageDefinitionId": "NoTestTypeSpec.Thing.requiredLiteralString"
    },
    {
     "$id": "31",
     "kind": "property",
     "name": "requiredLiteralInt",
     "serializedName": "requiredLiteralInt",
     "description": "required literal int",
     "type": {
      "$id": "32",
      "kind": "constant",
      "valueType": {
       "$ref": "5"
      },
      "value": 123,
      "decorators": []
     },
     "optional": false,
     "readOnly": false,
     "discriminator": false,
     "flatten": false,
     "decorators": [],
     "crossLanguageDefinitionId": "NoTestTypeSpec.Thing.requiredLiteralInt"
    },
    {
     "$id": "33",
     "kind": "property",
     "name": "requiredLiteralFloat",
     "serializedName": "requiredLiteralFloat",
     "description": "required literal float",
     "type": {
      "$id": "34",
      "kind": "constant",
      "valueType": {
       "$ref": "8"
      },
      "value": 1.23,
      "decorators": []
     },
     "optional": false,
     "readOnly": false,
     "discriminator": false,
     "flatten": false,
     "decorators": [],
     "crossLanguageDefinitionId": "NoTestTypeSpec.Thing.requiredLiteralFloat"
    },
    {
     "$id": "35",
     "kind": "property",
     "name": "requiredLiteralBool",
     "serializedName": "requiredLiteralBool",
     "description": "required literal bool",
     "type": {
      "$id": "36",
      "kind": "constant",
      "valueType": {
       "$id": "37",
       "kind": "boolean",
       "name": "boolean",
       "crossLanguageDefinitionId": "TypeSpec.boolean",
       "decorators": []
      },
      "value": false,
      "decorators": []
     },
     "optional": false,
     "readOnly": false,
     "discriminator": false,
     "flatten": false,
     "decorators": [],
     "crossLanguageDefinitionId": "NoTestTypeSpec.Thing.requiredLiteralBool"
    },
    {
     "$id": "38",
     "kind": "property",
     "name": "optionalLiteralString",
     "serializedName": "optionalLiteralString",
     "description": "optional literal string",
     "type": {
      "$id": "39",
      "kind": "constant",
      "valueType": {
       "$ref": "11"
      },
      "value": "reject",
      "decorators": []
     },
     "optional": true,
     "readOnly": false,
     "discriminator": false,
     "flatten": false,
     "decorators": [],
     "crossLanguageDefinitionId": "NoTestTypeSpec.Thing.optionalLiteralString"
    },
    {
     "$id": "40",
     "kind": "property",
     "name": "optionalLiteralInt",
     "serializedName": "optionalLiteralInt",
     "description": "optional literal int",
     "type": {
      "$id": "41",
      "kind": "constant",
      "valueType": {
       "$ref": "14"
      },
      "value": 456,
      "decorators": []
     },
     "optional": true,
     "readOnly": false,
     "discriminator": false,
     "flatten": false,
     "decorators": [],
     "crossLanguageDefinitionId": "NoTestTypeSpec.Thing.optionalLiteralInt"
    },
    {
     "$id": "42",
     "kind": "property",
     "name": "optionalLiteralFloat",
     "serializedName": "optionalLiteralFloat",
     "description": "optional literal float",
     "type": {
      "$id": "43",
      "kind": "constant",
      "valueType": {
       "$ref": "17"
      },
      "value": 4.56,
      "decorators": []
     },
     "optional": true,
     "readOnly": false,
     "discriminator": false,
     "flatten": false,
     "decorators": [],
     "crossLanguageDefinitionId": "NoTestTypeSpec.Thing.optionalLiteralFloat"
    },
    {
     "$id": "44",
     "kind": "property",
     "name": "optionalLiteralBool",
     "serializedName": "optionalLiteralBool",
     "description": "optional literal bool",
     "type": {
      "$id": "45",
      "kind": "constant",
      "valueType": {
       "$id": "46",
       "kind": "boolean",
       "name": "boolean",
       "crossLanguageDefinitionId": "TypeSpec.boolean",
       "decorators": []
      },
      "value": true,
      "decorators": []
     },
     "optional": true,
     "readOnly": false,
     "discriminator": false,
     "flatten": false,
     "decorators": [],
     "crossLanguageDefinitionId": "NoTestTypeSpec.Thing.optionalLiteralBool"
    },
    {
     "$id": "47",
     "kind": "property",
     "name": "requiredBadDescription",
     "serializedName": "requiredBadDescription",
     "description": "description with xml <|endoftext|>",
     "type": {
      "$id": "48",
      "kind": "string",
      "name": "string",
      "crossLanguageDefinitionId": "TypeSpec.string",
      "decorators": []
     },
     "optional": false,
     "readOnly": false,
     "discriminator": false,
     "flatten": false,
     "decorators": [],
     "crossLanguageDefinitionId": "NoTestTypeSpec.Thing.requiredBadDescription"
    },
    {
     "$id": "49",
     "kind": "property",
     "name": "optionalNullableList",
     "serializedName": "optionalNullableList",
     "description": "optional nullable collection",
     "type": {
      "$id": "50",
      "kind": "nullable",
      "type": {
       "$id": "51",
       "kind": "array",
       "name": "Array",
       "valueType": {
        "$id": "52",
        "kind": "int32",
        "name": "int32",
        "crossLanguageDefinitionId": "TypeSpec.int32",
        "decorators": []
       },
       "crossLanguageDefinitionId": "TypeSpec.Array",
       "decorators": []
      }
     },
     "optional": true,
     "readOnly": false,
     "discriminator": false,
     "flatten": false,
     "decorators": [],
     "crossLanguageDefinitionId": "NoTestTypeSpec.Thing.optionalNullableList"
    },
    {
     "$id": "53",
     "kind": "property",
     "name": "requiredNullableList",
     "serializedName": "requiredNullableList",
     "description": "required nullable collection",
     "type": {
      "$id": "54",
      "kind": "nullable",
      "type": {
       "$id": "55",
       "kind": "array",
       "name": "Array",
       "valueType": {
        "$id": "56",
        "kind": "int32",
        "name": "int32",
        "crossLanguageDefinitionId": "TypeSpec.int32",
        "decorators": []
       },
       "crossLanguageDefinitionId": "TypeSpec.Array",
       "decorators": []
      }
     },
     "optional": false,
     "readOnly": false,
     "discriminator": false,
     "flatten": false,
     "decorators": [],
     "crossLanguageDefinitionId": "NoTestTypeSpec.Thing.requiredNullableList"
    }
   ]
  },
  {
   "$id": "57",
   "kind": "model",
   "name": "DerivedThing",
   "crossLanguageDefinitionId": "NoTestTypeSpec.DerivedThing",
   "usage": "Input,Output,Json",
   "decorators": [],
   "baseModel": {
    "$ref": "20"
   },
   "properties": [
    {
     "$id": "58",
     "kind": "property",
     "name": "myProperty",
     "serializedName": "myProperty",
     "type": {
      "$id": "59",
      "kind": "string",
      "name": "string",
      "crossLanguageDefinitionId": "TypeSpec.string",
      "decorators": []
     },
     "optional": true,
     "readOnly": false,
     "discriminator": false,
     "flatten": false,
     "decorators": [],
     "crossLanguageDefinitionId": "NoTestTypeSpec.DerivedThing.myProperty"
    }
   ]
  }
 ],
 "Clients": [
  {
   "$id": "60",
   "Name": "NoTestTypeSpecClient",
   "Description": "This is a sample typespec project.",
   "Operations": [
    {
     "$id": "61",
     "Name": "sayHi",
     "ResourceName": "NoTestTypeSpec",
     "Description": "Return hi",
     "Accessibility": "public",
     "Parameters": [
      {
       "$id": "62",
<<<<<<< HEAD
       "Name": "headParameter",
       "NameInRequest": "head-parameter",
       "Type": {
        "$id": "63",
        "Kind": "string",
        "Name": "string",
        "CrossLanguageDefinitionId": "TypeSpec.string",
        "Decorators": []
=======
       "Name": "noTestTypeSpecUrl",
       "NameInRequest": "noTestTypeSpecUrl",
       "Type": {
        "$id": "63",
        "kind": "url",
        "name": "url",
        "crossLanguageDefinitionId": "TypeSpec.url"
       },
       "Location": "Uri",
       "IsApiVersion": false,
       "IsResourceParameter": false,
       "IsContentType": false,
       "IsRequired": true,
       "IsEndpoint": true,
       "SkipUrlEncoding": false,
       "Explode": false,
       "Kind": "Client"
      },
      {
       "$id": "64",
       "Name": "headParameter",
       "NameInRequest": "head-parameter",
       "Type": {
        "$id": "65",
        "kind": "string",
        "name": "string",
        "crossLanguageDefinitionId": "TypeSpec.string",
        "decorators": []
>>>>>>> 6835b74d
       },
       "Location": "Header",
       "IsApiVersion": false,
       "IsContentType": false,
       "IsEndpoint": false,
       "Explode": false,
       "IsRequired": true,
       "Kind": "Method",
       "Decorators": [],
       "SkipUrlEncoding": false
      },
      {
       "$id": "64",
       "Name": "queryParameter",
       "NameInRequest": "queryParameter",
       "Type": {
<<<<<<< HEAD
        "$id": "65",
        "Kind": "string",
        "Name": "string",
        "CrossLanguageDefinitionId": "TypeSpec.string",
        "Decorators": []
=======
        "$id": "67",
        "kind": "string",
        "name": "string",
        "crossLanguageDefinitionId": "TypeSpec.string",
        "decorators": []
>>>>>>> 6835b74d
       },
       "Location": "Query",
       "IsApiVersion": false,
       "IsContentType": false,
       "IsEndpoint": false,
       "Explode": false,
       "IsRequired": true,
       "Kind": "Method",
       "Decorators": [],
       "SkipUrlEncoding": false
      },
      {
       "$id": "66",
       "Name": "optionalQuery",
       "NameInRequest": "optionalQuery",
       "Type": {
<<<<<<< HEAD
        "$id": "67",
        "Kind": "string",
        "Name": "string",
        "CrossLanguageDefinitionId": "TypeSpec.string",
        "Decorators": []
=======
        "$id": "69",
        "kind": "string",
        "name": "string",
        "crossLanguageDefinitionId": "TypeSpec.string",
        "decorators": []
>>>>>>> 6835b74d
       },
       "Location": "Query",
       "IsApiVersion": false,
       "IsContentType": false,
       "IsEndpoint": false,
       "Explode": false,
       "IsRequired": false,
       "Kind": "Method",
       "Decorators": [],
       "SkipUrlEncoding": false
      },
      {
       "$id": "68",
       "Name": "accept",
       "NameInRequest": "Accept",
       "Type": {
<<<<<<< HEAD
        "$id": "69",
        "Kind": "constant",
        "ValueType": {
         "$id": "70",
         "Kind": "string",
         "Name": "string",
         "CrossLanguageDefinitionId": "TypeSpec.string",
         "Decorators": []
=======
        "$id": "71",
        "kind": "constant",
        "valueType": {
         "$id": "72",
         "kind": "string",
         "name": "string",
         "crossLanguageDefinitionId": "TypeSpec.string",
         "decorators": []
>>>>>>> 6835b74d
        },
        "value": "application/json",
        "decorators": []
       },
       "Location": "Header",
       "IsApiVersion": false,
       "IsContentType": false,
       "IsEndpoint": false,
       "Explode": false,
       "IsRequired": true,
       "Kind": "Constant",
       "Decorators": [],
       "SkipUrlEncoding": false
      }
     ],
     "Responses": [
      {
       "$id": "71",
       "StatusCodes": [
        200
       ],
       "BodyType": {
        "$ref": "20"
       },
       "BodyMediaType": "Json",
       "Headers": [],
       "IsErrorResponse": false,
       "ContentTypes": [
        "application/json"
       ]
      }
     ],
     "HttpMethod": "GET",
     "RequestBodyMediaType": "None",
     "Uri": "{noTestTypeSpecUrl}",
     "Path": "/hello",
     "BufferResponse": true,
     "GenerateProtocolMethod": true,
     "GenerateConvenienceMethod": true,
     "CrossLanguageDefinitionId": "NoTestTypeSpec.sayHi",
     "Decorators": []
    },
    {
     "$id": "72",
     "Name": "sayHello",
     "ResourceName": "NoTestTypeSpec",
     "Description": "Return hello",
     "Accessibility": "public",
     "Parameters": [
      {
       "$id": "73",
       "Name": "contentType",
       "NameInRequest": "Content-Type",
       "Description": "Body parameter's content type. Known values are application/json",
       "Type": {
<<<<<<< HEAD
        "$id": "74",
        "Kind": "constant",
        "ValueType": {
         "$id": "75",
         "Kind": "string",
         "Name": "string",
         "CrossLanguageDefinitionId": "TypeSpec.string",
         "Decorators": []
=======
        "$id": "76",
        "kind": "constant",
        "valueType": {
         "$id": "77",
         "kind": "string",
         "name": "string",
         "crossLanguageDefinitionId": "TypeSpec.string",
         "decorators": []
>>>>>>> 6835b74d
        },
        "value": "application/json",
        "decorators": []
       },
       "Location": "Header",
       "IsApiVersion": false,
       "IsContentType": true,
       "IsEndpoint": false,
       "Explode": false,
       "IsRequired": true,
       "Kind": "Constant",
       "Decorators": [],
       "SkipUrlEncoding": false
      },
      {
       "$id": "76",
       "Name": "accept",
       "NameInRequest": "Accept",
       "Type": {
<<<<<<< HEAD
        "$id": "77",
        "Kind": "constant",
        "ValueType": {
         "$id": "78",
         "Kind": "string",
         "Name": "string",
         "CrossLanguageDefinitionId": "TypeSpec.string",
         "Decorators": []
=======
        "$id": "79",
        "kind": "constant",
        "valueType": {
         "$id": "80",
         "kind": "string",
         "name": "string",
         "crossLanguageDefinitionId": "TypeSpec.string",
         "decorators": []
>>>>>>> 6835b74d
        },
        "value": "application/json",
        "decorators": []
       },
       "Location": "Header",
       "IsApiVersion": false,
       "IsContentType": false,
       "IsEndpoint": false,
       "Explode": false,
       "IsRequired": true,
       "Kind": "Constant",
       "Decorators": [],
       "SkipUrlEncoding": false
      },
      {
       "$id": "79",
       "Name": "body",
       "NameInRequest": "body",
       "Type": {
        "$ref": "57"
       },
       "Location": "Body",
       "IsApiVersion": false,
       "IsContentType": false,
       "IsEndpoint": false,
       "Explode": false,
       "IsRequired": true,
       "Kind": "Method",
       "Decorators": [],
       "SkipUrlEncoding": false
      }
     ],
     "Responses": [
      {
       "$id": "80",
       "StatusCodes": [
        200
       ],
       "BodyType": {
        "$ref": "57"
       },
       "BodyMediaType": "Json",
       "Headers": [],
       "IsErrorResponse": false,
       "ContentTypes": [
        "application/json"
       ]
      }
     ],
     "HttpMethod": "GET",
     "RequestBodyMediaType": "Json",
     "Uri": "{noTestTypeSpecUrl}",
     "Path": "/helloAgain",
     "RequestMediaTypes": [
      "application/json"
     ],
     "BufferResponse": true,
     "GenerateProtocolMethod": true,
     "GenerateConvenienceMethod": true,
     "CrossLanguageDefinitionId": "NoTestTypeSpec.sayHello",
     "Decorators": []
    }
   ],
   "Protocol": {
    "$id": "81"
   },
   "Parameters": [
    {
     "$id": "82",
     "Name": "noTestTypeSpecUrl",
     "NameInRequest": "noTestTypeSpecUrl",
     "Type": {
      "$id": "83",
      "Kind": "url",
      "Name": "url",
      "CrossLanguageDefinitionId": "TypeSpec.url"
     },
     "Location": "Uri",
     "IsApiVersion": false,
     "IsResourceParameter": false,
     "IsContentType": false,
     "IsRequired": true,
     "IsEndpoint": true,
     "SkipUrlEncoding": false,
     "Explode": false,
     "Kind": "Client"
    }
   ],
   "Decorators": []
  }
 ],
 "Auth": {
  "$id": "84",
  "ApiKey": {
   "$id": "85",
   "Name": "my-api-key"
  }
 }
}<|MERGE_RESOLUTION|>--- conflicted
+++ resolved
@@ -597,45 +597,14 @@
      "Parameters": [
       {
        "$id": "62",
-<<<<<<< HEAD
        "Name": "headParameter",
        "NameInRequest": "head-parameter",
        "Type": {
         "$id": "63",
-        "Kind": "string",
-        "Name": "string",
-        "CrossLanguageDefinitionId": "TypeSpec.string",
-        "Decorators": []
-=======
-       "Name": "noTestTypeSpecUrl",
-       "NameInRequest": "noTestTypeSpecUrl",
-       "Type": {
-        "$id": "63",
-        "kind": "url",
-        "name": "url",
-        "crossLanguageDefinitionId": "TypeSpec.url"
-       },
-       "Location": "Uri",
-       "IsApiVersion": false,
-       "IsResourceParameter": false,
-       "IsContentType": false,
-       "IsRequired": true,
-       "IsEndpoint": true,
-       "SkipUrlEncoding": false,
-       "Explode": false,
-       "Kind": "Client"
-      },
-      {
-       "$id": "64",
-       "Name": "headParameter",
-       "NameInRequest": "head-parameter",
-       "Type": {
-        "$id": "65",
         "kind": "string",
         "name": "string",
         "crossLanguageDefinitionId": "TypeSpec.string",
         "decorators": []
->>>>>>> 6835b74d
        },
        "Location": "Header",
        "IsApiVersion": false,
@@ -652,19 +621,11 @@
        "Name": "queryParameter",
        "NameInRequest": "queryParameter",
        "Type": {
-<<<<<<< HEAD
         "$id": "65",
-        "Kind": "string",
-        "Name": "string",
-        "CrossLanguageDefinitionId": "TypeSpec.string",
-        "Decorators": []
-=======
-        "$id": "67",
         "kind": "string",
         "name": "string",
         "crossLanguageDefinitionId": "TypeSpec.string",
         "decorators": []
->>>>>>> 6835b74d
        },
        "Location": "Query",
        "IsApiVersion": false,
@@ -681,19 +642,11 @@
        "Name": "optionalQuery",
        "NameInRequest": "optionalQuery",
        "Type": {
-<<<<<<< HEAD
         "$id": "67",
-        "Kind": "string",
-        "Name": "string",
-        "CrossLanguageDefinitionId": "TypeSpec.string",
-        "Decorators": []
-=======
-        "$id": "69",
         "kind": "string",
         "name": "string",
         "crossLanguageDefinitionId": "TypeSpec.string",
         "decorators": []
->>>>>>> 6835b74d
        },
        "Location": "Query",
        "IsApiVersion": false,
@@ -710,25 +663,14 @@
        "Name": "accept",
        "NameInRequest": "Accept",
        "Type": {
-<<<<<<< HEAD
         "$id": "69",
-        "Kind": "constant",
-        "ValueType": {
-         "$id": "70",
-         "Kind": "string",
-         "Name": "string",
-         "CrossLanguageDefinitionId": "TypeSpec.string",
-         "Decorators": []
-=======
-        "$id": "71",
         "kind": "constant",
         "valueType": {
-         "$id": "72",
+         "$id": "70",
          "kind": "string",
          "name": "string",
          "crossLanguageDefinitionId": "TypeSpec.string",
          "decorators": []
->>>>>>> 6835b74d
         },
         "value": "application/json",
         "decorators": []
@@ -784,25 +726,14 @@
        "NameInRequest": "Content-Type",
        "Description": "Body parameter's content type. Known values are application/json",
        "Type": {
-<<<<<<< HEAD
         "$id": "74",
-        "Kind": "constant",
-        "ValueType": {
-         "$id": "75",
-         "Kind": "string",
-         "Name": "string",
-         "CrossLanguageDefinitionId": "TypeSpec.string",
-         "Decorators": []
-=======
-        "$id": "76",
         "kind": "constant",
         "valueType": {
-         "$id": "77",
+         "$id": "75",
          "kind": "string",
          "name": "string",
          "crossLanguageDefinitionId": "TypeSpec.string",
          "decorators": []
->>>>>>> 6835b74d
         },
         "value": "application/json",
         "decorators": []
@@ -822,25 +753,14 @@
        "Name": "accept",
        "NameInRequest": "Accept",
        "Type": {
-<<<<<<< HEAD
         "$id": "77",
-        "Kind": "constant",
-        "ValueType": {
-         "$id": "78",
-         "Kind": "string",
-         "Name": "string",
-         "CrossLanguageDefinitionId": "TypeSpec.string",
-         "Decorators": []
-=======
-        "$id": "79",
         "kind": "constant",
         "valueType": {
-         "$id": "80",
+         "$id": "78",
          "kind": "string",
          "name": "string",
          "crossLanguageDefinitionId": "TypeSpec.string",
          "decorators": []
->>>>>>> 6835b74d
         },
         "value": "application/json",
         "decorators": []
@@ -914,9 +834,9 @@
      "NameInRequest": "noTestTypeSpecUrl",
      "Type": {
       "$id": "83",
-      "Kind": "url",
-      "Name": "url",
-      "CrossLanguageDefinitionId": "TypeSpec.url"
+      "kind": "url",
+      "name": "url",
+      "crossLanguageDefinitionId": "TypeSpec.url"
      },
      "Location": "Uri",
      "IsApiVersion": false,
