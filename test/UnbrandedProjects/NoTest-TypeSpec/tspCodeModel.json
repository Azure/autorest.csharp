{
 "$id": "1",
 "name": "NoTestTypeSpec",
 "apiVersions": [],
 "enums": [
  {
   "$id": "2",
   "kind": "enum",
   "name": "Thing_requiredLiteralString",
   "valueType": {
    "$id": "3",
    "kind": "string",
    "name": "string",
    "crossLanguageDefinitionId": "TypeSpec.string",
    "decorators": []
   },
   "values": [
    {
     "$id": "4",
     "kind": "enumvalue",
     "name": "accept",
     "value": "accept",
     "doc": "accept",
     "valueType": {
      "$ref": "3"
     },
     "enumType": {
      "$ref": "2"
     }
    }
   ],
   "crossLanguageDefinitionId": "",
   "namespace": "NoTestTypeSpec",
   "doc": "The Thing_requiredLiteralString",
   "isFixed": false,
   "isFlags": false,
   "usage": "Input,Output,Json",
   "decorators": []
  },
  {
   "$id": "5",
   "kind": "enum",
   "name": "Thing_requiredLiteralInt",
   "valueType": {
    "$id": "6",
    "kind": "int32",
    "name": "int32",
    "crossLanguageDefinitionId": "TypeSpec.int32",
    "decorators": []
   },
   "values": [
    {
     "$id": "7",
     "kind": "enumvalue",
     "name": "123",
     "value": 123,
     "doc": "123",
     "valueType": {
      "$ref": "6"
     },
     "enumType": {
      "$ref": "5"
     }
    }
   ],
   "crossLanguageDefinitionId": "",
   "namespace": "NoTestTypeSpec",
   "doc": "The Thing_requiredLiteralInt",
   "isFixed": false,
   "isFlags": false,
   "usage": "Input,Output,Json",
   "decorators": []
  },
  {
   "$id": "8",
   "kind": "enum",
   "name": "Thing_requiredLiteralFloat",
   "valueType": {
    "$id": "9",
    "kind": "float32",
    "name": "float32",
    "crossLanguageDefinitionId": "TypeSpec.float32",
    "decorators": []
   },
   "values": [
    {
     "$id": "10",
     "kind": "enumvalue",
     "name": "1.23",
     "value": 1.23,
     "doc": "1.23",
     "valueType": {
      "$ref": "9"
     },
     "enumType": {
      "$ref": "8"
     }
    }
   ],
   "crossLanguageDefinitionId": "",
   "namespace": "NoTestTypeSpec",
   "doc": "The Thing_requiredLiteralFloat",
   "isFixed": false,
   "isFlags": false,
   "usage": "Input,Output,Json",
   "decorators": []
  },
  {
   "$id": "11",
   "kind": "enum",
   "name": "Thing_optionalLiteralString",
   "valueType": {
    "$id": "12",
    "kind": "string",
    "name": "string",
    "crossLanguageDefinitionId": "TypeSpec.string",
    "decorators": []
   },
   "values": [
    {
     "$id": "13",
     "kind": "enumvalue",
     "name": "reject",
     "value": "reject",
     "doc": "reject",
     "valueType": {
      "$ref": "12"
     },
     "enumType": {
      "$ref": "11"
     }
    }
   ],
   "crossLanguageDefinitionId": "",
   "namespace": "NoTestTypeSpec",
   "doc": "The Thing_optionalLiteralString",
   "isFixed": false,
   "isFlags": false,
   "usage": "Input,Output,Json",
   "decorators": []
  },
  {
   "$id": "14",
   "kind": "enum",
   "name": "Thing_optionalLiteralInt",
   "valueType": {
    "$id": "15",
    "kind": "int32",
    "name": "int32",
    "crossLanguageDefinitionId": "TypeSpec.int32",
    "decorators": []
   },
   "values": [
    {
     "$id": "16",
     "kind": "enumvalue",
     "name": "456",
     "value": 456,
     "doc": "456",
     "valueType": {
      "$ref": "15"
     },
     "enumType": {
      "$ref": "14"
     }
    }
   ],
   "crossLanguageDefinitionId": "",
   "namespace": "NoTestTypeSpec",
   "doc": "The Thing_optionalLiteralInt",
   "isFixed": false,
   "isFlags": false,
   "usage": "Input,Output,Json",
   "decorators": []
  },
  {
   "$id": "17",
   "kind": "enum",
   "name": "Thing_optionalLiteralFloat",
   "valueType": {
    "$id": "18",
    "kind": "float32",
    "name": "float32",
    "crossLanguageDefinitionId": "TypeSpec.float32",
    "decorators": []
   },
   "values": [
    {
     "$id": "19",
     "kind": "enumvalue",
     "name": "4.56",
     "value": 4.56,
     "doc": "4.56",
     "valueType": {
      "$ref": "18"
     },
     "enumType": {
      "$ref": "17"
     }
    }
   ],
   "crossLanguageDefinitionId": "",
   "namespace": "NoTestTypeSpec",
   "doc": "The Thing_optionalLiteralFloat",
   "isFixed": false,
   "isFlags": false,
   "usage": "Input,Output,Json",
   "decorators": []
  }
 ],
 "models": [
  {
   "$id": "20",
   "kind": "model",
   "name": "Thing",
   "namespace": "NoTestTypeSpec",
   "crossLanguageDefinitionId": "NoTestTypeSpec.Thing",
   "usage": "Input,Output,Json",
   "doc": "A model with a few properties of literal types",
   "decorators": [],
   "properties": [
    {
     "$id": "21",
     "kind": "property",
     "name": "name",
     "serializedName": "name",
     "doc": "name of the Thing",
     "type": {
      "$id": "22",
      "kind": "string",
      "name": "string",
      "crossLanguageDefinitionId": "TypeSpec.string",
      "decorators": []
     },
     "optional": false,
     "readOnly": false,
     "discriminator": false,
     "flatten": false,
     "decorators": [],
     "crossLanguageDefinitionId": "NoTestTypeSpec.Thing.name",
     "serializationOptions": {
      "$id": "23",
      "json": {
       "$id": "24",
       "name": "name"
      }
     }
    },
    {
     "$id": "25",
     "kind": "property",
     "name": "requiredUnion",
     "serializedName": "requiredUnion",
     "doc": "required Union",
     "type": {
      "$id": "26",
      "kind": "union",
      "name": "ThingRequiredUnion",
      "variantTypes": [
       {
        "$id": "27",
        "kind": "string",
        "name": "string",
        "crossLanguageDefinitionId": "TypeSpec.string",
        "decorators": []
       },
       {
        "$id": "28",
        "kind": "array",
        "name": "Array",
        "valueType": {
         "$id": "29",
         "kind": "string",
         "name": "string",
         "crossLanguageDefinitionId": "TypeSpec.string",
         "decorators": []
        },
        "crossLanguageDefinitionId": "TypeSpec.Array",
        "decorators": []
       },
       {
        "$id": "30",
        "kind": "int32",
        "name": "int32",
        "crossLanguageDefinitionId": "TypeSpec.int32",
        "decorators": []
       }
      ],
      "namespace": "",
      "decorators": []
     },
     "optional": false,
     "readOnly": false,
     "discriminator": false,
     "flatten": false,
     "decorators": [],
     "crossLanguageDefinitionId": "NoTestTypeSpec.Thing.requiredUnion",
     "serializationOptions": {
      "$id": "31",
      "json": {
       "$id": "32",
       "name": "requiredUnion"
      }
     }
    },
    {
     "$id": "33",
     "kind": "property",
     "name": "requiredLiteralString",
     "serializedName": "requiredLiteralString",
     "doc": "required literal string",
     "type": {
      "$id": "34",
      "kind": "constant",
      "valueType": {
       "$ref": "2"
      },
      "value": "accept",
      "decorators": []
     },
     "optional": false,
     "readOnly": false,
     "discriminator": false,
     "flatten": false,
     "decorators": [],
     "crossLanguageDefinitionId": "NoTestTypeSpec.Thing.requiredLiteralString",
     "serializationOptions": {
      "$id": "35",
      "json": {
       "$id": "36",
       "name": "requiredLiteralString"
      }
     }
    },
    {
     "$id": "37",
     "kind": "property",
     "name": "requiredLiteralInt",
     "serializedName": "requiredLiteralInt",
     "doc": "required literal int",
     "type": {
      "$id": "38",
      "kind": "constant",
      "valueType": {
       "$ref": "5"
      },
      "value": 123,
      "decorators": []
     },
     "optional": false,
     "readOnly": false,
     "discriminator": false,
     "flatten": false,
     "decorators": [],
     "crossLanguageDefinitionId": "NoTestTypeSpec.Thing.requiredLiteralInt",
     "serializationOptions": {
      "$id": "39",
      "json": {
       "$id": "40",
       "name": "requiredLiteralInt"
      }
     }
    },
    {
     "$id": "41",
     "kind": "property",
     "name": "requiredLiteralFloat",
     "serializedName": "requiredLiteralFloat",
     "doc": "required literal float",
     "type": {
      "$id": "42",
      "kind": "constant",
      "valueType": {
       "$ref": "8"
      },
      "value": 1.23,
      "decorators": []
     },
     "optional": false,
     "readOnly": false,
     "discriminator": false,
     "flatten": false,
     "decorators": [],
     "crossLanguageDefinitionId": "NoTestTypeSpec.Thing.requiredLiteralFloat",
     "serializationOptions": {
      "$id": "43",
      "json": {
       "$id": "44",
       "name": "requiredLiteralFloat"
      }
     }
    },
    {
     "$id": "45",
     "kind": "property",
     "name": "requiredLiteralBool",
     "serializedName": "requiredLiteralBool",
     "doc": "required literal bool",
     "type": {
      "$id": "46",
      "kind": "constant",
      "valueType": {
       "$id": "47",
       "kind": "boolean",
       "name": "boolean",
       "crossLanguageDefinitionId": "TypeSpec.boolean",
       "decorators": []
      },
      "value": false,
      "decorators": []
     },
     "optional": false,
     "readOnly": false,
     "discriminator": false,
     "flatten": false,
     "decorators": [],
     "crossLanguageDefinitionId": "NoTestTypeSpec.Thing.requiredLiteralBool",
     "serializationOptions": {
      "$id": "48",
      "json": {
       "$id": "49",
       "name": "requiredLiteralBool"
      }
     }
    },
    {
     "$id": "50",
     "kind": "property",
     "name": "optionalLiteralString",
     "serializedName": "optionalLiteralString",
     "doc": "optional literal string",
     "type": {
      "$id": "51",
      "kind": "constant",
      "valueType": {
       "$ref": "11"
      },
      "value": "reject",
      "decorators": []
     },
     "optional": true,
     "readOnly": false,
     "discriminator": false,
     "flatten": false,
     "decorators": [],
     "crossLanguageDefinitionId": "NoTestTypeSpec.Thing.optionalLiteralString",
     "serializationOptions": {
      "$id": "52",
      "json": {
       "$id": "53",
       "name": "optionalLiteralString"
      }
     }
    },
    {
     "$id": "54",
     "kind": "property",
     "name": "optionalLiteralInt",
     "serializedName": "optionalLiteralInt",
     "doc": "optional literal int",
     "type": {
      "$id": "55",
      "kind": "constant",
      "valueType": {
       "$ref": "14"
      },
      "value": 456,
      "decorators": []
     },
     "optional": true,
     "readOnly": false,
     "discriminator": false,
     "flatten": false,
     "decorators": [],
     "crossLanguageDefinitionId": "NoTestTypeSpec.Thing.optionalLiteralInt",
     "serializationOptions": {
      "$id": "56",
      "json": {
       "$id": "57",
       "name": "optionalLiteralInt"
      }
     }
    },
    {
     "$id": "58",
     "kind": "property",
     "name": "optionalLiteralFloat",
     "serializedName": "optionalLiteralFloat",
     "doc": "optional literal float",
     "type": {
      "$id": "59",
      "kind": "constant",
      "valueType": {
       "$ref": "17"
      },
      "value": 4.56,
      "decorators": []
     },
     "optional": true,
     "readOnly": false,
     "discriminator": false,
     "flatten": false,
     "decorators": [],
     "crossLanguageDefinitionId": "NoTestTypeSpec.Thing.optionalLiteralFloat",
     "serializationOptions": {
      "$id": "60",
      "json": {
       "$id": "61",
       "name": "optionalLiteralFloat"
      }
     }
    },
    {
     "$id": "62",
     "kind": "property",
     "name": "optionalLiteralBool",
     "serializedName": "optionalLiteralBool",
     "doc": "optional literal bool",
     "type": {
      "$id": "63",
      "kind": "constant",
      "valueType": {
       "$id": "64",
       "kind": "boolean",
       "name": "boolean",
       "crossLanguageDefinitionId": "TypeSpec.boolean",
       "decorators": []
      },
      "value": true,
      "decorators": []
     },
     "optional": true,
     "readOnly": false,
     "discriminator": false,
     "flatten": false,
     "decorators": [],
     "crossLanguageDefinitionId": "NoTestTypeSpec.Thing.optionalLiteralBool",
     "serializationOptions": {
      "$id": "65",
      "json": {
       "$id": "66",
       "name": "optionalLiteralBool"
      }
     }
    },
    {
     "$id": "67",
     "kind": "property",
     "name": "requiredBadDescription",
     "serializedName": "requiredBadDescription",
     "doc": "description with xml <|endoftext|>",
     "type": {
      "$id": "68",
      "kind": "string",
      "name": "string",
      "crossLanguageDefinitionId": "TypeSpec.string",
      "decorators": []
     },
     "optional": false,
     "readOnly": false,
     "discriminator": false,
     "flatten": false,
     "decorators": [],
     "crossLanguageDefinitionId": "NoTestTypeSpec.Thing.requiredBadDescription",
     "serializationOptions": {
      "$id": "69",
      "json": {
       "$id": "70",
       "name": "requiredBadDescription"
      }
     }
    },
    {
     "$id": "71",
     "kind": "property",
     "name": "optionalNullableList",
     "serializedName": "optionalNullableList",
     "doc": "optional nullable collection",
     "type": {
      "$id": "72",
      "kind": "nullable",
      "type": {
       "$id": "73",
       "kind": "array",
       "name": "Array",
       "valueType": {
        "$id": "74",
        "kind": "int32",
        "name": "int32",
        "crossLanguageDefinitionId": "TypeSpec.int32",
        "decorators": []
       },
       "crossLanguageDefinitionId": "TypeSpec.Array",
       "decorators": []
      },
      "namespace": ""
     },
     "optional": true,
     "readOnly": false,
     "discriminator": false,
     "flatten": false,
     "decorators": [],
     "crossLanguageDefinitionId": "NoTestTypeSpec.Thing.optionalNullableList",
     "serializationOptions": {
      "$id": "75",
      "json": {
       "$id": "76",
       "name": "optionalNullableList"
      }
     }
    },
    {
     "$id": "77",
     "kind": "property",
     "name": "requiredNullableList",
     "serializedName": "requiredNullableList",
     "doc": "required nullable collection",
     "type": {
      "$id": "78",
      "kind": "nullable",
      "type": {
       "$id": "79",
       "kind": "array",
       "name": "Array",
       "valueType": {
        "$id": "80",
        "kind": "int32",
        "name": "int32",
        "crossLanguageDefinitionId": "TypeSpec.int32",
        "decorators": []
       },
       "crossLanguageDefinitionId": "TypeSpec.Array",
       "decorators": []
      },
      "namespace": ""
     },
     "optional": false,
     "readOnly": false,
     "discriminator": false,
     "flatten": false,
     "decorators": [],
     "crossLanguageDefinitionId": "NoTestTypeSpec.Thing.requiredNullableList",
     "serializationOptions": {
      "$id": "81",
      "json": {
       "$id": "82",
       "name": "requiredNullableList"
      }
     }
    }
   ]
  },
  {
   "$id": "83",
   "kind": "model",
   "name": "DerivedThing",
   "namespace": "NoTestTypeSpec",
   "crossLanguageDefinitionId": "NoTestTypeSpec.DerivedThing",
   "usage": "Input,Output,Json",
   "decorators": [],
   "baseModel": {
    "$ref": "20"
   },
   "properties": [
    {
     "$id": "84",
     "kind": "property",
     "name": "myProperty",
     "serializedName": "myProperty",
     "type": {
      "$id": "85",
      "kind": "string",
      "name": "string",
      "crossLanguageDefinitionId": "TypeSpec.string",
      "decorators": []
     },
     "optional": true,
     "readOnly": false,
     "discriminator": false,
     "flatten": false,
     "decorators": [],
     "crossLanguageDefinitionId": "NoTestTypeSpec.DerivedThing.myProperty",
     "serializationOptions": {
      "$id": "86",
      "json": {
       "$id": "87",
       "name": "myProperty"
      }
     }
    }
   ]
  }
 ],
 "clients": [
  {
   "$id": "88",
   "kind": "client",
   "name": "NoTestTypeSpecClient",
   "namespace": "NoTestTypeSpec",
   "doc": "This is a sample typespec project.",
   "operations": [
    {
     "$id": "89",
     "name": "sayHi",
     "resourceName": "NoTestTypeSpec",
     "doc": "Return hi",
     "accessibility": "public",
     "parameters": [
      {
       "$id": "90",
       "name": "headParameter",
       "nameInRequest": "head-parameter",
       "type": {
        "$id": "91",
        "kind": "string",
        "name": "string",
        "crossLanguageDefinitionId": "TypeSpec.string",
        "decorators": []
       },
       "location": "Header",
       "isApiVersion": false,
       "isContentType": false,
       "isEndpoint": false,
       "explode": false,
       "isRequired": true,
       "kind": "Method",
       "decorators": [],
       "skipUrlEncoding": false
      },
      {
       "$id": "92",
       "name": "queryParameter",
       "nameInRequest": "queryParameter",
       "type": {
        "$id": "93",
        "kind": "string",
        "name": "string",
        "crossLanguageDefinitionId": "TypeSpec.string",
        "decorators": []
       },
       "location": "Query",
       "isApiVersion": false,
       "isContentType": false,
       "isEndpoint": false,
       "explode": false,
       "isRequired": true,
       "kind": "Method",
       "decorators": [],
       "skipUrlEncoding": false
      },
      {
       "$id": "94",
       "name": "optionalQuery",
       "nameInRequest": "optionalQuery",
       "type": {
        "$id": "95",
        "kind": "string",
        "name": "string",
        "crossLanguageDefinitionId": "TypeSpec.string",
        "decorators": []
       },
       "location": "Query",
       "isApiVersion": false,
       "isContentType": false,
       "isEndpoint": false,
       "explode": false,
       "isRequired": false,
       "kind": "Method",
       "decorators": [],
       "skipUrlEncoding": false
      },
      {
       "$id": "96",
       "name": "accept",
       "nameInRequest": "Accept",
       "type": {
        "$id": "97",
        "kind": "constant",
        "valueType": {
         "$id": "98",
         "kind": "string",
         "name": "string",
         "crossLanguageDefinitionId": "TypeSpec.string",
         "decorators": []
        },
        "value": "application/json",
        "decorators": []
       },
       "location": "Header",
       "isApiVersion": false,
       "isContentType": false,
       "isEndpoint": false,
       "explode": false,
       "isRequired": true,
       "kind": "Constant",
       "decorators": [],
       "skipUrlEncoding": false
      }
     ],
     "responses": [
      {
       "$id": "99",
       "statusCodes": [
        200
       ],
       "bodyType": {
        "$ref": "20"
       },
       "headers": [],
       "isErrorResponse": false,
       "contentTypes": [
        "application/json"
       ]
      }
     ],
     "httpMethod": "GET",
     "uri": "{noTestTypeSpecUrl}",
     "path": "/hello",
     "bufferResponse": true,
     "generateProtocolMethod": true,
     "generateConvenienceMethod": true,
     "crossLanguageDefinitionId": "NoTestTypeSpec.sayHi",
     "decorators": []
    },
    {
     "$id": "100",
     "name": "sayHello",
     "resourceName": "NoTestTypeSpec",
     "doc": "Return hello",
     "accessibility": "public",
     "parameters": [
      {
       "$id": "101",
       "name": "contentType",
       "nameInRequest": "Content-Type",
       "doc": "Body parameter's content type. Known values are application/json",
       "type": {
        "$id": "102",
        "kind": "constant",
        "valueType": {
         "$id": "103",
         "kind": "string",
         "name": "string",
         "crossLanguageDefinitionId": "TypeSpec.string",
         "decorators": []
        },
        "value": "application/json",
        "decorators": []
       },
       "location": "Header",
       "isApiVersion": false,
       "isContentType": true,
       "isEndpoint": false,
       "explode": false,
       "isRequired": true,
       "kind": "Constant",
       "decorators": [],
       "skipUrlEncoding": false
      },
      {
       "$id": "104",
       "name": "accept",
       "nameInRequest": "Accept",
       "type": {
        "$id": "105",
        "kind": "constant",
        "valueType": {
         "$id": "106",
         "kind": "string",
         "name": "string",
         "crossLanguageDefinitionId": "TypeSpec.string",
         "decorators": []
        },
        "value": "application/json",
        "decorators": []
       },
       "location": "Header",
       "isApiVersion": false,
       "isContentType": false,
       "isEndpoint": false,
       "explode": false,
       "isRequired": true,
       "kind": "Constant",
       "decorators": [],
       "skipUrlEncoding": false
      },
      {
       "$id": "107",
       "name": "body",
       "nameInRequest": "body",
       "type": {
        "$ref": "83"
       },
       "location": "Body",
       "isApiVersion": false,
       "isContentType": false,
       "isEndpoint": false,
       "explode": false,
       "isRequired": true,
       "kind": "Method",
       "decorators": [],
       "skipUrlEncoding": false
      }
     ],
     "responses": [
      {
       "$id": "108",
       "statusCodes": [
        200
       ],
       "bodyType": {
        "$ref": "83"
       },
       "headers": [],
       "isErrorResponse": false,
       "contentTypes": [
        "application/json"
       ]
      }
     ],
     "httpMethod": "GET",
     "uri": "{noTestTypeSpecUrl}",
     "path": "/helloAgain",
     "requestMediaTypes": [
      "application/json"
     ],
     "bufferResponse": true,
     "generateProtocolMethod": true,
     "generateConvenienceMethod": true,
     "crossLanguageDefinitionId": "NoTestTypeSpec.sayHello",
     "decorators": []
    }
   ],
   "parameters": [
    {
     "$id": "109",
     "name": "noTestTypeSpecUrl",
     "nameInRequest": "noTestTypeSpecUrl",
     "type": {
      "$id": "110",
      "kind": "url",
      "name": "url",
      "crossLanguageDefinitionId": "TypeSpec.url"
     },
     "location": "Uri",
     "isApiVersion": false,
     "isContentType": false,
     "isRequired": true,
     "isEndpoint": true,
     "skipUrlEncoding": false,
     "explode": false,
     "kind": "Client"
    }
   ],
<<<<<<< HEAD
   "decorators": [
    {
     "$id": "111",
     "name": "TypeSpec.@service",
     "arguments": {
      "$id": "112",
      "options": {
       "$id": "113",
       "title": "hello world"
      }
     }
    }
   ],
   "crossLanguageDefinitionId": "NoTestTypeSpec"
=======
   "decorators": [],
   "crossLanguageDefinitionId": "NoTestTypeSpec",
   "apiVersions": []
>>>>>>> b84a2b7e
  }
 ],
 "auth": {
  "$id": "114",
  "apiKey": {
   "$id": "115",
   "name": "my-api-key",
   "in": "header"
  }
 }
}<|MERGE_RESOLUTION|>--- conflicted
+++ resolved
@@ -952,7 +952,6 @@
      "kind": "Client"
     }
    ],
-<<<<<<< HEAD
    "decorators": [
     {
      "$id": "111",
@@ -966,12 +965,8 @@
      }
     }
    ],
-   "crossLanguageDefinitionId": "NoTestTypeSpec"
-=======
-   "decorators": [],
    "crossLanguageDefinitionId": "NoTestTypeSpec",
    "apiVersions": []
->>>>>>> b84a2b7e
   }
  ],
  "auth": {
