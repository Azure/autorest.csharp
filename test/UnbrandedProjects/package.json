{
    "name": "@azure-tools/unbranded-tests",
    "private": true,
    "description": "Preserve the dependencies for unbranded tests.",
    "devDependencies": {
<<<<<<< HEAD
      "@typespec/openapi": "0.58.0",
      "@typespec/openapi3": "0.58.0"
=======
      "@typespec/openapi": "0.57.0"
>>>>>>> aaf8caa7
    }
  }
  <|MERGE_RESOLUTION|>--- conflicted
+++ resolved
@@ -3,12 +3,7 @@
     "private": true,
     "description": "Preserve the dependencies for unbranded tests.",
     "devDependencies": {
-<<<<<<< HEAD
-      "@typespec/openapi": "0.58.0",
-      "@typespec/openapi3": "0.58.0"
-=======
-      "@typespec/openapi": "0.57.0"
->>>>>>> aaf8caa7
+      "@typespec/openapi": "0.58.0"
     }
   }
   