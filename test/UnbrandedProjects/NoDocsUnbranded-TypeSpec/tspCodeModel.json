--- conflicted
+++ resolved
@@ -804,7 +804,6 @@
      "kind": "Client"
     }
    ],
-<<<<<<< HEAD
    "decorators": [
     {
      "$id": "97",
@@ -818,12 +817,8 @@
      }
     }
    ],
-   "crossLanguageDefinitionId": "NoDocsUnbrandedTypeSpec"
-=======
-   "decorators": [],
    "crossLanguageDefinitionId": "NoDocsUnbrandedTypeSpec",
    "apiVersions": []
->>>>>>> b84a2b7e
   }
  ],
  "auth": {
