--- conflicted
+++ resolved
@@ -22,11 +22,7 @@
    "CrossLanguageDefinitionId": "",
    "Description": "The Thing_requiredLiteralString",
    "IsExtensible": true,
-<<<<<<< HEAD
-   "Usage": "None"
-=======
    "Usage": "Output,Json"
->>>>>>> f082aaf1
   },
   {
    "$id": "5",
@@ -47,11 +43,7 @@
    "CrossLanguageDefinitionId": "",
    "Description": "The Thing_requiredLiteralInt",
    "IsExtensible": true,
-<<<<<<< HEAD
-   "Usage": "None"
-=======
    "Usage": "Output,Json"
->>>>>>> f082aaf1
   },
   {
    "$id": "8",
@@ -72,11 +64,7 @@
    "CrossLanguageDefinitionId": "",
    "Description": "The Thing_requiredLiteralFloat",
    "IsExtensible": true,
-<<<<<<< HEAD
-   "Usage": "None"
-=======
    "Usage": "Output,Json"
->>>>>>> f082aaf1
   },
   {
    "$id": "11",
@@ -97,11 +85,7 @@
    "CrossLanguageDefinitionId": "",
    "Description": "The Thing_optionalLiteralString",
    "IsExtensible": true,
-<<<<<<< HEAD
-   "Usage": "None"
-=======
    "Usage": "Output,Json"
->>>>>>> f082aaf1
   },
   {
    "$id": "14",
@@ -122,11 +106,7 @@
    "CrossLanguageDefinitionId": "",
    "Description": "The Thing_optionalLiteralInt",
    "IsExtensible": true,
-<<<<<<< HEAD
-   "Usage": "None"
-=======
    "Usage": "Output,Json"
->>>>>>> f082aaf1
   },
   {
    "$id": "17",
@@ -147,11 +127,7 @@
    "CrossLanguageDefinitionId": "",
    "Description": "The Thing_optionalLiteralFloat",
    "IsExtensible": true,
-<<<<<<< HEAD
-   "Usage": "None"
-=======
    "Usage": "Output,Json"
->>>>>>> f082aaf1
   }
  ],
  "Models": [
