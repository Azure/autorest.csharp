{
 "$id": "1",
 "Name": "CustomizedTypeSpec",
 "ApiVersions": [
  "2022-05-15-preview"
 ],
 "Enums": [
  {
   "$id": "2",
   "Kind": "enum",
   "Name": "Thing_requiredLiteralString",
   "ValueType": {
    "$id": "3",
    "Kind": "string",
    "Name": "string",
    "CrossLanguageDefinitionId": "TypeSpec.string"
   },
   "Values": [
    {
     "$id": "4",
     "Name": "accept",
     "Value": "accept",
     "Description": "accept"
    }
   ],
   "CrossLanguageDefinitionId": "",
   "Description": "The Thing_requiredLiteralString",
   "IsExtensible": true,
   "Usage": "Input,Output,Json"
  },
  {
   "$id": "5",
   "Kind": "enum",
   "Name": "Thing_requiredLiteralInt",
   "ValueType": {
    "$id": "6",
    "Kind": "int32",
    "Name": "int32",
    "CrossLanguageDefinitionId": "TypeSpec.int32"
   },
   "Values": [
    {
     "$id": "7",
     "Name": "123",
     "Value": 123,
     "Description": "123"
    }
   ],
   "CrossLanguageDefinitionId": "",
   "Description": "The Thing_requiredLiteralInt",
   "IsExtensible": true,
   "Usage": "Input,Output,Json"
  },
  {
   "$id": "8",
   "Kind": "enum",
   "Name": "Thing_requiredLiteralFloat",
   "ValueType": {
    "$id": "9",
    "Kind": "float32",
    "Name": "float32",
    "CrossLanguageDefinitionId": "TypeSpec.float32"
   },
   "Values": [
    {
     "$id": "10",
     "Name": "1.23",
     "Value": 1.23,
     "Description": "1.23"
    }
   ],
   "CrossLanguageDefinitionId": "",
   "Description": "The Thing_requiredLiteralFloat",
   "IsExtensible": true,
   "Usage": "Input,Output,Json"
  },
  {
   "$id": "11",
   "Kind": "enum",
   "Name": "Thing_optionalLiteralString",
   "ValueType": {
    "$id": "12",
    "Kind": "string",
    "Name": "string",
    "CrossLanguageDefinitionId": "TypeSpec.string"
   },
   "Values": [
    {
     "$id": "13",
     "Name": "reject",
     "Value": "reject",
     "Description": "reject"
    }
   ],
   "CrossLanguageDefinitionId": "",
   "Description": "The Thing_optionalLiteralString",
   "IsExtensible": true,
   "Usage": "Input,Output,Json"
  },
  {
   "$id": "14",
   "Kind": "enum",
   "Name": "Thing_optionalLiteralInt",
   "ValueType": {
    "$id": "15",
    "Kind": "int32",
    "Name": "int32",
    "CrossLanguageDefinitionId": "TypeSpec.int32"
   },
   "Values": [
    {
     "$id": "16",
     "Name": "456",
     "Value": 456,
     "Description": "456"
    }
   ],
   "CrossLanguageDefinitionId": "",
   "Description": "The Thing_optionalLiteralInt",
   "IsExtensible": true,
   "Usage": "Input,Output,Json"
  },
  {
   "$id": "17",
   "Kind": "enum",
   "Name": "Thing_optionalLiteralFloat",
   "ValueType": {
    "$id": "18",
    "Kind": "float32",
    "Name": "float32",
    "CrossLanguageDefinitionId": "TypeSpec.float32"
   },
   "Values": [
    {
     "$id": "19",
     "Name": "4.56",
     "Value": 4.56,
     "Description": "4.56"
    }
   ],
   "CrossLanguageDefinitionId": "",
   "Description": "The Thing_optionalLiteralFloat",
   "IsExtensible": true,
   "Usage": "Input,Output,Json"
  },
  {
   "$id": "20",
   "Kind": "enum",
   "Name": "AnonymousBodyRequest_requiredLiteralString",
   "ValueType": {
    "$id": "21",
    "Kind": "string",
    "Name": "string",
    "CrossLanguageDefinitionId": "TypeSpec.string"
   },
   "Values": [
    {
     "$id": "22",
     "Name": "accept",
     "Value": "accept",
     "Description": "accept"
    }
   ],
   "CrossLanguageDefinitionId": "",
   "Description": "The AnonymousBodyRequest_requiredLiteralString",
   "IsExtensible": true,
   "Usage": "Spread,Json"
  },
  {
   "$id": "23",
   "Kind": "enum",
   "Name": "AnonymousBodyRequest_requiredLiteralInt",
   "ValueType": {
    "$id": "24",
    "Kind": "int32",
    "Name": "int32",
    "CrossLanguageDefinitionId": "TypeSpec.int32"
   },
   "Values": [
    {
     "$id": "25",
     "Name": "123",
     "Value": 123,
     "Description": "123"
    }
   ],
   "CrossLanguageDefinitionId": "",
   "Description": "The AnonymousBodyRequest_requiredLiteralInt",
   "IsExtensible": true,
   "Usage": "Spread,Json"
  },
  {
   "$id": "26",
   "Kind": "enum",
   "Name": "AnonymousBodyRequest_requiredLiteralFloat",
   "ValueType": {
    "$id": "27",
    "Kind": "float32",
    "Name": "float32",
    "CrossLanguageDefinitionId": "TypeSpec.float32"
   },
   "Values": [
    {
     "$id": "28",
     "Name": "1.23",
     "Value": 1.23,
     "Description": "1.23"
    }
   ],
   "CrossLanguageDefinitionId": "",
   "Description": "The AnonymousBodyRequest_requiredLiteralFloat",
   "IsExtensible": true,
   "Usage": "Spread,Json"
  },
  {
   "$id": "29",
   "Kind": "enum",
   "Name": "AnonymousBodyRequest_optionalLiteralString",
   "ValueType": {
    "$id": "30",
    "Kind": "string",
    "Name": "string",
    "CrossLanguageDefinitionId": "TypeSpec.string"
   },
   "Values": [
    {
     "$id": "31",
     "Name": "reject",
     "Value": "reject",
     "Description": "reject"
    }
   ],
   "CrossLanguageDefinitionId": "",
   "Description": "The AnonymousBodyRequest_optionalLiteralString",
   "IsExtensible": true,
   "Usage": "Spread,Json"
  },
  {
   "$id": "32",
   "Kind": "enum",
   "Name": "AnonymousBodyRequest_optionalLiteralInt",
   "ValueType": {
    "$id": "33",
    "Kind": "int32",
    "Name": "int32",
    "CrossLanguageDefinitionId": "TypeSpec.int32"
   },
   "Values": [
    {
     "$id": "34",
     "Name": "456",
     "Value": 456,
     "Description": "456"
    }
   ],
   "CrossLanguageDefinitionId": "",
   "Description": "The AnonymousBodyRequest_optionalLiteralInt",
   "IsExtensible": true,
   "Usage": "Spread,Json"
  },
  {
   "$id": "35",
   "Kind": "enum",
   "Name": "AnonymousBodyRequest_optionalLiteralFloat",
   "ValueType": {
    "$id": "36",
    "Kind": "float32",
    "Name": "float32",
    "CrossLanguageDefinitionId": "TypeSpec.float32"
   },
   "Values": [
    {
     "$id": "37",
     "Name": "4.56",
     "Value": 4.56,
     "Description": "4.56"
    }
   ],
   "CrossLanguageDefinitionId": "",
   "Description": "The AnonymousBodyRequest_optionalLiteralFloat",
   "IsExtensible": true,
   "Usage": "Spread,Json"
  },
  {
   "$id": "38",
   "Kind": "enum",
   "Name": "Versions",
   "CrossLanguageDefinitionId": "CustomizedTypeSpec.Versions",
   "ValueType": {
    "$id": "39",
    "Kind": "string",
    "Name": "string",
    "CrossLanguageDefinitionId": "TypeSpec.string"
   },
   "Values": [
    {
     "$id": "40",
     "Name": "2022-05-15-preview",
     "Value": "2022-05-15-preview"
    }
   ],
   "IsExtensible": false,
   "Usage": "ApiVersionEnum"
  }
 ],
 "Models": [
  {
   "$id": "41",
   "Kind": "model",
   "Name": "Thing",
   "CrossLanguageDefinitionId": "CustomizedTypeSpec.Thing",
   "Usage": "Input,Output,Json",
   "Description": "A model with a few properties of literal types",
   "Properties": [
    {
     "$id": "42",
     "Name": "name",
     "SerializedName": "name",
     "Description": "name of the Thing",
     "Type": {
      "$id": "43",
      "Kind": "string",
      "Name": "string",
      "CrossLanguageDefinitionId": "TypeSpec.string"
     },
     "IsRequired": true,
     "IsReadOnly": false
    },
    {
     "$id": "44",
     "Name": "requiredUnion",
     "SerializedName": "requiredUnion",
     "Description": "required Union",
     "Type": {
      "$id": "45",
      "Kind": "union",
      "Name": "ThingRequiredUnion",
      "VariantTypes": [
       {
        "$id": "46",
        "Kind": "string",
        "Name": "string",
        "CrossLanguageDefinitionId": "TypeSpec.string"
       },
       {
        "$id": "47",
        "Kind": "array",
        "Name": "Array",
        "ValueType": {
         "$id": "48",
         "Kind": "string",
         "Name": "string",
         "CrossLanguageDefinitionId": "TypeSpec.string"
        },
        "CrossLanguageDefinitionId": "TypeSpec.Array"
       },
       {
        "$id": "49",
        "Kind": "int32",
        "Name": "int32",
        "CrossLanguageDefinitionId": "TypeSpec.int32"
       }
      ]
     },
     "IsRequired": true,
     "IsReadOnly": false
    },
    {
     "$id": "50",
     "Name": "requiredLiteralString",
     "SerializedName": "requiredLiteralString",
     "Description": "required literal string",
     "Type": {
      "$id": "51",
      "Kind": "constant",
      "ValueType": {
       "$ref": "2"
      },
      "Value": "accept"
     },
     "IsRequired": true,
     "IsReadOnly": false
    },
    {
     "$id": "52",
     "Name": "requiredLiteralInt",
     "SerializedName": "requiredLiteralInt",
     "Description": "required literal int",
     "Type": {
      "$id": "53",
      "Kind": "constant",
      "ValueType": {
       "$ref": "5"
      },
      "Value": 123
     },
     "IsRequired": true,
     "IsReadOnly": false
    },
    {
     "$id": "54",
     "Name": "requiredLiteralFloat",
     "SerializedName": "requiredLiteralFloat",
     "Description": "required literal float",
     "Type": {
      "$id": "55",
      "Kind": "constant",
      "ValueType": {
       "$ref": "8"
      },
      "Value": 1.23
     },
     "IsRequired": true,
     "IsReadOnly": false
    },
    {
     "$id": "56",
     "Name": "requiredLiteralBool",
     "SerializedName": "requiredLiteralBool",
     "Description": "required literal bool",
     "Type": {
      "$id": "57",
      "Kind": "constant",
      "ValueType": {
       "$id": "58",
       "Kind": "boolean",
       "Name": "boolean",
       "CrossLanguageDefinitionId": "TypeSpec.boolean"
      },
      "Value": false
     },
     "IsRequired": true,
     "IsReadOnly": false
    },
    {
     "$id": "59",
     "Name": "optionalLiteralString",
     "SerializedName": "optionalLiteralString",
     "Description": "optional literal string",
     "Type": {
      "$id": "60",
      "Kind": "constant",
      "ValueType": {
       "$ref": "11"
      },
      "Value": "reject"
     },
     "IsRequired": false,
     "IsReadOnly": false
    },
    {
     "$id": "61",
     "Name": "optionalLiteralInt",
     "SerializedName": "optionalLiteralInt",
     "Description": "optional literal int",
     "Type": {
      "$id": "62",
      "Kind": "constant",
      "ValueType": {
       "$ref": "14"
      },
      "Value": 456
     },
     "IsRequired": false,
     "IsReadOnly": false
    },
    {
     "$id": "63",
     "Name": "optionalLiteralFloat",
     "SerializedName": "optionalLiteralFloat",
     "Description": "optional literal float",
     "Type": {
      "$id": "64",
      "Kind": "constant",
      "ValueType": {
       "$ref": "17"
      },
      "Value": 4.56
     },
     "IsRequired": false,
     "IsReadOnly": false
    },
    {
     "$id": "65",
     "Name": "optionalLiteralBool",
     "SerializedName": "optionalLiteralBool",
     "Description": "optional literal bool",
     "Type": {
      "$id": "66",
      "Kind": "constant",
      "ValueType": {
       "$id": "67",
       "Kind": "boolean",
       "Name": "boolean",
       "CrossLanguageDefinitionId": "TypeSpec.boolean"
      },
      "Value": true
     },
     "IsRequired": false,
     "IsReadOnly": false
    },
    {
     "$id": "68",
     "Name": "requiredBadDescription",
     "SerializedName": "requiredBadDescription",
     "Description": "description with xml <|endoftext|>",
     "Type": {
      "$id": "69",
      "Kind": "string",
      "Name": "string",
      "CrossLanguageDefinitionId": "TypeSpec.string"
     },
     "IsRequired": true,
     "IsReadOnly": false
    },
    {
     "$id": "70",
     "Name": "optionalNullableList",
     "SerializedName": "optionalNullableList",
     "Description": "optional nullable collection",
     "Type": {
      "$id": "71",
      "Kind": "nullable",
      "Type": {
       "$id": "72",
       "Kind": "array",
       "Name": "Array",
       "ValueType": {
        "$id": "73",
        "Kind": "int32",
        "Name": "int32",
        "CrossLanguageDefinitionId": "TypeSpec.int32"
       },
       "CrossLanguageDefinitionId": "TypeSpec.Array"
      }
     },
     "IsRequired": false,
     "IsReadOnly": false
    },
    {
     "$id": "74",
     "Name": "requiredNullableList",
     "SerializedName": "requiredNullableList",
     "Description": "required nullable collection",
     "Type": {
      "$id": "75",
      "Kind": "nullable",
      "Type": {
       "$id": "76",
       "Kind": "array",
       "Name": "Array",
       "ValueType": {
        "$id": "77",
        "Kind": "int32",
        "Name": "int32",
        "CrossLanguageDefinitionId": "TypeSpec.int32"
       },
       "CrossLanguageDefinitionId": "TypeSpec.Array"
      }
     },
     "IsRequired": true,
     "IsReadOnly": false
    }
   ]
  },
  {
   "$id": "78",
   "Kind": "model",
   "Name": "RoundTripModel",
   "CrossLanguageDefinitionId": "CustomizedTypeSpec.RoundTripModel",
   "Usage": "Input,Output,Json",
   "Description": "this is a roundtrip model",
   "Properties": [
    {
     "$id": "79",
     "Name": "requiredString",
     "SerializedName": "requiredString",
     "Description": "Required string, illustrating a reference type property.",
     "Type": {
      "$id": "80",
      "Kind": "string",
      "Name": "string",
      "CrossLanguageDefinitionId": "TypeSpec.string"
     },
     "IsRequired": true,
     "IsReadOnly": false
    },
    {
     "$id": "81",
     "Name": "requiredInt",
     "SerializedName": "requiredInt",
     "Description": "Required int, illustrating a value type property.",
     "Type": {
      "$id": "82",
      "Kind": "int32",
      "Name": "int32",
      "CrossLanguageDefinitionId": "TypeSpec.int32"
     },
     "IsRequired": true,
     "IsReadOnly": false
    },
    {
     "$id": "83",
     "Name": "requiredReadonlyInt",
     "SerializedName": "requiredReadonlyInt",
     "Description": "Required readonly int",
     "Type": {
      "$id": "84",
      "Kind": "int32",
      "Name": "int32",
      "CrossLanguageDefinitionId": "TypeSpec.int32"
     },
     "IsRequired": true,
     "IsReadOnly": true
    }
   ]
  },
  {
   "$id": "85",
   "Kind": "model",
   "Name": "AnonymousBodyRequest",
   "CrossLanguageDefinitionId": "CustomizedTypeSpec.anonymousBody.Request.anonymous",
   "Usage": "Spread,Json",
   "Properties": [
    {
     "$id": "86",
     "Name": "name",
     "SerializedName": "name",
     "Description": "name of the Thing",
     "Type": {
      "$id": "87",
      "Kind": "string",
      "Name": "string",
      "CrossLanguageDefinitionId": "TypeSpec.string"
     },
     "IsRequired": true,
     "IsReadOnly": false
    },
    {
     "$id": "88",
     "Name": "requiredUnion",
     "SerializedName": "requiredUnion",
     "Description": "required Union",
     "Type": {
      "$id": "89",
      "Kind": "union",
      "Name": "ThingRequiredUnion",
      "VariantTypes": [
       {
        "$id": "90",
        "Kind": "string",
        "Name": "string",
        "CrossLanguageDefinitionId": "TypeSpec.string"
       },
       {
        "$id": "91",
        "Kind": "array",
        "Name": "Array",
        "ValueType": {
         "$id": "92",
         "Kind": "string",
         "Name": "string",
         "CrossLanguageDefinitionId": "TypeSpec.string"
        },
        "CrossLanguageDefinitionId": "TypeSpec.Array"
       },
       {
        "$id": "93",
        "Kind": "int32",
        "Name": "int32",
        "CrossLanguageDefinitionId": "TypeSpec.int32"
       }
      ]
     },
     "IsRequired": true,
     "IsReadOnly": false
    },
    {
     "$id": "94",
     "Name": "requiredLiteralString",
     "SerializedName": "requiredLiteralString",
     "Description": "required literal string",
     "Type": {
      "$id": "95",
      "Kind": "constant",
      "ValueType": {
       "$ref": "20"
      },
      "Value": "accept"
     },
     "IsRequired": true,
     "IsReadOnly": false
    },
    {
     "$id": "96",
     "Name": "requiredLiteralInt",
     "SerializedName": "requiredLiteralInt",
     "Description": "required literal int",
     "Type": {
      "$id": "97",
      "Kind": "constant",
      "ValueType": {
       "$ref": "23"
      },
      "Value": 123
     },
     "IsRequired": true,
     "IsReadOnly": false
    },
    {
     "$id": "98",
     "Name": "requiredLiteralFloat",
     "SerializedName": "requiredLiteralFloat",
     "Description": "required literal float",
     "Type": {
      "$id": "99",
      "Kind": "constant",
      "ValueType": {
       "$ref": "26"
      },
      "Value": 1.23
     },
     "IsRequired": true,
     "IsReadOnly": false
    },
    {
     "$id": "100",
     "Name": "requiredLiteralBool",
     "SerializedName": "requiredLiteralBool",
     "Description": "required literal bool",
     "Type": {
      "$id": "101",
      "Kind": "constant",
      "ValueType": {
       "$id": "102",
       "Kind": "boolean",
       "Name": "boolean",
       "CrossLanguageDefinitionId": "TypeSpec.boolean"
      },
      "Value": false
     },
     "IsRequired": true,
     "IsReadOnly": false
    },
    {
     "$id": "103",
     "Name": "optionalLiteralString",
     "SerializedName": "optionalLiteralString",
     "Description": "optional literal string",
     "Type": {
      "$id": "104",
      "Kind": "constant",
      "ValueType": {
       "$ref": "29"
      },
      "Value": "reject"
     },
     "IsRequired": false,
     "IsReadOnly": false
    },
    {
     "$id": "105",
     "Name": "optionalLiteralInt",
     "SerializedName": "optionalLiteralInt",
     "Description": "optional literal int",
     "Type": {
      "$id": "106",
      "Kind": "constant",
      "ValueType": {
       "$ref": "32"
      },
      "Value": 456
     },
     "IsRequired": false,
     "IsReadOnly": false
    },
    {
     "$id": "107",
     "Name": "optionalLiteralFloat",
     "SerializedName": "optionalLiteralFloat",
     "Description": "optional literal float",
     "Type": {
      "$id": "108",
      "Kind": "constant",
      "ValueType": {
       "$ref": "35"
      },
      "Value": 4.56
     },
     "IsRequired": false,
     "IsReadOnly": false
    },
    {
     "$id": "109",
     "Name": "optionalLiteralBool",
     "SerializedName": "optionalLiteralBool",
     "Description": "optional literal bool",
     "Type": {
      "$id": "110",
      "Kind": "constant",
      "ValueType": {
       "$id": "111",
       "Kind": "boolean",
       "Name": "boolean",
       "CrossLanguageDefinitionId": "TypeSpec.boolean"
      },
      "Value": true
     },
     "IsRequired": false,
     "IsReadOnly": false
    },
    {
     "$id": "112",
     "Name": "requiredBadDescription",
     "SerializedName": "requiredBadDescription",
     "Description": "description with xml <|endoftext|>",
     "Type": {
      "$id": "113",
      "Kind": "string",
      "Name": "string",
      "CrossLanguageDefinitionId": "TypeSpec.string"
     },
     "IsRequired": true,
     "IsReadOnly": false
    },
    {
     "$id": "114",
     "Name": "optionalNullableList",
     "SerializedName": "optionalNullableList",
     "Description": "optional nullable collection",
     "Type": {
      "$id": "115",
      "Kind": "nullable",
      "Type": {
       "$id": "116",
       "Kind": "array",
       "Name": "Array",
       "ValueType": {
        "$id": "117",
        "Kind": "int32",
        "Name": "int32",
        "CrossLanguageDefinitionId": "TypeSpec.int32"
       },
       "CrossLanguageDefinitionId": "TypeSpec.Array"
      }
     },
     "IsRequired": false,
     "IsReadOnly": false
    },
    {
     "$id": "118",
     "Name": "requiredNullableList",
     "SerializedName": "requiredNullableList",
     "Description": "required nullable collection",
     "Type": {
      "$id": "119",
      "Kind": "nullable",
      "Type": {
       "$id": "120",
       "Kind": "array",
       "Name": "Array",
       "ValueType": {
        "$id": "121",
        "Kind": "int32",
        "Name": "int32",
        "CrossLanguageDefinitionId": "TypeSpec.int32"
       },
       "CrossLanguageDefinitionId": "TypeSpec.Array"
      }
     },
     "IsRequired": true,
     "IsReadOnly": false
    }
   ]
  },
  {
   "$id": "122",
   "Kind": "model",
   "Name": "ModelWithFormat",
   "CrossLanguageDefinitionId": "CustomizedTypeSpec.ModelWithFormat",
   "Usage": "Input,Output,Json",
   "Properties": [
    {
     "$id": "123",
     "Name": "sourceUrl",
     "SerializedName": "sourceUrl",
     "Description": "url format",
     "Type": {
      "$id": "124",
      "Kind": "url",
      "Name": "url",
      "CrossLanguageDefinitionId": "TypeSpec.url"
     },
     "IsRequired": true,
     "IsReadOnly": false
    },
    {
     "$id": "125",
     "Name": "guid",
     "SerializedName": "guid",
     "Description": "uuid format",
     "Type": {
      "$id": "126",
      "Kind": "string",
      "Name": "uuid",
      "CrossLanguageDefinitionId": "Azure.Core.uuid",
      "BaseType": {
       "$id": "127",
       "Kind": "string",
       "Name": "string",
       "CrossLanguageDefinitionId": "TypeSpec.string"
      }
     },
     "IsRequired": true,
     "IsReadOnly": false
    }
   ]
  },
  {
   "$id": "128",
   "Kind": "model",
   "Name": "FriendlyModelRequest",
   "CrossLanguageDefinitionId": "CustomizedTypeSpec.friendlyModel.Request.anonymous",
   "Usage": "Spread,Json",
   "Properties": [
    {
     "$id": "129",
     "Name": "name",
     "SerializedName": "name",
     "Description": "name of the NotFriend",
     "Type": {
      "$id": "130",
      "Kind": "string",
      "Name": "string",
      "CrossLanguageDefinitionId": "TypeSpec.string"
     },
     "IsRequired": true,
     "IsReadOnly": false
    },
    {
     "$id": "131",
     "Name": "format",
     "SerializedName": "format",
     "Description": "",
     "Type": {
      "$ref": "122"
     },
     "IsRequired": false,
     "IsReadOnly": false
    }
   ]
  },
  {
   "$id": "132",
   "Kind": "model",
   "Name": "Friend",
   "CrossLanguageDefinitionId": "CustomizedTypeSpec.NotFriend",
   "Usage": "Output,Json",
   "Description": "this is not a friendly model but with a friendly name",
   "Properties": [
    {
     "$id": "133",
     "Name": "name",
     "SerializedName": "name",
     "Description": "name of the NotFriend",
     "Type": {
      "$id": "134",
      "Kind": "string",
      "Name": "string",
      "CrossLanguageDefinitionId": "TypeSpec.string"
     },
     "IsRequired": true,
     "IsReadOnly": false
    },
    {
     "$id": "135",
     "Name": "format",
     "SerializedName": "format",
     "Description": "",
     "Type": {
      "$ref": "122"
     },
     "IsRequired": false,
     "IsReadOnly": false
    }
   ]
  },
  {
   "$id": "136",
   "Kind": "model",
   "Name": "ProjectedNameModelRequest",
   "CrossLanguageDefinitionId": "CustomizedTypeSpec.projectedNameModel.Request.anonymous",
   "Usage": "Spread,Json",
   "Properties": [
    {
     "$id": "137",
     "Name": "name",
     "SerializedName": "name",
     "Description": "name of the ModelWithProjectedName",
     "Type": {
      "$id": "138",
      "Kind": "string",
      "Name": "string",
      "CrossLanguageDefinitionId": "TypeSpec.string"
     },
     "IsRequired": true,
     "IsReadOnly": false
    }
   ]
  },
  {
   "$id": "139",
   "Kind": "model",
   "Name": "ProjectedModel",
   "CrossLanguageDefinitionId": "CustomizedTypeSpec.ModelWithProjectedName",
   "Usage": "Output,Json",
   "Description": "this is a model with a projected name",
   "Properties": [
    {
     "$id": "140",
     "Name": "name",
     "SerializedName": "name",
     "Description": "name of the ModelWithProjectedName",
     "Type": {
      "$id": "141",
      "Kind": "string",
      "Name": "string",
      "CrossLanguageDefinitionId": "TypeSpec.string"
     },
     "IsRequired": true,
     "IsReadOnly": false
    }
   ]
  },
  {
   "$id": "142",
   "Kind": "model",
   "Name": "ReturnsAnonymousModelResponse",
   "CrossLanguageDefinitionId": "CustomizedTypeSpec.returnsAnonymousModel.Response.anonymous",
   "Usage": "Output,Json",
   "Properties": []
  }
 ],
 "Clients": [
  {
   "$id": "143",
   "Name": "CustomizedTypeSpecClient",
   "Description": "This is a sample typespec project.",
   "Operations": [
    {
     "$id": "144",
     "Name": "sayHi",
     "ResourceName": "CustomizedTypeSpec",
     "Description": "Return hi",
     "Accessibility": "public",
     "Parameters": [
      {
       "$id": "145",
       "Name": "unbrandedTypeSpecUrl",
       "NameInRequest": "unbrandedTypeSpecUrl",
       "Type": {
<<<<<<< HEAD
        "$id": "145",
=======
        "$id": "146",
>>>>>>> 8ee18d2d
        "Kind": "url",
        "Name": "url",
        "CrossLanguageDefinitionId": "TypeSpec.url"
       },
       "Location": "Uri",
       "IsApiVersion": false,
       "IsResourceParameter": false,
       "IsContentType": false,
       "IsRequired": true,
       "IsEndpoint": true,
       "SkipUrlEncoding": false,
       "Explode": false,
       "Kind": "Client"
      },
      {
       "$id": "147",
       "Name": "headParameter",
       "NameInRequest": "head-parameter",
       "Type": {
        "$id": "148",
        "Kind": "string",
        "Name": "string",
        "CrossLanguageDefinitionId": "TypeSpec.string"
       },
       "Location": "Header",
       "IsApiVersion": false,
       "IsContentType": false,
       "IsEndpoint": false,
       "Explode": false,
       "IsRequired": true,
       "Kind": "Method"
      },
      {
       "$id": "149",
       "Name": "queryParameter",
       "NameInRequest": "queryParameter",
       "Type": {
        "$id": "150",
        "Kind": "string",
        "Name": "string",
        "CrossLanguageDefinitionId": "TypeSpec.string"
       },
       "Location": "Query",
       "IsApiVersion": false,
       "IsContentType": false,
       "IsEndpoint": false,
       "Explode": false,
       "IsRequired": true,
       "Kind": "Method"
      },
      {
       "$id": "151",
       "Name": "optionalQuery",
       "NameInRequest": "optionalQuery",
       "Type": {
        "$id": "152",
        "Kind": "string",
        "Name": "string",
        "CrossLanguageDefinitionId": "TypeSpec.string"
       },
       "Location": "Query",
       "IsApiVersion": false,
       "IsContentType": false,
       "IsEndpoint": false,
       "Explode": false,
       "IsRequired": false,
       "Kind": "Method"
      },
      {
       "$id": "153",
       "Name": "accept",
       "NameInRequest": "Accept",
       "Type": {
        "$id": "154",
        "Kind": "constant",
        "ValueType": {
         "$id": "155",
         "Kind": "string",
         "Name": "string",
         "CrossLanguageDefinitionId": "TypeSpec.string"
        },
        "Value": "application/json"
       },
       "Location": "Header",
       "IsApiVersion": false,
       "IsContentType": false,
       "IsEndpoint": false,
       "Explode": false,
       "IsRequired": true,
       "Kind": "Constant"
      }
     ],
     "Responses": [
      {
       "$id": "156",
       "StatusCodes": [
        200
       ],
       "BodyType": {
        "$ref": "41"
       },
       "BodyMediaType": "Json",
       "Headers": [],
       "IsErrorResponse": false,
       "ContentTypes": [
        "application/json"
       ]
      }
     ],
     "HttpMethod": "GET",
     "RequestBodyMediaType": "None",
     "Uri": "{unbrandedTypeSpecUrl}",
     "Path": "/hello",
     "BufferResponse": true,
     "GenerateProtocolMethod": true,
     "GenerateConvenienceMethod": false
    },
    {
     "$id": "157",
     "Name": "helloAgain",
     "ResourceName": "CustomizedTypeSpec",
     "Description": "Return hi again",
     "Accessibility": "public",
     "Parameters": [
      {
       "$ref": "145"
      },
      {
       "$id": "158",
       "Name": "p1",
       "NameInRequest": "p1",
       "Type": {
        "$id": "159",
        "Kind": "string",
        "Name": "string",
        "CrossLanguageDefinitionId": "TypeSpec.string"
       },
       "Location": "Header",
       "IsApiVersion": false,
       "IsContentType": false,
       "IsEndpoint": false,
       "Explode": false,
       "IsRequired": true,
       "Kind": "Method"
      },
      {
       "$id": "160",
       "Name": "contentType",
       "NameInRequest": "Content-Type",
       "Type": {
        "$id": "161",
        "Kind": "constant",
        "ValueType": {
         "$id": "162",
         "Kind": "string",
         "Name": "string",
         "CrossLanguageDefinitionId": "TypeSpec.string"
        },
        "Value": "text/plain"
       },
       "Location": "Header",
       "IsApiVersion": false,
       "IsContentType": true,
       "IsEndpoint": false,
       "Explode": false,
       "IsRequired": true,
       "Kind": "Constant"
      },
      {
       "$id": "163",
       "Name": "p2",
       "NameInRequest": "p2",
       "Type": {
        "$id": "164",
        "Kind": "string",
        "Name": "string",
        "CrossLanguageDefinitionId": "TypeSpec.string"
       },
       "Location": "Path",
       "IsApiVersion": false,
       "IsContentType": false,
       "IsEndpoint": false,
       "Explode": false,
       "IsRequired": true,
       "Kind": "Method"
      },
      {
       "$id": "165",
       "Name": "accept",
       "NameInRequest": "Accept",
       "Type": {
        "$id": "166",
        "Kind": "constant",
        "ValueType": {
         "$id": "167",
         "Kind": "string",
         "Name": "string",
         "CrossLanguageDefinitionId": "TypeSpec.string"
        },
        "Value": "application/json"
       },
       "Location": "Header",
       "IsApiVersion": false,
       "IsContentType": false,
       "IsEndpoint": false,
       "Explode": false,
       "IsRequired": true,
       "Kind": "Constant"
      },
      {
       "$id": "168",
       "Name": "action",
       "NameInRequest": "action",
       "Type": {
        "$ref": "78"
       },
       "Location": "Body",
       "IsApiVersion": false,
       "IsContentType": false,
       "IsEndpoint": false,
       "Explode": false,
       "IsRequired": true,
       "Kind": "Method"
      }
     ],
     "Responses": [
      {
       "$id": "169",
       "StatusCodes": [
        200
       ],
       "BodyType": {
        "$ref": "78"
       },
       "BodyMediaType": "Json",
       "Headers": [],
       "IsErrorResponse": false,
       "ContentTypes": [
        "application/json"
       ]
      }
     ],
     "HttpMethod": "GET",
     "RequestBodyMediaType": "Json",
     "Uri": "{unbrandedTypeSpecUrl}",
     "Path": "/againHi/{p2}",
     "RequestMediaTypes": [
      "text/plain"
     ],
     "BufferResponse": true,
     "GenerateProtocolMethod": true,
     "GenerateConvenienceMethod": true
    },
    {
     "$id": "170",
     "Name": "noContentType",
     "ResourceName": "CustomizedTypeSpec",
     "Description": "Return hi again",
     "Accessibility": "public",
     "Parameters": [
      {
       "$ref": "145"
      },
      {
       "$id": "171",
       "Name": "p1",
       "NameInRequest": "p1",
       "Type": {
        "$id": "172",
        "Kind": "string",
        "Name": "string",
        "CrossLanguageDefinitionId": "TypeSpec.string"
       },
       "Location": "Header",
       "IsApiVersion": false,
       "IsContentType": false,
       "IsEndpoint": false,
       "Explode": false,
       "IsRequired": true,
       "Kind": "Method"
      },
      {
       "$id": "173",
       "Name": "p2",
       "NameInRequest": "p2",
       "Type": {
        "$id": "174",
        "Kind": "string",
        "Name": "string",
        "CrossLanguageDefinitionId": "TypeSpec.string"
       },
       "Location": "Path",
       "IsApiVersion": false,
       "IsContentType": false,
       "IsEndpoint": false,
       "Explode": false,
       "IsRequired": true,
       "Kind": "Method"
      },
      {
       "$id": "175",
       "Name": "contentType",
       "NameInRequest": "Content-Type",
       "Description": "Body parameter's content type. Known values are application/json",
       "Type": {
        "$id": "176",
        "Kind": "constant",
        "ValueType": {
         "$id": "177",
         "Kind": "string",
         "Name": "string",
         "CrossLanguageDefinitionId": "TypeSpec.string"
        },
        "Value": "application/json"
       },
       "Location": "Header",
       "IsApiVersion": false,
       "IsContentType": true,
       "IsEndpoint": false,
       "Explode": false,
       "IsRequired": true,
       "Kind": "Constant"
      },
      {
       "$id": "178",
       "Name": "accept",
       "NameInRequest": "Accept",
       "Type": {
        "$id": "179",
        "Kind": "constant",
        "ValueType": {
         "$id": "180",
         "Kind": "string",
         "Name": "string",
         "CrossLanguageDefinitionId": "TypeSpec.string"
        },
        "Value": "application/json"
       },
       "Location": "Header",
       "IsApiVersion": false,
       "IsContentType": false,
       "IsEndpoint": false,
       "Explode": false,
       "IsRequired": true,
       "Kind": "Constant"
      },
      {
       "$id": "181",
       "Name": "action",
       "NameInRequest": "action",
       "Type": {
        "$ref": "78"
       },
       "Location": "Body",
       "IsApiVersion": false,
       "IsContentType": false,
       "IsEndpoint": false,
       "Explode": false,
       "IsRequired": true,
       "Kind": "Method"
      }
     ],
     "Responses": [
      {
       "$id": "182",
       "StatusCodes": [
        200
       ],
       "BodyType": {
        "$ref": "78"
       },
       "BodyMediaType": "Json",
       "Headers": [],
       "IsErrorResponse": false,
       "ContentTypes": [
        "application/json"
       ]
      }
     ],
     "HttpMethod": "GET",
     "RequestBodyMediaType": "Json",
     "Uri": "{unbrandedTypeSpecUrl}",
     "Path": "/noContentType/{p2}",
     "RequestMediaTypes": [
      "application/json"
     ],
     "BufferResponse": true,
     "GenerateProtocolMethod": true,
     "GenerateConvenienceMethod": false
    },
    {
     "$id": "183",
     "Name": "helloDemo2",
     "ResourceName": "CustomizedTypeSpec",
     "Description": "Return hi in demo2",
     "Accessibility": "public",
     "Parameters": [
      {
       "$ref": "145"
      },
      {
       "$id": "184",
       "Name": "accept",
       "NameInRequest": "Accept",
       "Type": {
        "$id": "185",
        "Kind": "constant",
        "ValueType": {
         "$id": "186",
         "Kind": "string",
         "Name": "string",
         "CrossLanguageDefinitionId": "TypeSpec.string"
        },
        "Value": "application/json"
       },
       "Location": "Header",
       "IsApiVersion": false,
       "IsContentType": false,
       "IsEndpoint": false,
       "Explode": false,
       "IsRequired": true,
       "Kind": "Constant"
      }
     ],
     "Responses": [
      {
       "$id": "187",
       "StatusCodes": [
        200
       ],
       "BodyType": {
        "$ref": "41"
       },
       "BodyMediaType": "Json",
       "Headers": [],
       "IsErrorResponse": false,
       "ContentTypes": [
        "application/json"
       ]
      }
     ],
     "HttpMethod": "GET",
     "RequestBodyMediaType": "None",
     "Uri": "{unbrandedTypeSpecUrl}",
     "Path": "/demoHi",
     "BufferResponse": true,
     "GenerateProtocolMethod": true,
     "GenerateConvenienceMethod": true
    },
    {
     "$id": "188",
     "Name": "createLiteral",
     "ResourceName": "CustomizedTypeSpec",
     "Description": "Create with literal value",
     "Accessibility": "public",
     "Parameters": [
      {
       "$ref": "145"
      },
      {
       "$id": "189",
       "Name": "contentType",
       "NameInRequest": "Content-Type",
       "Description": "Body parameter's content type. Known values are application/json",
       "Type": {
        "$id": "190",
        "Kind": "constant",
        "ValueType": {
         "$id": "191",
         "Kind": "string",
         "Name": "string",
         "CrossLanguageDefinitionId": "TypeSpec.string"
        },
        "Value": "application/json"
       },
       "Location": "Header",
       "IsApiVersion": false,
       "IsContentType": true,
       "IsEndpoint": false,
       "Explode": false,
       "IsRequired": true,
       "Kind": "Constant"
      },
      {
       "$id": "192",
       "Name": "accept",
       "NameInRequest": "Accept",
       "Type": {
        "$id": "193",
        "Kind": "constant",
        "ValueType": {
         "$id": "194",
         "Kind": "string",
         "Name": "string",
         "CrossLanguageDefinitionId": "TypeSpec.string"
        },
        "Value": "application/json"
       },
       "Location": "Header",
       "IsApiVersion": false,
       "IsContentType": false,
       "IsEndpoint": false,
       "Explode": false,
       "IsRequired": true,
       "Kind": "Constant"
      },
      {
       "$id": "195",
       "Name": "body",
       "NameInRequest": "body",
       "Type": {
        "$ref": "41"
       },
       "Location": "Body",
       "IsApiVersion": false,
       "IsContentType": false,
       "IsEndpoint": false,
       "Explode": false,
       "IsRequired": true,
       "Kind": "Method"
      }
     ],
     "Responses": [
      {
       "$id": "196",
       "StatusCodes": [
        200
       ],
       "BodyType": {
        "$ref": "41"
       },
       "BodyMediaType": "Json",
       "Headers": [],
       "IsErrorResponse": false,
       "ContentTypes": [
        "application/json"
       ]
      }
     ],
     "HttpMethod": "POST",
     "RequestBodyMediaType": "Json",
     "Uri": "{unbrandedTypeSpecUrl}",
     "Path": "/literal",
     "RequestMediaTypes": [
      "application/json"
     ],
     "BufferResponse": true,
     "GenerateProtocolMethod": true,
     "GenerateConvenienceMethod": true
    },
    {
     "$id": "197",
     "Name": "helloLiteral",
     "ResourceName": "CustomizedTypeSpec",
     "Description": "Send literal parameters",
     "Accessibility": "public",
     "Parameters": [
      {
       "$ref": "145"
      },
      {
       "$id": "198",
       "Name": "p1",
       "NameInRequest": "p1",
       "Type": {
        "$id": "199",
        "Kind": "constant",
        "ValueType": {
         "$id": "200",
         "Kind": "string",
         "Name": "string",
         "CrossLanguageDefinitionId": "TypeSpec.string"
        },
        "Value": "test"
       },
       "Location": "Header",
       "IsApiVersion": false,
       "IsContentType": false,
       "IsEndpoint": false,
       "Explode": false,
       "IsRequired": true,
       "Kind": "Constant"
      },
      {
       "$id": "201",
       "Name": "p2",
       "NameInRequest": "p2",
       "Type": {
        "$id": "202",
        "Kind": "constant",
        "ValueType": {
         "$id": "203",
         "Kind": "int32",
         "Name": "int32",
         "CrossLanguageDefinitionId": "TypeSpec.int32"
        },
        "Value": 123
       },
       "Location": "Path",
       "IsApiVersion": false,
       "IsContentType": false,
       "IsEndpoint": false,
       "Explode": false,
       "IsRequired": true,
       "Kind": "Constant"
      },
      {
       "$id": "204",
       "Name": "p3",
       "NameInRequest": "p3",
       "Type": {
        "$id": "205",
        "Kind": "constant",
        "ValueType": {
         "$id": "206",
         "Kind": "boolean",
         "Name": "boolean",
         "CrossLanguageDefinitionId": "TypeSpec.boolean"
        },
        "Value": true
       },
       "Location": "Query",
       "IsApiVersion": false,
       "IsContentType": false,
       "IsEndpoint": false,
       "Explode": false,
       "IsRequired": true,
       "Kind": "Constant"
      },
      {
       "$id": "207",
       "Name": "accept",
       "NameInRequest": "Accept",
       "Type": {
        "$id": "208",
        "Kind": "constant",
        "ValueType": {
         "$id": "209",
         "Kind": "string",
         "Name": "string",
         "CrossLanguageDefinitionId": "TypeSpec.string"
        },
        "Value": "application/json"
       },
       "Location": "Header",
       "IsApiVersion": false,
       "IsContentType": false,
       "IsEndpoint": false,
       "Explode": false,
       "IsRequired": true,
       "Kind": "Constant"
      }
     ],
     "Responses": [
      {
       "$id": "210",
       "StatusCodes": [
        200
       ],
       "BodyType": {
        "$ref": "41"
       },
       "BodyMediaType": "Json",
       "Headers": [],
       "IsErrorResponse": false,
       "ContentTypes": [
        "application/json"
       ]
      }
     ],
     "HttpMethod": "GET",
     "RequestBodyMediaType": "None",
     "Uri": "{unbrandedTypeSpecUrl}",
     "Path": "/helloLiteral/{p2}",
     "BufferResponse": true,
     "GenerateProtocolMethod": true,
     "GenerateConvenienceMethod": true
    },
    {
     "$id": "211",
     "Name": "topAction",
     "ResourceName": "CustomizedTypeSpec",
     "Description": "top level method",
     "Accessibility": "public",
     "Parameters": [
      {
       "$ref": "145"
      },
      {
       "$id": "212",
       "Name": "action",
       "NameInRequest": "action",
       "Type": {
        "$id": "213",
        "Kind": "utcDateTime",
        "Name": "utcDateTime",
        "Encode": "rfc3339",
        "WireType": {
         "$id": "214",
         "Kind": "string",
         "Name": "string",
         "CrossLanguageDefinitionId": "TypeSpec.string"
        },
        "CrossLanguageDefinitionId": "TypeSpec.utcDateTime"
       },
       "Location": "Path",
       "IsApiVersion": false,
       "IsContentType": false,
       "IsEndpoint": false,
       "Explode": false,
       "IsRequired": true,
       "Kind": "Method"
      },
      {
       "$id": "215",
       "Name": "accept",
       "NameInRequest": "Accept",
       "Type": {
        "$id": "216",
        "Kind": "constant",
        "ValueType": {
         "$id": "217",
         "Kind": "string",
         "Name": "string",
         "CrossLanguageDefinitionId": "TypeSpec.string"
        },
        "Value": "application/json"
       },
       "Location": "Header",
       "IsApiVersion": false,
       "IsContentType": false,
       "IsEndpoint": false,
       "Explode": false,
       "IsRequired": true,
       "Kind": "Constant"
      }
     ],
     "Responses": [
      {
       "$id": "218",
       "StatusCodes": [
        200
       ],
       "BodyType": {
        "$ref": "41"
       },
       "BodyMediaType": "Json",
       "Headers": [],
       "IsErrorResponse": false,
       "ContentTypes": [
        "application/json"
       ]
      }
     ],
     "HttpMethod": "GET",
     "RequestBodyMediaType": "None",
     "Uri": "{unbrandedTypeSpecUrl}",
     "Path": "/top/{action}",
     "BufferResponse": true,
     "GenerateProtocolMethod": true,
     "GenerateConvenienceMethod": true
    },
    {
     "$id": "219",
     "Name": "topAction2",
     "ResourceName": "CustomizedTypeSpec",
     "Description": "top level method2",
     "Accessibility": "public",
     "Parameters": [
      {
       "$ref": "145"
      },
      {
       "$id": "220",
       "Name": "accept",
       "NameInRequest": "Accept",
       "Type": {
        "$id": "221",
        "Kind": "constant",
        "ValueType": {
         "$id": "222",
         "Kind": "string",
         "Name": "string",
         "CrossLanguageDefinitionId": "TypeSpec.string"
        },
        "Value": "application/json"
       },
       "Location": "Header",
       "IsApiVersion": false,
       "IsContentType": false,
       "IsEndpoint": false,
       "Explode": false,
       "IsRequired": true,
       "Kind": "Constant"
      }
     ],
     "Responses": [
      {
       "$id": "223",
       "StatusCodes": [
        200
       ],
       "BodyType": {
        "$ref": "41"
       },
       "BodyMediaType": "Json",
       "Headers": [],
       "IsErrorResponse": false,
       "ContentTypes": [
        "application/json"
       ]
      }
     ],
     "HttpMethod": "GET",
     "RequestBodyMediaType": "None",
     "Uri": "{unbrandedTypeSpecUrl}",
     "Path": "/top2",
     "BufferResponse": true,
     "GenerateProtocolMethod": true,
     "GenerateConvenienceMethod": false
    },
    {
     "$id": "224",
     "Name": "patchAction",
     "ResourceName": "CustomizedTypeSpec",
     "Description": "top level patch",
     "Accessibility": "public",
     "Parameters": [
      {
       "$ref": "145"
      },
      {
       "$id": "225",
       "Name": "contentType",
       "NameInRequest": "Content-Type",
       "Description": "Body parameter's content type. Known values are application/json",
       "Type": {
        "$id": "226",
        "Kind": "constant",
        "ValueType": {
         "$id": "227",
         "Kind": "string",
         "Name": "string",
         "CrossLanguageDefinitionId": "TypeSpec.string"
        },
        "Value": "application/json"
       },
       "Location": "Header",
       "IsApiVersion": false,
       "IsContentType": true,
       "IsEndpoint": false,
       "Explode": false,
       "IsRequired": true,
       "Kind": "Constant"
      },
      {
       "$id": "228",
       "Name": "accept",
       "NameInRequest": "Accept",
       "Type": {
        "$id": "229",
        "Kind": "constant",
        "ValueType": {
         "$id": "230",
         "Kind": "string",
         "Name": "string",
         "CrossLanguageDefinitionId": "TypeSpec.string"
        },
        "Value": "application/json"
       },
       "Location": "Header",
       "IsApiVersion": false,
       "IsContentType": false,
       "IsEndpoint": false,
       "Explode": false,
       "IsRequired": true,
       "Kind": "Constant"
      },
      {
       "$id": "231",
       "Name": "body",
       "NameInRequest": "body",
       "Type": {
        "$ref": "41"
       },
       "Location": "Body",
       "IsApiVersion": false,
       "IsContentType": false,
       "IsEndpoint": false,
       "Explode": false,
       "IsRequired": true,
       "Kind": "Method"
      }
     ],
     "Responses": [
      {
       "$id": "232",
       "StatusCodes": [
        200
       ],
       "BodyType": {
        "$ref": "41"
       },
       "BodyMediaType": "Json",
       "Headers": [],
       "IsErrorResponse": false,
       "ContentTypes": [
        "application/json"
       ]
      }
     ],
     "HttpMethod": "PATCH",
     "RequestBodyMediaType": "Json",
     "Uri": "{unbrandedTypeSpecUrl}",
     "Path": "/patch",
     "RequestMediaTypes": [
      "application/json"
     ],
     "BufferResponse": true,
     "GenerateProtocolMethod": true,
     "GenerateConvenienceMethod": false
    },
    {
     "$id": "233",
     "Name": "anonymousBody",
     "ResourceName": "CustomizedTypeSpec",
     "Description": "body parameter without body decorator",
     "Accessibility": "public",
     "Parameters": [
      {
       "$ref": "145"
      },
      {
       "$id": "234",
       "Name": "contentType",
       "NameInRequest": "Content-Type",
       "Description": "Body parameter's content type. Known values are application/json",
       "Type": {
        "$id": "235",
        "Kind": "constant",
        "ValueType": {
         "$id": "236",
         "Kind": "string",
         "Name": "string",
         "CrossLanguageDefinitionId": "TypeSpec.string"
        },
        "Value": "application/json"
       },
       "Location": "Header",
       "IsApiVersion": false,
       "IsContentType": true,
       "IsEndpoint": false,
       "Explode": false,
       "IsRequired": true,
       "Kind": "Constant"
      },
      {
       "$id": "237",
       "Name": "accept",
       "NameInRequest": "Accept",
       "Type": {
        "$id": "238",
        "Kind": "constant",
        "ValueType": {
         "$id": "239",
         "Kind": "string",
         "Name": "string",
         "CrossLanguageDefinitionId": "TypeSpec.string"
        },
        "Value": "application/json"
       },
       "Location": "Header",
       "IsApiVersion": false,
       "IsContentType": false,
       "IsEndpoint": false,
       "Explode": false,
       "IsRequired": true,
       "Kind": "Constant"
      },
      {
       "$id": "240",
       "Name": "anonymousBodyRequest",
       "NameInRequest": "anonymousBodyRequest",
       "Type": {
        "$ref": "85"
       },
       "Location": "Body",
       "IsApiVersion": false,
       "IsContentType": false,
       "IsEndpoint": false,
       "Explode": false,
       "IsRequired": true,
       "Kind": "Spread"
      }
     ],
     "Responses": [
      {
       "$id": "241",
       "StatusCodes": [
        200
       ],
       "BodyType": {
        "$ref": "41"
       },
       "BodyMediaType": "Json",
       "Headers": [],
       "IsErrorResponse": false,
       "ContentTypes": [
        "application/json"
       ]
      }
     ],
     "HttpMethod": "POST",
     "RequestBodyMediaType": "Json",
     "Uri": "{unbrandedTypeSpecUrl}",
     "Path": "/anonymousBody",
     "RequestMediaTypes": [
      "application/json"
     ],
     "BufferResponse": true,
     "GenerateProtocolMethod": true,
     "GenerateConvenienceMethod": true
    },
    {
     "$id": "242",
     "Name": "friendlyModel",
     "ResourceName": "CustomizedTypeSpec",
     "Description": "Model can have its friendly name",
     "Accessibility": "public",
     "Parameters": [
      {
       "$ref": "145"
      },
      {
       "$id": "243",
       "Name": "contentType",
       "NameInRequest": "Content-Type",
       "Description": "Body parameter's content type. Known values are application/json",
       "Type": {
        "$id": "244",
        "Kind": "constant",
        "ValueType": {
         "$id": "245",
         "Kind": "string",
         "Name": "string",
         "CrossLanguageDefinitionId": "TypeSpec.string"
        },
        "Value": "application/json"
       },
       "Location": "Header",
       "IsApiVersion": false,
       "IsContentType": true,
       "IsEndpoint": false,
       "Explode": false,
       "IsRequired": true,
       "Kind": "Constant"
      },
      {
       "$id": "246",
       "Name": "accept",
       "NameInRequest": "Accept",
       "Type": {
        "$id": "247",
        "Kind": "constant",
        "ValueType": {
         "$id": "248",
         "Kind": "string",
         "Name": "string",
         "CrossLanguageDefinitionId": "TypeSpec.string"
        },
        "Value": "application/json"
       },
       "Location": "Header",
       "IsApiVersion": false,
       "IsContentType": false,
       "IsEndpoint": false,
       "Explode": false,
       "IsRequired": true,
       "Kind": "Constant"
      },
      {
       "$id": "249",
       "Name": "friendlyModelRequest",
       "NameInRequest": "friendlyModelRequest",
       "Type": {
        "$ref": "128"
       },
       "Location": "Body",
       "IsApiVersion": false,
       "IsContentType": false,
       "IsEndpoint": false,
       "Explode": false,
       "IsRequired": true,
       "Kind": "Spread"
      }
     ],
     "Responses": [
      {
       "$id": "250",
       "StatusCodes": [
        200
       ],
       "BodyType": {
        "$ref": "132"
       },
       "BodyMediaType": "Json",
       "Headers": [],
       "IsErrorResponse": false,
       "ContentTypes": [
        "application/json"
       ]
      }
     ],
     "HttpMethod": "POST",
     "RequestBodyMediaType": "Json",
     "Uri": "{unbrandedTypeSpecUrl}",
     "Path": "/friendlyName",
     "RequestMediaTypes": [
      "application/json"
     ],
     "BufferResponse": true,
     "GenerateProtocolMethod": true,
     "GenerateConvenienceMethod": true
    },
    {
     "$id": "251",
     "Name": "addTimeHeader",
     "ResourceName": "CustomizedTypeSpec",
     "Accessibility": "public",
     "Parameters": [
      {
       "$ref": "145"
      },
      {
       "$id": "252",
       "Name": "repeatabilityFirstSent",
       "NameInRequest": "Repeatability-First-Sent",
       "Type": {
        "$id": "253",
        "Kind": "utcDateTime",
        "Name": "utcDateTime",
        "Encode": "rfc7231",
        "WireType": {
         "$id": "254",
         "Kind": "string",
         "Name": "string",
         "CrossLanguageDefinitionId": "TypeSpec.string"
        },
        "CrossLanguageDefinitionId": "TypeSpec.utcDateTime"
       },
       "Location": "Header",
       "IsApiVersion": false,
       "IsContentType": false,
       "IsEndpoint": false,
       "Explode": false,
       "IsRequired": false,
       "Kind": "Method"
      }
     ],
     "Responses": [
      {
       "$id": "255",
       "StatusCodes": [
        204
       ],
       "BodyMediaType": "Json",
       "Headers": [],
       "IsErrorResponse": false
      }
     ],
     "HttpMethod": "GET",
     "RequestBodyMediaType": "None",
     "Uri": "{unbrandedTypeSpecUrl}",
     "Path": "/",
     "BufferResponse": true,
     "GenerateProtocolMethod": true,
     "GenerateConvenienceMethod": false
    },
    {
     "$id": "256",
     "Name": "projectedNameModel",
     "ResourceName": "CustomizedTypeSpec",
     "Description": "Model can have its projected name",
     "Accessibility": "public",
     "Parameters": [
      {
       "$ref": "145"
      },
      {
       "$id": "257",
       "Name": "contentType",
       "NameInRequest": "Content-Type",
       "Description": "Body parameter's content type. Known values are application/json",
       "Type": {
        "$id": "258",
        "Kind": "constant",
        "ValueType": {
         "$id": "259",
         "Kind": "string",
         "Name": "string",
         "CrossLanguageDefinitionId": "TypeSpec.string"
        },
        "Value": "application/json"
       },
       "Location": "Header",
       "IsApiVersion": false,
       "IsContentType": true,
       "IsEndpoint": false,
       "Explode": false,
       "IsRequired": true,
       "Kind": "Constant"
      },
      {
       "$id": "260",
       "Name": "accept",
       "NameInRequest": "Accept",
       "Type": {
        "$id": "261",
        "Kind": "constant",
        "ValueType": {
         "$id": "262",
         "Kind": "string",
         "Name": "string",
         "CrossLanguageDefinitionId": "TypeSpec.string"
        },
        "Value": "application/json"
       },
       "Location": "Header",
       "IsApiVersion": false,
       "IsContentType": false,
       "IsEndpoint": false,
       "Explode": false,
       "IsRequired": true,
       "Kind": "Constant"
      },
      {
       "$id": "263",
       "Name": "projectedNameModelRequest",
       "NameInRequest": "projectedNameModelRequest",
       "Type": {
        "$ref": "136"
       },
       "Location": "Body",
       "IsApiVersion": false,
       "IsContentType": false,
       "IsEndpoint": false,
       "Explode": false,
       "IsRequired": true,
       "Kind": "Spread"
      }
     ],
     "Responses": [
      {
       "$id": "264",
       "StatusCodes": [
        200
       ],
       "BodyType": {
        "$ref": "139"
       },
       "BodyMediaType": "Json",
       "Headers": [],
       "IsErrorResponse": false,
       "ContentTypes": [
        "application/json"
       ]
      }
     ],
     "HttpMethod": "POST",
     "RequestBodyMediaType": "Json",
     "Uri": "{unbrandedTypeSpecUrl}",
     "Path": "/projectedName",
     "RequestMediaTypes": [
      "application/json"
     ],
     "BufferResponse": true,
     "GenerateProtocolMethod": true,
     "GenerateConvenienceMethod": true
    },
    {
     "$id": "265",
     "Name": "returnsAnonymousModel",
     "ResourceName": "CustomizedTypeSpec",
     "Description": "return anonymous model",
     "Accessibility": "public",
     "Parameters": [
      {
       "$ref": "145"
      },
      {
       "$id": "266",
       "Name": "accept",
       "NameInRequest": "Accept",
       "Type": {
        "$id": "267",
        "Kind": "constant",
        "ValueType": {
         "$id": "268",
         "Kind": "string",
         "Name": "string",
         "CrossLanguageDefinitionId": "TypeSpec.string"
        },
        "Value": "application/json"
       },
       "Location": "Header",
       "IsApiVersion": false,
       "IsContentType": false,
       "IsEndpoint": false,
       "Explode": false,
       "IsRequired": true,
       "Kind": "Constant"
      }
     ],
     "Responses": [
      {
       "$id": "269",
       "StatusCodes": [
        200
       ],
       "BodyType": {
        "$ref": "142"
       },
       "BodyMediaType": "Json",
       "Headers": [],
       "IsErrorResponse": false,
       "ContentTypes": [
        "application/json"
       ]
      }
     ],
     "HttpMethod": "POST",
     "RequestBodyMediaType": "None",
     "Uri": "{unbrandedTypeSpecUrl}",
     "Path": "/returnsAnonymousModel",
     "BufferResponse": true,
     "GenerateProtocolMethod": true,
     "GenerateConvenienceMethod": true
    },
    {
     "$id": "270",
     "Name": "getUnknownValue",
     "ResourceName": "CustomizedTypeSpec",
     "Description": "get extensible enum",
     "Accessibility": "public",
     "Parameters": [
      {
       "$ref": "145"
      },
      {
       "$id": "271",
       "Name": "accept",
       "NameInRequest": "Accept",
       "Type": {
        "$id": "272",
        "Kind": "string",
        "Name": "string",
        "CrossLanguageDefinitionId": "TypeSpec.string"
       },
       "Location": "Header",
       "IsApiVersion": false,
       "IsContentType": false,
       "IsEndpoint": false,
       "Explode": false,
       "IsRequired": true,
       "Kind": "Method"
      }
     ],
     "Responses": [
      {
       "$id": "273",
       "StatusCodes": [
        200
       ],
       "BodyType": {
        "$id": "274",
        "Kind": "constant",
        "ValueType": {
         "$id": "275",
         "Kind": "string",
         "Name": "string",
         "CrossLanguageDefinitionId": "TypeSpec.string"
        },
        "Value": "Sunday"
       },
       "BodyMediaType": "Json",
       "Headers": [],
       "IsErrorResponse": false,
       "ContentTypes": [
        "application/json",
        "application/json",
        "application/json",
        "application/json",
        "application/json",
        "application/json",
        "application/json",
        "application/json"
       ]
      }
     ],
     "HttpMethod": "GET",
     "RequestBodyMediaType": "None",
     "Uri": "{unbrandedTypeSpecUrl}",
     "Path": "/unknown-value",
     "BufferResponse": true,
     "GenerateProtocolMethod": true,
     "GenerateConvenienceMethod": false
    },
    {
     "$id": "276",
     "Name": "internalProtocol",
     "ResourceName": "CustomizedTypeSpec",
     "Description": "When set protocol false and convenient true, then the protocol method should be internal",
     "Accessibility": "public",
     "Parameters": [
      {
       "$ref": "145"
      },
      {
       "$id": "277",
       "Name": "contentType",
       "NameInRequest": "Content-Type",
       "Description": "Body parameter's content type. Known values are application/json",
       "Type": {
        "$id": "278",
        "Kind": "constant",
        "ValueType": {
         "$id": "279",
         "Kind": "string",
         "Name": "string",
         "CrossLanguageDefinitionId": "TypeSpec.string"
        },
        "Value": "application/json"
       },
       "Location": "Header",
       "IsApiVersion": false,
       "IsContentType": true,
       "IsEndpoint": false,
       "Explode": false,
       "IsRequired": true,
       "Kind": "Constant"
      },
      {
       "$id": "280",
       "Name": "accept",
       "NameInRequest": "Accept",
       "Type": {
        "$id": "281",
        "Kind": "constant",
        "ValueType": {
         "$id": "282",
         "Kind": "string",
         "Name": "string",
         "CrossLanguageDefinitionId": "TypeSpec.string"
        },
        "Value": "application/json"
       },
       "Location": "Header",
       "IsApiVersion": false,
       "IsContentType": false,
       "IsEndpoint": false,
       "Explode": false,
       "IsRequired": true,
       "Kind": "Constant"
      },
      {
       "$id": "283",
       "Name": "body",
       "NameInRequest": "body",
       "Type": {
        "$ref": "41"
       },
       "Location": "Body",
       "IsApiVersion": false,
       "IsContentType": false,
       "IsEndpoint": false,
       "Explode": false,
       "IsRequired": true,
       "Kind": "Method"
      }
     ],
     "Responses": [
      {
       "$id": "284",
       "StatusCodes": [
        200
       ],
       "BodyType": {
        "$ref": "41"
       },
       "BodyMediaType": "Json",
       "Headers": [],
       "IsErrorResponse": false,
       "ContentTypes": [
        "application/json"
       ]
      }
     ],
     "HttpMethod": "POST",
     "RequestBodyMediaType": "Json",
     "Uri": "{unbrandedTypeSpecUrl}",
     "Path": "/internalProtocol",
     "RequestMediaTypes": [
      "application/json"
     ],
     "BufferResponse": true,
     "GenerateProtocolMethod": false,
     "GenerateConvenienceMethod": true
    },
    {
     "$id": "285",
     "Name": "stillConvenient",
     "ResourceName": "CustomizedTypeSpec",
     "Description": "When set protocol false and convenient true, the convenient method should be generated even it has the same signature as protocol one",
     "Accessibility": "public",
     "Parameters": [
      {
       "$ref": "145"
      }
     ],
     "Responses": [
      {
       "$id": "286",
       "StatusCodes": [
        204
       ],
       "BodyMediaType": "Json",
       "Headers": [],
       "IsErrorResponse": false
      }
     ],
     "HttpMethod": "GET",
     "RequestBodyMediaType": "None",
     "Uri": "{unbrandedTypeSpecUrl}",
     "Path": "/stillConvenient",
     "BufferResponse": true,
     "GenerateProtocolMethod": false,
     "GenerateConvenienceMethod": true
    },
    {
     "$id": "287",
     "Name": "headAsBoolean",
     "ResourceName": "CustomizedTypeSpec",
     "Description": "head as boolean.",
     "Accessibility": "public",
     "Parameters": [
      {
       "$ref": "145"
      },
      {
       "$id": "288",
       "Name": "id",
       "NameInRequest": "id",
       "Type": {
        "$id": "289",
        "Kind": "string",
        "Name": "string",
        "CrossLanguageDefinitionId": "TypeSpec.string"
       },
       "Location": "Path",
       "IsApiVersion": false,
       "IsContentType": false,
       "IsEndpoint": false,
       "Explode": false,
       "IsRequired": true,
       "Kind": "Method"
      }
     ],
     "Responses": [
      {
       "$id": "290",
       "StatusCodes": [
        204
       ],
       "BodyMediaType": "Json",
       "Headers": [],
       "IsErrorResponse": false
      }
     ],
     "HttpMethod": "HEAD",
     "RequestBodyMediaType": "None",
     "Uri": "{unbrandedTypeSpecUrl}",
     "Path": "/headAsBoolean/{id}",
     "BufferResponse": true,
     "GenerateProtocolMethod": true,
     "GenerateConvenienceMethod": true
    }
   ],
   "Protocol": {
    "$id": "291"
   },
   "Parameters": [
    {
     "$ref": "145"
    }
   ]
  }
 ],
 "Auth": {
  "$id": "292",
  "ApiKey": {
   "$id": "293",
   "Name": "my-api-key"
  }
 }
}<|MERGE_RESOLUTION|>--- conflicted
+++ resolved
@@ -1059,11 +1059,7 @@
        "Name": "unbrandedTypeSpecUrl",
        "NameInRequest": "unbrandedTypeSpecUrl",
        "Type": {
-<<<<<<< HEAD
-        "$id": "145",
-=======
         "$id": "146",
->>>>>>> 8ee18d2d
         "Kind": "url",
         "Name": "url",
         "CrossLanguageDefinitionId": "TypeSpec.url"
