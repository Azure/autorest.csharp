--- conflicted
+++ resolved
@@ -24,11 +24,7 @@
    "CrossLanguageDefinitionId": "",
    "Description": "The Thing_requiredLiteralString",
    "IsExtensible": true,
-<<<<<<< HEAD
-   "Usage": "None"
-=======
    "Usage": "Input,Output,Json"
->>>>>>> f082aaf1
   },
   {
    "$id": "5",
@@ -49,11 +45,7 @@
    "CrossLanguageDefinitionId": "",
    "Description": "The Thing_requiredLiteralInt",
    "IsExtensible": true,
-<<<<<<< HEAD
-   "Usage": "None"
-=======
    "Usage": "Input,Output,Json"
->>>>>>> f082aaf1
   },
   {
    "$id": "8",
@@ -74,11 +66,7 @@
    "CrossLanguageDefinitionId": "",
    "Description": "The Thing_requiredLiteralFloat",
    "IsExtensible": true,
-<<<<<<< HEAD
-   "Usage": "None"
-=======
    "Usage": "Input,Output,Json"
->>>>>>> f082aaf1
   },
   {
    "$id": "11",
@@ -99,11 +87,7 @@
    "CrossLanguageDefinitionId": "",
    "Description": "The Thing_optionalLiteralString",
    "IsExtensible": true,
-<<<<<<< HEAD
-   "Usage": "None"
-=======
    "Usage": "Input,Output,Json"
->>>>>>> f082aaf1
   },
   {
    "$id": "14",
@@ -124,11 +108,7 @@
    "CrossLanguageDefinitionId": "",
    "Description": "The Thing_optionalLiteralInt",
    "IsExtensible": true,
-<<<<<<< HEAD
-   "Usage": "None"
-=======
    "Usage": "Input,Output,Json"
->>>>>>> f082aaf1
   },
   {
    "$id": "17",
@@ -149,11 +129,7 @@
    "CrossLanguageDefinitionId": "",
    "Description": "The Thing_optionalLiteralFloat",
    "IsExtensible": true,
-<<<<<<< HEAD
-   "Usage": "None"
-=======
    "Usage": "Input,Output,Json"
->>>>>>> f082aaf1
   },
   {
    "$id": "20",
@@ -174,11 +150,7 @@
    "CrossLanguageDefinitionId": "",
    "Description": "The AnonymousBodyRequest_requiredLiteralString",
    "IsExtensible": true,
-<<<<<<< HEAD
-   "Usage": "None"
-=======
    "Usage": "Spread,Json"
->>>>>>> f082aaf1
   },
   {
    "$id": "23",
@@ -199,11 +171,7 @@
    "CrossLanguageDefinitionId": "",
    "Description": "The AnonymousBodyRequest_requiredLiteralInt",
    "IsExtensible": true,
-<<<<<<< HEAD
-   "Usage": "None"
-=======
    "Usage": "Spread,Json"
->>>>>>> f082aaf1
   },
   {
    "$id": "26",
@@ -224,11 +192,7 @@
    "CrossLanguageDefinitionId": "",
    "Description": "The AnonymousBodyRequest_requiredLiteralFloat",
    "IsExtensible": true,
-<<<<<<< HEAD
-   "Usage": "None"
-=======
    "Usage": "Spread,Json"
->>>>>>> f082aaf1
   },
   {
    "$id": "29",
@@ -249,11 +213,7 @@
    "CrossLanguageDefinitionId": "",
    "Description": "The AnonymousBodyRequest_optionalLiteralString",
    "IsExtensible": true,
-<<<<<<< HEAD
-   "Usage": "None"
-=======
    "Usage": "Spread,Json"
->>>>>>> f082aaf1
   },
   {
    "$id": "32",
@@ -274,11 +234,7 @@
    "CrossLanguageDefinitionId": "",
    "Description": "The AnonymousBodyRequest_optionalLiteralInt",
    "IsExtensible": true,
-<<<<<<< HEAD
-   "Usage": "None"
-=======
    "Usage": "Spread,Json"
->>>>>>> f082aaf1
   },
   {
    "$id": "35",
@@ -299,11 +255,7 @@
    "CrossLanguageDefinitionId": "",
    "Description": "The AnonymousBodyRequest_optionalLiteralFloat",
    "IsExtensible": true,
-<<<<<<< HEAD
-   "Usage": "None"
-=======
    "Usage": "Spread,Json"
->>>>>>> f082aaf1
   },
   {
    "$id": "38",
@@ -618,11 +570,7 @@
    "Kind": "model",
    "Name": "AnonymousBodyRequest",
    "CrossLanguageDefinitionId": "CustomizedTypeSpec.anonymousBody.Request.anonymous",
-<<<<<<< HEAD
-   "Usage": "None",
-=======
    "Usage": "Spread,Json",
->>>>>>> f082aaf1
    "Properties": [
     {
      "$id": "86",
@@ -859,11 +807,10 @@
   },
   {
    "$id": "122",
-<<<<<<< HEAD
    "Kind": "model",
    "Name": "ModelWithFormat",
    "CrossLanguageDefinitionId": "CustomizedTypeSpec.ModelWithFormat",
-   "Usage": "RoundTrip",
+   "Usage": "Input,Output,Json",
    "Properties": [
     {
      "$id": "123",
@@ -897,24 +844,14 @@
    "Kind": "model",
    "Name": "FriendlyModelRequest",
    "CrossLanguageDefinitionId": "CustomizedTypeSpec.friendlyModel.Request.anonymous",
-   "Usage": "None",
-   "Properties": [
-    {
-     "$id": "128",
-=======
-   "Kind": "model",
-   "Name": "FriendlyModelRequest",
-   "CrossLanguageDefinitionId": "CustomizedTypeSpec.friendlyModel.Request.anonymous",
    "Usage": "Spread,Json",
    "Properties": [
     {
-     "$id": "123",
->>>>>>> f082aaf1
+     "$id": "128",
      "Name": "name",
      "SerializedName": "name",
      "Description": "name of the NotFriend",
      "Type": {
-<<<<<<< HEAD
       "$id": "129",
       "Kind": "string"
      },
@@ -933,86 +870,6 @@
      "IsReadOnly": false
     }
    ]
-  },
-  {
-   "$id": "131",
-   "Kind": "model",
-   "Name": "Friend",
-   "CrossLanguageDefinitionId": "CustomizedTypeSpec.NotFriend",
-   "Usage": "Output",
-   "Description": "this is not a friendly model but with a friendly name",
-   "Properties": [
-    {
-     "$id": "132",
-     "Name": "name",
-     "SerializedName": "name",
-     "Description": "name of the NotFriend",
-     "Type": {
-      "$id": "133",
-=======
-      "$id": "124",
->>>>>>> f082aaf1
-      "Kind": "string"
-     },
-     "IsRequired": true,
-     "IsReadOnly": false
-    },
-    {
-<<<<<<< HEAD
-     "$id": "134",
-=======
-     "$id": "125",
->>>>>>> f082aaf1
-     "Name": "format",
-     "SerializedName": "format",
-     "Description": "",
-     "Type": {
-<<<<<<< HEAD
-      "$ref": "122"
-=======
-      "$id": "126",
-      "Kind": "model",
-      "Name": "ModelWithFormat",
-      "CrossLanguageDefinitionId": "CustomizedTypeSpec.ModelWithFormat",
-      "Usage": "Input,Output,Json",
-      "Properties": [
-       {
-        "$id": "127",
-        "Name": "sourceUrl",
-        "SerializedName": "sourceUrl",
-        "Description": "url format",
-        "Type": {
-         "$id": "128",
-         "Kind": "url"
-        },
-        "IsRequired": true,
-        "IsReadOnly": false
-       },
-       {
-        "$id": "129",
-        "Name": "guid",
-        "SerializedName": "guid",
-        "Description": "uuid format",
-        "Type": {
-         "$id": "130",
-         "Kind": "uuid",
-         "Encode": "string"
-        },
-        "IsRequired": true,
-        "IsReadOnly": false
-       }
-      ]
->>>>>>> f082aaf1
-     },
-     "IsRequired": false,
-     "IsReadOnly": false
-    }
-   ]
-  },
-  {
-<<<<<<< HEAD
-=======
-   "$ref": "126"
   },
   {
    "$id": "131",
@@ -1040,7 +897,7 @@
      "SerializedName": "format",
      "Description": "",
      "Type": {
-      "$ref": "126"
+      "$ref": "122"
      },
      "IsRequired": false,
      "IsReadOnly": false
@@ -1048,16 +905,11 @@
    ]
   },
   {
->>>>>>> f082aaf1
    "$id": "135",
    "Kind": "model",
    "Name": "ProjectedNameModelRequest",
    "CrossLanguageDefinitionId": "CustomizedTypeSpec.projectedNameModel.Request.anonymous",
-<<<<<<< HEAD
-   "Usage": "None",
-=======
    "Usage": "Spread,Json",
->>>>>>> f082aaf1
    "Properties": [
     {
      "$id": "136",
@@ -1078,11 +930,7 @@
    "Kind": "model",
    "Name": "ProjectedModel",
    "CrossLanguageDefinitionId": "CustomizedTypeSpec.ModelWithProjectedName",
-<<<<<<< HEAD
-   "Usage": "Output",
-=======
    "Usage": "Output,Json",
->>>>>>> f082aaf1
    "Description": "this is a model with a projected name",
    "Properties": [
     {
@@ -1104,11 +952,7 @@
    "Kind": "model",
    "Name": "ReturnsAnonymousModelResponse",
    "CrossLanguageDefinitionId": "CustomizedTypeSpec.returnsAnonymousModel.Response.anonymous",
-<<<<<<< HEAD
-   "Usage": "Output",
-=======
    "Usage": "Output,Json",
->>>>>>> f082aaf1
    "Properties": []
   }
  ],
@@ -2012,7 +1856,6 @@
        "$ref": "144"
       },
       {
-<<<<<<< HEAD
        "$id": "233",
        "Name": "contentType",
        "NameInRequest": "Content-Type",
@@ -2025,13 +1868,6 @@
          "Kind": "string"
         },
         "Value": "application/json"
-=======
-       "$id": "237",
-       "Name": "AnonymousBodyRequest",
-       "NameInRequest": "",
-       "Type": {
-        "$ref": "85"
->>>>>>> f082aaf1
        },
        "Location": "Header",
        "IsApiVersion": false,
@@ -2117,7 +1953,6 @@
        "$ref": "144"
       },
       {
-<<<<<<< HEAD
        "$id": "242",
        "Name": "contentType",
        "NameInRequest": "Content-Type",
@@ -2130,13 +1965,6 @@
          "Kind": "string"
         },
         "Value": "application/json"
-=======
-       "$id": "246",
-       "Name": "FriendlyModelRequest",
-       "NameInRequest": "",
-       "Type": {
-        "$ref": "122"
->>>>>>> f082aaf1
        },
        "Location": "Header",
        "IsApiVersion": false,
@@ -2272,7 +2100,6 @@
        "$ref": "144"
       },
       {
-<<<<<<< HEAD
        "$id": "256",
        "Name": "contentType",
        "NameInRequest": "Content-Type",
@@ -2285,13 +2112,6 @@
          "Kind": "string"
         },
         "Value": "application/json"
-=======
-       "$id": "263",
-       "Name": "ProjectedNameModelRequest",
-       "NameInRequest": "",
-       "Type": {
-        "$ref": "135"
->>>>>>> f082aaf1
        },
        "Location": "Header",
        "IsApiVersion": false,
