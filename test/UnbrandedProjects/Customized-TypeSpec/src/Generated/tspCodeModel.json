--- conflicted
+++ resolved
@@ -210,16 +210,11 @@
         "Name": "Array",
         "ValueType": {
          "$id": "30",
-<<<<<<< HEAD
          "Kind": "string",
          "Name": "string",
          "CrossLanguageDefinitionId": "TypeSpec.string"
-        }
-=======
-         "Kind": "string"
         },
         "CrossLanguageDefinitionId": "TypeSpec.Array"
->>>>>>> d4a5bea0
        },
        {
         "$id": "31",
@@ -394,16 +389,11 @@
        "Name": "Array",
        "ValueType": {
         "$id": "55",
-<<<<<<< HEAD
         "Kind": "int32",
         "Name": "int32",
         "CrossLanguageDefinitionId": "TypeSpec.int32"
-       }
-=======
-        "Kind": "int32"
        },
        "CrossLanguageDefinitionId": "TypeSpec.Array"
->>>>>>> d4a5bea0
       }
      },
      "IsRequired": false,
@@ -423,16 +413,11 @@
        "Name": "Array",
        "ValueType": {
         "$id": "59",
-<<<<<<< HEAD
         "Kind": "int32",
         "Name": "int32",
         "CrossLanguageDefinitionId": "TypeSpec.int32"
-       }
-=======
-        "Kind": "int32"
        },
        "CrossLanguageDefinitionId": "TypeSpec.Array"
->>>>>>> d4a5bea0
       }
      },
      "IsRequired": true,
@@ -616,13 +601,9 @@
        "NameInRequest": "unbrandedTypeSpecUrl",
        "Type": {
         "$id": "83",
-<<<<<<< HEAD
         "Kind": "url",
         "Name": "url",
-        "CrossLanguageDefinitionId": ""
-=======
-        "Kind": "url"
->>>>>>> d4a5bea0
+        "CrossLanguageDefinitionId": "TypeSpec.url"
        },
        "Location": "Uri",
        "IsApiVersion": false,
