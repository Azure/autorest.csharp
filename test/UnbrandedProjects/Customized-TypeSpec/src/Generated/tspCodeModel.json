--- conflicted
+++ resolved
@@ -467,6 +467,118 @@
      "SerializedName": "requiredBadDescription",
      "Description": "description with xml <|endoftext|>",
      "Type": {
+      "$id": "51",
+      "Kind": "string"
+     },
+     "IsRequired": true,
+     "IsReadOnly": false
+    },
+    {
+     "$id": "52",
+     "Name": "optionalNullableList",
+     "SerializedName": "optionalNullableList",
+     "Description": "optional nullable collection",
+     "Type": {
+      "$id": "53",
+      "Kind": "nullable",
+      "Type": {
+       "$id": "54",
+       "Kind": "array",
+       "Name": "Array",
+       "ValueType": {
+        "$id": "55",
+        "Kind": "int32"
+       },
+       "CrossLanguageDefinitionId": "TypeSpec.Array"
+      }
+     },
+     "IsRequired": false,
+     "IsReadOnly": false
+    },
+    {
+     "$id": "56",
+     "Name": "requiredNullableList",
+     "SerializedName": "requiredNullableList",
+     "Description": "required nullable collection",
+     "Type": {
+      "$id": "57",
+      "Kind": "nullable",
+      "Type": {
+       "$id": "58",
+       "Kind": "array",
+       "Name": "Array",
+       "ValueType": {
+        "$id": "59",
+        "Kind": "int32"
+       },
+       "CrossLanguageDefinitionId": "TypeSpec.Array"
+      }
+     },
+     "IsRequired": true,
+     "IsReadOnly": false
+    }
+   ]
+  },
+  {
+   "$id": "60",
+   "Kind": "model",
+   "Name": "RoundTripModel",
+   "CrossLanguageDefinitionId": "CustomizedTypeSpec.RoundTripModel",
+   "Usage": "Input,Output",
+   "Description": "this is a roundtrip model",
+   "Properties": [
+    {
+     "$id": "61",
+     "Name": "requiredString",
+     "SerializedName": "requiredString",
+     "Description": "Required string, illustrating a reference type property.",
+     "Type": {
+      "$id": "62",
+      "Kind": "string"
+     },
+     "IsRequired": true,
+     "IsReadOnly": false
+    },
+    {
+     "$id": "63",
+     "Name": "requiredInt",
+     "SerializedName": "requiredInt",
+     "Description": "Required int, illustrating a value type property.",
+     "Type": {
+      "$id": "64",
+      "Kind": "int32"
+     },
+     "IsRequired": true,
+     "IsReadOnly": false
+    },
+    {
+     "$id": "65",
+     "Name": "requiredReadonlyInt",
+     "SerializedName": "requiredReadonlyInt",
+     "Description": "Required readonly int",
+     "Type": {
+      "$id": "66",
+      "Kind": "int32"
+     },
+     "IsRequired": true,
+     "IsReadOnly": true
+    }
+   ]
+  },
+  {
+   "$id": "67",
+   "Kind": "model",
+   "Name": "Friend",
+   "CrossLanguageDefinitionId": "CustomizedTypeSpec.NotFriend",
+   "Usage": "Input,Output",
+   "Description": "this is not a friendly model but with a friendly name",
+   "Properties": [
+    {
+     "$id": "68",
+     "Name": "name",
+     "SerializedName": "name",
+     "Description": "name of the NotFriend",
+     "Type": {
       "$id": "69",
       "Kind": "string"
      },
@@ -524,7 +636,7 @@
    "Kind": "model",
    "Name": "RoundTripModel",
    "CrossLanguageDefinitionId": "CustomizedTypeSpec.RoundTripModel",
-   "Usage": "Input,Output",
+   "Usage": "RoundTrip",
    "Description": "this is a roundtrip model",
    "Properties": [
     {
@@ -570,11 +682,7 @@
    "Kind": "model",
    "Name": "Friend",
    "CrossLanguageDefinitionId": "CustomizedTypeSpec.NotFriend",
-<<<<<<< HEAD
-   "Usage": "Input,Output",
-=======
    "Usage": "Output",
->>>>>>> a3707638
    "Description": "this is not a friendly model but with a friendly name",
    "Properties": [
     {
@@ -641,11 +749,7 @@
    "Kind": "model",
    "Name": "ProjectedModel",
    "CrossLanguageDefinitionId": "CustomizedTypeSpec.ModelWithProjectedName",
-<<<<<<< HEAD
    "Usage": "Input,Output",
-=======
-   "Usage": "Output",
->>>>>>> a3707638
    "Description": "this is a model with a projected name",
    "Properties": [
     {
