{
 "$id": "1",
 "Name": "CustomizedTypeSpec",
 "ApiVersions": [
  "2022-05-15-preview"
 ],
 "Enums": [
  {
   "$id": "2",
   "Kind": "enum",
   "Name": "Thing_requiredLiteralString",
   "ValueType": {
    "$id": "3",
    "Kind": "string"
   },
   "Values": [
    {
     "$id": "4",
     "Name": "accept",
     "Value": "accept",
     "Description": "accept"
    }
   ],
   "Namespace": "CustomizedTypeSpec",
   "Description": "The Thing_requiredLiteralString",
   "IsExtensible": true,
   "Usage": "Input,Output"
  },
  {
   "$id": "5",
   "Kind": "enum",
   "Name": "Thing_requiredLiteralInt",
   "ValueType": {
    "$id": "6",
    "Kind": "int32"
   },
   "Values": [
    {
     "$id": "7",
     "Name": "123",
     "Value": 123,
     "Description": "123"
    }
   ],
   "Namespace": "CustomizedTypeSpec",
   "Description": "The Thing_requiredLiteralInt",
   "IsExtensible": true,
   "Usage": "Input,Output"
  },
  {
   "$id": "8",
   "Kind": "enum",
   "Name": "Thing_requiredLiteralFloat",
   "ValueType": {
    "$id": "9",
    "Kind": "float32"
   },
   "Values": [
    {
     "$id": "10",
     "Name": "1.23",
     "Value": 1.23,
     "Description": "1.23"
    }
   ],
   "Namespace": "CustomizedTypeSpec",
   "Description": "The Thing_requiredLiteralFloat",
   "IsExtensible": true,
   "Usage": "Input,Output"
  },
  {
   "$id": "11",
   "Kind": "enum",
   "Name": "Thing_optionalLiteralString",
   "ValueType": {
    "$id": "12",
    "Kind": "string"
   },
   "Values": [
    {
     "$id": "13",
     "Name": "reject",
     "Value": "reject",
     "Description": "reject"
    }
   ],
   "Namespace": "CustomizedTypeSpec",
   "Description": "The Thing_optionalLiteralString",
   "IsExtensible": true,
   "Usage": "Input,Output"
  },
  {
   "$id": "14",
   "Kind": "enum",
   "Name": "Thing_optionalLiteralInt",
   "ValueType": {
    "$id": "15",
    "Kind": "int32"
   },
   "Values": [
    {
     "$id": "16",
     "Name": "456",
     "Value": 456,
     "Description": "456"
    }
   ],
   "Namespace": "CustomizedTypeSpec",
   "Description": "The Thing_optionalLiteralInt",
   "IsExtensible": true,
   "Usage": "Input,Output"
  },
  {
   "$id": "17",
   "Kind": "enum",
   "Name": "Thing_optionalLiteralFloat",
   "ValueType": {
    "$id": "18",
    "Kind": "float32"
   },
   "Values": [
    {
     "$id": "19",
     "Name": "4.56",
     "Value": 4.56,
     "Description": "4.56"
    }
   ],
   "Namespace": "CustomizedTypeSpec",
   "Description": "The Thing_optionalLiteralFloat",
   "IsExtensible": true,
   "Usage": "Input,Output"
  },
  {
   "$id": "20",
   "Kind": "enum",
   "Name": "Versions",
   "ValueType": {
    "$id": "21",
    "Kind": "string"
   },
   "Values": [
    {
     "$id": "22",
     "Name": "2022-05-15-preview",
     "Value": "2022-05-15-preview"
    }
   ],
   "Namespace": "CustomizedTypeSpec",
   "IsExtensible": false,
   "Usage": "ApiVersionEnum"
  }
 ],
 "Models": [
  {
   "$id": "23",
   "Kind": "model",
   "Name": "Thing",
   "Namespace": "CustomizedTypeSpec",
<<<<<<< HEAD
   "Description": "A model with a few properties of literal types",
   "Usage": "Input,Output",
=======
   "Usage": "RoundTrip",
   "Description": "A model with a few properties of literal types",
>>>>>>> 5c4fa027
   "Properties": [
    {
     "$id": "24",
     "Name": "name",
     "SerializedName": "name",
     "Description": "name of the Thing",
     "Type": {
      "$id": "25",
      "Kind": "string"
     },
     "IsRequired": true,
     "IsReadOnly": false
    },
    {
     "$id": "26",
     "Name": "requiredUnion",
     "SerializedName": "requiredUnion",
     "Description": "required Union",
     "Type": {
      "$id": "27",
      "Kind": "union",
      "Name": "ThingRequiredUnion",
      "VariantTypes": [
       {
        "$id": "28",
        "Kind": "string"
       },
       {
        "$id": "29",
        "Kind": "array",
        "ValueType": {
         "$id": "30",
         "Kind": "string"
        }
       },
       {
        "$id": "31",
        "Kind": "int32"
       }
      ]
     },
     "IsRequired": true,
     "IsReadOnly": false
    },
    {
     "$id": "32",
     "Name": "requiredLiteralString",
     "SerializedName": "requiredLiteralString",
     "Description": "required literal string",
     "Type": {
      "$id": "33",
      "Kind": "constant",
      "ValueType": {
       "$ref": "2"
      },
      "Value": "accept"
     },
     "IsRequired": true,
     "IsReadOnly": false
    },
    {
     "$id": "34",
     "Name": "requiredLiteralInt",
     "SerializedName": "requiredLiteralInt",
     "Description": "required literal int",
     "Type": {
      "$id": "35",
      "Kind": "constant",
      "ValueType": {
       "$ref": "5"
      },
      "Value": 123
     },
     "IsRequired": true,
     "IsReadOnly": false
    },
    {
     "$id": "36",
     "Name": "requiredLiteralFloat",
     "SerializedName": "requiredLiteralFloat",
     "Description": "required literal float",
     "Type": {
      "$id": "37",
      "Kind": "constant",
      "ValueType": {
       "$ref": "8"
      },
      "Value": 1.23
     },
     "IsRequired": true,
     "IsReadOnly": false
    },
    {
     "$id": "38",
     "Name": "requiredLiteralBool",
     "SerializedName": "requiredLiteralBool",
     "Description": "required literal bool",
     "Type": {
      "$id": "39",
      "Kind": "constant",
      "ValueType": {
       "$id": "40",
       "Kind": "boolean"
      },
      "Value": false
     },
     "IsRequired": true,
     "IsReadOnly": false
    },
    {
     "$id": "41",
     "Name": "optionalLiteralString",
     "SerializedName": "optionalLiteralString",
     "Description": "optional literal string",
     "Type": {
      "$id": "42",
      "Kind": "constant",
      "ValueType": {
       "$ref": "11"
      },
      "Value": "reject"
     },
     "IsRequired": false,
     "IsReadOnly": false
    },
    {
     "$id": "43",
     "Name": "optionalLiteralInt",
     "SerializedName": "optionalLiteralInt",
     "Description": "optional literal int",
     "Type": {
      "$id": "44",
      "Kind": "constant",
      "ValueType": {
       "$ref": "14"
      },
      "Value": 456
     },
     "IsRequired": false,
     "IsReadOnly": false
    },
    {
     "$id": "45",
     "Name": "optionalLiteralFloat",
     "SerializedName": "optionalLiteralFloat",
     "Description": "optional literal float",
     "Type": {
      "$id": "46",
      "Kind": "constant",
      "ValueType": {
       "$ref": "17"
      },
      "Value": 4.56
     },
     "IsRequired": false,
     "IsReadOnly": false
    },
    {
     "$id": "47",
     "Name": "optionalLiteralBool",
     "SerializedName": "optionalLiteralBool",
     "Description": "optional literal bool",
     "Type": {
      "$id": "48",
      "Kind": "constant",
      "ValueType": {
       "$id": "49",
       "Kind": "boolean"
      },
      "Value": true
     },
     "IsRequired": false,
     "IsReadOnly": false
    },
    {
     "$id": "50",
     "Name": "requiredBadDescription",
     "SerializedName": "requiredBadDescription",
     "Description": "description with xml <|endoftext|>",
     "Type": {
      "$id": "51",
      "Kind": "string"
     },
     "IsRequired": true,
     "IsReadOnly": false
    },
    {
     "$id": "52",
     "Name": "optionalNullableList",
     "SerializedName": "optionalNullableList",
     "Description": "optional nullable collection",
     "Type": {
      "$id": "53",
      "Kind": "nullable",
      "Type": {
       "$id": "54",
       "Kind": "array",
       "ValueType": {
        "$id": "55",
        "Kind": "int32"
       }
      }
     },
     "IsRequired": false,
     "IsReadOnly": false
    },
    {
     "$id": "56",
     "Name": "requiredNullableList",
     "SerializedName": "requiredNullableList",
     "Description": "required nullable collection",
     "Type": {
      "$id": "57",
      "Kind": "nullable",
      "Type": {
       "$id": "58",
       "Kind": "array",
       "ValueType": {
        "$id": "59",
        "Kind": "int32"
       }
      }
     },
     "IsRequired": true,
     "IsReadOnly": false
    }
   ]
  },
  {
   "$id": "60",
   "Kind": "model",
   "Name": "RoundTripModel",
   "Namespace": "CustomizedTypeSpec",
<<<<<<< HEAD
   "Description": "this is a roundtrip model",
   "Usage": "Input,Output",
=======
   "Usage": "RoundTrip",
   "Description": "this is a roundtrip model",
>>>>>>> 5c4fa027
   "Properties": [
    {
     "$id": "61",
     "Name": "requiredString",
     "SerializedName": "requiredString",
     "Description": "Required string, illustrating a reference type property.",
     "Type": {
      "$id": "62",
      "Kind": "string"
     },
     "IsRequired": true,
     "IsReadOnly": false
    },
    {
     "$id": "63",
     "Name": "requiredInt",
     "SerializedName": "requiredInt",
     "Description": "Required int, illustrating a value type property.",
     "Type": {
      "$id": "64",
      "Kind": "int32"
     },
     "IsRequired": true,
     "IsReadOnly": false
    },
    {
     "$id": "65",
     "Name": "requiredReadonlyInt",
     "SerializedName": "requiredReadonlyInt",
     "Description": "Required readonly int",
     "Type": {
      "$id": "66",
      "Kind": "int32"
     },
     "IsRequired": true,
     "IsReadOnly": true
    }
   ]
  },
  {
   "$id": "67",
   "Kind": "model",
   "Name": "Friend",
   "Namespace": "CustomizedTypeSpec",
<<<<<<< HEAD
   "Description": "this is not a friendly model but with a friendly name",
   "Usage": "Input,Output",
=======
   "Usage": "RoundTrip",
   "Description": "this is not a friendly model but with a friendly name",
>>>>>>> 5c4fa027
   "Properties": [
    {
     "$id": "68",
     "Name": "name",
     "SerializedName": "name",
     "Description": "name of the NotFriend",
     "Type": {
      "$id": "69",
      "Kind": "string"
     },
     "IsRequired": true,
     "IsReadOnly": false
    },
    {
     "$id": "70",
     "Name": "format",
     "SerializedName": "format",
     "Description": "",
     "Type": {
      "$id": "71",
      "Kind": "model",
      "Name": "ModelWithFormat",
      "Namespace": "CustomizedTypeSpec",
      "Usage": "Input,Output",
      "Properties": [
       {
        "$id": "72",
        "Name": "sourceUrl",
        "SerializedName": "sourceUrl",
        "Description": "url format",
        "Type": {
         "$id": "73",
         "Kind": "url"
        },
        "IsRequired": true,
        "IsReadOnly": false
       },
       {
        "$id": "74",
        "Name": "guid",
        "SerializedName": "guid",
        "Description": "uuid format",
        "Type": {
         "$id": "75",
         "Kind": "uuid",
         "Encode": "string"
        },
        "IsRequired": true,
        "IsReadOnly": false
       }
      ]
     },
     "IsRequired": false,
     "IsReadOnly": false
    }
   ]
  },
  {
   "$ref": "71"
  },
  {
   "$id": "76",
   "Kind": "model",
   "Name": "ProjectedModel",
   "Namespace": "CustomizedTypeSpec",
<<<<<<< HEAD
   "Description": "this is a model with a projected name",
   "Usage": "Input,Output",
=======
   "Usage": "RoundTrip",
   "Description": "this is a model with a projected name",
>>>>>>> 5c4fa027
   "Properties": [
    {
     "$id": "77",
     "Name": "name",
     "SerializedName": "name",
     "Description": "name of the ModelWithProjectedName",
     "Type": {
      "$id": "78",
      "Kind": "string"
     },
     "IsRequired": true,
     "IsReadOnly": false
    }
   ]
  },
  {
   "$id": "79",
   "Kind": "model",
   "Name": "ReturnsAnonymousModelResponse",
   "Namespace": "CustomizedTypeSpec",
   "Usage": "Output",
   "Properties": []
  }
 ],
 "Clients": [
  {
   "$id": "80",
   "Name": "CustomizedTypeSpecClient",
   "Description": "This is a sample typespec project.",
   "Operations": [
    {
     "$id": "81",
     "Name": "sayHi",
     "ResourceName": "CustomizedTypeSpec",
     "Description": "Return hi",
     "Accessibility": "public",
     "Parameters": [
      {
       "$id": "82",
       "Name": "unbrandedTypeSpecUrl",
       "NameInRequest": "unbrandedTypeSpecUrl",
       "Type": {
        "$id": "83",
        "Kind": "uri",
        "IsNullable": false
       },
       "Location": "Uri",
       "IsApiVersion": false,
       "IsResourceParameter": false,
       "IsContentType": false,
       "IsRequired": true,
       "IsEndpoint": true,
       "SkipUrlEncoding": false,
       "Explode": false,
       "Kind": "Client"
      },
      {
       "$id": "84",
       "Name": "headParameter",
       "NameInRequest": "head-parameter",
       "Type": {
        "$id": "85",
        "Kind": "string"
       },
       "Location": "Header",
       "IsRequired": true,
       "IsApiVersion": false,
       "IsResourceParameter": false,
       "IsContentType": false,
       "IsEndpoint": false,
       "SkipUrlEncoding": false,
       "Explode": false,
       "Kind": "Method"
      },
      {
       "$id": "86",
       "Name": "queryParameter",
       "NameInRequest": "queryParameter",
       "Type": {
        "$id": "87",
        "Kind": "string"
       },
       "Location": "Query",
       "IsRequired": true,
       "IsApiVersion": false,
       "IsResourceParameter": false,
       "IsContentType": false,
       "IsEndpoint": false,
       "SkipUrlEncoding": false,
       "Explode": false,
       "Kind": "Method"
      },
      {
       "$id": "88",
       "Name": "optionalQuery",
       "NameInRequest": "optionalQuery",
       "Type": {
        "$id": "89",
        "Kind": "string"
       },
       "Location": "Query",
       "IsRequired": false,
       "IsApiVersion": false,
       "IsResourceParameter": false,
       "IsContentType": false,
       "IsEndpoint": false,
       "SkipUrlEncoding": false,
       "Explode": false,
       "Kind": "Method"
      },
      {
       "$id": "90",
       "Name": "accept",
       "NameInRequest": "Accept",
       "Type": {
        "$id": "91",
        "Kind": "string",
        "IsNullable": false
       },
       "Location": "Header",
       "IsApiVersion": false,
       "IsResourceParameter": false,
       "IsContentType": false,
       "IsRequired": true,
       "IsEndpoint": false,
       "SkipUrlEncoding": false,
       "Explode": false,
       "Kind": "Constant",
       "DefaultValue": {
        "$id": "92",
        "Type": {
         "$ref": "91"
        },
        "Value": "application/json"
       }
      }
     ],
     "Responses": [
      {
       "$id": "93",
       "StatusCodes": [
        200
       ],
       "BodyType": {
        "$ref": "23"
       },
       "BodyMediaType": "Json",
       "Headers": [],
       "IsErrorResponse": false,
       "ContentTypes": [
        "application/json"
       ]
      }
     ],
     "HttpMethod": "GET",
     "RequestBodyMediaType": "None",
     "Uri": "{unbrandedTypeSpecUrl}",
     "Path": "/hello",
     "BufferResponse": true,
     "GenerateProtocolMethod": true,
     "GenerateConvenienceMethod": false
    },
    {
     "$id": "94",
     "Name": "helloAgain",
     "ResourceName": "CustomizedTypeSpec",
     "Description": "Return hi again",
     "Accessibility": "public",
     "Parameters": [
      {
       "$ref": "82"
      },
      {
       "$id": "95",
       "Name": "p1",
       "NameInRequest": "p1",
       "Type": {
        "$id": "96",
        "Kind": "string"
       },
       "Location": "Header",
       "IsRequired": true,
       "IsApiVersion": false,
       "IsResourceParameter": false,
       "IsContentType": false,
       "IsEndpoint": false,
       "SkipUrlEncoding": false,
       "Explode": false,
       "Kind": "Method"
      },
      {
       "$id": "97",
       "Name": "contentType",
       "NameInRequest": "Content-Type",
       "Type": {
        "$id": "98",
        "Kind": "constant",
        "ValueType": {
         "$id": "99",
         "Kind": "string"
        },
        "Value": "text/plain"
       },
       "Location": "Header",
       "DefaultValue": {
        "$id": "100",
        "Type": {
         "$ref": "98"
        },
        "Value": "text/plain"
       },
       "IsRequired": true,
       "IsApiVersion": false,
       "IsResourceParameter": false,
       "IsContentType": true,
       "IsEndpoint": false,
       "SkipUrlEncoding": false,
       "Explode": false,
       "Kind": "Constant"
      },
      {
       "$id": "101",
       "Name": "p2",
       "NameInRequest": "p2",
       "Type": {
        "$id": "102",
        "Kind": "string"
       },
       "Location": "Path",
       "IsRequired": true,
       "IsApiVersion": false,
       "IsResourceParameter": false,
       "IsContentType": false,
       "IsEndpoint": false,
       "SkipUrlEncoding": false,
       "Explode": false,
       "Kind": "Method"
      },
      {
       "$id": "103",
       "Name": "action",
       "NameInRequest": "action",
       "Type": {
        "$ref": "60"
       },
       "Location": "Body",
       "IsRequired": true,
       "IsApiVersion": false,
       "IsResourceParameter": false,
       "IsContentType": false,
       "IsEndpoint": false,
       "SkipUrlEncoding": false,
       "Explode": false,
       "Kind": "Method"
      },
      {
       "$id": "104",
       "Name": "accept",
       "NameInRequest": "Accept",
       "Type": {
        "$id": "105",
        "Kind": "string",
        "IsNullable": false
       },
       "Location": "Header",
       "IsApiVersion": false,
       "IsResourceParameter": false,
       "IsContentType": false,
       "IsRequired": true,
       "IsEndpoint": false,
       "SkipUrlEncoding": false,
       "Explode": false,
       "Kind": "Constant",
       "DefaultValue": {
        "$id": "106",
        "Type": {
         "$ref": "105"
        },
        "Value": "application/json"
       }
      }
     ],
     "Responses": [
      {
       "$id": "107",
       "StatusCodes": [
        200
       ],
       "BodyType": {
        "$ref": "60"
       },
       "BodyMediaType": "Json",
       "Headers": [],
       "IsErrorResponse": false,
       "ContentTypes": [
        "application/json"
       ]
      }
     ],
     "HttpMethod": "GET",
     "RequestBodyMediaType": "Json",
     "Uri": "{unbrandedTypeSpecUrl}",
     "Path": "/againHi/{p2}",
     "RequestMediaTypes": [
      "text/plain"
     ],
     "BufferResponse": true,
     "GenerateProtocolMethod": true,
     "GenerateConvenienceMethod": true
    },
    {
     "$id": "108",
     "Name": "noContentType",
     "ResourceName": "CustomizedTypeSpec",
     "Description": "Return hi again",
     "Accessibility": "public",
     "Parameters": [
      {
       "$ref": "82"
      },
      {
       "$id": "109",
       "Name": "p1",
       "NameInRequest": "p1",
       "Type": {
        "$id": "110",
        "Kind": "string"
       },
       "Location": "Header",
       "IsRequired": true,
       "IsApiVersion": false,
       "IsResourceParameter": false,
       "IsContentType": false,
       "IsEndpoint": false,
       "SkipUrlEncoding": false,
       "Explode": false,
       "Kind": "Method"
      },
      {
       "$id": "111",
       "Name": "p2",
       "NameInRequest": "p2",
       "Type": {
        "$id": "112",
        "Kind": "string"
       },
       "Location": "Path",
       "IsRequired": true,
       "IsApiVersion": false,
       "IsResourceParameter": false,
       "IsContentType": false,
       "IsEndpoint": false,
       "SkipUrlEncoding": false,
       "Explode": false,
       "Kind": "Method"
      },
      {
       "$id": "113",
       "Name": "action",
       "NameInRequest": "action",
       "Type": {
        "$ref": "60"
       },
       "Location": "Body",
       "IsRequired": true,
       "IsApiVersion": false,
       "IsResourceParameter": false,
       "IsContentType": false,
       "IsEndpoint": false,
       "SkipUrlEncoding": false,
       "Explode": false,
       "Kind": "Method"
      },
      {
       "$id": "114",
       "Name": "accept",
       "NameInRequest": "Accept",
       "Type": {
        "$id": "115",
        "Kind": "string",
        "IsNullable": false
       },
       "Location": "Header",
       "IsApiVersion": false,
       "IsResourceParameter": false,
       "IsContentType": false,
       "IsRequired": true,
       "IsEndpoint": false,
       "SkipUrlEncoding": false,
       "Explode": false,
       "Kind": "Constant",
       "DefaultValue": {
        "$id": "116",
        "Type": {
         "$ref": "115"
        },
        "Value": "application/json"
       }
      },
      {
       "$id": "117",
       "Name": "contentType",
       "NameInRequest": "Content-Type",
       "Type": {
        "$id": "118",
        "Kind": "string",
        "IsNullable": false
       },
       "Location": "Header",
       "IsApiVersion": false,
       "IsResourceParameter": false,
       "IsContentType": true,
       "IsRequired": true,
       "IsEndpoint": false,
       "SkipUrlEncoding": false,
       "Explode": false,
       "Kind": "Constant",
       "DefaultValue": {
        "$id": "119",
        "Type": {
         "$ref": "118"
        },
        "Value": "application/json"
       }
      }
     ],
     "Responses": [
      {
       "$id": "120",
       "StatusCodes": [
        200
       ],
       "BodyType": {
        "$ref": "60"
       },
       "BodyMediaType": "Json",
       "Headers": [],
       "IsErrorResponse": false,
       "ContentTypes": [
        "application/json"
       ]
      }
     ],
     "HttpMethod": "GET",
     "RequestBodyMediaType": "Json",
     "Uri": "{unbrandedTypeSpecUrl}",
     "Path": "/noContentType/{p2}",
     "RequestMediaTypes": [
      "application/json"
     ],
     "BufferResponse": true,
     "GenerateProtocolMethod": true,
     "GenerateConvenienceMethod": false
    },
    {
     "$id": "121",
     "Name": "helloDemo2",
     "ResourceName": "CustomizedTypeSpec",
     "Description": "Return hi in demo2",
     "Accessibility": "public",
     "Parameters": [
      {
       "$ref": "82"
      },
      {
       "$id": "122",
       "Name": "accept",
       "NameInRequest": "Accept",
       "Type": {
        "$id": "123",
        "Kind": "string",
        "IsNullable": false
       },
       "Location": "Header",
       "IsApiVersion": false,
       "IsResourceParameter": false,
       "IsContentType": false,
       "IsRequired": true,
       "IsEndpoint": false,
       "SkipUrlEncoding": false,
       "Explode": false,
       "Kind": "Constant",
       "DefaultValue": {
        "$id": "124",
        "Type": {
         "$ref": "123"
        },
        "Value": "application/json"
       }
      }
     ],
     "Responses": [
      {
       "$id": "125",
       "StatusCodes": [
        200
       ],
       "BodyType": {
        "$ref": "23"
       },
       "BodyMediaType": "Json",
       "Headers": [],
       "IsErrorResponse": false,
       "ContentTypes": [
        "application/json"
       ]
      }
     ],
     "HttpMethod": "GET",
     "RequestBodyMediaType": "None",
     "Uri": "{unbrandedTypeSpecUrl}",
     "Path": "/demoHi",
     "BufferResponse": true,
     "GenerateProtocolMethod": true,
     "GenerateConvenienceMethod": true
    },
    {
     "$id": "126",
     "Name": "createLiteral",
     "ResourceName": "CustomizedTypeSpec",
     "Description": "Create with literal value",
     "Accessibility": "public",
     "Parameters": [
      {
       "$ref": "82"
      },
      {
       "$id": "127",
       "Name": "body",
       "NameInRequest": "body",
       "Type": {
        "$ref": "23"
       },
       "Location": "Body",
       "IsRequired": true,
       "IsApiVersion": false,
       "IsResourceParameter": false,
       "IsContentType": false,
       "IsEndpoint": false,
       "SkipUrlEncoding": false,
       "Explode": false,
       "Kind": "Method"
      },
      {
       "$id": "128",
       "Name": "accept",
       "NameInRequest": "Accept",
       "Type": {
        "$id": "129",
        "Kind": "string",
        "IsNullable": false
       },
       "Location": "Header",
       "IsApiVersion": false,
       "IsResourceParameter": false,
       "IsContentType": false,
       "IsRequired": true,
       "IsEndpoint": false,
       "SkipUrlEncoding": false,
       "Explode": false,
       "Kind": "Constant",
       "DefaultValue": {
        "$id": "130",
        "Type": {
         "$ref": "129"
        },
        "Value": "application/json"
       }
      },
      {
       "$id": "131",
       "Name": "contentType",
       "NameInRequest": "Content-Type",
       "Type": {
        "$id": "132",
        "Kind": "string",
        "IsNullable": false
       },
       "Location": "Header",
       "IsApiVersion": false,
       "IsResourceParameter": false,
       "IsContentType": true,
       "IsRequired": true,
       "IsEndpoint": false,
       "SkipUrlEncoding": false,
       "Explode": false,
       "Kind": "Constant",
       "DefaultValue": {
        "$id": "133",
        "Type": {
         "$ref": "132"
        },
        "Value": "application/json"
       }
      }
     ],
     "Responses": [
      {
       "$id": "134",
       "StatusCodes": [
        200
       ],
       "BodyType": {
        "$ref": "23"
       },
       "BodyMediaType": "Json",
       "Headers": [],
       "IsErrorResponse": false,
       "ContentTypes": [
        "application/json"
       ]
      }
     ],
     "HttpMethod": "POST",
     "RequestBodyMediaType": "Json",
     "Uri": "{unbrandedTypeSpecUrl}",
     "Path": "/literal",
     "RequestMediaTypes": [
      "application/json"
     ],
     "BufferResponse": true,
     "GenerateProtocolMethod": true,
     "GenerateConvenienceMethod": true
    },
    {
     "$id": "135",
     "Name": "helloLiteral",
     "ResourceName": "CustomizedTypeSpec",
     "Description": "Send literal parameters",
     "Accessibility": "public",
     "Parameters": [
      {
       "$ref": "82"
      },
      {
       "$id": "136",
       "Name": "p1",
       "NameInRequest": "p1",
       "Type": {
        "$id": "137",
        "Kind": "constant",
        "ValueType": {
         "$id": "138",
         "Kind": "string"
        },
        "Value": "test"
       },
       "Location": "Header",
       "DefaultValue": {
        "$id": "139",
        "Type": {
         "$ref": "137"
        },
        "Value": "test"
       },
       "IsRequired": true,
       "IsApiVersion": false,
       "IsResourceParameter": false,
       "IsContentType": false,
       "IsEndpoint": false,
       "SkipUrlEncoding": false,
       "Explode": false,
       "Kind": "Constant"
      },
      {
       "$id": "140",
       "Name": "p2",
       "NameInRequest": "p2",
       "Type": {
        "$id": "141",
        "Kind": "constant",
        "ValueType": {
         "$id": "142",
         "Kind": "int32"
        },
        "Value": 123
       },
       "Location": "Path",
       "DefaultValue": {
        "$id": "143",
        "Type": {
         "$ref": "141"
        },
        "Value": 123
       },
       "IsRequired": true,
       "IsApiVersion": false,
       "IsResourceParameter": false,
       "IsContentType": false,
       "IsEndpoint": false,
       "SkipUrlEncoding": false,
       "Explode": false,
       "Kind": "Constant"
      },
      {
       "$id": "144",
       "Name": "p3",
       "NameInRequest": "p3",
       "Type": {
        "$id": "145",
        "Kind": "constant",
        "ValueType": {
         "$id": "146",
         "Kind": "boolean"
        },
        "Value": true
       },
       "Location": "Query",
       "DefaultValue": {
        "$id": "147",
        "Type": {
         "$ref": "145"
        },
        "Value": true
       },
       "IsRequired": true,
       "IsApiVersion": false,
       "IsResourceParameter": false,
       "IsContentType": false,
       "IsEndpoint": false,
       "SkipUrlEncoding": false,
       "Explode": false,
       "Kind": "Constant"
      },
      {
       "$id": "148",
       "Name": "accept",
       "NameInRequest": "Accept",
       "Type": {
        "$id": "149",
        "Kind": "string",
        "IsNullable": false
       },
       "Location": "Header",
       "IsApiVersion": false,
       "IsResourceParameter": false,
       "IsContentType": false,
       "IsRequired": true,
       "IsEndpoint": false,
       "SkipUrlEncoding": false,
       "Explode": false,
       "Kind": "Constant",
       "DefaultValue": {
        "$id": "150",
        "Type": {
         "$ref": "149"
        },
        "Value": "application/json"
       }
      }
     ],
     "Responses": [
      {
       "$id": "151",
       "StatusCodes": [
        200
       ],
       "BodyType": {
        "$ref": "23"
       },
       "BodyMediaType": "Json",
       "Headers": [],
       "IsErrorResponse": false,
       "ContentTypes": [
        "application/json"
       ]
      }
     ],
     "HttpMethod": "GET",
     "RequestBodyMediaType": "None",
     "Uri": "{unbrandedTypeSpecUrl}",
     "Path": "/helloLiteral/{p2}",
     "BufferResponse": true,
     "GenerateProtocolMethod": true,
     "GenerateConvenienceMethod": true
    },
    {
     "$id": "152",
     "Name": "topAction",
     "ResourceName": "CustomizedTypeSpec",
     "Description": "top level method",
     "Accessibility": "public",
     "Parameters": [
      {
       "$ref": "82"
      },
      {
       "$id": "153",
       "Name": "action",
       "NameInRequest": "action",
       "Type": {
        "$id": "154",
        "Kind": "utcDateTime",
        "Encode": "rfc3339",
        "WireType": {
         "$id": "155",
         "Kind": "string"
        }
       },
       "Location": "Path",
       "IsRequired": true,
       "IsApiVersion": false,
       "IsResourceParameter": false,
       "IsContentType": false,
       "IsEndpoint": false,
       "SkipUrlEncoding": false,
       "Explode": false,
       "Kind": "Method"
      },
      {
       "$id": "156",
       "Name": "accept",
       "NameInRequest": "Accept",
       "Type": {
        "$id": "157",
        "Kind": "string",
        "IsNullable": false
       },
       "Location": "Header",
       "IsApiVersion": false,
       "IsResourceParameter": false,
       "IsContentType": false,
       "IsRequired": true,
       "IsEndpoint": false,
       "SkipUrlEncoding": false,
       "Explode": false,
       "Kind": "Constant",
       "DefaultValue": {
        "$id": "158",
        "Type": {
         "$ref": "157"
        },
        "Value": "application/json"
       }
      }
     ],
     "Responses": [
      {
       "$id": "159",
       "StatusCodes": [
        200
       ],
       "BodyType": {
        "$ref": "23"
       },
       "BodyMediaType": "Json",
       "Headers": [],
       "IsErrorResponse": false,
       "ContentTypes": [
        "application/json"
       ]
      }
     ],
     "HttpMethod": "GET",
     "RequestBodyMediaType": "None",
     "Uri": "{unbrandedTypeSpecUrl}",
     "Path": "/top/{action}",
     "BufferResponse": true,
     "GenerateProtocolMethod": true,
     "GenerateConvenienceMethod": true
    },
    {
     "$id": "160",
     "Name": "topAction2",
     "ResourceName": "CustomizedTypeSpec",
     "Description": "top level method2",
     "Accessibility": "public",
     "Parameters": [
      {
       "$ref": "82"
      },
      {
       "$id": "161",
       "Name": "accept",
       "NameInRequest": "Accept",
       "Type": {
        "$id": "162",
        "Kind": "string",
        "IsNullable": false
       },
       "Location": "Header",
       "IsApiVersion": false,
       "IsResourceParameter": false,
       "IsContentType": false,
       "IsRequired": true,
       "IsEndpoint": false,
       "SkipUrlEncoding": false,
       "Explode": false,
       "Kind": "Constant",
       "DefaultValue": {
        "$id": "163",
        "Type": {
         "$ref": "162"
        },
        "Value": "application/json"
       }
      }
     ],
     "Responses": [
      {
       "$id": "164",
       "StatusCodes": [
        200
       ],
       "BodyType": {
        "$ref": "23"
       },
       "BodyMediaType": "Json",
       "Headers": [],
       "IsErrorResponse": false,
       "ContentTypes": [
        "application/json"
       ]
      }
     ],
     "HttpMethod": "GET",
     "RequestBodyMediaType": "None",
     "Uri": "{unbrandedTypeSpecUrl}",
     "Path": "/top2",
     "BufferResponse": true,
     "GenerateProtocolMethod": true,
     "GenerateConvenienceMethod": false
    },
    {
     "$id": "165",
     "Name": "patchAction",
     "ResourceName": "CustomizedTypeSpec",
     "Description": "top level patch",
     "Accessibility": "public",
     "Parameters": [
      {
       "$ref": "82"
      },
      {
       "$id": "166",
       "Name": "body",
       "NameInRequest": "body",
       "Type": {
        "$ref": "23"
       },
       "Location": "Body",
       "IsRequired": true,
       "IsApiVersion": false,
       "IsResourceParameter": false,
       "IsContentType": false,
       "IsEndpoint": false,
       "SkipUrlEncoding": false,
       "Explode": false,
       "Kind": "Method"
      },
      {
       "$id": "167",
       "Name": "accept",
       "NameInRequest": "Accept",
       "Type": {
        "$id": "168",
        "Kind": "string",
        "IsNullable": false
       },
       "Location": "Header",
       "IsApiVersion": false,
       "IsResourceParameter": false,
       "IsContentType": false,
       "IsRequired": true,
       "IsEndpoint": false,
       "SkipUrlEncoding": false,
       "Explode": false,
       "Kind": "Constant",
       "DefaultValue": {
        "$id": "169",
        "Type": {
         "$ref": "168"
        },
        "Value": "application/json"
       }
      },
      {
       "$id": "170",
       "Name": "contentType",
       "NameInRequest": "Content-Type",
       "Type": {
        "$id": "171",
        "Kind": "string",
        "IsNullable": false
       },
       "Location": "Header",
       "IsApiVersion": false,
       "IsResourceParameter": false,
       "IsContentType": true,
       "IsRequired": true,
       "IsEndpoint": false,
       "SkipUrlEncoding": false,
       "Explode": false,
       "Kind": "Constant",
       "DefaultValue": {
        "$id": "172",
        "Type": {
         "$ref": "171"
        },
        "Value": "application/json"
       }
      }
     ],
     "Responses": [
      {
       "$id": "173",
       "StatusCodes": [
        200
       ],
       "BodyType": {
        "$ref": "23"
       },
       "BodyMediaType": "Json",
       "Headers": [],
       "IsErrorResponse": false,
       "ContentTypes": [
        "application/json"
       ]
      }
     ],
     "HttpMethod": "PATCH",
     "RequestBodyMediaType": "Json",
     "Uri": "{unbrandedTypeSpecUrl}",
     "Path": "/patch",
     "RequestMediaTypes": [
      "application/json"
     ],
     "BufferResponse": true,
     "GenerateProtocolMethod": true,
     "GenerateConvenienceMethod": false
    },
    {
     "$id": "174",
     "Name": "anonymousBody",
     "ResourceName": "CustomizedTypeSpec",
     "Description": "body parameter without body decorator",
     "Accessibility": "public",
     "Parameters": [
      {
       "$ref": "82"
      },
      {
       "$id": "175",
       "Name": "Thing",
       "NameInRequest": "Thing",
       "Description": "A model with a few properties of literal types",
       "Type": {
        "$ref": "23"
       },
       "Location": "Body",
       "IsRequired": true,
       "IsApiVersion": false,
       "IsResourceParameter": false,
       "IsContentType": false,
       "IsEndpoint": false,
       "SkipUrlEncoding": false,
       "Explode": false,
       "Kind": "Method"
      },
      {
       "$id": "176",
       "Name": "accept",
       "NameInRequest": "Accept",
       "Type": {
        "$id": "177",
        "Kind": "string",
        "IsNullable": false
       },
       "Location": "Header",
       "IsApiVersion": false,
       "IsResourceParameter": false,
       "IsContentType": false,
       "IsRequired": true,
       "IsEndpoint": false,
       "SkipUrlEncoding": false,
       "Explode": false,
       "Kind": "Constant",
       "DefaultValue": {
        "$id": "178",
        "Type": {
         "$ref": "177"
        },
        "Value": "application/json"
       }
      },
      {
       "$id": "179",
       "Name": "contentType",
       "NameInRequest": "Content-Type",
       "Type": {
        "$id": "180",
        "Kind": "string",
        "IsNullable": false
       },
       "Location": "Header",
       "IsApiVersion": false,
       "IsResourceParameter": false,
       "IsContentType": true,
       "IsRequired": true,
       "IsEndpoint": false,
       "SkipUrlEncoding": false,
       "Explode": false,
       "Kind": "Constant",
       "DefaultValue": {
        "$id": "181",
        "Type": {
         "$ref": "180"
        },
        "Value": "application/json"
       }
      }
     ],
     "Responses": [
      {
       "$id": "182",
       "StatusCodes": [
        200
       ],
       "BodyType": {
        "$ref": "23"
       },
       "BodyMediaType": "Json",
       "Headers": [],
       "IsErrorResponse": false,
       "ContentTypes": [
        "application/json"
       ]
      }
     ],
     "HttpMethod": "POST",
     "RequestBodyMediaType": "Json",
     "Uri": "{unbrandedTypeSpecUrl}",
     "Path": "/anonymousBody",
     "RequestMediaTypes": [
      "application/json"
     ],
     "BufferResponse": true,
     "GenerateProtocolMethod": true,
     "GenerateConvenienceMethod": true
    },
    {
     "$id": "183",
     "Name": "friendlyModel",
     "ResourceName": "CustomizedTypeSpec",
     "Description": "Model can have its friendly name",
     "Accessibility": "public",
     "Parameters": [
      {
       "$ref": "82"
      },
      {
       "$id": "184",
       "Name": "Friend",
       "NameInRequest": "NotFriend",
       "Description": "this is not a friendly model but with a friendly name",
       "Type": {
        "$ref": "67"
       },
       "Location": "Body",
       "IsRequired": true,
       "IsApiVersion": false,
       "IsResourceParameter": false,
       "IsContentType": false,
       "IsEndpoint": false,
       "SkipUrlEncoding": false,
       "Explode": false,
       "Kind": "Method"
      },
      {
       "$id": "185",
       "Name": "accept",
       "NameInRequest": "Accept",
       "Type": {
        "$id": "186",
        "Kind": "string",
        "IsNullable": false
       },
       "Location": "Header",
       "IsApiVersion": false,
       "IsResourceParameter": false,
       "IsContentType": false,
       "IsRequired": true,
       "IsEndpoint": false,
       "SkipUrlEncoding": false,
       "Explode": false,
       "Kind": "Constant",
       "DefaultValue": {
        "$id": "187",
        "Type": {
         "$ref": "186"
        },
        "Value": "application/json"
       }
      },
      {
       "$id": "188",
       "Name": "contentType",
       "NameInRequest": "Content-Type",
       "Type": {
        "$id": "189",
        "Kind": "string",
        "IsNullable": false
       },
       "Location": "Header",
       "IsApiVersion": false,
       "IsResourceParameter": false,
       "IsContentType": true,
       "IsRequired": true,
       "IsEndpoint": false,
       "SkipUrlEncoding": false,
       "Explode": false,
       "Kind": "Constant",
       "DefaultValue": {
        "$id": "190",
        "Type": {
         "$ref": "189"
        },
        "Value": "application/json"
       }
      }
     ],
     "Responses": [
      {
       "$id": "191",
       "StatusCodes": [
        200
       ],
       "BodyType": {
        "$ref": "67"
       },
       "BodyMediaType": "Json",
       "Headers": [],
       "IsErrorResponse": false,
       "ContentTypes": [
        "application/json"
       ]
      }
     ],
     "HttpMethod": "POST",
     "RequestBodyMediaType": "Json",
     "Uri": "{unbrandedTypeSpecUrl}",
     "Path": "/friendlyName",
     "RequestMediaTypes": [
      "application/json"
     ],
     "BufferResponse": true,
     "GenerateProtocolMethod": true,
     "GenerateConvenienceMethod": true
    },
    {
     "$id": "192",
     "Name": "addTimeHeader",
     "ResourceName": "CustomizedTypeSpec",
     "Accessibility": "public",
     "Parameters": [
      {
       "$ref": "82"
      },
      {
       "$id": "193",
       "Name": "repeatabilityFirstSent",
       "NameInRequest": "Repeatability-First-Sent",
       "Type": {
        "$id": "194",
        "Kind": "utcDateTime",
        "Encode": "rfc7231",
        "WireType": {
         "$id": "195",
         "Kind": "string"
        }
       },
       "Location": "Header",
       "IsRequired": false,
       "IsApiVersion": false,
       "IsResourceParameter": false,
       "IsContentType": false,
       "IsEndpoint": false,
       "SkipUrlEncoding": false,
       "Explode": false,
       "Kind": "Method"
      },
      {
       "$id": "196",
       "Name": "accept",
       "NameInRequest": "Accept",
       "Type": {
        "$id": "197",
        "Kind": "string",
        "IsNullable": false
       },
       "Location": "Header",
       "IsApiVersion": false,
       "IsResourceParameter": false,
       "IsContentType": false,
       "IsRequired": true,
       "IsEndpoint": false,
       "SkipUrlEncoding": false,
       "Explode": false,
       "Kind": "Constant",
       "DefaultValue": {
        "$id": "198",
        "Type": {
         "$ref": "197"
        },
        "Value": "application/json"
       }
      }
     ],
     "Responses": [
      {
       "$id": "199",
       "StatusCodes": [
        204
       ],
       "BodyMediaType": "Json",
       "Headers": [],
       "IsErrorResponse": false
      }
     ],
     "HttpMethod": "GET",
     "RequestBodyMediaType": "None",
     "Uri": "{unbrandedTypeSpecUrl}",
     "Path": "/",
     "BufferResponse": true,
     "GenerateProtocolMethod": true,
     "GenerateConvenienceMethod": false
    },
    {
     "$id": "200",
     "Name": "projectedNameModel",
     "ResourceName": "CustomizedTypeSpec",
     "Description": "Model can have its projected name",
     "Accessibility": "public",
     "Parameters": [
      {
       "$ref": "82"
      },
      {
       "$id": "201",
       "Name": "ProjectedModel",
       "NameInRequest": "ModelWithProjectedName",
       "Description": "this is a model with a projected name",
       "Type": {
        "$ref": "76"
       },
       "Location": "Body",
       "IsRequired": true,
       "IsApiVersion": false,
       "IsResourceParameter": false,
       "IsContentType": false,
       "IsEndpoint": false,
       "SkipUrlEncoding": false,
       "Explode": false,
       "Kind": "Method"
      },
      {
       "$id": "202",
       "Name": "accept",
       "NameInRequest": "Accept",
       "Type": {
        "$id": "203",
        "Kind": "string",
        "IsNullable": false
       },
       "Location": "Header",
       "IsApiVersion": false,
       "IsResourceParameter": false,
       "IsContentType": false,
       "IsRequired": true,
       "IsEndpoint": false,
       "SkipUrlEncoding": false,
       "Explode": false,
       "Kind": "Constant",
       "DefaultValue": {
        "$id": "204",
        "Type": {
         "$ref": "203"
        },
        "Value": "application/json"
       }
      },
      {
       "$id": "205",
       "Name": "contentType",
       "NameInRequest": "Content-Type",
       "Type": {
        "$id": "206",
        "Kind": "string",
        "IsNullable": false
       },
       "Location": "Header",
       "IsApiVersion": false,
       "IsResourceParameter": false,
       "IsContentType": true,
       "IsRequired": true,
       "IsEndpoint": false,
       "SkipUrlEncoding": false,
       "Explode": false,
       "Kind": "Constant",
       "DefaultValue": {
        "$id": "207",
        "Type": {
         "$ref": "206"
        },
        "Value": "application/json"
       }
      }
     ],
     "Responses": [
      {
       "$id": "208",
       "StatusCodes": [
        200
       ],
       "BodyType": {
        "$ref": "76"
       },
       "BodyMediaType": "Json",
       "Headers": [],
       "IsErrorResponse": false,
       "ContentTypes": [
        "application/json"
       ]
      }
     ],
     "HttpMethod": "POST",
     "RequestBodyMediaType": "Json",
     "Uri": "{unbrandedTypeSpecUrl}",
     "Path": "/projectedName",
     "RequestMediaTypes": [
      "application/json"
     ],
     "BufferResponse": true,
     "GenerateProtocolMethod": true,
     "GenerateConvenienceMethod": true
    },
    {
     "$id": "209",
     "Name": "returnsAnonymousModel",
     "ResourceName": "CustomizedTypeSpec",
     "Description": "return anonymous model",
     "Accessibility": "public",
     "Parameters": [
      {
       "$ref": "82"
      },
      {
       "$id": "210",
       "Name": "accept",
       "NameInRequest": "Accept",
       "Type": {
        "$id": "211",
        "Kind": "string",
        "IsNullable": false
       },
       "Location": "Header",
       "IsApiVersion": false,
       "IsResourceParameter": false,
       "IsContentType": false,
       "IsRequired": true,
       "IsEndpoint": false,
       "SkipUrlEncoding": false,
       "Explode": false,
       "Kind": "Constant",
       "DefaultValue": {
        "$id": "212",
        "Type": {
         "$ref": "211"
        },
        "Value": "application/json"
       }
      }
     ],
     "Responses": [
      {
       "$id": "213",
       "StatusCodes": [
        200
       ],
       "BodyType": {
        "$ref": "79"
       },
       "BodyMediaType": "Json",
       "Headers": [],
       "IsErrorResponse": false,
       "ContentTypes": [
        "application/json"
       ]
      }
     ],
     "HttpMethod": "POST",
     "RequestBodyMediaType": "None",
     "Uri": "{unbrandedTypeSpecUrl}",
     "Path": "/returnsAnonymousModel",
     "BufferResponse": true,
     "GenerateProtocolMethod": true,
     "GenerateConvenienceMethod": true
    },
    {
     "$id": "214",
     "Name": "getUnknownValue",
     "ResourceName": "CustomizedTypeSpec",
     "Description": "get extensible enum",
     "Accessibility": "public",
     "Parameters": [
      {
       "$ref": "82"
      },
      {
       "$id": "215",
       "Name": "accept",
       "NameInRequest": "Accept",
       "Type": {
        "$id": "216",
        "Kind": "string",
        "IsNullable": false
       },
       "Location": "Header",
       "IsApiVersion": false,
       "IsResourceParameter": false,
       "IsContentType": false,
       "IsRequired": true,
       "IsEndpoint": false,
       "SkipUrlEncoding": false,
       "Explode": false,
       "Kind": "Constant",
       "DefaultValue": {
        "$id": "217",
        "Type": {
         "$ref": "216"
        },
        "Value": "application/json"
       }
      }
     ],
     "Responses": [
      {
       "$id": "218",
       "StatusCodes": [
        200
       ],
       "BodyType": {
        "$id": "219",
        "Kind": "string"
       },
       "BodyMediaType": "Json",
       "Headers": [],
       "IsErrorResponse": false,
       "ContentTypes": [
        "application/json"
       ]
      }
     ],
     "HttpMethod": "GET",
     "RequestBodyMediaType": "None",
     "Uri": "{unbrandedTypeSpecUrl}",
     "Path": "/unknown-value",
     "BufferResponse": true,
     "GenerateProtocolMethod": true,
     "GenerateConvenienceMethod": false
    },
    {
     "$id": "220",
     "Name": "internalProtocol",
     "ResourceName": "CustomizedTypeSpec",
     "Description": "When set protocol false and convenient true, then the protocol method should be internal",
     "Accessibility": "public",
     "Parameters": [
      {
       "$ref": "82"
      },
      {
       "$id": "221",
       "Name": "body",
       "NameInRequest": "body",
       "Type": {
        "$ref": "23"
       },
       "Location": "Body",
       "IsRequired": true,
       "IsApiVersion": false,
       "IsResourceParameter": false,
       "IsContentType": false,
       "IsEndpoint": false,
       "SkipUrlEncoding": false,
       "Explode": false,
       "Kind": "Method"
      },
      {
       "$id": "222",
       "Name": "accept",
       "NameInRequest": "Accept",
       "Type": {
        "$id": "223",
        "Kind": "string",
        "IsNullable": false
       },
       "Location": "Header",
       "IsApiVersion": false,
       "IsResourceParameter": false,
       "IsContentType": false,
       "IsRequired": true,
       "IsEndpoint": false,
       "SkipUrlEncoding": false,
       "Explode": false,
       "Kind": "Constant",
       "DefaultValue": {
        "$id": "224",
        "Type": {
         "$ref": "223"
        },
        "Value": "application/json"
       }
      },
      {
       "$id": "225",
       "Name": "contentType",
       "NameInRequest": "Content-Type",
       "Type": {
        "$id": "226",
        "Kind": "string",
        "IsNullable": false
       },
       "Location": "Header",
       "IsApiVersion": false,
       "IsResourceParameter": false,
       "IsContentType": true,
       "IsRequired": true,
       "IsEndpoint": false,
       "SkipUrlEncoding": false,
       "Explode": false,
       "Kind": "Constant",
       "DefaultValue": {
        "$id": "227",
        "Type": {
         "$ref": "226"
        },
        "Value": "application/json"
       }
      }
     ],
     "Responses": [
      {
       "$id": "228",
       "StatusCodes": [
        200
       ],
       "BodyType": {
        "$ref": "23"
       },
       "BodyMediaType": "Json",
       "Headers": [],
       "IsErrorResponse": false,
       "ContentTypes": [
        "application/json"
       ]
      }
     ],
     "HttpMethod": "POST",
     "RequestBodyMediaType": "Json",
     "Uri": "{unbrandedTypeSpecUrl}",
     "Path": "/internalProtocol",
     "RequestMediaTypes": [
      "application/json"
     ],
     "BufferResponse": true,
     "GenerateProtocolMethod": false,
     "GenerateConvenienceMethod": true
    },
    {
     "$id": "229",
     "Name": "stillConvenient",
     "ResourceName": "CustomizedTypeSpec",
     "Description": "When set protocol false and convenient true, the convenient method should be generated even it has the same signature as protocol one",
     "Accessibility": "public",
     "Parameters": [
      {
       "$ref": "82"
      },
      {
       "$id": "230",
       "Name": "accept",
       "NameInRequest": "Accept",
       "Type": {
        "$id": "231",
        "Kind": "string",
        "IsNullable": false
       },
       "Location": "Header",
       "IsApiVersion": false,
       "IsResourceParameter": false,
       "IsContentType": false,
       "IsRequired": true,
       "IsEndpoint": false,
       "SkipUrlEncoding": false,
       "Explode": false,
       "Kind": "Constant",
       "DefaultValue": {
        "$id": "232",
        "Type": {
         "$ref": "231"
        },
        "Value": "application/json"
       }
      }
     ],
     "Responses": [
      {
       "$id": "233",
       "StatusCodes": [
        204
       ],
       "BodyMediaType": "Json",
       "Headers": [],
       "IsErrorResponse": false
      }
     ],
     "HttpMethod": "GET",
     "RequestBodyMediaType": "None",
     "Uri": "{unbrandedTypeSpecUrl}",
     "Path": "/stillConvenient",
     "BufferResponse": true,
     "GenerateProtocolMethod": false,
     "GenerateConvenienceMethod": true
    },
    {
     "$id": "234",
     "Name": "headAsBoolean",
     "ResourceName": "CustomizedTypeSpec",
     "Description": "head as boolean.",
     "Accessibility": "public",
     "Parameters": [
      {
       "$ref": "82"
      },
      {
       "$id": "235",
       "Name": "id",
       "NameInRequest": "id",
       "Type": {
        "$id": "236",
        "Kind": "string"
       },
       "Location": "Path",
       "IsRequired": true,
       "IsApiVersion": false,
       "IsResourceParameter": false,
       "IsContentType": false,
       "IsEndpoint": false,
       "SkipUrlEncoding": false,
       "Explode": false,
       "Kind": "Method"
      },
      {
       "$id": "237",
       "Name": "accept",
       "NameInRequest": "Accept",
       "Type": {
        "$id": "238",
        "Kind": "string",
        "IsNullable": false
       },
       "Location": "Header",
       "IsApiVersion": false,
       "IsResourceParameter": false,
       "IsContentType": false,
       "IsRequired": true,
       "IsEndpoint": false,
       "SkipUrlEncoding": false,
       "Explode": false,
       "Kind": "Constant",
       "DefaultValue": {
        "$id": "239",
        "Type": {
         "$ref": "238"
        },
        "Value": "application/json"
       }
      }
     ],
     "Responses": [
      {
       "$id": "240",
       "StatusCodes": [
        204
       ],
       "BodyMediaType": "Json",
       "Headers": [],
       "IsErrorResponse": false
      }
     ],
     "HttpMethod": "HEAD",
     "RequestBodyMediaType": "None",
     "Uri": "{unbrandedTypeSpecUrl}",
     "Path": "/headAsBoolean/{id}",
     "BufferResponse": true,
     "GenerateProtocolMethod": true,
     "GenerateConvenienceMethod": true
    }
   ],
   "Protocol": {
    "$id": "241"
   },
   "Creatable": true,
   "Parameters": [
    {
     "$ref": "82"
    }
   ]
  }
 ],
 "Auth": {
  "$id": "242",
  "ApiKey": {
   "$id": "243",
   "Name": "my-api-key"
  }
 }
}<|MERGE_RESOLUTION|>--- conflicted
+++ resolved
@@ -24,7 +24,7 @@
    "Namespace": "CustomizedTypeSpec",
    "Description": "The Thing_requiredLiteralString",
    "IsExtensible": true,
-   "Usage": "Input,Output"
+   "Usage": "Input"
   },
   {
    "$id": "5",
@@ -45,7 +45,7 @@
    "Namespace": "CustomizedTypeSpec",
    "Description": "The Thing_requiredLiteralInt",
    "IsExtensible": true,
-   "Usage": "Input,Output"
+   "Usage": "Input"
   },
   {
    "$id": "8",
@@ -66,7 +66,7 @@
    "Namespace": "CustomizedTypeSpec",
    "Description": "The Thing_requiredLiteralFloat",
    "IsExtensible": true,
-   "Usage": "Input,Output"
+   "Usage": "Input"
   },
   {
    "$id": "11",
@@ -87,7 +87,7 @@
    "Namespace": "CustomizedTypeSpec",
    "Description": "The Thing_optionalLiteralString",
    "IsExtensible": true,
-   "Usage": "Input,Output"
+   "Usage": "Input"
   },
   {
    "$id": "14",
@@ -108,7 +108,7 @@
    "Namespace": "CustomizedTypeSpec",
    "Description": "The Thing_optionalLiteralInt",
    "IsExtensible": true,
-   "Usage": "Input,Output"
+   "Usage": "Input"
   },
   {
    "$id": "17",
@@ -129,7 +129,7 @@
    "Namespace": "CustomizedTypeSpec",
    "Description": "The Thing_optionalLiteralFloat",
    "IsExtensible": true,
-   "Usage": "Input,Output"
+   "Usage": "Input"
   },
   {
    "$id": "20",
@@ -157,13 +157,8 @@
    "Kind": "model",
    "Name": "Thing",
    "Namespace": "CustomizedTypeSpec",
-<<<<<<< HEAD
+   "Usage": "Input,Output",
    "Description": "A model with a few properties of literal types",
-   "Usage": "Input,Output",
-=======
-   "Usage": "RoundTrip",
-   "Description": "A model with a few properties of literal types",
->>>>>>> 5c4fa027
    "Properties": [
     {
      "$id": "24",
@@ -397,13 +392,8 @@
    "Kind": "model",
    "Name": "RoundTripModel",
    "Namespace": "CustomizedTypeSpec",
-<<<<<<< HEAD
+   "Usage": "Input,Output",
    "Description": "this is a roundtrip model",
-   "Usage": "Input,Output",
-=======
-   "Usage": "RoundTrip",
-   "Description": "this is a roundtrip model",
->>>>>>> 5c4fa027
    "Properties": [
     {
      "$id": "61",
@@ -448,13 +438,8 @@
    "Kind": "model",
    "Name": "Friend",
    "Namespace": "CustomizedTypeSpec",
-<<<<<<< HEAD
+   "Usage": "Input,Output",
    "Description": "this is not a friendly model but with a friendly name",
-   "Usage": "Input,Output",
-=======
-   "Usage": "RoundTrip",
-   "Description": "this is not a friendly model but with a friendly name",
->>>>>>> 5c4fa027
    "Properties": [
     {
      "$id": "68",
@@ -520,13 +505,8 @@
    "Kind": "model",
    "Name": "ProjectedModel",
    "Namespace": "CustomizedTypeSpec",
-<<<<<<< HEAD
+   "Usage": "Input,Output",
    "Description": "this is a model with a projected name",
-   "Usage": "Input,Output",
-=======
-   "Usage": "RoundTrip",
-   "Description": "this is a model with a projected name",
->>>>>>> 5c4fa027
    "Properties": [
     {
      "$id": "77",
