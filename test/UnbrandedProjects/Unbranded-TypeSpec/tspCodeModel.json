--- conflicted
+++ resolved
@@ -22,11 +22,7 @@
    "CrossLanguageDefinitionId": "",
    "Description": "The Thing_requiredLiteralString",
    "IsExtensible": true,
-<<<<<<< HEAD
-   "Usage": "None"
-=======
    "Usage": "Input,Output,Json"
->>>>>>> f082aaf1
   },
   {
    "$id": "5",
@@ -47,11 +43,7 @@
    "CrossLanguageDefinitionId": "",
    "Description": "The Thing_requiredLiteralInt",
    "IsExtensible": true,
-<<<<<<< HEAD
-   "Usage": "None"
-=======
    "Usage": "Input,Output,Json"
->>>>>>> f082aaf1
   },
   {
    "$id": "8",
@@ -72,11 +64,7 @@
    "CrossLanguageDefinitionId": "",
    "Description": "The Thing_requiredLiteralFloat",
    "IsExtensible": true,
-<<<<<<< HEAD
-   "Usage": "None"
-=======
    "Usage": "Input,Output,Json"
->>>>>>> f082aaf1
   },
   {
    "$id": "11",
@@ -97,11 +85,7 @@
    "CrossLanguageDefinitionId": "",
    "Description": "The Thing_optionalLiteralString",
    "IsExtensible": true,
-<<<<<<< HEAD
-   "Usage": "None"
-=======
    "Usage": "Input,Output,Json"
->>>>>>> f082aaf1
   },
   {
    "$id": "14",
@@ -122,11 +106,7 @@
    "CrossLanguageDefinitionId": "",
    "Description": "The Thing_optionalLiteralInt",
    "IsExtensible": true,
-<<<<<<< HEAD
-   "Usage": "None"
-=======
    "Usage": "Input,Output,Json"
->>>>>>> f082aaf1
   },
   {
    "$id": "17",
@@ -147,11 +127,7 @@
    "CrossLanguageDefinitionId": "",
    "Description": "The Thing_optionalLiteralFloat",
    "IsExtensible": true,
-<<<<<<< HEAD
-   "Usage": "None"
-=======
    "Usage": "Input,Output,Json"
->>>>>>> f082aaf1
   },
   {
    "$id": "20",
@@ -352,11 +328,7 @@
    "CrossLanguageDefinitionId": "",
    "Description": "The AnonymousBodyRequest_requiredLiteralString",
    "IsExtensible": true,
-<<<<<<< HEAD
-   "Usage": "None"
-=======
    "Usage": "Spread,Json"
->>>>>>> f082aaf1
   },
   {
    "$id": "53",
@@ -377,11 +349,7 @@
    "CrossLanguageDefinitionId": "",
    "Description": "The AnonymousBodyRequest_requiredLiteralInt",
    "IsExtensible": true,
-<<<<<<< HEAD
-   "Usage": "None"
-=======
    "Usage": "Spread,Json"
->>>>>>> f082aaf1
   },
   {
    "$id": "56",
@@ -402,11 +370,7 @@
    "CrossLanguageDefinitionId": "",
    "Description": "The AnonymousBodyRequest_requiredLiteralFloat",
    "IsExtensible": true,
-<<<<<<< HEAD
-   "Usage": "None"
-=======
    "Usage": "Spread,Json"
->>>>>>> f082aaf1
   },
   {
    "$id": "59",
@@ -427,11 +391,7 @@
    "CrossLanguageDefinitionId": "",
    "Description": "The AnonymousBodyRequest_optionalLiteralString",
    "IsExtensible": true,
-<<<<<<< HEAD
-   "Usage": "None"
-=======
    "Usage": "Spread,Json"
->>>>>>> f082aaf1
   },
   {
    "$id": "62",
@@ -452,11 +412,7 @@
    "CrossLanguageDefinitionId": "",
    "Description": "The AnonymousBodyRequest_optionalLiteralInt",
    "IsExtensible": true,
-<<<<<<< HEAD
-   "Usage": "None"
-=======
    "Usage": "Spread,Json"
->>>>>>> f082aaf1
   },
   {
    "$id": "65",
@@ -477,11 +433,7 @@
    "CrossLanguageDefinitionId": "",
    "Description": "The AnonymousBodyRequest_optionalLiteralFloat",
    "IsExtensible": true,
-<<<<<<< HEAD
-   "Usage": "None"
-=======
    "Usage": "Spread,Json"
->>>>>>> f082aaf1
   },
   {
    "$id": "68",
@@ -1155,11 +1107,7 @@
    "Kind": "model",
    "Name": "AnonymousBodyRequest",
    "CrossLanguageDefinitionId": "UnbrandedTypeSpec.anonymousBody.Request.anonymous",
-<<<<<<< HEAD
-   "Usage": "None",
-=======
    "Usage": "Spread,Json",
->>>>>>> f082aaf1
    "Properties": [
     {
      "$id": "168",
@@ -1399,11 +1347,7 @@
    "Kind": "model",
    "Name": "FriendlyModelRequest",
    "CrossLanguageDefinitionId": "UnbrandedTypeSpec.friendlyModel.Request.anonymous",
-<<<<<<< HEAD
-   "Usage": "None",
-=======
    "Usage": "Spread,Json",
->>>>>>> f082aaf1
    "Properties": [
     {
      "$id": "205",
@@ -1424,11 +1368,7 @@
    "Kind": "model",
    "Name": "Friend",
    "CrossLanguageDefinitionId": "UnbrandedTypeSpec.NotFriend",
-<<<<<<< HEAD
-   "Usage": "Output",
-=======
    "Usage": "Output,Json",
->>>>>>> f082aaf1
    "Description": "this is not a friendly model but with a friendly name",
    "Properties": [
     {
@@ -1450,8 +1390,7 @@
    "Kind": "model",
    "Name": "ProjectedNameModelRequest",
    "CrossLanguageDefinitionId": "UnbrandedTypeSpec.projectedNameModel.Request.anonymous",
-<<<<<<< HEAD
-   "Usage": "None",
+   "Usage": "Spread,Json",
    "Properties": [
     {
      "$id": "211",
@@ -1472,26 +1411,16 @@
    "Kind": "model",
    "Name": "ProjectedModel",
    "CrossLanguageDefinitionId": "UnbrandedTypeSpec.ModelWithProjectedName",
-   "Usage": "Output",
+   "Usage": "Output,Json",
    "Description": "this is a model with a projected name",
    "Properties": [
     {
      "$id": "214",
-=======
-   "Usage": "Spread,Json",
-   "Properties": [
-    {
-     "$id": "211",
->>>>>>> f082aaf1
      "Name": "name",
      "SerializedName": "name",
      "Description": "name of the ModelWithProjectedName",
      "Type": {
-<<<<<<< HEAD
       "$id": "215",
-=======
-      "$id": "212",
->>>>>>> f082aaf1
       "Kind": "string"
      },
      "IsRequired": true,
@@ -1500,40 +1429,11 @@
    ]
   },
   {
-<<<<<<< HEAD
-=======
-   "$id": "213",
-   "Kind": "model",
-   "Name": "ProjectedModel",
-   "CrossLanguageDefinitionId": "UnbrandedTypeSpec.ModelWithProjectedName",
-   "Usage": "Output,Json",
-   "Description": "this is a model with a projected name",
-   "Properties": [
-    {
-     "$id": "214",
-     "Name": "name",
-     "SerializedName": "name",
-     "Description": "name of the ModelWithProjectedName",
-     "Type": {
-      "$id": "215",
-      "Kind": "string"
-     },
-     "IsRequired": true,
-     "IsReadOnly": false
-    }
-   ]
-  },
-  {
->>>>>>> f082aaf1
    "$id": "216",
    "Kind": "model",
    "Name": "ReturnsAnonymousModelResponse",
    "CrossLanguageDefinitionId": "UnbrandedTypeSpec.returnsAnonymousModel.Response.anonymous",
-<<<<<<< HEAD
-   "Usage": "Output",
-=======
    "Usage": "Output,Json",
->>>>>>> f082aaf1
    "Properties": []
   }
  ],
@@ -2437,7 +2337,6 @@
        "$ref": "219"
       },
       {
-<<<<<<< HEAD
        "$id": "308",
        "Name": "contentType",
        "NameInRequest": "Content-Type",
@@ -2450,13 +2349,6 @@
          "Kind": "string"
         },
         "Value": "application/json"
-=======
-       "$id": "312",
-       "Name": "AnonymousBodyRequest",
-       "NameInRequest": "",
-       "Type": {
-        "$ref": "167"
->>>>>>> f082aaf1
        },
        "Location": "Header",
        "IsApiVersion": false,
@@ -2542,7 +2434,6 @@
        "$ref": "219"
       },
       {
-<<<<<<< HEAD
        "$id": "317",
        "Name": "contentType",
        "NameInRequest": "Content-Type",
@@ -2555,13 +2446,6 @@
          "Kind": "string"
         },
         "Value": "application/json"
-=======
-       "$id": "321",
-       "Name": "FriendlyModelRequest",
-       "NameInRequest": "",
-       "Type": {
-        "$ref": "204"
->>>>>>> f082aaf1
        },
        "Location": "Header",
        "IsApiVersion": false,
@@ -2697,7 +2581,6 @@
        "$ref": "219"
       },
       {
-<<<<<<< HEAD
        "$id": "331",
        "Name": "contentType",
        "NameInRequest": "Content-Type",
@@ -2710,13 +2593,6 @@
          "Kind": "string"
         },
         "Value": "application/json"
-=======
-       "$id": "338",
-       "Name": "ProjectedNameModelRequest",
-       "NameInRequest": "",
-       "Type": {
-        "$ref": "210"
->>>>>>> f082aaf1
        },
        "Location": "Header",
        "IsApiVersion": false,
@@ -2859,28 +2735,7 @@
        "$ref": "219"
       },
       {
-<<<<<<< HEAD
        "$id": "345",
-=======
-       "$id": "352",
-       "Name": "input",
-       "NameInRequest": "input",
-       "Type": {
-        "$ref": "68"
-       },
-       "Location": "Body",
-       "IsRequired": true,
-       "IsApiVersion": false,
-       "IsResourceParameter": false,
-       "IsContentType": false,
-       "IsEndpoint": false,
-       "SkipUrlEncoding": false,
-       "Explode": false,
-       "Kind": "Method"
-      },
-      {
-       "$id": "353",
->>>>>>> f082aaf1
        "Name": "contentType",
        "NameInRequest": "Content-Type",
        "Description": "Body parameter's content type. Known values are application/json",
