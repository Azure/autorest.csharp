{
 "$id": "1",
 "Name": "UnbrandedTypeSpec",
 "ApiVersions": [],
 "Enums": [
  {
   "$id": "2",
   "Kind": "enum",
   "Name": "Thing_requiredLiteralString",
   "ValueType": {
    "$id": "3",
    "Kind": "string",
    "Name": "string",
    "CrossLanguageDefinitionId": "TypeSpec.string"
   },
   "Values": [
    {
     "$id": "4",
     "Name": "accept",
     "Value": "accept",
     "Description": "accept"
    }
   ],
   "CrossLanguageDefinitionId": "",
   "Description": "The Thing_requiredLiteralString",
   "IsExtensible": true,
   "Usage": "Input,Output,Json"
  },
  {
   "$id": "5",
   "Kind": "enum",
   "Name": "Thing_requiredLiteralInt",
   "ValueType": {
    "$id": "6",
    "Kind": "int32",
    "Name": "int32",
    "CrossLanguageDefinitionId": "TypeSpec.int32"
   },
   "Values": [
    {
     "$id": "7",
     "Name": "123",
     "Value": 123,
     "Description": "123"
    }
   ],
   "CrossLanguageDefinitionId": "",
   "Description": "The Thing_requiredLiteralInt",
   "IsExtensible": true,
   "Usage": "Input,Output,Json"
  },
  {
   "$id": "8",
   "Kind": "enum",
   "Name": "Thing_requiredLiteralFloat",
   "ValueType": {
    "$id": "9",
    "Kind": "float32",
    "Name": "float32",
    "CrossLanguageDefinitionId": "TypeSpec.float32"
   },
   "Values": [
    {
     "$id": "10",
     "Name": "1.23",
     "Value": 1.23,
     "Description": "1.23"
    }
   ],
   "CrossLanguageDefinitionId": "",
   "Description": "The Thing_requiredLiteralFloat",
   "IsExtensible": true,
   "Usage": "Input,Output,Json"
  },
  {
   "$id": "11",
   "Kind": "enum",
   "Name": "Thing_optionalLiteralString",
   "ValueType": {
    "$id": "12",
    "Kind": "string",
    "Name": "string",
    "CrossLanguageDefinitionId": "TypeSpec.string"
   },
   "Values": [
    {
     "$id": "13",
     "Name": "reject",
     "Value": "reject",
     "Description": "reject"
    }
   ],
   "CrossLanguageDefinitionId": "",
   "Description": "The Thing_optionalLiteralString",
   "IsExtensible": true,
   "Usage": "Input,Output,Json"
  },
  {
   "$id": "14",
   "Kind": "enum",
   "Name": "Thing_optionalLiteralInt",
   "ValueType": {
    "$id": "15",
    "Kind": "int32",
    "Name": "int32",
    "CrossLanguageDefinitionId": "TypeSpec.int32"
   },
   "Values": [
    {
     "$id": "16",
     "Name": "456",
     "Value": 456,
     "Description": "456"
    }
   ],
   "CrossLanguageDefinitionId": "",
   "Description": "The Thing_optionalLiteralInt",
   "IsExtensible": true,
   "Usage": "Input,Output,Json"
  },
  {
   "$id": "17",
   "Kind": "enum",
   "Name": "Thing_optionalLiteralFloat",
   "ValueType": {
    "$id": "18",
    "Kind": "float32",
    "Name": "float32",
    "CrossLanguageDefinitionId": "TypeSpec.float32"
   },
   "Values": [
    {
     "$id": "19",
     "Name": "4.56",
     "Value": 4.56,
     "Description": "4.56"
    }
   ],
   "CrossLanguageDefinitionId": "",
   "Description": "The Thing_optionalLiteralFloat",
   "IsExtensible": true,
   "Usage": "Input,Output,Json"
  },
  {
   "$id": "20",
   "Kind": "enum",
   "Name": "StringFixedEnum",
   "CrossLanguageDefinitionId": "UnbrandedTypeSpec.StringFixedEnum",
   "ValueType": {
    "$id": "21",
    "Kind": "string",
    "Name": "string",
    "CrossLanguageDefinitionId": "TypeSpec.string"
   },
   "Values": [
    {
     "$id": "22",
     "Name": "One",
     "Value": "1"
    },
    {
     "$id": "23",
     "Name": "Two",
     "Value": "2"
    },
    {
     "$id": "24",
     "Name": "Four",
     "Value": "4"
    }
   ],
   "Description": "Simple enum",
   "IsExtensible": false,
   "Usage": "Input,Output,Json"
  },
  {
   "$id": "25",
   "Kind": "enum",
   "Name": "StringExtensibleEnum",
   "CrossLanguageDefinitionId": "UnbrandedTypeSpec.StringExtensibleEnum",
   "ValueType": {
    "$id": "26",
    "Kind": "string",
    "Name": "string",
    "CrossLanguageDefinitionId": "TypeSpec.string"
   },
   "Values": [
    {
     "$id": "27",
     "Name": "One",
     "Value": "1"
    },
    {
     "$id": "28",
     "Name": "Two",
     "Value": "2"
    },
    {
     "$id": "29",
     "Name": "Four",
     "Value": "4"
    }
   ],
   "Description": "Extensible enum",
   "IsExtensible": true,
   "Usage": "Input,Output,Json"
  },
  {
   "$id": "30",
   "Kind": "enum",
   "Name": "IntExtensibleEnum",
   "CrossLanguageDefinitionId": "UnbrandedTypeSpec.IntExtensibleEnum",
   "ValueType": {
    "$id": "31",
    "Kind": "int32",
    "Name": "int32",
    "CrossLanguageDefinitionId": "TypeSpec.int32"
   },
   "Values": [
    {
     "$id": "32",
     "Name": "One",
     "Value": 1
    },
    {
     "$id": "33",
     "Name": "Two",
     "Value": 2
    },
    {
     "$id": "34",
     "Name": "Four",
     "Value": 4
    }
   ],
   "Description": "Int based extensible enum",
   "IsExtensible": true,
   "Usage": "Input,Output,Json"
  },
  {
   "$id": "35",
   "Kind": "enum",
   "Name": "FloatExtensibleEnum",
   "CrossLanguageDefinitionId": "UnbrandedTypeSpec.FloatExtensibleEnum",
   "ValueType": {
    "$id": "36",
    "Kind": "float32",
    "Name": "float32",
    "CrossLanguageDefinitionId": "TypeSpec.float32"
   },
   "Values": [
    {
     "$id": "37",
     "Name": "One",
     "Value": 1
    },
    {
     "$id": "38",
     "Name": "Two",
     "Value": 2
    },
    {
     "$id": "39",
     "Name": "Four",
     "Value": 4
    }
   ],
   "Description": "Float based extensible enum",
   "IsExtensible": true,
   "Usage": "Input,Output,Json"
  },
  {
   "$id": "40",
   "Kind": "enum",
   "Name": "FloatFixedEnum",
   "CrossLanguageDefinitionId": "UnbrandedTypeSpec.FloatFixedEnum",
   "ValueType": {
    "$id": "41",
    "Kind": "float32",
    "Name": "float32",
    "CrossLanguageDefinitionId": "TypeSpec.float32"
   },
   "Values": [
    {
     "$id": "42",
     "Name": "One",
     "Value": 1.1
    },
    {
     "$id": "43",
     "Name": "Two",
     "Value": 2.2
    },
    {
     "$id": "44",
     "Name": "Four",
     "Value": 4.4
    }
   ],
   "Description": "float fixed enum",
   "IsExtensible": false,
   "Usage": "Input,Output,Json"
  },
  {
   "$id": "45",
   "Kind": "enum",
   "Name": "IntFixedEnum",
   "CrossLanguageDefinitionId": "UnbrandedTypeSpec.IntFixedEnum",
   "ValueType": {
    "$id": "46",
    "Kind": "int32",
    "Name": "int32",
    "CrossLanguageDefinitionId": "TypeSpec.int32"
   },
   "Values": [
    {
     "$id": "47",
     "Name": "One",
     "Value": 1
    },
    {
     "$id": "48",
     "Name": "Two",
     "Value": 2
    },
    {
     "$id": "49",
     "Name": "Four",
     "Value": 4
    }
   ],
   "Description": "int fixed enum",
   "IsExtensible": false,
   "Usage": "Input,Output,Json"
  },
  {
   "$id": "50",
   "Kind": "enum",
   "Name": "AnonymousBodyRequest_requiredLiteralString",
   "ValueType": {
    "$id": "51",
    "Kind": "string",
    "Name": "string",
    "CrossLanguageDefinitionId": "TypeSpec.string"
   },
   "Values": [
    {
     "$id": "52",
     "Name": "accept",
     "Value": "accept",
     "Description": "accept"
    }
   ],
   "CrossLanguageDefinitionId": "",
   "Description": "The AnonymousBodyRequest_requiredLiteralString",
   "IsExtensible": true,
   "Usage": "Spread,Json"
  },
  {
   "$id": "53",
   "Kind": "enum",
   "Name": "AnonymousBodyRequest_requiredLiteralInt",
   "ValueType": {
    "$id": "54",
    "Kind": "int32",
    "Name": "int32",
    "CrossLanguageDefinitionId": "TypeSpec.int32"
   },
   "Values": [
    {
     "$id": "55",
     "Name": "123",
     "Value": 123,
     "Description": "123"
    }
   ],
   "CrossLanguageDefinitionId": "",
   "Description": "The AnonymousBodyRequest_requiredLiteralInt",
   "IsExtensible": true,
   "Usage": "Spread,Json"
  },
  {
   "$id": "56",
   "Kind": "enum",
   "Name": "AnonymousBodyRequest_requiredLiteralFloat",
   "ValueType": {
    "$id": "57",
    "Kind": "float32",
    "Name": "float32",
    "CrossLanguageDefinitionId": "TypeSpec.float32"
   },
   "Values": [
    {
     "$id": "58",
     "Name": "1.23",
     "Value": 1.23,
     "Description": "1.23"
    }
   ],
   "CrossLanguageDefinitionId": "",
   "Description": "The AnonymousBodyRequest_requiredLiteralFloat",
   "IsExtensible": true,
   "Usage": "Spread,Json"
  },
  {
   "$id": "59",
   "Kind": "enum",
   "Name": "AnonymousBodyRequest_optionalLiteralString",
   "ValueType": {
    "$id": "60",
    "Kind": "string",
    "Name": "string",
    "CrossLanguageDefinitionId": "TypeSpec.string"
   },
   "Values": [
    {
     "$id": "61",
     "Name": "reject",
     "Value": "reject",
     "Description": "reject"
    }
   ],
   "CrossLanguageDefinitionId": "",
   "Description": "The AnonymousBodyRequest_optionalLiteralString",
   "IsExtensible": true,
   "Usage": "Spread,Json"
  },
  {
   "$id": "62",
   "Kind": "enum",
   "Name": "AnonymousBodyRequest_optionalLiteralInt",
   "ValueType": {
    "$id": "63",
    "Kind": "int32",
    "Name": "int32",
    "CrossLanguageDefinitionId": "TypeSpec.int32"
   },
   "Values": [
    {
     "$id": "64",
     "Name": "456",
     "Value": 456,
     "Description": "456"
    }
   ],
   "CrossLanguageDefinitionId": "",
   "Description": "The AnonymousBodyRequest_optionalLiteralInt",
   "IsExtensible": true,
   "Usage": "Spread,Json"
  },
  {
   "$id": "65",
   "Kind": "enum",
   "Name": "AnonymousBodyRequest_optionalLiteralFloat",
   "ValueType": {
    "$id": "66",
    "Kind": "float32",
    "Name": "float32",
    "CrossLanguageDefinitionId": "TypeSpec.float32"
   },
   "Values": [
    {
     "$id": "67",
     "Name": "4.56",
     "Value": 4.56,
     "Description": "4.56"
    }
   ],
   "CrossLanguageDefinitionId": "",
   "Description": "The AnonymousBodyRequest_optionalLiteralFloat",
   "IsExtensible": true,
   "Usage": "Spread,Json"
  },
  {
   "$id": "68",
   "Kind": "enum",
   "Name": "DaysOfWeekExtensibleEnum",
   "CrossLanguageDefinitionId": "UnbrandedTypeSpec.DaysOfWeekExtensibleEnum",
   "ValueType": {
    "$id": "69",
    "Kind": "string",
    "Name": "string",
    "CrossLanguageDefinitionId": "TypeSpec.string"
   },
   "Values": [
    {
     "$id": "70",
     "Name": "Monday",
     "Value": "Monday"
    },
    {
     "$id": "71",
     "Name": "Tuesday",
     "Value": "Tuesday"
    },
    {
     "$id": "72",
     "Name": "Wednesday",
     "Value": "Wednesday"
    },
    {
     "$id": "73",
     "Name": "Thursday",
     "Value": "Thursday"
    },
    {
     "$id": "74",
     "Name": "Friday",
     "Value": "Friday"
    },
    {
     "$id": "75",
     "Name": "Saturday",
     "Value": "Saturday"
    },
    {
     "$id": "76",
     "Name": "Sunday",
     "Value": "Sunday"
    }
   ],
   "IsExtensible": true,
   "Usage": "None"
  }
 ],
 "Models": [
  {
   "$id": "77",
   "Kind": "model",
   "Name": "Thing",
   "CrossLanguageDefinitionId": "UnbrandedTypeSpec.Thing",
   "Usage": "Input,Output,Json",
   "Description": "A model with a few properties of literal types",
   "Properties": [
    {
     "$id": "78",
     "Name": "name",
     "SerializedName": "name",
     "Description": "name of the Thing",
     "Type": {
      "$id": "79",
      "Kind": "string",
      "Name": "string",
      "CrossLanguageDefinitionId": "TypeSpec.string"
     },
     "IsRequired": true,
     "IsReadOnly": false
    },
    {
     "$id": "80",
     "Name": "requiredUnion",
     "SerializedName": "requiredUnion",
     "Description": "required Union",
     "Type": {
      "$id": "81",
      "Kind": "union",
      "Name": "ThingRequiredUnion",
      "VariantTypes": [
       {
        "$id": "82",
        "Kind": "string",
        "Name": "string",
        "CrossLanguageDefinitionId": "TypeSpec.string"
       },
       {
        "$id": "83",
        "Kind": "array",
        "Name": "Array",
        "ValueType": {
         "$id": "84",
         "Kind": "string",
         "Name": "string",
         "CrossLanguageDefinitionId": "TypeSpec.string"
        },
        "CrossLanguageDefinitionId": "TypeSpec.Array"
       },
       {
        "$id": "85",
        "Kind": "int32",
        "Name": "int32",
        "CrossLanguageDefinitionId": "TypeSpec.int32"
       }
      ]
     },
     "IsRequired": true,
     "IsReadOnly": false
    },
    {
     "$id": "86",
     "Name": "requiredLiteralString",
     "SerializedName": "requiredLiteralString",
     "Description": "required literal string",
     "Type": {
      "$id": "87",
      "Kind": "constant",
      "ValueType": {
       "$ref": "2"
      },
      "Value": "accept"
     },
     "IsRequired": true,
     "IsReadOnly": false
    },
    {
     "$id": "88",
     "Name": "requiredLiteralInt",
     "SerializedName": "requiredLiteralInt",
     "Description": "required literal int",
     "Type": {
      "$id": "89",
      "Kind": "constant",
      "ValueType": {
       "$ref": "5"
      },
      "Value": 123
     },
     "IsRequired": true,
     "IsReadOnly": false
    },
    {
     "$id": "90",
     "Name": "requiredLiteralFloat",
     "SerializedName": "requiredLiteralFloat",
     "Description": "required literal float",
     "Type": {
      "$id": "91",
      "Kind": "constant",
      "ValueType": {
       "$ref": "8"
      },
      "Value": 1.23
     },
     "IsRequired": true,
     "IsReadOnly": false
    },
    {
     "$id": "92",
     "Name": "requiredLiteralBool",
     "SerializedName": "requiredLiteralBool",
     "Description": "required literal bool",
     "Type": {
      "$id": "93",
      "Kind": "constant",
      "ValueType": {
       "$id": "94",
       "Kind": "boolean",
       "Name": "boolean",
       "CrossLanguageDefinitionId": "TypeSpec.boolean"
      },
      "Value": false
     },
     "IsRequired": true,
     "IsReadOnly": false
    },
    {
     "$id": "95",
     "Name": "optionalLiteralString",
     "SerializedName": "optionalLiteralString",
     "Description": "optional literal string",
     "Type": {
      "$id": "96",
      "Kind": "constant",
      "ValueType": {
       "$ref": "11"
      },
      "Value": "reject"
     },
     "IsRequired": false,
     "IsReadOnly": false
    },
    {
     "$id": "97",
     "Name": "optionalLiteralInt",
     "SerializedName": "optionalLiteralInt",
     "Description": "optional literal int",
     "Type": {
      "$id": "98",
      "Kind": "constant",
      "ValueType": {
       "$ref": "14"
      },
      "Value": 456
     },
     "IsRequired": false,
     "IsReadOnly": false
    },
    {
     "$id": "99",
     "Name": "optionalLiteralFloat",
     "SerializedName": "optionalLiteralFloat",
     "Description": "optional literal float",
     "Type": {
      "$id": "100",
      "Kind": "constant",
      "ValueType": {
       "$ref": "17"
      },
      "Value": 4.56
     },
     "IsRequired": false,
     "IsReadOnly": false
    },
    {
     "$id": "101",
     "Name": "optionalLiteralBool",
     "SerializedName": "optionalLiteralBool",
     "Description": "optional literal bool",
     "Type": {
      "$id": "102",
      "Kind": "constant",
      "ValueType": {
       "$id": "103",
       "Kind": "boolean",
       "Name": "boolean",
       "CrossLanguageDefinitionId": "TypeSpec.boolean"
      },
      "Value": true
     },
     "IsRequired": false,
     "IsReadOnly": false
    },
    {
     "$id": "104",
     "Name": "requiredBadDescription",
     "SerializedName": "requiredBadDescription",
     "Description": "description with xml <|endoftext|>",
     "Type": {
      "$id": "105",
      "Kind": "string",
      "Name": "string",
      "CrossLanguageDefinitionId": "TypeSpec.string"
     },
     "IsRequired": true,
     "IsReadOnly": false
    },
    {
     "$id": "106",
     "Name": "optionalNullableList",
     "SerializedName": "optionalNullableList",
     "Description": "optional nullable collection",
     "Type": {
      "$id": "107",
      "Kind": "nullable",
      "Type": {
       "$id": "108",
       "Kind": "array",
       "Name": "Array",
       "ValueType": {
        "$id": "109",
        "Kind": "int32",
        "Name": "int32",
        "CrossLanguageDefinitionId": "TypeSpec.int32"
       },
       "CrossLanguageDefinitionId": "TypeSpec.Array"
      }
     },
     "IsRequired": false,
     "IsReadOnly": false
    },
    {
     "$id": "110",
     "Name": "requiredNullableList",
     "SerializedName": "requiredNullableList",
     "Description": "required nullable collection",
     "Type": {
      "$id": "111",
      "Kind": "nullable",
      "Type": {
       "$id": "112",
       "Kind": "array",
       "Name": "Array",
       "ValueType": {
        "$id": "113",
        "Kind": "int32",
        "Name": "int32",
        "CrossLanguageDefinitionId": "TypeSpec.int32"
       },
       "CrossLanguageDefinitionId": "TypeSpec.Array"
      }
     },
     "IsRequired": true,
     "IsReadOnly": false
    }
   ]
  },
  {
   "$id": "114",
   "Kind": "model",
   "Name": "RoundTripModel",
   "CrossLanguageDefinitionId": "UnbrandedTypeSpec.RoundTripModel",
   "Usage": "Input,Output,Json",
   "Description": "this is a roundtrip model",
   "Properties": [
    {
     "$id": "115",
     "Name": "requiredString",
     "SerializedName": "requiredString",
     "Description": "Required string, illustrating a reference type property.",
     "Type": {
      "$id": "116",
      "Kind": "string",
      "Name": "string",
      "CrossLanguageDefinitionId": "TypeSpec.string"
     },
     "IsRequired": true,
     "IsReadOnly": false
    },
    {
     "$id": "117",
     "Name": "requiredInt",
     "SerializedName": "requiredInt",
     "Description": "Required int, illustrating a value type property.",
     "Type": {
      "$id": "118",
      "Kind": "int32",
      "Name": "int32",
      "CrossLanguageDefinitionId": "TypeSpec.int32"
     },
     "IsRequired": true,
     "IsReadOnly": false
    },
    {
     "$id": "119",
     "Name": "requiredCollection",
     "SerializedName": "requiredCollection",
     "Description": "Required collection of enums",
     "Type": {
      "$id": "120",
      "Kind": "array",
      "Name": "ArrayStringFixedEnum",
      "ValueType": {
       "$ref": "20"
      },
      "CrossLanguageDefinitionId": "TypeSpec.Array"
     },
     "IsRequired": true,
     "IsReadOnly": false
    },
    {
     "$id": "121",
     "Name": "requiredDictionary",
     "SerializedName": "requiredDictionary",
     "Description": "Required dictionary of enums",
     "Type": {
      "$id": "122",
      "Kind": "dict",
      "KeyType": {
       "$id": "123",
       "Kind": "string",
       "Name": "string",
       "CrossLanguageDefinitionId": "TypeSpec.string"
      },
      "ValueType": {
       "$ref": "25"
      }
     },
     "IsRequired": true,
     "IsReadOnly": false
    },
    {
     "$id": "124",
     "Name": "requiredModel",
     "SerializedName": "requiredModel",
     "Description": "Required model",
     "Type": {
      "$ref": "77"
     },
     "IsRequired": true,
     "IsReadOnly": false
    },
    {
     "$id": "125",
     "Name": "intExtensibleEnum",
     "SerializedName": "intExtensibleEnum",
     "Description": "this is an int based extensible enum",
     "Type": {
      "$ref": "30"
     },
     "IsRequired": false,
     "IsReadOnly": false
    },
    {
     "$id": "126",
     "Name": "intExtensibleEnumCollection",
     "SerializedName": "intExtensibleEnumCollection",
     "Description": "this is a collection of int based extensible enum",
     "Type": {
      "$id": "127",
      "Kind": "array",
      "Name": "ArrayIntExtensibleEnum",
      "ValueType": {
       "$ref": "30"
      },
      "CrossLanguageDefinitionId": "TypeSpec.Array"
     },
     "IsRequired": false,
     "IsReadOnly": false
    },
    {
     "$id": "128",
     "Name": "floatExtensibleEnum",
     "SerializedName": "floatExtensibleEnum",
     "Description": "this is a float based extensible enum",
     "Type": {
      "$ref": "35"
     },
     "IsRequired": false,
     "IsReadOnly": false
    },
    {
     "$id": "129",
     "Name": "floatExtensibleEnumCollection",
     "SerializedName": "floatExtensibleEnumCollection",
     "Description": "this is a collection of float based extensible enum",
     "Type": {
      "$id": "130",
      "Kind": "array",
      "Name": "ArrayFloatExtensibleEnum",
      "ValueType": {
       "$ref": "35"
      },
      "CrossLanguageDefinitionId": "TypeSpec.Array"
     },
     "IsRequired": false,
     "IsReadOnly": false
    },
    {
     "$id": "131",
     "Name": "floatFixedEnum",
     "SerializedName": "floatFixedEnum",
     "Description": "this is a float based fixed enum",
     "Type": {
      "$ref": "40"
     },
     "IsRequired": false,
     "IsReadOnly": false
    },
    {
     "$id": "132",
     "Name": "floatFixedEnumCollection",
     "SerializedName": "floatFixedEnumCollection",
     "Description": "this is a collection of float based fixed enum",
     "Type": {
      "$id": "133",
      "Kind": "array",
      "Name": "ArrayFloatFixedEnum",
      "ValueType": {
       "$ref": "40"
      },
      "CrossLanguageDefinitionId": "TypeSpec.Array"
     },
     "IsRequired": false,
     "IsReadOnly": false
    },
    {
     "$id": "134",
     "Name": "intFixedEnum",
     "SerializedName": "intFixedEnum",
     "Description": "this is a int based fixed enum",
     "Type": {
      "$ref": "45"
     },
     "IsRequired": false,
     "IsReadOnly": false
    },
    {
     "$id": "135",
     "Name": "intFixedEnumCollection",
     "SerializedName": "intFixedEnumCollection",
     "Description": "this is a collection of int based fixed enum",
     "Type": {
      "$id": "136",
      "Kind": "array",
      "Name": "ArrayIntFixedEnum",
      "ValueType": {
       "$ref": "45"
      },
      "CrossLanguageDefinitionId": "TypeSpec.Array"
     },
     "IsRequired": false,
     "IsReadOnly": false
    },
    {
     "$id": "137",
     "Name": "stringFixedEnum",
     "SerializedName": "stringFixedEnum",
     "Description": "this is a string based fixed enum",
     "Type": {
      "$ref": "20"
     },
     "IsRequired": false,
     "IsReadOnly": false
    },
    {
     "$id": "138",
     "Name": "requiredUnknown",
     "SerializedName": "requiredUnknown",
     "Description": "required unknown",
     "Type": {
      "$id": "139",
      "Kind": "any",
      "Name": "unknown",
      "CrossLanguageDefinitionId": ""
     },
     "IsRequired": true,
     "IsReadOnly": false
    },
    {
     "$id": "140",
     "Name": "optionalUnknown",
     "SerializedName": "optionalUnknown",
     "Description": "optional unknown",
     "Type": {
      "$id": "141",
      "Kind": "any",
      "Name": "unknown",
      "CrossLanguageDefinitionId": ""
     },
     "IsRequired": false,
     "IsReadOnly": false
    },
    {
     "$id": "142",
     "Name": "requiredRecordUnknown",
     "SerializedName": "requiredRecordUnknown",
     "Description": "required record of unknown",
     "Type": {
      "$id": "143",
      "Kind": "dict",
      "KeyType": {
       "$id": "144",
       "Kind": "string",
       "Name": "string",
       "CrossLanguageDefinitionId": "TypeSpec.string"
      },
      "ValueType": {
       "$id": "145",
       "Kind": "any",
       "Name": "unknown",
       "CrossLanguageDefinitionId": ""
      }
     },
     "IsRequired": true,
     "IsReadOnly": false
    },
    {
     "$id": "146",
     "Name": "optionalRecordUnknown",
     "SerializedName": "optionalRecordUnknown",
     "Description": "optional record of unknown",
     "Type": {
      "$id": "147",
      "Kind": "dict",
      "KeyType": {
       "$id": "148",
       "Kind": "string",
       "Name": "string",
       "CrossLanguageDefinitionId": "TypeSpec.string"
      },
      "ValueType": {
       "$id": "149",
       "Kind": "any",
       "Name": "unknown",
       "CrossLanguageDefinitionId": ""
      }
     },
     "IsRequired": false,
     "IsReadOnly": false
    },
    {
     "$id": "150",
     "Name": "readOnlyRequiredRecordUnknown",
     "SerializedName": "readOnlyRequiredRecordUnknown",
     "Description": "required readonly record of unknown",
     "Type": {
      "$id": "151",
      "Kind": "dict",
      "KeyType": {
       "$id": "152",
       "Kind": "string",
       "Name": "string",
       "CrossLanguageDefinitionId": "TypeSpec.string"
      },
      "ValueType": {
       "$id": "153",
       "Kind": "any",
       "Name": "unknown",
       "CrossLanguageDefinitionId": ""
      }
     },
     "IsRequired": true,
     "IsReadOnly": true
    },
    {
     "$id": "154",
     "Name": "readOnlyOptionalRecordUnknown",
     "SerializedName": "readOnlyOptionalRecordUnknown",
     "Description": "optional readonly record of unknown",
     "Type": {
      "$id": "155",
      "Kind": "dict",
      "KeyType": {
       "$id": "156",
       "Kind": "string",
       "Name": "string",
       "CrossLanguageDefinitionId": "TypeSpec.string"
      },
      "ValueType": {
       "$id": "157",
       "Kind": "any",
       "Name": "unknown",
       "CrossLanguageDefinitionId": ""
      }
     },
     "IsRequired": false,
     "IsReadOnly": true
    },
    {
     "$id": "158",
     "Name": "modelWithRequiredNullable",
     "SerializedName": "modelWithRequiredNullable",
     "Description": "this is a model with required nullable properties",
     "Type": {
      "$id": "159",
      "Kind": "model",
      "Name": "ModelWithRequiredNullableProperties",
      "CrossLanguageDefinitionId": "UnbrandedTypeSpec.ModelWithRequiredNullableProperties",
      "Usage": "Input,Output,Json",
      "Description": "A model with a few required nullable properties",
      "Properties": [
       {
        "$id": "160",
        "Name": "requiredNullablePrimitive",
        "SerializedName": "requiredNullablePrimitive",
        "Description": "required nullable primitive type",
        "Type": {
         "$id": "161",
         "Kind": "nullable",
         "Type": {
          "$id": "162",
          "Kind": "int32",
          "Name": "int32",
          "CrossLanguageDefinitionId": "TypeSpec.int32"
         }
        },
        "IsRequired": true,
        "IsReadOnly": false
       },
       {
        "$id": "163",
        "Name": "requiredExtensibleEnum",
        "SerializedName": "requiredExtensibleEnum",
        "Description": "required nullable extensible enum type",
        "Type": {
         "$id": "164",
         "Kind": "nullable",
         "Type": {
          "$ref": "25"
         }
        },
        "IsRequired": true,
        "IsReadOnly": false
       },
       {
        "$id": "165",
        "Name": "requiredFixedEnum",
        "SerializedName": "requiredFixedEnum",
        "Description": "required nullable fixed enum type",
        "Type": {
         "$id": "166",
         "Kind": "nullable",
         "Type": {
          "$ref": "20"
         }
        },
        "IsRequired": true,
        "IsReadOnly": false
       }
      ]
     },
     "IsRequired": true,
     "IsReadOnly": false
    }
   ]
  },
  {
   "$ref": "159"
  },
  {
   "$id": "167",
   "Kind": "model",
   "Name": "AnonymousBodyRequest",
   "CrossLanguageDefinitionId": "UnbrandedTypeSpec.anonymousBody.Request.anonymous",
   "Usage": "Spread,Json",
   "Properties": [
    {
     "$id": "168",
     "Name": "name",
     "SerializedName": "name",
     "Description": "name of the Thing",
     "Type": {
      "$id": "169",
      "Kind": "string",
      "Name": "string",
      "CrossLanguageDefinitionId": "TypeSpec.string"
     },
     "IsRequired": true,
     "IsReadOnly": false
    },
    {
     "$id": "170",
     "Name": "requiredUnion",
     "SerializedName": "requiredUnion",
     "Description": "required Union",
     "Type": {
      "$id": "171",
      "Kind": "union",
      "Name": "ThingRequiredUnion",
      "VariantTypes": [
       {
        "$id": "172",
        "Kind": "string",
        "Name": "string",
        "CrossLanguageDefinitionId": "TypeSpec.string"
       },
       {
        "$id": "173",
        "Kind": "array",
        "Name": "Array",
        "ValueType": {
         "$id": "174",
         "Kind": "string",
         "Name": "string",
         "CrossLanguageDefinitionId": "TypeSpec.string"
        },
        "CrossLanguageDefinitionId": "TypeSpec.Array"
       },
       {
        "$id": "175",
        "Kind": "int32",
        "Name": "int32",
        "CrossLanguageDefinitionId": "TypeSpec.int32"
       }
      ]
     },
     "IsRequired": true,
     "IsReadOnly": false
    },
    {
     "$id": "176",
     "Name": "requiredLiteralString",
     "SerializedName": "requiredLiteralString",
     "Description": "required literal string",
     "Type": {
      "$id": "177",
      "Kind": "constant",
      "ValueType": {
       "$ref": "50"
      },
      "Value": "accept"
     },
     "IsRequired": true,
     "IsReadOnly": false
    },
    {
     "$id": "178",
     "Name": "requiredLiteralInt",
     "SerializedName": "requiredLiteralInt",
     "Description": "required literal int",
     "Type": {
      "$id": "179",
      "Kind": "constant",
      "ValueType": {
       "$ref": "53"
      },
      "Value": 123
     },
     "IsRequired": true,
     "IsReadOnly": false
    },
    {
     "$id": "180",
     "Name": "requiredLiteralFloat",
     "SerializedName": "requiredLiteralFloat",
     "Description": "required literal float",
     "Type": {
      "$id": "181",
      "Kind": "constant",
      "ValueType": {
       "$ref": "56"
      },
      "Value": 1.23
     },
     "IsRequired": true,
     "IsReadOnly": false
    },
    {
     "$id": "182",
     "Name": "requiredLiteralBool",
     "SerializedName": "requiredLiteralBool",
     "Description": "required literal bool",
     "Type": {
      "$id": "183",
      "Kind": "constant",
      "ValueType": {
       "$id": "184",
       "Kind": "boolean",
       "Name": "boolean",
       "CrossLanguageDefinitionId": "TypeSpec.boolean"
      },
      "Value": false
     },
     "IsRequired": true,
     "IsReadOnly": false
    },
    {
     "$id": "185",
     "Name": "optionalLiteralString",
     "SerializedName": "optionalLiteralString",
     "Description": "optional literal string",
     "Type": {
      "$id": "186",
      "Kind": "constant",
      "ValueType": {
       "$ref": "59"
      },
      "Value": "reject"
     },
     "IsRequired": false,
     "IsReadOnly": false
    },
    {
     "$id": "187",
     "Name": "optionalLiteralInt",
     "SerializedName": "optionalLiteralInt",
     "Description": "optional literal int",
     "Type": {
      "$id": "188",
      "Kind": "constant",
      "ValueType": {
       "$ref": "62"
      },
      "Value": 456
     },
     "IsRequired": false,
     "IsReadOnly": false
    },
    {
     "$id": "189",
     "Name": "optionalLiteralFloat",
     "SerializedName": "optionalLiteralFloat",
     "Description": "optional literal float",
     "Type": {
      "$id": "190",
      "Kind": "constant",
      "ValueType": {
       "$ref": "65"
      },
      "Value": 4.56
     },
     "IsRequired": false,
     "IsReadOnly": false
    },
    {
     "$id": "191",
     "Name": "optionalLiteralBool",
     "SerializedName": "optionalLiteralBool",
     "Description": "optional literal bool",
     "Type": {
      "$id": "192",
      "Kind": "constant",
      "ValueType": {
       "$id": "193",
       "Kind": "boolean",
       "Name": "boolean",
       "CrossLanguageDefinitionId": "TypeSpec.boolean"
      },
      "Value": true
     },
     "IsRequired": false,
     "IsReadOnly": false
    },
    {
     "$id": "194",
     "Name": "requiredBadDescription",
     "SerializedName": "requiredBadDescription",
     "Description": "description with xml <|endoftext|>",
     "Type": {
      "$id": "195",
      "Kind": "string",
      "Name": "string",
      "CrossLanguageDefinitionId": "TypeSpec.string"
     },
     "IsRequired": true,
     "IsReadOnly": false
    },
    {
     "$id": "196",
     "Name": "optionalNullableList",
     "SerializedName": "optionalNullableList",
     "Description": "optional nullable collection",
     "Type": {
      "$id": "197",
      "Kind": "nullable",
      "Type": {
       "$id": "198",
       "Kind": "array",
       "Name": "Array",
       "ValueType": {
        "$id": "199",
        "Kind": "int32",
        "Name": "int32",
        "CrossLanguageDefinitionId": "TypeSpec.int32"
       },
       "CrossLanguageDefinitionId": "TypeSpec.Array"
      }
     },
     "IsRequired": false,
     "IsReadOnly": false
    },
    {
     "$id": "200",
     "Name": "requiredNullableList",
     "SerializedName": "requiredNullableList",
     "Description": "required nullable collection",
     "Type": {
      "$id": "201",
      "Kind": "nullable",
      "Type": {
       "$id": "202",
       "Kind": "array",
       "Name": "Array",
       "ValueType": {
        "$id": "203",
        "Kind": "int32",
        "Name": "int32",
        "CrossLanguageDefinitionId": "TypeSpec.int32"
       },
       "CrossLanguageDefinitionId": "TypeSpec.Array"
      }
     },
     "IsRequired": true,
     "IsReadOnly": false
    }
   ]
  },
  {
   "$id": "204",
   "Kind": "model",
   "Name": "FriendlyModelRequest",
   "CrossLanguageDefinitionId": "UnbrandedTypeSpec.friendlyModel.Request.anonymous",
   "Usage": "Spread,Json",
   "Properties": [
    {
     "$id": "205",
     "Name": "name",
     "SerializedName": "name",
     "Description": "name of the NotFriend",
     "Type": {
      "$id": "206",
      "Kind": "string",
      "Name": "string",
      "CrossLanguageDefinitionId": "TypeSpec.string"
     },
     "IsRequired": true,
     "IsReadOnly": false
    }
   ]
  },
  {
   "$id": "207",
   "Kind": "model",
   "Name": "Friend",
   "CrossLanguageDefinitionId": "UnbrandedTypeSpec.NotFriend",
   "Usage": "Output,Json",
   "Description": "this is not a friendly model but with a friendly name",
   "Properties": [
    {
     "$id": "208",
     "Name": "name",
     "SerializedName": "name",
     "Description": "name of the NotFriend",
     "Type": {
      "$id": "209",
      "Kind": "string",
      "Name": "string",
      "CrossLanguageDefinitionId": "TypeSpec.string"
     },
     "IsRequired": true,
     "IsReadOnly": false
    }
   ]
  },
  {
   "$id": "210",
   "Kind": "model",
   "Name": "ProjectedNameModelRequest",
   "CrossLanguageDefinitionId": "UnbrandedTypeSpec.projectedNameModel.Request.anonymous",
   "Usage": "Spread,Json",
   "Properties": [
    {
     "$id": "211",
     "Name": "name",
     "SerializedName": "name",
     "Description": "name of the ModelWithProjectedName",
     "Type": {
      "$id": "212",
      "Kind": "string",
      "Name": "string",
      "CrossLanguageDefinitionId": "TypeSpec.string"
     },
     "IsRequired": true,
     "IsReadOnly": false
    }
   ]
  },
  {
   "$id": "213",
   "Kind": "model",
   "Name": "ProjectedModel",
   "CrossLanguageDefinitionId": "UnbrandedTypeSpec.ModelWithProjectedName",
   "Usage": "Output,Json",
   "Description": "this is a model with a projected name",
   "Properties": [
    {
     "$id": "214",
     "Name": "name",
     "SerializedName": "name",
     "Description": "name of the ModelWithProjectedName",
     "Type": {
      "$id": "215",
      "Kind": "string",
      "Name": "string",
      "CrossLanguageDefinitionId": "TypeSpec.string"
     },
     "IsRequired": true,
     "IsReadOnly": false
    }
   ]
  },
  {
   "$id": "216",
   "Kind": "model",
   "Name": "ReturnsAnonymousModelResponse",
   "CrossLanguageDefinitionId": "UnbrandedTypeSpec.returnsAnonymousModel.Response.anonymous",
   "Usage": "Output,Json",
   "Properties": []
  }
 ],
 "Clients": [
  {
   "$id": "217",
   "Name": "UnbrandedTypeSpecClient",
   "Description": "This is a sample typespec project.",
   "Operations": [
    {
     "$id": "218",
     "Name": "sayHi",
     "ResourceName": "UnbrandedTypeSpec",
     "Description": "Return hi",
     "Accessibility": "public",
     "Parameters": [
      {
       "$id": "219",
       "Name": "unbrandedTypeSpecUrl",
       "NameInRequest": "unbrandedTypeSpecUrl",
       "Type": {
        "$id": "220",
<<<<<<< HEAD
        "Kind": "url",
        "Name": "url",
        "CrossLanguageDefinitionId": "TypeSpec.url"
=======
        "Kind": "uri"
>>>>>>> cc743cb2
       },
       "Location": "Uri",
       "IsApiVersion": false,
       "IsResourceParameter": false,
       "IsContentType": false,
       "IsRequired": true,
       "IsEndpoint": true,
       "SkipUrlEncoding": false,
       "Explode": false,
       "Kind": "Client"
      },
      {
       "$id": "221",
       "Name": "headParameter",
       "NameInRequest": "head-parameter",
       "Type": {
        "$id": "222",
        "Kind": "string",
        "Name": "string",
        "CrossLanguageDefinitionId": "TypeSpec.string"
       },
       "Location": "Header",
       "IsApiVersion": false,
       "IsContentType": false,
       "IsEndpoint": false,
       "Explode": false,
       "IsRequired": true,
       "Kind": "Method"
      },
      {
       "$id": "223",
       "Name": "queryParameter",
       "NameInRequest": "queryParameter",
       "Type": {
        "$id": "224",
        "Kind": "string",
        "Name": "string",
        "CrossLanguageDefinitionId": "TypeSpec.string"
       },
       "Location": "Query",
       "IsApiVersion": false,
       "IsContentType": false,
       "IsEndpoint": false,
       "Explode": false,
       "IsRequired": true,
       "Kind": "Method"
      },
      {
       "$id": "225",
       "Name": "optionalQuery",
       "NameInRequest": "optionalQuery",
       "Type": {
        "$id": "226",
        "Kind": "string",
        "Name": "string",
        "CrossLanguageDefinitionId": "TypeSpec.string"
       },
       "Location": "Query",
       "IsApiVersion": false,
       "IsContentType": false,
       "IsEndpoint": false,
       "Explode": false,
       "IsRequired": false,
       "Kind": "Method"
      },
      {
       "$id": "227",
       "Name": "accept",
       "NameInRequest": "Accept",
       "Type": {
        "$id": "228",
<<<<<<< HEAD
        "Kind": "string",
        "Name": "string",
        "CrossLanguageDefinitionId": "TypeSpec.string"
=======
        "Kind": "constant",
        "ValueType": {
         "$id": "229",
         "Kind": "string"
        },
        "Value": "application/json"
>>>>>>> cc743cb2
       },
       "Location": "Header",
       "IsApiVersion": false,
       "IsContentType": false,
       "IsEndpoint": false,
       "Explode": false,
       "IsRequired": true,
       "Kind": "Constant"
      }
     ],
     "Responses": [
      {
       "$id": "230",
       "StatusCodes": [
        200
       ],
       "BodyType": {
        "$ref": "77"
       },
       "BodyMediaType": "Json",
       "Headers": [],
       "IsErrorResponse": false,
       "ContentTypes": [
        "application/json"
       ]
      }
     ],
     "HttpMethod": "GET",
     "RequestBodyMediaType": "None",
     "Uri": "{unbrandedTypeSpecUrl}",
     "Path": "/hello",
     "BufferResponse": true,
     "GenerateProtocolMethod": true,
     "GenerateConvenienceMethod": false
    },
    {
     "$id": "231",
     "Name": "helloAgain",
     "ResourceName": "UnbrandedTypeSpec",
     "Description": "Return hi again",
     "Accessibility": "public",
     "Parameters": [
      {
       "$ref": "219"
      },
      {
       "$id": "232",
       "Name": "p1",
       "NameInRequest": "p1",
       "Type": {
        "$id": "233",
        "Kind": "string",
        "Name": "string",
        "CrossLanguageDefinitionId": "TypeSpec.string"
       },
       "Location": "Header",
       "IsApiVersion": false,
       "IsContentType": false,
       "IsEndpoint": false,
       "Explode": false,
       "IsRequired": true,
       "Kind": "Method"
      },
      {
       "$id": "234",
       "Name": "contentType",
       "NameInRequest": "Content-Type",
       "Type": {
        "$id": "235",
        "Kind": "constant",
        "ValueType": {
         "$id": "236",
         "Kind": "string",
         "Name": "string",
         "CrossLanguageDefinitionId": "TypeSpec.string"
        },
        "Value": "text/plain"
       },
       "Location": "Header",
       "IsApiVersion": false,
       "IsContentType": true,
       "IsEndpoint": false,
       "Explode": false,
       "IsRequired": true,
       "Kind": "Constant"
      },
      {
       "$id": "237",
       "Name": "p2",
       "NameInRequest": "p2",
       "Type": {
<<<<<<< HEAD
        "$id": "239",
        "Kind": "string",
        "Name": "string",
        "CrossLanguageDefinitionId": "TypeSpec.string"
=======
        "$id": "238",
        "Kind": "string"
>>>>>>> cc743cb2
       },
       "Location": "Path",
       "IsApiVersion": false,
       "IsContentType": false,
       "IsEndpoint": false,
       "Explode": false,
       "IsRequired": true,
       "Kind": "Method"
      },
      {
       "$id": "239",
       "Name": "accept",
       "NameInRequest": "Accept",
       "Type": {
        "$id": "240",
        "Kind": "constant",
        "ValueType": {
         "$id": "241",
         "Kind": "string"
        },
        "Value": "application/json"
       },
       "Location": "Header",
       "IsApiVersion": false,
       "IsContentType": false,
       "IsEndpoint": false,
       "Explode": false,
       "IsRequired": true,
       "Kind": "Constant"
      },
      {
       "$id": "242",
       "Name": "action",
       "NameInRequest": "action",
       "Type": {
<<<<<<< HEAD
        "$id": "242",
        "Kind": "string",
        "Name": "string",
        "CrossLanguageDefinitionId": "TypeSpec.string"
=======
        "$ref": "114"
>>>>>>> cc743cb2
       },
       "Location": "Body",
       "IsApiVersion": false,
       "IsContentType": false,
       "IsEndpoint": false,
       "Explode": false,
       "IsRequired": true,
       "Kind": "Method"
      }
     ],
     "Responses": [
      {
       "$id": "243",
       "StatusCodes": [
        200
       ],
       "BodyType": {
        "$ref": "114"
       },
       "BodyMediaType": "Json",
       "Headers": [],
       "IsErrorResponse": false,
       "ContentTypes": [
        "application/json"
       ]
      }
     ],
     "HttpMethod": "GET",
     "RequestBodyMediaType": "Json",
     "Uri": "{unbrandedTypeSpecUrl}",
     "Path": "/againHi/{p2}",
     "RequestMediaTypes": [
      "text/plain"
     ],
     "BufferResponse": true,
     "GenerateProtocolMethod": true,
     "GenerateConvenienceMethod": true
    },
    {
     "$id": "244",
     "Name": "noContentType",
     "ResourceName": "UnbrandedTypeSpec",
     "Description": "Return hi again",
     "Accessibility": "public",
     "Parameters": [
      {
       "$ref": "219"
      },
      {
       "$id": "245",
       "Name": "p1",
       "NameInRequest": "p1",
       "Type": {
<<<<<<< HEAD
        "$id": "247",
        "Kind": "string",
        "Name": "string",
        "CrossLanguageDefinitionId": "TypeSpec.string"
=======
        "$id": "246",
        "Kind": "string"
>>>>>>> cc743cb2
       },
       "Location": "Header",
       "IsApiVersion": false,
       "IsContentType": false,
       "IsEndpoint": false,
       "Explode": false,
       "IsRequired": true,
       "Kind": "Method"
      },
      {
       "$id": "247",
       "Name": "p2",
       "NameInRequest": "p2",
       "Type": {
<<<<<<< HEAD
        "$id": "249",
        "Kind": "string",
        "Name": "string",
        "CrossLanguageDefinitionId": "TypeSpec.string"
=======
        "$id": "248",
        "Kind": "string"
>>>>>>> cc743cb2
       },
       "Location": "Path",
       "IsApiVersion": false,
       "IsContentType": false,
       "IsEndpoint": false,
       "Explode": false,
       "IsRequired": true,
       "Kind": "Method"
      },
      {
       "$id": "249",
       "Name": "contentType",
       "NameInRequest": "Content-Type",
       "Description": "Body parameter's content type. Known values are application/json",
       "Type": {
        "$id": "250",
        "Kind": "constant",
        "ValueType": {
         "$id": "251",
         "Kind": "string"
        },
        "Value": "application/json"
       },
       "Location": "Header",
       "IsApiVersion": false,
       "IsContentType": true,
       "IsEndpoint": false,
       "Explode": false,
       "IsRequired": true,
       "Kind": "Constant"
      },
      {
       "$id": "252",
       "Name": "accept",
       "NameInRequest": "Accept",
       "Type": {
<<<<<<< HEAD
        "$id": "252",
        "Kind": "string",
        "Name": "string",
        "CrossLanguageDefinitionId": "TypeSpec.string"
=======
        "$id": "253",
        "Kind": "constant",
        "ValueType": {
         "$id": "254",
         "Kind": "string"
        },
        "Value": "application/json"
>>>>>>> cc743cb2
       },
       "Location": "Header",
       "IsApiVersion": false,
       "IsContentType": false,
       "IsEndpoint": false,
       "Explode": false,
       "IsRequired": true,
       "Kind": "Constant"
      },
      {
       "$id": "255",
       "Name": "action",
       "NameInRequest": "action",
       "Type": {
<<<<<<< HEAD
        "$id": "255",
        "Kind": "string",
        "Name": "string",
        "CrossLanguageDefinitionId": "TypeSpec.string"
=======
        "$ref": "114"
>>>>>>> cc743cb2
       },
       "Location": "Body",
       "IsApiVersion": false,
       "IsContentType": false,
       "IsEndpoint": false,
       "Explode": false,
       "IsRequired": true,
       "Kind": "Method"
      }
     ],
     "Responses": [
      {
       "$id": "256",
       "StatusCodes": [
        200
       ],
       "BodyType": {
        "$ref": "114"
       },
       "BodyMediaType": "Json",
       "Headers": [],
       "IsErrorResponse": false,
       "ContentTypes": [
        "application/json"
       ]
      }
     ],
     "HttpMethod": "GET",
     "RequestBodyMediaType": "Json",
     "Uri": "{unbrandedTypeSpecUrl}",
     "Path": "/noContentType/{p2}",
     "RequestMediaTypes": [
      "application/json"
     ],
     "BufferResponse": true,
     "GenerateProtocolMethod": true,
     "GenerateConvenienceMethod": false
    },
    {
     "$id": "257",
     "Name": "helloDemo2",
     "ResourceName": "UnbrandedTypeSpec",
     "Description": "Return hi in demo2",
     "Accessibility": "public",
     "Parameters": [
      {
       "$ref": "219"
      },
      {
       "$id": "258",
       "Name": "accept",
       "NameInRequest": "Accept",
       "Type": {
<<<<<<< HEAD
        "$id": "260",
        "Kind": "string",
        "Name": "string",
        "CrossLanguageDefinitionId": "TypeSpec.string"
=======
        "$id": "259",
        "Kind": "constant",
        "ValueType": {
         "$id": "260",
         "Kind": "string"
        },
        "Value": "application/json"
>>>>>>> cc743cb2
       },
       "Location": "Header",
       "IsApiVersion": false,
       "IsContentType": false,
       "IsEndpoint": false,
       "Explode": false,
       "IsRequired": true,
       "Kind": "Constant"
      }
     ],
     "Responses": [
      {
       "$id": "261",
       "StatusCodes": [
        200
       ],
       "BodyType": {
        "$ref": "77"
       },
       "BodyMediaType": "Json",
       "Headers": [],
       "IsErrorResponse": false,
       "ContentTypes": [
        "application/json"
       ]
      }
     ],
     "HttpMethod": "GET",
     "RequestBodyMediaType": "None",
     "Uri": "{unbrandedTypeSpecUrl}",
     "Path": "/demoHi",
     "BufferResponse": true,
     "GenerateProtocolMethod": true,
     "GenerateConvenienceMethod": true
    },
    {
     "$id": "262",
     "Name": "createLiteral",
     "ResourceName": "UnbrandedTypeSpec",
     "Description": "Create with literal value",
     "Accessibility": "public",
     "Parameters": [
      {
       "$ref": "219"
      },
      {
       "$id": "263",
       "Name": "contentType",
       "NameInRequest": "Content-Type",
       "Description": "Body parameter's content type. Known values are application/json",
       "Type": {
        "$id": "264",
        "Kind": "constant",
        "ValueType": {
         "$id": "265",
         "Kind": "string"
        },
        "Value": "application/json"
       },
       "Location": "Header",
       "IsApiVersion": false,
       "IsContentType": true,
       "IsEndpoint": false,
       "Explode": false,
       "IsRequired": true,
       "Kind": "Constant"
      },
      {
       "$id": "266",
       "Name": "accept",
       "NameInRequest": "Accept",
       "Type": {
<<<<<<< HEAD
        "$id": "266",
        "Kind": "string",
        "Name": "string",
        "CrossLanguageDefinitionId": "TypeSpec.string"
=======
        "$id": "267",
        "Kind": "constant",
        "ValueType": {
         "$id": "268",
         "Kind": "string"
        },
        "Value": "application/json"
>>>>>>> cc743cb2
       },
       "Location": "Header",
       "IsApiVersion": false,
       "IsContentType": false,
       "IsEndpoint": false,
       "Explode": false,
       "IsRequired": true,
       "Kind": "Constant"
      },
      {
       "$id": "269",
       "Name": "body",
       "NameInRequest": "body",
       "Type": {
<<<<<<< HEAD
        "$id": "269",
        "Kind": "string",
        "Name": "string",
        "CrossLanguageDefinitionId": "TypeSpec.string"
=======
        "$ref": "77"
>>>>>>> cc743cb2
       },
       "Location": "Body",
       "IsApiVersion": false,
       "IsContentType": false,
       "IsEndpoint": false,
       "Explode": false,
       "IsRequired": true,
       "Kind": "Method"
      }
     ],
     "Responses": [
      {
       "$id": "270",
       "StatusCodes": [
        200
       ],
       "BodyType": {
        "$ref": "77"
       },
       "BodyMediaType": "Json",
       "Headers": [],
       "IsErrorResponse": false,
       "ContentTypes": [
        "application/json"
       ]
      }
     ],
     "HttpMethod": "POST",
     "RequestBodyMediaType": "Json",
     "Uri": "{unbrandedTypeSpecUrl}",
     "Path": "/literal",
     "RequestMediaTypes": [
      "application/json"
     ],
     "BufferResponse": true,
     "GenerateProtocolMethod": true,
     "GenerateConvenienceMethod": true
    },
    {
     "$id": "271",
     "Name": "helloLiteral",
     "ResourceName": "UnbrandedTypeSpec",
     "Description": "Send literal parameters",
     "Accessibility": "public",
     "Parameters": [
      {
       "$ref": "219"
      },
      {
       "$id": "272",
       "Name": "p1",
       "NameInRequest": "p1",
       "Type": {
        "$id": "273",
        "Kind": "constant",
        "ValueType": {
<<<<<<< HEAD
         "$id": "275",
         "Kind": "string",
         "Name": "string",
         "CrossLanguageDefinitionId": "TypeSpec.string"
=======
         "$id": "274",
         "Kind": "string"
>>>>>>> cc743cb2
        },
        "Value": "test"
       },
       "Location": "Header",
       "IsApiVersion": false,
       "IsContentType": false,
       "IsEndpoint": false,
       "Explode": false,
       "IsRequired": true,
       "Kind": "Constant"
      },
      {
       "$id": "275",
       "Name": "p2",
       "NameInRequest": "p2",
       "Type": {
        "$id": "276",
        "Kind": "constant",
        "ValueType": {
<<<<<<< HEAD
         "$id": "279",
         "Kind": "int32",
         "Name": "int32",
         "CrossLanguageDefinitionId": "TypeSpec.int32"
=======
         "$id": "277",
         "Kind": "int32"
>>>>>>> cc743cb2
        },
        "Value": 123
       },
       "Location": "Path",
       "IsApiVersion": false,
       "IsContentType": false,
       "IsEndpoint": false,
       "Explode": false,
       "IsRequired": true,
       "Kind": "Constant"
      },
      {
       "$id": "278",
       "Name": "p3",
       "NameInRequest": "p3",
       "Type": {
        "$id": "279",
        "Kind": "constant",
        "ValueType": {
<<<<<<< HEAD
         "$id": "283",
         "Kind": "boolean",
         "Name": "boolean",
         "CrossLanguageDefinitionId": "TypeSpec.boolean"
=======
         "$id": "280",
         "Kind": "boolean"
>>>>>>> cc743cb2
        },
        "Value": true
       },
       "Location": "Query",
       "IsApiVersion": false,
       "IsContentType": false,
       "IsEndpoint": false,
       "Explode": false,
       "IsRequired": true,
       "Kind": "Constant"
      },
      {
       "$id": "281",
       "Name": "accept",
       "NameInRequest": "Accept",
       "Type": {
<<<<<<< HEAD
        "$id": "286",
        "Kind": "string",
        "Name": "string",
        "CrossLanguageDefinitionId": "TypeSpec.string"
=======
        "$id": "282",
        "Kind": "constant",
        "ValueType": {
         "$id": "283",
         "Kind": "string"
        },
        "Value": "application/json"
>>>>>>> cc743cb2
       },
       "Location": "Header",
       "IsApiVersion": false,
       "IsContentType": false,
       "IsEndpoint": false,
       "Explode": false,
       "IsRequired": true,
       "Kind": "Constant"
      }
     ],
     "Responses": [
      {
       "$id": "284",
       "StatusCodes": [
        200
       ],
       "BodyType": {
        "$ref": "77"
       },
       "BodyMediaType": "Json",
       "Headers": [],
       "IsErrorResponse": false,
       "ContentTypes": [
        "application/json"
       ]
      }
     ],
     "HttpMethod": "GET",
     "RequestBodyMediaType": "None",
     "Uri": "{unbrandedTypeSpecUrl}",
     "Path": "/helloLiteral/{p2}",
     "BufferResponse": true,
     "GenerateProtocolMethod": true,
     "GenerateConvenienceMethod": true
    },
    {
     "$id": "285",
     "Name": "topAction",
     "ResourceName": "UnbrandedTypeSpec",
     "Description": "top level method",
     "Accessibility": "public",
     "Parameters": [
      {
       "$ref": "219"
      },
      {
       "$id": "286",
       "Name": "action",
       "NameInRequest": "action",
       "Type": {
        "$id": "287",
        "Kind": "utcDateTime",
        "Name": "utcDateTime",
        "Encode": "rfc3339",
        "WireType": {
<<<<<<< HEAD
         "$id": "292",
         "Kind": "string",
         "Name": "string",
         "CrossLanguageDefinitionId": "TypeSpec.string"
        },
        "CrossLanguageDefinitionId": "TypeSpec.utcDateTime"
=======
         "$id": "288",
         "Kind": "string"
        }
>>>>>>> cc743cb2
       },
       "Location": "Path",
       "IsApiVersion": false,
       "IsContentType": false,
       "IsEndpoint": false,
       "Explode": false,
       "IsRequired": true,
       "Kind": "Method"
      },
      {
       "$id": "289",
       "Name": "accept",
       "NameInRequest": "Accept",
       "Type": {
<<<<<<< HEAD
        "$id": "294",
        "Kind": "string",
        "Name": "string",
        "CrossLanguageDefinitionId": "TypeSpec.string"
=======
        "$id": "290",
        "Kind": "constant",
        "ValueType": {
         "$id": "291",
         "Kind": "string"
        },
        "Value": "application/json"
>>>>>>> cc743cb2
       },
       "Location": "Header",
       "IsApiVersion": false,
       "IsContentType": false,
       "IsEndpoint": false,
       "Explode": false,
       "IsRequired": true,
       "Kind": "Constant"
      }
     ],
     "Responses": [
      {
       "$id": "292",
       "StatusCodes": [
        200
       ],
       "BodyType": {
        "$ref": "77"
       },
       "BodyMediaType": "Json",
       "Headers": [],
       "IsErrorResponse": false,
       "ContentTypes": [
        "application/json"
       ]
      }
     ],
     "HttpMethod": "GET",
     "RequestBodyMediaType": "None",
     "Uri": "{unbrandedTypeSpecUrl}",
     "Path": "/top/{action}",
     "BufferResponse": true,
     "GenerateProtocolMethod": true,
     "GenerateConvenienceMethod": true
    },
    {
     "$id": "293",
     "Name": "topAction2",
     "ResourceName": "UnbrandedTypeSpec",
     "Description": "top level method2",
     "Accessibility": "public",
     "Parameters": [
      {
       "$ref": "219"
      },
      {
       "$id": "294",
       "Name": "accept",
       "NameInRequest": "Accept",
       "Type": {
<<<<<<< HEAD
        "$id": "299",
        "Kind": "string",
        "Name": "string",
        "CrossLanguageDefinitionId": "TypeSpec.string"
=======
        "$id": "295",
        "Kind": "constant",
        "ValueType": {
         "$id": "296",
         "Kind": "string"
        },
        "Value": "application/json"
>>>>>>> cc743cb2
       },
       "Location": "Header",
       "IsApiVersion": false,
       "IsContentType": false,
       "IsEndpoint": false,
       "Explode": false,
       "IsRequired": true,
       "Kind": "Constant"
      }
     ],
     "Responses": [
      {
       "$id": "297",
       "StatusCodes": [
        200
       ],
       "BodyType": {
        "$ref": "77"
       },
       "BodyMediaType": "Json",
       "Headers": [],
       "IsErrorResponse": false,
       "ContentTypes": [
        "application/json"
       ]
      }
     ],
     "HttpMethod": "GET",
     "RequestBodyMediaType": "None",
     "Uri": "{unbrandedTypeSpecUrl}",
     "Path": "/top2",
     "BufferResponse": true,
     "GenerateProtocolMethod": true,
     "GenerateConvenienceMethod": false
    },
    {
     "$id": "298",
     "Name": "patchAction",
     "ResourceName": "UnbrandedTypeSpec",
     "Description": "top level patch",
     "Accessibility": "public",
     "Parameters": [
      {
       "$ref": "219"
      },
      {
       "$id": "299",
       "Name": "contentType",
       "NameInRequest": "Content-Type",
       "Description": "Body parameter's content type. Known values are application/json",
       "Type": {
        "$id": "300",
        "Kind": "constant",
        "ValueType": {
         "$id": "301",
         "Kind": "string"
        },
        "Value": "application/json"
       },
       "Location": "Header",
       "IsApiVersion": false,
       "IsContentType": true,
       "IsEndpoint": false,
       "Explode": false,
       "IsRequired": true,
       "Kind": "Constant"
      },
      {
       "$id": "302",
       "Name": "accept",
       "NameInRequest": "Accept",
       "Type": {
<<<<<<< HEAD
        "$id": "305",
        "Kind": "string",
        "Name": "string",
        "CrossLanguageDefinitionId": "TypeSpec.string"
=======
        "$id": "303",
        "Kind": "constant",
        "ValueType": {
         "$id": "304",
         "Kind": "string"
        },
        "Value": "application/json"
>>>>>>> cc743cb2
       },
       "Location": "Header",
       "IsApiVersion": false,
       "IsContentType": false,
       "IsEndpoint": false,
       "Explode": false,
       "IsRequired": true,
       "Kind": "Constant"
      },
      {
       "$id": "305",
       "Name": "body",
       "NameInRequest": "body",
       "Type": {
<<<<<<< HEAD
        "$id": "308",
        "Kind": "string",
        "Name": "string",
        "CrossLanguageDefinitionId": "TypeSpec.string"
=======
        "$ref": "77"
>>>>>>> cc743cb2
       },
       "Location": "Body",
       "IsApiVersion": false,
       "IsContentType": false,
       "IsEndpoint": false,
       "Explode": false,
       "IsRequired": true,
       "Kind": "Method"
      }
     ],
     "Responses": [
      {
       "$id": "306",
       "StatusCodes": [
        200
       ],
       "BodyType": {
        "$ref": "77"
       },
       "BodyMediaType": "Json",
       "Headers": [],
       "IsErrorResponse": false,
       "ContentTypes": [
        "application/json"
       ]
      }
     ],
     "HttpMethod": "PATCH",
     "RequestBodyMediaType": "Json",
     "Uri": "{unbrandedTypeSpecUrl}",
     "Path": "/patch",
     "RequestMediaTypes": [
      "application/json"
     ],
     "BufferResponse": true,
     "GenerateProtocolMethod": true,
     "GenerateConvenienceMethod": false
    },
    {
     "$id": "307",
     "Name": "anonymousBody",
     "ResourceName": "UnbrandedTypeSpec",
     "Description": "body parameter without body decorator",
     "Accessibility": "public",
     "Parameters": [
      {
       "$ref": "219"
      },
      {
       "$id": "308",
       "Name": "contentType",
       "NameInRequest": "Content-Type",
       "Description": "Body parameter's content type. Known values are application/json",
       "Type": {
        "$id": "309",
        "Kind": "constant",
        "ValueType": {
         "$id": "310",
         "Kind": "string"
        },
        "Value": "application/json"
       },
       "Location": "Header",
       "IsApiVersion": false,
       "IsContentType": true,
       "IsEndpoint": false,
       "Explode": false,
       "IsRequired": true,
       "Kind": "Constant"
      },
      {
       "$id": "311",
       "Name": "accept",
       "NameInRequest": "Accept",
       "Type": {
<<<<<<< HEAD
        "$id": "314",
        "Kind": "string",
        "Name": "string",
        "CrossLanguageDefinitionId": "TypeSpec.string"
=======
        "$id": "312",
        "Kind": "constant",
        "ValueType": {
         "$id": "313",
         "Kind": "string"
        },
        "Value": "application/json"
>>>>>>> cc743cb2
       },
       "Location": "Header",
       "IsApiVersion": false,
       "IsContentType": false,
       "IsEndpoint": false,
       "Explode": false,
       "IsRequired": true,
       "Kind": "Constant"
      },
      {
       "$id": "314",
       "Name": "anonymousBodyRequest",
       "NameInRequest": "anonymousBodyRequest",
       "Type": {
<<<<<<< HEAD
        "$id": "317",
        "Kind": "string",
        "Name": "string",
        "CrossLanguageDefinitionId": "TypeSpec.string"
=======
        "$ref": "167"
>>>>>>> cc743cb2
       },
       "Location": "Body",
       "IsApiVersion": false,
       "IsContentType": false,
       "IsEndpoint": false,
       "Explode": false,
       "IsRequired": true,
       "Kind": "Spread"
      }
     ],
     "Responses": [
      {
       "$id": "315",
       "StatusCodes": [
        200
       ],
       "BodyType": {
        "$ref": "77"
       },
       "BodyMediaType": "Json",
       "Headers": [],
       "IsErrorResponse": false,
       "ContentTypes": [
        "application/json"
       ]
      }
     ],
     "HttpMethod": "POST",
     "RequestBodyMediaType": "Json",
     "Uri": "{unbrandedTypeSpecUrl}",
     "Path": "/anonymousBody",
     "RequestMediaTypes": [
      "application/json"
     ],
     "BufferResponse": true,
     "GenerateProtocolMethod": true,
     "GenerateConvenienceMethod": true
    },
    {
     "$id": "316",
     "Name": "friendlyModel",
     "ResourceName": "UnbrandedTypeSpec",
     "Description": "Model can have its friendly name",
     "Accessibility": "public",
     "Parameters": [
      {
       "$ref": "219"
      },
      {
       "$id": "317",
       "Name": "contentType",
       "NameInRequest": "Content-Type",
       "Description": "Body parameter's content type. Known values are application/json",
       "Type": {
        "$id": "318",
        "Kind": "constant",
        "ValueType": {
         "$id": "319",
         "Kind": "string"
        },
        "Value": "application/json"
       },
       "Location": "Header",
       "IsApiVersion": false,
       "IsContentType": true,
       "IsEndpoint": false,
       "Explode": false,
       "IsRequired": true,
       "Kind": "Constant"
      },
      {
       "$id": "320",
       "Name": "accept",
       "NameInRequest": "Accept",
       "Type": {
<<<<<<< HEAD
        "$id": "323",
        "Kind": "string",
        "Name": "string",
        "CrossLanguageDefinitionId": "TypeSpec.string"
=======
        "$id": "321",
        "Kind": "constant",
        "ValueType": {
         "$id": "322",
         "Kind": "string"
        },
        "Value": "application/json"
>>>>>>> cc743cb2
       },
       "Location": "Header",
       "IsApiVersion": false,
       "IsContentType": false,
       "IsEndpoint": false,
       "Explode": false,
       "IsRequired": true,
       "Kind": "Constant"
      },
      {
       "$id": "323",
       "Name": "friendlyModelRequest",
       "NameInRequest": "friendlyModelRequest",
       "Type": {
<<<<<<< HEAD
        "$id": "326",
        "Kind": "string",
        "Name": "string",
        "CrossLanguageDefinitionId": "TypeSpec.string"
=======
        "$ref": "204"
>>>>>>> cc743cb2
       },
       "Location": "Body",
       "IsApiVersion": false,
       "IsContentType": false,
       "IsEndpoint": false,
       "Explode": false,
       "IsRequired": true,
       "Kind": "Spread"
      }
     ],
     "Responses": [
      {
       "$id": "324",
       "StatusCodes": [
        200
       ],
       "BodyType": {
        "$ref": "207"
       },
       "BodyMediaType": "Json",
       "Headers": [],
       "IsErrorResponse": false,
       "ContentTypes": [
        "application/json"
       ]
      }
     ],
     "HttpMethod": "POST",
     "RequestBodyMediaType": "Json",
     "Uri": "{unbrandedTypeSpecUrl}",
     "Path": "/friendlyName",
     "RequestMediaTypes": [
      "application/json"
     ],
     "BufferResponse": true,
     "GenerateProtocolMethod": true,
     "GenerateConvenienceMethod": true
    },
    {
     "$id": "325",
     "Name": "addTimeHeader",
     "ResourceName": "UnbrandedTypeSpec",
     "Accessibility": "public",
     "Parameters": [
      {
       "$ref": "219"
      },
      {
       "$id": "326",
       "Name": "repeatabilityFirstSent",
       "NameInRequest": "Repeatability-First-Sent",
       "Type": {
        "$id": "327",
        "Kind": "utcDateTime",
        "Name": "utcDateTime",
        "Encode": "rfc7231",
        "WireType": {
<<<<<<< HEAD
         "$id": "332",
         "Kind": "string",
         "Name": "string",
         "CrossLanguageDefinitionId": "TypeSpec.string"
        },
        "CrossLanguageDefinitionId": "TypeSpec.utcDateTime"
=======
         "$id": "328",
         "Kind": "string"
        }
>>>>>>> cc743cb2
       },
       "Location": "Header",
       "IsApiVersion": false,
       "IsContentType": false,
       "IsEndpoint": false,
       "Explode": false,
       "IsRequired": false,
       "Kind": "Method"
<<<<<<< HEAD
      },
      {
       "$id": "333",
       "Name": "accept",
       "NameInRequest": "Accept",
       "Type": {
        "$id": "334",
        "Kind": "string",
        "Name": "string",
        "CrossLanguageDefinitionId": "TypeSpec.string"
       },
       "Location": "Header",
       "IsApiVersion": false,
       "IsResourceParameter": false,
       "IsContentType": false,
       "IsRequired": true,
       "IsEndpoint": false,
       "SkipUrlEncoding": false,
       "Explode": false,
       "Kind": "Constant",
       "DefaultValue": {
        "$id": "335",
        "Type": {
         "$ref": "334"
        },
        "Value": "application/json"
       }
=======
>>>>>>> cc743cb2
      }
     ],
     "Responses": [
      {
       "$id": "329",
       "StatusCodes": [
        204
       ],
       "BodyMediaType": "Json",
       "Headers": [],
       "IsErrorResponse": false
      }
     ],
     "HttpMethod": "GET",
     "RequestBodyMediaType": "None",
     "Uri": "{unbrandedTypeSpecUrl}",
     "Path": "/",
     "BufferResponse": true,
     "GenerateProtocolMethod": true,
     "GenerateConvenienceMethod": false
    },
    {
     "$id": "330",
     "Name": "projectedNameModel",
     "ResourceName": "UnbrandedTypeSpec",
     "Description": "Model can have its projected name",
     "Accessibility": "public",
     "Parameters": [
      {
       "$ref": "219"
      },
      {
       "$id": "331",
       "Name": "contentType",
       "NameInRequest": "Content-Type",
       "Description": "Body parameter's content type. Known values are application/json",
       "Type": {
        "$id": "332",
        "Kind": "constant",
        "ValueType": {
         "$id": "333",
         "Kind": "string"
        },
        "Value": "application/json"
       },
       "Location": "Header",
       "IsApiVersion": false,
       "IsContentType": true,
       "IsEndpoint": false,
       "Explode": false,
       "IsRequired": true,
       "Kind": "Constant"
      },
      {
       "$id": "334",
       "Name": "accept",
       "NameInRequest": "Accept",
       "Type": {
<<<<<<< HEAD
        "$id": "340",
        "Kind": "string",
        "Name": "string",
        "CrossLanguageDefinitionId": "TypeSpec.string"
=======
        "$id": "335",
        "Kind": "constant",
        "ValueType": {
         "$id": "336",
         "Kind": "string"
        },
        "Value": "application/json"
>>>>>>> cc743cb2
       },
       "Location": "Header",
       "IsApiVersion": false,
       "IsContentType": false,
       "IsEndpoint": false,
       "Explode": false,
       "IsRequired": true,
       "Kind": "Constant"
      },
      {
       "$id": "337",
       "Name": "projectedNameModelRequest",
       "NameInRequest": "projectedNameModelRequest",
       "Type": {
<<<<<<< HEAD
        "$id": "343",
        "Kind": "string",
        "Name": "string",
        "CrossLanguageDefinitionId": "TypeSpec.string"
=======
        "$ref": "210"
>>>>>>> cc743cb2
       },
       "Location": "Body",
       "IsApiVersion": false,
       "IsContentType": false,
       "IsEndpoint": false,
       "Explode": false,
       "IsRequired": true,
       "Kind": "Spread"
      }
     ],
     "Responses": [
      {
       "$id": "338",
       "StatusCodes": [
        200
       ],
       "BodyType": {
        "$ref": "213"
       },
       "BodyMediaType": "Json",
       "Headers": [],
       "IsErrorResponse": false,
       "ContentTypes": [
        "application/json"
       ]
      }
     ],
     "HttpMethod": "POST",
     "RequestBodyMediaType": "Json",
     "Uri": "{unbrandedTypeSpecUrl}",
     "Path": "/projectedName",
     "RequestMediaTypes": [
      "application/json"
     ],
     "BufferResponse": true,
     "GenerateProtocolMethod": true,
     "GenerateConvenienceMethod": true
    },
    {
     "$id": "339",
     "Name": "returnsAnonymousModel",
     "ResourceName": "UnbrandedTypeSpec",
     "Description": "return anonymous model",
     "Accessibility": "public",
     "Parameters": [
      {
       "$ref": "219"
      },
      {
       "$id": "340",
       "Name": "accept",
       "NameInRequest": "Accept",
       "Type": {
<<<<<<< HEAD
        "$id": "348",
        "Kind": "string",
        "Name": "string",
        "CrossLanguageDefinitionId": "TypeSpec.string"
=======
        "$id": "341",
        "Kind": "constant",
        "ValueType": {
         "$id": "342",
         "Kind": "string"
        },
        "Value": "application/json"
>>>>>>> cc743cb2
       },
       "Location": "Header",
       "IsApiVersion": false,
       "IsContentType": false,
       "IsEndpoint": false,
       "Explode": false,
       "IsRequired": true,
       "Kind": "Constant"
      }
     ],
     "Responses": [
      {
       "$id": "343",
       "StatusCodes": [
        200
       ],
       "BodyType": {
        "$ref": "216"
       },
       "BodyMediaType": "Json",
       "Headers": [],
       "IsErrorResponse": false,
       "ContentTypes": [
        "application/json"
       ]
      }
     ],
     "HttpMethod": "POST",
     "RequestBodyMediaType": "None",
     "Uri": "{unbrandedTypeSpecUrl}",
     "Path": "/returnsAnonymousModel",
     "BufferResponse": true,
     "GenerateProtocolMethod": true,
     "GenerateConvenienceMethod": true
    },
    {
     "$id": "344",
     "Name": "createUnknownValue",
     "ResourceName": "UnbrandedTypeSpec",
     "Description": "create extensible enum",
     "Accessibility": "public",
     "Parameters": [
      {
       "$ref": "219"
      },
      {
       "$id": "345",
       "Name": "contentType",
       "NameInRequest": "Content-Type",
       "Description": "Body parameter's content type. Known values are application/json",
       "Type": {
<<<<<<< HEAD
        "$id": "354",
        "Kind": "string",
        "Name": "string",
        "CrossLanguageDefinitionId": "TypeSpec.string"
=======
        "$id": "346",
        "Kind": "constant",
        "ValueType": {
         "$id": "347",
         "Kind": "string"
        },
        "Value": "application/json"
>>>>>>> cc743cb2
       },
       "Location": "Header",
       "IsApiVersion": false,
       "IsContentType": true,
       "IsEndpoint": false,
       "Explode": false,
       "IsRequired": true,
       "Kind": "Constant"
      },
      {
       "$id": "348",
       "Name": "input",
       "NameInRequest": "input",
       "Type": {
<<<<<<< HEAD
        "$id": "357",
        "Kind": "string",
        "Name": "string",
        "CrossLanguageDefinitionId": "TypeSpec.string"
=======
        "$ref": "68"
>>>>>>> cc743cb2
       },
       "Location": "Body",
       "IsApiVersion": false,
       "IsContentType": false,
       "IsEndpoint": false,
       "Explode": false,
       "IsRequired": true,
       "Kind": "Method"
      }
     ],
     "Responses": [
      {
       "$id": "349",
       "StatusCodes": [
        204
       ],
       "BodyMediaType": "Json",
       "Headers": [],
       "IsErrorResponse": false
      }
     ],
     "HttpMethod": "PUT",
     "RequestBodyMediaType": "None",
     "Uri": "{unbrandedTypeSpecUrl}",
     "Path": "/unknown-value",
     "RequestMediaTypes": [
      "application/json"
     ],
     "BufferResponse": true,
     "GenerateProtocolMethod": true,
     "GenerateConvenienceMethod": false
    },
    {
     "$id": "350",
     "Name": "internalProtocol",
     "ResourceName": "UnbrandedTypeSpec",
     "Description": "When set protocol false and convenient true, then the protocol method should be internal",
     "Accessibility": "public",
     "Parameters": [
      {
       "$ref": "219"
      },
      {
       "$id": "351",
       "Name": "contentType",
       "NameInRequest": "Content-Type",
       "Description": "Body parameter's content type. Known values are application/json",
       "Type": {
        "$id": "352",
        "Kind": "constant",
        "ValueType": {
         "$id": "353",
         "Kind": "string"
        },
        "Value": "application/json"
       },
       "Location": "Header",
       "IsApiVersion": false,
       "IsContentType": true,
       "IsEndpoint": false,
       "Explode": false,
       "IsRequired": true,
       "Kind": "Constant"
      },
      {
       "$id": "354",
       "Name": "accept",
       "NameInRequest": "Accept",
       "Type": {
<<<<<<< HEAD
        "$id": "363",
        "Kind": "string",
        "Name": "string",
        "CrossLanguageDefinitionId": "TypeSpec.string"
=======
        "$id": "355",
        "Kind": "constant",
        "ValueType": {
         "$id": "356",
         "Kind": "string"
        },
        "Value": "application/json"
>>>>>>> cc743cb2
       },
       "Location": "Header",
       "IsApiVersion": false,
       "IsContentType": false,
       "IsEndpoint": false,
       "Explode": false,
       "IsRequired": true,
       "Kind": "Constant"
      },
      {
       "$id": "357",
       "Name": "body",
       "NameInRequest": "body",
       "Type": {
<<<<<<< HEAD
        "$id": "366",
        "Kind": "string",
        "Name": "string",
        "CrossLanguageDefinitionId": "TypeSpec.string"
=======
        "$ref": "77"
>>>>>>> cc743cb2
       },
       "Location": "Body",
       "IsApiVersion": false,
       "IsContentType": false,
       "IsEndpoint": false,
       "Explode": false,
       "IsRequired": true,
       "Kind": "Method"
      }
     ],
     "Responses": [
      {
       "$id": "358",
       "StatusCodes": [
        200
       ],
       "BodyType": {
        "$ref": "77"
       },
       "BodyMediaType": "Json",
       "Headers": [],
       "IsErrorResponse": false,
       "ContentTypes": [
        "application/json"
       ]
      }
     ],
     "HttpMethod": "POST",
     "RequestBodyMediaType": "Json",
     "Uri": "{unbrandedTypeSpecUrl}",
     "Path": "/internalProtocol",
     "RequestMediaTypes": [
      "application/json"
     ],
     "BufferResponse": true,
     "GenerateProtocolMethod": false,
     "GenerateConvenienceMethod": true
    },
    {
     "$id": "359",
     "Name": "stillConvenient",
     "ResourceName": "UnbrandedTypeSpec",
     "Description": "When set protocol false and convenient true, the convenient method should be generated even it has the same signature as protocol one",
     "Accessibility": "public",
     "Parameters": [
      {
       "$ref": "219"
<<<<<<< HEAD
      },
      {
       "$id": "370",
       "Name": "accept",
       "NameInRequest": "Accept",
       "Type": {
        "$id": "371",
        "Kind": "string",
        "Name": "string",
        "CrossLanguageDefinitionId": "TypeSpec.string"
       },
       "Location": "Header",
       "IsApiVersion": false,
       "IsResourceParameter": false,
       "IsContentType": false,
       "IsRequired": true,
       "IsEndpoint": false,
       "SkipUrlEncoding": false,
       "Explode": false,
       "Kind": "Constant",
       "DefaultValue": {
        "$id": "372",
        "Type": {
         "$ref": "371"
        },
        "Value": "application/json"
       }
=======
>>>>>>> cc743cb2
      }
     ],
     "Responses": [
      {
       "$id": "360",
       "StatusCodes": [
        204
       ],
       "BodyMediaType": "Json",
       "Headers": [],
       "IsErrorResponse": false
      }
     ],
     "HttpMethod": "GET",
     "RequestBodyMediaType": "None",
     "Uri": "{unbrandedTypeSpecUrl}",
     "Path": "/stillConvenient",
     "BufferResponse": true,
     "GenerateProtocolMethod": false,
     "GenerateConvenienceMethod": true
    },
    {
     "$id": "361",
     "Name": "headAsBoolean",
     "ResourceName": "UnbrandedTypeSpec",
     "Description": "head as boolean.",
     "Accessibility": "public",
     "Parameters": [
      {
       "$ref": "219"
      },
      {
       "$id": "362",
       "Name": "id",
       "NameInRequest": "id",
       "Type": {
<<<<<<< HEAD
        "$id": "376",
        "Kind": "string",
        "Name": "string",
        "CrossLanguageDefinitionId": "TypeSpec.string"
=======
        "$id": "363",
        "Kind": "string"
>>>>>>> cc743cb2
       },
       "Location": "Path",
       "IsApiVersion": false,
       "IsContentType": false,
       "IsEndpoint": false,
       "Explode": false,
<<<<<<< HEAD
       "Kind": "Method"
      },
      {
       "$id": "377",
       "Name": "accept",
       "NameInRequest": "Accept",
       "Type": {
        "$id": "378",
        "Kind": "string",
        "Name": "string",
        "CrossLanguageDefinitionId": "TypeSpec.string"
       },
       "Location": "Header",
       "IsApiVersion": false,
       "IsResourceParameter": false,
       "IsContentType": false,
=======
>>>>>>> cc743cb2
       "IsRequired": true,
       "Kind": "Method"
      }
     ],
     "Responses": [
      {
       "$id": "364",
       "StatusCodes": [
        204
       ],
       "BodyMediaType": "Json",
       "Headers": [],
       "IsErrorResponse": false
      }
     ],
     "HttpMethod": "HEAD",
     "RequestBodyMediaType": "None",
     "Uri": "{unbrandedTypeSpecUrl}",
     "Path": "/headAsBoolean/{id}",
     "BufferResponse": true,
     "GenerateProtocolMethod": true,
     "GenerateConvenienceMethod": true
    },
    {
     "$id": "365",
     "Name": "handleArray",
     "ResourceName": "UnbrandedTypeSpec",
     "Description": "head as boolean.",
     "Accessibility": "public",
     "Parameters": [
      {
       "$ref": "219"
      },
      {
       "$id": "366",
       "Name": "contentType",
       "NameInRequest": "Content-Type",
       "Description": "Body parameter's content type. Known values are application/json",
       "Type": {
        "$id": "367",
        "Kind": "constant",
        "ValueType": {
<<<<<<< HEAD
         "$id": "384",
         "Kind": "string",
         "Name": "string",
         "CrossLanguageDefinitionId": "TypeSpec.string"
=======
         "$id": "368",
         "Kind": "string"
>>>>>>> cc743cb2
        },
        "Value": "application/json"
       },
       "Location": "Header",
       "IsApiVersion": false,
       "IsContentType": true,
       "IsEndpoint": false,
       "Explode": false,
       "IsRequired": true,
       "Kind": "Constant"
      },
      {
       "$id": "369",
       "Name": "accept",
       "NameInRequest": "Accept",
       "Type": {
<<<<<<< HEAD
        "$id": "386",
        "Kind": "string",
        "Name": "string",
        "CrossLanguageDefinitionId": "TypeSpec.string"
=======
        "$id": "370",
        "Kind": "constant",
        "ValueType": {
         "$id": "371",
         "Kind": "string"
        },
        "Value": "application/json"
>>>>>>> cc743cb2
       },
       "Location": "Header",
       "IsApiVersion": false,
       "IsContentType": false,
       "IsEndpoint": false,
       "Explode": false,
       "IsRequired": true,
       "Kind": "Constant"
      },
      {
       "$id": "372",
       "Name": "body",
       "NameInRequest": "body",
       "Type": {
<<<<<<< HEAD
        "$id": "389",
        "Kind": "string",
        "Name": "string",
        "CrossLanguageDefinitionId": "TypeSpec.string"
=======
        "$id": "373",
        "Kind": "array",
        "Name": "Array",
        "ValueType": {
         "$id": "374",
         "Kind": "string"
        },
        "CrossLanguageDefinitionId": "TypeSpec.Array"
>>>>>>> cc743cb2
       },
       "Location": "Body",
       "IsApiVersion": false,
       "IsContentType": false,
       "IsEndpoint": false,
       "Explode": false,
       "IsRequired": true,
       "Kind": "Method"
      }
     ],
     "Responses": [
      {
       "$id": "375",
       "StatusCodes": [
        200
       ],
       "BodyType": {
        "$id": "376",
        "Kind": "array",
        "Name": "Array",
        "ValueType": {
<<<<<<< HEAD
         "$id": "393",
         "Kind": "string",
         "Name": "string",
         "CrossLanguageDefinitionId": "TypeSpec.string"
=======
         "$id": "377",
         "Kind": "string"
>>>>>>> cc743cb2
        },
        "CrossLanguageDefinitionId": "TypeSpec.Array"
       },
       "BodyMediaType": "Json",
       "Headers": [],
       "IsErrorResponse": false,
       "ContentTypes": [
        "application/json"
       ]
      }
     ],
     "HttpMethod": "PUT",
     "RequestBodyMediaType": "None",
     "Uri": "{unbrandedTypeSpecUrl}",
     "Path": "/headAsBoolean",
     "RequestMediaTypes": [
      "application/json"
     ],
     "BufferResponse": true,
     "GenerateProtocolMethod": true,
     "GenerateConvenienceMethod": true
    }
   ],
   "Protocol": {
    "$id": "378"
   },
   "Parameters": [
    {
     "$ref": "219"
    }
   ]
  }
 ],
 "Auth": {
  "$id": "379",
  "ApiKey": {
   "$id": "380",
   "Name": "my-api-key"
  }
 }
}<|MERGE_RESOLUTION|>--- conflicted
+++ resolved
@@ -1566,13 +1566,9 @@
        "NameInRequest": "unbrandedTypeSpecUrl",
        "Type": {
         "$id": "220",
-<<<<<<< HEAD
         "Kind": "url",
         "Name": "url",
         "CrossLanguageDefinitionId": "TypeSpec.url"
-=======
-        "Kind": "uri"
->>>>>>> cc743cb2
        },
        "Location": "Uri",
        "IsApiVersion": false,
@@ -1644,18 +1640,14 @@
        "NameInRequest": "Accept",
        "Type": {
         "$id": "228",
-<<<<<<< HEAD
-        "Kind": "string",
-        "Name": "string",
-        "CrossLanguageDefinitionId": "TypeSpec.string"
-=======
         "Kind": "constant",
         "ValueType": {
          "$id": "229",
-         "Kind": "string"
+         "Kind": "string",
+         "Name": "string",
+         "CrossLanguageDefinitionId": "TypeSpec.string"
         },
         "Value": "application/json"
->>>>>>> cc743cb2
        },
        "Location": "Header",
        "IsApiVersion": false,
@@ -1747,15 +1739,10 @@
        "Name": "p2",
        "NameInRequest": "p2",
        "Type": {
-<<<<<<< HEAD
-        "$id": "239",
+        "$id": "238",
         "Kind": "string",
         "Name": "string",
         "CrossLanguageDefinitionId": "TypeSpec.string"
-=======
-        "$id": "238",
-        "Kind": "string"
->>>>>>> cc743cb2
        },
        "Location": "Path",
        "IsApiVersion": false,
@@ -1774,7 +1761,9 @@
         "Kind": "constant",
         "ValueType": {
          "$id": "241",
-         "Kind": "string"
+         "Kind": "string",
+         "Name": "string",
+         "CrossLanguageDefinitionId": "TypeSpec.string"
         },
         "Value": "application/json"
        },
@@ -1791,14 +1780,7 @@
        "Name": "action",
        "NameInRequest": "action",
        "Type": {
-<<<<<<< HEAD
-        "$id": "242",
-        "Kind": "string",
-        "Name": "string",
-        "CrossLanguageDefinitionId": "TypeSpec.string"
-=======
         "$ref": "114"
->>>>>>> cc743cb2
        },
        "Location": "Body",
        "IsApiVersion": false,
@@ -1852,15 +1834,10 @@
        "Name": "p1",
        "NameInRequest": "p1",
        "Type": {
-<<<<<<< HEAD
-        "$id": "247",
+        "$id": "246",
         "Kind": "string",
         "Name": "string",
         "CrossLanguageDefinitionId": "TypeSpec.string"
-=======
-        "$id": "246",
-        "Kind": "string"
->>>>>>> cc743cb2
        },
        "Location": "Header",
        "IsApiVersion": false,
@@ -1875,15 +1852,10 @@
        "Name": "p2",
        "NameInRequest": "p2",
        "Type": {
-<<<<<<< HEAD
-        "$id": "249",
+        "$id": "248",
         "Kind": "string",
         "Name": "string",
         "CrossLanguageDefinitionId": "TypeSpec.string"
-=======
-        "$id": "248",
-        "Kind": "string"
->>>>>>> cc743cb2
        },
        "Location": "Path",
        "IsApiVersion": false,
@@ -1903,7 +1875,9 @@
         "Kind": "constant",
         "ValueType": {
          "$id": "251",
-         "Kind": "string"
+         "Kind": "string",
+         "Name": "string",
+         "CrossLanguageDefinitionId": "TypeSpec.string"
         },
         "Value": "application/json"
        },
@@ -1920,20 +1894,15 @@
        "Name": "accept",
        "NameInRequest": "Accept",
        "Type": {
-<<<<<<< HEAD
-        "$id": "252",
-        "Kind": "string",
-        "Name": "string",
-        "CrossLanguageDefinitionId": "TypeSpec.string"
-=======
         "$id": "253",
         "Kind": "constant",
         "ValueType": {
          "$id": "254",
-         "Kind": "string"
+         "Kind": "string",
+         "Name": "string",
+         "CrossLanguageDefinitionId": "TypeSpec.string"
         },
         "Value": "application/json"
->>>>>>> cc743cb2
        },
        "Location": "Header",
        "IsApiVersion": false,
@@ -1948,14 +1917,7 @@
        "Name": "action",
        "NameInRequest": "action",
        "Type": {
-<<<<<<< HEAD
-        "$id": "255",
-        "Kind": "string",
-        "Name": "string",
-        "CrossLanguageDefinitionId": "TypeSpec.string"
-=======
         "$ref": "114"
->>>>>>> cc743cb2
        },
        "Location": "Body",
        "IsApiVersion": false,
@@ -2009,20 +1971,15 @@
        "Name": "accept",
        "NameInRequest": "Accept",
        "Type": {
-<<<<<<< HEAD
-        "$id": "260",
-        "Kind": "string",
-        "Name": "string",
-        "CrossLanguageDefinitionId": "TypeSpec.string"
-=======
         "$id": "259",
         "Kind": "constant",
         "ValueType": {
          "$id": "260",
-         "Kind": "string"
+         "Kind": "string",
+         "Name": "string",
+         "CrossLanguageDefinitionId": "TypeSpec.string"
         },
         "Value": "application/json"
->>>>>>> cc743cb2
        },
        "Location": "Header",
        "IsApiVersion": false,
@@ -2078,7 +2035,9 @@
         "Kind": "constant",
         "ValueType": {
          "$id": "265",
-         "Kind": "string"
+         "Kind": "string",
+         "Name": "string",
+         "CrossLanguageDefinitionId": "TypeSpec.string"
         },
         "Value": "application/json"
        },
@@ -2095,20 +2054,15 @@
        "Name": "accept",
        "NameInRequest": "Accept",
        "Type": {
-<<<<<<< HEAD
-        "$id": "266",
-        "Kind": "string",
-        "Name": "string",
-        "CrossLanguageDefinitionId": "TypeSpec.string"
-=======
         "$id": "267",
         "Kind": "constant",
         "ValueType": {
          "$id": "268",
-         "Kind": "string"
+         "Kind": "string",
+         "Name": "string",
+         "CrossLanguageDefinitionId": "TypeSpec.string"
         },
         "Value": "application/json"
->>>>>>> cc743cb2
        },
        "Location": "Header",
        "IsApiVersion": false,
@@ -2123,14 +2077,7 @@
        "Name": "body",
        "NameInRequest": "body",
        "Type": {
-<<<<<<< HEAD
-        "$id": "269",
-        "Kind": "string",
-        "Name": "string",
-        "CrossLanguageDefinitionId": "TypeSpec.string"
-=======
         "$ref": "77"
->>>>>>> cc743cb2
        },
        "Location": "Body",
        "IsApiVersion": false,
@@ -2187,15 +2134,10 @@
         "$id": "273",
         "Kind": "constant",
         "ValueType": {
-<<<<<<< HEAD
-         "$id": "275",
+         "$id": "274",
          "Kind": "string",
          "Name": "string",
          "CrossLanguageDefinitionId": "TypeSpec.string"
-=======
-         "$id": "274",
-         "Kind": "string"
->>>>>>> cc743cb2
         },
         "Value": "test"
        },
@@ -2215,15 +2157,10 @@
         "$id": "276",
         "Kind": "constant",
         "ValueType": {
-<<<<<<< HEAD
-         "$id": "279",
+         "$id": "277",
          "Kind": "int32",
          "Name": "int32",
          "CrossLanguageDefinitionId": "TypeSpec.int32"
-=======
-         "$id": "277",
-         "Kind": "int32"
->>>>>>> cc743cb2
         },
         "Value": 123
        },
@@ -2243,15 +2180,10 @@
         "$id": "279",
         "Kind": "constant",
         "ValueType": {
-<<<<<<< HEAD
-         "$id": "283",
+         "$id": "280",
          "Kind": "boolean",
          "Name": "boolean",
          "CrossLanguageDefinitionId": "TypeSpec.boolean"
-=======
-         "$id": "280",
-         "Kind": "boolean"
->>>>>>> cc743cb2
         },
         "Value": true
        },
@@ -2268,20 +2200,15 @@
        "Name": "accept",
        "NameInRequest": "Accept",
        "Type": {
-<<<<<<< HEAD
-        "$id": "286",
-        "Kind": "string",
-        "Name": "string",
-        "CrossLanguageDefinitionId": "TypeSpec.string"
-=======
         "$id": "282",
         "Kind": "constant",
         "ValueType": {
          "$id": "283",
-         "Kind": "string"
+         "Kind": "string",
+         "Name": "string",
+         "CrossLanguageDefinitionId": "TypeSpec.string"
         },
         "Value": "application/json"
->>>>>>> cc743cb2
        },
        "Location": "Header",
        "IsApiVersion": false,
@@ -2337,18 +2264,12 @@
         "Name": "utcDateTime",
         "Encode": "rfc3339",
         "WireType": {
-<<<<<<< HEAD
-         "$id": "292",
+         "$id": "288",
          "Kind": "string",
          "Name": "string",
          "CrossLanguageDefinitionId": "TypeSpec.string"
         },
         "CrossLanguageDefinitionId": "TypeSpec.utcDateTime"
-=======
-         "$id": "288",
-         "Kind": "string"
-        }
->>>>>>> cc743cb2
        },
        "Location": "Path",
        "IsApiVersion": false,
@@ -2363,20 +2284,15 @@
        "Name": "accept",
        "NameInRequest": "Accept",
        "Type": {
-<<<<<<< HEAD
-        "$id": "294",
-        "Kind": "string",
-        "Name": "string",
-        "CrossLanguageDefinitionId": "TypeSpec.string"
-=======
         "$id": "290",
         "Kind": "constant",
         "ValueType": {
          "$id": "291",
-         "Kind": "string"
+         "Kind": "string",
+         "Name": "string",
+         "CrossLanguageDefinitionId": "TypeSpec.string"
         },
         "Value": "application/json"
->>>>>>> cc743cb2
        },
        "Location": "Header",
        "IsApiVersion": false,
@@ -2427,20 +2343,15 @@
        "Name": "accept",
        "NameInRequest": "Accept",
        "Type": {
-<<<<<<< HEAD
-        "$id": "299",
-        "Kind": "string",
-        "Name": "string",
-        "CrossLanguageDefinitionId": "TypeSpec.string"
-=======
         "$id": "295",
         "Kind": "constant",
         "ValueType": {
          "$id": "296",
-         "Kind": "string"
+         "Kind": "string",
+         "Name": "string",
+         "CrossLanguageDefinitionId": "TypeSpec.string"
         },
         "Value": "application/json"
->>>>>>> cc743cb2
        },
        "Location": "Header",
        "IsApiVersion": false,
@@ -2496,7 +2407,9 @@
         "Kind": "constant",
         "ValueType": {
          "$id": "301",
-         "Kind": "string"
+         "Kind": "string",
+         "Name": "string",
+         "CrossLanguageDefinitionId": "TypeSpec.string"
         },
         "Value": "application/json"
        },
@@ -2513,20 +2426,15 @@
        "Name": "accept",
        "NameInRequest": "Accept",
        "Type": {
-<<<<<<< HEAD
-        "$id": "305",
-        "Kind": "string",
-        "Name": "string",
-        "CrossLanguageDefinitionId": "TypeSpec.string"
-=======
         "$id": "303",
         "Kind": "constant",
         "ValueType": {
          "$id": "304",
-         "Kind": "string"
+         "Kind": "string",
+         "Name": "string",
+         "CrossLanguageDefinitionId": "TypeSpec.string"
         },
         "Value": "application/json"
->>>>>>> cc743cb2
        },
        "Location": "Header",
        "IsApiVersion": false,
@@ -2541,14 +2449,7 @@
        "Name": "body",
        "NameInRequest": "body",
        "Type": {
-<<<<<<< HEAD
-        "$id": "308",
-        "Kind": "string",
-        "Name": "string",
-        "CrossLanguageDefinitionId": "TypeSpec.string"
-=======
         "$ref": "77"
->>>>>>> cc743cb2
        },
        "Location": "Body",
        "IsApiVersion": false,
@@ -2607,7 +2508,9 @@
         "Kind": "constant",
         "ValueType": {
          "$id": "310",
-         "Kind": "string"
+         "Kind": "string",
+         "Name": "string",
+         "CrossLanguageDefinitionId": "TypeSpec.string"
         },
         "Value": "application/json"
        },
@@ -2624,20 +2527,15 @@
        "Name": "accept",
        "NameInRequest": "Accept",
        "Type": {
-<<<<<<< HEAD
-        "$id": "314",
-        "Kind": "string",
-        "Name": "string",
-        "CrossLanguageDefinitionId": "TypeSpec.string"
-=======
         "$id": "312",
         "Kind": "constant",
         "ValueType": {
          "$id": "313",
-         "Kind": "string"
+         "Kind": "string",
+         "Name": "string",
+         "CrossLanguageDefinitionId": "TypeSpec.string"
         },
         "Value": "application/json"
->>>>>>> cc743cb2
        },
        "Location": "Header",
        "IsApiVersion": false,
@@ -2652,14 +2550,7 @@
        "Name": "anonymousBodyRequest",
        "NameInRequest": "anonymousBodyRequest",
        "Type": {
-<<<<<<< HEAD
-        "$id": "317",
-        "Kind": "string",
-        "Name": "string",
-        "CrossLanguageDefinitionId": "TypeSpec.string"
-=======
         "$ref": "167"
->>>>>>> cc743cb2
        },
        "Location": "Body",
        "IsApiVersion": false,
@@ -2718,7 +2609,9 @@
         "Kind": "constant",
         "ValueType": {
          "$id": "319",
-         "Kind": "string"
+         "Kind": "string",
+         "Name": "string",
+         "CrossLanguageDefinitionId": "TypeSpec.string"
         },
         "Value": "application/json"
        },
@@ -2735,20 +2628,15 @@
        "Name": "accept",
        "NameInRequest": "Accept",
        "Type": {
-<<<<<<< HEAD
-        "$id": "323",
-        "Kind": "string",
-        "Name": "string",
-        "CrossLanguageDefinitionId": "TypeSpec.string"
-=======
         "$id": "321",
         "Kind": "constant",
         "ValueType": {
          "$id": "322",
-         "Kind": "string"
+         "Kind": "string",
+         "Name": "string",
+         "CrossLanguageDefinitionId": "TypeSpec.string"
         },
         "Value": "application/json"
->>>>>>> cc743cb2
        },
        "Location": "Header",
        "IsApiVersion": false,
@@ -2763,14 +2651,7 @@
        "Name": "friendlyModelRequest",
        "NameInRequest": "friendlyModelRequest",
        "Type": {
-<<<<<<< HEAD
-        "$id": "326",
-        "Kind": "string",
-        "Name": "string",
-        "CrossLanguageDefinitionId": "TypeSpec.string"
-=======
         "$ref": "204"
->>>>>>> cc743cb2
        },
        "Location": "Body",
        "IsApiVersion": false,
@@ -2828,18 +2709,12 @@
         "Name": "utcDateTime",
         "Encode": "rfc7231",
         "WireType": {
-<<<<<<< HEAD
-         "$id": "332",
+         "$id": "328",
          "Kind": "string",
          "Name": "string",
          "CrossLanguageDefinitionId": "TypeSpec.string"
         },
         "CrossLanguageDefinitionId": "TypeSpec.utcDateTime"
-=======
-         "$id": "328",
-         "Kind": "string"
-        }
->>>>>>> cc743cb2
        },
        "Location": "Header",
        "IsApiVersion": false,
@@ -2848,36 +2723,6 @@
        "Explode": false,
        "IsRequired": false,
        "Kind": "Method"
-<<<<<<< HEAD
-      },
-      {
-       "$id": "333",
-       "Name": "accept",
-       "NameInRequest": "Accept",
-       "Type": {
-        "$id": "334",
-        "Kind": "string",
-        "Name": "string",
-        "CrossLanguageDefinitionId": "TypeSpec.string"
-       },
-       "Location": "Header",
-       "IsApiVersion": false,
-       "IsResourceParameter": false,
-       "IsContentType": false,
-       "IsRequired": true,
-       "IsEndpoint": false,
-       "SkipUrlEncoding": false,
-       "Explode": false,
-       "Kind": "Constant",
-       "DefaultValue": {
-        "$id": "335",
-        "Type": {
-         "$ref": "334"
-        },
-        "Value": "application/json"
-       }
-=======
->>>>>>> cc743cb2
       }
      ],
      "Responses": [
@@ -2919,7 +2764,9 @@
         "Kind": "constant",
         "ValueType": {
          "$id": "333",
-         "Kind": "string"
+         "Kind": "string",
+         "Name": "string",
+         "CrossLanguageDefinitionId": "TypeSpec.string"
         },
         "Value": "application/json"
        },
@@ -2936,20 +2783,15 @@
        "Name": "accept",
        "NameInRequest": "Accept",
        "Type": {
-<<<<<<< HEAD
-        "$id": "340",
-        "Kind": "string",
-        "Name": "string",
-        "CrossLanguageDefinitionId": "TypeSpec.string"
-=======
         "$id": "335",
         "Kind": "constant",
         "ValueType": {
          "$id": "336",
-         "Kind": "string"
+         "Kind": "string",
+         "Name": "string",
+         "CrossLanguageDefinitionId": "TypeSpec.string"
         },
         "Value": "application/json"
->>>>>>> cc743cb2
        },
        "Location": "Header",
        "IsApiVersion": false,
@@ -2964,14 +2806,7 @@
        "Name": "projectedNameModelRequest",
        "NameInRequest": "projectedNameModelRequest",
        "Type": {
-<<<<<<< HEAD
-        "$id": "343",
-        "Kind": "string",
-        "Name": "string",
-        "CrossLanguageDefinitionId": "TypeSpec.string"
-=======
         "$ref": "210"
->>>>>>> cc743cb2
        },
        "Location": "Body",
        "IsApiVersion": false,
@@ -3025,20 +2860,15 @@
        "Name": "accept",
        "NameInRequest": "Accept",
        "Type": {
-<<<<<<< HEAD
-        "$id": "348",
-        "Kind": "string",
-        "Name": "string",
-        "CrossLanguageDefinitionId": "TypeSpec.string"
-=======
         "$id": "341",
         "Kind": "constant",
         "ValueType": {
          "$id": "342",
-         "Kind": "string"
+         "Kind": "string",
+         "Name": "string",
+         "CrossLanguageDefinitionId": "TypeSpec.string"
         },
         "Value": "application/json"
->>>>>>> cc743cb2
        },
        "Location": "Header",
        "IsApiVersion": false,
@@ -3090,20 +2920,15 @@
        "NameInRequest": "Content-Type",
        "Description": "Body parameter's content type. Known values are application/json",
        "Type": {
-<<<<<<< HEAD
-        "$id": "354",
-        "Kind": "string",
-        "Name": "string",
-        "CrossLanguageDefinitionId": "TypeSpec.string"
-=======
         "$id": "346",
         "Kind": "constant",
         "ValueType": {
          "$id": "347",
-         "Kind": "string"
+         "Kind": "string",
+         "Name": "string",
+         "CrossLanguageDefinitionId": "TypeSpec.string"
         },
         "Value": "application/json"
->>>>>>> cc743cb2
        },
        "Location": "Header",
        "IsApiVersion": false,
@@ -3118,14 +2943,7 @@
        "Name": "input",
        "NameInRequest": "input",
        "Type": {
-<<<<<<< HEAD
-        "$id": "357",
-        "Kind": "string",
-        "Name": "string",
-        "CrossLanguageDefinitionId": "TypeSpec.string"
-=======
         "$ref": "68"
->>>>>>> cc743cb2
        },
        "Location": "Body",
        "IsApiVersion": false,
@@ -3178,7 +2996,9 @@
         "Kind": "constant",
         "ValueType": {
          "$id": "353",
-         "Kind": "string"
+         "Kind": "string",
+         "Name": "string",
+         "CrossLanguageDefinitionId": "TypeSpec.string"
         },
         "Value": "application/json"
        },
@@ -3195,20 +3015,15 @@
        "Name": "accept",
        "NameInRequest": "Accept",
        "Type": {
-<<<<<<< HEAD
-        "$id": "363",
-        "Kind": "string",
-        "Name": "string",
-        "CrossLanguageDefinitionId": "TypeSpec.string"
-=======
         "$id": "355",
         "Kind": "constant",
         "ValueType": {
          "$id": "356",
-         "Kind": "string"
+         "Kind": "string",
+         "Name": "string",
+         "CrossLanguageDefinitionId": "TypeSpec.string"
         },
         "Value": "application/json"
->>>>>>> cc743cb2
        },
        "Location": "Header",
        "IsApiVersion": false,
@@ -3223,14 +3038,7 @@
        "Name": "body",
        "NameInRequest": "body",
        "Type": {
-<<<<<<< HEAD
-        "$id": "366",
-        "Kind": "string",
-        "Name": "string",
-        "CrossLanguageDefinitionId": "TypeSpec.string"
-=======
         "$ref": "77"
->>>>>>> cc743cb2
        },
        "Location": "Body",
        "IsApiVersion": false,
@@ -3278,36 +3086,6 @@
      "Parameters": [
       {
        "$ref": "219"
-<<<<<<< HEAD
-      },
-      {
-       "$id": "370",
-       "Name": "accept",
-       "NameInRequest": "Accept",
-       "Type": {
-        "$id": "371",
-        "Kind": "string",
-        "Name": "string",
-        "CrossLanguageDefinitionId": "TypeSpec.string"
-       },
-       "Location": "Header",
-       "IsApiVersion": false,
-       "IsResourceParameter": false,
-       "IsContentType": false,
-       "IsRequired": true,
-       "IsEndpoint": false,
-       "SkipUrlEncoding": false,
-       "Explode": false,
-       "Kind": "Constant",
-       "DefaultValue": {
-        "$id": "372",
-        "Type": {
-         "$ref": "371"
-        },
-        "Value": "application/json"
-       }
-=======
->>>>>>> cc743cb2
       }
      ],
      "Responses": [
@@ -3344,40 +3122,16 @@
        "Name": "id",
        "NameInRequest": "id",
        "Type": {
-<<<<<<< HEAD
-        "$id": "376",
+        "$id": "363",
         "Kind": "string",
         "Name": "string",
         "CrossLanguageDefinitionId": "TypeSpec.string"
-=======
-        "$id": "363",
-        "Kind": "string"
->>>>>>> cc743cb2
        },
        "Location": "Path",
        "IsApiVersion": false,
        "IsContentType": false,
        "IsEndpoint": false,
        "Explode": false,
-<<<<<<< HEAD
-       "Kind": "Method"
-      },
-      {
-       "$id": "377",
-       "Name": "accept",
-       "NameInRequest": "Accept",
-       "Type": {
-        "$id": "378",
-        "Kind": "string",
-        "Name": "string",
-        "CrossLanguageDefinitionId": "TypeSpec.string"
-       },
-       "Location": "Header",
-       "IsApiVersion": false,
-       "IsResourceParameter": false,
-       "IsContentType": false,
-=======
->>>>>>> cc743cb2
        "IsRequired": true,
        "Kind": "Method"
       }
@@ -3420,15 +3174,10 @@
         "$id": "367",
         "Kind": "constant",
         "ValueType": {
-<<<<<<< HEAD
-         "$id": "384",
+         "$id": "368",
          "Kind": "string",
          "Name": "string",
          "CrossLanguageDefinitionId": "TypeSpec.string"
-=======
-         "$id": "368",
-         "Kind": "string"
->>>>>>> cc743cb2
         },
         "Value": "application/json"
        },
@@ -3445,20 +3194,15 @@
        "Name": "accept",
        "NameInRequest": "Accept",
        "Type": {
-<<<<<<< HEAD
-        "$id": "386",
-        "Kind": "string",
-        "Name": "string",
-        "CrossLanguageDefinitionId": "TypeSpec.string"
-=======
         "$id": "370",
         "Kind": "constant",
         "ValueType": {
          "$id": "371",
-         "Kind": "string"
+         "Kind": "string",
+         "Name": "string",
+         "CrossLanguageDefinitionId": "TypeSpec.string"
         },
         "Value": "application/json"
->>>>>>> cc743cb2
        },
        "Location": "Header",
        "IsApiVersion": false,
@@ -3473,21 +3217,16 @@
        "Name": "body",
        "NameInRequest": "body",
        "Type": {
-<<<<<<< HEAD
-        "$id": "389",
-        "Kind": "string",
-        "Name": "string",
-        "CrossLanguageDefinitionId": "TypeSpec.string"
-=======
         "$id": "373",
         "Kind": "array",
         "Name": "Array",
         "ValueType": {
          "$id": "374",
-         "Kind": "string"
+         "Kind": "string",
+         "Name": "string",
+         "CrossLanguageDefinitionId": "TypeSpec.string"
         },
         "CrossLanguageDefinitionId": "TypeSpec.Array"
->>>>>>> cc743cb2
        },
        "Location": "Body",
        "IsApiVersion": false,
@@ -3509,15 +3248,10 @@
         "Kind": "array",
         "Name": "Array",
         "ValueType": {
-<<<<<<< HEAD
-         "$id": "393",
+         "$id": "377",
          "Kind": "string",
          "Name": "string",
          "CrossLanguageDefinitionId": "TypeSpec.string"
-=======
-         "$id": "377",
-         "Kind": "string"
->>>>>>> cc743cb2
         },
         "CrossLanguageDefinitionId": "TypeSpec.Array"
        },
