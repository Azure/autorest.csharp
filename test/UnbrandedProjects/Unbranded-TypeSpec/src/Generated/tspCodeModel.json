{
 "$id": "1",
 "Name": "UnbrandedTypeSpec",
 "ApiVersions": [],
 "Enums": [
  {
   "$id": "2",
   "Kind": "enum",
   "Name": "Thing_requiredLiteralString",
   "ValueType": {
    "$id": "3",
    "Kind": "string"
   },
   "Values": [
    {
     "$id": "4",
     "Name": "accept",
     "Value": "accept",
     "Description": "accept"
    }
   ],
   "Namespace": "UnbrandedTypeSpec",
   "Description": "The Thing_requiredLiteralString",
   "IsExtensible": true,
   "Usage": "RoundTrip"
  },
  {
   "$id": "5",
   "Kind": "enum",
   "Name": "Thing_requiredLiteralInt",
   "ValueType": {
    "$id": "6",
    "Kind": "int32"
   },
   "Values": [
    {
     "$id": "7",
     "Name": "123",
     "Value": 123,
     "Description": "123"
    }
   ],
   "Namespace": "UnbrandedTypeSpec",
   "Description": "The Thing_requiredLiteralInt",
   "IsExtensible": true,
   "Usage": "RoundTrip"
  },
  {
   "$id": "8",
   "Kind": "enum",
   "Name": "Thing_requiredLiteralFloat",
   "ValueType": {
    "$id": "9",
    "Kind": "float32"
   },
   "Values": [
    {
     "$id": "10",
     "Name": "1.23",
     "Value": 1.23,
     "Description": "1.23"
    }
   ],
   "Namespace": "UnbrandedTypeSpec",
   "Description": "The Thing_requiredLiteralFloat",
   "IsExtensible": true,
   "Usage": "RoundTrip"
  },
  {
   "$id": "11",
   "Kind": "enum",
   "Name": "Thing_optionalLiteralString",
   "ValueType": {
    "$id": "12",
    "Kind": "string"
   },
   "Values": [
    {
     "$id": "13",
     "Name": "reject",
     "Value": "reject",
     "Description": "reject"
    }
   ],
   "Namespace": "UnbrandedTypeSpec",
   "Description": "The Thing_optionalLiteralString",
   "IsExtensible": true,
   "Usage": "RoundTrip"
  },
  {
   "$id": "14",
   "Kind": "enum",
   "Name": "Thing_optionalLiteralInt",
   "ValueType": {
    "$id": "15",
    "Kind": "int32"
   },
   "Values": [
    {
     "$id": "16",
     "Name": "456",
     "Value": 456,
     "Description": "456"
    }
   ],
   "Namespace": "UnbrandedTypeSpec",
   "Description": "The Thing_optionalLiteralInt",
   "IsExtensible": true,
   "Usage": "RoundTrip"
  },
  {
   "$id": "17",
   "Kind": "enum",
   "Name": "Thing_optionalLiteralFloat",
   "ValueType": {
    "$id": "18",
    "Kind": "float32"
   },
   "Values": [
    {
     "$id": "19",
     "Name": "4.56",
     "Value": 4.56,
     "Description": "4.56"
    }
   ],
   "Namespace": "UnbrandedTypeSpec",
   "Description": "The Thing_optionalLiteralFloat",
   "IsExtensible": true,
   "Usage": "RoundTrip"
  },
  {
   "$id": "20",
   "Kind": "enum",
   "Name": "StringFixedEnum",
   "ValueType": {
    "$id": "21",
    "Kind": "string"
   },
   "Values": [
    {
     "$id": "22",
     "Name": "One",
     "Value": "1"
    },
    {
     "$id": "23",
     "Name": "Two",
     "Value": "2"
    },
    {
     "$id": "24",
     "Name": "Four",
     "Value": "4"
    }
   ],
   "Namespace": "UnbrandedTypeSpec",
   "Description": "Simple enum",
   "IsExtensible": false,
   "Usage": "RoundTrip"
  },
  {
   "$id": "25",
   "Kind": "enum",
   "Name": "StringExtensibleEnum",
   "ValueType": {
    "$id": "26",
    "Kind": "string"
   },
   "Values": [
    {
     "$id": "27",
     "Name": "One",
     "Value": "1"
    },
    {
     "$id": "28",
     "Name": "Two",
     "Value": "2"
    },
    {
     "$id": "29",
     "Name": "Four",
     "Value": "4"
    }
   ],
   "Namespace": "UnbrandedTypeSpec",
   "Description": "Extensible enum",
   "IsExtensible": true,
   "Usage": "RoundTrip"
  },
  {
   "$id": "30",
   "Kind": "enum",
   "Name": "IntExtensibleEnum",
   "ValueType": {
    "$id": "31",
    "Kind": "int32"
   },
   "Values": [
    {
     "$id": "32",
     "Name": "One",
     "Value": 1
    },
    {
     "$id": "33",
     "Name": "Two",
     "Value": 2
    },
    {
     "$id": "34",
     "Name": "Four",
     "Value": 4
    }
   ],
   "Namespace": "UnbrandedTypeSpec",
   "Description": "Int based extensible enum",
   "IsExtensible": true,
   "Usage": "RoundTrip"
  },
  {
   "$id": "35",
   "Kind": "enum",
   "Name": "FloatExtensibleEnum",
   "ValueType": {
    "$id": "36",
    "Kind": "float32"
   },
   "Values": [
    {
     "$id": "37",
     "Name": "One",
     "Value": 1
    },
    {
     "$id": "38",
     "Name": "Two",
     "Value": 2
    },
    {
     "$id": "39",
     "Name": "Four",
     "Value": 4
    }
   ],
   "Namespace": "UnbrandedTypeSpec",
   "Description": "Float based extensible enum",
   "IsExtensible": true,
   "Usage": "RoundTrip"
  },
  {
   "$id": "40",
   "Kind": "enum",
   "Name": "FloatFixedEnum",
   "ValueType": {
    "$id": "41",
    "Kind": "float32"
   },
   "Values": [
    {
     "$id": "42",
     "Name": "One",
     "Value": 1.1
    },
    {
     "$id": "43",
     "Name": "Two",
     "Value": 2.2
    },
    {
     "$id": "44",
     "Name": "Four",
     "Value": 4.4
    }
   ],
   "Namespace": "UnbrandedTypeSpec",
   "Description": "float fixed enum",
   "IsExtensible": false,
   "Usage": "RoundTrip"
  },
  {
   "$id": "45",
   "Kind": "enum",
   "Name": "IntFixedEnum",
   "ValueType": {
    "$id": "46",
    "Kind": "int32"
   },
   "Values": [
    {
     "$id": "47",
     "Name": "One",
     "Value": 1
    },
    {
     "$id": "48",
     "Name": "Two",
     "Value": 2
    },
    {
     "$id": "49",
     "Name": "Four",
     "Value": 4
    }
   ],
   "Namespace": "UnbrandedTypeSpec",
   "Description": "int fixed enum",
   "IsExtensible": false,
   "Usage": "RoundTrip"
  },
  {
   "$id": "50",
   "Kind": "enum",
   "Name": "DaysOfWeekExtensibleEnum",
   "ValueType": {
    "$id": "51",
    "Kind": "string"
   },
   "Values": [
    {
     "$id": "52",
     "Name": "Monday",
     "Value": "Monday"
    },
    {
     "$id": "53",
     "Name": "Tuesday",
     "Value": "Tuesday"
    },
    {
     "$id": "54",
     "Name": "Wednesday",
     "Value": "Wednesday"
    },
    {
     "$id": "55",
     "Name": "Thursday",
     "Value": "Thursday"
    },
    {
     "$id": "56",
     "Name": "Friday",
     "Value": "Friday"
    },
    {
     "$id": "57",
     "Name": "Saturday",
     "Value": "Saturday"
    },
    {
     "$id": "58",
     "Name": "Sunday",
     "Value": "Sunday"
    }
   ],
   "Namespace": "UnbrandedTypeSpec",
   "IsExtensible": true,
   "Usage": "None"
  }
 ],
 "Models": [
  {
   "$id": "59",
   "Kind": "model",
   "Name": "Thing",
   "Namespace": "UnbrandedTypeSpec",
   "Usage": "RoundTrip",
   "Description": "A model with a few properties of literal types",
<<<<<<< HEAD
   "IsNullable": false,
=======
   "Usage": "RoundTrip",
>>>>>>> 25dabbd4
   "Properties": [
    {
     "$id": "60",
     "Name": "name",
     "SerializedName": "name",
     "Description": "name of the Thing",
     "Type": {
      "$id": "61",
      "Kind": "string"
     },
     "IsRequired": true,
     "IsReadOnly": false
    },
    {
     "$id": "62",
     "Name": "requiredUnion",
     "SerializedName": "requiredUnion",
     "Description": "required Union",
     "Type": {
      "$id": "63",
      "Kind": "union",
      "Name": "ThingRequiredUnion",
      "VariantTypes": [
       {
        "$id": "64",
        "Kind": "string"
       },
       {
        "$id": "65",
        "Kind": "array",
        "ValueType": {
         "$id": "66",
         "Kind": "string"
        }
       },
       {
        "$id": "67",
        "Kind": "int32"
       }
      ]
     },
     "IsRequired": true,
     "IsReadOnly": false
    },
    {
     "$id": "68",
     "Name": "requiredLiteralString",
     "SerializedName": "requiredLiteralString",
     "Description": "required literal string",
     "Type": {
      "$id": "69",
      "Kind": "constant",
      "ValueType": {
       "$ref": "2"
      },
      "Value": "accept"
     },
     "IsRequired": true,
     "IsReadOnly": false
    },
    {
     "$id": "70",
     "Name": "requiredLiteralInt",
     "SerializedName": "requiredLiteralInt",
     "Description": "required literal int",
     "Type": {
      "$id": "71",
      "Kind": "constant",
      "ValueType": {
       "$ref": "5"
      },
      "Value": 123
     },
     "IsRequired": true,
     "IsReadOnly": false
    },
    {
     "$id": "72",
     "Name": "requiredLiteralFloat",
     "SerializedName": "requiredLiteralFloat",
     "Description": "required literal float",
     "Type": {
      "$id": "73",
      "Kind": "constant",
      "ValueType": {
       "$ref": "8"
      },
      "Value": 1.23
     },
     "IsRequired": true,
     "IsReadOnly": false
    },
    {
     "$id": "74",
     "Name": "requiredLiteralBool",
     "SerializedName": "requiredLiteralBool",
     "Description": "required literal bool",
     "Type": {
      "$id": "75",
      "Kind": "constant",
      "ValueType": {
       "$id": "76",
       "Kind": "boolean"
      },
      "Value": false
     },
     "IsRequired": true,
     "IsReadOnly": false
    },
    {
     "$id": "77",
     "Name": "optionalLiteralString",
     "SerializedName": "optionalLiteralString",
     "Description": "optional literal string",
     "Type": {
      "$id": "78",
      "Kind": "constant",
      "ValueType": {
       "$ref": "11"
      },
      "Value": "reject"
     },
     "IsRequired": false,
     "IsReadOnly": false
    },
    {
     "$id": "79",
     "Name": "optionalLiteralInt",
     "SerializedName": "optionalLiteralInt",
     "Description": "optional literal int",
     "Type": {
      "$id": "80",
      "Kind": "constant",
      "ValueType": {
       "$ref": "14"
      },
      "Value": 456
     },
     "IsRequired": false,
     "IsReadOnly": false
    },
    {
     "$id": "81",
     "Name": "optionalLiteralFloat",
     "SerializedName": "optionalLiteralFloat",
     "Description": "optional literal float",
     "Type": {
      "$id": "82",
      "Kind": "constant",
      "ValueType": {
       "$ref": "17"
      },
      "Value": 4.56
     },
     "IsRequired": false,
     "IsReadOnly": false
    },
    {
     "$id": "83",
     "Name": "optionalLiteralBool",
     "SerializedName": "optionalLiteralBool",
     "Description": "optional literal bool",
     "Type": {
      "$id": "84",
      "Kind": "constant",
      "ValueType": {
       "$id": "85",
       "Kind": "boolean"
      },
      "Value": true
     },
     "IsRequired": false,
     "IsReadOnly": false
    },
    {
     "$id": "86",
     "Name": "requiredBadDescription",
     "SerializedName": "requiredBadDescription",
     "Description": "description with xml <|endoftext|>",
     "Type": {
      "$id": "87",
      "Kind": "string"
     },
     "IsRequired": true,
     "IsReadOnly": false
    },
    {
     "$id": "88",
     "Name": "optionalNullableList",
     "SerializedName": "optionalNullableList",
     "Description": "optional nullable collection",
     "Type": {
      "$id": "89",
      "Kind": "nullable",
      "Type": {
       "$id": "90",
       "Kind": "array",
       "ValueType": {
        "$id": "91",
        "Kind": "int32"
       }
      }
     },
     "IsRequired": false,
     "IsReadOnly": false
    },
    {
     "$id": "92",
     "Name": "requiredNullableList",
     "SerializedName": "requiredNullableList",
     "Description": "required nullable collection",
     "Type": {
      "$id": "93",
      "Kind": "nullable",
      "Type": {
       "$id": "94",
       "Kind": "array",
       "ValueType": {
        "$id": "95",
        "Kind": "int32"
       }
      }
     },
     "IsRequired": true,
     "IsReadOnly": false
    }
   ]
  },
  {
<<<<<<< HEAD
   "$id": "94",
   "Kind": "model",
=======
   "$id": "96",
   "Kind": "Model",
>>>>>>> 25dabbd4
   "Name": "RoundTripModel",
   "Namespace": "UnbrandedTypeSpec",
   "Usage": "RoundTrip",
   "Description": "this is a roundtrip model",
<<<<<<< HEAD
   "IsNullable": false,
=======
   "Usage": "RoundTrip",
>>>>>>> 25dabbd4
   "Properties": [
    {
     "$id": "97",
     "Name": "requiredString",
     "SerializedName": "requiredString",
     "Description": "Required string, illustrating a reference type property.",
     "Type": {
      "$id": "98",
      "Kind": "string"
     },
     "IsRequired": true,
     "IsReadOnly": false
    },
    {
     "$id": "99",
     "Name": "requiredInt",
     "SerializedName": "requiredInt",
     "Description": "Required int, illustrating a value type property.",
     "Type": {
      "$id": "100",
      "Kind": "int32"
     },
     "IsRequired": true,
     "IsReadOnly": false
    },
    {
     "$id": "101",
     "Name": "requiredCollection",
     "SerializedName": "requiredCollection",
     "Description": "Required collection of enums",
     "Type": {
      "$id": "102",
      "Kind": "array",
      "ValueType": {
       "$ref": "20"
      }
     },
     "IsRequired": true,
     "IsReadOnly": false
    },
    {
     "$id": "103",
     "Name": "requiredDictionary",
     "SerializedName": "requiredDictionary",
     "Description": "Required dictionary of enums",
     "Type": {
      "$id": "104",
      "Kind": "dict",
      "KeyType": {
       "$id": "105",
       "Kind": "string"
      },
      "ValueType": {
       "$ref": "25"
      }
     },
     "IsRequired": true,
     "IsReadOnly": false
    },
    {
     "$id": "106",
     "Name": "requiredModel",
     "SerializedName": "requiredModel",
     "Description": "Required model",
     "Type": {
      "$ref": "59"
     },
     "IsRequired": true,
     "IsReadOnly": false
    },
    {
     "$id": "107",
     "Name": "intExtensibleEnum",
     "SerializedName": "intExtensibleEnum",
     "Description": "this is an int based extensible enum",
     "Type": {
      "$ref": "30"
     },
     "IsRequired": false,
     "IsReadOnly": false
    },
    {
     "$id": "108",
     "Name": "intExtensibleEnumCollection",
     "SerializedName": "intExtensibleEnumCollection",
     "Description": "this is a collection of int based extensible enum",
     "Type": {
      "$id": "109",
      "Kind": "array",
      "ValueType": {
       "$ref": "30"
      }
     },
     "IsRequired": false,
     "IsReadOnly": false
    },
    {
     "$id": "110",
     "Name": "floatExtensibleEnum",
     "SerializedName": "floatExtensibleEnum",
     "Description": "this is a float based extensible enum",
     "Type": {
      "$ref": "35"
     },
     "IsRequired": false,
     "IsReadOnly": false
    },
    {
     "$id": "111",
     "Name": "floatExtensibleEnumCollection",
     "SerializedName": "floatExtensibleEnumCollection",
     "Description": "this is a collection of float based extensible enum",
     "Type": {
      "$id": "112",
      "Kind": "array",
      "ValueType": {
       "$ref": "35"
      }
     },
     "IsRequired": false,
     "IsReadOnly": false
    },
    {
     "$id": "113",
     "Name": "floatFixedEnum",
     "SerializedName": "floatFixedEnum",
     "Description": "this is a float based fixed enum",
     "Type": {
      "$ref": "40"
     },
     "IsRequired": false,
     "IsReadOnly": false
    },
    {
     "$id": "114",
     "Name": "floatFixedEnumCollection",
     "SerializedName": "floatFixedEnumCollection",
     "Description": "this is a collection of float based fixed enum",
     "Type": {
      "$id": "115",
      "Kind": "array",
      "ValueType": {
       "$ref": "40"
      }
     },
     "IsRequired": false,
     "IsReadOnly": false
    },
    {
     "$id": "116",
     "Name": "intFixedEnum",
     "SerializedName": "intFixedEnum",
     "Description": "this is a int based fixed enum",
     "Type": {
      "$ref": "45"
     },
     "IsRequired": false,
     "IsReadOnly": false
    },
    {
     "$id": "117",
     "Name": "intFixedEnumCollection",
     "SerializedName": "intFixedEnumCollection",
     "Description": "this is a collection of int based fixed enum",
     "Type": {
      "$id": "118",
      "Kind": "array",
      "ValueType": {
       "$ref": "45"
      }
     },
     "IsRequired": false,
     "IsReadOnly": false
    },
    {
     "$id": "119",
     "Name": "stringFixedEnum",
     "SerializedName": "stringFixedEnum",
     "Description": "this is a string based fixed enum",
     "Type": {
      "$ref": "20"
     },
     "IsRequired": false,
     "IsReadOnly": false
    },
    {
     "$id": "120",
     "Name": "requiredUnknown",
     "SerializedName": "requiredUnknown",
     "Description": "required unknown",
     "Type": {
      "$id": "121",
      "Kind": "any"
     },
     "IsRequired": true,
     "IsReadOnly": false
    },
    {
     "$id": "122",
     "Name": "optionalUnknown",
     "SerializedName": "optionalUnknown",
     "Description": "optional unknown",
     "Type": {
      "$id": "123",
      "Kind": "any"
     },
     "IsRequired": false,
     "IsReadOnly": false
    },
    {
     "$id": "124",
     "Name": "requiredRecordUnknown",
     "SerializedName": "requiredRecordUnknown",
     "Description": "required record of unknown",
     "Type": {
      "$id": "125",
      "Kind": "dict",
      "KeyType": {
       "$id": "126",
       "Kind": "string"
      },
      "ValueType": {
       "$id": "127",
       "Kind": "any"
      }
     },
     "IsRequired": true,
     "IsReadOnly": false
    },
    {
     "$id": "128",
     "Name": "optionalRecordUnknown",
     "SerializedName": "optionalRecordUnknown",
     "Description": "optional record of unknown",
     "Type": {
      "$id": "129",
      "Kind": "dict",
      "KeyType": {
       "$id": "130",
       "Kind": "string"
      },
      "ValueType": {
       "$id": "131",
       "Kind": "any"
      }
     },
     "IsRequired": false,
     "IsReadOnly": false
    },
    {
     "$id": "132",
     "Name": "readOnlyRequiredRecordUnknown",
     "SerializedName": "readOnlyRequiredRecordUnknown",
     "Description": "required readonly record of unknown",
     "Type": {
      "$id": "133",
      "Kind": "dict",
      "KeyType": {
       "$id": "134",
       "Kind": "string"
      },
      "ValueType": {
       "$id": "135",
       "Kind": "any"
      }
     },
     "IsRequired": true,
     "IsReadOnly": true
    },
    {
     "$id": "136",
     "Name": "readOnlyOptionalRecordUnknown",
     "SerializedName": "readOnlyOptionalRecordUnknown",
     "Description": "optional readonly record of unknown",
     "Type": {
      "$id": "137",
      "Kind": "dict",
      "KeyType": {
       "$id": "138",
       "Kind": "string"
      },
      "ValueType": {
       "$id": "139",
       "Kind": "any"
      }
     },
     "IsRequired": false,
     "IsReadOnly": true
    },
    {
     "$id": "140",
     "Name": "modelWithRequiredNullable",
     "SerializedName": "modelWithRequiredNullable",
     "Description": "this is a model with required nullable properties",
     "Type": {
<<<<<<< HEAD
      "$id": "139",
      "Kind": "model",
=======
      "$id": "141",
      "Kind": "Model",
>>>>>>> 25dabbd4
      "Name": "ModelWithRequiredNullableProperties",
      "Namespace": "UnbrandedTypeSpec",
      "Usage": "RoundTrip",
      "Description": "A model with a few required nullable properties",
<<<<<<< HEAD
      "IsNullable": false,
=======
      "Usage": "RoundTrip",
>>>>>>> 25dabbd4
      "Properties": [
       {
        "$id": "142",
        "Name": "requiredNullablePrimitive",
        "SerializedName": "requiredNullablePrimitive",
        "Description": "required nullable primitive type",
        "Type": {
         "$id": "143",
         "Kind": "nullable",
         "Type": {
          "$id": "144",
          "Kind": "int32"
         }
        },
        "IsRequired": true,
        "IsReadOnly": false
       },
       {
        "$id": "145",
        "Name": "requiredExtensibleEnum",
        "SerializedName": "requiredExtensibleEnum",
        "Description": "required nullable extensible enum type",
        "Type": {
         "$id": "146",
         "Kind": "nullable",
         "Type": {
          "$ref": "25"
         }
        },
        "IsRequired": true,
        "IsReadOnly": false
       },
       {
        "$id": "147",
        "Name": "requiredFixedEnum",
        "SerializedName": "requiredFixedEnum",
        "Description": "required nullable fixed enum type",
        "Type": {
         "$id": "148",
         "Kind": "nullable",
         "Type": {
          "$ref": "20"
         }
        },
        "IsRequired": true,
        "IsReadOnly": false
       }
      ]
     },
     "IsRequired": true,
     "IsReadOnly": false
    }
   ]
  },
  {
   "$ref": "141"
  },
  {
<<<<<<< HEAD
   "$id": "144",
   "Kind": "model",
=======
   "$id": "149",
   "Kind": "Model",
>>>>>>> 25dabbd4
   "Name": "Friend",
   "Namespace": "UnbrandedTypeSpec",
   "Usage": "RoundTrip",
   "Description": "this is not a friendly model but with a friendly name",
<<<<<<< HEAD
   "IsNullable": false,
=======
   "Usage": "RoundTrip",
>>>>>>> 25dabbd4
   "Properties": [
    {
     "$id": "150",
     "Name": "name",
     "SerializedName": "name",
     "Description": "name of the NotFriend",
     "Type": {
      "$id": "151",
      "Kind": "string"
     },
     "IsRequired": true,
     "IsReadOnly": false
    }
   ]
  },
  {
<<<<<<< HEAD
   "$id": "147",
   "Kind": "model",
=======
   "$id": "152",
   "Kind": "Model",
>>>>>>> 25dabbd4
   "Name": "ProjectedModel",
   "Namespace": "UnbrandedTypeSpec",
   "Usage": "RoundTrip",
   "Description": "this is a model with a projected name",
<<<<<<< HEAD
   "IsNullable": false,
=======
   "Usage": "RoundTrip",
>>>>>>> 25dabbd4
   "Properties": [
    {
     "$id": "153",
     "Name": "name",
     "SerializedName": "name",
     "Description": "name of the ModelWithProjectedName",
     "Type": {
      "$id": "154",
      "Kind": "string"
     },
     "IsRequired": true,
     "IsReadOnly": false
    }
   ]
  },
  {
<<<<<<< HEAD
   "$id": "150",
   "Kind": "model",
=======
   "$id": "155",
   "Kind": "Model",
>>>>>>> 25dabbd4
   "Name": "ReturnsAnonymousModelResponse",
   "Namespace": "UnbrandedTypeSpec",
   "Usage": "Output",
   "IsNullable": false,
   "Properties": []
  }
 ],
 "Clients": [
  {
   "$id": "156",
   "Name": "UnbrandedTypeSpecClient",
   "Description": "This is a sample typespec project.",
   "Operations": [
    {
     "$id": "157",
     "Name": "sayHi",
     "ResourceName": "UnbrandedTypeSpec",
     "Description": "Return hi",
     "Accessibility": "public",
     "Parameters": [
      {
       "$id": "158",
       "Name": "unbrandedTypeSpecUrl",
       "NameInRequest": "unbrandedTypeSpecUrl",
       "Type": {
        "$id": "159",
        "Kind": "uri",
        "IsNullable": false
       },
       "Location": "Uri",
       "IsApiVersion": false,
       "IsResourceParameter": false,
       "IsContentType": false,
       "IsRequired": true,
       "IsEndpoint": true,
       "SkipUrlEncoding": false,
       "Explode": false,
       "Kind": "Client"
      },
      {
       "$id": "160",
       "Name": "headParameter",
       "NameInRequest": "head-parameter",
       "Type": {
        "$id": "161",
        "Kind": "string"
       },
       "Location": "Header",
       "IsRequired": true,
       "IsApiVersion": false,
       "IsResourceParameter": false,
       "IsContentType": false,
       "IsEndpoint": false,
       "SkipUrlEncoding": false,
       "Explode": false,
       "Kind": "Method"
      },
      {
       "$id": "162",
       "Name": "queryParameter",
       "NameInRequest": "queryParameter",
       "Type": {
        "$id": "163",
        "Kind": "string"
       },
       "Location": "Query",
       "IsRequired": true,
       "IsApiVersion": false,
       "IsResourceParameter": false,
       "IsContentType": false,
       "IsEndpoint": false,
       "SkipUrlEncoding": false,
       "Explode": false,
       "Kind": "Method"
      },
      {
       "$id": "164",
       "Name": "optionalQuery",
       "NameInRequest": "optionalQuery",
       "Type": {
        "$id": "165",
        "Kind": "string"
       },
       "Location": "Query",
       "IsRequired": false,
       "IsApiVersion": false,
       "IsResourceParameter": false,
       "IsContentType": false,
       "IsEndpoint": false,
       "SkipUrlEncoding": false,
       "Explode": false,
       "Kind": "Method"
      },
      {
       "$id": "166",
       "Name": "accept",
       "NameInRequest": "Accept",
       "Type": {
        "$id": "167",
        "Kind": "string",
        "IsNullable": false
       },
       "Location": "Header",
       "IsApiVersion": false,
       "IsResourceParameter": false,
       "IsContentType": false,
       "IsRequired": true,
       "IsEndpoint": false,
       "SkipUrlEncoding": false,
       "Explode": false,
       "Kind": "Constant",
       "DefaultValue": {
        "$id": "168",
        "Type": {
         "$ref": "167"
        },
        "Value": "application/json"
       }
      }
     ],
     "Responses": [
      {
       "$id": "169",
       "StatusCodes": [
        200
       ],
       "BodyType": {
        "$ref": "59"
       },
       "BodyMediaType": "Json",
       "Headers": [],
       "IsErrorResponse": false,
       "ContentTypes": [
        "application/json"
       ]
      }
     ],
     "HttpMethod": "GET",
     "RequestBodyMediaType": "None",
     "Uri": "{unbrandedTypeSpecUrl}",
     "Path": "/hello",
     "BufferResponse": true,
     "GenerateProtocolMethod": true,
     "GenerateConvenienceMethod": false
    },
    {
     "$id": "170",
     "Name": "helloAgain",
     "ResourceName": "UnbrandedTypeSpec",
     "Description": "Return hi again",
     "Accessibility": "public",
     "Parameters": [
      {
       "$ref": "158"
      },
      {
       "$id": "171",
       "Name": "p1",
       "NameInRequest": "p1",
       "Type": {
        "$id": "172",
        "Kind": "string"
       },
       "Location": "Header",
       "IsRequired": true,
       "IsApiVersion": false,
       "IsResourceParameter": false,
       "IsContentType": false,
       "IsEndpoint": false,
       "SkipUrlEncoding": false,
       "Explode": false,
       "Kind": "Method"
      },
      {
       "$id": "173",
       "Name": "contentType",
       "NameInRequest": "Content-Type",
       "Type": {
        "$id": "174",
        "Kind": "constant",
        "ValueType": {
         "$id": "175",
         "Kind": "string"
        },
        "Value": "text/plain"
       },
       "Location": "Header",
       "DefaultValue": {
        "$id": "176",
        "Type": {
         "$ref": "174"
        },
        "Value": "text/plain"
       },
       "IsRequired": true,
       "IsApiVersion": false,
       "IsResourceParameter": false,
       "IsContentType": true,
       "IsEndpoint": false,
       "SkipUrlEncoding": false,
       "Explode": false,
       "Kind": "Constant"
      },
      {
       "$id": "177",
       "Name": "p2",
       "NameInRequest": "p2",
       "Type": {
        "$id": "178",
        "Kind": "string"
       },
       "Location": "Path",
       "IsRequired": true,
       "IsApiVersion": false,
       "IsResourceParameter": false,
       "IsContentType": false,
       "IsEndpoint": false,
       "SkipUrlEncoding": false,
       "Explode": false,
       "Kind": "Method"
      },
      {
       "$id": "179",
       "Name": "action",
       "NameInRequest": "action",
       "Type": {
        "$ref": "96"
       },
       "Location": "Body",
       "IsRequired": true,
       "IsApiVersion": false,
       "IsResourceParameter": false,
       "IsContentType": false,
       "IsEndpoint": false,
       "SkipUrlEncoding": false,
       "Explode": false,
       "Kind": "Method"
      },
      {
       "$id": "180",
       "Name": "accept",
       "NameInRequest": "Accept",
       "Type": {
        "$id": "181",
        "Kind": "string",
        "IsNullable": false
       },
       "Location": "Header",
       "IsApiVersion": false,
       "IsResourceParameter": false,
       "IsContentType": false,
       "IsRequired": true,
       "IsEndpoint": false,
       "SkipUrlEncoding": false,
       "Explode": false,
       "Kind": "Constant",
       "DefaultValue": {
        "$id": "182",
        "Type": {
         "$ref": "181"
        },
        "Value": "application/json"
       }
      }
     ],
     "Responses": [
      {
       "$id": "183",
       "StatusCodes": [
        200
       ],
       "BodyType": {
        "$ref": "96"
       },
       "BodyMediaType": "Json",
       "Headers": [],
       "IsErrorResponse": false,
       "ContentTypes": [
        "application/json"
       ]
      }
     ],
     "HttpMethod": "GET",
     "RequestBodyMediaType": "Json",
     "Uri": "{unbrandedTypeSpecUrl}",
     "Path": "/againHi/{p2}",
     "RequestMediaTypes": [
      "text/plain"
     ],
     "BufferResponse": true,
     "GenerateProtocolMethod": true,
     "GenerateConvenienceMethod": true
    },
    {
     "$id": "184",
     "Name": "noContentType",
     "ResourceName": "UnbrandedTypeSpec",
     "Description": "Return hi again",
     "Accessibility": "public",
     "Parameters": [
      {
       "$ref": "158"
      },
      {
       "$id": "185",
       "Name": "p1",
       "NameInRequest": "p1",
       "Type": {
        "$id": "186",
        "Kind": "string"
       },
       "Location": "Header",
       "IsRequired": true,
       "IsApiVersion": false,
       "IsResourceParameter": false,
       "IsContentType": false,
       "IsEndpoint": false,
       "SkipUrlEncoding": false,
       "Explode": false,
       "Kind": "Method"
      },
      {
       "$id": "187",
       "Name": "p2",
       "NameInRequest": "p2",
       "Type": {
        "$id": "188",
        "Kind": "string"
       },
       "Location": "Path",
       "IsRequired": true,
       "IsApiVersion": false,
       "IsResourceParameter": false,
       "IsContentType": false,
       "IsEndpoint": false,
       "SkipUrlEncoding": false,
       "Explode": false,
       "Kind": "Method"
      },
      {
       "$id": "189",
       "Name": "action",
       "NameInRequest": "action",
       "Type": {
        "$ref": "96"
       },
       "Location": "Body",
       "IsRequired": true,
       "IsApiVersion": false,
       "IsResourceParameter": false,
       "IsContentType": false,
       "IsEndpoint": false,
       "SkipUrlEncoding": false,
       "Explode": false,
       "Kind": "Method"
      },
      {
       "$id": "190",
       "Name": "accept",
       "NameInRequest": "Accept",
       "Type": {
        "$id": "191",
        "Kind": "string",
        "IsNullable": false
       },
       "Location": "Header",
       "IsApiVersion": false,
       "IsResourceParameter": false,
       "IsContentType": false,
       "IsRequired": true,
       "IsEndpoint": false,
       "SkipUrlEncoding": false,
       "Explode": false,
       "Kind": "Constant",
       "DefaultValue": {
        "$id": "192",
        "Type": {
         "$ref": "191"
        },
        "Value": "application/json"
       }
      },
      {
       "$id": "193",
       "Name": "contentType",
       "NameInRequest": "Content-Type",
       "Type": {
        "$id": "194",
        "Kind": "string",
        "IsNullable": false
       },
       "Location": "Header",
       "IsApiVersion": false,
       "IsResourceParameter": false,
       "IsContentType": true,
       "IsRequired": true,
       "IsEndpoint": false,
       "SkipUrlEncoding": false,
       "Explode": false,
       "Kind": "Constant",
       "DefaultValue": {
        "$id": "195",
        "Type": {
         "$ref": "194"
        },
        "Value": "application/json"
       }
      }
     ],
     "Responses": [
      {
       "$id": "196",
       "StatusCodes": [
        200
       ],
       "BodyType": {
        "$ref": "96"
       },
       "BodyMediaType": "Json",
       "Headers": [],
       "IsErrorResponse": false,
       "ContentTypes": [
        "application/json"
       ]
      }
     ],
     "HttpMethod": "GET",
     "RequestBodyMediaType": "Json",
     "Uri": "{unbrandedTypeSpecUrl}",
     "Path": "/noContentType/{p2}",
     "RequestMediaTypes": [
      "application/json"
     ],
     "BufferResponse": true,
     "GenerateProtocolMethod": true,
     "GenerateConvenienceMethod": false
    },
    {
     "$id": "197",
     "Name": "helloDemo2",
     "ResourceName": "UnbrandedTypeSpec",
     "Description": "Return hi in demo2",
     "Accessibility": "public",
     "Parameters": [
      {
       "$ref": "158"
      },
      {
       "$id": "198",
       "Name": "accept",
       "NameInRequest": "Accept",
       "Type": {
        "$id": "199",
        "Kind": "string",
        "IsNullable": false
       },
       "Location": "Header",
       "IsApiVersion": false,
       "IsResourceParameter": false,
       "IsContentType": false,
       "IsRequired": true,
       "IsEndpoint": false,
       "SkipUrlEncoding": false,
       "Explode": false,
       "Kind": "Constant",
       "DefaultValue": {
        "$id": "200",
        "Type": {
         "$ref": "199"
        },
        "Value": "application/json"
       }
      }
     ],
     "Responses": [
      {
       "$id": "201",
       "StatusCodes": [
        200
       ],
       "BodyType": {
        "$ref": "59"
       },
       "BodyMediaType": "Json",
       "Headers": [],
       "IsErrorResponse": false,
       "ContentTypes": [
        "application/json"
       ]
      }
     ],
     "HttpMethod": "GET",
     "RequestBodyMediaType": "None",
     "Uri": "{unbrandedTypeSpecUrl}",
     "Path": "/demoHi",
     "BufferResponse": true,
     "GenerateProtocolMethod": true,
     "GenerateConvenienceMethod": true
    },
    {
     "$id": "202",
     "Name": "createLiteral",
     "ResourceName": "UnbrandedTypeSpec",
     "Description": "Create with literal value",
     "Accessibility": "public",
     "Parameters": [
      {
       "$ref": "158"
      },
      {
       "$id": "203",
       "Name": "body",
       "NameInRequest": "body",
       "Type": {
        "$ref": "59"
       },
       "Location": "Body",
       "IsRequired": true,
       "IsApiVersion": false,
       "IsResourceParameter": false,
       "IsContentType": false,
       "IsEndpoint": false,
       "SkipUrlEncoding": false,
       "Explode": false,
       "Kind": "Method"
      },
      {
       "$id": "204",
       "Name": "accept",
       "NameInRequest": "Accept",
       "Type": {
        "$id": "205",
        "Kind": "string",
        "IsNullable": false
       },
       "Location": "Header",
       "IsApiVersion": false,
       "IsResourceParameter": false,
       "IsContentType": false,
       "IsRequired": true,
       "IsEndpoint": false,
       "SkipUrlEncoding": false,
       "Explode": false,
       "Kind": "Constant",
       "DefaultValue": {
        "$id": "206",
        "Type": {
         "$ref": "205"
        },
        "Value": "application/json"
       }
      },
      {
       "$id": "207",
       "Name": "contentType",
       "NameInRequest": "Content-Type",
       "Type": {
        "$id": "208",
        "Kind": "string",
        "IsNullable": false
       },
       "Location": "Header",
       "IsApiVersion": false,
       "IsResourceParameter": false,
       "IsContentType": true,
       "IsRequired": true,
       "IsEndpoint": false,
       "SkipUrlEncoding": false,
       "Explode": false,
       "Kind": "Constant",
       "DefaultValue": {
        "$id": "209",
        "Type": {
         "$ref": "208"
        },
        "Value": "application/json"
       }
      }
     ],
     "Responses": [
      {
       "$id": "210",
       "StatusCodes": [
        200
       ],
       "BodyType": {
        "$ref": "59"
       },
       "BodyMediaType": "Json",
       "Headers": [],
       "IsErrorResponse": false,
       "ContentTypes": [
        "application/json"
       ]
      }
     ],
     "HttpMethod": "POST",
     "RequestBodyMediaType": "Json",
     "Uri": "{unbrandedTypeSpecUrl}",
     "Path": "/literal",
     "RequestMediaTypes": [
      "application/json"
     ],
     "BufferResponse": true,
     "GenerateProtocolMethod": true,
     "GenerateConvenienceMethod": true
    },
    {
     "$id": "211",
     "Name": "helloLiteral",
     "ResourceName": "UnbrandedTypeSpec",
     "Description": "Send literal parameters",
     "Accessibility": "public",
     "Parameters": [
      {
       "$ref": "158"
      },
      {
       "$id": "212",
       "Name": "p1",
       "NameInRequest": "p1",
       "Type": {
        "$id": "213",
        "Kind": "constant",
        "ValueType": {
         "$id": "214",
         "Kind": "string"
        },
        "Value": "test"
       },
       "Location": "Header",
       "DefaultValue": {
        "$id": "215",
        "Type": {
         "$ref": "213"
        },
        "Value": "test"
       },
       "IsRequired": true,
       "IsApiVersion": false,
       "IsResourceParameter": false,
       "IsContentType": false,
       "IsEndpoint": false,
       "SkipUrlEncoding": false,
       "Explode": false,
       "Kind": "Constant"
      },
      {
       "$id": "216",
       "Name": "p2",
       "NameInRequest": "p2",
       "Type": {
        "$id": "217",
        "Kind": "constant",
        "ValueType": {
         "$id": "218",
         "Kind": "int32"
        },
        "Value": 123
       },
       "Location": "Path",
       "DefaultValue": {
        "$id": "219",
        "Type": {
         "$ref": "217"
        },
        "Value": 123
       },
       "IsRequired": true,
       "IsApiVersion": false,
       "IsResourceParameter": false,
       "IsContentType": false,
       "IsEndpoint": false,
       "SkipUrlEncoding": false,
       "Explode": false,
       "Kind": "Constant"
      },
      {
       "$id": "220",
       "Name": "p3",
       "NameInRequest": "p3",
       "Type": {
        "$id": "221",
        "Kind": "constant",
        "ValueType": {
         "$id": "222",
         "Kind": "boolean"
        },
        "Value": true
       },
       "Location": "Query",
       "DefaultValue": {
        "$id": "223",
        "Type": {
         "$ref": "221"
        },
        "Value": true
       },
       "IsRequired": true,
       "IsApiVersion": false,
       "IsResourceParameter": false,
       "IsContentType": false,
       "IsEndpoint": false,
       "SkipUrlEncoding": false,
       "Explode": false,
       "Kind": "Constant"
      },
      {
       "$id": "224",
       "Name": "accept",
       "NameInRequest": "Accept",
       "Type": {
        "$id": "225",
        "Kind": "string",
        "IsNullable": false
       },
       "Location": "Header",
       "IsApiVersion": false,
       "IsResourceParameter": false,
       "IsContentType": false,
       "IsRequired": true,
       "IsEndpoint": false,
       "SkipUrlEncoding": false,
       "Explode": false,
       "Kind": "Constant",
       "DefaultValue": {
        "$id": "226",
        "Type": {
         "$ref": "225"
        },
        "Value": "application/json"
       }
      }
     ],
     "Responses": [
      {
       "$id": "227",
       "StatusCodes": [
        200
       ],
       "BodyType": {
        "$ref": "59"
       },
       "BodyMediaType": "Json",
       "Headers": [],
       "IsErrorResponse": false,
       "ContentTypes": [
        "application/json"
       ]
      }
     ],
     "HttpMethod": "GET",
     "RequestBodyMediaType": "None",
     "Uri": "{unbrandedTypeSpecUrl}",
     "Path": "/helloLiteral/{p2}",
     "BufferResponse": true,
     "GenerateProtocolMethod": true,
     "GenerateConvenienceMethod": true
    },
    {
     "$id": "228",
     "Name": "topAction",
     "ResourceName": "UnbrandedTypeSpec",
     "Description": "top level method",
     "Accessibility": "public",
     "Parameters": [
      {
       "$ref": "158"
      },
      {
       "$id": "229",
       "Name": "action",
       "NameInRequest": "action",
       "Type": {
        "$id": "230",
        "Kind": "utcDateTime",
        "Encode": "rfc3339",
        "WireType": {
         "$id": "231",
         "Kind": "string"
        }
       },
       "Location": "Path",
       "IsRequired": true,
       "IsApiVersion": false,
       "IsResourceParameter": false,
       "IsContentType": false,
       "IsEndpoint": false,
       "SkipUrlEncoding": false,
       "Explode": false,
       "Kind": "Method"
      },
      {
       "$id": "232",
       "Name": "accept",
       "NameInRequest": "Accept",
       "Type": {
        "$id": "233",
        "Kind": "string",
        "IsNullable": false
       },
       "Location": "Header",
       "IsApiVersion": false,
       "IsResourceParameter": false,
       "IsContentType": false,
       "IsRequired": true,
       "IsEndpoint": false,
       "SkipUrlEncoding": false,
       "Explode": false,
       "Kind": "Constant",
       "DefaultValue": {
        "$id": "234",
        "Type": {
         "$ref": "233"
        },
        "Value": "application/json"
       }
      }
     ],
     "Responses": [
      {
       "$id": "235",
       "StatusCodes": [
        200
       ],
       "BodyType": {
        "$ref": "59"
       },
       "BodyMediaType": "Json",
       "Headers": [],
       "IsErrorResponse": false,
       "ContentTypes": [
        "application/json"
       ]
      }
     ],
     "HttpMethod": "GET",
     "RequestBodyMediaType": "None",
     "Uri": "{unbrandedTypeSpecUrl}",
     "Path": "/top/{action}",
     "BufferResponse": true,
     "GenerateProtocolMethod": true,
     "GenerateConvenienceMethod": true
    },
    {
     "$id": "236",
     "Name": "topAction2",
     "ResourceName": "UnbrandedTypeSpec",
     "Description": "top level method2",
     "Accessibility": "public",
     "Parameters": [
      {
       "$ref": "158"
      },
      {
       "$id": "237",
       "Name": "accept",
       "NameInRequest": "Accept",
       "Type": {
        "$id": "238",
        "Kind": "string",
        "IsNullable": false
       },
       "Location": "Header",
       "IsApiVersion": false,
       "IsResourceParameter": false,
       "IsContentType": false,
       "IsRequired": true,
       "IsEndpoint": false,
       "SkipUrlEncoding": false,
       "Explode": false,
       "Kind": "Constant",
       "DefaultValue": {
        "$id": "239",
        "Type": {
         "$ref": "238"
        },
        "Value": "application/json"
       }
      }
     ],
     "Responses": [
      {
       "$id": "240",
       "StatusCodes": [
        200
       ],
       "BodyType": {
        "$ref": "59"
       },
       "BodyMediaType": "Json",
       "Headers": [],
       "IsErrorResponse": false,
       "ContentTypes": [
        "application/json"
       ]
      }
     ],
     "HttpMethod": "GET",
     "RequestBodyMediaType": "None",
     "Uri": "{unbrandedTypeSpecUrl}",
     "Path": "/top2",
     "BufferResponse": true,
     "GenerateProtocolMethod": true,
     "GenerateConvenienceMethod": false
    },
    {
     "$id": "241",
     "Name": "patchAction",
     "ResourceName": "UnbrandedTypeSpec",
     "Description": "top level patch",
     "Accessibility": "public",
     "Parameters": [
      {
       "$ref": "158"
      },
      {
       "$id": "242",
       "Name": "body",
       "NameInRequest": "body",
       "Type": {
        "$ref": "59"
       },
       "Location": "Body",
       "IsRequired": true,
       "IsApiVersion": false,
       "IsResourceParameter": false,
       "IsContentType": false,
       "IsEndpoint": false,
       "SkipUrlEncoding": false,
       "Explode": false,
       "Kind": "Method"
      },
      {
       "$id": "243",
       "Name": "accept",
       "NameInRequest": "Accept",
       "Type": {
        "$id": "244",
        "Kind": "string",
        "IsNullable": false
       },
       "Location": "Header",
       "IsApiVersion": false,
       "IsResourceParameter": false,
       "IsContentType": false,
       "IsRequired": true,
       "IsEndpoint": false,
       "SkipUrlEncoding": false,
       "Explode": false,
       "Kind": "Constant",
       "DefaultValue": {
        "$id": "245",
        "Type": {
         "$ref": "244"
        },
        "Value": "application/json"
       }
      },
      {
       "$id": "246",
       "Name": "contentType",
       "NameInRequest": "Content-Type",
       "Type": {
        "$id": "247",
        "Kind": "string",
        "IsNullable": false
       },
       "Location": "Header",
       "IsApiVersion": false,
       "IsResourceParameter": false,
       "IsContentType": true,
       "IsRequired": true,
       "IsEndpoint": false,
       "SkipUrlEncoding": false,
       "Explode": false,
       "Kind": "Constant",
       "DefaultValue": {
        "$id": "248",
        "Type": {
         "$ref": "247"
        },
        "Value": "application/json"
       }
      }
     ],
     "Responses": [
      {
       "$id": "249",
       "StatusCodes": [
        200
       ],
       "BodyType": {
        "$ref": "59"
       },
       "BodyMediaType": "Json",
       "Headers": [],
       "IsErrorResponse": false,
       "ContentTypes": [
        "application/json"
       ]
      }
     ],
     "HttpMethod": "PATCH",
     "RequestBodyMediaType": "Json",
     "Uri": "{unbrandedTypeSpecUrl}",
     "Path": "/patch",
     "RequestMediaTypes": [
      "application/json"
     ],
     "BufferResponse": true,
     "GenerateProtocolMethod": true,
     "GenerateConvenienceMethod": false
    },
    {
     "$id": "250",
     "Name": "anonymousBody",
     "ResourceName": "UnbrandedTypeSpec",
     "Description": "body parameter without body decorator",
     "Accessibility": "public",
     "Parameters": [
      {
       "$ref": "158"
      },
      {
       "$id": "251",
       "Name": "Thing",
       "NameInRequest": "Thing",
       "Description": "A model with a few properties of literal types",
       "Type": {
        "$ref": "59"
       },
       "Location": "Body",
       "IsRequired": true,
       "IsApiVersion": false,
       "IsResourceParameter": false,
       "IsContentType": false,
       "IsEndpoint": false,
       "SkipUrlEncoding": false,
       "Explode": false,
       "Kind": "Method"
      },
      {
       "$id": "252",
       "Name": "accept",
       "NameInRequest": "Accept",
       "Type": {
        "$id": "253",
        "Kind": "string",
        "IsNullable": false
       },
       "Location": "Header",
       "IsApiVersion": false,
       "IsResourceParameter": false,
       "IsContentType": false,
       "IsRequired": true,
       "IsEndpoint": false,
       "SkipUrlEncoding": false,
       "Explode": false,
       "Kind": "Constant",
       "DefaultValue": {
        "$id": "254",
        "Type": {
         "$ref": "253"
        },
        "Value": "application/json"
       }
      },
      {
       "$id": "255",
       "Name": "contentType",
       "NameInRequest": "Content-Type",
       "Type": {
        "$id": "256",
        "Kind": "string",
        "IsNullable": false
       },
       "Location": "Header",
       "IsApiVersion": false,
       "IsResourceParameter": false,
       "IsContentType": true,
       "IsRequired": true,
       "IsEndpoint": false,
       "SkipUrlEncoding": false,
       "Explode": false,
       "Kind": "Constant",
       "DefaultValue": {
        "$id": "257",
        "Type": {
         "$ref": "256"
        },
        "Value": "application/json"
       }
      }
     ],
     "Responses": [
      {
       "$id": "258",
       "StatusCodes": [
        200
       ],
       "BodyType": {
        "$ref": "59"
       },
       "BodyMediaType": "Json",
       "Headers": [],
       "IsErrorResponse": false,
       "ContentTypes": [
        "application/json"
       ]
      }
     ],
     "HttpMethod": "POST",
     "RequestBodyMediaType": "Json",
     "Uri": "{unbrandedTypeSpecUrl}",
     "Path": "/anonymousBody",
     "RequestMediaTypes": [
      "application/json"
     ],
     "BufferResponse": true,
     "GenerateProtocolMethod": true,
     "GenerateConvenienceMethod": true
    },
    {
     "$id": "259",
     "Name": "friendlyModel",
     "ResourceName": "UnbrandedTypeSpec",
     "Description": "Model can have its friendly name",
     "Accessibility": "public",
     "Parameters": [
      {
       "$ref": "158"
      },
      {
       "$id": "260",
       "Name": "Friend",
       "NameInRequest": "NotFriend",
       "Description": "this is not a friendly model but with a friendly name",
       "Type": {
        "$ref": "149"
       },
       "Location": "Body",
       "IsRequired": true,
       "IsApiVersion": false,
       "IsResourceParameter": false,
       "IsContentType": false,
       "IsEndpoint": false,
       "SkipUrlEncoding": false,
       "Explode": false,
       "Kind": "Method"
      },
      {
       "$id": "261",
       "Name": "accept",
       "NameInRequest": "Accept",
       "Type": {
        "$id": "262",
        "Kind": "string",
        "IsNullable": false
       },
       "Location": "Header",
       "IsApiVersion": false,
       "IsResourceParameter": false,
       "IsContentType": false,
       "IsRequired": true,
       "IsEndpoint": false,
       "SkipUrlEncoding": false,
       "Explode": false,
       "Kind": "Constant",
       "DefaultValue": {
        "$id": "263",
        "Type": {
         "$ref": "262"
        },
        "Value": "application/json"
       }
      },
      {
       "$id": "264",
       "Name": "contentType",
       "NameInRequest": "Content-Type",
       "Type": {
        "$id": "265",
        "Kind": "string",
        "IsNullable": false
       },
       "Location": "Header",
       "IsApiVersion": false,
       "IsResourceParameter": false,
       "IsContentType": true,
       "IsRequired": true,
       "IsEndpoint": false,
       "SkipUrlEncoding": false,
       "Explode": false,
       "Kind": "Constant",
       "DefaultValue": {
        "$id": "266",
        "Type": {
         "$ref": "265"
        },
        "Value": "application/json"
       }
      }
     ],
     "Responses": [
      {
       "$id": "267",
       "StatusCodes": [
        200
       ],
       "BodyType": {
        "$ref": "149"
       },
       "BodyMediaType": "Json",
       "Headers": [],
       "IsErrorResponse": false,
       "ContentTypes": [
        "application/json"
       ]
      }
     ],
     "HttpMethod": "POST",
     "RequestBodyMediaType": "Json",
     "Uri": "{unbrandedTypeSpecUrl}",
     "Path": "/friendlyName",
     "RequestMediaTypes": [
      "application/json"
     ],
     "BufferResponse": true,
     "GenerateProtocolMethod": true,
     "GenerateConvenienceMethod": true
    },
    {
     "$id": "268",
     "Name": "addTimeHeader",
     "ResourceName": "UnbrandedTypeSpec",
     "Accessibility": "public",
     "Parameters": [
      {
       "$ref": "158"
      },
      {
       "$id": "269",
       "Name": "repeatabilityFirstSent",
       "NameInRequest": "Repeatability-First-Sent",
       "Type": {
        "$id": "270",
        "Kind": "utcDateTime",
        "Encode": "rfc7231",
        "WireType": {
         "$id": "271",
         "Kind": "string"
        }
       },
       "Location": "Header",
       "IsRequired": false,
       "IsApiVersion": false,
       "IsResourceParameter": false,
       "IsContentType": false,
       "IsEndpoint": false,
       "SkipUrlEncoding": false,
       "Explode": false,
       "Kind": "Method"
      },
      {
       "$id": "272",
       "Name": "accept",
       "NameInRequest": "Accept",
       "Type": {
        "$id": "273",
        "Kind": "string",
        "IsNullable": false
       },
       "Location": "Header",
       "IsApiVersion": false,
       "IsResourceParameter": false,
       "IsContentType": false,
       "IsRequired": true,
       "IsEndpoint": false,
       "SkipUrlEncoding": false,
       "Explode": false,
       "Kind": "Constant",
       "DefaultValue": {
        "$id": "274",
        "Type": {
         "$ref": "273"
        },
        "Value": "application/json"
       }
      }
     ],
     "Responses": [
      {
       "$id": "275",
       "StatusCodes": [
        204
       ],
       "BodyMediaType": "Json",
       "Headers": [],
       "IsErrorResponse": false
      }
     ],
     "HttpMethod": "GET",
     "RequestBodyMediaType": "None",
     "Uri": "{unbrandedTypeSpecUrl}",
     "Path": "/",
     "BufferResponse": true,
     "GenerateProtocolMethod": true,
     "GenerateConvenienceMethod": false
    },
    {
     "$id": "276",
     "Name": "projectedNameModel",
     "ResourceName": "UnbrandedTypeSpec",
     "Description": "Model can have its projected name",
     "Accessibility": "public",
     "Parameters": [
      {
       "$ref": "158"
      },
      {
       "$id": "277",
       "Name": "ProjectedModel",
       "NameInRequest": "ModelWithProjectedName",
       "Description": "this is a model with a projected name",
       "Type": {
        "$ref": "152"
       },
       "Location": "Body",
       "IsRequired": true,
       "IsApiVersion": false,
       "IsResourceParameter": false,
       "IsContentType": false,
       "IsEndpoint": false,
       "SkipUrlEncoding": false,
       "Explode": false,
       "Kind": "Method"
      },
      {
       "$id": "278",
       "Name": "accept",
       "NameInRequest": "Accept",
       "Type": {
        "$id": "279",
        "Kind": "string",
        "IsNullable": false
       },
       "Location": "Header",
       "IsApiVersion": false,
       "IsResourceParameter": false,
       "IsContentType": false,
       "IsRequired": true,
       "IsEndpoint": false,
       "SkipUrlEncoding": false,
       "Explode": false,
       "Kind": "Constant",
       "DefaultValue": {
        "$id": "280",
        "Type": {
         "$ref": "279"
        },
        "Value": "application/json"
       }
      },
      {
       "$id": "281",
       "Name": "contentType",
       "NameInRequest": "Content-Type",
       "Type": {
        "$id": "282",
        "Kind": "string",
        "IsNullable": false
       },
       "Location": "Header",
       "IsApiVersion": false,
       "IsResourceParameter": false,
       "IsContentType": true,
       "IsRequired": true,
       "IsEndpoint": false,
       "SkipUrlEncoding": false,
       "Explode": false,
       "Kind": "Constant",
       "DefaultValue": {
        "$id": "283",
        "Type": {
         "$ref": "282"
        },
        "Value": "application/json"
       }
      }
     ],
     "Responses": [
      {
       "$id": "284",
       "StatusCodes": [
        200
       ],
       "BodyType": {
        "$ref": "152"
       },
       "BodyMediaType": "Json",
       "Headers": [],
       "IsErrorResponse": false,
       "ContentTypes": [
        "application/json"
       ]
      }
     ],
     "HttpMethod": "POST",
     "RequestBodyMediaType": "Json",
     "Uri": "{unbrandedTypeSpecUrl}",
     "Path": "/projectedName",
     "RequestMediaTypes": [
      "application/json"
     ],
     "BufferResponse": true,
     "GenerateProtocolMethod": true,
     "GenerateConvenienceMethod": true
    },
    {
     "$id": "285",
     "Name": "returnsAnonymousModel",
     "ResourceName": "UnbrandedTypeSpec",
     "Description": "return anonymous model",
     "Accessibility": "public",
     "Parameters": [
      {
       "$ref": "158"
      },
      {
       "$id": "286",
       "Name": "accept",
       "NameInRequest": "Accept",
       "Type": {
        "$id": "287",
        "Kind": "string",
        "IsNullable": false
       },
       "Location": "Header",
       "IsApiVersion": false,
       "IsResourceParameter": false,
       "IsContentType": false,
       "IsRequired": true,
       "IsEndpoint": false,
       "SkipUrlEncoding": false,
       "Explode": false,
       "Kind": "Constant",
       "DefaultValue": {
        "$id": "288",
        "Type": {
         "$ref": "287"
        },
        "Value": "application/json"
       }
      }
     ],
     "Responses": [
      {
       "$id": "289",
       "StatusCodes": [
        200
       ],
       "BodyType": {
        "$ref": "155"
       },
       "BodyMediaType": "Json",
       "Headers": [],
       "IsErrorResponse": false,
       "ContentTypes": [
        "application/json"
       ]
      }
     ],
     "HttpMethod": "POST",
     "RequestBodyMediaType": "None",
     "Uri": "{unbrandedTypeSpecUrl}",
     "Path": "/returnsAnonymousModel",
     "BufferResponse": true,
     "GenerateProtocolMethod": true,
     "GenerateConvenienceMethod": true
    },
    {
     "$id": "290",
     "Name": "createUnknownValue",
     "ResourceName": "UnbrandedTypeSpec",
     "Description": "create extensible enum",
     "Accessibility": "public",
     "Parameters": [
      {
       "$ref": "158"
      },
      {
       "$id": "291",
       "Name": "input",
       "NameInRequest": "input",
       "Type": {
        "$ref": "50"
       },
       "Location": "Body",
       "IsRequired": true,
       "IsApiVersion": false,
       "IsResourceParameter": false,
       "IsContentType": false,
       "IsEndpoint": false,
       "SkipUrlEncoding": false,
       "Explode": false,
       "Kind": "Method"
      },
      {
       "$id": "292",
       "Name": "contentType",
       "NameInRequest": "Content-Type",
       "Type": {
        "$id": "293",
        "Kind": "string",
        "IsNullable": false
       },
       "Location": "Header",
       "IsApiVersion": false,
       "IsResourceParameter": false,
       "IsContentType": true,
       "IsRequired": true,
       "IsEndpoint": false,
       "SkipUrlEncoding": false,
       "Explode": false,
       "Kind": "Constant",
       "DefaultValue": {
        "$id": "294",
        "Type": {
         "$ref": "293"
        },
        "Value": "application/json"
       }
      },
      {
       "$id": "295",
       "Name": "accept",
       "NameInRequest": "Accept",
       "Type": {
        "$id": "296",
        "Kind": "string",
        "IsNullable": false
       },
       "Location": "Header",
       "IsApiVersion": false,
       "IsResourceParameter": false,
       "IsContentType": false,
       "IsRequired": true,
       "IsEndpoint": false,
       "SkipUrlEncoding": false,
       "Explode": false,
       "Kind": "Constant",
       "DefaultValue": {
        "$id": "297",
        "Type": {
         "$ref": "296"
        },
        "Value": "application/json"
       }
      }
     ],
     "Responses": [
      {
       "$id": "298",
       "StatusCodes": [
        204
       ],
       "BodyMediaType": "Json",
       "Headers": [],
       "IsErrorResponse": false
      }
     ],
     "HttpMethod": "PUT",
     "RequestBodyMediaType": "None",
     "Uri": "{unbrandedTypeSpecUrl}",
     "Path": "/unknown-value",
     "RequestMediaTypes": [
      "application/json"
     ],
     "BufferResponse": true,
     "GenerateProtocolMethod": true,
     "GenerateConvenienceMethod": false
    },
    {
     "$id": "299",
     "Name": "internalProtocol",
     "ResourceName": "UnbrandedTypeSpec",
     "Description": "When set protocol false and convenient true, then the protocol method should be internal",
     "Accessibility": "public",
     "Parameters": [
      {
       "$ref": "158"
      },
      {
       "$id": "300",
       "Name": "body",
       "NameInRequest": "body",
       "Type": {
        "$ref": "59"
       },
       "Location": "Body",
       "IsRequired": true,
       "IsApiVersion": false,
       "IsResourceParameter": false,
       "IsContentType": false,
       "IsEndpoint": false,
       "SkipUrlEncoding": false,
       "Explode": false,
       "Kind": "Method"
      },
      {
       "$id": "301",
       "Name": "accept",
       "NameInRequest": "Accept",
       "Type": {
        "$id": "302",
        "Kind": "string",
        "IsNullable": false
       },
       "Location": "Header",
       "IsApiVersion": false,
       "IsResourceParameter": false,
       "IsContentType": false,
       "IsRequired": true,
       "IsEndpoint": false,
       "SkipUrlEncoding": false,
       "Explode": false,
       "Kind": "Constant",
       "DefaultValue": {
        "$id": "303",
        "Type": {
         "$ref": "302"
        },
        "Value": "application/json"
       }
      },
      {
       "$id": "304",
       "Name": "contentType",
       "NameInRequest": "Content-Type",
       "Type": {
        "$id": "305",
        "Kind": "string",
        "IsNullable": false
       },
       "Location": "Header",
       "IsApiVersion": false,
       "IsResourceParameter": false,
       "IsContentType": true,
       "IsRequired": true,
       "IsEndpoint": false,
       "SkipUrlEncoding": false,
       "Explode": false,
       "Kind": "Constant",
       "DefaultValue": {
        "$id": "306",
        "Type": {
         "$ref": "305"
        },
        "Value": "application/json"
       }
      }
     ],
     "Responses": [
      {
       "$id": "307",
       "StatusCodes": [
        200
       ],
       "BodyType": {
        "$ref": "59"
       },
       "BodyMediaType": "Json",
       "Headers": [],
       "IsErrorResponse": false,
       "ContentTypes": [
        "application/json"
       ]
      }
     ],
     "HttpMethod": "POST",
     "RequestBodyMediaType": "Json",
     "Uri": "{unbrandedTypeSpecUrl}",
     "Path": "/internalProtocol",
     "RequestMediaTypes": [
      "application/json"
     ],
     "BufferResponse": true,
     "GenerateProtocolMethod": false,
     "GenerateConvenienceMethod": true
    },
    {
     "$id": "308",
     "Name": "stillConvenient",
     "ResourceName": "UnbrandedTypeSpec",
     "Description": "When set protocol false and convenient true, the convenient method should be generated even it has the same signature as protocol one",
     "Accessibility": "public",
     "Parameters": [
      {
       "$ref": "158"
      },
      {
       "$id": "309",
       "Name": "accept",
       "NameInRequest": "Accept",
       "Type": {
        "$id": "310",
        "Kind": "string",
        "IsNullable": false
       },
       "Location": "Header",
       "IsApiVersion": false,
       "IsResourceParameter": false,
       "IsContentType": false,
       "IsRequired": true,
       "IsEndpoint": false,
       "SkipUrlEncoding": false,
       "Explode": false,
       "Kind": "Constant",
       "DefaultValue": {
        "$id": "311",
        "Type": {
         "$ref": "310"
        },
        "Value": "application/json"
       }
      }
     ],
     "Responses": [
      {
       "$id": "312",
       "StatusCodes": [
        204
       ],
       "BodyMediaType": "Json",
       "Headers": [],
       "IsErrorResponse": false
      }
     ],
     "HttpMethod": "GET",
     "RequestBodyMediaType": "None",
     "Uri": "{unbrandedTypeSpecUrl}",
     "Path": "/stillConvenient",
     "BufferResponse": true,
     "GenerateProtocolMethod": false,
     "GenerateConvenienceMethod": true
    },
    {
     "$id": "313",
     "Name": "headAsBoolean",
     "ResourceName": "UnbrandedTypeSpec",
     "Description": "head as boolean.",
     "Accessibility": "public",
     "Parameters": [
      {
       "$ref": "158"
      },
      {
       "$id": "314",
       "Name": "id",
       "NameInRequest": "id",
       "Type": {
        "$id": "315",
        "Kind": "string"
       },
       "Location": "Path",
       "IsRequired": true,
       "IsApiVersion": false,
       "IsResourceParameter": false,
       "IsContentType": false,
       "IsEndpoint": false,
       "SkipUrlEncoding": false,
       "Explode": false,
       "Kind": "Method"
      },
      {
       "$id": "316",
       "Name": "accept",
       "NameInRequest": "Accept",
       "Type": {
        "$id": "317",
        "Kind": "string",
        "IsNullable": false
       },
       "Location": "Header",
       "IsApiVersion": false,
       "IsResourceParameter": false,
       "IsContentType": false,
       "IsRequired": true,
       "IsEndpoint": false,
       "SkipUrlEncoding": false,
       "Explode": false,
       "Kind": "Constant",
       "DefaultValue": {
        "$id": "318",
        "Type": {
         "$ref": "317"
        },
        "Value": "application/json"
       }
      }
     ],
     "Responses": [
      {
       "$id": "319",
       "StatusCodes": [
        204
       ],
       "BodyMediaType": "Json",
       "Headers": [],
       "IsErrorResponse": false
      }
     ],
     "HttpMethod": "HEAD",
     "RequestBodyMediaType": "None",
     "Uri": "{unbrandedTypeSpecUrl}",
     "Path": "/headAsBoolean/{id}",
     "BufferResponse": true,
     "GenerateProtocolMethod": true,
     "GenerateConvenienceMethod": true
    },
    {
     "$id": "320",
     "Name": "handleArray",
     "ResourceName": "UnbrandedTypeSpec",
     "Description": "head as boolean.",
     "Accessibility": "public",
     "Parameters": [
      {
       "$ref": "158"
      },
      {
       "$id": "321",
       "Name": "body",
       "NameInRequest": "body",
       "Type": {
        "$id": "322",
        "Kind": "array",
        "ValueType": {
         "$id": "323",
         "Kind": "string"
        }
       },
       "Location": "Body",
       "IsRequired": true,
       "IsApiVersion": false,
       "IsResourceParameter": false,
       "IsContentType": false,
       "IsEndpoint": false,
       "SkipUrlEncoding": false,
       "Explode": false,
       "Kind": "Method"
      },
      {
       "$id": "324",
       "Name": "accept",
       "NameInRequest": "Accept",
       "Type": {
        "$id": "325",
        "Kind": "string",
        "IsNullable": false
       },
       "Location": "Header",
       "IsApiVersion": false,
       "IsResourceParameter": false,
       "IsContentType": false,
       "IsRequired": true,
       "IsEndpoint": false,
       "SkipUrlEncoding": false,
       "Explode": false,
       "Kind": "Constant",
       "DefaultValue": {
        "$id": "326",
        "Type": {
         "$ref": "325"
        },
        "Value": "application/json"
       }
      },
      {
       "$id": "327",
       "Name": "contentType",
       "NameInRequest": "Content-Type",
       "Type": {
        "$id": "328",
        "Kind": "string",
        "IsNullable": false
       },
       "Location": "Header",
       "IsApiVersion": false,
       "IsResourceParameter": false,
       "IsContentType": true,
       "IsRequired": true,
       "IsEndpoint": false,
       "SkipUrlEncoding": false,
       "Explode": false,
       "Kind": "Constant",
       "DefaultValue": {
        "$id": "329",
        "Type": {
         "$ref": "328"
        },
        "Value": "application/json"
       }
      }
     ],
     "Responses": [
      {
       "$id": "330",
       "StatusCodes": [
        200
       ],
       "BodyType": {
        "$id": "331",
        "Kind": "array",
        "ValueType": {
         "$id": "332",
         "Kind": "string"
        }
       },
       "BodyMediaType": "Json",
       "Headers": [],
       "IsErrorResponse": false,
       "ContentTypes": [
        "application/json"
       ]
      }
     ],
     "HttpMethod": "PUT",
     "RequestBodyMediaType": "Json",
     "Uri": "{unbrandedTypeSpecUrl}",
     "Path": "/headAsBoolean",
     "RequestMediaTypes": [
      "application/json"
     ],
     "BufferResponse": true,
     "GenerateProtocolMethod": true,
     "GenerateConvenienceMethod": true
    }
   ],
   "Protocol": {
    "$id": "333"
   },
   "Creatable": true,
   "Parameters": [
    {
     "$ref": "158"
    }
   ]
  }
 ],
 "Auth": {
  "$id": "334",
  "ApiKey": {
   "$id": "335",
   "Name": "my-api-key"
  }
 }
}<|MERGE_RESOLUTION|>--- conflicted
+++ resolved
@@ -367,11 +367,6 @@
    "Namespace": "UnbrandedTypeSpec",
    "Usage": "RoundTrip",
    "Description": "A model with a few properties of literal types",
-<<<<<<< HEAD
-   "IsNullable": false,
-=======
-   "Usage": "RoundTrip",
->>>>>>> 25dabbd4
    "Properties": [
     {
      "$id": "60",
@@ -601,22 +596,12 @@
    ]
   },
   {
-<<<<<<< HEAD
-   "$id": "94",
+   "$id": "96",
    "Kind": "model",
-=======
-   "$id": "96",
-   "Kind": "Model",
->>>>>>> 25dabbd4
    "Name": "RoundTripModel",
    "Namespace": "UnbrandedTypeSpec",
    "Usage": "RoundTrip",
    "Description": "this is a roundtrip model",
-<<<<<<< HEAD
-   "IsNullable": false,
-=======
-   "Usage": "RoundTrip",
->>>>>>> 25dabbd4
    "Properties": [
     {
      "$id": "97",
@@ -912,22 +897,12 @@
      "SerializedName": "modelWithRequiredNullable",
      "Description": "this is a model with required nullable properties",
      "Type": {
-<<<<<<< HEAD
-      "$id": "139",
+      "$id": "141",
       "Kind": "model",
-=======
-      "$id": "141",
-      "Kind": "Model",
->>>>>>> 25dabbd4
       "Name": "ModelWithRequiredNullableProperties",
       "Namespace": "UnbrandedTypeSpec",
       "Usage": "RoundTrip",
       "Description": "A model with a few required nullable properties",
-<<<<<<< HEAD
-      "IsNullable": false,
-=======
-      "Usage": "RoundTrip",
->>>>>>> 25dabbd4
       "Properties": [
        {
         "$id": "142",
@@ -986,22 +961,12 @@
    "$ref": "141"
   },
   {
-<<<<<<< HEAD
-   "$id": "144",
+   "$id": "149",
    "Kind": "model",
-=======
-   "$id": "149",
-   "Kind": "Model",
->>>>>>> 25dabbd4
    "Name": "Friend",
    "Namespace": "UnbrandedTypeSpec",
    "Usage": "RoundTrip",
    "Description": "this is not a friendly model but with a friendly name",
-<<<<<<< HEAD
-   "IsNullable": false,
-=======
-   "Usage": "RoundTrip",
->>>>>>> 25dabbd4
    "Properties": [
     {
      "$id": "150",
@@ -1018,22 +983,12 @@
    ]
   },
   {
-<<<<<<< HEAD
-   "$id": "147",
+   "$id": "152",
    "Kind": "model",
-=======
-   "$id": "152",
-   "Kind": "Model",
->>>>>>> 25dabbd4
    "Name": "ProjectedModel",
    "Namespace": "UnbrandedTypeSpec",
    "Usage": "RoundTrip",
    "Description": "this is a model with a projected name",
-<<<<<<< HEAD
-   "IsNullable": false,
-=======
-   "Usage": "RoundTrip",
->>>>>>> 25dabbd4
    "Properties": [
     {
      "$id": "153",
@@ -1050,17 +1005,11 @@
    ]
   },
   {
-<<<<<<< HEAD
-   "$id": "150",
+   "$id": "155",
    "Kind": "model",
-=======
-   "$id": "155",
-   "Kind": "Model",
->>>>>>> 25dabbd4
    "Name": "ReturnsAnonymousModelResponse",
    "Namespace": "UnbrandedTypeSpec",
    "Usage": "Output",
-   "IsNullable": false,
    "Properties": []
   }
  ],
