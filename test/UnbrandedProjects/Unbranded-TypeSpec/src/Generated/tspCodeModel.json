{
 "$id": "1",
 "Name": "UnbrandedTypeSpec",
 "ApiVersions": [],
 "Enums": [
  {
   "$id": "2",
   "Kind": "enum",
   "Name": "Thing_requiredLiteralString",
   "ValueType": {
    "$id": "3",
    "Kind": "string"
   },
   "Values": [
    {
     "$id": "4",
     "Name": "accept",
     "Value": "accept",
     "Description": "accept"
    }
   ],
   "Namespace": "UnbrandedTypeSpec",
   "Description": "The Thing_requiredLiteralString",
   "IsExtensible": true,
<<<<<<< HEAD
   "IsNullable": false,
   "Usage": "Input,Output"
=======
   "Usage": "RoundTrip"
>>>>>>> 64632414
  },
  {
   "$id": "5",
   "Kind": "enum",
   "Name": "Thing_requiredLiteralInt",
   "ValueType": {
    "$id": "6",
    "Kind": "int32"
   },
   "Values": [
    {
     "$id": "7",
     "Name": "123",
     "Value": 123,
     "Description": "123"
    }
   ],
   "Namespace": "UnbrandedTypeSpec",
   "Description": "The Thing_requiredLiteralInt",
   "IsExtensible": true,
<<<<<<< HEAD
   "IsNullable": false,
   "Usage": "Input,Output"
=======
   "Usage": "RoundTrip"
>>>>>>> 64632414
  },
  {
   "$id": "8",
   "Kind": "enum",
   "Name": "Thing_requiredLiteralFloat",
   "ValueType": {
    "$id": "9",
    "Kind": "float32"
   },
   "Values": [
    {
     "$id": "10",
     "Name": "1.23",
     "Value": 1.23,
     "Description": "1.23"
    }
   ],
   "Namespace": "UnbrandedTypeSpec",
   "Description": "The Thing_requiredLiteralFloat",
   "IsExtensible": true,
<<<<<<< HEAD
   "IsNullable": false,
   "Usage": "Input,Output"
=======
   "Usage": "RoundTrip"
>>>>>>> 64632414
  },
  {
   "$id": "11",
   "Kind": "enum",
   "Name": "Thing_optionalLiteralString",
   "ValueType": {
    "$id": "12",
    "Kind": "string"
   },
   "Values": [
    {
     "$id": "13",
     "Name": "reject",
     "Value": "reject",
     "Description": "reject"
    }
   ],
   "Namespace": "UnbrandedTypeSpec",
   "Description": "The Thing_optionalLiteralString",
   "IsExtensible": true,
<<<<<<< HEAD
   "IsNullable": false,
   "Usage": "Input,Output"
=======
   "Usage": "RoundTrip"
>>>>>>> 64632414
  },
  {
   "$id": "14",
   "Kind": "enum",
   "Name": "Thing_optionalLiteralInt",
   "ValueType": {
    "$id": "15",
    "Kind": "int32"
   },
   "Values": [
    {
     "$id": "16",
     "Name": "456",
     "Value": 456,
     "Description": "456"
    }
   ],
   "Namespace": "UnbrandedTypeSpec",
   "Description": "The Thing_optionalLiteralInt",
   "IsExtensible": true,
<<<<<<< HEAD
   "IsNullable": false,
   "Usage": "Input,Output"
=======
   "Usage": "RoundTrip"
>>>>>>> 64632414
  },
  {
   "$id": "17",
   "Kind": "enum",
   "Name": "Thing_optionalLiteralFloat",
   "ValueType": {
    "$id": "18",
    "Kind": "float32"
   },
   "Values": [
    {
     "$id": "19",
     "Name": "4.56",
     "Value": 4.56,
     "Description": "4.56"
    }
   ],
   "Namespace": "UnbrandedTypeSpec",
   "Description": "The Thing_optionalLiteralFloat",
   "IsExtensible": true,
<<<<<<< HEAD
   "IsNullable": false,
   "Usage": "Input,Output"
=======
   "Usage": "RoundTrip"
>>>>>>> 64632414
  },
  {
   "$id": "20",
   "Kind": "enum",
   "Name": "StringFixedEnum",
   "ValueType": {
    "$id": "21",
    "Kind": "string"
   },
   "Values": [
    {
     "$id": "22",
     "Name": "One",
     "Value": "1"
    },
    {
     "$id": "23",
     "Name": "Two",
     "Value": "2"
    },
    {
     "$id": "24",
     "Name": "Four",
     "Value": "4"
    }
   ],
   "Namespace": "UnbrandedTypeSpec",
   "Description": "Simple enum",
   "IsExtensible": false,
<<<<<<< HEAD
   "IsNullable": true,
   "Usage": "Input,Output"
=======
   "Usage": "RoundTrip"
>>>>>>> 64632414
  },
  {
   "$id": "25",
   "Kind": "enum",
   "Name": "StringExtensibleEnum",
   "ValueType": {
    "$id": "26",
    "Kind": "string"
   },
   "Values": [
    {
     "$id": "27",
     "Name": "One",
     "Value": "1"
    },
    {
     "$id": "28",
     "Name": "Two",
     "Value": "2"
    },
    {
     "$id": "29",
     "Name": "Four",
     "Value": "4"
    }
   ],
   "Namespace": "UnbrandedTypeSpec",
   "Description": "Extensible enum",
   "IsExtensible": true,
<<<<<<< HEAD
   "IsNullable": true,
   "Usage": "Input,Output"
=======
   "Usage": "RoundTrip"
>>>>>>> 64632414
  },
  {
   "$id": "30",
   "Kind": "enum",
   "Name": "IntExtensibleEnum",
   "ValueType": {
    "$id": "31",
    "Kind": "int32"
   },
   "Values": [
    {
     "$id": "32",
     "Name": "One",
     "Value": 1
    },
    {
     "$id": "33",
     "Name": "Two",
     "Value": 2
    },
    {
     "$id": "34",
     "Name": "Four",
     "Value": 4
    }
   ],
   "Namespace": "UnbrandedTypeSpec",
   "Description": "Int based extensible enum",
   "IsExtensible": true,
<<<<<<< HEAD
   "IsNullable": false,
   "Usage": "Input,Output"
=======
   "Usage": "RoundTrip"
>>>>>>> 64632414
  },
  {
   "$id": "35",
   "Kind": "enum",
   "Name": "FloatExtensibleEnum",
   "ValueType": {
    "$id": "36",
    "Kind": "float32"
   },
   "Values": [
    {
     "$id": "37",
     "Name": "One",
     "Value": 1
    },
    {
     "$id": "38",
     "Name": "Two",
     "Value": 2
    },
    {
     "$id": "39",
     "Name": "Four",
     "Value": 4
    }
   ],
   "Namespace": "UnbrandedTypeSpec",
   "Description": "Float based extensible enum",
   "IsExtensible": true,
<<<<<<< HEAD
   "IsNullable": false,
   "Usage": "Input,Output"
=======
   "Usage": "RoundTrip"
>>>>>>> 64632414
  },
  {
   "$id": "40",
   "Kind": "enum",
   "Name": "FloatFixedEnum",
   "ValueType": {
    "$id": "41",
    "Kind": "float32"
   },
   "Values": [
    {
     "$id": "42",
     "Name": "One",
     "Value": 1.1
    },
    {
     "$id": "43",
     "Name": "Two",
     "Value": 2.2
    },
    {
     "$id": "44",
     "Name": "Four",
     "Value": 4.4
    }
   ],
   "Namespace": "UnbrandedTypeSpec",
   "Description": "float fixed enum",
   "IsExtensible": false,
<<<<<<< HEAD
   "IsNullable": false,
   "Usage": "Input,Output"
=======
   "Usage": "RoundTrip"
>>>>>>> 64632414
  },
  {
   "$id": "45",
   "Kind": "enum",
   "Name": "IntFixedEnum",
   "ValueType": {
    "$id": "46",
    "Kind": "int32"
   },
   "Values": [
    {
     "$id": "47",
     "Name": "One",
     "Value": 1
    },
    {
     "$id": "48",
     "Name": "Two",
     "Value": 2
    },
    {
     "$id": "49",
     "Name": "Four",
     "Value": 4
    }
   ],
   "Namespace": "UnbrandedTypeSpec",
   "Description": "int fixed enum",
   "IsExtensible": false,
<<<<<<< HEAD
   "IsNullable": false,
   "Usage": "Input,Output"
=======
   "Usage": "RoundTrip"
>>>>>>> 64632414
  },
  {
   "$id": "50",
   "Kind": "enum",
   "Name": "DaysOfWeekExtensibleEnum",
   "ValueType": {
    "$id": "51",
    "Kind": "string"
   },
   "Values": [
    {
     "$id": "52",
     "Name": "Monday",
     "Value": "Monday"
    },
    {
     "$id": "53",
     "Name": "Tuesday",
     "Value": "Tuesday"
    },
    {
     "$id": "54",
     "Name": "Wednesday",
     "Value": "Wednesday"
    },
    {
     "$id": "55",
     "Name": "Thursday",
     "Value": "Thursday"
    },
    {
     "$id": "56",
     "Name": "Friday",
     "Value": "Friday"
    },
    {
     "$id": "57",
     "Name": "Saturday",
     "Value": "Saturday"
    },
    {
     "$id": "58",
     "Name": "Sunday",
     "Value": "Sunday"
    }
   ],
   "Namespace": "UnbrandedTypeSpec",
   "IsExtensible": true,
   "Usage": "None"
  }
 ],
 "Models": [
  {
   "$id": "59",
   "Kind": "Model",
   "Name": "Thing",
   "Namespace": "UnbrandedTypeSpec",
   "Description": "A model with a few properties of literal types",
<<<<<<< HEAD
   "IsNullable": false,
   "Usage": "Input,Output",
=======
   "Usage": "RoundTrip",
>>>>>>> 64632414
   "Properties": [
    {
     "$id": "60",
     "Name": "name",
     "SerializedName": "name",
     "Description": "name of the Thing",
     "Type": {
      "$id": "61",
      "Kind": "string"
     },
     "IsRequired": true,
     "IsReadOnly": false
    },
    {
     "$id": "62",
     "Name": "requiredUnion",
     "SerializedName": "requiredUnion",
     "Description": "required Union",
     "Type": {
      "$id": "63",
      "Kind": "union",
      "Name": "ThingRequiredUnion",
      "VariantTypes": [
       {
        "$id": "64",
        "Kind": "string"
       },
       {
        "$id": "65",
        "Kind": "Array",
        "Name": "Array",
        "ElementType": {
         "$id": "66",
         "Kind": "string"
        }
       },
       {
        "$id": "67",
        "Kind": "int32"
       }
      ]
     },
     "IsRequired": true,
     "IsReadOnly": false
    },
    {
     "$id": "68",
     "Name": "requiredLiteralString",
     "SerializedName": "requiredLiteralString",
     "Description": "required literal string",
     "Type": {
      "$id": "69",
      "Kind": "constant",
      "ValueType": {
       "$ref": "2"
      },
      "Value": "accept"
     },
     "IsRequired": true,
     "IsReadOnly": false
    },
    {
     "$id": "70",
     "Name": "requiredLiteralInt",
     "SerializedName": "requiredLiteralInt",
     "Description": "required literal int",
     "Type": {
      "$id": "71",
      "Kind": "constant",
      "ValueType": {
       "$ref": "5"
      },
      "Value": 123
     },
     "IsRequired": true,
     "IsReadOnly": false
    },
    {
     "$id": "72",
     "Name": "requiredLiteralFloat",
     "SerializedName": "requiredLiteralFloat",
     "Description": "required literal float",
     "Type": {
      "$id": "73",
      "Kind": "constant",
      "ValueType": {
       "$ref": "8"
      },
      "Value": 1.23
     },
     "IsRequired": true,
     "IsReadOnly": false
    },
    {
     "$id": "74",
     "Name": "requiredLiteralBool",
     "SerializedName": "requiredLiteralBool",
     "Description": "required literal bool",
     "Type": {
      "$id": "75",
      "Kind": "constant",
      "ValueType": {
       "$id": "76",
       "Kind": "boolean"
      },
      "Value": false
     },
     "IsRequired": true,
     "IsReadOnly": false
    },
    {
     "$id": "77",
     "Name": "optionalLiteralString",
     "SerializedName": "optionalLiteralString",
     "Description": "optional literal string",
     "Type": {
      "$id": "78",
      "Kind": "constant",
      "ValueType": {
       "$ref": "11"
      },
      "Value": "reject"
     },
     "IsRequired": false,
     "IsReadOnly": false
    },
    {
     "$id": "79",
     "Name": "optionalLiteralInt",
     "SerializedName": "optionalLiteralInt",
     "Description": "optional literal int",
     "Type": {
      "$id": "80",
      "Kind": "constant",
      "ValueType": {
       "$ref": "14"
      },
      "Value": 456
     },
     "IsRequired": false,
     "IsReadOnly": false
    },
    {
     "$id": "81",
     "Name": "optionalLiteralFloat",
     "SerializedName": "optionalLiteralFloat",
     "Description": "optional literal float",
     "Type": {
      "$id": "82",
      "Kind": "constant",
      "ValueType": {
       "$ref": "17"
      },
      "Value": 4.56
     },
     "IsRequired": false,
     "IsReadOnly": false
    },
    {
     "$id": "83",
     "Name": "optionalLiteralBool",
     "SerializedName": "optionalLiteralBool",
     "Description": "optional literal bool",
     "Type": {
      "$id": "84",
      "Kind": "constant",
      "ValueType": {
       "$id": "85",
       "Kind": "boolean"
      },
      "Value": true
     },
     "IsRequired": false,
     "IsReadOnly": false
    },
    {
     "$id": "86",
     "Name": "requiredBadDescription",
     "SerializedName": "requiredBadDescription",
     "Description": "description with xml <|endoftext|>",
     "Type": {
      "$id": "87",
      "Kind": "string"
     },
     "IsRequired": true,
     "IsReadOnly": false
    },
    {
     "$id": "88",
     "Name": "optionalNullableList",
     "SerializedName": "optionalNullableList",
     "Description": "optional nullable collection",
     "Type": {
      "$id": "89",
      "Kind": "nullable",
      "Type": {
       "$id": "90",
       "Kind": "Array",
       "Name": "Array",
       "ElementType": {
        "$id": "91",
        "Kind": "int32"
       }
      }
     },
     "IsRequired": false,
     "IsReadOnly": false
    },
    {
     "$id": "92",
     "Name": "requiredNullableList",
     "SerializedName": "requiredNullableList",
     "Description": "required nullable collection",
     "Type": {
      "$id": "93",
      "Kind": "nullable",
      "Type": {
       "$id": "94",
       "Kind": "Array",
       "Name": "Array",
       "ElementType": {
        "$id": "95",
        "Kind": "int32"
       }
      }
     },
     "IsRequired": true,
     "IsReadOnly": false
    }
   ]
  },
  {
   "$id": "96",
   "Kind": "Model",
   "Name": "RoundTripModel",
   "Namespace": "UnbrandedTypeSpec",
   "Description": "this is a roundtrip model",
<<<<<<< HEAD
   "IsNullable": false,
   "Usage": "Input,Output",
=======
   "Usage": "RoundTrip",
>>>>>>> 64632414
   "Properties": [
    {
     "$id": "97",
     "Name": "requiredString",
     "SerializedName": "requiredString",
     "Description": "Required string, illustrating a reference type property.",
     "Type": {
      "$id": "98",
      "Kind": "string"
     },
     "IsRequired": true,
     "IsReadOnly": false
    },
    {
     "$id": "99",
     "Name": "requiredInt",
     "SerializedName": "requiredInt",
     "Description": "Required int, illustrating a value type property.",
     "Type": {
      "$id": "100",
      "Kind": "int32"
     },
     "IsRequired": true,
     "IsReadOnly": false
    },
    {
     "$id": "101",
     "Name": "requiredCollection",
     "SerializedName": "requiredCollection",
     "Description": "Required collection of enums",
     "Type": {
      "$id": "102",
      "Kind": "Array",
      "Name": "Array",
      "ElementType": {
       "$ref": "20"
      }
     },
     "IsRequired": true,
     "IsReadOnly": false
    },
    {
     "$id": "103",
     "Name": "requiredDictionary",
     "SerializedName": "requiredDictionary",
     "Description": "Required dictionary of enums",
     "Type": {
      "$id": "104",
      "Kind": "Dictionary",
      "Name": "Dictionary",
      "KeyType": {
       "$id": "105",
       "Kind": "string"
      },
      "ValueType": {
       "$ref": "25"
      }
     },
     "IsRequired": true,
     "IsReadOnly": false
    },
    {
     "$id": "106",
     "Name": "requiredModel",
     "SerializedName": "requiredModel",
     "Description": "Required model",
     "Type": {
      "$ref": "59"
     },
     "IsRequired": true,
     "IsReadOnly": false
    },
    {
     "$id": "107",
     "Name": "intExtensibleEnum",
     "SerializedName": "intExtensibleEnum",
     "Description": "this is an int based extensible enum",
     "Type": {
      "$ref": "30"
     },
     "IsRequired": false,
     "IsReadOnly": false
    },
    {
     "$id": "108",
     "Name": "intExtensibleEnumCollection",
     "SerializedName": "intExtensibleEnumCollection",
     "Description": "this is a collection of int based extensible enum",
     "Type": {
      "$id": "109",
      "Kind": "Array",
      "Name": "Array",
      "ElementType": {
       "$ref": "30"
      }
     },
     "IsRequired": false,
     "IsReadOnly": false
    },
    {
     "$id": "110",
     "Name": "floatExtensibleEnum",
     "SerializedName": "floatExtensibleEnum",
     "Description": "this is a float based extensible enum",
     "Type": {
      "$ref": "35"
     },
     "IsRequired": false,
     "IsReadOnly": false
    },
    {
     "$id": "111",
     "Name": "floatExtensibleEnumCollection",
     "SerializedName": "floatExtensibleEnumCollection",
     "Description": "this is a collection of float based extensible enum",
     "Type": {
      "$id": "112",
      "Kind": "Array",
      "Name": "Array",
      "ElementType": {
       "$ref": "35"
      }
     },
     "IsRequired": false,
     "IsReadOnly": false
    },
    {
     "$id": "113",
     "Name": "floatFixedEnum",
     "SerializedName": "floatFixedEnum",
     "Description": "this is a float based fixed enum",
     "Type": {
      "$ref": "40"
     },
     "IsRequired": false,
     "IsReadOnly": false
    },
    {
     "$id": "114",
     "Name": "floatFixedEnumCollection",
     "SerializedName": "floatFixedEnumCollection",
     "Description": "this is a collection of float based fixed enum",
     "Type": {
      "$id": "115",
      "Kind": "Array",
      "Name": "Array",
      "ElementType": {
       "$ref": "40"
      }
     },
     "IsRequired": false,
     "IsReadOnly": false
    },
    {
     "$id": "116",
     "Name": "intFixedEnum",
     "SerializedName": "intFixedEnum",
     "Description": "this is a int based fixed enum",
     "Type": {
      "$ref": "45"
     },
     "IsRequired": false,
     "IsReadOnly": false
    },
    {
     "$id": "117",
     "Name": "intFixedEnumCollection",
     "SerializedName": "intFixedEnumCollection",
     "Description": "this is a collection of int based fixed enum",
     "Type": {
      "$id": "118",
      "Kind": "Array",
      "Name": "Array",
      "ElementType": {
       "$ref": "45"
      }
     },
     "IsRequired": false,
     "IsReadOnly": false
    },
    {
     "$id": "119",
     "Name": "stringFixedEnum",
     "SerializedName": "stringFixedEnum",
     "Description": "this is a string based fixed enum",
     "Type": {
      "$ref": "20"
     },
     "IsRequired": false,
     "IsReadOnly": false
    },
    {
     "$id": "120",
     "Name": "requiredUnknown",
     "SerializedName": "requiredUnknown",
     "Description": "required unknown",
     "Type": {
      "$id": "121",
      "Kind": "any"
     },
     "IsRequired": true,
     "IsReadOnly": false
    },
    {
     "$id": "122",
     "Name": "optionalUnknown",
     "SerializedName": "optionalUnknown",
     "Description": "optional unknown",
     "Type": {
      "$id": "123",
      "Kind": "any"
     },
     "IsRequired": false,
     "IsReadOnly": false
    },
    {
     "$id": "124",
     "Name": "requiredRecordUnknown",
     "SerializedName": "requiredRecordUnknown",
     "Description": "required record of unknown",
     "Type": {
      "$id": "125",
      "Kind": "Dictionary",
      "Name": "Dictionary",
      "KeyType": {
       "$id": "126",
       "Kind": "string"
      },
      "ValueType": {
       "$id": "127",
       "Kind": "any"
      }
     },
     "IsRequired": true,
     "IsReadOnly": false
    },
    {
     "$id": "128",
     "Name": "optionalRecordUnknown",
     "SerializedName": "optionalRecordUnknown",
     "Description": "optional record of unknown",
     "Type": {
      "$id": "129",
      "Kind": "Dictionary",
      "Name": "Dictionary",
      "KeyType": {
       "$id": "130",
       "Kind": "string"
      },
      "ValueType": {
       "$id": "131",
       "Kind": "any"
      }
     },
     "IsRequired": false,
     "IsReadOnly": false
    },
    {
     "$id": "132",
     "Name": "readOnlyRequiredRecordUnknown",
     "SerializedName": "readOnlyRequiredRecordUnknown",
     "Description": "required readonly record of unknown",
     "Type": {
      "$id": "133",
      "Kind": "Dictionary",
      "Name": "Dictionary",
      "KeyType": {
       "$id": "134",
       "Kind": "string"
      },
      "ValueType": {
       "$id": "135",
       "Kind": "any"
      }
     },
     "IsRequired": true,
     "IsReadOnly": true
    },
    {
     "$id": "136",
     "Name": "readOnlyOptionalRecordUnknown",
     "SerializedName": "readOnlyOptionalRecordUnknown",
     "Description": "optional readonly record of unknown",
     "Type": {
      "$id": "137",
      "Kind": "Dictionary",
      "Name": "Dictionary",
      "KeyType": {
       "$id": "138",
       "Kind": "string"
      },
      "ValueType": {
       "$id": "139",
       "Kind": "any"
      }
     },
     "IsRequired": false,
     "IsReadOnly": true
    },
    {
     "$id": "140",
     "Name": "modelWithRequiredNullable",
     "SerializedName": "modelWithRequiredNullable",
     "Description": "this is a model with required nullable properties",
     "Type": {
      "$id": "141",
      "Kind": "Model",
      "Name": "ModelWithRequiredNullableProperties",
      "Namespace": "UnbrandedTypeSpec",
      "Description": "A model with a few required nullable properties",
<<<<<<< HEAD
      "IsNullable": false,
      "Usage": "Input,Output",
=======
      "Usage": "RoundTrip",
>>>>>>> 64632414
      "Properties": [
       {
        "$id": "142",
        "Name": "requiredNullablePrimitive",
        "SerializedName": "requiredNullablePrimitive",
        "Description": "required nullable primitive type",
        "Type": {
         "$id": "143",
         "Kind": "nullable",
         "Type": {
          "$id": "144",
          "Kind": "int32"
         }
        },
        "IsRequired": true,
        "IsReadOnly": false
       },
       {
        "$id": "145",
        "Name": "requiredExtensibleEnum",
        "SerializedName": "requiredExtensibleEnum",
        "Description": "required nullable extensible enum type",
        "Type": {
         "$id": "146",
         "Kind": "nullable",
         "Type": {
          "$ref": "25"
         }
        },
        "IsRequired": true,
        "IsReadOnly": false
       },
       {
        "$id": "147",
        "Name": "requiredFixedEnum",
        "SerializedName": "requiredFixedEnum",
        "Description": "required nullable fixed enum type",
        "Type": {
         "$id": "148",
         "Kind": "nullable",
         "Type": {
          "$ref": "20"
         }
        },
        "IsRequired": true,
        "IsReadOnly": false
       }
      ]
     },
     "IsRequired": true,
     "IsReadOnly": false
    }
   ]
  },
  {
   "$ref": "141"
  },
  {
   "$id": "149",
   "Kind": "Model",
   "Name": "Friend",
   "Namespace": "UnbrandedTypeSpec",
   "Description": "this is not a friendly model but with a friendly name",
<<<<<<< HEAD
   "IsNullable": false,
   "Usage": "Input,Output",
=======
   "Usage": "RoundTrip",
>>>>>>> 64632414
   "Properties": [
    {
     "$id": "150",
     "Name": "name",
     "SerializedName": "name",
     "Description": "name of the NotFriend",
     "Type": {
      "$id": "151",
      "Kind": "string"
     },
     "IsRequired": true,
     "IsReadOnly": false
    }
   ]
  },
  {
   "$id": "152",
   "Kind": "Model",
   "Name": "ProjectedModel",
   "Namespace": "UnbrandedTypeSpec",
   "Description": "this is a model with a projected name",
<<<<<<< HEAD
   "IsNullable": false,
   "Usage": "Input,Output",
=======
   "Usage": "RoundTrip",
>>>>>>> 64632414
   "Properties": [
    {
     "$id": "153",
     "Name": "name",
     "SerializedName": "name",
     "Description": "name of the ModelWithProjectedName",
     "Type": {
      "$id": "154",
      "Kind": "string"
     },
     "IsRequired": true,
     "IsReadOnly": false
    }
   ]
  },
  {
   "$id": "155",
   "Kind": "Model",
   "Name": "ReturnsAnonymousModelResponse",
   "Namespace": "UnbrandedTypeSpec",
   "Usage": "Output",
   "Properties": []
  }
 ],
 "Clients": [
  {
   "$id": "156",
   "Name": "UnbrandedTypeSpecClient",
   "Description": "This is a sample typespec project.",
   "Operations": [
    {
     "$id": "157",
     "Name": "sayHi",
     "ResourceName": "UnbrandedTypeSpec",
     "Description": "Return hi",
     "Accessibility": "public",
     "Parameters": [
      {
       "$id": "158",
       "Name": "unbrandedTypeSpecUrl",
       "NameInRequest": "unbrandedTypeSpecUrl",
       "Type": {
        "$id": "159",
        "Kind": "uri",
        "IsNullable": false
       },
       "Location": "Uri",
       "IsApiVersion": false,
       "IsResourceParameter": false,
       "IsContentType": false,
       "IsRequired": true,
       "IsEndpoint": true,
       "SkipUrlEncoding": false,
       "Explode": false,
       "Kind": "Client"
      },
      {
       "$id": "160",
       "Name": "headParameter",
       "NameInRequest": "head-parameter",
       "Type": {
        "$id": "161",
        "Kind": "string"
       },
       "Location": "Header",
       "IsRequired": true,
       "IsApiVersion": false,
       "IsResourceParameter": false,
       "IsContentType": false,
       "IsEndpoint": false,
       "SkipUrlEncoding": false,
       "Explode": false,
       "Kind": "Method"
      },
      {
       "$id": "162",
       "Name": "queryParameter",
       "NameInRequest": "queryParameter",
       "Type": {
        "$id": "163",
        "Kind": "string"
       },
       "Location": "Query",
       "IsRequired": true,
       "IsApiVersion": false,
       "IsResourceParameter": false,
       "IsContentType": false,
       "IsEndpoint": false,
       "SkipUrlEncoding": false,
       "Explode": false,
       "Kind": "Method"
      },
      {
       "$id": "164",
       "Name": "optionalQuery",
       "NameInRequest": "optionalQuery",
       "Type": {
        "$id": "165",
        "Kind": "string"
       },
       "Location": "Query",
       "IsRequired": false,
       "IsApiVersion": false,
       "IsResourceParameter": false,
       "IsContentType": false,
       "IsEndpoint": false,
       "SkipUrlEncoding": false,
       "Explode": false,
       "Kind": "Method"
      },
      {
       "$id": "166",
       "Name": "accept",
       "NameInRequest": "Accept",
       "Type": {
        "$id": "167",
        "Kind": "string",
        "IsNullable": false
       },
       "Location": "Header",
       "IsApiVersion": false,
       "IsResourceParameter": false,
       "IsContentType": false,
       "IsRequired": true,
       "IsEndpoint": false,
       "SkipUrlEncoding": false,
       "Explode": false,
       "Kind": "Constant",
       "DefaultValue": {
        "$id": "168",
        "Type": {
         "$ref": "167"
        },
        "Value": "application/json"
       }
      }
     ],
     "Responses": [
      {
       "$id": "169",
       "StatusCodes": [
        200
       ],
       "BodyType": {
        "$ref": "59"
       },
       "BodyMediaType": "Json",
       "Headers": [],
       "IsErrorResponse": false,
       "ContentTypes": [
        "application/json"
       ]
      }
     ],
     "HttpMethod": "GET",
     "RequestBodyMediaType": "None",
     "Uri": "{unbrandedTypeSpecUrl}",
     "Path": "/hello",
     "BufferResponse": true,
     "GenerateProtocolMethod": true,
     "GenerateConvenienceMethod": false
    },
    {
     "$id": "170",
     "Name": "helloAgain",
     "ResourceName": "UnbrandedTypeSpec",
     "Description": "Return hi again",
     "Accessibility": "public",
     "Parameters": [
      {
       "$ref": "158"
      },
      {
       "$id": "171",
       "Name": "p1",
       "NameInRequest": "p1",
       "Type": {
        "$id": "172",
        "Kind": "string"
       },
       "Location": "Header",
       "IsRequired": true,
       "IsApiVersion": false,
       "IsResourceParameter": false,
       "IsContentType": false,
       "IsEndpoint": false,
       "SkipUrlEncoding": false,
       "Explode": false,
       "Kind": "Method"
      },
      {
       "$id": "173",
       "Name": "contentType",
       "NameInRequest": "Content-Type",
       "Type": {
        "$id": "174",
        "Kind": "constant",
        "ValueType": {
         "$id": "175",
         "Kind": "string"
        },
        "Value": "text/plain"
       },
       "Location": "Header",
       "DefaultValue": {
        "$id": "176",
        "Type": {
         "$ref": "174"
        },
        "Value": "text/plain"
       },
       "IsRequired": true,
       "IsApiVersion": false,
       "IsResourceParameter": false,
       "IsContentType": true,
       "IsEndpoint": false,
       "SkipUrlEncoding": false,
       "Explode": false,
       "Kind": "Constant"
      },
      {
       "$id": "177",
       "Name": "p2",
       "NameInRequest": "p2",
       "Type": {
        "$id": "178",
        "Kind": "string"
       },
       "Location": "Path",
       "IsRequired": true,
       "IsApiVersion": false,
       "IsResourceParameter": false,
       "IsContentType": false,
       "IsEndpoint": false,
       "SkipUrlEncoding": false,
       "Explode": false,
       "Kind": "Method"
      },
      {
       "$id": "179",
       "Name": "action",
       "NameInRequest": "action",
       "Type": {
        "$ref": "96"
       },
       "Location": "Body",
       "IsRequired": true,
       "IsApiVersion": false,
       "IsResourceParameter": false,
       "IsContentType": false,
       "IsEndpoint": false,
       "SkipUrlEncoding": false,
       "Explode": false,
       "Kind": "Method"
      },
      {
       "$id": "180",
       "Name": "accept",
       "NameInRequest": "Accept",
       "Type": {
        "$id": "181",
        "Kind": "string",
        "IsNullable": false
       },
       "Location": "Header",
       "IsApiVersion": false,
       "IsResourceParameter": false,
       "IsContentType": false,
       "IsRequired": true,
       "IsEndpoint": false,
       "SkipUrlEncoding": false,
       "Explode": false,
       "Kind": "Constant",
       "DefaultValue": {
        "$id": "182",
        "Type": {
         "$ref": "181"
        },
        "Value": "application/json"
       }
      }
     ],
     "Responses": [
      {
       "$id": "183",
       "StatusCodes": [
        200
       ],
       "BodyType": {
        "$ref": "96"
       },
       "BodyMediaType": "Json",
       "Headers": [],
       "IsErrorResponse": false,
       "ContentTypes": [
        "application/json"
       ]
      }
     ],
     "HttpMethod": "GET",
     "RequestBodyMediaType": "Json",
     "Uri": "{unbrandedTypeSpecUrl}",
     "Path": "/againHi/{p2}",
     "RequestMediaTypes": [
      "text/plain"
     ],
     "BufferResponse": true,
     "GenerateProtocolMethod": true,
     "GenerateConvenienceMethod": true
    },
    {
     "$id": "184",
     "Name": "noContentType",
     "ResourceName": "UnbrandedTypeSpec",
     "Description": "Return hi again",
     "Accessibility": "public",
     "Parameters": [
      {
       "$ref": "158"
      },
      {
       "$id": "185",
       "Name": "p1",
       "NameInRequest": "p1",
       "Type": {
        "$id": "186",
        "Kind": "string"
       },
       "Location": "Header",
       "IsRequired": true,
       "IsApiVersion": false,
       "IsResourceParameter": false,
       "IsContentType": false,
       "IsEndpoint": false,
       "SkipUrlEncoding": false,
       "Explode": false,
       "Kind": "Method"
      },
      {
       "$id": "187",
       "Name": "p2",
       "NameInRequest": "p2",
       "Type": {
        "$id": "188",
        "Kind": "string"
       },
       "Location": "Path",
       "IsRequired": true,
       "IsApiVersion": false,
       "IsResourceParameter": false,
       "IsContentType": false,
       "IsEndpoint": false,
       "SkipUrlEncoding": false,
       "Explode": false,
       "Kind": "Method"
      },
      {
       "$id": "189",
       "Name": "action",
       "NameInRequest": "action",
       "Type": {
        "$ref": "96"
       },
       "Location": "Body",
       "IsRequired": true,
       "IsApiVersion": false,
       "IsResourceParameter": false,
       "IsContentType": false,
       "IsEndpoint": false,
       "SkipUrlEncoding": false,
       "Explode": false,
       "Kind": "Method"
      },
      {
       "$id": "190",
       "Name": "accept",
       "NameInRequest": "Accept",
       "Type": {
        "$id": "191",
        "Kind": "string",
        "IsNullable": false
       },
       "Location": "Header",
       "IsApiVersion": false,
       "IsResourceParameter": false,
       "IsContentType": false,
       "IsRequired": true,
       "IsEndpoint": false,
       "SkipUrlEncoding": false,
       "Explode": false,
       "Kind": "Constant",
       "DefaultValue": {
        "$id": "192",
        "Type": {
         "$ref": "191"
        },
        "Value": "application/json"
       }
      },
      {
       "$id": "193",
       "Name": "contentType",
       "NameInRequest": "Content-Type",
       "Type": {
        "$id": "194",
        "Kind": "string",
        "IsNullable": false
       },
       "Location": "Header",
       "IsApiVersion": false,
       "IsResourceParameter": false,
       "IsContentType": true,
       "IsRequired": true,
       "IsEndpoint": false,
       "SkipUrlEncoding": false,
       "Explode": false,
       "Kind": "Constant",
       "DefaultValue": {
        "$id": "195",
        "Type": {
         "$ref": "194"
        },
        "Value": "application/json"
       }
      }
     ],
     "Responses": [
      {
       "$id": "196",
       "StatusCodes": [
        200
       ],
       "BodyType": {
        "$ref": "96"
       },
       "BodyMediaType": "Json",
       "Headers": [],
       "IsErrorResponse": false,
       "ContentTypes": [
        "application/json"
       ]
      }
     ],
     "HttpMethod": "GET",
     "RequestBodyMediaType": "Json",
     "Uri": "{unbrandedTypeSpecUrl}",
     "Path": "/noContentType/{p2}",
     "RequestMediaTypes": [
      "application/json"
     ],
     "BufferResponse": true,
     "GenerateProtocolMethod": true,
     "GenerateConvenienceMethod": false
    },
    {
     "$id": "197",
     "Name": "helloDemo2",
     "ResourceName": "UnbrandedTypeSpec",
     "Description": "Return hi in demo2",
     "Accessibility": "public",
     "Parameters": [
      {
       "$ref": "158"
      },
      {
       "$id": "198",
       "Name": "accept",
       "NameInRequest": "Accept",
       "Type": {
        "$id": "199",
        "Kind": "string",
        "IsNullable": false
       },
       "Location": "Header",
       "IsApiVersion": false,
       "IsResourceParameter": false,
       "IsContentType": false,
       "IsRequired": true,
       "IsEndpoint": false,
       "SkipUrlEncoding": false,
       "Explode": false,
       "Kind": "Constant",
       "DefaultValue": {
        "$id": "200",
        "Type": {
         "$ref": "199"
        },
        "Value": "application/json"
       }
      }
     ],
     "Responses": [
      {
       "$id": "201",
       "StatusCodes": [
        200
       ],
       "BodyType": {
        "$ref": "59"
       },
       "BodyMediaType": "Json",
       "Headers": [],
       "IsErrorResponse": false,
       "ContentTypes": [
        "application/json"
       ]
      }
     ],
     "HttpMethod": "GET",
     "RequestBodyMediaType": "None",
     "Uri": "{unbrandedTypeSpecUrl}",
     "Path": "/demoHi",
     "BufferResponse": true,
     "GenerateProtocolMethod": true,
     "GenerateConvenienceMethod": true
    },
    {
     "$id": "202",
     "Name": "createLiteral",
     "ResourceName": "UnbrandedTypeSpec",
     "Description": "Create with literal value",
     "Accessibility": "public",
     "Parameters": [
      {
       "$ref": "158"
      },
      {
       "$id": "203",
       "Name": "body",
       "NameInRequest": "body",
       "Type": {
        "$ref": "59"
       },
       "Location": "Body",
       "IsRequired": true,
       "IsApiVersion": false,
       "IsResourceParameter": false,
       "IsContentType": false,
       "IsEndpoint": false,
       "SkipUrlEncoding": false,
       "Explode": false,
       "Kind": "Method"
      },
      {
       "$id": "204",
       "Name": "accept",
       "NameInRequest": "Accept",
       "Type": {
        "$id": "205",
        "Kind": "string",
        "IsNullable": false
       },
       "Location": "Header",
       "IsApiVersion": false,
       "IsResourceParameter": false,
       "IsContentType": false,
       "IsRequired": true,
       "IsEndpoint": false,
       "SkipUrlEncoding": false,
       "Explode": false,
       "Kind": "Constant",
       "DefaultValue": {
        "$id": "206",
        "Type": {
         "$ref": "205"
        },
        "Value": "application/json"
       }
      },
      {
       "$id": "207",
       "Name": "contentType",
       "NameInRequest": "Content-Type",
       "Type": {
        "$id": "208",
        "Kind": "string",
        "IsNullable": false
       },
       "Location": "Header",
       "IsApiVersion": false,
       "IsResourceParameter": false,
       "IsContentType": true,
       "IsRequired": true,
       "IsEndpoint": false,
       "SkipUrlEncoding": false,
       "Explode": false,
       "Kind": "Constant",
       "DefaultValue": {
        "$id": "209",
        "Type": {
         "$ref": "208"
        },
        "Value": "application/json"
       }
      }
     ],
     "Responses": [
      {
       "$id": "210",
       "StatusCodes": [
        200
       ],
       "BodyType": {
        "$ref": "59"
       },
       "BodyMediaType": "Json",
       "Headers": [],
       "IsErrorResponse": false,
       "ContentTypes": [
        "application/json"
       ]
      }
     ],
     "HttpMethod": "POST",
     "RequestBodyMediaType": "Json",
     "Uri": "{unbrandedTypeSpecUrl}",
     "Path": "/literal",
     "RequestMediaTypes": [
      "application/json"
     ],
     "BufferResponse": true,
     "GenerateProtocolMethod": true,
     "GenerateConvenienceMethod": true
    },
    {
     "$id": "211",
     "Name": "helloLiteral",
     "ResourceName": "UnbrandedTypeSpec",
     "Description": "Send literal parameters",
     "Accessibility": "public",
     "Parameters": [
      {
       "$ref": "158"
      },
      {
       "$id": "212",
       "Name": "p1",
       "NameInRequest": "p1",
       "Type": {
        "$id": "213",
        "Kind": "constant",
        "ValueType": {
         "$id": "214",
         "Kind": "string"
        },
        "Value": "test"
       },
       "Location": "Header",
       "DefaultValue": {
        "$id": "215",
        "Type": {
         "$ref": "213"
        },
        "Value": "test"
       },
       "IsRequired": true,
       "IsApiVersion": false,
       "IsResourceParameter": false,
       "IsContentType": false,
       "IsEndpoint": false,
       "SkipUrlEncoding": false,
       "Explode": false,
       "Kind": "Constant"
      },
      {
       "$id": "216",
       "Name": "p2",
       "NameInRequest": "p2",
       "Type": {
        "$id": "217",
        "Kind": "constant",
        "ValueType": {
         "$id": "218",
         "Kind": "int32"
        },
        "Value": 123
       },
       "Location": "Path",
       "DefaultValue": {
        "$id": "219",
        "Type": {
         "$ref": "217"
        },
        "Value": 123
       },
       "IsRequired": true,
       "IsApiVersion": false,
       "IsResourceParameter": false,
       "IsContentType": false,
       "IsEndpoint": false,
       "SkipUrlEncoding": false,
       "Explode": false,
       "Kind": "Constant"
      },
      {
       "$id": "220",
       "Name": "p3",
       "NameInRequest": "p3",
       "Type": {
        "$id": "221",
        "Kind": "constant",
        "ValueType": {
         "$id": "222",
         "Kind": "boolean"
        },
        "Value": true
       },
       "Location": "Query",
       "DefaultValue": {
        "$id": "223",
        "Type": {
         "$ref": "221"
        },
        "Value": true
       },
       "IsRequired": true,
       "IsApiVersion": false,
       "IsResourceParameter": false,
       "IsContentType": false,
       "IsEndpoint": false,
       "SkipUrlEncoding": false,
       "Explode": false,
       "Kind": "Constant"
      },
      {
       "$id": "224",
       "Name": "accept",
       "NameInRequest": "Accept",
       "Type": {
        "$id": "225",
        "Kind": "string",
        "IsNullable": false
       },
       "Location": "Header",
       "IsApiVersion": false,
       "IsResourceParameter": false,
       "IsContentType": false,
       "IsRequired": true,
       "IsEndpoint": false,
       "SkipUrlEncoding": false,
       "Explode": false,
       "Kind": "Constant",
       "DefaultValue": {
        "$id": "226",
        "Type": {
         "$ref": "225"
        },
        "Value": "application/json"
       }
      }
     ],
     "Responses": [
      {
       "$id": "227",
       "StatusCodes": [
        200
       ],
       "BodyType": {
        "$ref": "59"
       },
       "BodyMediaType": "Json",
       "Headers": [],
       "IsErrorResponse": false,
       "ContentTypes": [
        "application/json"
       ]
      }
     ],
     "HttpMethod": "GET",
     "RequestBodyMediaType": "None",
     "Uri": "{unbrandedTypeSpecUrl}",
     "Path": "/helloLiteral/{p2}",
     "BufferResponse": true,
     "GenerateProtocolMethod": true,
     "GenerateConvenienceMethod": true
    },
    {
     "$id": "228",
     "Name": "topAction",
     "ResourceName": "UnbrandedTypeSpec",
     "Description": "top level method",
     "Accessibility": "public",
     "Parameters": [
      {
       "$ref": "158"
      },
      {
       "$id": "229",
       "Name": "action",
       "NameInRequest": "action",
       "Type": {
        "$id": "230",
        "Kind": "utcDateTime",
        "Encode": "rfc3339",
        "WireType": {
         "$id": "231",
         "Kind": "string"
        }
       },
       "Location": "Path",
       "IsRequired": true,
       "IsApiVersion": false,
       "IsResourceParameter": false,
       "IsContentType": false,
       "IsEndpoint": false,
       "SkipUrlEncoding": false,
       "Explode": false,
       "Kind": "Method"
      },
      {
       "$id": "232",
       "Name": "accept",
       "NameInRequest": "Accept",
       "Type": {
        "$id": "233",
        "Kind": "string",
        "IsNullable": false
       },
       "Location": "Header",
       "IsApiVersion": false,
       "IsResourceParameter": false,
       "IsContentType": false,
       "IsRequired": true,
       "IsEndpoint": false,
       "SkipUrlEncoding": false,
       "Explode": false,
       "Kind": "Constant",
       "DefaultValue": {
        "$id": "234",
        "Type": {
         "$ref": "233"
        },
        "Value": "application/json"
       }
      }
     ],
     "Responses": [
      {
       "$id": "235",
       "StatusCodes": [
        200
       ],
       "BodyType": {
        "$ref": "59"
       },
       "BodyMediaType": "Json",
       "Headers": [],
       "IsErrorResponse": false,
       "ContentTypes": [
        "application/json"
       ]
      }
     ],
     "HttpMethod": "GET",
     "RequestBodyMediaType": "None",
     "Uri": "{unbrandedTypeSpecUrl}",
     "Path": "/top/{action}",
     "BufferResponse": true,
     "GenerateProtocolMethod": true,
     "GenerateConvenienceMethod": true
    },
    {
     "$id": "236",
     "Name": "topAction2",
     "ResourceName": "UnbrandedTypeSpec",
     "Description": "top level method2",
     "Accessibility": "public",
     "Parameters": [
      {
       "$ref": "158"
      },
      {
       "$id": "237",
       "Name": "accept",
       "NameInRequest": "Accept",
       "Type": {
        "$id": "238",
        "Kind": "string",
        "IsNullable": false
       },
       "Location": "Header",
       "IsApiVersion": false,
       "IsResourceParameter": false,
       "IsContentType": false,
       "IsRequired": true,
       "IsEndpoint": false,
       "SkipUrlEncoding": false,
       "Explode": false,
       "Kind": "Constant",
       "DefaultValue": {
        "$id": "239",
        "Type": {
         "$ref": "238"
        },
        "Value": "application/json"
       }
      }
     ],
     "Responses": [
      {
       "$id": "240",
       "StatusCodes": [
        200
       ],
       "BodyType": {
        "$ref": "59"
       },
       "BodyMediaType": "Json",
       "Headers": [],
       "IsErrorResponse": false,
       "ContentTypes": [
        "application/json"
       ]
      }
     ],
     "HttpMethod": "GET",
     "RequestBodyMediaType": "None",
     "Uri": "{unbrandedTypeSpecUrl}",
     "Path": "/top2",
     "BufferResponse": true,
     "GenerateProtocolMethod": true,
     "GenerateConvenienceMethod": false
    },
    {
     "$id": "241",
     "Name": "patchAction",
     "ResourceName": "UnbrandedTypeSpec",
     "Description": "top level patch",
     "Accessibility": "public",
     "Parameters": [
      {
       "$ref": "158"
      },
      {
       "$id": "242",
       "Name": "body",
       "NameInRequest": "body",
       "Type": {
        "$ref": "59"
       },
       "Location": "Body",
       "IsRequired": true,
       "IsApiVersion": false,
       "IsResourceParameter": false,
       "IsContentType": false,
       "IsEndpoint": false,
       "SkipUrlEncoding": false,
       "Explode": false,
       "Kind": "Method"
      },
      {
       "$id": "243",
       "Name": "accept",
       "NameInRequest": "Accept",
       "Type": {
        "$id": "244",
        "Kind": "string",
        "IsNullable": false
       },
       "Location": "Header",
       "IsApiVersion": false,
       "IsResourceParameter": false,
       "IsContentType": false,
       "IsRequired": true,
       "IsEndpoint": false,
       "SkipUrlEncoding": false,
       "Explode": false,
       "Kind": "Constant",
       "DefaultValue": {
        "$id": "245",
        "Type": {
         "$ref": "244"
        },
        "Value": "application/json"
       }
      },
      {
       "$id": "246",
       "Name": "contentType",
       "NameInRequest": "Content-Type",
       "Type": {
        "$id": "247",
        "Kind": "string",
        "IsNullable": false
       },
       "Location": "Header",
       "IsApiVersion": false,
       "IsResourceParameter": false,
       "IsContentType": true,
       "IsRequired": true,
       "IsEndpoint": false,
       "SkipUrlEncoding": false,
       "Explode": false,
       "Kind": "Constant",
       "DefaultValue": {
        "$id": "248",
        "Type": {
         "$ref": "247"
        },
        "Value": "application/json"
       }
      }
     ],
     "Responses": [
      {
       "$id": "249",
       "StatusCodes": [
        200
       ],
       "BodyType": {
        "$ref": "59"
       },
       "BodyMediaType": "Json",
       "Headers": [],
       "IsErrorResponse": false,
       "ContentTypes": [
        "application/json"
       ]
      }
     ],
     "HttpMethod": "PATCH",
     "RequestBodyMediaType": "Json",
     "Uri": "{unbrandedTypeSpecUrl}",
     "Path": "/patch",
     "RequestMediaTypes": [
      "application/json"
     ],
     "BufferResponse": true,
     "GenerateProtocolMethod": true,
     "GenerateConvenienceMethod": false
    },
    {
     "$id": "250",
     "Name": "anonymousBody",
     "ResourceName": "UnbrandedTypeSpec",
     "Description": "body parameter without body decorator",
     "Accessibility": "public",
     "Parameters": [
      {
       "$ref": "158"
      },
      {
       "$id": "251",
       "Name": "Thing",
       "NameInRequest": "Thing",
       "Description": "A model with a few properties of literal types",
       "Type": {
        "$ref": "59"
       },
       "Location": "Body",
       "IsRequired": true,
       "IsApiVersion": false,
       "IsResourceParameter": false,
       "IsContentType": false,
       "IsEndpoint": false,
       "SkipUrlEncoding": false,
       "Explode": false,
       "Kind": "Method"
      },
      {
       "$id": "252",
       "Name": "accept",
       "NameInRequest": "Accept",
       "Type": {
        "$id": "253",
        "Kind": "string",
        "IsNullable": false
       },
       "Location": "Header",
       "IsApiVersion": false,
       "IsResourceParameter": false,
       "IsContentType": false,
       "IsRequired": true,
       "IsEndpoint": false,
       "SkipUrlEncoding": false,
       "Explode": false,
       "Kind": "Constant",
       "DefaultValue": {
        "$id": "254",
        "Type": {
         "$ref": "253"
        },
        "Value": "application/json"
       }
      },
      {
       "$id": "255",
       "Name": "contentType",
       "NameInRequest": "Content-Type",
       "Type": {
        "$id": "256",
        "Kind": "string",
        "IsNullable": false
       },
       "Location": "Header",
       "IsApiVersion": false,
       "IsResourceParameter": false,
       "IsContentType": true,
       "IsRequired": true,
       "IsEndpoint": false,
       "SkipUrlEncoding": false,
       "Explode": false,
       "Kind": "Constant",
       "DefaultValue": {
        "$id": "257",
        "Type": {
         "$ref": "256"
        },
        "Value": "application/json"
       }
      }
     ],
     "Responses": [
      {
       "$id": "258",
       "StatusCodes": [
        200
       ],
       "BodyType": {
        "$ref": "59"
       },
       "BodyMediaType": "Json",
       "Headers": [],
       "IsErrorResponse": false,
       "ContentTypes": [
        "application/json"
       ]
      }
     ],
     "HttpMethod": "POST",
     "RequestBodyMediaType": "Json",
     "Uri": "{unbrandedTypeSpecUrl}",
     "Path": "/anonymousBody",
     "RequestMediaTypes": [
      "application/json"
     ],
     "BufferResponse": true,
     "GenerateProtocolMethod": true,
     "GenerateConvenienceMethod": true
    },
    {
     "$id": "259",
     "Name": "friendlyModel",
     "ResourceName": "UnbrandedTypeSpec",
     "Description": "Model can have its friendly name",
     "Accessibility": "public",
     "Parameters": [
      {
       "$ref": "158"
      },
      {
       "$id": "260",
       "Name": "Friend",
       "NameInRequest": "NotFriend",
       "Description": "this is not a friendly model but with a friendly name",
       "Type": {
        "$ref": "149"
       },
       "Location": "Body",
       "IsRequired": true,
       "IsApiVersion": false,
       "IsResourceParameter": false,
       "IsContentType": false,
       "IsEndpoint": false,
       "SkipUrlEncoding": false,
       "Explode": false,
       "Kind": "Method"
      },
      {
       "$id": "261",
       "Name": "accept",
       "NameInRequest": "Accept",
       "Type": {
        "$id": "262",
        "Kind": "string",
        "IsNullable": false
       },
       "Location": "Header",
       "IsApiVersion": false,
       "IsResourceParameter": false,
       "IsContentType": false,
       "IsRequired": true,
       "IsEndpoint": false,
       "SkipUrlEncoding": false,
       "Explode": false,
       "Kind": "Constant",
       "DefaultValue": {
        "$id": "263",
        "Type": {
         "$ref": "262"
        },
        "Value": "application/json"
       }
      },
      {
       "$id": "264",
       "Name": "contentType",
       "NameInRequest": "Content-Type",
       "Type": {
        "$id": "265",
        "Kind": "string",
        "IsNullable": false
       },
       "Location": "Header",
       "IsApiVersion": false,
       "IsResourceParameter": false,
       "IsContentType": true,
       "IsRequired": true,
       "IsEndpoint": false,
       "SkipUrlEncoding": false,
       "Explode": false,
       "Kind": "Constant",
       "DefaultValue": {
        "$id": "266",
        "Type": {
         "$ref": "265"
        },
        "Value": "application/json"
       }
      }
     ],
     "Responses": [
      {
       "$id": "267",
       "StatusCodes": [
        200
       ],
       "BodyType": {
        "$ref": "149"
       },
       "BodyMediaType": "Json",
       "Headers": [],
       "IsErrorResponse": false,
       "ContentTypes": [
        "application/json"
       ]
      }
     ],
     "HttpMethod": "POST",
     "RequestBodyMediaType": "Json",
     "Uri": "{unbrandedTypeSpecUrl}",
     "Path": "/friendlyName",
     "RequestMediaTypes": [
      "application/json"
     ],
     "BufferResponse": true,
     "GenerateProtocolMethod": true,
     "GenerateConvenienceMethod": true
    },
    {
     "$id": "268",
     "Name": "addTimeHeader",
     "ResourceName": "UnbrandedTypeSpec",
     "Accessibility": "public",
     "Parameters": [
      {
       "$ref": "158"
      },
      {
       "$id": "269",
       "Name": "repeatabilityFirstSent",
       "NameInRequest": "Repeatability-First-Sent",
       "Type": {
        "$id": "270",
        "Kind": "utcDateTime",
        "Encode": "rfc7231",
        "WireType": {
         "$id": "271",
         "Kind": "string"
        }
       },
       "Location": "Header",
       "IsRequired": false,
       "IsApiVersion": false,
       "IsResourceParameter": false,
       "IsContentType": false,
       "IsEndpoint": false,
       "SkipUrlEncoding": false,
       "Explode": false,
       "Kind": "Method"
      },
      {
       "$id": "272",
       "Name": "accept",
       "NameInRequest": "Accept",
       "Type": {
        "$id": "273",
        "Kind": "string",
        "IsNullable": false
       },
       "Location": "Header",
       "IsApiVersion": false,
       "IsResourceParameter": false,
       "IsContentType": false,
       "IsRequired": true,
       "IsEndpoint": false,
       "SkipUrlEncoding": false,
       "Explode": false,
       "Kind": "Constant",
       "DefaultValue": {
        "$id": "274",
        "Type": {
         "$ref": "273"
        },
        "Value": "application/json"
       }
      }
     ],
     "Responses": [
      {
       "$id": "275",
       "StatusCodes": [
        204
       ],
       "BodyMediaType": "Json",
       "Headers": [],
       "IsErrorResponse": false
      }
     ],
     "HttpMethod": "GET",
     "RequestBodyMediaType": "None",
     "Uri": "{unbrandedTypeSpecUrl}",
     "Path": "/",
     "BufferResponse": true,
     "GenerateProtocolMethod": true,
     "GenerateConvenienceMethod": false
    },
    {
     "$id": "276",
     "Name": "projectedNameModel",
     "ResourceName": "UnbrandedTypeSpec",
     "Description": "Model can have its projected name",
     "Accessibility": "public",
     "Parameters": [
      {
       "$ref": "158"
      },
      {
       "$id": "277",
       "Name": "ProjectedModel",
       "NameInRequest": "ModelWithProjectedName",
       "Description": "this is a model with a projected name",
       "Type": {
        "$ref": "152"
       },
       "Location": "Body",
       "IsRequired": true,
       "IsApiVersion": false,
       "IsResourceParameter": false,
       "IsContentType": false,
       "IsEndpoint": false,
       "SkipUrlEncoding": false,
       "Explode": false,
       "Kind": "Method"
      },
      {
       "$id": "278",
       "Name": "accept",
       "NameInRequest": "Accept",
       "Type": {
        "$id": "279",
        "Kind": "string",
        "IsNullable": false
       },
       "Location": "Header",
       "IsApiVersion": false,
       "IsResourceParameter": false,
       "IsContentType": false,
       "IsRequired": true,
       "IsEndpoint": false,
       "SkipUrlEncoding": false,
       "Explode": false,
       "Kind": "Constant",
       "DefaultValue": {
        "$id": "280",
        "Type": {
         "$ref": "279"
        },
        "Value": "application/json"
       }
      },
      {
       "$id": "281",
       "Name": "contentType",
       "NameInRequest": "Content-Type",
       "Type": {
        "$id": "282",
        "Kind": "string",
        "IsNullable": false
       },
       "Location": "Header",
       "IsApiVersion": false,
       "IsResourceParameter": false,
       "IsContentType": true,
       "IsRequired": true,
       "IsEndpoint": false,
       "SkipUrlEncoding": false,
       "Explode": false,
       "Kind": "Constant",
       "DefaultValue": {
        "$id": "283",
        "Type": {
         "$ref": "282"
        },
        "Value": "application/json"
       }
      }
     ],
     "Responses": [
      {
       "$id": "284",
       "StatusCodes": [
        200
       ],
       "BodyType": {
        "$ref": "152"
       },
       "BodyMediaType": "Json",
       "Headers": [],
       "IsErrorResponse": false,
       "ContentTypes": [
        "application/json"
       ]
      }
     ],
     "HttpMethod": "POST",
     "RequestBodyMediaType": "Json",
     "Uri": "{unbrandedTypeSpecUrl}",
     "Path": "/projectedName",
     "RequestMediaTypes": [
      "application/json"
     ],
     "BufferResponse": true,
     "GenerateProtocolMethod": true,
     "GenerateConvenienceMethod": true
    },
    {
     "$id": "285",
     "Name": "returnsAnonymousModel",
     "ResourceName": "UnbrandedTypeSpec",
     "Description": "return anonymous model",
     "Accessibility": "public",
     "Parameters": [
      {
       "$ref": "158"
      },
      {
       "$id": "286",
       "Name": "accept",
       "NameInRequest": "Accept",
       "Type": {
        "$id": "287",
        "Kind": "string",
        "IsNullable": false
       },
       "Location": "Header",
       "IsApiVersion": false,
       "IsResourceParameter": false,
       "IsContentType": false,
       "IsRequired": true,
       "IsEndpoint": false,
       "SkipUrlEncoding": false,
       "Explode": false,
       "Kind": "Constant",
       "DefaultValue": {
        "$id": "288",
        "Type": {
         "$ref": "287"
        },
        "Value": "application/json"
       }
      }
     ],
     "Responses": [
      {
       "$id": "289",
       "StatusCodes": [
        200
       ],
       "BodyType": {
        "$ref": "155"
       },
       "BodyMediaType": "Json",
       "Headers": [],
       "IsErrorResponse": false,
       "ContentTypes": [
        "application/json"
       ]
      }
     ],
     "HttpMethod": "POST",
     "RequestBodyMediaType": "None",
     "Uri": "{unbrandedTypeSpecUrl}",
     "Path": "/returnsAnonymousModel",
     "BufferResponse": true,
     "GenerateProtocolMethod": true,
     "GenerateConvenienceMethod": true
    },
    {
     "$id": "290",
     "Name": "createUnknownValue",
     "ResourceName": "UnbrandedTypeSpec",
     "Description": "create extensible enum",
     "Accessibility": "public",
     "Parameters": [
      {
       "$ref": "158"
      },
      {
       "$id": "291",
       "Name": "input",
       "NameInRequest": "input",
       "Type": {
        "$ref": "50"
       },
       "Location": "Body",
       "IsRequired": true,
       "IsApiVersion": false,
       "IsResourceParameter": false,
       "IsContentType": false,
       "IsEndpoint": false,
       "SkipUrlEncoding": false,
       "Explode": false,
       "Kind": "Method"
      },
      {
       "$id": "292",
       "Name": "contentType",
       "NameInRequest": "Content-Type",
       "Type": {
        "$id": "293",
        "Kind": "string",
        "IsNullable": false
       },
       "Location": "Header",
       "IsApiVersion": false,
       "IsResourceParameter": false,
       "IsContentType": true,
       "IsRequired": true,
       "IsEndpoint": false,
       "SkipUrlEncoding": false,
       "Explode": false,
       "Kind": "Constant",
       "DefaultValue": {
        "$id": "294",
        "Type": {
         "$ref": "293"
        },
        "Value": "application/json"
       }
      },
      {
       "$id": "295",
       "Name": "accept",
       "NameInRequest": "Accept",
       "Type": {
        "$id": "296",
        "Kind": "string",
        "IsNullable": false
       },
       "Location": "Header",
       "IsApiVersion": false,
       "IsResourceParameter": false,
       "IsContentType": false,
       "IsRequired": true,
       "IsEndpoint": false,
       "SkipUrlEncoding": false,
       "Explode": false,
       "Kind": "Constant",
       "DefaultValue": {
        "$id": "297",
        "Type": {
         "$ref": "296"
        },
        "Value": "application/json"
       }
      }
     ],
     "Responses": [
      {
       "$id": "298",
       "StatusCodes": [
        204
       ],
       "BodyMediaType": "Json",
       "Headers": [],
       "IsErrorResponse": false
      }
     ],
     "HttpMethod": "PUT",
     "RequestBodyMediaType": "None",
     "Uri": "{unbrandedTypeSpecUrl}",
     "Path": "/unknown-value",
     "RequestMediaTypes": [
      "application/json"
     ],
     "BufferResponse": true,
     "GenerateProtocolMethod": true,
     "GenerateConvenienceMethod": false
    },
    {
     "$id": "299",
     "Name": "internalProtocol",
     "ResourceName": "UnbrandedTypeSpec",
     "Description": "When set protocol false and convenient true, then the protocol method should be internal",
     "Accessibility": "public",
     "Parameters": [
      {
       "$ref": "158"
      },
      {
       "$id": "300",
       "Name": "body",
       "NameInRequest": "body",
       "Type": {
        "$ref": "59"
       },
       "Location": "Body",
       "IsRequired": true,
       "IsApiVersion": false,
       "IsResourceParameter": false,
       "IsContentType": false,
       "IsEndpoint": false,
       "SkipUrlEncoding": false,
       "Explode": false,
       "Kind": "Method"
      },
      {
       "$id": "301",
       "Name": "accept",
       "NameInRequest": "Accept",
       "Type": {
        "$id": "302",
        "Kind": "string",
        "IsNullable": false
       },
       "Location": "Header",
       "IsApiVersion": false,
       "IsResourceParameter": false,
       "IsContentType": false,
       "IsRequired": true,
       "IsEndpoint": false,
       "SkipUrlEncoding": false,
       "Explode": false,
       "Kind": "Constant",
       "DefaultValue": {
        "$id": "303",
        "Type": {
         "$ref": "302"
        },
        "Value": "application/json"
       }
      },
      {
       "$id": "304",
       "Name": "contentType",
       "NameInRequest": "Content-Type",
       "Type": {
        "$id": "305",
        "Kind": "string",
        "IsNullable": false
       },
       "Location": "Header",
       "IsApiVersion": false,
       "IsResourceParameter": false,
       "IsContentType": true,
       "IsRequired": true,
       "IsEndpoint": false,
       "SkipUrlEncoding": false,
       "Explode": false,
       "Kind": "Constant",
       "DefaultValue": {
        "$id": "306",
        "Type": {
         "$ref": "305"
        },
        "Value": "application/json"
       }
      }
     ],
     "Responses": [
      {
       "$id": "307",
       "StatusCodes": [
        200
       ],
       "BodyType": {
        "$ref": "59"
       },
       "BodyMediaType": "Json",
       "Headers": [],
       "IsErrorResponse": false,
       "ContentTypes": [
        "application/json"
       ]
      }
     ],
     "HttpMethod": "POST",
     "RequestBodyMediaType": "Json",
     "Uri": "{unbrandedTypeSpecUrl}",
     "Path": "/internalProtocol",
     "RequestMediaTypes": [
      "application/json"
     ],
     "BufferResponse": true,
     "GenerateProtocolMethod": false,
     "GenerateConvenienceMethod": true
    },
    {
     "$id": "308",
     "Name": "stillConvenient",
     "ResourceName": "UnbrandedTypeSpec",
     "Description": "When set protocol false and convenient true, the convenient method should be generated even it has the same signature as protocol one",
     "Accessibility": "public",
     "Parameters": [
      {
       "$ref": "158"
      },
      {
       "$id": "309",
       "Name": "accept",
       "NameInRequest": "Accept",
       "Type": {
        "$id": "310",
        "Kind": "string",
        "IsNullable": false
       },
       "Location": "Header",
       "IsApiVersion": false,
       "IsResourceParameter": false,
       "IsContentType": false,
       "IsRequired": true,
       "IsEndpoint": false,
       "SkipUrlEncoding": false,
       "Explode": false,
       "Kind": "Constant",
       "DefaultValue": {
        "$id": "311",
        "Type": {
         "$ref": "310"
        },
        "Value": "application/json"
       }
      }
     ],
     "Responses": [
      {
       "$id": "312",
       "StatusCodes": [
        204
       ],
       "BodyMediaType": "Json",
       "Headers": [],
       "IsErrorResponse": false
      }
     ],
     "HttpMethod": "GET",
     "RequestBodyMediaType": "None",
     "Uri": "{unbrandedTypeSpecUrl}",
     "Path": "/stillConvenient",
     "BufferResponse": true,
     "GenerateProtocolMethod": false,
     "GenerateConvenienceMethod": true
    },
    {
     "$id": "313",
     "Name": "headAsBoolean",
     "ResourceName": "UnbrandedTypeSpec",
     "Description": "head as boolean.",
     "Accessibility": "public",
     "Parameters": [
      {
       "$ref": "158"
      },
      {
       "$id": "314",
       "Name": "id",
       "NameInRequest": "id",
       "Type": {
        "$id": "315",
        "Kind": "string"
       },
       "Location": "Path",
       "IsRequired": true,
       "IsApiVersion": false,
       "IsResourceParameter": false,
       "IsContentType": false,
       "IsEndpoint": false,
       "SkipUrlEncoding": false,
       "Explode": false,
       "Kind": "Method"
      },
      {
       "$id": "316",
       "Name": "accept",
       "NameInRequest": "Accept",
       "Type": {
        "$id": "317",
        "Kind": "string",
        "IsNullable": false
       },
       "Location": "Header",
       "IsApiVersion": false,
       "IsResourceParameter": false,
       "IsContentType": false,
       "IsRequired": true,
       "IsEndpoint": false,
       "SkipUrlEncoding": false,
       "Explode": false,
       "Kind": "Constant",
       "DefaultValue": {
        "$id": "318",
        "Type": {
         "$ref": "317"
        },
        "Value": "application/json"
       }
      }
     ],
     "Responses": [
      {
       "$id": "319",
       "StatusCodes": [
        204
       ],
       "BodyMediaType": "Json",
       "Headers": [],
       "IsErrorResponse": false
      }
     ],
     "HttpMethod": "HEAD",
     "RequestBodyMediaType": "None",
     "Uri": "{unbrandedTypeSpecUrl}",
     "Path": "/headAsBoolean/{id}",
     "BufferResponse": true,
     "GenerateProtocolMethod": true,
     "GenerateConvenienceMethod": true
    },
    {
     "$id": "320",
     "Name": "handleArray",
     "ResourceName": "UnbrandedTypeSpec",
     "Description": "head as boolean.",
     "Accessibility": "public",
     "Parameters": [
      {
       "$ref": "158"
      },
      {
       "$id": "321",
       "Name": "body",
       "NameInRequest": "body",
       "Type": {
        "$id": "322",
        "Kind": "Array",
        "Name": "Array",
        "ElementType": {
         "$id": "323",
         "Kind": "string"
        }
       },
       "Location": "Body",
       "IsRequired": true,
       "IsApiVersion": false,
       "IsResourceParameter": false,
       "IsContentType": false,
       "IsEndpoint": false,
       "SkipUrlEncoding": false,
       "Explode": false,
       "Kind": "Method"
      },
      {
       "$id": "324",
       "Name": "accept",
       "NameInRequest": "Accept",
       "Type": {
        "$id": "325",
        "Kind": "string",
        "IsNullable": false
       },
       "Location": "Header",
       "IsApiVersion": false,
       "IsResourceParameter": false,
       "IsContentType": false,
       "IsRequired": true,
       "IsEndpoint": false,
       "SkipUrlEncoding": false,
       "Explode": false,
       "Kind": "Constant",
       "DefaultValue": {
        "$id": "326",
        "Type": {
         "$ref": "325"
        },
        "Value": "application/json"
       }
      },
      {
       "$id": "327",
       "Name": "contentType",
       "NameInRequest": "Content-Type",
       "Type": {
        "$id": "328",
        "Kind": "string",
        "IsNullable": false
       },
       "Location": "Header",
       "IsApiVersion": false,
       "IsResourceParameter": false,
       "IsContentType": true,
       "IsRequired": true,
       "IsEndpoint": false,
       "SkipUrlEncoding": false,
       "Explode": false,
       "Kind": "Constant",
       "DefaultValue": {
        "$id": "329",
        "Type": {
         "$ref": "328"
        },
        "Value": "application/json"
       }
      }
     ],
     "Responses": [
      {
       "$id": "330",
       "StatusCodes": [
        200
       ],
       "BodyType": {
        "$id": "331",
        "Kind": "Array",
        "Name": "Array",
        "ElementType": {
         "$id": "332",
         "Kind": "string"
        }
       },
       "BodyMediaType": "Json",
       "Headers": [],
       "IsErrorResponse": false,
       "ContentTypes": [
        "application/json"
       ]
      }
     ],
     "HttpMethod": "PUT",
     "RequestBodyMediaType": "Json",
     "Uri": "{unbrandedTypeSpecUrl}",
     "Path": "/headAsBoolean",
     "RequestMediaTypes": [
      "application/json"
     ],
     "BufferResponse": true,
     "GenerateProtocolMethod": true,
     "GenerateConvenienceMethod": true
    }
   ],
   "Protocol": {
    "$id": "333"
   },
   "Creatable": true,
   "Parameters": [
    {
     "$ref": "158"
    }
   ]
  }
 ],
 "Auth": {
  "$id": "334",
  "ApiKey": {
   "$id": "335",
   "Name": "my-api-key"
  }
 }
}<|MERGE_RESOLUTION|>--- conflicted
+++ resolved
@@ -22,12 +22,7 @@
    "Namespace": "UnbrandedTypeSpec",
    "Description": "The Thing_requiredLiteralString",
    "IsExtensible": true,
-<<<<<<< HEAD
-   "IsNullable": false,
    "Usage": "Input,Output"
-=======
-   "Usage": "RoundTrip"
->>>>>>> 64632414
   },
   {
    "$id": "5",
@@ -48,12 +43,7 @@
    "Namespace": "UnbrandedTypeSpec",
    "Description": "The Thing_requiredLiteralInt",
    "IsExtensible": true,
-<<<<<<< HEAD
-   "IsNullable": false,
    "Usage": "Input,Output"
-=======
-   "Usage": "RoundTrip"
->>>>>>> 64632414
   },
   {
    "$id": "8",
@@ -74,12 +64,7 @@
    "Namespace": "UnbrandedTypeSpec",
    "Description": "The Thing_requiredLiteralFloat",
    "IsExtensible": true,
-<<<<<<< HEAD
-   "IsNullable": false,
    "Usage": "Input,Output"
-=======
-   "Usage": "RoundTrip"
->>>>>>> 64632414
   },
   {
    "$id": "11",
@@ -100,12 +85,7 @@
    "Namespace": "UnbrandedTypeSpec",
    "Description": "The Thing_optionalLiteralString",
    "IsExtensible": true,
-<<<<<<< HEAD
-   "IsNullable": false,
    "Usage": "Input,Output"
-=======
-   "Usage": "RoundTrip"
->>>>>>> 64632414
   },
   {
    "$id": "14",
@@ -126,12 +106,7 @@
    "Namespace": "UnbrandedTypeSpec",
    "Description": "The Thing_optionalLiteralInt",
    "IsExtensible": true,
-<<<<<<< HEAD
-   "IsNullable": false,
    "Usage": "Input,Output"
-=======
-   "Usage": "RoundTrip"
->>>>>>> 64632414
   },
   {
    "$id": "17",
@@ -152,12 +127,7 @@
    "Namespace": "UnbrandedTypeSpec",
    "Description": "The Thing_optionalLiteralFloat",
    "IsExtensible": true,
-<<<<<<< HEAD
-   "IsNullable": false,
    "Usage": "Input,Output"
-=======
-   "Usage": "RoundTrip"
->>>>>>> 64632414
   },
   {
    "$id": "20",
@@ -187,12 +157,7 @@
    "Namespace": "UnbrandedTypeSpec",
    "Description": "Simple enum",
    "IsExtensible": false,
-<<<<<<< HEAD
-   "IsNullable": true,
    "Usage": "Input,Output"
-=======
-   "Usage": "RoundTrip"
->>>>>>> 64632414
   },
   {
    "$id": "25",
@@ -222,12 +187,7 @@
    "Namespace": "UnbrandedTypeSpec",
    "Description": "Extensible enum",
    "IsExtensible": true,
-<<<<<<< HEAD
-   "IsNullable": true,
    "Usage": "Input,Output"
-=======
-   "Usage": "RoundTrip"
->>>>>>> 64632414
   },
   {
    "$id": "30",
@@ -257,12 +217,7 @@
    "Namespace": "UnbrandedTypeSpec",
    "Description": "Int based extensible enum",
    "IsExtensible": true,
-<<<<<<< HEAD
-   "IsNullable": false,
    "Usage": "Input,Output"
-=======
-   "Usage": "RoundTrip"
->>>>>>> 64632414
   },
   {
    "$id": "35",
@@ -292,12 +247,7 @@
    "Namespace": "UnbrandedTypeSpec",
    "Description": "Float based extensible enum",
    "IsExtensible": true,
-<<<<<<< HEAD
-   "IsNullable": false,
    "Usage": "Input,Output"
-=======
-   "Usage": "RoundTrip"
->>>>>>> 64632414
   },
   {
    "$id": "40",
@@ -327,12 +277,7 @@
    "Namespace": "UnbrandedTypeSpec",
    "Description": "float fixed enum",
    "IsExtensible": false,
-<<<<<<< HEAD
-   "IsNullable": false,
    "Usage": "Input,Output"
-=======
-   "Usage": "RoundTrip"
->>>>>>> 64632414
   },
   {
    "$id": "45",
@@ -362,12 +307,7 @@
    "Namespace": "UnbrandedTypeSpec",
    "Description": "int fixed enum",
    "IsExtensible": false,
-<<<<<<< HEAD
-   "IsNullable": false,
    "Usage": "Input,Output"
-=======
-   "Usage": "RoundTrip"
->>>>>>> 64632414
   },
   {
    "$id": "50",
@@ -426,12 +366,7 @@
    "Name": "Thing",
    "Namespace": "UnbrandedTypeSpec",
    "Description": "A model with a few properties of literal types",
-<<<<<<< HEAD
-   "IsNullable": false,
    "Usage": "Input,Output",
-=======
-   "Usage": "RoundTrip",
->>>>>>> 64632414
    "Properties": [
     {
      "$id": "60",
@@ -669,12 +604,7 @@
    "Name": "RoundTripModel",
    "Namespace": "UnbrandedTypeSpec",
    "Description": "this is a roundtrip model",
-<<<<<<< HEAD
-   "IsNullable": false,
    "Usage": "Input,Output",
-=======
-   "Usage": "RoundTrip",
->>>>>>> 64632414
    "Properties": [
     {
      "$id": "97",
@@ -985,12 +915,7 @@
       "Name": "ModelWithRequiredNullableProperties",
       "Namespace": "UnbrandedTypeSpec",
       "Description": "A model with a few required nullable properties",
-<<<<<<< HEAD
-      "IsNullable": false,
       "Usage": "Input,Output",
-=======
-      "Usage": "RoundTrip",
->>>>>>> 64632414
       "Properties": [
        {
         "$id": "142",
@@ -1054,12 +979,7 @@
    "Name": "Friend",
    "Namespace": "UnbrandedTypeSpec",
    "Description": "this is not a friendly model but with a friendly name",
-<<<<<<< HEAD
-   "IsNullable": false,
    "Usage": "Input,Output",
-=======
-   "Usage": "RoundTrip",
->>>>>>> 64632414
    "Properties": [
     {
      "$id": "150",
@@ -1081,12 +1001,7 @@
    "Name": "ProjectedModel",
    "Namespace": "UnbrandedTypeSpec",
    "Description": "this is a model with a projected name",
-<<<<<<< HEAD
-   "IsNullable": false,
    "Usage": "Input,Output",
-=======
-   "Usage": "RoundTrip",
->>>>>>> 64632414
    "Properties": [
     {
      "$id": "153",
