--- conflicted
+++ resolved
@@ -430,16 +430,11 @@
         "Name": "Array",
         "ValueType": {
          "$id": "66",
-<<<<<<< HEAD
          "Kind": "string",
          "Name": "string",
          "CrossLanguageDefinitionId": "TypeSpec.string"
-        }
-=======
-         "Kind": "string"
         },
         "CrossLanguageDefinitionId": "TypeSpec.Array"
->>>>>>> d4a5bea0
        },
        {
         "$id": "67",
@@ -614,16 +609,11 @@
        "Name": "Array",
        "ValueType": {
         "$id": "91",
-<<<<<<< HEAD
         "Kind": "int32",
         "Name": "int32",
         "CrossLanguageDefinitionId": "TypeSpec.int32"
-       }
-=======
-        "Kind": "int32"
        },
        "CrossLanguageDefinitionId": "TypeSpec.Array"
->>>>>>> d4a5bea0
       }
      },
      "IsRequired": false,
@@ -643,16 +633,11 @@
        "Name": "Array",
        "ValueType": {
         "$id": "95",
-<<<<<<< HEAD
         "Kind": "int32",
         "Name": "int32",
         "CrossLanguageDefinitionId": "TypeSpec.int32"
-       }
-=======
-        "Kind": "int32"
        },
        "CrossLanguageDefinitionId": "TypeSpec.Array"
->>>>>>> d4a5bea0
       }
      },
      "IsRequired": true,
@@ -1139,13 +1124,9 @@
        "NameInRequest": "unbrandedTypeSpecUrl",
        "Type": {
         "$id": "159",
-<<<<<<< HEAD
         "Kind": "url",
         "Name": "url",
-        "CrossLanguageDefinitionId": ""
-=======
-        "Kind": "url"
->>>>>>> d4a5bea0
+        "CrossLanguageDefinitionId": "TypeSpec.url"
        },
        "Location": "Uri",
        "IsApiVersion": false,
@@ -3017,16 +2998,11 @@
         "Name": "Array",
         "ValueType": {
          "$id": "323",
-<<<<<<< HEAD
          "Kind": "string",
          "Name": "string",
          "CrossLanguageDefinitionId": "TypeSpec.string"
-        }
-=======
-         "Kind": "string"
         },
         "CrossLanguageDefinitionId": "TypeSpec.Array"
->>>>>>> d4a5bea0
        },
        "Location": "Body",
        "IsRequired": true,
@@ -3105,16 +3081,11 @@
         "Name": "Array",
         "ValueType": {
          "$id": "332",
-<<<<<<< HEAD
          "Kind": "string",
          "Name": "string",
          "CrossLanguageDefinitionId": "TypeSpec.string"
-        }
-=======
-         "Kind": "string"
         },
         "CrossLanguageDefinitionId": "TypeSpec.Array"
->>>>>>> d4a5bea0
        },
        "BodyMediaType": "Json",
        "Headers": [],
