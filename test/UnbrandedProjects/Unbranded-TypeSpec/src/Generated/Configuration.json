{
  "output-folder": ".",
  "namespace": "UnbrandedTypeSpec",
  "library-name": "UnbrandedTypeSpec",
  "shared-source-folders": [
    "../../../../../artifacts/bin/AutoRest.CSharp/Debug/net7.0/Generator.Shared",
    "../../../../../artifacts/bin/AutoRest.CSharp/Debug/net7.0/Azure.Core.Shared"
  ],
  "head-as-boolean": true,
  "deserialize-null-collection-as-null-value": true,
  "branded": false,
<<<<<<< HEAD
  "generate-test-project": true
=======
  "use-model-reader-writer": true
>>>>>>> eb54e880
}<|MERGE_RESOLUTION|>--- conflicted
+++ resolved
@@ -9,9 +9,6 @@
   "head-as-boolean": true,
   "deserialize-null-collection-as-null-value": true,
   "branded": false,
-<<<<<<< HEAD
-  "generate-test-project": true
-=======
+  "generate-test-project": true,
   "use-model-reader-writer": true
->>>>>>> eb54e880
 }