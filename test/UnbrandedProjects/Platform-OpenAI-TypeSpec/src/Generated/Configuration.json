{
  "output-folder": ".",
  "namespace": "OpenAI",
  "library-name": "OpenAI",
  "shared-source-folders": [
    "../../../../../artifacts/bin/AutoRest.CSharp/Debug/net7.0/Generator.Shared",
    "../../../../../artifacts/bin/AutoRest.CSharp/Debug/net7.0/Azure.Core.Shared"
  ],
  "branded": false,
<<<<<<< HEAD
  "generate-test-project": true
=======
  "use-model-reader-writer": true
>>>>>>> eb54e880
}<|MERGE_RESOLUTION|>--- conflicted
+++ resolved
@@ -7,9 +7,6 @@
     "../../../../../artifacts/bin/AutoRest.CSharp/Debug/net7.0/Azure.Core.Shared"
   ],
   "branded": false,
-<<<<<<< HEAD
-  "generate-test-project": true
-=======
+  "generate-test-project": true,
   "use-model-reader-writer": true
->>>>>>> eb54e880
 }