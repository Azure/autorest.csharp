--- conflicted
+++ resolved
@@ -48,13 +48,8 @@
         {
             Argument.AssertNotNull(audio, nameof(audio));
 
-<<<<<<< HEAD
+            using BinaryContent content = audio.ToBinaryContent();
             RequestOptions options = FromCancellationToken(cancellationToken);
-            using BinaryContent content = audio.ToBinaryContent();
-=======
-            using BinaryContent content = audio.ToBinaryBody();
-            RequestOptions options = FromCancellationToken(cancellationToken);
->>>>>>> a9c43d9c
             ClientResult result = await CreateAsync(content, options).ConfigureAwait(false);
             return ClientResult.FromValue(CreateTranscriptionResponse.FromResponse(result.GetRawResponse()), result.GetRawResponse());
         }
@@ -67,13 +62,8 @@
         {
             Argument.AssertNotNull(audio, nameof(audio));
 
-<<<<<<< HEAD
+            using BinaryContent content = audio.ToBinaryContent();
             RequestOptions options = FromCancellationToken(cancellationToken);
-            using BinaryContent content = audio.ToBinaryContent();
-=======
-            using BinaryContent content = audio.ToBinaryBody();
-            RequestOptions options = FromCancellationToken(cancellationToken);
->>>>>>> a9c43d9c
             ClientResult result = Create(content, options);
             return ClientResult.FromValue(CreateTranscriptionResponse.FromResponse(result.GetRawResponse()), result.GetRawResponse());
         }
