// <auto-generated/>

#nullable disable

using System;
using System.ClientModel;
using System.ClientModel.Primitives;
using System.Threading.Tasks;
using OpenAI.Models;

namespace OpenAI
{
    // Data plane generated sub-client.
    /// <summary> The FineTuningJobs sub-client. </summary>
    public partial class FineTuningJobs
    {
        private const string AuthorizationHeader = "Authorization";
        private readonly ApiKeyCredential _keyCredential;
        private const string AuthorizationApiKeyPrefix = "Bearer";
        private readonly ClientPipeline _pipeline;
        private readonly Uri _endpoint;

        /// <summary> The HTTP pipeline for sending and receiving REST requests and responses. </summary>
        public virtual ClientPipeline Pipeline => _pipeline;

        /// <summary> Initializes a new instance of FineTuningJobs for mocking. </summary>
        protected FineTuningJobs()
        {
        }

        /// <summary> Initializes a new instance of FineTuningJobs. </summary>
        /// <param name="pipeline"> The HTTP pipeline for sending and receiving REST requests and responses. </param>
        /// <param name="keyCredential"> The key credential to copy. </param>
        /// <param name="endpoint"> OpenAI Endpoint. </param>
        internal FineTuningJobs(ClientPipeline pipeline, ApiKeyCredential keyCredential, Uri endpoint)
        {
            _pipeline = pipeline;
            _keyCredential = keyCredential;
            _endpoint = endpoint;
        }

        /// <summary>
        /// Creates a job that fine-tunes a specified model from a given dataset.
        ///
        /// Response includes details of the enqueued job including job status and the name of the
        /// fine-tuned models once complete.
        ///
        /// [Learn more about fine-tuning](/docs/guides/fine-tuning)
        /// </summary>
        /// <param name="job"> The <see cref="CreateFineTuningJobRequest"/> to use. </param>
        /// <exception cref="ArgumentNullException"> <paramref name="job"/> is null. </exception>
        public virtual async Task<ClientResult<FineTuningJob>> CreateAsync(CreateFineTuningJobRequest job)
        {
            Argument.AssertNotNull(job, nameof(job));

<<<<<<< HEAD
            using BinaryContent content = job.ToBinaryBody();
            ClientResult result = await CreateAsync(content, null).ConfigureAwait(false);
=======
            using BinaryContent content = job.ToBinaryContent();
            RequestOptions options = FromCancellationToken(cancellationToken);
            ClientResult result = await CreateAsync(content, options).ConfigureAwait(false);
>>>>>>> 477d775b
            return ClientResult.FromValue(FineTuningJob.FromResponse(result.GetRawResponse()), result.GetRawResponse());
        }

        /// <summary>
        /// Creates a job that fine-tunes a specified model from a given dataset.
        ///
        /// Response includes details of the enqueued job including job status and the name of the
        /// fine-tuned models once complete.
        ///
        /// [Learn more about fine-tuning](/docs/guides/fine-tuning)
        /// </summary>
        /// <param name="job"> The <see cref="CreateFineTuningJobRequest"/> to use. </param>
        /// <exception cref="ArgumentNullException"> <paramref name="job"/> is null. </exception>
        public virtual ClientResult<FineTuningJob> Create(CreateFineTuningJobRequest job)
        {
            Argument.AssertNotNull(job, nameof(job));

<<<<<<< HEAD
            using BinaryContent content = job.ToBinaryBody();
            ClientResult result = Create(content, null);
=======
            using BinaryContent content = job.ToBinaryContent();
            RequestOptions options = FromCancellationToken(cancellationToken);
            ClientResult result = Create(content, options);
>>>>>>> 477d775b
            return ClientResult.FromValue(FineTuningJob.FromResponse(result.GetRawResponse()), result.GetRawResponse());
        }

        /// <summary>
        /// [Protocol Method] Creates a job that fine-tunes a specified model from a given dataset.
        ///
        /// Response includes details of the enqueued job including job status and the name of the
        /// fine-tuned models once complete.
        ///
        /// [Learn more about fine-tuning](/docs/guides/fine-tuning)
        /// <list type="bullet">
        /// <item>
        /// <description>
        /// This <see href="https://aka.ms/azsdk/net/protocol-methods">protocol method</see> allows explicit creation of the request and processing of the response for advanced scenarios.
        /// </description>
        /// </item>
        /// <item>
        /// <description>
        /// Please try the simpler <see cref="CreateAsync(CreateFineTuningJobRequest)"/> convenience overload with strongly typed models first.
        /// </description>
        /// </item>
        /// </list>
        /// </summary>
        /// <param name="content"> The content to send as the body of the request. </param>
        /// <param name="options"> The request options, which can override default behaviors of the client pipeline on a per-call basis. </param>
        /// <exception cref="ArgumentNullException"> <paramref name="content"/> is null. </exception>
        /// <exception cref="ClientResultException"> Service returned a non-success status code. </exception>
        /// <returns> The response returned from the service. </returns>
        public virtual async Task<ClientResult> CreateAsync(BinaryContent content, RequestOptions options = null)
        {
            Argument.AssertNotNull(content, nameof(content));

            using PipelineMessage message = CreateCreateRequest(content, options);
            return ClientResult.FromResponse(await _pipeline.ProcessMessageAsync(message, options).ConfigureAwait(false));
        }

        /// <summary>
        /// [Protocol Method] Creates a job that fine-tunes a specified model from a given dataset.
        ///
        /// Response includes details of the enqueued job including job status and the name of the
        /// fine-tuned models once complete.
        ///
        /// [Learn more about fine-tuning](/docs/guides/fine-tuning)
        /// <list type="bullet">
        /// <item>
        /// <description>
        /// This <see href="https://aka.ms/azsdk/net/protocol-methods">protocol method</see> allows explicit creation of the request and processing of the response for advanced scenarios.
        /// </description>
        /// </item>
        /// <item>
        /// <description>
        /// Please try the simpler <see cref="Create(CreateFineTuningJobRequest)"/> convenience overload with strongly typed models first.
        /// </description>
        /// </item>
        /// </list>
        /// </summary>
        /// <param name="content"> The content to send as the body of the request. </param>
        /// <param name="options"> The request options, which can override default behaviors of the client pipeline on a per-call basis. </param>
        /// <exception cref="ArgumentNullException"> <paramref name="content"/> is null. </exception>
        /// <exception cref="ClientResultException"> Service returned a non-success status code. </exception>
        /// <returns> The response returned from the service. </returns>
        public virtual ClientResult Create(BinaryContent content, RequestOptions options = null)
        {
            Argument.AssertNotNull(content, nameof(content));

            using PipelineMessage message = CreateCreateRequest(content, options);
            return ClientResult.FromResponse(_pipeline.ProcessMessage(message, options));
        }

        /// <param name="after"> Identifier for the last job from the previous pagination request. </param>
        /// <param name="limit"> Number of fine-tuning jobs to retrieve. </param>
        public virtual async Task<ClientResult<ListPaginatedFineTuningJobsResponse>> GetPaginatedsAsync(string after = null, long? limit = null)
        {
            ClientResult result = await GetPaginatedsAsync(after, limit, null).ConfigureAwait(false);
            return ClientResult.FromValue(ListPaginatedFineTuningJobsResponse.FromResponse(result.GetRawResponse()), result.GetRawResponse());
        }

        /// <param name="after"> Identifier for the last job from the previous pagination request. </param>
        /// <param name="limit"> Number of fine-tuning jobs to retrieve. </param>
        public virtual ClientResult<ListPaginatedFineTuningJobsResponse> GetPaginateds(string after = null, long? limit = null)
        {
            ClientResult result = GetPaginateds(after, limit, null);
            return ClientResult.FromValue(ListPaginatedFineTuningJobsResponse.FromResponse(result.GetRawResponse()), result.GetRawResponse());
        }

        /// <summary>
        /// [Protocol Method]
        /// <list type="bullet">
        /// <item>
        /// <description>
        /// This <see href="https://aka.ms/azsdk/net/protocol-methods">protocol method</see> allows explicit creation of the request and processing of the response for advanced scenarios.
        /// </description>
        /// </item>
        /// <item>
        /// <description>
        /// Please try the simpler <see cref="GetPaginatedsAsync(string,long?)"/> convenience overload with strongly typed models first.
        /// </description>
        /// </item>
        /// </list>
        /// </summary>
        /// <param name="after"> Identifier for the last job from the previous pagination request. </param>
        /// <param name="limit"> Number of fine-tuning jobs to retrieve. </param>
        /// <param name="options"> The request options, which can override default behaviors of the client pipeline on a per-call basis. </param>
        /// <exception cref="ClientResultException"> Service returned a non-success status code. </exception>
        /// <returns> The response returned from the service. </returns>
        public virtual async Task<ClientResult> GetPaginatedsAsync(string after, long? limit, RequestOptions options)
        {
            using PipelineMessage message = CreateGetPaginatedsRequest(after, limit, options);
            return ClientResult.FromResponse(await _pipeline.ProcessMessageAsync(message, options).ConfigureAwait(false));
        }

        /// <summary>
        /// [Protocol Method]
        /// <list type="bullet">
        /// <item>
        /// <description>
        /// This <see href="https://aka.ms/azsdk/net/protocol-methods">protocol method</see> allows explicit creation of the request and processing of the response for advanced scenarios.
        /// </description>
        /// </item>
        /// <item>
        /// <description>
        /// Please try the simpler <see cref="GetPaginateds(string,long?)"/> convenience overload with strongly typed models first.
        /// </description>
        /// </item>
        /// </list>
        /// </summary>
        /// <param name="after"> Identifier for the last job from the previous pagination request. </param>
        /// <param name="limit"> Number of fine-tuning jobs to retrieve. </param>
        /// <param name="options"> The request options, which can override default behaviors of the client pipeline on a per-call basis. </param>
        /// <exception cref="ClientResultException"> Service returned a non-success status code. </exception>
        /// <returns> The response returned from the service. </returns>
        public virtual ClientResult GetPaginateds(string after, long? limit, RequestOptions options)
        {
            using PipelineMessage message = CreateGetPaginatedsRequest(after, limit, options);
            return ClientResult.FromResponse(_pipeline.ProcessMessage(message, options));
        }

        /// <summary>
        /// Get info about a fine-tuning job.
        ///
        /// [Learn more about fine-tuning](/docs/guides/fine-tuning)
        /// </summary>
        /// <param name="fineTuningJobId"> The <see cref="string"/> to use. </param>
        /// <exception cref="ArgumentNullException"> <paramref name="fineTuningJobId"/> is null. </exception>
        /// <exception cref="ArgumentException"> <paramref name="fineTuningJobId"/> is an empty string, and was expected to be non-empty. </exception>
        public virtual async Task<ClientResult<FineTuningJob>> RetrieveAsync(string fineTuningJobId)
        {
            Argument.AssertNotNullOrEmpty(fineTuningJobId, nameof(fineTuningJobId));

            ClientResult result = await RetrieveAsync(fineTuningJobId, null).ConfigureAwait(false);
            return ClientResult.FromValue(FineTuningJob.FromResponse(result.GetRawResponse()), result.GetRawResponse());
        }

        /// <summary>
        /// Get info about a fine-tuning job.
        ///
        /// [Learn more about fine-tuning](/docs/guides/fine-tuning)
        /// </summary>
        /// <param name="fineTuningJobId"> The <see cref="string"/> to use. </param>
        /// <exception cref="ArgumentNullException"> <paramref name="fineTuningJobId"/> is null. </exception>
        /// <exception cref="ArgumentException"> <paramref name="fineTuningJobId"/> is an empty string, and was expected to be non-empty. </exception>
        public virtual ClientResult<FineTuningJob> Retrieve(string fineTuningJobId)
        {
            Argument.AssertNotNullOrEmpty(fineTuningJobId, nameof(fineTuningJobId));

            ClientResult result = Retrieve(fineTuningJobId, null);
            return ClientResult.FromValue(FineTuningJob.FromResponse(result.GetRawResponse()), result.GetRawResponse());
        }

        /// <summary>
        /// [Protocol Method] Get info about a fine-tuning job.
        ///
        /// [Learn more about fine-tuning](/docs/guides/fine-tuning)
        /// <list type="bullet">
        /// <item>
        /// <description>
        /// This <see href="https://aka.ms/azsdk/net/protocol-methods">protocol method</see> allows explicit creation of the request and processing of the response for advanced scenarios.
        /// </description>
        /// </item>
        /// <item>
        /// <description>
        /// Please try the simpler <see cref="RetrieveAsync(string)"/> convenience overload with strongly typed models first.
        /// </description>
        /// </item>
        /// </list>
        /// </summary>
        /// <param name="fineTuningJobId"> The <see cref="string"/> to use. </param>
        /// <param name="options"> The request options, which can override default behaviors of the client pipeline on a per-call basis. </param>
        /// <exception cref="ArgumentNullException"> <paramref name="fineTuningJobId"/> is null. </exception>
        /// <exception cref="ArgumentException"> <paramref name="fineTuningJobId"/> is an empty string, and was expected to be non-empty. </exception>
        /// <exception cref="ClientResultException"> Service returned a non-success status code. </exception>
        /// <returns> The response returned from the service. </returns>
        public virtual async Task<ClientResult> RetrieveAsync(string fineTuningJobId, RequestOptions options)
        {
            Argument.AssertNotNullOrEmpty(fineTuningJobId, nameof(fineTuningJobId));

            using PipelineMessage message = CreateRetrieveRequest(fineTuningJobId, options);
            return ClientResult.FromResponse(await _pipeline.ProcessMessageAsync(message, options).ConfigureAwait(false));
        }

        /// <summary>
        /// [Protocol Method] Get info about a fine-tuning job.
        ///
        /// [Learn more about fine-tuning](/docs/guides/fine-tuning)
        /// <list type="bullet">
        /// <item>
        /// <description>
        /// This <see href="https://aka.ms/azsdk/net/protocol-methods">protocol method</see> allows explicit creation of the request and processing of the response for advanced scenarios.
        /// </description>
        /// </item>
        /// <item>
        /// <description>
        /// Please try the simpler <see cref="Retrieve(string)"/> convenience overload with strongly typed models first.
        /// </description>
        /// </item>
        /// </list>
        /// </summary>
        /// <param name="fineTuningJobId"> The <see cref="string"/> to use. </param>
        /// <param name="options"> The request options, which can override default behaviors of the client pipeline on a per-call basis. </param>
        /// <exception cref="ArgumentNullException"> <paramref name="fineTuningJobId"/> is null. </exception>
        /// <exception cref="ArgumentException"> <paramref name="fineTuningJobId"/> is an empty string, and was expected to be non-empty. </exception>
        /// <exception cref="ClientResultException"> Service returned a non-success status code. </exception>
        /// <returns> The response returned from the service. </returns>
        public virtual ClientResult Retrieve(string fineTuningJobId, RequestOptions options)
        {
            Argument.AssertNotNullOrEmpty(fineTuningJobId, nameof(fineTuningJobId));

            using PipelineMessage message = CreateRetrieveRequest(fineTuningJobId, options);
            return ClientResult.FromResponse(_pipeline.ProcessMessage(message, options));
        }

        /// <summary> Get status updates for a fine-tuning job. </summary>
        /// <param name="fineTuningJobId"> The ID of the fine-tuning job to get events for. </param>
        /// <param name="after"> Identifier for the last event from the previous pagination request. </param>
        /// <param name="limit"> Number of events to retrieve. </param>
        /// <exception cref="ArgumentNullException"> <paramref name="fineTuningJobId"/> is null. </exception>
        /// <exception cref="ArgumentException"> <paramref name="fineTuningJobId"/> is an empty string, and was expected to be non-empty. </exception>
        public virtual async Task<ClientResult<ListFineTuningJobEventsResponse>> GetEventsAsync(string fineTuningJobId, string after = null, long? limit = null)
        {
            Argument.AssertNotNullOrEmpty(fineTuningJobId, nameof(fineTuningJobId));

            ClientResult result = await GetEventsAsync(fineTuningJobId, after, limit, null).ConfigureAwait(false);
            return ClientResult.FromValue(ListFineTuningJobEventsResponse.FromResponse(result.GetRawResponse()), result.GetRawResponse());
        }

        /// <summary> Get status updates for a fine-tuning job. </summary>
        /// <param name="fineTuningJobId"> The ID of the fine-tuning job to get events for. </param>
        /// <param name="after"> Identifier for the last event from the previous pagination request. </param>
        /// <param name="limit"> Number of events to retrieve. </param>
        /// <exception cref="ArgumentNullException"> <paramref name="fineTuningJobId"/> is null. </exception>
        /// <exception cref="ArgumentException"> <paramref name="fineTuningJobId"/> is an empty string, and was expected to be non-empty. </exception>
        public virtual ClientResult<ListFineTuningJobEventsResponse> GetEvents(string fineTuningJobId, string after = null, long? limit = null)
        {
            Argument.AssertNotNullOrEmpty(fineTuningJobId, nameof(fineTuningJobId));

            ClientResult result = GetEvents(fineTuningJobId, after, limit, null);
            return ClientResult.FromValue(ListFineTuningJobEventsResponse.FromResponse(result.GetRawResponse()), result.GetRawResponse());
        }

        /// <summary>
        /// [Protocol Method] Get status updates for a fine-tuning job.
        /// <list type="bullet">
        /// <item>
        /// <description>
        /// This <see href="https://aka.ms/azsdk/net/protocol-methods">protocol method</see> allows explicit creation of the request and processing of the response for advanced scenarios.
        /// </description>
        /// </item>
        /// <item>
        /// <description>
        /// Please try the simpler <see cref="GetEventsAsync(string,string,long?)"/> convenience overload with strongly typed models first.
        /// </description>
        /// </item>
        /// </list>
        /// </summary>
        /// <param name="fineTuningJobId"> The ID of the fine-tuning job to get events for. </param>
        /// <param name="after"> Identifier for the last event from the previous pagination request. </param>
        /// <param name="limit"> Number of events to retrieve. </param>
        /// <param name="options"> The request options, which can override default behaviors of the client pipeline on a per-call basis. </param>
        /// <exception cref="ArgumentNullException"> <paramref name="fineTuningJobId"/> is null. </exception>
        /// <exception cref="ArgumentException"> <paramref name="fineTuningJobId"/> is an empty string, and was expected to be non-empty. </exception>
        /// <exception cref="ClientResultException"> Service returned a non-success status code. </exception>
        /// <returns> The response returned from the service. </returns>
        public virtual async Task<ClientResult> GetEventsAsync(string fineTuningJobId, string after, long? limit, RequestOptions options)
        {
            Argument.AssertNotNullOrEmpty(fineTuningJobId, nameof(fineTuningJobId));

            using PipelineMessage message = CreateGetEventsRequest(fineTuningJobId, after, limit, options);
            return ClientResult.FromResponse(await _pipeline.ProcessMessageAsync(message, options).ConfigureAwait(false));
        }

        /// <summary>
        /// [Protocol Method] Get status updates for a fine-tuning job.
        /// <list type="bullet">
        /// <item>
        /// <description>
        /// This <see href="https://aka.ms/azsdk/net/protocol-methods">protocol method</see> allows explicit creation of the request and processing of the response for advanced scenarios.
        /// </description>
        /// </item>
        /// <item>
        /// <description>
        /// Please try the simpler <see cref="GetEvents(string,string,long?)"/> convenience overload with strongly typed models first.
        /// </description>
        /// </item>
        /// </list>
        /// </summary>
        /// <param name="fineTuningJobId"> The ID of the fine-tuning job to get events for. </param>
        /// <param name="after"> Identifier for the last event from the previous pagination request. </param>
        /// <param name="limit"> Number of events to retrieve. </param>
        /// <param name="options"> The request options, which can override default behaviors of the client pipeline on a per-call basis. </param>
        /// <exception cref="ArgumentNullException"> <paramref name="fineTuningJobId"/> is null. </exception>
        /// <exception cref="ArgumentException"> <paramref name="fineTuningJobId"/> is an empty string, and was expected to be non-empty. </exception>
        /// <exception cref="ClientResultException"> Service returned a non-success status code. </exception>
        /// <returns> The response returned from the service. </returns>
        public virtual ClientResult GetEvents(string fineTuningJobId, string after, long? limit, RequestOptions options)
        {
            Argument.AssertNotNullOrEmpty(fineTuningJobId, nameof(fineTuningJobId));

            using PipelineMessage message = CreateGetEventsRequest(fineTuningJobId, after, limit, options);
            return ClientResult.FromResponse(_pipeline.ProcessMessage(message, options));
        }

        /// <summary> Immediately cancel a fine-tune job. </summary>
        /// <param name="fineTuningJobId"> The ID of the fine-tuning job to cancel. </param>
        /// <exception cref="ArgumentNullException"> <paramref name="fineTuningJobId"/> is null. </exception>
        /// <exception cref="ArgumentException"> <paramref name="fineTuningJobId"/> is an empty string, and was expected to be non-empty. </exception>
        public virtual async Task<ClientResult<FineTuningJob>> CancelAsync(string fineTuningJobId)
        {
            Argument.AssertNotNullOrEmpty(fineTuningJobId, nameof(fineTuningJobId));

            ClientResult result = await CancelAsync(fineTuningJobId, null).ConfigureAwait(false);
            return ClientResult.FromValue(FineTuningJob.FromResponse(result.GetRawResponse()), result.GetRawResponse());
        }

        /// <summary> Immediately cancel a fine-tune job. </summary>
        /// <param name="fineTuningJobId"> The ID of the fine-tuning job to cancel. </param>
        /// <exception cref="ArgumentNullException"> <paramref name="fineTuningJobId"/> is null. </exception>
        /// <exception cref="ArgumentException"> <paramref name="fineTuningJobId"/> is an empty string, and was expected to be non-empty. </exception>
        public virtual ClientResult<FineTuningJob> Cancel(string fineTuningJobId)
        {
            Argument.AssertNotNullOrEmpty(fineTuningJobId, nameof(fineTuningJobId));

            ClientResult result = Cancel(fineTuningJobId, null);
            return ClientResult.FromValue(FineTuningJob.FromResponse(result.GetRawResponse()), result.GetRawResponse());
        }

        /// <summary>
        /// [Protocol Method] Immediately cancel a fine-tune job.
        /// <list type="bullet">
        /// <item>
        /// <description>
        /// This <see href="https://aka.ms/azsdk/net/protocol-methods">protocol method</see> allows explicit creation of the request and processing of the response for advanced scenarios.
        /// </description>
        /// </item>
        /// <item>
        /// <description>
        /// Please try the simpler <see cref="CancelAsync(string)"/> convenience overload with strongly typed models first.
        /// </description>
        /// </item>
        /// </list>
        /// </summary>
        /// <param name="fineTuningJobId"> The ID of the fine-tuning job to cancel. </param>
        /// <param name="options"> The request options, which can override default behaviors of the client pipeline on a per-call basis. </param>
        /// <exception cref="ArgumentNullException"> <paramref name="fineTuningJobId"/> is null. </exception>
        /// <exception cref="ArgumentException"> <paramref name="fineTuningJobId"/> is an empty string, and was expected to be non-empty. </exception>
        /// <exception cref="ClientResultException"> Service returned a non-success status code. </exception>
        /// <returns> The response returned from the service. </returns>
        public virtual async Task<ClientResult> CancelAsync(string fineTuningJobId, RequestOptions options)
        {
            Argument.AssertNotNullOrEmpty(fineTuningJobId, nameof(fineTuningJobId));

            using PipelineMessage message = CreateCancelRequest(fineTuningJobId, options);
            return ClientResult.FromResponse(await _pipeline.ProcessMessageAsync(message, options).ConfigureAwait(false));
        }

        /// <summary>
        /// [Protocol Method] Immediately cancel a fine-tune job.
        /// <list type="bullet">
        /// <item>
        /// <description>
        /// This <see href="https://aka.ms/azsdk/net/protocol-methods">protocol method</see> allows explicit creation of the request and processing of the response for advanced scenarios.
        /// </description>
        /// </item>
        /// <item>
        /// <description>
        /// Please try the simpler <see cref="Cancel(string)"/> convenience overload with strongly typed models first.
        /// </description>
        /// </item>
        /// </list>
        /// </summary>
        /// <param name="fineTuningJobId"> The ID of the fine-tuning job to cancel. </param>
        /// <param name="options"> The request options, which can override default behaviors of the client pipeline on a per-call basis. </param>
        /// <exception cref="ArgumentNullException"> <paramref name="fineTuningJobId"/> is null. </exception>
        /// <exception cref="ArgumentException"> <paramref name="fineTuningJobId"/> is an empty string, and was expected to be non-empty. </exception>
        /// <exception cref="ClientResultException"> Service returned a non-success status code. </exception>
        /// <returns> The response returned from the service. </returns>
        public virtual ClientResult Cancel(string fineTuningJobId, RequestOptions options)
        {
            Argument.AssertNotNullOrEmpty(fineTuningJobId, nameof(fineTuningJobId));

            using PipelineMessage message = CreateCancelRequest(fineTuningJobId, options);
            return ClientResult.FromResponse(_pipeline.ProcessMessage(message, options));
        }

        internal PipelineMessage CreateCreateRequest(BinaryContent content, RequestOptions options)
        {
            var message = _pipeline.CreateMessage();
            message.ResponseClassifier = PipelineMessageClassifier200;
            var request = message.Request;
            request.Method = "POST";
            var uri = new ClientUriBuilder();
            uri.Reset(_endpoint);
            uri.AppendPath("/fine_tuning/jobs", false);
            request.Uri = uri.ToUri();
            request.Headers.Set("Accept", "application/json");
            request.Headers.Set("Content-Type", "application/json");
            request.Content = content;
            if (options != null)
            {
                message.Apply(options);
            }
            return message;
        }

        internal PipelineMessage CreateGetPaginatedsRequest(string after, long? limit, RequestOptions options)
        {
            var message = _pipeline.CreateMessage();
            message.ResponseClassifier = PipelineMessageClassifier200;
            var request = message.Request;
            request.Method = "GET";
            var uri = new ClientUriBuilder();
            uri.Reset(_endpoint);
            uri.AppendPath("/fine_tuning/jobs", false);
            if (after != null)
            {
                uri.AppendQuery("after", after, true);
            }
            if (limit != null)
            {
                uri.AppendQuery("limit", limit.Value, true);
            }
            request.Uri = uri.ToUri();
            request.Headers.Set("Accept", "application/json");
            if (options != null)
            {
                message.Apply(options);
            }
            return message;
        }

        internal PipelineMessage CreateRetrieveRequest(string fineTuningJobId, RequestOptions options)
        {
            var message = _pipeline.CreateMessage();
            message.ResponseClassifier = PipelineMessageClassifier200;
            var request = message.Request;
            request.Method = "GET";
            var uri = new ClientUriBuilder();
            uri.Reset(_endpoint);
            uri.AppendPath("/fine_tuning/jobs/", false);
            uri.AppendPath(fineTuningJobId, true);
            request.Uri = uri.ToUri();
            request.Headers.Set("Accept", "application/json");
            if (options != null)
            {
                message.Apply(options);
            }
            return message;
        }

        internal PipelineMessage CreateGetEventsRequest(string fineTuningJobId, string after, long? limit, RequestOptions options)
        {
            var message = _pipeline.CreateMessage();
            message.ResponseClassifier = PipelineMessageClassifier200;
            var request = message.Request;
            request.Method = "GET";
            var uri = new ClientUriBuilder();
            uri.Reset(_endpoint);
            uri.AppendPath("/fine_tuning/jobs/", false);
            uri.AppendPath(fineTuningJobId, true);
            uri.AppendPath("/events", false);
            if (after != null)
            {
                uri.AppendQuery("after", after, true);
            }
            if (limit != null)
            {
                uri.AppendQuery("limit", limit.Value, true);
            }
            request.Uri = uri.ToUri();
            request.Headers.Set("Accept", "application/json");
            if (options != null)
            {
                message.Apply(options);
            }
            return message;
        }

        internal PipelineMessage CreateCancelRequest(string fineTuningJobId, RequestOptions options)
        {
            var message = _pipeline.CreateMessage();
            message.ResponseClassifier = PipelineMessageClassifier200;
            var request = message.Request;
            request.Method = "POST";
            var uri = new ClientUriBuilder();
            uri.Reset(_endpoint);
            uri.AppendPath("/fine_tuning/jobs/", false);
            uri.AppendPath(fineTuningJobId, true);
            uri.AppendPath("/cancel", false);
            request.Uri = uri.ToUri();
            request.Headers.Set("Accept", "application/json");
            if (options != null)
            {
                message.Apply(options);
            }
            return message;
        }

        private static PipelineMessageClassifier _pipelineMessageClassifier200;
        private static PipelineMessageClassifier PipelineMessageClassifier200 => _pipelineMessageClassifier200 ??= PipelineMessageClassifier.Create(stackalloc ushort[] { 200 });
    }
}<|MERGE_RESOLUTION|>--- conflicted
+++ resolved
@@ -53,14 +53,8 @@
         {
             Argument.AssertNotNull(job, nameof(job));
 
-<<<<<<< HEAD
-            using BinaryContent content = job.ToBinaryBody();
+            using BinaryContent content = job.ToBinaryContent();
             ClientResult result = await CreateAsync(content, null).ConfigureAwait(false);
-=======
-            using BinaryContent content = job.ToBinaryContent();
-            RequestOptions options = FromCancellationToken(cancellationToken);
-            ClientResult result = await CreateAsync(content, options).ConfigureAwait(false);
->>>>>>> 477d775b
             return ClientResult.FromValue(FineTuningJob.FromResponse(result.GetRawResponse()), result.GetRawResponse());
         }
 
@@ -78,14 +72,8 @@
         {
             Argument.AssertNotNull(job, nameof(job));
 
-<<<<<<< HEAD
-            using BinaryContent content = job.ToBinaryBody();
+            using BinaryContent content = job.ToBinaryContent();
             ClientResult result = Create(content, null);
-=======
-            using BinaryContent content = job.ToBinaryContent();
-            RequestOptions options = FromCancellationToken(cancellationToken);
-            ClientResult result = Create(content, options);
->>>>>>> 477d775b
             return ClientResult.FromValue(FineTuningJob.FromResponse(result.GetRawResponse()), result.GetRawResponse());
         }
 
