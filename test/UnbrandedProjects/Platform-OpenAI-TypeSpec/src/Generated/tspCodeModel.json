{
 "$id": "1",
 "Name": "OpenAI",
 "ApiVersions": [],
 "Enums": [
  {
   "$id": "2",
   "Kind": "enum",
   "Name": "CreateTranscriptionRequestModel",
   "CrossLanguageDefinitionId": "CreateTranscriptionRequest.model.anonymous",
   "ValueType": {
    "$id": "3",
    "Kind": "string",
    "Name": "string",
    "CrossLanguageDefinitionId": "TypeSpec.string"
   },
   "Values": [
    {
     "$id": "4",
     "Name": "whisper-1",
     "Value": "whisper-1"
    }
   ],
   "IsExtensible": true,
   "Usage": "Input"
  },
  {
   "$id": "5",
   "Kind": "enum",
   "Name": "CreateTranscriptionRequestResponseFormat",
   "CrossLanguageDefinitionId": "CreateTranscriptionRequest.response_format.anonymous",
   "ValueType": {
    "$id": "6",
    "Kind": "string",
    "Name": "string",
    "CrossLanguageDefinitionId": "TypeSpec.string"
   },
   "Values": [
    {
     "$id": "7",
     "Name": "json",
     "Value": "json"
    },
    {
     "$id": "8",
     "Name": "text",
     "Value": "text"
    },
    {
     "$id": "9",
     "Name": "srt",
     "Value": "srt"
    },
    {
     "$id": "10",
     "Name": "verbose_json",
     "Value": "verbose_json"
    },
    {
     "$id": "11",
     "Name": "vtt",
     "Value": "vtt"
    }
   ],
   "IsExtensible": false,
   "Usage": "Input"
  },
  {
   "$id": "12",
   "Kind": "enum",
   "Name": "CreateTranslationRequestModel",
   "CrossLanguageDefinitionId": "CreateTranslationRequest.model.anonymous",
   "ValueType": {
    "$id": "13",
    "Kind": "string",
    "Name": "string",
    "CrossLanguageDefinitionId": "TypeSpec.string"
   },
   "Values": [
    {
     "$id": "14",
     "Name": "whisper-1",
     "Value": "whisper-1"
    }
   ],
   "IsExtensible": true,
   "Usage": "Input"
  },
  {
   "$id": "15",
   "Kind": "enum",
   "Name": "CreateTranslationRequestResponseFormat",
   "CrossLanguageDefinitionId": "CreateTranslationRequest.response_format.anonymous",
   "ValueType": {
    "$id": "16",
    "Kind": "string",
    "Name": "string",
    "CrossLanguageDefinitionId": "TypeSpec.string"
   },
   "Values": [
    {
     "$id": "17",
     "Name": "json",
     "Value": "json"
    },
    {
     "$id": "18",
     "Name": "text",
     "Value": "text"
    },
    {
     "$id": "19",
     "Name": "srt",
     "Value": "srt"
    },
    {
     "$id": "20",
     "Name": "verbose_json",
     "Value": "verbose_json"
    },
    {
     "$id": "21",
     "Name": "vtt",
     "Value": "vtt"
    }
   ],
   "IsExtensible": false,
   "Usage": "Input"
  },
  {
   "$id": "22",
   "Kind": "enum",
   "Name": "CreateChatCompletionRequestModel",
   "CrossLanguageDefinitionId": "CreateChatCompletionRequest.model.anonymous",
   "ValueType": {
    "$id": "23",
    "Kind": "string",
    "Name": "string",
    "CrossLanguageDefinitionId": "TypeSpec.string"
   },
   "Values": [
    {
     "$id": "24",
     "Name": "gpt4",
     "Value": "gpt4"
    },
    {
     "$id": "25",
     "Name": "gpt-4-0314",
     "Value": "gpt-4-0314"
    },
    {
     "$id": "26",
     "Name": "gpt-4-0613",
     "Value": "gpt-4-0613"
    },
    {
     "$id": "27",
     "Name": "gpt-4-32k",
     "Value": "gpt-4-32k"
    },
    {
     "$id": "28",
     "Name": "gpt-4-32k-0314",
     "Value": "gpt-4-32k-0314"
    },
    {
     "$id": "29",
     "Name": "gpt-4-32k-0613",
     "Value": "gpt-4-32k-0613"
    },
    {
     "$id": "30",
     "Name": "gpt-3.5-turbo",
     "Value": "gpt-3.5-turbo"
    },
    {
     "$id": "31",
     "Name": "gpt-3.5-turbo-16k",
     "Value": "gpt-3.5-turbo-16k"
    },
    {
     "$id": "32",
     "Name": "gpt-3.5-turbo-0301",
     "Value": "gpt-3.5-turbo-0301"
    },
    {
     "$id": "33",
     "Name": "gpt-3.5-turbo-0613",
     "Value": "gpt-3.5-turbo-0613"
    },
    {
     "$id": "34",
     "Name": "gpt-3.5-turbo-16k-0613",
     "Value": "gpt-3.5-turbo-16k-0613"
    }
   ],
   "IsExtensible": true,
   "Usage": "Input"
  },
  {
   "$id": "35",
   "Kind": "enum",
   "Name": "ChatCompletionRequestMessageRole",
   "CrossLanguageDefinitionId": "ChatCompletionRequestMessage.role.anonymous",
   "ValueType": {
    "$id": "36",
    "Kind": "string",
    "Name": "string",
    "CrossLanguageDefinitionId": "TypeSpec.string"
   },
   "Values": [
    {
     "$id": "37",
     "Name": "system",
     "Value": "system"
    },
    {
     "$id": "38",
     "Name": "user",
     "Value": "user"
    },
    {
     "$id": "39",
     "Name": "assistant",
     "Value": "assistant"
    },
    {
     "$id": "40",
     "Name": "function",
     "Value": "function"
    }
   ],
   "IsExtensible": false,
   "Usage": "Input"
  },
  {
   "$id": "41",
   "Kind": "enum",
   "Name": "ChatCompletionResponseMessageRole",
   "CrossLanguageDefinitionId": "ChatCompletionResponseMessage.role.anonymous",
   "ValueType": {
    "$id": "42",
    "Kind": "string",
    "Name": "string",
    "CrossLanguageDefinitionId": "TypeSpec.string"
   },
   "Values": [
    {
     "$id": "43",
     "Name": "system",
     "Value": "system"
    },
    {
     "$id": "44",
     "Name": "user",
     "Value": "user"
    },
    {
     "$id": "45",
     "Name": "assistant",
     "Value": "assistant"
    },
    {
     "$id": "46",
     "Name": "function",
     "Value": "function"
    }
   ],
   "IsExtensible": false,
   "Usage": "Output"
  },
  {
   "$id": "47",
   "Kind": "enum",
   "Name": "CreateChatCompletionResponseChoiceFinishReason",
   "CrossLanguageDefinitionId": "CreateChatCompletionResponse.choice.finish_reason.anonymous",
   "ValueType": {
    "$id": "48",
    "Kind": "string",
    "Name": "string",
    "CrossLanguageDefinitionId": "TypeSpec.string"
   },
   "Values": [
    {
     "$id": "49",
     "Name": "stop",
     "Value": "stop"
    },
    {
     "$id": "50",
     "Name": "length",
     "Value": "length"
    },
    {
     "$id": "51",
     "Name": "function_call",
     "Value": "function_call"
    },
    {
     "$id": "52",
     "Name": "content_filter",
     "Value": "content_filter"
    }
   ],
   "IsExtensible": false,
   "Usage": "Output"
  },
  {
   "$id": "53",
   "Kind": "enum",
   "Name": "CreateFineTuningJobRequestModel",
   "CrossLanguageDefinitionId": "CreateFineTuningJobRequest.model.anonymous",
   "ValueType": {
    "$id": "54",
    "Kind": "string",
    "Name": "string",
    "CrossLanguageDefinitionId": "TypeSpec.string"
   },
   "Values": [
    {
     "$id": "55",
     "Name": "babbage-002",
     "Value": "babbage-002"
    },
    {
     "$id": "56",
     "Name": "davinci-002",
     "Value": "davinci-002"
    },
    {
     "$id": "57",
     "Name": "gpt-3.5-turbo",
     "Value": "gpt-3.5-turbo"
    }
   ],
   "IsExtensible": true,
   "Usage": "Input"
  },
  {
   "$id": "58",
   "Kind": "enum",
   "Name": "FineTuningJob_object",
   "ValueType": {
    "$id": "59",
    "Kind": "string",
    "Name": "string",
    "CrossLanguageDefinitionId": "TypeSpec.string"
   },
   "Values": [
    {
     "$id": "60",
     "Name": "fine_tuning.job",
     "Value": "fine_tuning.job",
     "Description": "fine_tuning.job"
    }
   ],
   "CrossLanguageDefinitionId": "",
   "Description": "The FineTuningJob_object",
   "IsExtensible": true,
   "Usage": "Output"
  },
  {
   "$id": "61",
   "Kind": "enum",
   "Name": "FineTuningJobStatus",
   "CrossLanguageDefinitionId": "FineTuningJob.status.anonymous",
   "ValueType": {
    "$id": "62",
    "Kind": "string",
    "Name": "string",
    "CrossLanguageDefinitionId": "TypeSpec.string"
   },
   "Values": [
    {
     "$id": "63",
     "Name": "created",
     "Value": "created"
    },
    {
     "$id": "64",
     "Name": "pending",
     "Value": "pending"
    },
    {
     "$id": "65",
     "Name": "running",
     "Value": "running"
    },
    {
     "$id": "66",
     "Name": "succeeded",
     "Value": "succeeded"
    },
    {
     "$id": "67",
     "Name": "failed",
     "Value": "failed"
    },
    {
     "$id": "68",
     "Name": "cancelled",
     "Value": "cancelled"
    }
   ],
   "IsExtensible": false,
   "Usage": "Output"
  },
  {
   "$id": "69",
   "Kind": "enum",
   "Name": "FineTuningJobEventLevel",
   "CrossLanguageDefinitionId": "FineTuningJobEvent.level.anonymous",
   "ValueType": {
    "$id": "70",
    "Kind": "string",
    "Name": "string",
    "CrossLanguageDefinitionId": "TypeSpec.string"
   },
   "Values": [
    {
     "$id": "71",
     "Name": "info",
     "Value": "info"
    },
    {
     "$id": "72",
     "Name": "warn",
     "Value": "warn"
    },
    {
     "$id": "73",
     "Name": "error",
     "Value": "error"
    }
   ],
   "IsExtensible": false,
   "Usage": "Output"
  },
  {
   "$id": "74",
   "Kind": "enum",
   "Name": "CreateCompletionRequestModel",
   "CrossLanguageDefinitionId": "CreateCompletionRequest.model.anonymous",
   "ValueType": {
    "$id": "75",
    "Kind": "string",
    "Name": "string",
    "CrossLanguageDefinitionId": "TypeSpec.string"
   },
   "Values": [
    {
     "$id": "76",
     "Name": "babbage-002",
     "Value": "babbage-002"
    },
    {
     "$id": "77",
     "Name": "davinci-002",
     "Value": "davinci-002"
    },
    {
     "$id": "78",
     "Name": "text-davinci-003",
     "Value": "text-davinci-003"
    },
    {
     "$id": "79",
     "Name": "text-davinci-002",
     "Value": "text-davinci-002"
    },
    {
     "$id": "80",
     "Name": "text-davinci-001",
     "Value": "text-davinci-001"
    },
    {
     "$id": "81",
     "Name": "code-davinci-002",
     "Value": "code-davinci-002"
    },
    {
     "$id": "82",
     "Name": "text-curie-001",
     "Value": "text-curie-001"
    },
    {
     "$id": "83",
     "Name": "text-babbage-001",
     "Value": "text-babbage-001"
    },
    {
     "$id": "84",
     "Name": "text-ada-001",
     "Value": "text-ada-001"
    }
   ],
   "IsExtensible": true,
   "Usage": "Input"
  },
  {
   "$id": "85",
   "Kind": "enum",
   "Name": "CreateCompletionResponseChoiceFinishReason",
   "CrossLanguageDefinitionId": "CreateCompletionResponse.choice.finish_reason.anonymous",
   "ValueType": {
    "$id": "86",
    "Kind": "string",
    "Name": "string",
    "CrossLanguageDefinitionId": "TypeSpec.string"
   },
   "Values": [
    {
     "$id": "87",
     "Name": "stop",
     "Value": "stop"
    },
    {
     "$id": "88",
     "Name": "length",
     "Value": "length"
    },
    {
     "$id": "89",
     "Name": "content_filter",
     "Value": "content_filter"
    }
   ],
   "IsExtensible": false,
   "Usage": "Output"
  },
  {
   "$id": "90",
   "Kind": "enum",
   "Name": "CreateEditRequestModel",
   "CrossLanguageDefinitionId": "CreateEditRequest.model.anonymous",
   "ValueType": {
    "$id": "91",
    "Kind": "string",
    "Name": "string",
    "CrossLanguageDefinitionId": "TypeSpec.string"
   },
   "Values": [
    {
     "$id": "92",
     "Name": "text-davinci-edit-001",
     "Value": "text-davinci-edit-001"
    },
    {
     "$id": "93",
     "Name": "code-davinci-edit-001",
     "Value": "code-davinci-edit-001"
    }
   ],
   "IsExtensible": true,
   "Usage": "Input"
  },
  {
   "$id": "94",
   "Kind": "enum",
   "Name": "CreateEditResponse_object",
   "ValueType": {
    "$id": "95",
    "Kind": "string",
    "Name": "string",
    "CrossLanguageDefinitionId": "TypeSpec.string"
   },
   "Values": [
    {
     "$id": "96",
     "Name": "edit",
     "Value": "edit",
     "Description": "edit"
    }
   ],
   "CrossLanguageDefinitionId": "",
   "Description": "The CreateEditResponse_object",
   "IsExtensible": true,
   "Usage": "Output"
  },
  {
   "$id": "97",
   "Kind": "enum",
   "Name": "CreateEditResponseChoiceFinishReason",
   "CrossLanguageDefinitionId": "CreateEditResponse.choice.finish_reason.anonymous",
   "ValueType": {
    "$id": "98",
    "Kind": "string",
    "Name": "string",
    "CrossLanguageDefinitionId": "TypeSpec.string"
   },
   "Values": [
    {
     "$id": "99",
     "Name": "stop",
     "Value": "stop"
    },
    {
     "$id": "100",
     "Name": "length",
     "Value": "length"
    }
   ],
   "IsExtensible": false,
   "Usage": "Output"
  },
  {
   "$id": "101",
   "Kind": "enum",
   "Name": "CreateEmbeddingRequestModel",
   "CrossLanguageDefinitionId": "CreateEmbeddingRequest.model.anonymous",
   "ValueType": {
    "$id": "102",
    "Kind": "string",
    "Name": "string",
    "CrossLanguageDefinitionId": "TypeSpec.string"
   },
   "Values": [
    {
     "$id": "103",
     "Name": "text-embedding-ada-002",
     "Value": "text-embedding-ada-002"
    }
   ],
   "IsExtensible": true,
   "Usage": "Input"
  },
  {
   "$id": "104",
   "Kind": "enum",
   "Name": "CreateEmbeddingResponse_object",
   "ValueType": {
    "$id": "105",
    "Kind": "string",
    "Name": "string",
    "CrossLanguageDefinitionId": "TypeSpec.string"
   },
   "Values": [
    {
     "$id": "106",
     "Name": "embedding",
     "Value": "embedding",
     "Description": "embedding"
    }
   ],
   "CrossLanguageDefinitionId": "",
   "Description": "The CreateEmbeddingResponse_object",
   "IsExtensible": true,
   "Usage": "Output"
  },
  {
   "$id": "107",
   "Kind": "enum",
   "Name": "Embedding_object",
   "ValueType": {
    "$id": "108",
    "Kind": "string",
    "Name": "string",
    "CrossLanguageDefinitionId": "TypeSpec.string"
   },
   "Values": [
    {
     "$id": "109",
     "Name": "embedding",
     "Value": "embedding",
     "Description": "embedding"
    }
   ],
   "CrossLanguageDefinitionId": "",
   "Description": "The Embedding_object",
   "IsExtensible": true,
   "Usage": "Output"
  },
  {
   "$id": "110",
   "Kind": "enum",
   "Name": "OpenAIFile_object",
   "ValueType": {
    "$id": "111",
    "Kind": "string",
    "Name": "string",
    "CrossLanguageDefinitionId": "TypeSpec.string"
   },
   "Values": [
    {
     "$id": "112",
     "Name": "file",
     "Value": "file",
     "Description": "file"
    }
   ],
   "CrossLanguageDefinitionId": "",
   "Description": "The OpenAIFile_object",
   "IsExtensible": true,
   "Usage": "Output"
  },
  {
   "$id": "113",
   "Kind": "enum",
   "Name": "OpenAIFileStatus",
   "CrossLanguageDefinitionId": "OpenAIFile.status.anonymous",
   "ValueType": {
    "$id": "114",
    "Kind": "string",
    "Name": "string",
    "CrossLanguageDefinitionId": "TypeSpec.string"
   },
   "Values": [
    {
     "$id": "115",
     "Name": "uploaded",
     "Value": "uploaded"
    },
    {
     "$id": "116",
     "Name": "processed",
     "Value": "processed"
    },
    {
     "$id": "117",
     "Name": "pending",
     "Value": "pending"
    },
    {
     "$id": "118",
     "Name": "error",
     "Value": "error"
    },
    {
     "$id": "119",
     "Name": "deleting",
     "Value": "deleting"
    },
    {
     "$id": "120",
     "Name": "deleted",
     "Value": "deleted"
    }
   ],
   "IsExtensible": false,
   "Usage": "Output"
  },
  {
   "$id": "121",
   "Kind": "enum",
   "Name": "CreateFineTuneRequestModel",
   "CrossLanguageDefinitionId": "CreateFineTuneRequest.model.anonymous",
   "ValueType": {
    "$id": "122",
    "Kind": "string",
    "Name": "string",
    "CrossLanguageDefinitionId": "TypeSpec.string"
   },
   "Values": [
    {
     "$id": "123",
     "Name": "ada",
     "Value": "ada"
    },
    {
     "$id": "124",
     "Name": "babbage",
     "Value": "babbage"
    },
    {
     "$id": "125",
     "Name": "curie",
     "Value": "curie"
    },
    {
     "$id": "126",
     "Name": "davinci",
     "Value": "davinci"
    }
   ],
   "IsExtensible": true,
   "Usage": "Input"
  },
  {
   "$id": "127",
   "Kind": "enum",
   "Name": "FineTune_object",
   "ValueType": {
    "$id": "128",
    "Kind": "string",
    "Name": "string",
    "CrossLanguageDefinitionId": "TypeSpec.string"
   },
   "Values": [
    {
     "$id": "129",
     "Name": "fine-tune",
     "Value": "fine-tune",
     "Description": "fine-tune"
    }
   ],
   "CrossLanguageDefinitionId": "",
   "Description": "The FineTune_object",
   "IsExtensible": true,
   "Usage": "Output"
  },
  {
   "$id": "130",
   "Kind": "enum",
   "Name": "FineTuneStatus",
   "CrossLanguageDefinitionId": "FineTune.status.anonymous",
   "ValueType": {
    "$id": "131",
    "Kind": "string",
    "Name": "string",
    "CrossLanguageDefinitionId": "TypeSpec.string"
   },
   "Values": [
    {
     "$id": "132",
     "Name": "created",
     "Value": "created"
    },
    {
     "$id": "133",
     "Name": "running",
     "Value": "running"
    },
    {
     "$id": "134",
     "Name": "succeeded",
     "Value": "succeeded"
    },
    {
     "$id": "135",
     "Name": "failed",
     "Value": "failed"
    },
    {
     "$id": "136",
     "Name": "cancelled",
     "Value": "cancelled"
    }
   ],
   "IsExtensible": false,
   "Usage": "Output"
  },
  {
   "$id": "137",
   "Kind": "enum",
   "Name": "Model_object",
   "ValueType": {
    "$id": "138",
    "Kind": "string",
    "Name": "string",
    "CrossLanguageDefinitionId": "TypeSpec.string"
   },
   "Values": [
    {
     "$id": "139",
     "Name": "model",
     "Value": "model",
     "Description": "model"
    }
   ],
   "CrossLanguageDefinitionId": "",
   "Description": "The Model_object",
   "IsExtensible": true,
   "Usage": "Output"
  },
  {
   "$id": "140",
   "Kind": "enum",
   "Name": "CreateImageRequestSize",
   "CrossLanguageDefinitionId": "CreateImageRequest.size.anonymous",
   "ValueType": {
    "$id": "141",
    "Kind": "string",
    "Name": "string",
    "CrossLanguageDefinitionId": "TypeSpec.string"
   },
   "Values": [
    {
     "$id": "142",
     "Name": "256x256",
     "Value": "256x256"
    },
    {
     "$id": "143",
     "Name": "512x512",
     "Value": "512x512"
    },
    {
     "$id": "144",
     "Name": "1024x1024",
     "Value": "1024x1024"
    }
   ],
   "IsExtensible": false,
   "Usage": "Input"
  },
  {
   "$id": "145",
   "Kind": "enum",
   "Name": "CreateImageRequestResponseFormat",
   "CrossLanguageDefinitionId": "CreateImageRequest.response_format.anonymous",
   "ValueType": {
    "$id": "146",
    "Kind": "string",
    "Name": "string",
    "CrossLanguageDefinitionId": "TypeSpec.string"
   },
   "Values": [
    {
     "$id": "147",
     "Name": "url",
     "Value": "url"
    },
    {
     "$id": "148",
     "Name": "b64_json",
     "Value": "b64_json"
    }
   ],
   "IsExtensible": false,
   "Usage": "Input"
  },
  {
   "$id": "149",
   "Kind": "enum",
   "Name": "CreateModerationRequestModel",
   "CrossLanguageDefinitionId": "CreateModerationRequest.model.anonymous",
   "ValueType": {
    "$id": "150",
    "Kind": "string",
    "Name": "string",
    "CrossLanguageDefinitionId": "TypeSpec.string"
   },
   "Values": [
    {
     "$id": "151",
     "Name": "text-moderation-latest",
     "Value": "text-moderation-latest"
    },
    {
     "$id": "152",
     "Name": "text-moderation-stable",
     "Value": "text-moderation-stable"
    }
   ],
   "IsExtensible": true,
   "Usage": "Input"
  }
 ],
 "Models": [
  {
   "$id": "153",
   "Kind": "model",
   "Name": "CreateTranscriptionRequest",
   "CrossLanguageDefinitionId": "OpenAI.CreateTranscriptionRequest",
   "Usage": "Input,Multipart",
   "Properties": [
    {
     "$id": "154",
     "Name": "file",
     "SerializedName": "file",
     "Description": "The audio file object (not file name) to transcribe, in one of these formats: flac, mp3, mp4,\nmpeg, mpga, m4a, ogg, wav, or webm.",
     "Type": {
      "$id": "155",
      "Kind": "bytes",
      "Name": "bytes",
      "Encode": "base64",
      "CrossLanguageDefinitionId": "TypeSpec.bytes"
     },
     "IsRequired": true,
     "IsReadOnly": false
    },
    {
     "$id": "156",
     "Name": "model",
     "SerializedName": "model",
     "Description": "ID of the model to use. Only `whisper-1` is currently available.",
     "Type": {
      "$ref": "2"
     },
     "IsRequired": true,
     "IsReadOnly": false
    },
    {
     "$id": "157",
     "Name": "prompt",
     "SerializedName": "prompt",
     "Description": "An optional text to guide the model's style or continue a previous audio segment. The\n[prompt](/docs/guides/speech-to-text/prompting) should match the audio language.",
     "Type": {
      "$id": "158",
      "Kind": "string",
      "Name": "string",
      "CrossLanguageDefinitionId": "TypeSpec.string"
     },
     "IsRequired": false,
     "IsReadOnly": false
    },
    {
     "$id": "159",
     "Name": "response_format",
     "SerializedName": "response_format",
     "Description": "The format of the transcript output, in one of these options: json, text, srt, verbose_json, or\nvtt.",
     "Type": {
      "$ref": "5"
     },
     "IsRequired": false,
     "IsReadOnly": false
    },
    {
     "$id": "160",
     "Name": "temperature",
     "SerializedName": "temperature",
     "Description": "The sampling temperature, between 0 and 1. Higher values like 0.8 will make the output more\nrandom, while lower values like 0.2 will make it more focused and deterministic. If set to 0,\nthe model will use [log probability](https://en.wikipedia.org/wiki/Log_probability) to\nautomatically increase the temperature until certain thresholds are hit.",
     "Type": {
      "$id": "161",
      "Kind": "float64",
      "Name": "float64",
      "CrossLanguageDefinitionId": "TypeSpec.float64"
     },
     "IsRequired": false,
     "IsReadOnly": false
    },
    {
     "$id": "162",
     "Name": "language",
     "SerializedName": "language",
     "Description": "The language of the input audio. Supplying the input language in\n[ISO-639-1](https://en.wikipedia.org/wiki/List_of_ISO_639-1_codes) format will improve accuracy\nand latency.",
     "Type": {
      "$id": "163",
      "Kind": "string",
      "Name": "string",
      "CrossLanguageDefinitionId": "TypeSpec.string"
     },
     "IsRequired": false,
     "IsReadOnly": false
    }
   ]
  },
  {
   "$id": "164",
   "Kind": "model",
   "Name": "CreateTranscriptionResponse",
   "CrossLanguageDefinitionId": "OpenAI.CreateTranscriptionResponse",
   "Usage": "Output",
   "Properties": [
    {
     "$id": "165",
     "Name": "text",
     "SerializedName": "text",
     "Description": "",
     "Type": {
      "$id": "166",
      "Kind": "string",
      "Name": "string",
      "CrossLanguageDefinitionId": "TypeSpec.string"
     },
     "IsRequired": true,
     "IsReadOnly": false
    }
   ]
  },
  {
   "$id": "167",
   "Kind": "model",
   "Name": "CreateTranslationRequest",
   "CrossLanguageDefinitionId": "OpenAI.CreateTranslationRequest",
   "Usage": "Input,Multipart",
   "Properties": [
    {
     "$id": "168",
     "Name": "file",
     "SerializedName": "file",
     "Description": "The audio file object (not file name) to translate, in one of these formats: flac, mp3, mp4,\nmpeg, mpga, m4a, ogg, wav, or webm.",
     "Type": {
      "$id": "169",
      "Kind": "bytes",
      "Name": "bytes",
      "Encode": "base64",
      "CrossLanguageDefinitionId": "TypeSpec.bytes"
     },
     "IsRequired": true,
     "IsReadOnly": false
    },
    {
     "$id": "170",
     "Name": "model",
     "SerializedName": "model",
     "Description": "ID of the model to use. Only `whisper-1` is currently available.",
     "Type": {
      "$ref": "12"
     },
     "IsRequired": true,
     "IsReadOnly": false
    },
    {
     "$id": "171",
     "Name": "prompt",
     "SerializedName": "prompt",
     "Description": "An optional text to guide the model's style or continue a previous audio segment. The\n[prompt](/docs/guides/speech-to-text/prompting) should match the audio language.",
     "Type": {
      "$id": "172",
      "Kind": "string",
      "Name": "string",
      "CrossLanguageDefinitionId": "TypeSpec.string"
     },
     "IsRequired": false,
     "IsReadOnly": false
    },
    {
     "$id": "173",
     "Name": "response_format",
     "SerializedName": "response_format",
     "Description": "The format of the transcript output, in one of these options: json, text, srt, verbose_json, or\nvtt.",
     "Type": {
      "$ref": "15"
     },
     "IsRequired": false,
     "IsReadOnly": false
    },
    {
     "$id": "174",
     "Name": "temperature",
     "SerializedName": "temperature",
     "Description": "The sampling temperature, between 0 and 1. Higher values like 0.8 will make the output more\nrandom, while lower values like 0.2 will make it more focused and deterministic. If set to 0,\nthe model will use [log probability](https://en.wikipedia.org/wiki/Log_probability) to\nautomatically increase the temperature until certain thresholds are hit.",
     "Type": {
      "$id": "175",
      "Kind": "float64",
      "Name": "float64",
      "CrossLanguageDefinitionId": "TypeSpec.float64"
     },
     "IsRequired": false,
     "IsReadOnly": false
    }
   ]
  },
  {
   "$id": "176",
   "Kind": "model",
   "Name": "CreateTranslationResponse",
   "CrossLanguageDefinitionId": "OpenAI.CreateTranslationResponse",
   "Usage": "Output",
   "Properties": [
    {
     "$id": "177",
     "Name": "text",
     "SerializedName": "text",
     "Description": "",
     "Type": {
      "$id": "178",
      "Kind": "string",
      "Name": "string",
      "CrossLanguageDefinitionId": "TypeSpec.string"
     },
     "IsRequired": true,
     "IsReadOnly": false
    }
   ]
  },
  {
   "$id": "179",
   "Kind": "model",
   "Name": "CreateChatCompletionRequest",
   "CrossLanguageDefinitionId": "OpenAI.CreateChatCompletionRequest",
   "Usage": "Input",
   "Properties": [
    {
     "$id": "180",
     "Name": "model",
     "SerializedName": "model",
     "Description": "ID of the model to use. See the [model endpoint compatibility](/docs/models/model-endpoint-compatibility)\ntable for details on which models work with the Chat API.",
     "Type": {
      "$ref": "22"
     },
     "IsRequired": true,
     "IsReadOnly": false
    },
    {
     "$id": "181",
     "Name": "messages",
     "SerializedName": "messages",
     "Description": "A list of messages comprising the conversation so far.\n[Example Python code](https://github.com/openai/openai-cookbook/blob/main/examples/How_to_format_inputs_to_ChatGPT_models.ipynb).",
     "Type": {
      "$id": "182",
      "Kind": "array",
      "Name": "ArrayChatCompletionRequestMessage",
      "ValueType": {
       "$id": "183",
       "Kind": "model",
       "Name": "ChatCompletionRequestMessage",
       "CrossLanguageDefinitionId": "OpenAI.ChatCompletionRequestMessage",
       "Usage": "Input",
       "Properties": [
        {
         "$id": "184",
         "Name": "role",
         "SerializedName": "role",
         "Description": "The role of the messages author. One of `system`, `user`, `assistant`, or `function`.",
         "Type": {
          "$ref": "35"
         },
         "IsRequired": true,
         "IsReadOnly": false
        },
        {
         "$id": "185",
         "Name": "content",
         "SerializedName": "content",
         "Description": "The contents of the message. `content` is required for all messages, and may be null for\nassistant messages with function calls.",
         "Type": {
          "$id": "186",
          "Kind": "nullable",
          "Type": {
           "$id": "187",
           "Kind": "string",
           "Name": "string",
           "CrossLanguageDefinitionId": "TypeSpec.string"
          }
         },
         "IsRequired": true,
         "IsReadOnly": false
        },
        {
         "$id": "188",
         "Name": "name",
         "SerializedName": "name",
         "Description": "The name of the author of this message. `name` is required if role is `function`, and it\nshould be the name of the function whose response is in the `content`. May contain a-z,\nA-Z, 0-9, and underscores, with a maximum length of 64 characters.",
         "Type": {
          "$id": "189",
          "Kind": "string",
          "Name": "string",
          "CrossLanguageDefinitionId": "TypeSpec.string"
         },
         "IsRequired": false,
         "IsReadOnly": false
        },
        {
         "$id": "190",
         "Name": "function_call",
         "SerializedName": "function_call",
         "Description": "The name and arguments of a function that should be called, as generated by the model.",
         "Type": {
          "$id": "191",
          "Kind": "model",
          "Name": "ChatCompletionRequestMessageFunctionCall",
          "CrossLanguageDefinitionId": "OpenAI.ChatCompletionRequestMessage.function_call.anonymous",
          "Usage": "Input",
          "Properties": [
           {
            "$id": "192",
            "Name": "name",
            "SerializedName": "name",
            "Description": "The name of the function to call.",
            "Type": {
             "$id": "193",
             "Kind": "string",
             "Name": "string",
             "CrossLanguageDefinitionId": "TypeSpec.string"
            },
            "IsRequired": true,
            "IsReadOnly": false
           },
           {
            "$id": "194",
            "Name": "arguments",
            "SerializedName": "arguments",
            "Description": "The arguments to call the function with, as generated by the model in JSON format. Note that\nthe model does not always generate valid JSON, and may hallucinate parameters not defined by\nyour function schema. Validate the arguments in your code before calling your function.",
            "Type": {
             "$id": "195",
             "Kind": "string",
             "Name": "string",
             "CrossLanguageDefinitionId": "TypeSpec.string"
            },
            "IsRequired": true,
            "IsReadOnly": false
           }
          ]
         },
         "IsRequired": false,
         "IsReadOnly": false
        }
       ]
      },
      "CrossLanguageDefinitionId": "TypeSpec.Array"
     },
     "IsRequired": true,
     "IsReadOnly": false
    },
    {
     "$id": "196",
     "Name": "functions",
     "SerializedName": "functions",
     "Description": "A list of functions the model may generate JSON inputs for.",
     "Type": {
      "$id": "197",
      "Kind": "array",
      "Name": "ArrayChatCompletionFunctions",
      "ValueType": {
       "$id": "198",
       "Kind": "model",
       "Name": "ChatCompletionFunctions",
       "CrossLanguageDefinitionId": "OpenAI.ChatCompletionFunctions",
       "Usage": "Input",
       "Properties": [
        {
         "$id": "199",
         "Name": "name",
         "SerializedName": "name",
         "Description": "The name of the function to be called. Must be a-z, A-Z, 0-9, or contain underscores and\ndashes, with a maximum length of 64.",
         "Type": {
          "$id": "200",
          "Kind": "string",
          "Name": "string",
          "CrossLanguageDefinitionId": "TypeSpec.string"
         },
         "IsRequired": true,
         "IsReadOnly": false
        },
        {
         "$id": "201",
         "Name": "description",
         "SerializedName": "description",
         "Description": "A description of what the function does, used by the model to choose when and how to call the\nfunction.",
         "Type": {
          "$id": "202",
          "Kind": "string",
          "Name": "string",
          "CrossLanguageDefinitionId": "TypeSpec.string"
         },
         "IsRequired": false,
         "IsReadOnly": false
        },
        {
         "$id": "203",
         "Name": "parameters",
         "SerializedName": "parameters",
         "Description": "The parameters the functions accepts, described as a JSON Schema object. See the\n[guide](/docs/guides/gpt/function-calling) for examples, and the\n[JSON Schema reference](https://json-schema.org/understanding-json-schema/) for documentation\nabout the format.\\n\\nTo describe a function that accepts no parameters, provide the value\n`{\\\"type\\\": \\\"object\\\", \\\"properties\\\": {}}`.",
         "Type": {
          "$id": "204",
          "Kind": "model",
          "Name": "ChatCompletionFunctionParameters",
          "CrossLanguageDefinitionId": "OpenAI.ChatCompletionFunctionParameters",
          "Usage": "Input",
          "AdditionalProperties": {
           "$id": "205",
           "Kind": "any",
           "Name": "unknown",
           "CrossLanguageDefinitionId": ""
          },
          "Properties": []
         },
         "IsRequired": true,
         "IsReadOnly": false
        }
       ]
      },
      "CrossLanguageDefinitionId": "TypeSpec.Array"
     },
     "IsRequired": false,
     "IsReadOnly": false
    },
    {
     "$id": "206",
     "Name": "function_call",
     "SerializedName": "function_call",
     "Description": "Controls how the model responds to function calls. `none` means the model does not call a\nfunction, and responds to the end-user. `auto` means the model can pick between an end-user or\ncalling a function.  Specifying a particular function via `{\\\"name\":\\ \\\"my_function\\\"}` forces the\nmodel to call that function. `none` is the default when no functions are present. `auto` is the\ndefault if functions are present.",
     "Type": {
      "$id": "207",
      "Kind": "union",
      "Name": "CreateChatCompletionRequestFunctionCall1",
      "VariantTypes": [
       {
        "$id": "208",
        "Kind": "constant",
        "ValueType": {
         "$id": "209",
         "Kind": "string",
         "Name": "string",
         "CrossLanguageDefinitionId": "TypeSpec.string"
        },
        "Value": "none"
       },
       {
        "$id": "210",
        "Kind": "constant",
        "ValueType": {
         "$id": "211",
         "Kind": "string",
         "Name": "string",
         "CrossLanguageDefinitionId": "TypeSpec.string"
        },
        "Value": "auto"
       },
       {
        "$id": "212",
        "Kind": "model",
        "Name": "ChatCompletionFunctionCallOption",
        "CrossLanguageDefinitionId": "OpenAI.ChatCompletionFunctionCallOption",
        "Usage": "Input",
        "Properties": [
         {
          "$id": "213",
          "Name": "name",
          "SerializedName": "name",
          "Description": "The name of the function to call.",
          "Type": {
           "$id": "214",
           "Kind": "string",
           "Name": "string",
           "CrossLanguageDefinitionId": "TypeSpec.string"
          },
          "IsRequired": true,
          "IsReadOnly": false
         }
        ]
       }
      ]
     },
     "IsRequired": false,
     "IsReadOnly": false
    },
    {
     "$id": "215",
     "Name": "temperature",
     "SerializedName": "temperature",
     "Description": "What sampling temperature to use, between 0 and 2. Higher values like 0.8 will make the output\nmore random, while lower values like 0.2 will make it more focused and deterministic.\n\nWe generally recommend altering this or `top_p` but not both.",
     "Type": {
      "$id": "216",
      "Kind": "nullable",
      "Type": {
       "$id": "217",
       "Kind": "float64",
       "Name": "Temperature",
       "CrossLanguageDefinitionId": "OpenAI.Temperature"
      }
     },
     "IsRequired": false,
     "IsReadOnly": false
    },
    {
     "$id": "218",
     "Name": "top_p",
     "SerializedName": "top_p",
     "Description": "An alternative to sampling with temperature, called nucleus sampling, where the model considers\nthe results of the tokens with top_p probability mass. So 0.1 means only the tokens comprising\nthe top 10% probability mass are considered.\n\nWe generally recommend altering this or `temperature` but not both.",
     "Type": {
      "$id": "219",
      "Kind": "nullable",
      "Type": {
       "$id": "220",
       "Kind": "float64",
       "Name": "TopP",
       "CrossLanguageDefinitionId": "OpenAI.TopP"
      }
     },
     "IsRequired": false,
     "IsReadOnly": false
    },
    {
     "$id": "221",
     "Name": "n",
     "SerializedName": "n",
     "Description": "How many completions to generate for each prompt.\n**Note:** Because this parameter generates many completions, it can quickly consume your token\nquota. Use carefully and ensure that you have reasonable settings for `max_tokens` and `stop`.",
     "Type": {
      "$id": "222",
      "Kind": "nullable",
      "Type": {
       "$id": "223",
       "Kind": "safeint",
       "Name": "N",
       "CrossLanguageDefinitionId": "OpenAI.N"
      }
     },
     "IsRequired": false,
     "IsReadOnly": false
    },
    {
     "$id": "224",
     "Name": "max_tokens",
     "SerializedName": "max_tokens",
     "Description": "The maximum number of [tokens](/tokenizer) to generate in the completion.\n\nThe token count of your prompt plus `max_tokens` cannot exceed the model's context length.\n[Example Python code](https://github.com/openai/openai-cookbook/blob/main/examples/How_to_count_tokens_with_tiktoken.ipynb)\nfor counting tokens.",
     "Type": {
      "$id": "225",
      "Kind": "nullable",
      "Type": {
       "$id": "226",
       "Kind": "safeint",
       "Name": "MaxTokens",
       "CrossLanguageDefinitionId": "OpenAI.MaxTokens"
      }
     },
     "IsRequired": false,
     "IsReadOnly": false
    },
    {
     "$id": "227",
     "Name": "stop",
     "SerializedName": "stop",
     "Description": "Up to 4 sequences where the API will stop generating further tokens.",
     "Type": {
      "$id": "228",
      "Kind": "nullable",
      "Type": {
       "$id": "229",
       "Kind": "union",
       "Name": "Stop",
       "VariantTypes": [
        {
         "$id": "230",
         "Kind": "string",
         "Name": "string",
         "CrossLanguageDefinitionId": "TypeSpec.string"
        },
        {
         "$id": "231",
         "Kind": "array",
         "Name": "StopSequences",
         "ValueType": {
          "$id": "232",
<<<<<<< HEAD
          "Kind": "string",
          "Name": "string",
          "CrossLanguageDefinitionId": "TypeSpec.string"
         }
=======
          "Kind": "string"
         },
         "CrossLanguageDefinitionId": "OpenAI.StopSequences"
>>>>>>> d4a5bea0
        }
       ]
      }
     },
     "IsRequired": false,
     "IsReadOnly": false
    },
    {
     "$id": "233",
     "Name": "presence_penalty",
     "SerializedName": "presence_penalty",
     "Description": "Number between -2.0 and 2.0. Positive values penalize new tokens based on whether they appear\nin the text so far, increasing the model's likelihood to talk about new topics.\n\n[See more information about frequency and presence penalties.](/docs/guides/gpt/parameter-details)",
     "Type": {
      "$id": "234",
      "Kind": "nullable",
      "Type": {
       "$id": "235",
       "Kind": "float64",
       "Name": "Penalty",
       "CrossLanguageDefinitionId": "OpenAI.Penalty"
      }
     },
     "IsRequired": false,
     "IsReadOnly": false
    },
    {
     "$id": "236",
     "Name": "frequency_penalty",
     "SerializedName": "frequency_penalty",
     "Description": "Number between -2.0 and 2.0. Positive values penalize new tokens based on their existing\nfrequency in the text so far, decreasing the model's likelihood to repeat the same line\nverbatim.\n\n[See more information about frequency and presence penalties.](/docs/guides/gpt/parameter-details)",
     "Type": {
      "$id": "237",
      "Kind": "nullable",
      "Type": {
       "$id": "238",
       "Kind": "float64",
       "Name": "Penalty",
       "CrossLanguageDefinitionId": "OpenAI.Penalty"
      }
     },
     "IsRequired": false,
     "IsReadOnly": false
    },
    {
     "$id": "239",
     "Name": "logit_bias",
     "SerializedName": "logit_bias",
     "Description": "Modify the likelihood of specified tokens appearing in the completion.\nAccepts a json object that maps tokens (specified by their token ID in the tokenizer) to an\nassociated bias value from -100 to 100. Mathematically, the bias is added to the logits\ngenerated by the model prior to sampling. The exact effect will vary per model, but values\nbetween -1 and 1 should decrease or increase likelihood of selection; values like -100 or 100\nshould result in a ban or exclusive selection of the relevant token.",
     "Type": {
      "$id": "240",
      "Kind": "nullable",
      "Type": {
       "$id": "241",
       "Kind": "dict",
       "KeyType": {
        "$id": "242",
        "Kind": "string",
        "Name": "string",
        "CrossLanguageDefinitionId": "TypeSpec.string"
       },
       "ValueType": {
        "$id": "243",
        "Kind": "safeint",
        "Name": "safeint",
        "CrossLanguageDefinitionId": "TypeSpec.safeint"
       }
      }
     },
     "IsRequired": false,
     "IsReadOnly": false
    },
    {
     "$id": "244",
     "Name": "user",
     "SerializedName": "user",
     "Description": "A unique identifier representing your end-user, which can help OpenAI to monitor and detect\nabuse. [Learn more](/docs/guides/safety-best-practices/end-user-ids).",
     "Type": {
      "$id": "245",
      "Kind": "string",
      "Name": "User",
      "CrossLanguageDefinitionId": "OpenAI.User"
     },
     "IsRequired": false,
     "IsReadOnly": false
    },
    {
     "$id": "246",
     "Name": "stream",
     "SerializedName": "stream",
     "Description": "If set, partial message deltas will be sent, like in ChatGPT. Tokens will be sent as data-only\n[server-sent events](https://developer.mozilla.org/en-US/docs/Web/API/Server-sent_events/Using_server-sent_events#Event_stream_format)\nas they become available, with the stream terminated by a `data: [DONE]` message.\n[Example Python code](https://github.com/openai/openai-cookbook/blob/main/examples/How_to_stream_completions.ipynb).",
     "Type": {
      "$id": "247",
      "Kind": "nullable",
      "Type": {
       "$id": "248",
       "Kind": "boolean",
       "Name": "boolean",
       "CrossLanguageDefinitionId": "TypeSpec.boolean"
      }
     },
     "IsRequired": false,
     "IsReadOnly": false
    }
   ]
  },
  {
   "$ref": "183"
  },
  {
   "$ref": "191"
  },
  {
   "$ref": "198"
  },
  {
   "$ref": "204"
  },
  {
   "$ref": "212"
  },
  {
   "$id": "249",
   "Kind": "model",
   "Name": "CreateChatCompletionResponse",
   "CrossLanguageDefinitionId": "OpenAI.CreateChatCompletionResponse",
   "Usage": "Output",
   "Description": "Represents a chat completion response returned by model, based on the provided input.",
   "Properties": [
    {
     "$id": "250",
     "Name": "id",
     "SerializedName": "id",
     "Description": "A unique identifier for the chat completion.",
     "Type": {
      "$id": "251",
      "Kind": "string",
      "Name": "string",
      "CrossLanguageDefinitionId": "TypeSpec.string"
     },
     "IsRequired": true,
     "IsReadOnly": false
    },
    {
     "$id": "252",
     "Name": "object",
     "SerializedName": "object",
     "Description": "The object type, which is always `chat.completion`.",
     "Type": {
      "$id": "253",
      "Kind": "string",
      "Name": "string",
      "CrossLanguageDefinitionId": "TypeSpec.string"
     },
     "IsRequired": true,
     "IsReadOnly": false
    },
    {
     "$id": "254",
     "Name": "created",
     "SerializedName": "created",
     "Description": "The Unix timestamp (in seconds) of when the chat completion was created.",
     "Type": {
      "$id": "255",
      "Kind": "utcDateTime",
      "Name": "utcDateTime",
      "Encode": "unixTimestamp",
      "WireType": {
       "$id": "256",
       "Kind": "int32",
       "Name": "int32",
       "CrossLanguageDefinitionId": "TypeSpec.int32"
      },
      "CrossLanguageDefinitionId": "TypeSpec.utcDateTime"
     },
     "IsRequired": true,
     "IsReadOnly": false
    },
    {
     "$id": "257",
     "Name": "model",
     "SerializedName": "model",
     "Description": "The model used for the chat completion.",
     "Type": {
      "$id": "258",
      "Kind": "string",
      "Name": "string",
      "CrossLanguageDefinitionId": "TypeSpec.string"
     },
     "IsRequired": true,
     "IsReadOnly": false
    },
    {
     "$id": "259",
     "Name": "choices",
     "SerializedName": "choices",
     "Description": "A list of chat completion choices. Can be more than one if `n` is greater than 1.",
     "Type": {
      "$id": "260",
      "Kind": "array",
      "Name": "Array",
      "ValueType": {
       "$id": "261",
       "Kind": "model",
       "Name": "CreateChatCompletionResponseChoice",
       "CrossLanguageDefinitionId": "OpenAI.CreateChatCompletionResponse.choice.anonymous",
       "Usage": "Output",
       "Properties": [
        {
         "$id": "262",
         "Name": "index",
         "SerializedName": "index",
         "Description": "The index of the choice in the list of choices.",
         "Type": {
          "$id": "263",
          "Kind": "safeint",
          "Name": "safeint",
          "CrossLanguageDefinitionId": "TypeSpec.safeint"
         },
         "IsRequired": true,
         "IsReadOnly": false
        },
        {
         "$id": "264",
         "Name": "message",
         "SerializedName": "message",
         "Description": "",
         "Type": {
          "$id": "265",
          "Kind": "model",
          "Name": "ChatCompletionResponseMessage",
          "CrossLanguageDefinitionId": "OpenAI.ChatCompletionResponseMessage",
          "Usage": "Output",
          "Properties": [
           {
            "$id": "266",
            "Name": "role",
            "SerializedName": "role",
            "Description": "The role of the author of this message.",
            "Type": {
             "$ref": "41"
            },
            "IsRequired": true,
            "IsReadOnly": false
           },
           {
            "$id": "267",
            "Name": "content",
            "SerializedName": "content",
            "Description": "The contents of the message.",
            "Type": {
             "$id": "268",
             "Kind": "nullable",
             "Type": {
              "$id": "269",
              "Kind": "string",
              "Name": "string",
              "CrossLanguageDefinitionId": "TypeSpec.string"
             }
            },
            "IsRequired": true,
            "IsReadOnly": false
           },
           {
            "$id": "270",
            "Name": "function_call",
            "SerializedName": "function_call",
            "Description": "The name and arguments of a function that should be called, as generated by the model.",
            "Type": {
             "$id": "271",
             "Kind": "model",
             "Name": "ChatCompletionResponseMessageFunctionCall",
             "CrossLanguageDefinitionId": "OpenAI.ChatCompletionResponseMessage.function_call.anonymous",
             "Usage": "Output",
             "Properties": [
              {
               "$id": "272",
               "Name": "name",
               "SerializedName": "name",
               "Description": "The name of the function to call.",
               "Type": {
                "$id": "273",
                "Kind": "string",
                "Name": "string",
                "CrossLanguageDefinitionId": "TypeSpec.string"
               },
               "IsRequired": true,
               "IsReadOnly": false
              },
              {
               "$id": "274",
               "Name": "arguments",
               "SerializedName": "arguments",
               "Description": "The arguments to call the function with, as generated by the model in JSON format. Note that\nthe model does not always generate valid JSON, and may hallucinate parameters not defined by\nyour function schema. Validate the arguments in your code before calling your function.",
               "Type": {
                "$id": "275",
                "Kind": "string",
                "Name": "string",
                "CrossLanguageDefinitionId": "TypeSpec.string"
               },
               "IsRequired": true,
               "IsReadOnly": false
              }
             ]
            },
            "IsRequired": false,
            "IsReadOnly": false
           }
          ]
         },
         "IsRequired": true,
         "IsReadOnly": false
        },
        {
         "$id": "276",
         "Name": "finish_reason",
         "SerializedName": "finish_reason",
         "Description": "The reason the model stopped generating tokens. This will be `stop` if the model hit a\nnatural stop point or a provided stop sequence, `length` if the maximum number of tokens\nspecified in the request was reached, `content_filter` if the content was omitted due to\na flag from our content filters, or `function_call` if the model called a function.",
         "Type": {
          "$ref": "47"
         },
         "IsRequired": true,
         "IsReadOnly": false
        }
       ]
      },
      "CrossLanguageDefinitionId": "TypeSpec.Array"
     },
     "IsRequired": true,
     "IsReadOnly": false
    },
    {
     "$id": "277",
     "Name": "usage",
     "SerializedName": "usage",
     "Description": "",
     "Type": {
      "$id": "278",
      "Kind": "model",
      "Name": "CompletionUsage",
      "CrossLanguageDefinitionId": "OpenAI.CompletionUsage",
      "Usage": "Output",
      "Description": "Usage statistics for the completion request.",
      "Properties": [
       {
        "$id": "279",
        "Name": "prompt_tokens",
        "SerializedName": "prompt_tokens",
        "Description": "Number of tokens in the prompt.",
        "Type": {
         "$id": "280",
         "Kind": "safeint",
         "Name": "safeint",
         "CrossLanguageDefinitionId": "TypeSpec.safeint"
        },
        "IsRequired": true,
        "IsReadOnly": false
       },
       {
        "$id": "281",
        "Name": "completion_tokens",
        "SerializedName": "completion_tokens",
        "Description": "Number of tokens in the generated completion",
        "Type": {
         "$id": "282",
         "Kind": "safeint",
         "Name": "safeint",
         "CrossLanguageDefinitionId": "TypeSpec.safeint"
        },
        "IsRequired": true,
        "IsReadOnly": false
       },
       {
        "$id": "283",
        "Name": "total_tokens",
        "SerializedName": "total_tokens",
        "Description": "Total number of tokens used in the request (prompt + completion).",
        "Type": {
         "$id": "284",
         "Kind": "safeint",
         "Name": "safeint",
         "CrossLanguageDefinitionId": "TypeSpec.safeint"
        },
        "IsRequired": true,
        "IsReadOnly": false
       }
      ]
     },
     "IsRequired": false,
     "IsReadOnly": false
    }
   ]
  },
  {
   "$ref": "261"
  },
  {
   "$ref": "265"
  },
  {
   "$ref": "271"
  },
  {
   "$ref": "278"
  },
  {
   "$id": "285",
   "Kind": "model",
   "Name": "CreateFineTuningJobRequest",
   "CrossLanguageDefinitionId": "OpenAI.CreateFineTuningJobRequest",
   "Usage": "Input",
   "Properties": [
    {
     "$id": "286",
     "Name": "training_file",
     "SerializedName": "training_file",
     "Description": "The ID of an uploaded file that contains training data.\n\nSee [upload file](/docs/api-reference/files/upload) for how to upload a file.\n\nYour dataset must be formatted as a JSONL file. Additionally, you must upload your file with\nthe purpose `fine-tune`.\n\nSee the [fine-tuning guide](/docs/guides/fine-tuning) for more details.",
     "Type": {
      "$id": "287",
      "Kind": "string",
      "Name": "string",
      "CrossLanguageDefinitionId": "TypeSpec.string"
     },
     "IsRequired": true,
     "IsReadOnly": false
    },
    {
     "$id": "288",
     "Name": "validation_file",
     "SerializedName": "validation_file",
     "Description": "The ID of an uploaded file that contains validation data.\n\nIf you provide this file, the data is used to generate validation metrics periodically during\nfine-tuning. These metrics can be viewed in the fine-tuning results file. The same data should\nnot be present in both train and validation files.\n\nYour dataset must be formatted as a JSONL file. You must upload your file with the purpose\n`fine-tune`.\n\nSee the [fine-tuning guide](/docs/guides/fine-tuning) for more details.",
     "Type": {
      "$id": "289",
      "Kind": "nullable",
      "Type": {
       "$id": "290",
       "Kind": "string",
       "Name": "string",
       "CrossLanguageDefinitionId": "TypeSpec.string"
      }
     },
     "IsRequired": false,
     "IsReadOnly": false
    },
    {
     "$id": "291",
     "Name": "model",
     "SerializedName": "model",
     "Description": "The name of the model to fine-tune. You can select one of the\n[supported models](/docs/guides/fine-tuning/what-models-can-be-fine-tuned).",
     "Type": {
      "$ref": "53"
     },
     "IsRequired": true,
     "IsReadOnly": false
    },
    {
     "$id": "292",
     "Name": "hyperparameters",
     "SerializedName": "hyperparameters",
     "Description": "The hyperparameters used for the fine-tuning job.",
     "Type": {
      "$id": "293",
      "Kind": "model",
      "Name": "CreateFineTuningJobRequestHyperparameters",
      "CrossLanguageDefinitionId": "OpenAI.CreateFineTuningJobRequest.hyperparameters.anonymous",
      "Usage": "Input",
      "Properties": [
       {
        "$id": "294",
        "Name": "n_epochs",
        "SerializedName": "n_epochs",
        "Description": "The number of epochs to train the model for. An epoch refers to one full cycle through the\ntraining dataset.",
        "Type": {
         "$id": "295",
         "Kind": "union",
         "Name": "CreateFineTuningJobRequestHyperparametersNEpochs",
         "VariantTypes": [
          {
           "$id": "296",
           "Kind": "constant",
           "ValueType": {
            "$id": "297",
            "Kind": "string",
            "Name": "string",
            "CrossLanguageDefinitionId": "TypeSpec.string"
           },
           "Value": "auto"
          },
          {
           "$id": "298",
           "Kind": "safeint",
           "Name": "NEpochs",
           "CrossLanguageDefinitionId": "OpenAI.NEpochs"
          }
         ]
        },
        "IsRequired": false,
        "IsReadOnly": false
       }
      ]
     },
     "IsRequired": false,
     "IsReadOnly": false
    },
    {
     "$id": "299",
     "Name": "suffix",
     "SerializedName": "suffix",
     "Description": "A string of up to 18 characters that will be added to your fine-tuned model name.\n\nFor example, a `suffix` of \"custom-model-name\" would produce a model name like\n`ft:gpt-3.5-turbo:openai:custom-model-name:7p4lURel`.",
     "Type": {
      "$id": "300",
      "Kind": "nullable",
      "Type": {
       "$id": "301",
       "Kind": "string",
       "Name": "SuffixString",
       "CrossLanguageDefinitionId": "OpenAI.SuffixString"
      }
     },
     "IsRequired": false,
     "IsReadOnly": false
    }
   ]
  },
  {
   "$ref": "293"
  },
  {
   "$id": "302",
   "Kind": "model",
   "Name": "FineTuningJob",
   "CrossLanguageDefinitionId": "OpenAI.FineTuningJob",
   "Usage": "Output",
   "Properties": [
    {
     "$id": "303",
     "Name": "id",
     "SerializedName": "id",
     "Description": "The object identifier, which can be referenced in the API endpoints.",
     "Type": {
      "$id": "304",
      "Kind": "string",
      "Name": "string",
      "CrossLanguageDefinitionId": "TypeSpec.string"
     },
     "IsRequired": true,
     "IsReadOnly": false
    },
    {
     "$id": "305",
     "Name": "object",
     "SerializedName": "object",
     "Description": "The object type, which is always \"fine_tuning.job\".",
     "Type": {
      "$id": "306",
      "Kind": "constant",
      "ValueType": {
       "$ref": "58"
      },
      "Value": "fine_tuning.job"
     },
     "IsRequired": true,
     "IsReadOnly": false
    },
    {
     "$id": "307",
     "Name": "created_at",
     "SerializedName": "created_at",
     "Description": "The Unix timestamp (in seconds) for when the fine-tuning job was created.",
     "Type": {
      "$id": "308",
      "Kind": "utcDateTime",
      "Name": "utcDateTime",
      "Encode": "unixTimestamp",
      "WireType": {
       "$id": "309",
       "Kind": "int32",
       "Name": "int32",
       "CrossLanguageDefinitionId": "TypeSpec.int32"
      },
      "CrossLanguageDefinitionId": "TypeSpec.utcDateTime"
     },
     "IsRequired": true,
     "IsReadOnly": false
    },
    {
     "$id": "310",
     "Name": "finished_at",
     "SerializedName": "finished_at",
     "Description": "The Unix timestamp (in seconds) for when the fine-tuning job was finished. The value will be\nnull if the fine-tuning job is still running.",
     "Type": {
      "$id": "311",
      "Kind": "nullable",
      "Type": {
       "$id": "312",
       "Kind": "utcDateTime",
       "Name": "utcDateTime",
       "Encode": "unixTimestamp",
       "WireType": {
        "$id": "313",
        "Kind": "int32",
        "Name": "int32",
        "CrossLanguageDefinitionId": "TypeSpec.int32"
       },
       "CrossLanguageDefinitionId": "TypeSpec.utcDateTime"
      }
     },
     "IsRequired": true,
     "IsReadOnly": false
    },
    {
     "$id": "314",
     "Name": "model",
     "SerializedName": "model",
     "Description": "The base model that is being fine-tuned.",
     "Type": {
      "$id": "315",
      "Kind": "string",
      "Name": "string",
      "CrossLanguageDefinitionId": "TypeSpec.string"
     },
     "IsRequired": true,
     "IsReadOnly": false
    },
    {
     "$id": "316",
     "Name": "fine_tuned_model",
     "SerializedName": "fine_tuned_model",
     "Description": "The name of the fine-tuned model that is being created. The value will be null if the\nfine-tuning job is still running.",
     "Type": {
      "$id": "317",
      "Kind": "nullable",
      "Type": {
       "$id": "318",
       "Kind": "string",
       "Name": "string",
       "CrossLanguageDefinitionId": "TypeSpec.string"
      }
     },
     "IsRequired": true,
     "IsReadOnly": false
    },
    {
     "$id": "319",
     "Name": "organization_id",
     "SerializedName": "organization_id",
     "Description": "The organization that owns the fine-tuning job.",
     "Type": {
      "$id": "320",
      "Kind": "string",
      "Name": "string",
      "CrossLanguageDefinitionId": "TypeSpec.string"
     },
     "IsRequired": true,
     "IsReadOnly": false
    },
    {
     "$id": "321",
     "Name": "status",
     "SerializedName": "status",
     "Description": "The current status of the fine-tuning job, which can be either `created`, `pending`, `running`,\n`succeeded`, `failed`, or `cancelled`.",
     "Type": {
      "$ref": "61"
     },
     "IsRequired": true,
     "IsReadOnly": false
    },
    {
     "$id": "322",
     "Name": "hyperparameters",
     "SerializedName": "hyperparameters",
     "Description": "The hyperparameters used for the fine-tuning job. See the\n[fine-tuning guide](/docs/guides/fine-tuning) for more details.",
     "Type": {
      "$id": "323",
      "Kind": "model",
      "Name": "FineTuningJobHyperparameters",
      "CrossLanguageDefinitionId": "OpenAI.FineTuningJob.hyperparameters.anonymous",
      "Usage": "Output",
      "Properties": [
       {
        "$id": "324",
        "Name": "n_epochs",
        "SerializedName": "n_epochs",
        "Description": "The number of epochs to train the model for. An epoch refers to one full cycle through the\ntraining dataset.\n\n\"Auto\" decides the optimal number of epochs based on the size of the dataset. If setting the\nnumber manually, we support any number between 1 and 50 epochs.",
        "Type": {
         "$id": "325",
         "Kind": "union",
         "Name": "FineTuningJobHyperparametersNEpochs",
         "VariantTypes": [
          {
           "$id": "326",
           "Kind": "constant",
           "ValueType": {
            "$id": "327",
            "Kind": "string",
            "Name": "string",
            "CrossLanguageDefinitionId": "TypeSpec.string"
           },
           "Value": "auto"
          },
          {
           "$id": "328",
           "Kind": "safeint",
           "Name": "NEpochs",
           "CrossLanguageDefinitionId": "OpenAI.NEpochs"
          }
         ]
        },
        "IsRequired": false,
        "IsReadOnly": false
       }
      ]
     },
     "IsRequired": true,
     "IsReadOnly": false
    },
    {
     "$id": "329",
     "Name": "training_file",
     "SerializedName": "training_file",
     "Description": "The file ID used for training. You can retrieve the training data with the\n[Files API](/docs/api-reference/files/retrieve-contents).",
     "Type": {
      "$id": "330",
      "Kind": "string",
      "Name": "string",
      "CrossLanguageDefinitionId": "TypeSpec.string"
     },
     "IsRequired": true,
     "IsReadOnly": false
    },
    {
     "$id": "331",
     "Name": "validation_file",
     "SerializedName": "validation_file",
     "Description": "The file ID used for validation. You can retrieve the validation results with the\n[Files API](/docs/api-reference/files/retrieve-contents).",
     "Type": {
      "$id": "332",
      "Kind": "nullable",
      "Type": {
       "$id": "333",
       "Kind": "string",
       "Name": "string",
       "CrossLanguageDefinitionId": "TypeSpec.string"
      }
     },
     "IsRequired": true,
     "IsReadOnly": false
    },
    {
     "$id": "334",
     "Name": "result_files",
     "SerializedName": "result_files",
     "Description": "The compiled results file ID(s) for the fine-tuning job. You can retrieve the results with the\n[Files API](/docs/api-reference/files/retrieve-contents).",
     "Type": {
      "$id": "335",
      "Kind": "array",
      "Name": "Array",
      "ValueType": {
       "$id": "336",
<<<<<<< HEAD
       "Kind": "string",
       "Name": "string",
       "CrossLanguageDefinitionId": "TypeSpec.string"
      }
=======
       "Kind": "string"
      },
      "CrossLanguageDefinitionId": "TypeSpec.Array"
>>>>>>> d4a5bea0
     },
     "IsRequired": true,
     "IsReadOnly": false
    },
    {
     "$id": "337",
     "Name": "trained_tokens",
     "SerializedName": "trained_tokens",
     "Description": "The total number of billable tokens processed by this fine tuning job. The value will be null\nif the fine-tuning job is still running.",
     "Type": {
      "$id": "338",
      "Kind": "nullable",
      "Type": {
       "$id": "339",
       "Kind": "safeint",
       "Name": "safeint",
       "CrossLanguageDefinitionId": "TypeSpec.safeint"
      }
     },
     "IsRequired": true,
     "IsReadOnly": false
    },
    {
     "$id": "340",
     "Name": "error",
     "SerializedName": "error",
     "Description": "For fine-tuning jobs that have `failed`, this will contain more information on the cause of the\nfailure.",
     "Type": {
      "$id": "341",
      "Kind": "nullable",
      "Type": {
       "$id": "342",
       "Kind": "model",
       "Name": "FineTuningJobError",
       "CrossLanguageDefinitionId": "OpenAI.FineTuningJob.error.anonymous",
       "Usage": "Output",
       "Properties": [
        {
         "$id": "343",
         "Name": "message",
         "SerializedName": "message",
         "Description": "A human-readable error message.",
         "Type": {
          "$id": "344",
          "Kind": "string",
          "Name": "string",
          "CrossLanguageDefinitionId": "TypeSpec.string"
         },
         "IsRequired": false,
         "IsReadOnly": false
        },
        {
         "$id": "345",
         "Name": "code",
         "SerializedName": "code",
         "Description": "A machine-readable error code.",
         "Type": {
          "$id": "346",
          "Kind": "string",
          "Name": "string",
          "CrossLanguageDefinitionId": "TypeSpec.string"
         },
         "IsRequired": false,
         "IsReadOnly": false
        },
        {
         "$id": "347",
         "Name": "param",
         "SerializedName": "param",
         "Description": "The parameter that was invalid, usually `training_file` or `validation_file`. This field\nwill be null if the failure was not parameter-specific.",
         "Type": {
          "$id": "348",
          "Kind": "nullable",
          "Type": {
           "$id": "349",
           "Kind": "string",
           "Name": "string",
           "CrossLanguageDefinitionId": "TypeSpec.string"
          }
         },
         "IsRequired": false,
         "IsReadOnly": false
        }
       ]
      }
     },
     "IsRequired": true,
     "IsReadOnly": false
    }
   ]
  },
  {
   "$ref": "323"
  },
  {
   "$ref": "342"
  },
  {
   "$id": "350",
   "Kind": "model",
   "Name": "ListPaginatedFineTuningJobsResponse",
   "CrossLanguageDefinitionId": "OpenAI.ListPaginatedFineTuningJobsResponse",
   "Usage": "Output",
   "Properties": [
    {
     "$id": "351",
     "Name": "object",
     "SerializedName": "object",
     "Description": "",
     "Type": {
      "$id": "352",
      "Kind": "string",
      "Name": "string",
      "CrossLanguageDefinitionId": "TypeSpec.string"
     },
     "IsRequired": true,
     "IsReadOnly": false
    },
    {
     "$id": "353",
     "Name": "data",
     "SerializedName": "data",
     "Description": "",
     "Type": {
      "$id": "354",
      "Kind": "array",
      "Name": "ArrayFineTuningJob",
      "ValueType": {
       "$ref": "302"
      },
      "CrossLanguageDefinitionId": "TypeSpec.Array"
     },
     "IsRequired": true,
     "IsReadOnly": false
    },
    {
     "$id": "355",
     "Name": "has_more",
     "SerializedName": "has_more",
     "Description": "",
     "Type": {
      "$id": "356",
      "Kind": "boolean",
      "Name": "boolean",
      "CrossLanguageDefinitionId": "TypeSpec.boolean"
     },
     "IsRequired": true,
     "IsReadOnly": false
    }
   ]
  },
  {
   "$id": "357",
   "Kind": "model",
   "Name": "ListFineTuningJobEventsResponse",
   "CrossLanguageDefinitionId": "OpenAI.ListFineTuningJobEventsResponse",
   "Usage": "Output",
   "Properties": [
    {
     "$id": "358",
     "Name": "object",
     "SerializedName": "object",
     "Description": "",
     "Type": {
      "$id": "359",
      "Kind": "string",
      "Name": "string",
      "CrossLanguageDefinitionId": "TypeSpec.string"
     },
     "IsRequired": true,
     "IsReadOnly": false
    },
    {
     "$id": "360",
     "Name": "data",
     "SerializedName": "data",
     "Description": "",
     "Type": {
      "$id": "361",
      "Kind": "array",
      "Name": "ArrayFineTuningJobEvent",
      "ValueType": {
       "$id": "362",
       "Kind": "model",
       "Name": "FineTuningJobEvent",
       "CrossLanguageDefinitionId": "OpenAI.FineTuningJobEvent",
       "Usage": "Output",
       "Properties": [
        {
         "$id": "363",
         "Name": "id",
         "SerializedName": "id",
         "Description": "",
         "Type": {
          "$id": "364",
          "Kind": "string",
          "Name": "string",
          "CrossLanguageDefinitionId": "TypeSpec.string"
         },
         "IsRequired": true,
         "IsReadOnly": false
        },
        {
         "$id": "365",
         "Name": "object",
         "SerializedName": "object",
         "Description": "",
         "Type": {
          "$id": "366",
          "Kind": "string",
          "Name": "string",
          "CrossLanguageDefinitionId": "TypeSpec.string"
         },
         "IsRequired": true,
         "IsReadOnly": false
        },
        {
         "$id": "367",
         "Name": "created_at",
         "SerializedName": "created_at",
         "Description": "",
         "Type": {
          "$id": "368",
          "Kind": "utcDateTime",
          "Name": "utcDateTime",
          "Encode": "unixTimestamp",
          "WireType": {
           "$id": "369",
           "Kind": "int32",
           "Name": "int32",
           "CrossLanguageDefinitionId": "TypeSpec.int32"
          },
          "CrossLanguageDefinitionId": "TypeSpec.utcDateTime"
         },
         "IsRequired": true,
         "IsReadOnly": false
        },
        {
         "$id": "370",
         "Name": "level",
         "SerializedName": "level",
         "Description": "",
         "Type": {
          "$ref": "69"
         },
         "IsRequired": true,
         "IsReadOnly": false
        },
        {
         "$id": "371",
         "Name": "message",
         "SerializedName": "message",
         "Description": "",
         "Type": {
          "$id": "372",
          "Kind": "string",
          "Name": "string",
          "CrossLanguageDefinitionId": "TypeSpec.string"
         },
         "IsRequired": true,
         "IsReadOnly": false
        }
       ]
      },
      "CrossLanguageDefinitionId": "TypeSpec.Array"
     },
     "IsRequired": true,
     "IsReadOnly": false
    }
   ]
  },
  {
   "$ref": "362"
  },
  {
   "$id": "373",
   "Kind": "model",
   "Name": "CreateCompletionRequest",
   "CrossLanguageDefinitionId": "OpenAI.CreateCompletionRequest",
   "Usage": "Input",
   "Properties": [
    {
     "$id": "374",
     "Name": "model",
     "SerializedName": "model",
     "Description": "ID of the model to use. You can use the [List models](/docs/api-reference/models/list) API to\nsee all of your available models, or see our [Model overview](/docs/models/overview) for\ndescriptions of them.",
     "Type": {
      "$ref": "74"
     },
     "IsRequired": true,
     "IsReadOnly": false
    },
    {
     "$id": "375",
     "Name": "prompt",
     "SerializedName": "prompt",
     "Description": "The prompt(s) to generate completions for, encoded as a string, array of strings, array of\ntokens, or array of token arrays.\n\nNote that <|endoftext|> is the document separator that the model sees during training, so if a\nprompt is not specified the model will generate as if from the beginning of a new document.",
     "Type": {
      "$id": "376",
      "Kind": "nullable",
      "Type": {
       "$id": "377",
       "Kind": "union",
       "Name": "Prompt",
       "VariantTypes": [
        {
         "$id": "378",
         "Kind": "string",
         "Name": "string",
         "CrossLanguageDefinitionId": "TypeSpec.string"
        },
        {
         "$id": "379",
         "Kind": "array",
         "Name": "Array",
         "ValueType": {
          "$id": "380",
<<<<<<< HEAD
          "Kind": "string",
          "Name": "string",
          "CrossLanguageDefinitionId": "TypeSpec.string"
         }
=======
          "Kind": "string"
         },
         "CrossLanguageDefinitionId": "TypeSpec.Array"
>>>>>>> d4a5bea0
        },
        {
         "$id": "381",
         "Kind": "array",
         "Name": "TokenArray",
         "ValueType": {
          "$id": "382",
<<<<<<< HEAD
          "Kind": "safeint",
          "Name": "safeint",
          "CrossLanguageDefinitionId": "TypeSpec.safeint"
         }
=======
          "Kind": "safeint"
         },
         "CrossLanguageDefinitionId": "OpenAI.TokenArray"
>>>>>>> d4a5bea0
        },
        {
         "$id": "383",
         "Kind": "array",
         "Name": "TokenArrayArray",
         "ValueType": {
          "$id": "384",
          "Kind": "array",
          "Name": "TokenArray",
          "ValueType": {
           "$id": "385",
<<<<<<< HEAD
           "Kind": "safeint",
           "Name": "safeint",
           "CrossLanguageDefinitionId": "TypeSpec.safeint"
          }
         }
=======
           "Kind": "safeint"
          },
          "CrossLanguageDefinitionId": "OpenAI.TokenArray"
         },
         "CrossLanguageDefinitionId": "OpenAI.TokenArrayArray"
>>>>>>> d4a5bea0
        }
       ]
      }
     },
     "IsRequired": true,
     "IsReadOnly": false
    },
    {
     "$id": "386",
     "Name": "suffix",
     "SerializedName": "suffix",
     "Description": "The suffix that comes after a completion of inserted text.",
     "Type": {
      "$id": "387",
      "Kind": "nullable",
      "Type": {
       "$id": "388",
       "Kind": "string",
       "Name": "string",
       "CrossLanguageDefinitionId": "TypeSpec.string"
      }
     },
     "IsRequired": false,
     "IsReadOnly": false
    },
    {
     "$id": "389",
     "Name": "temperature",
     "SerializedName": "temperature",
     "Description": "What sampling temperature to use, between 0 and 2. Higher values like 0.8 will make the output\nmore random, while lower values like 0.2 will make it more focused and deterministic.\n\nWe generally recommend altering this or `top_p` but not both.",
     "Type": {
      "$id": "390",
      "Kind": "nullable",
      "Type": {
       "$id": "391",
       "Kind": "float64",
       "Name": "Temperature",
       "CrossLanguageDefinitionId": "OpenAI.Temperature"
      }
     },
     "IsRequired": false,
     "IsReadOnly": false
    },
    {
     "$id": "392",
     "Name": "top_p",
     "SerializedName": "top_p",
     "Description": "An alternative to sampling with temperature, called nucleus sampling, where the model considers\nthe results of the tokens with top_p probability mass. So 0.1 means only the tokens comprising\nthe top 10% probability mass are considered.\n\nWe generally recommend altering this or `temperature` but not both.",
     "Type": {
      "$id": "393",
      "Kind": "nullable",
      "Type": {
       "$id": "394",
       "Kind": "float64",
       "Name": "TopP",
       "CrossLanguageDefinitionId": "OpenAI.TopP"
      }
     },
     "IsRequired": false,
     "IsReadOnly": false
    },
    {
     "$id": "395",
     "Name": "n",
     "SerializedName": "n",
     "Description": "How many completions to generate for each prompt.\n**Note:** Because this parameter generates many completions, it can quickly consume your token\nquota. Use carefully and ensure that you have reasonable settings for `max_tokens` and `stop`.",
     "Type": {
      "$id": "396",
      "Kind": "nullable",
      "Type": {
       "$id": "397",
       "Kind": "safeint",
       "Name": "N",
       "CrossLanguageDefinitionId": "OpenAI.N"
      }
     },
     "IsRequired": false,
     "IsReadOnly": false
    },
    {
     "$id": "398",
     "Name": "max_tokens",
     "SerializedName": "max_tokens",
     "Description": "The maximum number of [tokens](/tokenizer) to generate in the completion.\n\nThe token count of your prompt plus `max_tokens` cannot exceed the model's context length.\n[Example Python code](https://github.com/openai/openai-cookbook/blob/main/examples/How_to_count_tokens_with_tiktoken.ipynb)\nfor counting tokens.",
     "Type": {
      "$id": "399",
      "Kind": "nullable",
      "Type": {
       "$id": "400",
       "Kind": "safeint",
       "Name": "MaxTokens",
       "CrossLanguageDefinitionId": "OpenAI.MaxTokens"
      }
     },
     "IsRequired": false,
     "IsReadOnly": false
    },
    {
     "$id": "401",
     "Name": "stop",
     "SerializedName": "stop",
     "Description": "Up to 4 sequences where the API will stop generating further tokens.",
     "Type": {
      "$id": "402",
      "Kind": "nullable",
      "Type": {
       "$id": "403",
       "Kind": "union",
       "Name": "Stop",
       "VariantTypes": [
        {
         "$id": "404",
         "Kind": "string",
         "Name": "string",
         "CrossLanguageDefinitionId": "TypeSpec.string"
        },
        {
         "$id": "405",
         "Kind": "array",
         "Name": "StopSequences",
         "ValueType": {
          "$id": "406",
<<<<<<< HEAD
          "Kind": "string",
          "Name": "string",
          "CrossLanguageDefinitionId": "TypeSpec.string"
         }
=======
          "Kind": "string"
         },
         "CrossLanguageDefinitionId": "OpenAI.StopSequences"
>>>>>>> d4a5bea0
        }
       ]
      }
     },
     "IsRequired": false,
     "IsReadOnly": false
    },
    {
     "$id": "407",
     "Name": "presence_penalty",
     "SerializedName": "presence_penalty",
     "Description": "Number between -2.0 and 2.0. Positive values penalize new tokens based on whether they appear\nin the text so far, increasing the model's likelihood to talk about new topics.\n\n[See more information about frequency and presence penalties.](/docs/guides/gpt/parameter-details)",
     "Type": {
      "$id": "408",
      "Kind": "nullable",
      "Type": {
       "$id": "409",
       "Kind": "float64",
       "Name": "Penalty",
       "CrossLanguageDefinitionId": "OpenAI.Penalty"
      }
     },
     "IsRequired": false,
     "IsReadOnly": false
    },
    {
     "$id": "410",
     "Name": "frequency_penalty",
     "SerializedName": "frequency_penalty",
     "Description": "Number between -2.0 and 2.0. Positive values penalize new tokens based on their existing\nfrequency in the text so far, decreasing the model's likelihood to repeat the same line\nverbatim.\n\n[See more information about frequency and presence penalties.](/docs/guides/gpt/parameter-details)",
     "Type": {
      "$id": "411",
      "Kind": "nullable",
      "Type": {
       "$id": "412",
       "Kind": "float64",
       "Name": "Penalty",
       "CrossLanguageDefinitionId": "OpenAI.Penalty"
      }
     },
     "IsRequired": false,
     "IsReadOnly": false
    },
    {
     "$id": "413",
     "Name": "logit_bias",
     "SerializedName": "logit_bias",
     "Description": "Modify the likelihood of specified tokens appearing in the completion.\nAccepts a json object that maps tokens (specified by their token ID in the tokenizer) to an\nassociated bias value from -100 to 100. Mathematically, the bias is added to the logits\ngenerated by the model prior to sampling. The exact effect will vary per model, but values\nbetween -1 and 1 should decrease or increase likelihood of selection; values like -100 or 100\nshould result in a ban or exclusive selection of the relevant token.",
     "Type": {
      "$id": "414",
      "Kind": "nullable",
      "Type": {
       "$id": "415",
       "Kind": "dict",
       "KeyType": {
        "$id": "416",
        "Kind": "string",
        "Name": "string",
        "CrossLanguageDefinitionId": "TypeSpec.string"
       },
       "ValueType": {
        "$id": "417",
        "Kind": "safeint",
        "Name": "safeint",
        "CrossLanguageDefinitionId": "TypeSpec.safeint"
       }
      }
     },
     "IsRequired": false,
     "IsReadOnly": false
    },
    {
     "$id": "418",
     "Name": "user",
     "SerializedName": "user",
     "Description": "A unique identifier representing your end-user, which can help OpenAI to monitor and detect\nabuse. [Learn more](/docs/guides/safety-best-practices/end-user-ids).",
     "Type": {
      "$id": "419",
      "Kind": "string",
      "Name": "User",
      "CrossLanguageDefinitionId": "OpenAI.User"
     },
     "IsRequired": false,
     "IsReadOnly": false
    },
    {
     "$id": "420",
     "Name": "stream",
     "SerializedName": "stream",
     "Description": "If set, partial message deltas will be sent, like in ChatGPT. Tokens will be sent as data-only\n[server-sent events](https://developer.mozilla.org/en-US/docs/Web/API/Server-sent_events/Using_server-sent_events#Event_stream_format)\nas they become available, with the stream terminated by a `data: [DONE]` message.\n[Example Python code](https://github.com/openai/openai-cookbook/blob/main/examples/How_to_stream_completions.ipynb).",
     "Type": {
      "$id": "421",
      "Kind": "nullable",
      "Type": {
       "$id": "422",
       "Kind": "boolean",
       "Name": "boolean",
       "CrossLanguageDefinitionId": "TypeSpec.boolean"
      }
     },
     "IsRequired": false,
     "IsReadOnly": false
    },
    {
     "$id": "423",
     "Name": "logprobs",
     "SerializedName": "logprobs",
     "Description": "Include the log probabilities on the `logprobs` most likely tokens, as well the chosen tokens.\nFor example, if `logprobs` is 5, the API will return a list of the 5 most likely tokens. The\nAPI will always return the `logprob` of the sampled token, so there may be up to `logprobs+1`\nelements in the response.\n\nThe maximum value for `logprobs` is 5.",
     "Type": {
      "$id": "424",
      "Kind": "nullable",
      "Type": {
       "$id": "425",
       "Kind": "safeint",
       "Name": "safeint",
       "CrossLanguageDefinitionId": "TypeSpec.safeint"
      }
     },
     "IsRequired": false,
     "IsReadOnly": false
    },
    {
     "$id": "426",
     "Name": "echo",
     "SerializedName": "echo",
     "Description": "Echo back the prompt in addition to the completion",
     "Type": {
      "$id": "427",
      "Kind": "nullable",
      "Type": {
       "$id": "428",
       "Kind": "boolean",
       "Name": "boolean",
       "CrossLanguageDefinitionId": "TypeSpec.boolean"
      }
     },
     "IsRequired": false,
     "IsReadOnly": false
    },
    {
     "$id": "429",
     "Name": "best_of",
     "SerializedName": "best_of",
     "Description": "Generates `best_of` completions server-side and returns the \"best\" (the one with the highest\nlog probability per token). Results cannot be streamed.\n\nWhen used with `n`, `best_of` controls the number of candidate completions and `n` specifies\nhow many to return – `best_of` must be greater than `n`.\n\n**Note:** Because this parameter generates many completions, it can quickly consume your token\nquota. Use carefully and ensure that you have reasonable settings for `max_tokens` and `stop`.",
     "Type": {
      "$id": "430",
      "Kind": "nullable",
      "Type": {
       "$id": "431",
       "Kind": "safeint",
       "Name": "safeint",
       "CrossLanguageDefinitionId": "TypeSpec.safeint"
      }
     },
     "IsRequired": false,
     "IsReadOnly": false
    }
   ]
  },
  {
   "$id": "432",
   "Kind": "model",
   "Name": "CreateCompletionResponse",
   "CrossLanguageDefinitionId": "OpenAI.CreateCompletionResponse",
   "Usage": "Output",
   "Description": "Represents a completion response from the API. Note: both the streamed and non-streamed response\nobjects share the same shape (unlike the chat endpoint).",
   "Properties": [
    {
     "$id": "433",
     "Name": "id",
     "SerializedName": "id",
     "Description": "A unique identifier for the completion.",
     "Type": {
      "$id": "434",
      "Kind": "string",
      "Name": "string",
      "CrossLanguageDefinitionId": "TypeSpec.string"
     },
     "IsRequired": true,
     "IsReadOnly": false
    },
    {
     "$id": "435",
     "Name": "object",
     "SerializedName": "object",
     "Description": "The object type, which is always `text_completion`.",
     "Type": {
      "$id": "436",
      "Kind": "string",
      "Name": "string",
      "CrossLanguageDefinitionId": "TypeSpec.string"
     },
     "IsRequired": true,
     "IsReadOnly": false
    },
    {
     "$id": "437",
     "Name": "created",
     "SerializedName": "created",
     "Description": "The Unix timestamp (in seconds) of when the completion was created.",
     "Type": {
      "$id": "438",
      "Kind": "utcDateTime",
      "Name": "utcDateTime",
      "Encode": "unixTimestamp",
      "WireType": {
       "$id": "439",
       "Kind": "int32",
       "Name": "int32",
       "CrossLanguageDefinitionId": "TypeSpec.int32"
      },
      "CrossLanguageDefinitionId": "TypeSpec.utcDateTime"
     },
     "IsRequired": true,
     "IsReadOnly": false
    },
    {
     "$id": "440",
     "Name": "model",
     "SerializedName": "model",
     "Description": "The model used for the completion.",
     "Type": {
      "$id": "441",
      "Kind": "string",
      "Name": "string",
      "CrossLanguageDefinitionId": "TypeSpec.string"
     },
     "IsRequired": true,
     "IsReadOnly": false
    },
    {
     "$id": "442",
     "Name": "choices",
     "SerializedName": "choices",
     "Description": "The list of completion choices the model generated for the input.",
     "Type": {
      "$id": "443",
      "Kind": "array",
      "Name": "Array",
      "ValueType": {
       "$id": "444",
       "Kind": "model",
       "Name": "CreateCompletionResponseChoice",
       "CrossLanguageDefinitionId": "OpenAI.CreateCompletionResponse.choice.anonymous",
       "Usage": "Output",
       "Properties": [
        {
         "$id": "445",
         "Name": "index",
         "SerializedName": "index",
         "Description": "",
         "Type": {
          "$id": "446",
          "Kind": "safeint",
          "Name": "safeint",
          "CrossLanguageDefinitionId": "TypeSpec.safeint"
         },
         "IsRequired": true,
         "IsReadOnly": false
        },
        {
         "$id": "447",
         "Name": "text",
         "SerializedName": "text",
         "Description": "",
         "Type": {
          "$id": "448",
          "Kind": "string",
          "Name": "string",
          "CrossLanguageDefinitionId": "TypeSpec.string"
         },
         "IsRequired": true,
         "IsReadOnly": false
        },
        {
         "$id": "449",
         "Name": "logprobs",
         "SerializedName": "logprobs",
         "Description": "",
         "Type": {
          "$id": "450",
          "Kind": "nullable",
          "Type": {
           "$id": "451",
           "Kind": "model",
           "Name": "CreateCompletionResponseChoiceLogprobs",
           "CrossLanguageDefinitionId": "OpenAI.CreateCompletionResponse.choice.logprobs.anonymous",
           "Usage": "Output",
           "Properties": [
            {
             "$id": "452",
             "Name": "tokens",
             "SerializedName": "tokens",
             "Description": "",
             "Type": {
              "$id": "453",
              "Kind": "array",
              "Name": "Array",
              "ValueType": {
               "$id": "454",
<<<<<<< HEAD
               "Kind": "string",
               "Name": "string",
               "CrossLanguageDefinitionId": "TypeSpec.string"
              }
=======
               "Kind": "string"
              },
              "CrossLanguageDefinitionId": "TypeSpec.Array"
>>>>>>> d4a5bea0
             },
             "IsRequired": true,
             "IsReadOnly": false
            },
            {
             "$id": "455",
             "Name": "token_logprobs",
             "SerializedName": "token_logprobs",
             "Description": "",
             "Type": {
              "$id": "456",
              "Kind": "array",
              "Name": "Array",
              "ValueType": {
               "$id": "457",
<<<<<<< HEAD
               "Kind": "float64",
               "Name": "float64",
               "CrossLanguageDefinitionId": "TypeSpec.float64"
              }
=======
               "Kind": "float64"
              },
              "CrossLanguageDefinitionId": "TypeSpec.Array"
>>>>>>> d4a5bea0
             },
             "IsRequired": true,
             "IsReadOnly": false
            },
            {
             "$id": "458",
             "Name": "top_logprobs",
             "SerializedName": "top_logprobs",
             "Description": "",
             "Type": {
              "$id": "459",
              "Kind": "array",
              "Name": "ArrayRecord",
              "ValueType": {
               "$id": "460",
               "Kind": "dict",
               "KeyType": {
                "$id": "461",
                "Kind": "string",
                "Name": "string",
                "CrossLanguageDefinitionId": "TypeSpec.string"
               },
               "ValueType": {
                "$id": "462",
                "Kind": "safeint",
                "Name": "safeint",
                "CrossLanguageDefinitionId": "TypeSpec.safeint"
               }
              },
              "CrossLanguageDefinitionId": "TypeSpec.Array"
             },
             "IsRequired": true,
             "IsReadOnly": false
            },
            {
             "$id": "463",
             "Name": "text_offset",
             "SerializedName": "text_offset",
             "Description": "",
             "Type": {
              "$id": "464",
              "Kind": "array",
              "Name": "Array",
              "ValueType": {
               "$id": "465",
<<<<<<< HEAD
               "Kind": "safeint",
               "Name": "safeint",
               "CrossLanguageDefinitionId": "TypeSpec.safeint"
              }
=======
               "Kind": "safeint"
              },
              "CrossLanguageDefinitionId": "TypeSpec.Array"
>>>>>>> d4a5bea0
             },
             "IsRequired": true,
             "IsReadOnly": false
            }
           ]
          }
         },
         "IsRequired": true,
         "IsReadOnly": false
        },
        {
         "$id": "466",
         "Name": "finish_reason",
         "SerializedName": "finish_reason",
         "Description": "The reason the model stopped generating tokens. This will be `stop` if the model hit a\nnatural stop point or a provided stop sequence, or `content_filter` if content was omitted\ndue to a flag from our content filters, `length` if the maximum number of tokens specified\nin the request was reached, or `content_filter` if content was omitted due to a flag from our\ncontent filters.",
         "Type": {
          "$ref": "85"
         },
         "IsRequired": true,
         "IsReadOnly": false
        }
       ]
      },
      "CrossLanguageDefinitionId": "TypeSpec.Array"
     },
     "IsRequired": true,
     "IsReadOnly": false
    },
    {
     "$id": "467",
     "Name": "usage",
     "SerializedName": "usage",
     "Description": "",
     "Type": {
      "$ref": "278"
     },
     "IsRequired": false,
     "IsReadOnly": false
    }
   ]
  },
  {
   "$ref": "444"
  },
  {
   "$ref": "451"
  },
  {
   "$id": "468",
   "Kind": "model",
   "Name": "CreateEditRequest",
   "CrossLanguageDefinitionId": "OpenAI.CreateEditRequest",
   "Usage": "Input",
   "Properties": [
    {
     "$id": "469",
     "Name": "model",
     "SerializedName": "model",
     "Description": "ID of the model to use. You can use the `text-davinci-edit-001` or `code-davinci-edit-001`\nmodel with this endpoint.",
     "Type": {
      "$ref": "90"
     },
     "IsRequired": true,
     "IsReadOnly": false
    },
    {
     "$id": "470",
     "Name": "input",
     "SerializedName": "input",
     "Description": "The input text to use as a starting point for the edit.",
     "Type": {
      "$id": "471",
      "Kind": "nullable",
      "Type": {
       "$id": "472",
       "Kind": "string",
       "Name": "string",
       "CrossLanguageDefinitionId": "TypeSpec.string"
      }
     },
     "IsRequired": false,
     "IsReadOnly": false
    },
    {
     "$id": "473",
     "Name": "instruction",
     "SerializedName": "instruction",
     "Description": "The instruction that tells the model how to edit the prompt.",
     "Type": {
      "$id": "474",
      "Kind": "string",
      "Name": "string",
      "CrossLanguageDefinitionId": "TypeSpec.string"
     },
     "IsRequired": true,
     "IsReadOnly": false
    },
    {
     "$id": "475",
     "Name": "n",
     "SerializedName": "n",
     "Description": "How many edits to generate for the input and instruction.",
     "Type": {
      "$id": "476",
      "Kind": "nullable",
      "Type": {
       "$id": "477",
       "Kind": "safeint",
       "Name": "EditN",
       "CrossLanguageDefinitionId": "OpenAI.EditN"
      }
     },
     "IsRequired": false,
     "IsReadOnly": false
    },
    {
     "$id": "478",
     "Name": "temperature",
     "SerializedName": "temperature",
     "Description": "What sampling temperature to use, between 0 and 2. Higher values like 0.8 will make the output\nmore random, while lower values like 0.2 will make it more focused and deterministic.\n\nWe generally recommend altering this or `top_p` but not both.",
     "Type": {
      "$id": "479",
      "Kind": "nullable",
      "Type": {
       "$id": "480",
       "Kind": "float64",
       "Name": "Temperature",
       "CrossLanguageDefinitionId": "OpenAI.Temperature"
      }
     },
     "IsRequired": false,
     "IsReadOnly": false
    },
    {
     "$id": "481",
     "Name": "top_p",
     "SerializedName": "top_p",
     "Description": "An alternative to sampling with temperature, called nucleus sampling, where the model considers\nthe results of the tokens with top_p probability mass. So 0.1 means only the tokens comprising\nthe top 10% probability mass are considered.\n\nWe generally recommend altering this or `temperature` but not both.",
     "Type": {
      "$id": "482",
      "Kind": "nullable",
      "Type": {
       "$id": "483",
       "Kind": "float64",
       "Name": "TopP",
       "CrossLanguageDefinitionId": "OpenAI.TopP"
      }
     },
     "IsRequired": false,
     "IsReadOnly": false
    }
   ]
  },
  {
   "$id": "484",
   "Kind": "model",
   "Name": "CreateEditResponse",
   "CrossLanguageDefinitionId": "OpenAI.CreateEditResponse",
   "Usage": "Output",
   "Deprecation": "deprecated",
   "Properties": [
    {
     "$id": "485",
     "Name": "object",
     "SerializedName": "object",
     "Description": "The object type, which is always `edit`.",
     "Type": {
      "$id": "486",
      "Kind": "constant",
      "ValueType": {
       "$ref": "94"
      },
      "Value": "edit"
     },
     "IsRequired": true,
     "IsReadOnly": false
    },
    {
     "$id": "487",
     "Name": "created",
     "SerializedName": "created",
     "Description": "The Unix timestamp (in seconds) of when the edit was created.",
     "Type": {
      "$id": "488",
      "Kind": "utcDateTime",
      "Name": "utcDateTime",
      "Encode": "unixTimestamp",
      "WireType": {
       "$id": "489",
       "Kind": "int32",
       "Name": "int32",
       "CrossLanguageDefinitionId": "TypeSpec.int32"
      },
      "CrossLanguageDefinitionId": "TypeSpec.utcDateTime"
     },
     "IsRequired": true,
     "IsReadOnly": false
    },
    {
     "$id": "490",
     "Name": "choices",
     "SerializedName": "choices",
     "Description": "description: A list of edit choices. Can be more than one if `n` is greater than 1.",
     "Type": {
      "$id": "491",
      "Kind": "array",
      "Name": "Array",
      "ValueType": {
       "$id": "492",
       "Kind": "model",
       "Name": "CreateEditResponseChoice",
       "CrossLanguageDefinitionId": "OpenAI.CreateEditResponse.choice.anonymous",
       "Usage": "Output",
       "Properties": [
        {
         "$id": "493",
         "Name": "text",
         "SerializedName": "text",
         "Description": "The edited result.",
         "Type": {
          "$id": "494",
          "Kind": "string",
          "Name": "string",
          "CrossLanguageDefinitionId": "TypeSpec.string"
         },
         "IsRequired": true,
         "IsReadOnly": false
        },
        {
         "$id": "495",
         "Name": "index",
         "SerializedName": "index",
         "Description": "The index of the choice in the list of choices.",
         "Type": {
          "$id": "496",
          "Kind": "safeint",
          "Name": "safeint",
          "CrossLanguageDefinitionId": "TypeSpec.safeint"
         },
         "IsRequired": true,
         "IsReadOnly": false
        },
        {
         "$id": "497",
         "Name": "finish_reason",
         "SerializedName": "finish_reason",
         "Description": "The reason the model stopped generating tokens. This will be `stop` if the model hit a\nnatural stop point or a provided stop sequence, or `length` if the maximum number of tokens\nspecified in the request was reached.",
         "Type": {
          "$ref": "97"
         },
         "IsRequired": true,
         "IsReadOnly": false
        }
       ]
      },
      "CrossLanguageDefinitionId": "TypeSpec.Array"
     },
     "IsRequired": true,
     "IsReadOnly": false
    },
    {
     "$id": "498",
     "Name": "usage",
     "SerializedName": "usage",
     "Description": "",
     "Type": {
      "$ref": "278"
     },
     "IsRequired": true,
     "IsReadOnly": false
    }
   ]
  },
  {
   "$ref": "492"
  },
  {
   "$id": "499",
   "Kind": "model",
   "Name": "CreateEmbeddingRequest",
   "CrossLanguageDefinitionId": "OpenAI.CreateEmbeddingRequest",
   "Usage": "Input",
   "Properties": [
    {
     "$id": "500",
     "Name": "model",
     "SerializedName": "model",
     "Description": "ID of the model to use. You can use the [List models](/docs/api-reference/models/list) API to see all of your available models, or see our [Model overview](/docs/models/overview) for descriptions of them.",
     "Type": {
      "$ref": "101"
     },
     "IsRequired": true,
     "IsReadOnly": false
    },
    {
     "$id": "501",
     "Name": "input",
     "SerializedName": "input",
     "Description": "Input text to embed, encoded as a string or array of tokens. To embed multiple inputs in a\nsingle request, pass an array of strings or array of token arrays. Each input must not exceed\nthe max input tokens for the model (8191 tokens for `text-embedding-ada-002`) and cannot be an empty string.\n[Example Python code](https://github.com/openai/openai-cookbook/blob/main/examples/How_to_count_tokens_with_tiktoken.ipynb)\nfor counting tokens.",
     "Type": {
      "$id": "502",
      "Kind": "union",
      "Name": "CreateEmbeddingRequestInput",
      "VariantTypes": [
       {
        "$id": "503",
        "Kind": "string",
        "Name": "string",
        "CrossLanguageDefinitionId": "TypeSpec.string"
       },
       {
        "$id": "504",
        "Kind": "array",
        "Name": "Array",
        "ValueType": {
         "$id": "505",
<<<<<<< HEAD
         "Kind": "string",
         "Name": "string",
         "CrossLanguageDefinitionId": "TypeSpec.string"
        }
=======
         "Kind": "string"
        },
        "CrossLanguageDefinitionId": "TypeSpec.Array"
>>>>>>> d4a5bea0
       },
       {
        "$id": "506",
        "Kind": "array",
        "Name": "TokenArray",
        "ValueType": {
         "$id": "507",
<<<<<<< HEAD
         "Kind": "safeint",
         "Name": "safeint",
         "CrossLanguageDefinitionId": "TypeSpec.safeint"
        }
=======
         "Kind": "safeint"
        },
        "CrossLanguageDefinitionId": "OpenAI.TokenArray"
>>>>>>> d4a5bea0
       },
       {
        "$id": "508",
        "Kind": "array",
        "Name": "TokenArrayArray",
        "ValueType": {
         "$id": "509",
         "Kind": "array",
         "Name": "TokenArray",
         "ValueType": {
          "$id": "510",
<<<<<<< HEAD
          "Kind": "safeint",
          "Name": "safeint",
          "CrossLanguageDefinitionId": "TypeSpec.safeint"
         }
        }
=======
          "Kind": "safeint"
         },
         "CrossLanguageDefinitionId": "OpenAI.TokenArray"
        },
        "CrossLanguageDefinitionId": "OpenAI.TokenArrayArray"
>>>>>>> d4a5bea0
       }
      ]
     },
     "IsRequired": true,
     "IsReadOnly": false
    },
    {
     "$id": "511",
     "Name": "user",
     "SerializedName": "user",
     "Description": "",
     "Type": {
      "$id": "512",
      "Kind": "string",
      "Name": "User",
      "CrossLanguageDefinitionId": "OpenAI.User"
     },
     "IsRequired": false,
     "IsReadOnly": false
    }
   ]
  },
  {
   "$id": "513",
   "Kind": "model",
   "Name": "CreateEmbeddingResponse",
   "CrossLanguageDefinitionId": "OpenAI.CreateEmbeddingResponse",
   "Usage": "Output",
   "Properties": [
    {
     "$id": "514",
     "Name": "object",
     "SerializedName": "object",
     "Description": "The object type, which is always \"embedding\".",
     "Type": {
      "$id": "515",
      "Kind": "constant",
      "ValueType": {
       "$ref": "104"
      },
      "Value": "embedding"
     },
     "IsRequired": true,
     "IsReadOnly": false
    },
    {
     "$id": "516",
     "Name": "model",
     "SerializedName": "model",
     "Description": "The name of the model used to generate the embedding.",
     "Type": {
      "$id": "517",
      "Kind": "string",
      "Name": "string",
      "CrossLanguageDefinitionId": "TypeSpec.string"
     },
     "IsRequired": true,
     "IsReadOnly": false
    },
    {
     "$id": "518",
     "Name": "data",
     "SerializedName": "data",
     "Description": "The list of embeddings generated by the model.",
     "Type": {
      "$id": "519",
      "Kind": "array",
      "Name": "ArrayEmbedding",
      "ValueType": {
       "$id": "520",
       "Kind": "model",
       "Name": "Embedding",
       "CrossLanguageDefinitionId": "OpenAI.Embedding",
       "Usage": "Output",
       "Description": "Represents an embedding vector returned by embedding endpoint.",
       "Properties": [
        {
         "$id": "521",
         "Name": "index",
         "SerializedName": "index",
         "Description": "The index of the embedding in the list of embeddings.",
         "Type": {
          "$id": "522",
          "Kind": "safeint",
          "Name": "safeint",
          "CrossLanguageDefinitionId": "TypeSpec.safeint"
         },
         "IsRequired": true,
         "IsReadOnly": false
        },
        {
         "$id": "523",
         "Name": "object",
         "SerializedName": "object",
         "Description": "The object type, which is always \"embedding\".",
         "Type": {
          "$id": "524",
          "Kind": "constant",
          "ValueType": {
           "$ref": "107"
          },
          "Value": "embedding"
         },
         "IsRequired": true,
         "IsReadOnly": false
        },
        {
         "$id": "525",
         "Name": "embedding",
         "SerializedName": "embedding",
         "Description": "The embedding vector, which is a list of floats. The length of vector depends on the model as\\\r\nlisted in the [embedding guide](/docs/guides/embeddings).",
         "Type": {
          "$id": "526",
          "Kind": "array",
          "Name": "Array",
          "ValueType": {
           "$id": "527",
<<<<<<< HEAD
           "Kind": "float64",
           "Name": "float64",
           "CrossLanguageDefinitionId": "TypeSpec.float64"
          }
=======
           "Kind": "float64"
          },
          "CrossLanguageDefinitionId": "TypeSpec.Array"
>>>>>>> d4a5bea0
         },
         "IsRequired": true,
         "IsReadOnly": false
        }
       ]
      },
      "CrossLanguageDefinitionId": "TypeSpec.Array"
     },
     "IsRequired": true,
     "IsReadOnly": false
    },
    {
     "$id": "528",
     "Name": "usage",
     "SerializedName": "usage",
     "Description": "The usage information for the request.",
     "Type": {
      "$id": "529",
      "Kind": "model",
      "Name": "CreateEmbeddingResponseUsage",
      "CrossLanguageDefinitionId": "OpenAI.CreateEmbeddingResponse.usage.anonymous",
      "Usage": "Output",
      "Properties": [
       {
        "$id": "530",
        "Name": "prompt_tokens",
        "SerializedName": "prompt_tokens",
        "Description": "The number of tokens used by the prompt.",
        "Type": {
         "$id": "531",
         "Kind": "safeint",
         "Name": "safeint",
         "CrossLanguageDefinitionId": "TypeSpec.safeint"
        },
        "IsRequired": true,
        "IsReadOnly": false
       },
       {
        "$id": "532",
        "Name": "total_tokens",
        "SerializedName": "total_tokens",
        "Description": "The total number of tokens used by the request.",
        "Type": {
         "$id": "533",
         "Kind": "safeint",
         "Name": "safeint",
         "CrossLanguageDefinitionId": "TypeSpec.safeint"
        },
        "IsRequired": true,
        "IsReadOnly": false
       }
      ]
     },
     "IsRequired": true,
     "IsReadOnly": false
    }
   ]
  },
  {
   "$ref": "520"
  },
  {
   "$ref": "529"
  },
  {
   "$id": "534",
   "Kind": "model",
   "Name": "ListFilesResponse",
   "CrossLanguageDefinitionId": "OpenAI.ListFilesResponse",
   "Usage": "Output",
   "Properties": [
    {
     "$id": "535",
     "Name": "object",
     "SerializedName": "object",
     "Description": "",
     "Type": {
      "$id": "536",
      "Kind": "string",
      "Name": "string",
      "CrossLanguageDefinitionId": "TypeSpec.string"
     },
     "IsRequired": true,
     "IsReadOnly": false
    },
    {
     "$id": "537",
     "Name": "data",
     "SerializedName": "data",
     "Description": "",
     "Type": {
      "$id": "538",
      "Kind": "array",
      "Name": "ArrayOpenAiFile",
      "ValueType": {
       "$id": "539",
       "Kind": "model",
       "Name": "OpenAIFile",
       "CrossLanguageDefinitionId": "OpenAI.OpenAIFile",
       "Usage": "Output",
       "Description": "The `File` object represents a document that has been uploaded to OpenAI.",
       "Properties": [
        {
         "$id": "540",
         "Name": "id",
         "SerializedName": "id",
         "Description": "The file identifier, which can be referenced in the API endpoints.",
         "Type": {
          "$id": "541",
          "Kind": "string",
          "Name": "string",
          "CrossLanguageDefinitionId": "TypeSpec.string"
         },
         "IsRequired": true,
         "IsReadOnly": false
        },
        {
         "$id": "542",
         "Name": "object",
         "SerializedName": "object",
         "Description": "The object type, which is always \"file\".",
         "Type": {
          "$id": "543",
          "Kind": "constant",
          "ValueType": {
           "$ref": "110"
          },
          "Value": "file"
         },
         "IsRequired": true,
         "IsReadOnly": false
        },
        {
         "$id": "544",
         "Name": "bytes",
         "SerializedName": "bytes",
         "Description": "The size of the file in bytes.",
         "Type": {
          "$id": "545",
          "Kind": "safeint",
          "Name": "safeint",
          "CrossLanguageDefinitionId": "TypeSpec.safeint"
         },
         "IsRequired": true,
         "IsReadOnly": false
        },
        {
         "$id": "546",
         "Name": "createdAt",
         "SerializedName": "createdAt",
         "Description": "The Unix timestamp (in seconds) for when the file was created.",
         "Type": {
          "$id": "547",
          "Kind": "utcDateTime",
          "Name": "utcDateTime",
          "Encode": "unixTimestamp",
          "WireType": {
           "$id": "548",
           "Kind": "int32",
           "Name": "int32",
           "CrossLanguageDefinitionId": "TypeSpec.int32"
          },
          "CrossLanguageDefinitionId": "TypeSpec.utcDateTime"
         },
         "IsRequired": true,
         "IsReadOnly": false
        },
        {
         "$id": "549",
         "Name": "filename",
         "SerializedName": "filename",
         "Description": "The name of the file.",
         "Type": {
          "$id": "550",
          "Kind": "string",
          "Name": "string",
          "CrossLanguageDefinitionId": "TypeSpec.string"
         },
         "IsRequired": true,
         "IsReadOnly": false
        },
        {
         "$id": "551",
         "Name": "purpose",
         "SerializedName": "purpose",
         "Description": "The intended purpose of the file. Currently, only \"fine-tune\" is supported.",
         "Type": {
          "$id": "552",
          "Kind": "string",
          "Name": "string",
          "CrossLanguageDefinitionId": "TypeSpec.string"
         },
         "IsRequired": true,
         "IsReadOnly": false
        },
        {
         "$id": "553",
         "Name": "status",
         "SerializedName": "status",
         "Description": "The current status of the file, which can be either `uploaded`, `processed`, `pending`,\n`error`, `deleting` or `deleted`.",
         "Type": {
          "$ref": "113"
         },
         "IsRequired": true,
         "IsReadOnly": false
        },
        {
         "$id": "554",
         "Name": "status_details",
         "SerializedName": "status_details",
         "Description": "Additional details about the status of the file. If the file is in the `error` state, this will\ninclude a message describing the error.",
         "Type": {
          "$id": "555",
          "Kind": "nullable",
          "Type": {
           "$id": "556",
           "Kind": "string",
           "Name": "string",
           "CrossLanguageDefinitionId": "TypeSpec.string"
          }
         },
         "IsRequired": false,
         "IsReadOnly": false
        }
       ]
      },
      "CrossLanguageDefinitionId": "TypeSpec.Array"
     },
     "IsRequired": true,
     "IsReadOnly": false
    }
   ]
  },
  {
   "$ref": "539"
  },
  {
   "$id": "557",
   "Kind": "model",
   "Name": "CreateFileRequest",
   "CrossLanguageDefinitionId": "OpenAI.CreateFileRequest",
   "Usage": "Input,Multipart",
   "Properties": [
    {
     "$id": "558",
     "Name": "file",
     "SerializedName": "file",
     "Description": "Name of the [JSON Lines](https://jsonlines.readthedocs.io/en/latest/) file to be uploaded.\n\nIf the `purpose` is set to \"fine-tune\", the file will be used for fine-tuning.",
     "Type": {
      "$id": "559",
      "Kind": "bytes",
      "Name": "bytes",
      "Encode": "base64",
      "CrossLanguageDefinitionId": "TypeSpec.bytes"
     },
     "IsRequired": true,
     "IsReadOnly": false
    },
    {
     "$id": "560",
     "Name": "purpose",
     "SerializedName": "purpose",
     "Description": "The intended purpose of the uploaded documents. Use \"fine-tune\" for\n[fine-tuning](/docs/api-reference/fine-tuning). This allows us to validate the format of the\nuploaded file.",
     "Type": {
      "$id": "561",
      "Kind": "string",
      "Name": "string",
      "CrossLanguageDefinitionId": "TypeSpec.string"
     },
     "IsRequired": true,
     "IsReadOnly": false
    }
   ]
  },
  {
   "$id": "562",
   "Kind": "model",
   "Name": "DeleteFileResponse",
   "CrossLanguageDefinitionId": "OpenAI.DeleteFileResponse",
   "Usage": "Output",
   "Properties": [
    {
     "$id": "563",
     "Name": "id",
     "SerializedName": "id",
     "Description": "",
     "Type": {
      "$id": "564",
      "Kind": "string",
      "Name": "string",
      "CrossLanguageDefinitionId": "TypeSpec.string"
     },
     "IsRequired": true,
     "IsReadOnly": false
    },
    {
     "$id": "565",
     "Name": "object",
     "SerializedName": "object",
     "Description": "",
     "Type": {
      "$id": "566",
      "Kind": "string",
      "Name": "string",
      "CrossLanguageDefinitionId": "TypeSpec.string"
     },
     "IsRequired": true,
     "IsReadOnly": false
    },
    {
     "$id": "567",
     "Name": "deleted",
     "SerializedName": "deleted",
     "Description": "",
     "Type": {
      "$id": "568",
      "Kind": "boolean",
      "Name": "boolean",
      "CrossLanguageDefinitionId": "TypeSpec.boolean"
     },
     "IsRequired": true,
     "IsReadOnly": false
    }
   ]
  },
  {
   "$id": "569",
   "Kind": "model",
   "Name": "CreateFineTuneRequest",
   "CrossLanguageDefinitionId": "OpenAI.CreateFineTuneRequest",
   "Usage": "Input",
   "Properties": [
    {
     "$id": "570",
     "Name": "training_file",
     "SerializedName": "training_file",
     "Description": "The ID of an uploaded file that contains training data.\n\nSee [upload file](/docs/api-reference/files/upload) for how to upload a file.\n\nYour dataset must be formatted as a JSONL file, where each training example is a JSON object\nwith the keys \"prompt\" and \"completion\". Additionally, you must upload your file with the\npurpose `fine-tune`.\n\nSee the [fine-tuning guide](/docs/guides/legacy-fine-tuning/creating-training-data) for more\ndetails.",
     "Type": {
      "$id": "571",
      "Kind": "string",
      "Name": "string",
      "CrossLanguageDefinitionId": "TypeSpec.string"
     },
     "IsRequired": true,
     "IsReadOnly": false
    },
    {
     "$id": "572",
     "Name": "validation_file",
     "SerializedName": "validation_file",
     "Description": "The ID of an uploaded file that contains validation data.\n\nIf you provide this file, the data is used to generate validation metrics periodically during\nfine-tuning. These metrics can be viewed in the\n[fine-tuning results file](/docs/guides/legacy-fine-tuning/analyzing-your-fine-tuned-model).\nYour train and validation data should be mutually exclusive.\n\nYour dataset must be formatted as a JSONL file, where each validation example is a JSON object\nwith the keys \"prompt\" and \"completion\". Additionally, you must upload your file with the\npurpose `fine-tune`.\n\nSee the [fine-tuning guide](/docs/guides/legacy-fine-tuning/creating-training-data) for more\ndetails.",
     "Type": {
      "$id": "573",
      "Kind": "nullable",
      "Type": {
       "$id": "574",
       "Kind": "string",
       "Name": "string",
       "CrossLanguageDefinitionId": "TypeSpec.string"
      }
     },
     "IsRequired": false,
     "IsReadOnly": false
    },
    {
     "$id": "575",
     "Name": "model",
     "SerializedName": "model",
     "Description": "The name of the base model to fine-tune. You can select one of \"ada\", \"babbage\", \"curie\",\n\"davinci\", or a fine-tuned model created after 2022-04-21 and before 2023-08-22. To learn more\nabout these models, see the [Models](/docs/models) documentation.",
     "Type": {
      "$id": "576",
      "Kind": "nullable",
      "Type": {
       "$ref": "121"
      }
     },
     "IsRequired": false,
     "IsReadOnly": false
    },
    {
     "$id": "577",
     "Name": "n_epochs",
     "SerializedName": "n_epochs",
     "Description": "The number of epochs to train the model for. An epoch refers to one full cycle through the\ntraining dataset.",
     "Type": {
      "$id": "578",
      "Kind": "nullable",
      "Type": {
       "$id": "579",
       "Kind": "safeint",
       "Name": "safeint",
       "CrossLanguageDefinitionId": "TypeSpec.safeint"
      }
     },
     "IsRequired": false,
     "IsReadOnly": false
    },
    {
     "$id": "580",
     "Name": "batch_size",
     "SerializedName": "batch_size",
     "Description": "The batch size to use for training. The batch size is the number of training examples used to\ntrain a single forward and backward pass.\n\nBy default, the batch size will be dynamically configured to be ~0.2% of the number of examples\nin the training set, capped at 256 - in general, we've found that larger batch sizes tend to\nwork better for larger datasets.",
     "Type": {
      "$id": "581",
      "Kind": "nullable",
      "Type": {
       "$id": "582",
       "Kind": "safeint",
       "Name": "safeint",
       "CrossLanguageDefinitionId": "TypeSpec.safeint"
      }
     },
     "IsRequired": false,
     "IsReadOnly": false
    },
    {
     "$id": "583",
     "Name": "learning_rate_multiplier",
     "SerializedName": "learning_rate_multiplier",
     "Description": "The learning rate multiplier to use for training. The fine-tuning learning rate is the original\nlearning rate used for pretraining multiplied by this value.\n\nBy default, the learning rate multiplier is the 0.05, 0.1, or 0.2 depending on final\n`batch_size` (larger learning rates tend to perform better with larger batch sizes). We\nrecommend experimenting with values in the range 0.02 to 0.2 to see what produces the best\nresults.",
     "Type": {
      "$id": "584",
      "Kind": "nullable",
      "Type": {
       "$id": "585",
       "Kind": "float64",
       "Name": "float64",
       "CrossLanguageDefinitionId": "TypeSpec.float64"
      }
     },
     "IsRequired": false,
     "IsReadOnly": false
    },
    {
     "$id": "586",
     "Name": "prompt_loss_rate",
     "SerializedName": "prompt_loss_rate",
     "Description": "The weight to use for loss on the prompt tokens. This controls how much the model tries to\nlearn to generate the prompt (as compared to the completion which always has a weight of 1.0),\nand can add a stabilizing effect to training when completions are short.\n\nIf prompts are extremely long (relative to completions), it may make sense to reduce this\nweight so as to avoid over-prioritizing learning the prompt.",
     "Type": {
      "$id": "587",
      "Kind": "nullable",
      "Type": {
       "$id": "588",
       "Kind": "float64",
       "Name": "float64",
       "CrossLanguageDefinitionId": "TypeSpec.float64"
      }
     },
     "IsRequired": false,
     "IsReadOnly": false
    },
    {
     "$id": "589",
     "Name": "compute_classification_metrics",
     "SerializedName": "compute_classification_metrics",
     "Description": "If set, we calculate classification-specific metrics such as accuracy and F-1 score using the\nvalidation set at the end of every epoch. These metrics can be viewed in the\n[results file](/docs/guides/legacy-fine-tuning/analyzing-your-fine-tuned-model).\n\nIn order to compute classification metrics, you must provide a `validation_file`. Additionally,\nyou must specify `classification_n_classes` for multiclass classification or\n`classification_positive_class` for binary classification.",
     "Type": {
      "$id": "590",
      "Kind": "nullable",
      "Type": {
       "$id": "591",
       "Kind": "boolean",
       "Name": "boolean",
       "CrossLanguageDefinitionId": "TypeSpec.boolean"
      }
     },
     "IsRequired": false,
     "IsReadOnly": false
    },
    {
     "$id": "592",
     "Name": "classification_n_classes",
     "SerializedName": "classification_n_classes",
     "Description": "The number of classes in a classification task.\n\nThis parameter is required for multiclass classification.",
     "Type": {
      "$id": "593",
      "Kind": "nullable",
      "Type": {
       "$id": "594",
       "Kind": "safeint",
       "Name": "safeint",
       "CrossLanguageDefinitionId": "TypeSpec.safeint"
      }
     },
     "IsRequired": false,
     "IsReadOnly": false
    },
    {
     "$id": "595",
     "Name": "classification_positive_class",
     "SerializedName": "classification_positive_class",
     "Description": "The positive class in binary classification.\n\nThis parameter is needed to generate precision, recall, and F1 metrics when doing binary\nclassification.",
     "Type": {
      "$id": "596",
      "Kind": "nullable",
      "Type": {
       "$id": "597",
       "Kind": "string",
       "Name": "string",
       "CrossLanguageDefinitionId": "TypeSpec.string"
      }
     },
     "IsRequired": false,
     "IsReadOnly": false
    },
    {
     "$id": "598",
     "Name": "classification_betas",
     "SerializedName": "classification_betas",
     "Description": "If this is provided, we calculate F-beta scores at the specified beta values. The F-beta score\nis a generalization of F-1 score. This is only used for binary classification.\n\nWith a beta of 1 (i.e. the F-1 score), precision and recall are given the same weight. A larger\nbeta score puts more weight on recall and less on precision. A smaller beta score puts more\nweight on precision and less on recall.",
     "Type": {
      "$id": "599",
      "Kind": "nullable",
      "Type": {
       "$id": "600",
       "Kind": "array",
       "Name": "Array",
       "ValueType": {
        "$id": "601",
<<<<<<< HEAD
        "Kind": "float64",
        "Name": "float64",
        "CrossLanguageDefinitionId": "TypeSpec.float64"
       }
=======
        "Kind": "float64"
       },
       "CrossLanguageDefinitionId": "TypeSpec.Array"
>>>>>>> d4a5bea0
      }
     },
     "IsRequired": false,
     "IsReadOnly": false
    },
    {
     "$id": "602",
     "Name": "suffix",
     "SerializedName": "suffix",
     "Description": "A string of up to 18 characters that will be added to your fine-tuned model name.\n\nFor example, a `suffix` of \"custom-model-name\" would produce a model name like\n`ada:ft-your-org:custom-model-name-2022-02-15-04-21-04`.",
     "Type": {
      "$id": "603",
      "Kind": "nullable",
      "Type": {
       "$id": "604",
       "Kind": "string",
       "Name": "SuffixString",
       "CrossLanguageDefinitionId": "OpenAI.SuffixString"
      }
     },
     "IsRequired": false,
     "IsReadOnly": false
    }
   ]
  },
  {
   "$id": "605",
   "Kind": "model",
   "Name": "FineTune",
   "CrossLanguageDefinitionId": "OpenAI.FineTune",
   "Usage": "Output",
   "Deprecation": "deprecated",
   "Description": "The `FineTune` object represents a legacy fine-tune job that has been created through the API.",
   "Properties": [
    {
     "$id": "606",
     "Name": "id",
     "SerializedName": "id",
     "Description": "The object identifier, which can be referenced in the API endpoints.",
     "Type": {
      "$id": "607",
      "Kind": "string",
      "Name": "string",
      "CrossLanguageDefinitionId": "TypeSpec.string"
     },
     "IsRequired": true,
     "IsReadOnly": false
    },
    {
     "$id": "608",
     "Name": "object",
     "SerializedName": "object",
     "Description": "The object type, which is always \"fine-tune\".",
     "Type": {
      "$id": "609",
      "Kind": "constant",
      "ValueType": {
       "$ref": "127"
      },
      "Value": "fine-tune"
     },
     "IsRequired": true,
     "IsReadOnly": false
    },
    {
     "$id": "610",
     "Name": "created_at",
     "SerializedName": "created_at",
     "Description": "The Unix timestamp (in seconds) for when the fine-tuning job was created.",
     "Type": {
      "$id": "611",
      "Kind": "utcDateTime",
      "Name": "utcDateTime",
      "Encode": "unixTimestamp",
      "WireType": {
       "$id": "612",
       "Kind": "int32",
       "Name": "int32",
       "CrossLanguageDefinitionId": "TypeSpec.int32"
      },
      "CrossLanguageDefinitionId": "TypeSpec.utcDateTime"
     },
     "IsRequired": true,
     "IsReadOnly": false
    },
    {
     "$id": "613",
     "Name": "updated_at",
     "SerializedName": "updated_at",
     "Description": "The Unix timestamp (in seconds) for when the fine-tuning job was last updated.",
     "Type": {
      "$id": "614",
      "Kind": "utcDateTime",
      "Name": "utcDateTime",
      "Encode": "unixTimestamp",
      "WireType": {
       "$id": "615",
       "Kind": "int32",
       "Name": "int32",
       "CrossLanguageDefinitionId": "TypeSpec.int32"
      },
      "CrossLanguageDefinitionId": "TypeSpec.utcDateTime"
     },
     "IsRequired": true,
     "IsReadOnly": false
    },
    {
     "$id": "616",
     "Name": "model",
     "SerializedName": "model",
     "Description": "The base model that is being fine-tuned.",
     "Type": {
      "$id": "617",
      "Kind": "string",
      "Name": "string",
      "CrossLanguageDefinitionId": "TypeSpec.string"
     },
     "IsRequired": true,
     "IsReadOnly": false
    },
    {
     "$id": "618",
     "Name": "fine_tuned_model",
     "SerializedName": "fine_tuned_model",
     "Description": "The name of the fine-tuned model that is being created.",
     "Type": {
      "$id": "619",
      "Kind": "nullable",
      "Type": {
       "$id": "620",
       "Kind": "string",
       "Name": "string",
       "CrossLanguageDefinitionId": "TypeSpec.string"
      }
     },
     "IsRequired": true,
     "IsReadOnly": false
    },
    {
     "$id": "621",
     "Name": "organization_id",
     "SerializedName": "organization_id",
     "Description": "The organization that owns the fine-tuning job.",
     "Type": {
      "$id": "622",
      "Kind": "string",
      "Name": "string",
      "CrossLanguageDefinitionId": "TypeSpec.string"
     },
     "IsRequired": true,
     "IsReadOnly": false
    },
    {
     "$id": "623",
     "Name": "status",
     "SerializedName": "status",
     "Description": "The current status of the fine-tuning job, which can be either `created`, `running`,\n`succeeded`, `failed`, or `cancelled`.",
     "Type": {
      "$ref": "130"
     },
     "IsRequired": true,
     "IsReadOnly": false
    },
    {
     "$id": "624",
     "Name": "hyperparams",
     "SerializedName": "hyperparams",
     "Description": "The hyperparameters used for the fine-tuning job. See the\n[fine-tuning guide](/docs/guides/legacy-fine-tuning/hyperparameters) for more details.",
     "Type": {
      "$id": "625",
      "Kind": "model",
      "Name": "FineTuneHyperparams",
      "CrossLanguageDefinitionId": "OpenAI.FineTune.hyperparams.anonymous",
      "Usage": "Output",
      "Properties": [
       {
        "$id": "626",
        "Name": "n_epochs",
        "SerializedName": "n_epochs",
        "Description": "The number of epochs to train the model for. An epoch refers to one full cycle through the\ntraining dataset.",
        "Type": {
         "$id": "627",
         "Kind": "safeint",
         "Name": "safeint",
         "CrossLanguageDefinitionId": "TypeSpec.safeint"
        },
        "IsRequired": true,
        "IsReadOnly": false
       },
       {
        "$id": "628",
        "Name": "batch_size",
        "SerializedName": "batch_size",
        "Description": "The batch size to use for training. The batch size is the number of training examples used to\ntrain a single forward and backward pass.",
        "Type": {
         "$id": "629",
         "Kind": "safeint",
         "Name": "safeint",
         "CrossLanguageDefinitionId": "TypeSpec.safeint"
        },
        "IsRequired": true,
        "IsReadOnly": false
       },
       {
        "$id": "630",
        "Name": "prompt_loss_weight",
        "SerializedName": "prompt_loss_weight",
        "Description": "The weight to use for loss on the prompt tokens.",
        "Type": {
         "$id": "631",
         "Kind": "float64",
         "Name": "float64",
         "CrossLanguageDefinitionId": "TypeSpec.float64"
        },
        "IsRequired": true,
        "IsReadOnly": false
       },
       {
        "$id": "632",
        "Name": "learning_rate_multiplier",
        "SerializedName": "learning_rate_multiplier",
        "Description": "The learning rate multiplier to use for training.",
        "Type": {
         "$id": "633",
         "Kind": "float64",
         "Name": "float64",
         "CrossLanguageDefinitionId": "TypeSpec.float64"
        },
        "IsRequired": true,
        "IsReadOnly": false
       },
       {
        "$id": "634",
        "Name": "compute_classification_metrics",
        "SerializedName": "compute_classification_metrics",
        "Description": "The classification metrics to compute using the validation dataset at the end of every epoch.",
        "Type": {
         "$id": "635",
         "Kind": "boolean",
         "Name": "boolean",
         "CrossLanguageDefinitionId": "TypeSpec.boolean"
        },
        "IsRequired": false,
        "IsReadOnly": false
       },
       {
        "$id": "636",
        "Name": "classification_positive_class",
        "SerializedName": "classification_positive_class",
        "Description": "The positive class to use for computing classification metrics.",
        "Type": {
         "$id": "637",
         "Kind": "string",
         "Name": "string",
         "CrossLanguageDefinitionId": "TypeSpec.string"
        },
        "IsRequired": false,
        "IsReadOnly": false
       },
       {
        "$id": "638",
        "Name": "classification_n_classes",
        "SerializedName": "classification_n_classes",
        "Description": "The number of classes to use for computing classification metrics.",
        "Type": {
         "$id": "639",
         "Kind": "safeint",
         "Name": "safeint",
         "CrossLanguageDefinitionId": "TypeSpec.safeint"
        },
        "IsRequired": false,
        "IsReadOnly": false
       }
      ]
     },
     "IsRequired": true,
     "IsReadOnly": false
    },
    {
     "$id": "640",
     "Name": "training_files",
     "SerializedName": "training_files",
     "Description": "The list of files used for training.",
     "Type": {
      "$id": "641",
      "Kind": "array",
      "Name": "ArrayOpenAiFile",
      "ValueType": {
       "$ref": "539"
      },
      "CrossLanguageDefinitionId": "TypeSpec.Array"
     },
     "IsRequired": true,
     "IsReadOnly": false
    },
    {
     "$id": "642",
     "Name": "validation_files",
     "SerializedName": "validation_files",
     "Description": "The list of files used for validation.",
     "Type": {
      "$id": "643",
      "Kind": "array",
      "Name": "ArrayOpenAiFile",
      "ValueType": {
       "$ref": "539"
      },
      "CrossLanguageDefinitionId": "TypeSpec.Array"
     },
     "IsRequired": true,
     "IsReadOnly": false
    },
    {
     "$id": "644",
     "Name": "result_files",
     "SerializedName": "result_files",
     "Description": "The compiled results files for the fine-tuning job.",
     "Type": {
      "$id": "645",
      "Kind": "array",
      "Name": "ArrayOpenAiFile",
      "ValueType": {
       "$ref": "539"
      },
      "CrossLanguageDefinitionId": "TypeSpec.Array"
     },
     "IsRequired": true,
     "IsReadOnly": false
    },
    {
     "$id": "646",
     "Name": "events",
     "SerializedName": "events",
     "Description": "The list of events that have been observed in the lifecycle of the FineTune job.",
     "Type": {
      "$id": "647",
      "Kind": "array",
      "Name": "ArrayFineTuneEvent",
      "ValueType": {
       "$id": "648",
       "Kind": "model",
       "Name": "FineTuneEvent",
       "CrossLanguageDefinitionId": "OpenAI.FineTuneEvent",
       "Usage": "Output",
       "Properties": [
        {
         "$id": "649",
         "Name": "object",
         "SerializedName": "object",
         "Description": "",
         "Type": {
          "$id": "650",
          "Kind": "string",
          "Name": "string",
          "CrossLanguageDefinitionId": "TypeSpec.string"
         },
         "IsRequired": true,
         "IsReadOnly": false
        },
        {
         "$id": "651",
         "Name": "created_at",
         "SerializedName": "created_at",
         "Description": "",
         "Type": {
          "$id": "652",
          "Kind": "utcDateTime",
          "Name": "utcDateTime",
          "Encode": "unixTimestamp",
          "WireType": {
           "$id": "653",
           "Kind": "int32",
           "Name": "int32",
           "CrossLanguageDefinitionId": "TypeSpec.int32"
          },
          "CrossLanguageDefinitionId": "TypeSpec.utcDateTime"
         },
         "IsRequired": true,
         "IsReadOnly": false
        },
        {
         "$id": "654",
         "Name": "level",
         "SerializedName": "level",
         "Description": "",
         "Type": {
          "$id": "655",
          "Kind": "string",
          "Name": "string",
          "CrossLanguageDefinitionId": "TypeSpec.string"
         },
         "IsRequired": true,
         "IsReadOnly": false
        },
        {
         "$id": "656",
         "Name": "message",
         "SerializedName": "message",
         "Description": "",
         "Type": {
          "$id": "657",
          "Kind": "string",
          "Name": "string",
          "CrossLanguageDefinitionId": "TypeSpec.string"
         },
         "IsRequired": true,
         "IsReadOnly": false
        }
       ]
      },
      "CrossLanguageDefinitionId": "TypeSpec.Array"
     },
     "IsRequired": false,
     "IsReadOnly": false
    }
   ]
  },
  {
   "$ref": "625"
  },
  {
   "$ref": "648"
  },
  {
   "$id": "658",
   "Kind": "model",
   "Name": "ListFineTunesResponse",
   "CrossLanguageDefinitionId": "OpenAI.ListFineTunesResponse",
   "Usage": "Output",
   "Properties": [
    {
     "$id": "659",
     "Name": "object",
     "SerializedName": "object",
     "Description": "",
     "Type": {
      "$id": "660",
      "Kind": "string",
      "Name": "string",
      "CrossLanguageDefinitionId": "TypeSpec.string"
     },
     "IsRequired": true,
     "IsReadOnly": false
    },
    {
     "$id": "661",
     "Name": "data",
     "SerializedName": "data",
     "Description": "",
     "Type": {
      "$id": "662",
      "Kind": "array",
      "Name": "ArrayFineTune",
      "ValueType": {
       "$ref": "605"
      },
      "CrossLanguageDefinitionId": "TypeSpec.Array"
     },
     "IsRequired": true,
     "IsReadOnly": false
    }
   ]
  },
  {
   "$id": "663",
   "Kind": "model",
   "Name": "ListFineTuneEventsResponse",
   "CrossLanguageDefinitionId": "OpenAI.ListFineTuneEventsResponse",
   "Usage": "Output",
   "Properties": [
    {
     "$id": "664",
     "Name": "object",
     "SerializedName": "object",
     "Description": "",
     "Type": {
      "$id": "665",
      "Kind": "string",
      "Name": "string",
      "CrossLanguageDefinitionId": "TypeSpec.string"
     },
     "IsRequired": true,
     "IsReadOnly": false
    },
    {
     "$id": "666",
     "Name": "data",
     "SerializedName": "data",
     "Description": "",
     "Type": {
      "$id": "667",
      "Kind": "array",
      "Name": "ArrayFineTuneEvent",
      "ValueType": {
       "$ref": "648"
      },
      "CrossLanguageDefinitionId": "TypeSpec.Array"
     },
     "IsRequired": true,
     "IsReadOnly": false
    }
   ]
  },
  {
   "$id": "668",
   "Kind": "model",
   "Name": "ListModelsResponse",
   "CrossLanguageDefinitionId": "OpenAI.ListModelsResponse",
   "Usage": "Output",
   "Properties": [
    {
     "$id": "669",
     "Name": "object",
     "SerializedName": "object",
     "Description": "",
     "Type": {
      "$id": "670",
      "Kind": "string",
      "Name": "string",
      "CrossLanguageDefinitionId": "TypeSpec.string"
     },
     "IsRequired": true,
     "IsReadOnly": false
    },
    {
     "$id": "671",
     "Name": "data",
     "SerializedName": "data",
     "Description": "",
     "Type": {
      "$id": "672",
      "Kind": "array",
      "Name": "ArrayModel",
      "ValueType": {
       "$id": "673",
       "Kind": "model",
       "Name": "Model",
       "CrossLanguageDefinitionId": "OpenAI.Model",
       "Usage": "Output",
       "Description": "Describes an OpenAI model offering that can be used with the API.",
       "Properties": [
        {
         "$id": "674",
         "Name": "id",
         "SerializedName": "id",
         "Description": "The model identifier, which can be referenced in the API endpoints.",
         "Type": {
          "$id": "675",
          "Kind": "string",
          "Name": "string",
          "CrossLanguageDefinitionId": "TypeSpec.string"
         },
         "IsRequired": true,
         "IsReadOnly": false
        },
        {
         "$id": "676",
         "Name": "object",
         "SerializedName": "object",
         "Description": "The object type, which is always \"model\".",
         "Type": {
          "$id": "677",
          "Kind": "constant",
          "ValueType": {
           "$ref": "137"
          },
          "Value": "model"
         },
         "IsRequired": true,
         "IsReadOnly": false
        },
        {
         "$id": "678",
         "Name": "created",
         "SerializedName": "created",
         "Description": "The Unix timestamp (in seconds) when the model was created.",
         "Type": {
          "$id": "679",
          "Kind": "utcDateTime",
          "Name": "utcDateTime",
          "Encode": "unixTimestamp",
          "WireType": {
           "$id": "680",
           "Kind": "int32",
           "Name": "int32",
           "CrossLanguageDefinitionId": "TypeSpec.int32"
          },
          "CrossLanguageDefinitionId": "TypeSpec.utcDateTime"
         },
         "IsRequired": true,
         "IsReadOnly": false
        },
        {
         "$id": "681",
         "Name": "owned_by",
         "SerializedName": "owned_by",
         "Description": "The organization that owns the model.",
         "Type": {
          "$id": "682",
          "Kind": "string",
          "Name": "string",
          "CrossLanguageDefinitionId": "TypeSpec.string"
         },
         "IsRequired": true,
         "IsReadOnly": false
        }
       ]
      },
      "CrossLanguageDefinitionId": "TypeSpec.Array"
     },
     "IsRequired": true,
     "IsReadOnly": false
    }
   ]
  },
  {
   "$ref": "673"
  },
  {
   "$id": "683",
   "Kind": "model",
   "Name": "DeleteModelResponse",
   "CrossLanguageDefinitionId": "OpenAI.DeleteModelResponse",
   "Usage": "Output",
   "Properties": [
    {
     "$id": "684",
     "Name": "id",
     "SerializedName": "id",
     "Description": "",
     "Type": {
      "$id": "685",
      "Kind": "string",
      "Name": "string",
      "CrossLanguageDefinitionId": "TypeSpec.string"
     },
     "IsRequired": true,
     "IsReadOnly": false
    },
    {
     "$id": "686",
     "Name": "object",
     "SerializedName": "object",
     "Description": "",
     "Type": {
      "$id": "687",
      "Kind": "string",
      "Name": "string",
      "CrossLanguageDefinitionId": "TypeSpec.string"
     },
     "IsRequired": true,
     "IsReadOnly": false
    },
    {
     "$id": "688",
     "Name": "deleted",
     "SerializedName": "deleted",
     "Description": "",
     "Type": {
      "$id": "689",
      "Kind": "boolean",
      "Name": "boolean",
      "CrossLanguageDefinitionId": "TypeSpec.boolean"
     },
     "IsRequired": true,
     "IsReadOnly": false
    }
   ]
  },
  {
   "$id": "690",
   "Kind": "model",
   "Name": "CreateImageRequest",
   "CrossLanguageDefinitionId": "OpenAI.CreateImageRequest",
   "Usage": "Input",
   "Properties": [
    {
     "$id": "691",
     "Name": "prompt",
     "SerializedName": "prompt",
     "Description": "A text description of the desired image(s). The maximum length is 1000 characters.",
     "Type": {
      "$id": "692",
      "Kind": "string",
      "Name": "string",
      "CrossLanguageDefinitionId": "TypeSpec.string"
     },
     "IsRequired": true,
     "IsReadOnly": false
    },
    {
     "$id": "693",
     "Name": "n",
     "SerializedName": "n",
     "Description": "The number of images to generate. Must be between 1 and 10.",
     "Type": {
      "$id": "694",
      "Kind": "nullable",
      "Type": {
       "$id": "695",
       "Kind": "safeint",
       "Name": "ImagesN",
       "CrossLanguageDefinitionId": "OpenAI.ImagesN"
      }
     },
     "IsRequired": false,
     "IsReadOnly": false
    },
    {
     "$id": "696",
     "Name": "size",
     "SerializedName": "size",
     "Description": "The size of the generated images. Must be one of `256x256`, `512x512`, or `1024x1024`.",
     "Type": {
      "$id": "697",
      "Kind": "nullable",
      "Type": {
       "$ref": "140"
      }
     },
     "IsRequired": false,
     "IsReadOnly": false
    },
    {
     "$id": "698",
     "Name": "response_format",
     "SerializedName": "response_format",
     "Description": "The format in which the generated images are returned. Must be one of `url` or `b64_json`.",
     "Type": {
      "$id": "699",
      "Kind": "nullable",
      "Type": {
       "$ref": "145"
      }
     },
     "IsRequired": false,
     "IsReadOnly": false
    },
    {
     "$id": "700",
     "Name": "user",
     "SerializedName": "user",
     "Description": "",
     "Type": {
      "$id": "701",
      "Kind": "string",
      "Name": "User",
      "CrossLanguageDefinitionId": "OpenAI.User"
     },
     "IsRequired": false,
     "IsReadOnly": false
    }
   ]
  },
  {
   "$id": "702",
   "Kind": "model",
   "Name": "ImagesResponse",
   "CrossLanguageDefinitionId": "OpenAI.ImagesResponse",
   "Usage": "Output",
   "Properties": [
    {
     "$id": "703",
     "Name": "created",
     "SerializedName": "created",
     "Description": "",
     "Type": {
      "$id": "704",
      "Kind": "utcDateTime",
      "Name": "utcDateTime",
      "Encode": "unixTimestamp",
      "WireType": {
       "$id": "705",
       "Kind": "int32",
       "Name": "int32",
       "CrossLanguageDefinitionId": "TypeSpec.int32"
      },
      "CrossLanguageDefinitionId": "TypeSpec.utcDateTime"
     },
     "IsRequired": true,
     "IsReadOnly": false
    },
    {
     "$id": "706",
     "Name": "data",
     "SerializedName": "data",
     "Description": "",
     "Type": {
      "$id": "707",
      "Kind": "array",
      "Name": "ArrayImage",
      "ValueType": {
       "$id": "708",
       "Kind": "model",
       "Name": "Image",
       "CrossLanguageDefinitionId": "OpenAI.Image",
       "Usage": "Output",
       "Description": "Represents the url or the content of an image generated by the OpenAI API.",
       "Properties": [
        {
         "$id": "709",
         "Name": "url",
         "SerializedName": "url",
         "Description": "The URL of the generated image, if `response_format` is `url` (default).",
         "Type": {
          "$id": "710",
          "Kind": "url",
          "Name": "url",
          "CrossLanguageDefinitionId": "TypeSpec.url"
         },
         "IsRequired": false,
         "IsReadOnly": false
        },
        {
         "$id": "711",
         "Name": "b64_json",
         "SerializedName": "b64_json",
         "Description": "The base64-encoded JSON of the generated image, if `response_format` is `b64_json`.",
         "Type": {
          "$id": "712",
          "Kind": "bytes",
          "Name": "bytes",
          "Encode": "base64",
          "CrossLanguageDefinitionId": "TypeSpec.bytes"
         },
         "IsRequired": false,
         "IsReadOnly": false
        }
       ]
      },
      "CrossLanguageDefinitionId": "TypeSpec.Array"
     },
     "IsRequired": true,
     "IsReadOnly": false
    }
   ]
  },
  {
   "$ref": "708"
  },
  {
   "$id": "713",
   "Kind": "model",
   "Name": "CreateImageEditRequest",
   "CrossLanguageDefinitionId": "OpenAI.CreateImageEditRequest",
   "Usage": "Input,Multipart",
   "Properties": [
    {
     "$id": "714",
     "Name": "prompt",
     "SerializedName": "prompt",
     "Description": "A text description of the desired image(s). The maximum length is 1000 characters.",
     "Type": {
      "$id": "715",
      "Kind": "string",
      "Name": "string",
      "CrossLanguageDefinitionId": "TypeSpec.string"
     },
     "IsRequired": true,
     "IsReadOnly": false
    },
    {
     "$id": "716",
     "Name": "image",
     "SerializedName": "image",
     "Description": "The image to edit. Must be a valid PNG file, less than 4MB, and square. If mask is not\nprovided, image must have transparency, which will be used as the mask.",
     "Type": {
      "$id": "717",
      "Kind": "bytes",
      "Name": "bytes",
      "Encode": "base64",
      "CrossLanguageDefinitionId": "TypeSpec.bytes"
     },
     "IsRequired": true,
     "IsReadOnly": false
    },
    {
     "$id": "718",
     "Name": "mask",
     "SerializedName": "mask",
     "Description": "An additional image whose fully transparent areas (e.g. where alpha is zero) indicate where\n`image` should be edited. Must be a valid PNG file, less than 4MB, and have the same dimensions\nas `image`.",
     "Type": {
      "$id": "719",
      "Kind": "bytes",
      "Name": "bytes",
      "Encode": "base64",
      "CrossLanguageDefinitionId": "TypeSpec.bytes"
     },
     "IsRequired": false,
     "IsReadOnly": false
    },
    {
     "$id": "720",
     "Name": "n",
     "SerializedName": "n",
     "Description": "The number of images to generate. Must be between 1 and 10.",
     "Type": {
      "$id": "721",
      "Kind": "nullable",
      "Type": {
       "$id": "722",
       "Kind": "safeint",
       "Name": "ImagesN",
       "CrossLanguageDefinitionId": "OpenAI.ImagesN"
      }
     },
     "IsRequired": false,
     "IsReadOnly": false
    },
    {
     "$id": "723",
     "Name": "size",
     "SerializedName": "size",
     "Description": "The size of the generated images. Must be one of `256x256`, `512x512`, or `1024x1024`.",
     "Type": {
      "$id": "724",
      "Kind": "nullable",
      "Type": {
       "$ref": "140"
      }
     },
     "IsRequired": false,
     "IsReadOnly": false
    },
    {
     "$id": "725",
     "Name": "response_format",
     "SerializedName": "response_format",
     "Description": "The format in which the generated images are returned. Must be one of `url` or `b64_json`.",
     "Type": {
      "$id": "726",
      "Kind": "nullable",
      "Type": {
       "$ref": "145"
      }
     },
     "IsRequired": false,
     "IsReadOnly": false
    },
    {
     "$id": "727",
     "Name": "user",
     "SerializedName": "user",
     "Description": "",
     "Type": {
      "$id": "728",
      "Kind": "string",
      "Name": "User",
      "CrossLanguageDefinitionId": "OpenAI.User"
     },
     "IsRequired": false,
     "IsReadOnly": false
    }
   ]
  },
  {
   "$id": "729",
   "Kind": "model",
   "Name": "CreateImageVariationRequest",
   "CrossLanguageDefinitionId": "OpenAI.CreateImageVariationRequest",
   "Usage": "Input,Multipart",
   "Properties": [
    {
     "$id": "730",
     "Name": "image",
     "SerializedName": "image",
     "Description": "The image to use as the basis for the variation(s). Must be a valid PNG file, less than 4MB,\nand square.",
     "Type": {
      "$id": "731",
      "Kind": "bytes",
      "Name": "bytes",
      "Encode": "base64",
      "CrossLanguageDefinitionId": "TypeSpec.bytes"
     },
     "IsRequired": true,
     "IsReadOnly": false
    },
    {
     "$id": "732",
     "Name": "n",
     "SerializedName": "n",
     "Description": "The number of images to generate. Must be between 1 and 10.",
     "Type": {
      "$id": "733",
      "Kind": "nullable",
      "Type": {
       "$id": "734",
       "Kind": "safeint",
       "Name": "ImagesN",
       "CrossLanguageDefinitionId": "OpenAI.ImagesN"
      }
     },
     "IsRequired": false,
     "IsReadOnly": false
    },
    {
     "$id": "735",
     "Name": "size",
     "SerializedName": "size",
     "Description": "The size of the generated images. Must be one of `256x256`, `512x512`, or `1024x1024`.",
     "Type": {
      "$id": "736",
      "Kind": "nullable",
      "Type": {
       "$ref": "140"
      }
     },
     "IsRequired": false,
     "IsReadOnly": false
    },
    {
     "$id": "737",
     "Name": "response_format",
     "SerializedName": "response_format",
     "Description": "The format in which the generated images are returned. Must be one of `url` or `b64_json`.",
     "Type": {
      "$id": "738",
      "Kind": "nullable",
      "Type": {
       "$ref": "145"
      }
     },
     "IsRequired": false,
     "IsReadOnly": false
    },
    {
     "$id": "739",
     "Name": "user",
     "SerializedName": "user",
     "Description": "",
     "Type": {
      "$id": "740",
      "Kind": "string",
      "Name": "User",
      "CrossLanguageDefinitionId": "OpenAI.User"
     },
     "IsRequired": false,
     "IsReadOnly": false
    }
   ]
  },
  {
   "$id": "741",
   "Kind": "model",
   "Name": "CreateModerationRequest",
   "CrossLanguageDefinitionId": "OpenAI.CreateModerationRequest",
   "Usage": "Input",
   "Properties": [
    {
     "$id": "742",
     "Name": "input",
     "SerializedName": "input",
     "Description": "The input text to classify",
     "Type": {
      "$id": "743",
      "Kind": "union",
      "Name": "CreateModerationRequestInput",
      "VariantTypes": [
       {
        "$id": "744",
        "Kind": "string",
        "Name": "string",
        "CrossLanguageDefinitionId": "TypeSpec.string"
       },
       {
        "$id": "745",
        "Kind": "array",
        "Name": "Array",
        "ValueType": {
         "$id": "746",
<<<<<<< HEAD
         "Kind": "string",
         "Name": "string",
         "CrossLanguageDefinitionId": "TypeSpec.string"
        }
=======
         "Kind": "string"
        },
        "CrossLanguageDefinitionId": "TypeSpec.Array"
>>>>>>> d4a5bea0
       }
      ]
     },
     "IsRequired": true,
     "IsReadOnly": false
    },
    {
     "$id": "747",
     "Name": "model",
     "SerializedName": "model",
     "Description": "Two content moderations models are available: `text-moderation-stable` and\n`text-moderation-latest`. The default is `text-moderation-latest` which will be automatically\nupgraded over time. This ensures you are always using our most accurate model. If you use\n`text-moderation-stable`, we will provide advanced notice before updating the model. Accuracy\nof `text-moderation-stable` may be slightly lower than for `text-moderation-latest`.",
     "Type": {
      "$ref": "149"
     },
     "IsRequired": false,
     "IsReadOnly": false
    }
   ]
  },
  {
   "$id": "748",
   "Kind": "model",
   "Name": "CreateModerationResponse",
   "CrossLanguageDefinitionId": "OpenAI.CreateModerationResponse",
   "Usage": "Output",
   "Properties": [
    {
     "$id": "749",
     "Name": "id",
     "SerializedName": "id",
     "Description": "The unique identifier for the moderation request.",
     "Type": {
      "$id": "750",
      "Kind": "string",
      "Name": "string",
      "CrossLanguageDefinitionId": "TypeSpec.string"
     },
     "IsRequired": true,
     "IsReadOnly": false
    },
    {
     "$id": "751",
     "Name": "model",
     "SerializedName": "model",
     "Description": "The model used to generate the moderation results.",
     "Type": {
      "$id": "752",
      "Kind": "string",
      "Name": "string",
      "CrossLanguageDefinitionId": "TypeSpec.string"
     },
     "IsRequired": true,
     "IsReadOnly": false
    },
    {
     "$id": "753",
     "Name": "results",
     "SerializedName": "results",
     "Description": "A list of moderation objects.",
     "Type": {
      "$id": "754",
      "Kind": "array",
      "Name": "Array",
      "ValueType": {
       "$id": "755",
       "Kind": "model",
       "Name": "CreateModerationResponseResult",
       "CrossLanguageDefinitionId": "OpenAI.CreateModerationResponse.result.anonymous",
       "Usage": "Output",
       "Properties": [
        {
         "$id": "756",
         "Name": "flagged",
         "SerializedName": "flagged",
         "Description": "Whether the content violates [OpenAI's usage policies](/policies/usage-policies).",
         "Type": {
          "$id": "757",
          "Kind": "boolean",
          "Name": "boolean",
          "CrossLanguageDefinitionId": "TypeSpec.boolean"
         },
         "IsRequired": true,
         "IsReadOnly": false
        },
        {
         "$id": "758",
         "Name": "categories",
         "SerializedName": "categories",
         "Description": "A list of the categories, and whether they are flagged or not.",
         "Type": {
          "$id": "759",
          "Kind": "model",
          "Name": "CreateModerationResponseResultCategories",
          "CrossLanguageDefinitionId": "OpenAI.CreateModerationResponse.result.categories.anonymous",
          "Usage": "Output",
          "Properties": [
           {
            "$id": "760",
            "Name": "hate",
            "SerializedName": "hate",
            "Description": "Content that expresses, incites, or promotes hate based on race, gender, ethnicity,\nreligion, nationality, sexual orientation, disability status, or caste. Hateful content\naimed at non-protected groups (e.g., chess players) is harrassment.",
            "Type": {
             "$id": "761",
             "Kind": "boolean",
             "Name": "boolean",
             "CrossLanguageDefinitionId": "TypeSpec.boolean"
            },
            "IsRequired": true,
            "IsReadOnly": false
           },
           {
            "$id": "762",
            "Name": "hate/threatening",
            "SerializedName": "hate/threatening",
            "Description": "Hateful content that also includes violence or serious harm towards the targeted group\nbased on race, gender, ethnicity, religion, nationality, sexual orientation, disability\nstatus, or caste.",
            "Type": {
             "$id": "763",
             "Kind": "boolean",
             "Name": "boolean",
             "CrossLanguageDefinitionId": "TypeSpec.boolean"
            },
            "IsRequired": true,
            "IsReadOnly": false
           },
           {
            "$id": "764",
            "Name": "harassment",
            "SerializedName": "harassment",
            "Description": "Content that expresses, incites, or promotes harassing language towards any target.",
            "Type": {
             "$id": "765",
             "Kind": "boolean",
             "Name": "boolean",
             "CrossLanguageDefinitionId": "TypeSpec.boolean"
            },
            "IsRequired": true,
            "IsReadOnly": false
           },
           {
            "$id": "766",
            "Name": "harassment/threatening",
            "SerializedName": "harassment/threatening",
            "Description": "Harassment content that also includes violence or serious harm towards any target.",
            "Type": {
             "$id": "767",
             "Kind": "boolean",
             "Name": "boolean",
             "CrossLanguageDefinitionId": "TypeSpec.boolean"
            },
            "IsRequired": true,
            "IsReadOnly": false
           },
           {
            "$id": "768",
            "Name": "self-harm",
            "SerializedName": "self-harm",
            "Description": "Content that promotes, encourages, or depicts acts of self-harm, such as suicide, cutting,\nand eating disorders.",
            "Type": {
             "$id": "769",
             "Kind": "boolean",
             "Name": "boolean",
             "CrossLanguageDefinitionId": "TypeSpec.boolean"
            },
            "IsRequired": true,
            "IsReadOnly": false
           },
           {
            "$id": "770",
            "Name": "self-harm/intent",
            "SerializedName": "self-harm/intent",
            "Description": "Content where the speaker expresses that they are engaging or intend to engage in acts of\nself-harm, such as suicide, cutting, and eating disorders.",
            "Type": {
             "$id": "771",
             "Kind": "boolean",
             "Name": "boolean",
             "CrossLanguageDefinitionId": "TypeSpec.boolean"
            },
            "IsRequired": true,
            "IsReadOnly": false
           },
           {
            "$id": "772",
            "Name": "self-harm/instructive",
            "SerializedName": "self-harm/instructive",
            "Description": "Content that encourages performing acts of self-harm, such as suicide, cutting, and eating\ndisorders, or that gives instructions or advice on how to commit such acts.",
            "Type": {
             "$id": "773",
             "Kind": "boolean",
             "Name": "boolean",
             "CrossLanguageDefinitionId": "TypeSpec.boolean"
            },
            "IsRequired": true,
            "IsReadOnly": false
           },
           {
            "$id": "774",
            "Name": "sexual",
            "SerializedName": "sexual",
            "Description": "Content meant to arouse sexual excitement, such as the description of sexual activity, or\nthat promotes sexual services (excluding sex education and wellness).",
            "Type": {
             "$id": "775",
             "Kind": "boolean",
             "Name": "boolean",
             "CrossLanguageDefinitionId": "TypeSpec.boolean"
            },
            "IsRequired": true,
            "IsReadOnly": false
           },
           {
            "$id": "776",
            "Name": "sexual/minors",
            "SerializedName": "sexual/minors",
            "Description": "Sexual content that includes an individual who is under 18 years old.",
            "Type": {
             "$id": "777",
             "Kind": "boolean",
             "Name": "boolean",
             "CrossLanguageDefinitionId": "TypeSpec.boolean"
            },
            "IsRequired": true,
            "IsReadOnly": false
           },
           {
            "$id": "778",
            "Name": "violence",
            "SerializedName": "violence",
            "Description": "Content that depicts death, violence, or physical injury.",
            "Type": {
             "$id": "779",
             "Kind": "boolean",
             "Name": "boolean",
             "CrossLanguageDefinitionId": "TypeSpec.boolean"
            },
            "IsRequired": true,
            "IsReadOnly": false
           },
           {
            "$id": "780",
            "Name": "violence/graphic",
            "SerializedName": "violence/graphic",
            "Description": "Content that depicts death, violence, or physical injury in graphic detail.",
            "Type": {
             "$id": "781",
             "Kind": "boolean",
             "Name": "boolean",
             "CrossLanguageDefinitionId": "TypeSpec.boolean"
            },
            "IsRequired": true,
            "IsReadOnly": false
           }
          ]
         },
         "IsRequired": true,
         "IsReadOnly": false
        },
        {
         "$id": "782",
         "Name": "category_scores",
         "SerializedName": "category_scores",
         "Description": "A list of the categories along with their scores as predicted by model.",
         "Type": {
          "$id": "783",
          "Kind": "model",
          "Name": "CreateModerationResponseResultCategoryScores",
          "CrossLanguageDefinitionId": "OpenAI.CreateModerationResponse.result.category_scores.anonymous",
          "Usage": "Output",
          "Properties": [
           {
            "$id": "784",
            "Name": "hate",
            "SerializedName": "hate",
            "Description": "The score for the category 'hate'.",
            "Type": {
             "$id": "785",
             "Kind": "float64",
             "Name": "float64",
             "CrossLanguageDefinitionId": "TypeSpec.float64"
            },
            "IsRequired": true,
            "IsReadOnly": false
           },
           {
            "$id": "786",
            "Name": "hate/threatening",
            "SerializedName": "hate/threatening",
            "Description": "The score for the category 'hate/threatening'.",
            "Type": {
             "$id": "787",
             "Kind": "float64",
             "Name": "float64",
             "CrossLanguageDefinitionId": "TypeSpec.float64"
            },
            "IsRequired": true,
            "IsReadOnly": false
           },
           {
            "$id": "788",
            "Name": "harassment",
            "SerializedName": "harassment",
            "Description": "The score for the category 'harassment'.",
            "Type": {
             "$id": "789",
             "Kind": "float64",
             "Name": "float64",
             "CrossLanguageDefinitionId": "TypeSpec.float64"
            },
            "IsRequired": true,
            "IsReadOnly": false
           },
           {
            "$id": "790",
            "Name": "harassment/threatening",
            "SerializedName": "harassment/threatening",
            "Description": "The score for the category 'harassment/threatening'.",
            "Type": {
             "$id": "791",
             "Kind": "float64",
             "Name": "float64",
             "CrossLanguageDefinitionId": "TypeSpec.float64"
            },
            "IsRequired": true,
            "IsReadOnly": false
           },
           {
            "$id": "792",
            "Name": "self-harm",
            "SerializedName": "self-harm",
            "Description": "The score for the category 'self-harm'.",
            "Type": {
             "$id": "793",
             "Kind": "float64",
             "Name": "float64",
             "CrossLanguageDefinitionId": "TypeSpec.float64"
            },
            "IsRequired": true,
            "IsReadOnly": false
           },
           {
            "$id": "794",
            "Name": "self-harm/intent",
            "SerializedName": "self-harm/intent",
            "Description": "The score for the category 'self-harm/intent'.",
            "Type": {
             "$id": "795",
             "Kind": "float64",
             "Name": "float64",
             "CrossLanguageDefinitionId": "TypeSpec.float64"
            },
            "IsRequired": true,
            "IsReadOnly": false
           },
           {
            "$id": "796",
            "Name": "self-harm/instructive",
            "SerializedName": "self-harm/instructive",
            "Description": "The score for the category 'self-harm/instructive'.",
            "Type": {
             "$id": "797",
             "Kind": "float64",
             "Name": "float64",
             "CrossLanguageDefinitionId": "TypeSpec.float64"
            },
            "IsRequired": true,
            "IsReadOnly": false
           },
           {
            "$id": "798",
            "Name": "sexual",
            "SerializedName": "sexual",
            "Description": "The score for the category 'sexual'.",
            "Type": {
             "$id": "799",
             "Kind": "float64",
             "Name": "float64",
             "CrossLanguageDefinitionId": "TypeSpec.float64"
            },
            "IsRequired": true,
            "IsReadOnly": false
           },
           {
            "$id": "800",
            "Name": "sexual/minors",
            "SerializedName": "sexual/minors",
            "Description": "The score for the category 'sexual/minors'.",
            "Type": {
             "$id": "801",
             "Kind": "float64",
             "Name": "float64",
             "CrossLanguageDefinitionId": "TypeSpec.float64"
            },
            "IsRequired": true,
            "IsReadOnly": false
           },
           {
            "$id": "802",
            "Name": "violence",
            "SerializedName": "violence",
            "Description": "The score for the category 'violence'.",
            "Type": {
             "$id": "803",
             "Kind": "float64",
             "Name": "float64",
             "CrossLanguageDefinitionId": "TypeSpec.float64"
            },
            "IsRequired": true,
            "IsReadOnly": false
           },
           {
            "$id": "804",
            "Name": "violence/graphic",
            "SerializedName": "violence/graphic",
            "Description": "The score for the category 'violence/graphic'.",
            "Type": {
             "$id": "805",
             "Kind": "float64",
             "Name": "float64",
             "CrossLanguageDefinitionId": "TypeSpec.float64"
            },
            "IsRequired": true,
            "IsReadOnly": false
           }
          ]
         },
         "IsRequired": true,
         "IsReadOnly": false
        }
       ]
      },
      "CrossLanguageDefinitionId": "TypeSpec.Array"
     },
     "IsRequired": true,
     "IsReadOnly": false
    }
   ]
  },
  {
   "$ref": "755"
  },
  {
   "$ref": "759"
  },
  {
   "$ref": "783"
  },
  {
   "$id": "806",
   "Kind": "model",
   "Name": "ErrorResponse",
   "CrossLanguageDefinitionId": "OpenAI.ErrorResponse",
   "Usage": "Output",
   "Properties": [
    {
     "$id": "807",
     "Name": "error",
     "SerializedName": "error",
     "Description": "",
     "Type": {
      "$id": "808",
      "Kind": "model",
      "Name": "Error",
      "CrossLanguageDefinitionId": "OpenAI.Error",
      "Usage": "Output",
      "Properties": [
       {
        "$id": "809",
        "Name": "type",
        "SerializedName": "type",
        "Description": "",
        "Type": {
         "$id": "810",
         "Kind": "string",
         "Name": "string",
         "CrossLanguageDefinitionId": "TypeSpec.string"
        },
        "IsRequired": true,
        "IsReadOnly": false
       },
       {
        "$id": "811",
        "Name": "message",
        "SerializedName": "message",
        "Description": "",
        "Type": {
         "$id": "812",
         "Kind": "string",
         "Name": "string",
         "CrossLanguageDefinitionId": "TypeSpec.string"
        },
        "IsRequired": true,
        "IsReadOnly": false
       },
       {
        "$id": "813",
        "Name": "param",
        "SerializedName": "param",
        "Description": "",
        "Type": {
         "$id": "814",
         "Kind": "nullable",
         "Type": {
          "$id": "815",
          "Kind": "string",
          "Name": "string",
          "CrossLanguageDefinitionId": "TypeSpec.string"
         }
        },
        "IsRequired": true,
        "IsReadOnly": false
       },
       {
        "$id": "816",
        "Name": "code",
        "SerializedName": "code",
        "Description": "",
        "Type": {
         "$id": "817",
         "Kind": "nullable",
         "Type": {
          "$id": "818",
          "Kind": "string",
          "Name": "string",
          "CrossLanguageDefinitionId": "TypeSpec.string"
         }
        },
        "IsRequired": true,
        "IsReadOnly": false
       }
      ]
     },
     "IsRequired": true,
     "IsReadOnly": false
    }
   ]
  },
  {
   "$ref": "808"
  }
 ],
 "Clients": [
  {
   "$id": "819",
   "Name": "OpenAIClient",
   "Description": "",
   "Operations": [],
   "Protocol": {
    "$id": "820"
   },
   "Parameters": [
    {
     "$id": "821",
     "Name": "host",
     "NameInRequest": "host",
     "Description": "OpenAI Endpoint",
     "Type": {
      "$id": "822",
<<<<<<< HEAD
      "Kind": "string",
      "Name": "string",
      "CrossLanguageDefinitionId": ""
=======
      "Kind": "string"
>>>>>>> d4a5bea0
     },
     "Location": "Uri",
     "IsApiVersion": false,
     "IsResourceParameter": false,
     "IsContentType": false,
     "IsRequired": true,
     "IsEndpoint": true,
     "SkipUrlEncoding": false,
     "Explode": false,
     "Kind": "Client",
     "DefaultValue": {
      "$id": "823",
      "Type": {
       "$id": "824",
<<<<<<< HEAD
       "Kind": "string",
       "Name": "string",
       "CrossLanguageDefinitionId": ""
=======
       "Kind": "string"
>>>>>>> d4a5bea0
      },
      "Value": "https://api.openai.com/v1"
     }
    }
   ]
  },
  {
   "$id": "825",
   "Name": "Audio",
   "Description": "",
   "Operations": [],
   "Protocol": {
    "$id": "826"
   },
   "Parent": "OpenAIClient",
   "Parameters": [
    {
     "$ref": "821"
    }
   ]
  },
  {
   "$id": "827",
   "Name": "AudioTranscriptions",
   "Description": "",
   "Operations": [
    {
     "$id": "828",
     "Name": "create",
     "ResourceName": "Transcriptions",
     "Summary": "Transcribes audio into the input language.",
     "Accessibility": "public",
     "Parameters": [
      {
       "$ref": "821"
      },
      {
       "$id": "829",
       "Name": "contentType",
       "NameInRequest": "Content-Type",
       "Type": {
        "$id": "830",
        "Kind": "constant",
        "ValueType": {
         "$id": "831",
         "Kind": "string",
         "Name": "string",
         "CrossLanguageDefinitionId": "TypeSpec.string"
        },
        "Value": "multipart/form-data"
       },
       "Location": "Header",
       "DefaultValue": {
        "$id": "832",
        "Type": {
         "$ref": "830"
        },
        "Value": "multipart/form-data"
       },
       "IsRequired": true,
       "IsApiVersion": false,
       "IsResourceParameter": false,
       "IsContentType": true,
       "IsEndpoint": false,
       "SkipUrlEncoding": false,
       "Explode": false,
       "Kind": "Constant"
      },
      {
       "$id": "833",
       "Name": "audio",
       "NameInRequest": "audio",
       "Type": {
        "$ref": "153"
       },
       "Location": "Body",
       "IsRequired": true,
       "IsApiVersion": false,
       "IsResourceParameter": false,
       "IsContentType": false,
       "IsEndpoint": false,
       "SkipUrlEncoding": false,
       "Explode": false,
       "Kind": "Method"
      },
      {
       "$id": "834",
       "Name": "accept",
       "NameInRequest": "Accept",
       "Type": {
        "$id": "835",
        "Kind": "string",
        "Name": "string",
        "CrossLanguageDefinitionId": ""
       },
       "Location": "Header",
       "IsApiVersion": false,
       "IsResourceParameter": false,
       "IsContentType": false,
       "IsRequired": true,
       "IsEndpoint": false,
       "SkipUrlEncoding": false,
       "Explode": false,
       "Kind": "Constant",
       "DefaultValue": {
        "$id": "836",
        "Type": {
         "$ref": "835"
        },
        "Value": "application/json"
       }
      }
     ],
     "Responses": [
      {
       "$id": "837",
       "StatusCodes": [
        200
       ],
       "BodyType": {
        "$ref": "164"
       },
       "BodyMediaType": "Json",
       "Headers": [],
       "IsErrorResponse": false,
       "ContentTypes": [
        "application/json"
       ]
      }
     ],
     "HttpMethod": "POST",
     "RequestBodyMediaType": "Json",
     "Uri": "{host}",
     "Path": "/audio/transcriptions",
     "RequestMediaTypes": [
      "multipart/form-data"
     ],
     "BufferResponse": true,
     "GenerateProtocolMethod": true,
     "GenerateConvenienceMethod": true
    }
   ],
   "Protocol": {
    "$id": "838"
   },
   "Parent": "Audio",
   "Parameters": [
    {
     "$ref": "821"
    }
   ]
  },
  {
   "$id": "839",
   "Name": "AudioTranslations",
   "Description": "",
   "Operations": [
    {
     "$id": "840",
     "Name": "create",
     "ResourceName": "Translations",
     "Summary": "Transcribes audio into the input language.",
     "Accessibility": "public",
     "Parameters": [
      {
       "$ref": "821"
      },
      {
       "$id": "841",
       "Name": "contentType",
       "NameInRequest": "Content-Type",
       "Type": {
        "$id": "842",
        "Kind": "constant",
        "ValueType": {
         "$id": "843",
         "Kind": "string",
         "Name": "string",
         "CrossLanguageDefinitionId": "TypeSpec.string"
        },
        "Value": "multipart/form-data"
       },
       "Location": "Header",
       "DefaultValue": {
        "$id": "844",
        "Type": {
         "$ref": "842"
        },
        "Value": "multipart/form-data"
       },
       "IsRequired": true,
       "IsApiVersion": false,
       "IsResourceParameter": false,
       "IsContentType": true,
       "IsEndpoint": false,
       "SkipUrlEncoding": false,
       "Explode": false,
       "Kind": "Constant"
      },
      {
       "$id": "845",
       "Name": "audio",
       "NameInRequest": "audio",
       "Type": {
        "$ref": "167"
       },
       "Location": "Body",
       "IsRequired": true,
       "IsApiVersion": false,
       "IsResourceParameter": false,
       "IsContentType": false,
       "IsEndpoint": false,
       "SkipUrlEncoding": false,
       "Explode": false,
       "Kind": "Method"
      },
      {
       "$id": "846",
       "Name": "accept",
       "NameInRequest": "Accept",
       "Type": {
        "$id": "847",
        "Kind": "string",
        "Name": "string",
        "CrossLanguageDefinitionId": ""
       },
       "Location": "Header",
       "IsApiVersion": false,
       "IsResourceParameter": false,
       "IsContentType": false,
       "IsRequired": true,
       "IsEndpoint": false,
       "SkipUrlEncoding": false,
       "Explode": false,
       "Kind": "Constant",
       "DefaultValue": {
        "$id": "848",
        "Type": {
         "$ref": "847"
        },
        "Value": "application/json"
       }
      }
     ],
     "Responses": [
      {
       "$id": "849",
       "StatusCodes": [
        200
       ],
       "BodyType": {
        "$ref": "176"
       },
       "BodyMediaType": "Json",
       "Headers": [],
       "IsErrorResponse": false,
       "ContentTypes": [
        "application/json"
       ]
      }
     ],
     "HttpMethod": "POST",
     "RequestBodyMediaType": "Json",
     "Uri": "{host}",
     "Path": "/audio/translations",
     "RequestMediaTypes": [
      "multipart/form-data"
     ],
     "BufferResponse": true,
     "GenerateProtocolMethod": true,
     "GenerateConvenienceMethod": true
    }
   ],
   "Protocol": {
    "$id": "850"
   },
   "Parent": "Audio",
   "Parameters": [
    {
     "$ref": "821"
    }
   ]
  },
  {
   "$id": "851",
   "Name": "Chat",
   "Description": "",
   "Operations": [],
   "Protocol": {
    "$id": "852"
   },
   "Parent": "OpenAIClient",
   "Parameters": [
    {
     "$ref": "821"
    }
   ]
  },
  {
   "$id": "853",
   "Name": "ChatCompletions",
   "Description": "",
   "Operations": [
    {
     "$id": "854",
     "Name": "create",
     "ResourceName": "Completions",
     "Accessibility": "public",
     "Parameters": [
      {
       "$ref": "821"
      },
      {
       "$id": "855",
       "Name": "CreateChatCompletionRequest",
       "NameInRequest": "CreateChatCompletionRequest",
       "Type": {
        "$ref": "179"
       },
       "Location": "Body",
       "IsRequired": true,
       "IsApiVersion": false,
       "IsResourceParameter": false,
       "IsContentType": false,
       "IsEndpoint": false,
       "SkipUrlEncoding": false,
       "Explode": false,
       "Kind": "Method"
      },
      {
       "$id": "856",
       "Name": "accept",
       "NameInRequest": "Accept",
       "Type": {
        "$id": "857",
        "Kind": "string",
        "Name": "string",
        "CrossLanguageDefinitionId": ""
       },
       "Location": "Header",
       "IsApiVersion": false,
       "IsResourceParameter": false,
       "IsContentType": false,
       "IsRequired": true,
       "IsEndpoint": false,
       "SkipUrlEncoding": false,
       "Explode": false,
       "Kind": "Constant",
       "DefaultValue": {
        "$id": "858",
        "Type": {
         "$ref": "857"
        },
        "Value": "application/json"
       }
      },
      {
       "$id": "859",
       "Name": "contentType",
       "NameInRequest": "Content-Type",
       "Type": {
        "$id": "860",
        "Kind": "string",
        "Name": "string",
        "CrossLanguageDefinitionId": ""
       },
       "Location": "Header",
       "IsApiVersion": false,
       "IsResourceParameter": false,
       "IsContentType": true,
       "IsRequired": true,
       "IsEndpoint": false,
       "SkipUrlEncoding": false,
       "Explode": false,
       "Kind": "Constant",
       "DefaultValue": {
        "$id": "861",
        "Type": {
         "$ref": "860"
        },
        "Value": "application/json"
       }
      }
     ],
     "Responses": [
      {
       "$id": "862",
       "StatusCodes": [
        200
       ],
       "BodyType": {
        "$ref": "249"
       },
       "BodyMediaType": "Json",
       "Headers": [],
       "IsErrorResponse": false,
       "ContentTypes": [
        "application/json"
       ]
      }
     ],
     "HttpMethod": "POST",
     "RequestBodyMediaType": "Json",
     "Uri": "{host}",
     "Path": "/chat/completions",
     "RequestMediaTypes": [
      "application/json"
     ],
     "BufferResponse": true,
     "GenerateProtocolMethod": true,
     "GenerateConvenienceMethod": true
    }
   ],
   "Protocol": {
    "$id": "863"
   },
   "Parent": "Chat",
   "Parameters": [
    {
     "$ref": "821"
    }
   ]
  },
  {
   "$id": "864",
   "Name": "FineTuning",
   "Description": "",
   "Operations": [],
   "Protocol": {
    "$id": "865"
   },
   "Parent": "OpenAIClient",
   "Parameters": [
    {
     "$ref": "821"
    }
   ]
  },
  {
   "$id": "866",
   "Name": "FineTuningJobs",
   "Description": "",
   "Operations": [
    {
     "$id": "867",
     "Name": "create",
     "ResourceName": "Jobs",
     "Description": "Creates a job that fine-tunes a specified model from a given dataset.\n\nResponse includes details of the enqueued job including job status and the name of the\nfine-tuned models once complete.\n\n[Learn more about fine-tuning](/docs/guides/fine-tuning)",
     "Accessibility": "public",
     "Parameters": [
      {
       "$ref": "821"
      },
      {
       "$id": "868",
       "Name": "job",
       "NameInRequest": "job",
       "Type": {
        "$ref": "285"
       },
       "Location": "Body",
       "IsRequired": true,
       "IsApiVersion": false,
       "IsResourceParameter": false,
       "IsContentType": false,
       "IsEndpoint": false,
       "SkipUrlEncoding": false,
       "Explode": false,
       "Kind": "Method"
      },
      {
       "$id": "869",
       "Name": "accept",
       "NameInRequest": "Accept",
       "Type": {
        "$id": "870",
        "Kind": "string",
        "Name": "string",
        "CrossLanguageDefinitionId": ""
       },
       "Location": "Header",
       "IsApiVersion": false,
       "IsResourceParameter": false,
       "IsContentType": false,
       "IsRequired": true,
       "IsEndpoint": false,
       "SkipUrlEncoding": false,
       "Explode": false,
       "Kind": "Constant",
       "DefaultValue": {
        "$id": "871",
        "Type": {
         "$ref": "870"
        },
        "Value": "application/json"
       }
      },
      {
       "$id": "872",
       "Name": "contentType",
       "NameInRequest": "Content-Type",
       "Type": {
        "$id": "873",
        "Kind": "string",
        "Name": "string",
        "CrossLanguageDefinitionId": ""
       },
       "Location": "Header",
       "IsApiVersion": false,
       "IsResourceParameter": false,
       "IsContentType": true,
       "IsRequired": true,
       "IsEndpoint": false,
       "SkipUrlEncoding": false,
       "Explode": false,
       "Kind": "Constant",
       "DefaultValue": {
        "$id": "874",
        "Type": {
         "$ref": "873"
        },
        "Value": "application/json"
       }
      }
     ],
     "Responses": [
      {
       "$id": "875",
       "StatusCodes": [
        200
       ],
       "BodyType": {
        "$ref": "302"
       },
       "BodyMediaType": "Json",
       "Headers": [],
       "IsErrorResponse": false,
       "ContentTypes": [
        "application/json"
       ]
      }
     ],
     "HttpMethod": "POST",
     "RequestBodyMediaType": "Json",
     "Uri": "{host}",
     "Path": "/fine_tuning/jobs",
     "RequestMediaTypes": [
      "application/json"
     ],
     "BufferResponse": true,
     "GenerateProtocolMethod": true,
     "GenerateConvenienceMethod": true
    },
    {
     "$id": "876",
     "Name": "listPaginated",
     "ResourceName": "Jobs",
     "Accessibility": "public",
     "Parameters": [
      {
       "$ref": "821"
      },
      {
       "$id": "877",
       "Name": "after",
       "NameInRequest": "after",
       "Description": "Identifier for the last job from the previous pagination request.",
       "Type": {
        "$id": "878",
        "Kind": "string",
        "Name": "string",
        "CrossLanguageDefinitionId": "TypeSpec.string"
       },
       "Location": "Query",
       "IsRequired": false,
       "IsApiVersion": false,
       "IsResourceParameter": false,
       "IsContentType": false,
       "IsEndpoint": false,
       "SkipUrlEncoding": false,
       "Explode": false,
       "Kind": "Method"
      },
      {
       "$id": "879",
       "Name": "limit",
       "NameInRequest": "limit",
       "Description": "Number of fine-tuning jobs to retrieve.",
       "Type": {
        "$id": "880",
        "Kind": "safeint",
        "Name": "safeint",
        "CrossLanguageDefinitionId": "TypeSpec.safeint"
       },
       "Location": "Query",
       "IsRequired": false,
       "IsApiVersion": false,
       "IsResourceParameter": false,
       "IsContentType": false,
       "IsEndpoint": false,
       "SkipUrlEncoding": false,
       "Explode": false,
       "Kind": "Method"
      },
      {
       "$id": "881",
       "Name": "accept",
       "NameInRequest": "Accept",
       "Type": {
        "$id": "882",
        "Kind": "string",
        "Name": "string",
        "CrossLanguageDefinitionId": ""
       },
       "Location": "Header",
       "IsApiVersion": false,
       "IsResourceParameter": false,
       "IsContentType": false,
       "IsRequired": true,
       "IsEndpoint": false,
       "SkipUrlEncoding": false,
       "Explode": false,
       "Kind": "Constant",
       "DefaultValue": {
        "$id": "883",
        "Type": {
         "$ref": "882"
        },
        "Value": "application/json"
       }
      }
     ],
     "Responses": [
      {
       "$id": "884",
       "StatusCodes": [
        200
       ],
       "BodyType": {
        "$ref": "350"
       },
       "BodyMediaType": "Json",
       "Headers": [],
       "IsErrorResponse": false,
       "ContentTypes": [
        "application/json"
       ]
      }
     ],
     "HttpMethod": "GET",
     "RequestBodyMediaType": "None",
     "Uri": "{host}",
     "Path": "/fine_tuning/jobs",
     "BufferResponse": true,
     "GenerateProtocolMethod": true,
     "GenerateConvenienceMethod": true
    },
    {
     "$id": "885",
     "Name": "retrieve",
     "ResourceName": "Jobs",
     "Summary": "Get info about a fine-tuning job.\n\n[Learn more about fine-tuning](/docs/guides/fine-tuning)",
     "Accessibility": "public",
     "Parameters": [
      {
       "$ref": "821"
      },
      {
       "$id": "886",
       "Name": "fine_tuning_job_id",
       "NameInRequest": "fine_tuning_job_id",
       "Type": {
        "$id": "887",
        "Kind": "string",
        "Name": "string",
        "CrossLanguageDefinitionId": "TypeSpec.string"
       },
       "Location": "Path",
       "IsRequired": true,
       "IsApiVersion": false,
       "IsResourceParameter": false,
       "IsContentType": false,
       "IsEndpoint": false,
       "SkipUrlEncoding": false,
       "Explode": false,
       "Kind": "Method"
      },
      {
       "$id": "888",
       "Name": "accept",
       "NameInRequest": "Accept",
       "Type": {
        "$id": "889",
        "Kind": "string",
        "Name": "string",
        "CrossLanguageDefinitionId": ""
       },
       "Location": "Header",
       "IsApiVersion": false,
       "IsResourceParameter": false,
       "IsContentType": false,
       "IsRequired": true,
       "IsEndpoint": false,
       "SkipUrlEncoding": false,
       "Explode": false,
       "Kind": "Constant",
       "DefaultValue": {
        "$id": "890",
        "Type": {
         "$ref": "889"
        },
        "Value": "application/json"
       }
      }
     ],
     "Responses": [
      {
       "$id": "891",
       "StatusCodes": [
        200
       ],
       "BodyType": {
        "$ref": "302"
       },
       "BodyMediaType": "Json",
       "Headers": [],
       "IsErrorResponse": false,
       "ContentTypes": [
        "application/json"
       ]
      }
     ],
     "HttpMethod": "GET",
     "RequestBodyMediaType": "None",
     "Uri": "{host}",
     "Path": "/fine_tuning/jobs/{fine_tuning_job_id}",
     "BufferResponse": true,
     "GenerateProtocolMethod": true,
     "GenerateConvenienceMethod": true
    },
    {
     "$id": "892",
     "Name": "listEvents",
     "ResourceName": "Jobs",
     "Summary": "Get status updates for a fine-tuning job.",
     "Accessibility": "public",
     "Parameters": [
      {
       "$ref": "821"
      },
      {
       "$id": "893",
       "Name": "fine_tuning_job_id",
       "NameInRequest": "fine_tuning_job_id",
       "Description": "The ID of the fine-tuning job to get events for.",
       "Type": {
        "$id": "894",
        "Kind": "string",
        "Name": "string",
        "CrossLanguageDefinitionId": "TypeSpec.string"
       },
       "Location": "Path",
       "IsRequired": true,
       "IsApiVersion": false,
       "IsResourceParameter": false,
       "IsContentType": false,
       "IsEndpoint": false,
       "SkipUrlEncoding": false,
       "Explode": false,
       "Kind": "Method"
      },
      {
       "$id": "895",
       "Name": "after",
       "NameInRequest": "after",
       "Description": "Identifier for the last event from the previous pagination request.",
       "Type": {
        "$id": "896",
        "Kind": "string",
        "Name": "string",
        "CrossLanguageDefinitionId": "TypeSpec.string"
       },
       "Location": "Query",
       "IsRequired": false,
       "IsApiVersion": false,
       "IsResourceParameter": false,
       "IsContentType": false,
       "IsEndpoint": false,
       "SkipUrlEncoding": false,
       "Explode": false,
       "Kind": "Method"
      },
      {
       "$id": "897",
       "Name": "limit",
       "NameInRequest": "limit",
       "Description": "Number of events to retrieve.",
       "Type": {
        "$id": "898",
        "Kind": "integer",
        "Name": "integer",
        "CrossLanguageDefinitionId": "TypeSpec.integer"
       },
       "Location": "Query",
       "IsRequired": false,
       "IsApiVersion": false,
       "IsResourceParameter": false,
       "IsContentType": false,
       "IsEndpoint": false,
       "SkipUrlEncoding": false,
       "Explode": false,
       "Kind": "Method"
      },
      {
       "$id": "899",
       "Name": "accept",
       "NameInRequest": "Accept",
       "Type": {
        "$id": "900",
        "Kind": "string",
        "Name": "string",
        "CrossLanguageDefinitionId": ""
       },
       "Location": "Header",
       "IsApiVersion": false,
       "IsResourceParameter": false,
       "IsContentType": false,
       "IsRequired": true,
       "IsEndpoint": false,
       "SkipUrlEncoding": false,
       "Explode": false,
       "Kind": "Constant",
       "DefaultValue": {
        "$id": "901",
        "Type": {
         "$ref": "900"
        },
        "Value": "application/json"
       }
      }
     ],
     "Responses": [
      {
       "$id": "902",
       "StatusCodes": [
        200
       ],
       "BodyType": {
        "$ref": "357"
       },
       "BodyMediaType": "Json",
       "Headers": [],
       "IsErrorResponse": false,
       "ContentTypes": [
        "application/json"
       ]
      }
     ],
     "HttpMethod": "GET",
     "RequestBodyMediaType": "None",
     "Uri": "{host}",
     "Path": "/fine_tuning/jobs/{fine_tuning_job_id}/events",
     "BufferResponse": true,
     "GenerateProtocolMethod": true,
     "GenerateConvenienceMethod": true
    },
    {
     "$id": "903",
     "Name": "cancel",
     "ResourceName": "Jobs",
     "Summary": "Immediately cancel a fine-tune job.",
     "Accessibility": "public",
     "Parameters": [
      {
       "$ref": "821"
      },
      {
       "$id": "904",
       "Name": "fine_tuning_job_id",
       "NameInRequest": "fine_tuning_job_id",
       "Description": "The ID of the fine-tuning job to cancel.",
       "Type": {
        "$id": "905",
        "Kind": "string",
        "Name": "string",
        "CrossLanguageDefinitionId": "TypeSpec.string"
       },
       "Location": "Path",
       "IsRequired": true,
       "IsApiVersion": false,
       "IsResourceParameter": false,
       "IsContentType": false,
       "IsEndpoint": false,
       "SkipUrlEncoding": false,
       "Explode": false,
       "Kind": "Method"
      },
      {
       "$id": "906",
       "Name": "accept",
       "NameInRequest": "Accept",
       "Type": {
        "$id": "907",
        "Kind": "string",
        "Name": "string",
        "CrossLanguageDefinitionId": ""
       },
       "Location": "Header",
       "IsApiVersion": false,
       "IsResourceParameter": false,
       "IsContentType": false,
       "IsRequired": true,
       "IsEndpoint": false,
       "SkipUrlEncoding": false,
       "Explode": false,
       "Kind": "Constant",
       "DefaultValue": {
        "$id": "908",
        "Type": {
         "$ref": "907"
        },
        "Value": "application/json"
       }
      }
     ],
     "Responses": [
      {
       "$id": "909",
       "StatusCodes": [
        200
       ],
       "BodyType": {
        "$ref": "302"
       },
       "BodyMediaType": "Json",
       "Headers": [],
       "IsErrorResponse": false,
       "ContentTypes": [
        "application/json"
       ]
      }
     ],
     "HttpMethod": "POST",
     "RequestBodyMediaType": "None",
     "Uri": "{host}",
     "Path": "/fine_tuning/jobs/{fine_tuning_job_id}/cancel",
     "BufferResponse": true,
     "GenerateProtocolMethod": true,
     "GenerateConvenienceMethod": true
    }
   ],
   "Protocol": {
    "$id": "910"
   },
   "Parent": "FineTuning",
   "Parameters": [
    {
     "$ref": "821"
    }
   ]
  },
  {
   "$id": "911",
   "Name": "Completions",
   "Description": "",
   "Operations": [
    {
     "$id": "912",
     "Name": "create",
     "ResourceName": "Completions",
     "Accessibility": "public",
     "Parameters": [
      {
       "$ref": "821"
      },
      {
       "$id": "913",
       "Name": "CreateCompletionRequest",
       "NameInRequest": "CreateCompletionRequest",
       "Type": {
        "$ref": "373"
       },
       "Location": "Body",
       "IsRequired": true,
       "IsApiVersion": false,
       "IsResourceParameter": false,
       "IsContentType": false,
       "IsEndpoint": false,
       "SkipUrlEncoding": false,
       "Explode": false,
       "Kind": "Method"
      },
      {
       "$id": "914",
       "Name": "accept",
       "NameInRequest": "Accept",
       "Type": {
        "$id": "915",
        "Kind": "string",
        "Name": "string",
        "CrossLanguageDefinitionId": ""
       },
       "Location": "Header",
       "IsApiVersion": false,
       "IsResourceParameter": false,
       "IsContentType": false,
       "IsRequired": true,
       "IsEndpoint": false,
       "SkipUrlEncoding": false,
       "Explode": false,
       "Kind": "Constant",
       "DefaultValue": {
        "$id": "916",
        "Type": {
         "$ref": "915"
        },
        "Value": "application/json"
       }
      },
      {
       "$id": "917",
       "Name": "contentType",
       "NameInRequest": "Content-Type",
       "Type": {
        "$id": "918",
        "Kind": "string",
        "Name": "string",
        "CrossLanguageDefinitionId": ""
       },
       "Location": "Header",
       "IsApiVersion": false,
       "IsResourceParameter": false,
       "IsContentType": true,
       "IsRequired": true,
       "IsEndpoint": false,
       "SkipUrlEncoding": false,
       "Explode": false,
       "Kind": "Constant",
       "DefaultValue": {
        "$id": "919",
        "Type": {
         "$ref": "918"
        },
        "Value": "application/json"
       }
      }
     ],
     "Responses": [
      {
       "$id": "920",
       "StatusCodes": [
        200
       ],
       "BodyType": {
        "$ref": "432"
       },
       "BodyMediaType": "Json",
       "Headers": [],
       "IsErrorResponse": false,
       "ContentTypes": [
        "application/json"
       ]
      }
     ],
     "HttpMethod": "POST",
     "RequestBodyMediaType": "Json",
     "Uri": "{host}",
     "Path": "/completions",
     "RequestMediaTypes": [
      "application/json"
     ],
     "BufferResponse": true,
     "GenerateProtocolMethod": true,
     "GenerateConvenienceMethod": true
    }
   ],
   "Protocol": {
    "$id": "921"
   },
   "Parent": "OpenAIClient",
   "Parameters": [
    {
     "$ref": "821"
    }
   ]
  },
  {
   "$id": "922",
   "Name": "Edits",
   "Description": "",
   "Operations": [
    {
     "$id": "923",
     "Name": "create",
     "ResourceName": "Edits",
     "Deprecated": "deprecated",
     "Accessibility": "public",
     "Parameters": [
      {
       "$ref": "821"
      },
      {
       "$id": "924",
       "Name": "edit",
       "NameInRequest": "edit",
       "Type": {
        "$ref": "468"
       },
       "Location": "Body",
       "IsRequired": true,
       "IsApiVersion": false,
       "IsResourceParameter": false,
       "IsContentType": false,
       "IsEndpoint": false,
       "SkipUrlEncoding": false,
       "Explode": false,
       "Kind": "Method"
      },
      {
       "$id": "925",
       "Name": "accept",
       "NameInRequest": "Accept",
       "Type": {
        "$id": "926",
        "Kind": "string",
        "Name": "string",
        "CrossLanguageDefinitionId": ""
       },
       "Location": "Header",
       "IsApiVersion": false,
       "IsResourceParameter": false,
       "IsContentType": false,
       "IsRequired": true,
       "IsEndpoint": false,
       "SkipUrlEncoding": false,
       "Explode": false,
       "Kind": "Constant",
       "DefaultValue": {
        "$id": "927",
        "Type": {
         "$ref": "926"
        },
        "Value": "application/json"
       }
      },
      {
       "$id": "928",
       "Name": "contentType",
       "NameInRequest": "Content-Type",
       "Type": {
        "$id": "929",
        "Kind": "string",
        "Name": "string",
        "CrossLanguageDefinitionId": ""
       },
       "Location": "Header",
       "IsApiVersion": false,
       "IsResourceParameter": false,
       "IsContentType": true,
       "IsRequired": true,
       "IsEndpoint": false,
       "SkipUrlEncoding": false,
       "Explode": false,
       "Kind": "Constant",
       "DefaultValue": {
        "$id": "930",
        "Type": {
         "$ref": "929"
        },
        "Value": "application/json"
       }
      }
     ],
     "Responses": [
      {
       "$id": "931",
       "StatusCodes": [
        200
       ],
       "BodyType": {
        "$ref": "484"
       },
       "BodyMediaType": "Json",
       "Headers": [],
       "IsErrorResponse": false,
       "ContentTypes": [
        "application/json"
       ]
      }
     ],
     "HttpMethod": "POST",
     "RequestBodyMediaType": "Json",
     "Uri": "{host}",
     "Path": "/edits",
     "RequestMediaTypes": [
      "application/json"
     ],
     "BufferResponse": true,
     "GenerateProtocolMethod": true,
     "GenerateConvenienceMethod": true
    }
   ],
   "Protocol": {
    "$id": "932"
   },
   "Parent": "OpenAIClient",
   "Parameters": [
    {
     "$ref": "821"
    }
   ]
  },
  {
   "$id": "933",
   "Name": "Embeddings",
   "Description": "",
   "Operations": [
    {
     "$id": "934",
     "Name": "create",
     "ResourceName": "Embeddings",
     "Summary": "Creates an embedding vector representing the input text.",
     "Accessibility": "public",
     "Parameters": [
      {
       "$ref": "821"
      },
      {
       "$id": "935",
       "Name": "embedding",
       "NameInRequest": "embedding",
       "Type": {
        "$ref": "499"
       },
       "Location": "Body",
       "IsRequired": true,
       "IsApiVersion": false,
       "IsResourceParameter": false,
       "IsContentType": false,
       "IsEndpoint": false,
       "SkipUrlEncoding": false,
       "Explode": false,
       "Kind": "Method"
      },
      {
       "$id": "936",
       "Name": "accept",
       "NameInRequest": "Accept",
       "Type": {
        "$id": "937",
        "Kind": "string",
        "Name": "string",
        "CrossLanguageDefinitionId": ""
       },
       "Location": "Header",
       "IsApiVersion": false,
       "IsResourceParameter": false,
       "IsContentType": false,
       "IsRequired": true,
       "IsEndpoint": false,
       "SkipUrlEncoding": false,
       "Explode": false,
       "Kind": "Constant",
       "DefaultValue": {
        "$id": "938",
        "Type": {
         "$ref": "937"
        },
        "Value": "application/json"
       }
      },
      {
       "$id": "939",
       "Name": "contentType",
       "NameInRequest": "Content-Type",
       "Type": {
        "$id": "940",
        "Kind": "string",
        "Name": "string",
        "CrossLanguageDefinitionId": ""
       },
       "Location": "Header",
       "IsApiVersion": false,
       "IsResourceParameter": false,
       "IsContentType": true,
       "IsRequired": true,
       "IsEndpoint": false,
       "SkipUrlEncoding": false,
       "Explode": false,
       "Kind": "Constant",
       "DefaultValue": {
        "$id": "941",
        "Type": {
         "$ref": "940"
        },
        "Value": "application/json"
       }
      }
     ],
     "Responses": [
      {
       "$id": "942",
       "StatusCodes": [
        200
       ],
       "BodyType": {
        "$ref": "513"
       },
       "BodyMediaType": "Json",
       "Headers": [],
       "IsErrorResponse": false,
       "ContentTypes": [
        "application/json"
       ]
      }
     ],
     "HttpMethod": "POST",
     "RequestBodyMediaType": "Json",
     "Uri": "{host}",
     "Path": "/embeddings",
     "RequestMediaTypes": [
      "application/json"
     ],
     "BufferResponse": true,
     "GenerateProtocolMethod": true,
     "GenerateConvenienceMethod": true
    }
   ],
   "Protocol": {
    "$id": "943"
   },
   "Parent": "OpenAIClient",
   "Parameters": [
    {
     "$ref": "821"
    }
   ]
  },
  {
   "$id": "944",
   "Name": "Files",
   "Description": "",
   "Operations": [
    {
     "$id": "945",
     "Name": "list",
     "ResourceName": "Files",
     "Summary": "Returns a list of files that belong to the user's organization.",
     "Accessibility": "public",
     "Parameters": [
      {
       "$ref": "821"
      },
      {
       "$id": "946",
       "Name": "accept",
       "NameInRequest": "Accept",
       "Type": {
        "$id": "947",
        "Kind": "string",
        "Name": "string",
        "CrossLanguageDefinitionId": ""
       },
       "Location": "Header",
       "IsApiVersion": false,
       "IsResourceParameter": false,
       "IsContentType": false,
       "IsRequired": true,
       "IsEndpoint": false,
       "SkipUrlEncoding": false,
       "Explode": false,
       "Kind": "Constant",
       "DefaultValue": {
        "$id": "948",
        "Type": {
         "$ref": "947"
        },
        "Value": "application/json"
       }
      }
     ],
     "Responses": [
      {
       "$id": "949",
       "StatusCodes": [
        200
       ],
       "BodyType": {
        "$ref": "534"
       },
       "BodyMediaType": "Json",
       "Headers": [],
       "IsErrorResponse": false,
       "ContentTypes": [
        "application/json"
       ]
      }
     ],
     "HttpMethod": "GET",
     "RequestBodyMediaType": "None",
     "Uri": "{host}",
     "Path": "/files",
     "BufferResponse": true,
     "GenerateProtocolMethod": true,
     "GenerateConvenienceMethod": true
    },
    {
     "$id": "950",
     "Name": "create",
     "ResourceName": "Files",
     "Summary": "Returns a list of files that belong to the user's organization.",
     "Accessibility": "public",
     "Parameters": [
      {
       "$ref": "821"
      },
      {
       "$id": "951",
       "Name": "contentType",
       "NameInRequest": "Content-Type",
       "Type": {
        "$id": "952",
        "Kind": "constant",
        "ValueType": {
         "$id": "953",
         "Kind": "string",
         "Name": "string",
         "CrossLanguageDefinitionId": "TypeSpec.string"
        },
        "Value": "multipart/form-data"
       },
       "Location": "Header",
       "DefaultValue": {
        "$id": "954",
        "Type": {
         "$ref": "952"
        },
        "Value": "multipart/form-data"
       },
       "IsRequired": true,
       "IsApiVersion": false,
       "IsResourceParameter": false,
       "IsContentType": true,
       "IsEndpoint": false,
       "SkipUrlEncoding": false,
       "Explode": false,
       "Kind": "Constant"
      },
      {
       "$id": "955",
       "Name": "file",
       "NameInRequest": "file",
       "Type": {
        "$ref": "557"
       },
       "Location": "Body",
       "IsRequired": true,
       "IsApiVersion": false,
       "IsResourceParameter": false,
       "IsContentType": false,
       "IsEndpoint": false,
       "SkipUrlEncoding": false,
       "Explode": false,
       "Kind": "Method"
      },
      {
       "$id": "956",
       "Name": "accept",
       "NameInRequest": "Accept",
       "Type": {
        "$id": "957",
        "Kind": "string",
        "Name": "string",
        "CrossLanguageDefinitionId": ""
       },
       "Location": "Header",
       "IsApiVersion": false,
       "IsResourceParameter": false,
       "IsContentType": false,
       "IsRequired": true,
       "IsEndpoint": false,
       "SkipUrlEncoding": false,
       "Explode": false,
       "Kind": "Constant",
       "DefaultValue": {
        "$id": "958",
        "Type": {
         "$ref": "957"
        },
        "Value": "application/json"
       }
      }
     ],
     "Responses": [
      {
       "$id": "959",
       "StatusCodes": [
        200
       ],
       "BodyType": {
        "$ref": "539"
       },
       "BodyMediaType": "Json",
       "Headers": [],
       "IsErrorResponse": false,
       "ContentTypes": [
        "application/json"
       ]
      }
     ],
     "HttpMethod": "POST",
     "RequestBodyMediaType": "Json",
     "Uri": "{host}",
     "Path": "/files",
     "RequestMediaTypes": [
      "multipart/form-data"
     ],
     "BufferResponse": true,
     "GenerateProtocolMethod": true,
     "GenerateConvenienceMethod": true
    },
    {
     "$id": "960",
     "Name": "retrieve",
     "ResourceName": "Files",
     "Summary": "Returns information about a specific file.",
     "Accessibility": "public",
     "Parameters": [
      {
       "$ref": "821"
      },
      {
       "$id": "961",
       "Name": "file_id",
       "NameInRequest": "file_id",
       "Description": "The ID of the file to use for this request.",
       "Type": {
        "$id": "962",
        "Kind": "string",
        "Name": "string",
        "CrossLanguageDefinitionId": "TypeSpec.string"
       },
       "Location": "Path",
       "IsRequired": true,
       "IsApiVersion": false,
       "IsResourceParameter": false,
       "IsContentType": false,
       "IsEndpoint": false,
       "SkipUrlEncoding": false,
       "Explode": false,
       "Kind": "Method"
      },
      {
       "$id": "963",
       "Name": "accept",
       "NameInRequest": "Accept",
       "Type": {
        "$id": "964",
        "Kind": "string",
        "Name": "string",
        "CrossLanguageDefinitionId": ""
       },
       "Location": "Header",
       "IsApiVersion": false,
       "IsResourceParameter": false,
       "IsContentType": false,
       "IsRequired": true,
       "IsEndpoint": false,
       "SkipUrlEncoding": false,
       "Explode": false,
       "Kind": "Constant",
       "DefaultValue": {
        "$id": "965",
        "Type": {
         "$ref": "964"
        },
        "Value": "application/json"
       }
      }
     ],
     "Responses": [
      {
       "$id": "966",
       "StatusCodes": [
        200
       ],
       "BodyType": {
        "$ref": "539"
       },
       "BodyMediaType": "Json",
       "Headers": [],
       "IsErrorResponse": false,
       "ContentTypes": [
        "application/json"
       ]
      }
     ],
     "HttpMethod": "POST",
     "RequestBodyMediaType": "None",
     "Uri": "{host}",
     "Path": "/files/files/{file_id}",
     "BufferResponse": true,
     "GenerateProtocolMethod": true,
     "GenerateConvenienceMethod": true
    },
    {
     "$id": "967",
     "Name": "delete",
     "ResourceName": "Files",
     "Summary": "Delete a file",
     "Accessibility": "public",
     "Parameters": [
      {
       "$ref": "821"
      },
      {
       "$id": "968",
       "Name": "file_id",
       "NameInRequest": "file_id",
       "Description": "The ID of the file to use for this request.",
       "Type": {
        "$id": "969",
        "Kind": "string",
        "Name": "string",
        "CrossLanguageDefinitionId": "TypeSpec.string"
       },
       "Location": "Path",
       "IsRequired": true,
       "IsApiVersion": false,
       "IsResourceParameter": false,
       "IsContentType": false,
       "IsEndpoint": false,
       "SkipUrlEncoding": false,
       "Explode": false,
       "Kind": "Method"
      },
      {
       "$id": "970",
       "Name": "accept",
       "NameInRequest": "Accept",
       "Type": {
        "$id": "971",
        "Kind": "string",
        "Name": "string",
        "CrossLanguageDefinitionId": ""
       },
       "Location": "Header",
       "IsApiVersion": false,
       "IsResourceParameter": false,
       "IsContentType": false,
       "IsRequired": true,
       "IsEndpoint": false,
       "SkipUrlEncoding": false,
       "Explode": false,
       "Kind": "Constant",
       "DefaultValue": {
        "$id": "972",
        "Type": {
         "$ref": "971"
        },
        "Value": "application/json"
       }
      }
     ],
     "Responses": [
      {
       "$id": "973",
       "StatusCodes": [
        200
       ],
       "BodyType": {
        "$ref": "562"
       },
       "BodyMediaType": "Json",
       "Headers": [],
       "IsErrorResponse": false,
       "ContentTypes": [
        "application/json"
       ]
      }
     ],
     "HttpMethod": "DELETE",
     "RequestBodyMediaType": "None",
     "Uri": "{host}",
     "Path": "/files/files/{file_id}",
     "BufferResponse": true,
     "GenerateProtocolMethod": true,
     "GenerateConvenienceMethod": true
    },
    {
     "$id": "974",
     "Name": "download",
     "ResourceName": "Files",
     "Summary": "Returns the contents of the specified file.",
     "Accessibility": "public",
     "Parameters": [
      {
       "$ref": "821"
      },
      {
       "$id": "975",
       "Name": "file_id",
       "NameInRequest": "file_id",
       "Description": "The ID of the file to use for this request.",
       "Type": {
        "$id": "976",
        "Kind": "string",
        "Name": "string",
        "CrossLanguageDefinitionId": "TypeSpec.string"
       },
       "Location": "Path",
       "IsRequired": true,
       "IsApiVersion": false,
       "IsResourceParameter": false,
       "IsContentType": false,
       "IsEndpoint": false,
       "SkipUrlEncoding": false,
       "Explode": false,
       "Kind": "Method"
      },
      {
       "$id": "977",
       "Name": "accept",
       "NameInRequest": "Accept",
       "Type": {
        "$id": "978",
        "Kind": "string",
        "Name": "string",
        "CrossLanguageDefinitionId": ""
       },
       "Location": "Header",
       "IsApiVersion": false,
       "IsResourceParameter": false,
       "IsContentType": false,
       "IsRequired": true,
       "IsEndpoint": false,
       "SkipUrlEncoding": false,
       "Explode": false,
       "Kind": "Constant",
       "DefaultValue": {
        "$id": "979",
        "Type": {
         "$ref": "978"
        },
        "Value": "application/json"
       }
      }
     ],
     "Responses": [
      {
       "$id": "980",
       "StatusCodes": [
        200
       ],
       "BodyType": {
        "$id": "981",
        "Kind": "string",
        "Name": "string",
        "CrossLanguageDefinitionId": "TypeSpec.string"
       },
       "BodyMediaType": "Json",
       "Headers": [],
       "IsErrorResponse": false,
       "ContentTypes": [
        "application/json"
       ]
      }
     ],
     "HttpMethod": "GET",
     "RequestBodyMediaType": "None",
     "Uri": "{host}",
     "Path": "/files/files/{file_id}/content",
     "BufferResponse": true,
     "GenerateProtocolMethod": true,
     "GenerateConvenienceMethod": true
    }
   ],
   "Protocol": {
    "$id": "982"
   },
   "Parent": "OpenAIClient",
   "Parameters": [
    {
     "$ref": "821"
    }
   ]
  },
  {
   "$id": "983",
   "Name": "FineTunes",
   "Description": "",
   "Operations": [
    {
     "$id": "984",
     "Name": "create",
     "ResourceName": "FineTunes",
     "Summary": "Creates a job that fine-tunes a specified model from a given dataset.\n\nResponse includes details of the enqueued job including job status and the name of the fine-tuned models once complete.\n\n[Learn more about fine-tuning](/docs/guides/legacy-fine-tuning)",
     "Deprecated": "deprecated",
     "Accessibility": "public",
     "Parameters": [
      {
       "$ref": "821"
      },
      {
       "$id": "985",
       "Name": "fine_tune",
       "NameInRequest": "fine_tune",
       "Type": {
        "$ref": "569"
       },
       "Location": "Body",
       "IsRequired": true,
       "IsApiVersion": false,
       "IsResourceParameter": false,
       "IsContentType": false,
       "IsEndpoint": false,
       "SkipUrlEncoding": false,
       "Explode": false,
       "Kind": "Method"
      },
      {
       "$id": "986",
       "Name": "accept",
       "NameInRequest": "Accept",
       "Type": {
        "$id": "987",
        "Kind": "string",
        "Name": "string",
        "CrossLanguageDefinitionId": ""
       },
       "Location": "Header",
       "IsApiVersion": false,
       "IsResourceParameter": false,
       "IsContentType": false,
       "IsRequired": true,
       "IsEndpoint": false,
       "SkipUrlEncoding": false,
       "Explode": false,
       "Kind": "Constant",
       "DefaultValue": {
        "$id": "988",
        "Type": {
         "$ref": "987"
        },
        "Value": "application/json"
       }
      },
      {
       "$id": "989",
       "Name": "contentType",
       "NameInRequest": "Content-Type",
       "Type": {
        "$id": "990",
        "Kind": "string",
        "Name": "string",
        "CrossLanguageDefinitionId": ""
       },
       "Location": "Header",
       "IsApiVersion": false,
       "IsResourceParameter": false,
       "IsContentType": true,
       "IsRequired": true,
       "IsEndpoint": false,
       "SkipUrlEncoding": false,
       "Explode": false,
       "Kind": "Constant",
       "DefaultValue": {
        "$id": "991",
        "Type": {
         "$ref": "990"
        },
        "Value": "application/json"
       }
      }
     ],
     "Responses": [
      {
       "$id": "992",
       "StatusCodes": [
        200
       ],
       "BodyType": {
        "$ref": "605"
       },
       "BodyMediaType": "Json",
       "Headers": [],
       "IsErrorResponse": false,
       "ContentTypes": [
        "application/json"
       ]
      }
     ],
     "HttpMethod": "POST",
     "RequestBodyMediaType": "Json",
     "Uri": "{host}",
     "Path": "/fine-tunes",
     "RequestMediaTypes": [
      "application/json"
     ],
     "BufferResponse": true,
     "GenerateProtocolMethod": true,
     "GenerateConvenienceMethod": true
    },
    {
     "$id": "993",
     "Name": "list",
     "ResourceName": "FineTunes",
     "Summary": "List your organization's fine-tuning jobs",
     "Deprecated": "deprecated",
     "Accessibility": "public",
     "Parameters": [
      {
       "$ref": "821"
      },
      {
       "$id": "994",
       "Name": "accept",
       "NameInRequest": "Accept",
       "Type": {
        "$id": "995",
        "Kind": "string",
        "Name": "string",
        "CrossLanguageDefinitionId": ""
       },
       "Location": "Header",
       "IsApiVersion": false,
       "IsResourceParameter": false,
       "IsContentType": false,
       "IsRequired": true,
       "IsEndpoint": false,
       "SkipUrlEncoding": false,
       "Explode": false,
       "Kind": "Constant",
       "DefaultValue": {
        "$id": "996",
        "Type": {
         "$ref": "995"
        },
        "Value": "application/json"
       }
      }
     ],
     "Responses": [
      {
       "$id": "997",
       "StatusCodes": [
        200
       ],
       "BodyType": {
        "$ref": "658"
       },
       "BodyMediaType": "Json",
       "Headers": [],
       "IsErrorResponse": false,
       "ContentTypes": [
        "application/json"
       ]
      }
     ],
     "HttpMethod": "GET",
     "RequestBodyMediaType": "None",
     "Uri": "{host}",
     "Path": "/fine-tunes",
     "BufferResponse": true,
     "GenerateProtocolMethod": true,
     "GenerateConvenienceMethod": true
    },
    {
     "$id": "998",
     "Name": "retrieve",
     "ResourceName": "FineTunes",
     "Summary": "Gets info about the fine-tune job.\n\n[Learn more about fine-tuning](/docs/guides/legacy-fine-tuning)",
     "Deprecated": "deprecated",
     "Accessibility": "public",
     "Parameters": [
      {
       "$ref": "821"
      },
      {
       "$id": "999",
       "Name": "fine_tune_id",
       "NameInRequest": "fine_tune_id",
       "Description": "The ID of the fine-tune job",
       "Type": {
        "$id": "1000",
        "Kind": "string",
        "Name": "string",
        "CrossLanguageDefinitionId": "TypeSpec.string"
       },
       "Location": "Path",
       "IsRequired": true,
       "IsApiVersion": false,
       "IsResourceParameter": false,
       "IsContentType": false,
       "IsEndpoint": false,
       "SkipUrlEncoding": false,
       "Explode": false,
       "Kind": "Method"
      },
      {
       "$id": "1001",
       "Name": "accept",
       "NameInRequest": "Accept",
       "Type": {
        "$id": "1002",
        "Kind": "string",
        "Name": "string",
        "CrossLanguageDefinitionId": ""
       },
       "Location": "Header",
       "IsApiVersion": false,
       "IsResourceParameter": false,
       "IsContentType": false,
       "IsRequired": true,
       "IsEndpoint": false,
       "SkipUrlEncoding": false,
       "Explode": false,
       "Kind": "Constant",
       "DefaultValue": {
        "$id": "1003",
        "Type": {
         "$ref": "1002"
        },
        "Value": "application/json"
       }
      }
     ],
     "Responses": [
      {
       "$id": "1004",
       "StatusCodes": [
        200
       ],
       "BodyType": {
        "$ref": "605"
       },
       "BodyMediaType": "Json",
       "Headers": [],
       "IsErrorResponse": false,
       "ContentTypes": [
        "application/json"
       ]
      }
     ],
     "HttpMethod": "GET",
     "RequestBodyMediaType": "None",
     "Uri": "{host}",
     "Path": "/fine-tunes/{fine_tune_id}",
     "BufferResponse": true,
     "GenerateProtocolMethod": true,
     "GenerateConvenienceMethod": true
    },
    {
     "$id": "1005",
     "Name": "listEvents",
     "ResourceName": "FineTunes",
     "Summary": "Get fine-grained status updates for a fine-tune job.",
     "Deprecated": "deprecated",
     "Accessibility": "public",
     "Parameters": [
      {
       "$ref": "821"
      },
      {
       "$id": "1006",
       "Name": "fine_tune_id",
       "NameInRequest": "fine_tune_id",
       "Description": "The ID of the fine-tune job to get events for.",
       "Type": {
        "$id": "1007",
        "Kind": "string",
        "Name": "string",
        "CrossLanguageDefinitionId": "TypeSpec.string"
       },
       "Location": "Path",
       "IsRequired": true,
       "IsApiVersion": false,
       "IsResourceParameter": false,
       "IsContentType": false,
       "IsEndpoint": false,
       "SkipUrlEncoding": false,
       "Explode": false,
       "Kind": "Method"
      },
      {
       "$id": "1008",
       "Name": "stream",
       "NameInRequest": "stream",
       "Description": "Whether to stream events for the fine-tune job. If set to true, events will be sent as\ndata-only\n[server-sent events](https://developer.mozilla.org/en-US/docs/Web/API/Server-sent_events/Using_server-sent_events#Event_stream_format)\nas they become available. The stream will terminate with a `data: [DONE]` message when the\njob is finished (succeeded, cancelled, or failed).\n\nIf set to false, only events generated so far will be returned.",
       "Type": {
        "$id": "1009",
        "Kind": "boolean",
        "Name": "boolean",
        "CrossLanguageDefinitionId": "TypeSpec.boolean"
       },
       "Location": "Query",
       "IsRequired": false,
       "IsApiVersion": false,
       "IsResourceParameter": false,
       "IsContentType": false,
       "IsEndpoint": false,
       "SkipUrlEncoding": false,
       "Explode": false,
       "Kind": "Method"
      },
      {
       "$id": "1010",
       "Name": "accept",
       "NameInRequest": "Accept",
       "Type": {
        "$id": "1011",
        "Kind": "string",
        "Name": "string",
        "CrossLanguageDefinitionId": ""
       },
       "Location": "Header",
       "IsApiVersion": false,
       "IsResourceParameter": false,
       "IsContentType": false,
       "IsRequired": true,
       "IsEndpoint": false,
       "SkipUrlEncoding": false,
       "Explode": false,
       "Kind": "Constant",
       "DefaultValue": {
        "$id": "1012",
        "Type": {
         "$ref": "1011"
        },
        "Value": "application/json"
       }
      }
     ],
     "Responses": [
      {
       "$id": "1013",
       "StatusCodes": [
        200
       ],
       "BodyType": {
        "$ref": "663"
       },
       "BodyMediaType": "Json",
       "Headers": [],
       "IsErrorResponse": false,
       "ContentTypes": [
        "application/json"
       ]
      }
     ],
     "HttpMethod": "GET",
     "RequestBodyMediaType": "None",
     "Uri": "{host}",
     "Path": "/fine-tunes/{fine_tune_id}/events",
     "BufferResponse": true,
     "GenerateProtocolMethod": true,
     "GenerateConvenienceMethod": true
    },
    {
     "$id": "1014",
     "Name": "cancel",
     "ResourceName": "FineTunes",
     "Summary": "Immediately cancel a fine-tune job.",
     "Deprecated": "deprecated",
     "Accessibility": "public",
     "Parameters": [
      {
       "$ref": "821"
      },
      {
       "$id": "1015",
       "Name": "fine_tune_id",
       "NameInRequest": "fine_tune_id",
       "Description": "The ID of the fine-tune job to cancel",
       "Type": {
        "$id": "1016",
        "Kind": "string",
        "Name": "string",
        "CrossLanguageDefinitionId": "TypeSpec.string"
       },
       "Location": "Path",
       "IsRequired": true,
       "IsApiVersion": false,
       "IsResourceParameter": false,
       "IsContentType": false,
       "IsEndpoint": false,
       "SkipUrlEncoding": false,
       "Explode": false,
       "Kind": "Method"
      },
      {
       "$id": "1017",
       "Name": "accept",
       "NameInRequest": "Accept",
       "Type": {
        "$id": "1018",
        "Kind": "string",
        "Name": "string",
        "CrossLanguageDefinitionId": ""
       },
       "Location": "Header",
       "IsApiVersion": false,
       "IsResourceParameter": false,
       "IsContentType": false,
       "IsRequired": true,
       "IsEndpoint": false,
       "SkipUrlEncoding": false,
       "Explode": false,
       "Kind": "Constant",
       "DefaultValue": {
        "$id": "1019",
        "Type": {
         "$ref": "1018"
        },
        "Value": "application/json"
       }
      }
     ],
     "Responses": [
      {
       "$id": "1020",
       "StatusCodes": [
        200
       ],
       "BodyType": {
        "$ref": "605"
       },
       "BodyMediaType": "Json",
       "Headers": [],
       "IsErrorResponse": false,
       "ContentTypes": [
        "application/json"
       ]
      }
     ],
     "HttpMethod": "POST",
     "RequestBodyMediaType": "None",
     "Uri": "{host}",
     "Path": "/fine-tunes/{fine_tune_id}/cancel",
     "BufferResponse": true,
     "GenerateProtocolMethod": true,
     "GenerateConvenienceMethod": true
    }
   ],
   "Protocol": {
    "$id": "1021"
   },
   "Parent": "OpenAIClient",
   "Parameters": [
    {
     "$ref": "821"
    }
   ]
  },
  {
   "$id": "1022",
   "Name": "ModelsOps",
   "Description": "",
   "Operations": [
    {
     "$id": "1023",
     "Name": "list",
     "ResourceName": "Models",
     "Summary": "Lists the currently available models, and provides basic information about each one such as the\nowner and availability.",
     "Accessibility": "public",
     "Parameters": [
      {
       "$ref": "821"
      },
      {
       "$id": "1024",
       "Name": "accept",
       "NameInRequest": "Accept",
       "Type": {
        "$id": "1025",
        "Kind": "string",
        "Name": "string",
        "CrossLanguageDefinitionId": ""
       },
       "Location": "Header",
       "IsApiVersion": false,
       "IsResourceParameter": false,
       "IsContentType": false,
       "IsRequired": true,
       "IsEndpoint": false,
       "SkipUrlEncoding": false,
       "Explode": false,
       "Kind": "Constant",
       "DefaultValue": {
        "$id": "1026",
        "Type": {
         "$ref": "1025"
        },
        "Value": "application/json"
       }
      }
     ],
     "Responses": [
      {
       "$id": "1027",
       "StatusCodes": [
        200
       ],
       "BodyType": {
        "$ref": "668"
       },
       "BodyMediaType": "Json",
       "Headers": [],
       "IsErrorResponse": false,
       "ContentTypes": [
        "application/json"
       ]
      }
     ],
     "HttpMethod": "GET",
     "RequestBodyMediaType": "None",
     "Uri": "{host}",
     "Path": "/models",
     "BufferResponse": true,
     "GenerateProtocolMethod": true,
     "GenerateConvenienceMethod": true
    },
    {
     "$id": "1028",
     "Name": "retrieve",
     "ResourceName": "Models",
     "Summary": "Retrieves a model instance, providing basic information about the model such as the owner and\npermissioning.",
     "Accessibility": "public",
     "Parameters": [
      {
       "$ref": "821"
      },
      {
       "$id": "1029",
       "Name": "model",
       "NameInRequest": "model",
       "Description": "The ID of the model to use for this request.",
       "Type": {
        "$id": "1030",
        "Kind": "string",
        "Name": "string",
        "CrossLanguageDefinitionId": "TypeSpec.string"
       },
       "Location": "Path",
       "IsRequired": true,
       "IsApiVersion": false,
       "IsResourceParameter": false,
       "IsContentType": false,
       "IsEndpoint": false,
       "SkipUrlEncoding": false,
       "Explode": false,
       "Kind": "Method"
      },
      {
       "$id": "1031",
       "Name": "accept",
       "NameInRequest": "Accept",
       "Type": {
        "$id": "1032",
        "Kind": "string",
        "Name": "string",
        "CrossLanguageDefinitionId": ""
       },
       "Location": "Header",
       "IsApiVersion": false,
       "IsResourceParameter": false,
       "IsContentType": false,
       "IsRequired": true,
       "IsEndpoint": false,
       "SkipUrlEncoding": false,
       "Explode": false,
       "Kind": "Constant",
       "DefaultValue": {
        "$id": "1033",
        "Type": {
         "$ref": "1032"
        },
        "Value": "application/json"
       }
      }
     ],
     "Responses": [
      {
       "$id": "1034",
       "StatusCodes": [
        200
       ],
       "BodyType": {
        "$ref": "673"
       },
       "BodyMediaType": "Json",
       "Headers": [],
       "IsErrorResponse": false,
       "ContentTypes": [
        "application/json"
       ]
      }
     ],
     "HttpMethod": "GET",
     "RequestBodyMediaType": "None",
     "Uri": "{host}",
     "Path": "/models/{model}",
     "BufferResponse": true,
     "GenerateProtocolMethod": true,
     "GenerateConvenienceMethod": true
    },
    {
     "$id": "1035",
     "Name": "delete",
     "ResourceName": "Models",
     "Summary": "Delete a fine-tuned model. You must have the Owner role in your organization to delete a model.",
     "Accessibility": "public",
     "Parameters": [
      {
       "$ref": "821"
      },
      {
       "$id": "1036",
       "Name": "model",
       "NameInRequest": "model",
       "Description": "The model to delete",
       "Type": {
        "$id": "1037",
        "Kind": "string",
        "Name": "string",
        "CrossLanguageDefinitionId": "TypeSpec.string"
       },
       "Location": "Path",
       "IsRequired": true,
       "IsApiVersion": false,
       "IsResourceParameter": false,
       "IsContentType": false,
       "IsEndpoint": false,
       "SkipUrlEncoding": false,
       "Explode": false,
       "Kind": "Method"
      },
      {
       "$id": "1038",
       "Name": "accept",
       "NameInRequest": "Accept",
       "Type": {
        "$id": "1039",
        "Kind": "string",
        "Name": "string",
        "CrossLanguageDefinitionId": ""
       },
       "Location": "Header",
       "IsApiVersion": false,
       "IsResourceParameter": false,
       "IsContentType": false,
       "IsRequired": true,
       "IsEndpoint": false,
       "SkipUrlEncoding": false,
       "Explode": false,
       "Kind": "Constant",
       "DefaultValue": {
        "$id": "1040",
        "Type": {
         "$ref": "1039"
        },
        "Value": "application/json"
       }
      }
     ],
     "Responses": [
      {
       "$id": "1041",
       "StatusCodes": [
        200
       ],
       "BodyType": {
        "$ref": "683"
       },
       "BodyMediaType": "Json",
       "Headers": [],
       "IsErrorResponse": false,
       "ContentTypes": [
        "application/json"
       ]
      }
     ],
     "HttpMethod": "DELETE",
     "RequestBodyMediaType": "None",
     "Uri": "{host}",
     "Path": "/models/{model}",
     "BufferResponse": true,
     "GenerateProtocolMethod": true,
     "GenerateConvenienceMethod": true
    }
   ],
   "Protocol": {
    "$id": "1042"
   },
   "Parent": "OpenAIClient",
   "Parameters": [
    {
     "$ref": "821"
    }
   ]
  },
  {
   "$id": "1043",
   "Name": "Images",
   "Description": "",
   "Operations": [
    {
     "$id": "1044",
     "Name": "create",
     "ResourceName": "Images",
     "Summary": "Creates an image given a prompt",
     "Accessibility": "public",
     "Parameters": [
      {
       "$ref": "821"
      },
      {
       "$id": "1045",
       "Name": "image",
       "NameInRequest": "image",
       "Type": {
        "$ref": "690"
       },
       "Location": "Body",
       "IsRequired": true,
       "IsApiVersion": false,
       "IsResourceParameter": false,
       "IsContentType": false,
       "IsEndpoint": false,
       "SkipUrlEncoding": false,
       "Explode": false,
       "Kind": "Method"
      },
      {
       "$id": "1046",
       "Name": "accept",
       "NameInRequest": "Accept",
       "Type": {
        "$id": "1047",
        "Kind": "string",
        "Name": "string",
        "CrossLanguageDefinitionId": ""
       },
       "Location": "Header",
       "IsApiVersion": false,
       "IsResourceParameter": false,
       "IsContentType": false,
       "IsRequired": true,
       "IsEndpoint": false,
       "SkipUrlEncoding": false,
       "Explode": false,
       "Kind": "Constant",
       "DefaultValue": {
        "$id": "1048",
        "Type": {
         "$ref": "1047"
        },
        "Value": "application/json"
       }
      },
      {
       "$id": "1049",
       "Name": "contentType",
       "NameInRequest": "Content-Type",
       "Type": {
        "$id": "1050",
        "Kind": "string",
        "Name": "string",
        "CrossLanguageDefinitionId": ""
       },
       "Location": "Header",
       "IsApiVersion": false,
       "IsResourceParameter": false,
       "IsContentType": true,
       "IsRequired": true,
       "IsEndpoint": false,
       "SkipUrlEncoding": false,
       "Explode": false,
       "Kind": "Constant",
       "DefaultValue": {
        "$id": "1051",
        "Type": {
         "$ref": "1050"
        },
        "Value": "application/json"
       }
      }
     ],
     "Responses": [
      {
       "$id": "1052",
       "StatusCodes": [
        200
       ],
       "BodyType": {
        "$ref": "702"
       },
       "BodyMediaType": "Json",
       "Headers": [],
       "IsErrorResponse": false,
       "ContentTypes": [
        "application/json"
       ]
      }
     ],
     "HttpMethod": "POST",
     "RequestBodyMediaType": "Json",
     "Uri": "{host}",
     "Path": "/images/generations",
     "RequestMediaTypes": [
      "application/json"
     ],
     "BufferResponse": true,
     "GenerateProtocolMethod": true,
     "GenerateConvenienceMethod": true
    },
    {
     "$id": "1053",
     "Name": "createEdit",
     "ResourceName": "Images",
     "Summary": "Creates an edited or extended image given an original image and a prompt.",
     "Accessibility": "public",
     "Parameters": [
      {
       "$ref": "821"
      },
      {
       "$id": "1054",
       "Name": "contentType",
       "NameInRequest": "Content-Type",
       "Type": {
        "$id": "1055",
        "Kind": "constant",
        "ValueType": {
         "$id": "1056",
         "Kind": "string",
         "Name": "string",
         "CrossLanguageDefinitionId": "TypeSpec.string"
        },
        "Value": "multipart/form-data"
       },
       "Location": "Header",
       "DefaultValue": {
        "$id": "1057",
        "Type": {
         "$ref": "1055"
        },
        "Value": "multipart/form-data"
       },
       "IsRequired": true,
       "IsApiVersion": false,
       "IsResourceParameter": false,
       "IsContentType": true,
       "IsEndpoint": false,
       "SkipUrlEncoding": false,
       "Explode": false,
       "Kind": "Constant"
      },
      {
       "$id": "1058",
       "Name": "image",
       "NameInRequest": "image",
       "Type": {
        "$ref": "713"
       },
       "Location": "Body",
       "IsRequired": true,
       "IsApiVersion": false,
       "IsResourceParameter": false,
       "IsContentType": false,
       "IsEndpoint": false,
       "SkipUrlEncoding": false,
       "Explode": false,
       "Kind": "Method"
      },
      {
       "$id": "1059",
       "Name": "accept",
       "NameInRequest": "Accept",
       "Type": {
        "$id": "1060",
        "Kind": "string",
        "Name": "string",
        "CrossLanguageDefinitionId": ""
       },
       "Location": "Header",
       "IsApiVersion": false,
       "IsResourceParameter": false,
       "IsContentType": false,
       "IsRequired": true,
       "IsEndpoint": false,
       "SkipUrlEncoding": false,
       "Explode": false,
       "Kind": "Constant",
       "DefaultValue": {
        "$id": "1061",
        "Type": {
         "$ref": "1060"
        },
        "Value": "application/json"
       }
      }
     ],
     "Responses": [
      {
       "$id": "1062",
       "StatusCodes": [
        200
       ],
       "BodyType": {
        "$ref": "702"
       },
       "BodyMediaType": "Json",
       "Headers": [],
       "IsErrorResponse": false,
       "ContentTypes": [
        "application/json"
       ]
      }
     ],
     "HttpMethod": "POST",
     "RequestBodyMediaType": "Json",
     "Uri": "{host}",
     "Path": "/images/edits",
     "RequestMediaTypes": [
      "multipart/form-data"
     ],
     "BufferResponse": true,
     "GenerateProtocolMethod": true,
     "GenerateConvenienceMethod": true
    },
    {
     "$id": "1063",
     "Name": "createVariation",
     "ResourceName": "Images",
     "Summary": "Creates an edited or extended image given an original image and a prompt.",
     "Accessibility": "public",
     "Parameters": [
      {
       "$ref": "821"
      },
      {
       "$id": "1064",
       "Name": "contentType",
       "NameInRequest": "Content-Type",
       "Type": {
        "$id": "1065",
        "Kind": "constant",
        "ValueType": {
         "$id": "1066",
         "Kind": "string",
         "Name": "string",
         "CrossLanguageDefinitionId": "TypeSpec.string"
        },
        "Value": "multipart/form-data"
       },
       "Location": "Header",
       "DefaultValue": {
        "$id": "1067",
        "Type": {
         "$ref": "1065"
        },
        "Value": "multipart/form-data"
       },
       "IsRequired": true,
       "IsApiVersion": false,
       "IsResourceParameter": false,
       "IsContentType": true,
       "IsEndpoint": false,
       "SkipUrlEncoding": false,
       "Explode": false,
       "Kind": "Constant"
      },
      {
       "$id": "1068",
       "Name": "image",
       "NameInRequest": "image",
       "Type": {
        "$ref": "729"
       },
       "Location": "Body",
       "IsRequired": true,
       "IsApiVersion": false,
       "IsResourceParameter": false,
       "IsContentType": false,
       "IsEndpoint": false,
       "SkipUrlEncoding": false,
       "Explode": false,
       "Kind": "Method"
      },
      {
       "$id": "1069",
       "Name": "accept",
       "NameInRequest": "Accept",
       "Type": {
        "$id": "1070",
        "Kind": "string",
        "Name": "string",
        "CrossLanguageDefinitionId": ""
       },
       "Location": "Header",
       "IsApiVersion": false,
       "IsResourceParameter": false,
       "IsContentType": false,
       "IsRequired": true,
       "IsEndpoint": false,
       "SkipUrlEncoding": false,
       "Explode": false,
       "Kind": "Constant",
       "DefaultValue": {
        "$id": "1071",
        "Type": {
         "$ref": "1070"
        },
        "Value": "application/json"
       }
      }
     ],
     "Responses": [
      {
       "$id": "1072",
       "StatusCodes": [
        200
       ],
       "BodyType": {
        "$ref": "702"
       },
       "BodyMediaType": "Json",
       "Headers": [],
       "IsErrorResponse": false,
       "ContentTypes": [
        "application/json"
       ]
      }
     ],
     "HttpMethod": "POST",
     "RequestBodyMediaType": "Json",
     "Uri": "{host}",
     "Path": "/images/variations",
     "RequestMediaTypes": [
      "multipart/form-data"
     ],
     "BufferResponse": true,
     "GenerateProtocolMethod": true,
     "GenerateConvenienceMethod": true
    }
   ],
   "Protocol": {
    "$id": "1073"
   },
   "Parent": "OpenAIClient",
   "Parameters": [
    {
     "$ref": "821"
    }
   ]
  },
  {
   "$id": "1074",
   "Name": "Moderations",
   "Description": "",
   "Operations": [
    {
     "$id": "1075",
     "Name": "create",
     "ResourceName": "Moderations",
     "Summary": "Classifies if text violates OpenAI's Content Policy",
     "Accessibility": "public",
     "Parameters": [
      {
       "$ref": "821"
      },
      {
       "$id": "1076",
       "Name": "content",
       "NameInRequest": "content",
       "Type": {
        "$ref": "741"
       },
       "Location": "Body",
       "IsRequired": true,
       "IsApiVersion": false,
       "IsResourceParameter": false,
       "IsContentType": false,
       "IsEndpoint": false,
       "SkipUrlEncoding": false,
       "Explode": false,
       "Kind": "Method"
      },
      {
       "$id": "1077",
       "Name": "accept",
       "NameInRequest": "Accept",
       "Type": {
        "$id": "1078",
        "Kind": "string",
        "Name": "string",
        "CrossLanguageDefinitionId": ""
       },
       "Location": "Header",
       "IsApiVersion": false,
       "IsResourceParameter": false,
       "IsContentType": false,
       "IsRequired": true,
       "IsEndpoint": false,
       "SkipUrlEncoding": false,
       "Explode": false,
       "Kind": "Constant",
       "DefaultValue": {
        "$id": "1079",
        "Type": {
         "$ref": "1078"
        },
        "Value": "application/json"
       }
      },
      {
       "$id": "1080",
       "Name": "contentType",
       "NameInRequest": "Content-Type",
       "Type": {
        "$id": "1081",
        "Kind": "string",
        "Name": "string",
        "CrossLanguageDefinitionId": ""
       },
       "Location": "Header",
       "IsApiVersion": false,
       "IsResourceParameter": false,
       "IsContentType": true,
       "IsRequired": true,
       "IsEndpoint": false,
       "SkipUrlEncoding": false,
       "Explode": false,
       "Kind": "Constant",
       "DefaultValue": {
        "$id": "1082",
        "Type": {
         "$ref": "1081"
        },
        "Value": "application/json"
       }
      }
     ],
     "Responses": [
      {
       "$id": "1083",
       "StatusCodes": [
        200
       ],
       "BodyType": {
        "$ref": "748"
       },
       "BodyMediaType": "Json",
       "Headers": [],
       "IsErrorResponse": false,
       "ContentTypes": [
        "application/json"
       ]
      }
     ],
     "HttpMethod": "POST",
     "RequestBodyMediaType": "Json",
     "Uri": "{host}",
     "Path": "/moderations",
     "RequestMediaTypes": [
      "application/json"
     ],
     "BufferResponse": true,
     "GenerateProtocolMethod": true,
     "GenerateConvenienceMethod": true
    }
   ],
   "Protocol": {
    "$id": "1084"
   },
   "Parent": "OpenAIClient",
   "Parameters": [
    {
     "$ref": "821"
    }
   ]
  }
 ],
 "Auth": {
  "$id": "1085",
  "ApiKey": {
   "$id": "1086",
   "Name": "Authorization",
   "Prefix": "Bearer"
  }
 }
}<|MERGE_RESOLUTION|>--- conflicted
+++ resolved
@@ -1515,16 +1515,11 @@
          "Name": "StopSequences",
          "ValueType": {
           "$id": "232",
-<<<<<<< HEAD
           "Kind": "string",
           "Name": "string",
           "CrossLanguageDefinitionId": "TypeSpec.string"
-         }
-=======
-          "Kind": "string"
          },
          "CrossLanguageDefinitionId": "OpenAI.StopSequences"
->>>>>>> d4a5bea0
         }
        ]
       }
@@ -2283,16 +2278,11 @@
       "Name": "Array",
       "ValueType": {
        "$id": "336",
-<<<<<<< HEAD
        "Kind": "string",
        "Name": "string",
        "CrossLanguageDefinitionId": "TypeSpec.string"
-      }
-=======
-       "Kind": "string"
       },
       "CrossLanguageDefinitionId": "TypeSpec.Array"
->>>>>>> d4a5bea0
      },
      "IsRequired": true,
      "IsReadOnly": false
@@ -2610,16 +2600,11 @@
          "Name": "Array",
          "ValueType": {
           "$id": "380",
-<<<<<<< HEAD
           "Kind": "string",
           "Name": "string",
           "CrossLanguageDefinitionId": "TypeSpec.string"
-         }
-=======
-          "Kind": "string"
          },
          "CrossLanguageDefinitionId": "TypeSpec.Array"
->>>>>>> d4a5bea0
         },
         {
          "$id": "381",
@@ -2627,16 +2612,11 @@
          "Name": "TokenArray",
          "ValueType": {
           "$id": "382",
-<<<<<<< HEAD
           "Kind": "safeint",
           "Name": "safeint",
           "CrossLanguageDefinitionId": "TypeSpec.safeint"
-         }
-=======
-          "Kind": "safeint"
          },
          "CrossLanguageDefinitionId": "OpenAI.TokenArray"
->>>>>>> d4a5bea0
         },
         {
          "$id": "383",
@@ -2648,19 +2628,13 @@
           "Name": "TokenArray",
           "ValueType": {
            "$id": "385",
-<<<<<<< HEAD
            "Kind": "safeint",
            "Name": "safeint",
            "CrossLanguageDefinitionId": "TypeSpec.safeint"
-          }
-         }
-=======
-           "Kind": "safeint"
           },
           "CrossLanguageDefinitionId": "OpenAI.TokenArray"
          },
          "CrossLanguageDefinitionId": "OpenAI.TokenArrayArray"
->>>>>>> d4a5bea0
         }
        ]
       }
@@ -2783,16 +2757,11 @@
          "Name": "StopSequences",
          "ValueType": {
           "$id": "406",
-<<<<<<< HEAD
           "Kind": "string",
           "Name": "string",
           "CrossLanguageDefinitionId": "TypeSpec.string"
-         }
-=======
-          "Kind": "string"
          },
          "CrossLanguageDefinitionId": "OpenAI.StopSequences"
->>>>>>> d4a5bea0
         }
        ]
       }
@@ -3093,16 +3062,11 @@
               "Name": "Array",
               "ValueType": {
                "$id": "454",
-<<<<<<< HEAD
                "Kind": "string",
                "Name": "string",
                "CrossLanguageDefinitionId": "TypeSpec.string"
-              }
-=======
-               "Kind": "string"
               },
               "CrossLanguageDefinitionId": "TypeSpec.Array"
->>>>>>> d4a5bea0
              },
              "IsRequired": true,
              "IsReadOnly": false
@@ -3118,16 +3082,11 @@
               "Name": "Array",
               "ValueType": {
                "$id": "457",
-<<<<<<< HEAD
                "Kind": "float64",
                "Name": "float64",
                "CrossLanguageDefinitionId": "TypeSpec.float64"
-              }
-=======
-               "Kind": "float64"
               },
               "CrossLanguageDefinitionId": "TypeSpec.Array"
->>>>>>> d4a5bea0
              },
              "IsRequired": true,
              "IsReadOnly": false
@@ -3173,16 +3132,11 @@
               "Name": "Array",
               "ValueType": {
                "$id": "465",
-<<<<<<< HEAD
                "Kind": "safeint",
                "Name": "safeint",
                "CrossLanguageDefinitionId": "TypeSpec.safeint"
-              }
-=======
-               "Kind": "safeint"
               },
               "CrossLanguageDefinitionId": "TypeSpec.Array"
->>>>>>> d4a5bea0
              },
              "IsRequired": true,
              "IsReadOnly": false
@@ -3499,16 +3453,11 @@
         "Name": "Array",
         "ValueType": {
          "$id": "505",
-<<<<<<< HEAD
          "Kind": "string",
          "Name": "string",
          "CrossLanguageDefinitionId": "TypeSpec.string"
-        }
-=======
-         "Kind": "string"
         },
         "CrossLanguageDefinitionId": "TypeSpec.Array"
->>>>>>> d4a5bea0
        },
        {
         "$id": "506",
@@ -3516,16 +3465,11 @@
         "Name": "TokenArray",
         "ValueType": {
          "$id": "507",
-<<<<<<< HEAD
          "Kind": "safeint",
          "Name": "safeint",
          "CrossLanguageDefinitionId": "TypeSpec.safeint"
-        }
-=======
-         "Kind": "safeint"
         },
         "CrossLanguageDefinitionId": "OpenAI.TokenArray"
->>>>>>> d4a5bea0
        },
        {
         "$id": "508",
@@ -3537,19 +3481,13 @@
          "Name": "TokenArray",
          "ValueType": {
           "$id": "510",
-<<<<<<< HEAD
           "Kind": "safeint",
           "Name": "safeint",
           "CrossLanguageDefinitionId": "TypeSpec.safeint"
-         }
-        }
-=======
-          "Kind": "safeint"
          },
          "CrossLanguageDefinitionId": "OpenAI.TokenArray"
         },
         "CrossLanguageDefinitionId": "OpenAI.TokenArrayArray"
->>>>>>> d4a5bea0
        }
       ]
      },
@@ -3667,16 +3605,11 @@
           "Name": "Array",
           "ValueType": {
            "$id": "527",
-<<<<<<< HEAD
            "Kind": "float64",
            "Name": "float64",
            "CrossLanguageDefinitionId": "TypeSpec.float64"
-          }
-=======
-           "Kind": "float64"
           },
           "CrossLanguageDefinitionId": "TypeSpec.Array"
->>>>>>> d4a5bea0
          },
          "IsRequired": true,
          "IsReadOnly": false
@@ -4196,16 +4129,11 @@
        "Name": "Array",
        "ValueType": {
         "$id": "601",
-<<<<<<< HEAD
         "Kind": "float64",
         "Name": "float64",
         "CrossLanguageDefinitionId": "TypeSpec.float64"
-       }
-=======
-        "Kind": "float64"
        },
        "CrossLanguageDefinitionId": "TypeSpec.Array"
->>>>>>> d4a5bea0
       }
      },
      "IsRequired": false,
@@ -5276,16 +5204,11 @@
         "Name": "Array",
         "ValueType": {
          "$id": "746",
-<<<<<<< HEAD
          "Kind": "string",
          "Name": "string",
          "CrossLanguageDefinitionId": "TypeSpec.string"
-        }
-=======
-         "Kind": "string"
         },
         "CrossLanguageDefinitionId": "TypeSpec.Array"
->>>>>>> d4a5bea0
        }
       ]
      },
@@ -5841,13 +5764,9 @@
      "Description": "OpenAI Endpoint",
      "Type": {
       "$id": "822",
-<<<<<<< HEAD
       "Kind": "string",
       "Name": "string",
-      "CrossLanguageDefinitionId": ""
-=======
-      "Kind": "string"
->>>>>>> d4a5bea0
+      "CrossLanguageDefinitionId": "TypeSpec.string"
      },
      "Location": "Uri",
      "IsApiVersion": false,
@@ -5862,13 +5781,9 @@
       "$id": "823",
       "Type": {
        "$id": "824",
-<<<<<<< HEAD
        "Kind": "string",
        "Name": "string",
-       "CrossLanguageDefinitionId": ""
-=======
-       "Kind": "string"
->>>>>>> d4a5bea0
+       "CrossLanguageDefinitionId": "TypeSpec.string"
       },
       "Value": "https://api.openai.com/v1"
      }
