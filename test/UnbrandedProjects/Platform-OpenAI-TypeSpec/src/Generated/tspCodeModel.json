{
 "$id": "1",
 "Name": "OpenAI",
 "ApiVersions": [],
 "Enums": [
  {
   "$id": "2",
   "Kind": "enum",
   "Name": "CreateTranscriptionRequestModel",
   "CrossLanguageDefinitionId": "CreateTranscriptionRequest.model.anonymous",
   "ValueType": {
    "$id": "3",
    "Kind": "string"
   },
   "Values": [
    {
     "$id": "4",
     "Name": "whisper-1",
     "Value": "whisper-1"
    }
   ],
   "IsExtensible": true,
   "Usage": "Input"
  },
  {
   "$id": "5",
   "Kind": "enum",
   "Name": "CreateTranscriptionRequestResponseFormat",
   "CrossLanguageDefinitionId": "CreateTranscriptionRequest.response_format.anonymous",
   "ValueType": {
    "$id": "6",
    "Kind": "string"
   },
   "Values": [
    {
     "$id": "7",
     "Name": "json",
     "Value": "json"
    },
    {
     "$id": "8",
     "Name": "text",
     "Value": "text"
    },
    {
     "$id": "9",
     "Name": "srt",
     "Value": "srt"
    },
    {
     "$id": "10",
     "Name": "verbose_json",
     "Value": "verbose_json"
    },
    {
     "$id": "11",
     "Name": "vtt",
     "Value": "vtt"
    }
   ],
   "IsExtensible": false,
   "Usage": "Input"
  },
  {
   "$id": "12",
   "Kind": "enum",
   "Name": "CreateTranslationRequestModel",
   "CrossLanguageDefinitionId": "CreateTranslationRequest.model.anonymous",
   "ValueType": {
    "$id": "13",
    "Kind": "string"
   },
   "Values": [
    {
     "$id": "14",
     "Name": "whisper-1",
     "Value": "whisper-1"
    }
   ],
   "IsExtensible": true,
   "Usage": "Input"
  },
  {
   "$id": "15",
   "Kind": "enum",
   "Name": "CreateTranslationRequestResponseFormat",
   "CrossLanguageDefinitionId": "CreateTranslationRequest.response_format.anonymous",
   "ValueType": {
    "$id": "16",
    "Kind": "string"
   },
   "Values": [
    {
     "$id": "17",
     "Name": "json",
     "Value": "json"
    },
    {
     "$id": "18",
     "Name": "text",
     "Value": "text"
    },
    {
     "$id": "19",
     "Name": "srt",
     "Value": "srt"
    },
    {
     "$id": "20",
     "Name": "verbose_json",
     "Value": "verbose_json"
    },
    {
     "$id": "21",
     "Name": "vtt",
     "Value": "vtt"
    }
   ],
   "IsExtensible": false,
   "Usage": "Input"
  },
  {
   "$id": "22",
   "Kind": "enum",
   "Name": "CreateChatCompletionRequestModel",
   "CrossLanguageDefinitionId": "CreateChatCompletionRequest.model.anonymous",
   "ValueType": {
    "$id": "23",
    "Kind": "string"
   },
   "Values": [
    {
     "$id": "24",
     "Name": "gpt4",
     "Value": "gpt4"
    },
    {
     "$id": "25",
     "Name": "gpt-4-0314",
     "Value": "gpt-4-0314"
    },
    {
     "$id": "26",
     "Name": "gpt-4-0613",
     "Value": "gpt-4-0613"
    },
    {
     "$id": "27",
     "Name": "gpt-4-32k",
     "Value": "gpt-4-32k"
    },
    {
     "$id": "28",
     "Name": "gpt-4-32k-0314",
     "Value": "gpt-4-32k-0314"
    },
    {
     "$id": "29",
     "Name": "gpt-4-32k-0613",
     "Value": "gpt-4-32k-0613"
    },
    {
     "$id": "30",
     "Name": "gpt-3.5-turbo",
     "Value": "gpt-3.5-turbo"
    },
    {
     "$id": "31",
     "Name": "gpt-3.5-turbo-16k",
     "Value": "gpt-3.5-turbo-16k"
    },
    {
     "$id": "32",
     "Name": "gpt-3.5-turbo-0301",
     "Value": "gpt-3.5-turbo-0301"
    },
    {
     "$id": "33",
     "Name": "gpt-3.5-turbo-0613",
     "Value": "gpt-3.5-turbo-0613"
    },
    {
     "$id": "34",
     "Name": "gpt-3.5-turbo-16k-0613",
     "Value": "gpt-3.5-turbo-16k-0613"
    }
   ],
   "IsExtensible": true,
   "Usage": "Input"
  },
  {
   "$id": "35",
   "Kind": "enum",
   "Name": "ChatCompletionRequestMessageRole",
   "CrossLanguageDefinitionId": "ChatCompletionRequestMessage.role.anonymous",
   "ValueType": {
    "$id": "36",
    "Kind": "string"
   },
   "Values": [
    {
     "$id": "37",
     "Name": "system",
     "Value": "system"
    },
    {
     "$id": "38",
     "Name": "user",
     "Value": "user"
    },
    {
     "$id": "39",
     "Name": "assistant",
     "Value": "assistant"
    },
    {
     "$id": "40",
     "Name": "function",
     "Value": "function"
    }
   ],
   "IsExtensible": false,
   "Usage": "Input"
  },
  {
   "$id": "41",
   "Kind": "enum",
   "Name": "ChatCompletionResponseMessageRole",
   "CrossLanguageDefinitionId": "ChatCompletionResponseMessage.role.anonymous",
   "ValueType": {
    "$id": "42",
    "Kind": "string"
   },
   "Values": [
    {
     "$id": "43",
     "Name": "system",
     "Value": "system"
    },
    {
     "$id": "44",
     "Name": "user",
     "Value": "user"
    },
    {
     "$id": "45",
     "Name": "assistant",
     "Value": "assistant"
    },
    {
     "$id": "46",
     "Name": "function",
     "Value": "function"
    }
   ],
   "IsExtensible": false,
   "Usage": "Output"
  },
  {
   "$id": "47",
   "Kind": "enum",
   "Name": "CreateChatCompletionResponseChoiceFinishReason",
   "CrossLanguageDefinitionId": "CreateChatCompletionResponse.choice.finish_reason.anonymous",
   "ValueType": {
    "$id": "48",
    "Kind": "string"
   },
   "Values": [
    {
     "$id": "49",
     "Name": "stop",
     "Value": "stop"
    },
    {
     "$id": "50",
     "Name": "length",
     "Value": "length"
    },
    {
     "$id": "51",
     "Name": "function_call",
     "Value": "function_call"
    },
    {
     "$id": "52",
     "Name": "content_filter",
     "Value": "content_filter"
    }
   ],
   "IsExtensible": false,
   "Usage": "Output"
  },
  {
   "$id": "53",
   "Kind": "enum",
   "Name": "CreateFineTuningJobRequestModel",
   "CrossLanguageDefinitionId": "CreateFineTuningJobRequest.model.anonymous",
   "ValueType": {
    "$id": "54",
    "Kind": "string"
   },
   "Values": [
    {
     "$id": "55",
     "Name": "babbage-002",
     "Value": "babbage-002"
    },
    {
     "$id": "56",
     "Name": "davinci-002",
     "Value": "davinci-002"
    },
    {
     "$id": "57",
     "Name": "gpt-3.5-turbo",
     "Value": "gpt-3.5-turbo"
    }
   ],
   "IsExtensible": true,
   "Usage": "Input"
  },
  {
   "$id": "58",
   "Kind": "enum",
   "Name": "FineTuningJob_object",
   "ValueType": {
    "$id": "59",
    "Kind": "string"
   },
   "Values": [
    {
     "$id": "60",
     "Name": "fine_tuning.job",
     "Value": "fine_tuning.job",
     "Description": "fine_tuning.job"
    }
   ],
   "CrossLanguageDefinitionId": "",
   "Description": "The FineTuningJob_object",
   "IsExtensible": true,
   "Usage": "Input"
  },
  {
   "$id": "61",
   "Kind": "enum",
   "Name": "FineTuningJobStatus",
   "CrossLanguageDefinitionId": "FineTuningJob.status.anonymous",
   "ValueType": {
    "$id": "62",
    "Kind": "string"
   },
   "Values": [
    {
     "$id": "63",
     "Name": "created",
     "Value": "created"
    },
    {
     "$id": "64",
     "Name": "pending",
     "Value": "pending"
    },
    {
     "$id": "65",
     "Name": "running",
     "Value": "running"
    },
    {
     "$id": "66",
     "Name": "succeeded",
     "Value": "succeeded"
    },
    {
     "$id": "67",
     "Name": "failed",
     "Value": "failed"
    },
    {
     "$id": "68",
     "Name": "cancelled",
     "Value": "cancelled"
    }
   ],
   "IsExtensible": false,
   "Usage": "Output"
  },
  {
   "$id": "69",
   "Kind": "enum",
   "Name": "FineTuningJobEventLevel",
   "CrossLanguageDefinitionId": "FineTuningJobEvent.level.anonymous",
   "ValueType": {
    "$id": "70",
    "Kind": "string"
   },
   "Values": [
    {
     "$id": "71",
     "Name": "info",
     "Value": "info"
    },
    {
     "$id": "72",
     "Name": "warn",
     "Value": "warn"
    },
    {
     "$id": "73",
     "Name": "error",
     "Value": "error"
    }
   ],
   "IsExtensible": false,
   "Usage": "Output"
  },
  {
   "$id": "74",
   "Kind": "enum",
   "Name": "CreateCompletionRequestModel",
   "CrossLanguageDefinitionId": "CreateCompletionRequest.model.anonymous",
   "ValueType": {
    "$id": "75",
    "Kind": "string"
   },
   "Values": [
    {
     "$id": "76",
     "Name": "babbage-002",
     "Value": "babbage-002"
    },
    {
     "$id": "77",
     "Name": "davinci-002",
     "Value": "davinci-002"
    },
    {
     "$id": "78",
     "Name": "text-davinci-003",
     "Value": "text-davinci-003"
    },
    {
     "$id": "79",
     "Name": "text-davinci-002",
     "Value": "text-davinci-002"
    },
    {
     "$id": "80",
     "Name": "text-davinci-001",
     "Value": "text-davinci-001"
    },
    {
     "$id": "81",
     "Name": "code-davinci-002",
     "Value": "code-davinci-002"
    },
    {
     "$id": "82",
     "Name": "text-curie-001",
     "Value": "text-curie-001"
    },
    {
     "$id": "83",
     "Name": "text-babbage-001",
     "Value": "text-babbage-001"
    },
    {
     "$id": "84",
     "Name": "text-ada-001",
     "Value": "text-ada-001"
    }
   ],
   "IsExtensible": true,
   "Usage": "Input"
  },
  {
   "$id": "85",
   "Kind": "enum",
   "Name": "CreateCompletionResponseChoiceFinishReason",
   "CrossLanguageDefinitionId": "CreateCompletionResponse.choice.finish_reason.anonymous",
   "ValueType": {
    "$id": "86",
    "Kind": "string"
   },
   "Values": [
    {
     "$id": "87",
     "Name": "stop",
     "Value": "stop"
    },
    {
     "$id": "88",
     "Name": "length",
     "Value": "length"
    },
    {
     "$id": "89",
     "Name": "content_filter",
     "Value": "content_filter"
    }
   ],
   "IsExtensible": false,
   "Usage": "Output"
  },
  {
   "$id": "90",
   "Kind": "enum",
   "Name": "CreateEditRequestModel",
   "CrossLanguageDefinitionId": "CreateEditRequest.model.anonymous",
   "ValueType": {
    "$id": "91",
    "Kind": "string"
   },
   "Values": [
    {
     "$id": "92",
     "Name": "text-davinci-edit-001",
     "Value": "text-davinci-edit-001"
    },
    {
     "$id": "93",
     "Name": "code-davinci-edit-001",
     "Value": "code-davinci-edit-001"
    }
   ],
   "IsExtensible": true,
   "Usage": "Input"
  },
  {
   "$id": "94",
   "Kind": "enum",
   "Name": "CreateEditResponse_object",
   "ValueType": {
    "$id": "95",
    "Kind": "string"
   },
   "Values": [
    {
     "$id": "96",
     "Name": "edit",
     "Value": "edit",
     "Description": "edit"
    }
   ],
   "CrossLanguageDefinitionId": "",
   "Description": "The CreateEditResponse_object",
   "IsExtensible": true,
   "Usage": "Input"
  },
  {
   "$id": "97",
   "Kind": "enum",
   "Name": "CreateEditResponseChoiceFinishReason",
   "CrossLanguageDefinitionId": "CreateEditResponse.choice.finish_reason.anonymous",
   "ValueType": {
    "$id": "98",
    "Kind": "string"
   },
   "Values": [
    {
     "$id": "99",
     "Name": "stop",
     "Value": "stop"
    },
    {
     "$id": "100",
     "Name": "length",
     "Value": "length"
    }
   ],
   "IsExtensible": false,
   "Usage": "Output"
  },
  {
   "$id": "101",
   "Kind": "enum",
   "Name": "CreateEmbeddingRequestModel",
   "CrossLanguageDefinitionId": "CreateEmbeddingRequest.model.anonymous",
   "ValueType": {
    "$id": "102",
    "Kind": "string"
   },
   "Values": [
    {
     "$id": "103",
     "Name": "text-embedding-ada-002",
     "Value": "text-embedding-ada-002"
    }
   ],
   "IsExtensible": true,
   "Usage": "Input"
  },
  {
   "$id": "104",
   "Kind": "enum",
   "Name": "CreateEmbeddingResponse_object",
   "ValueType": {
    "$id": "105",
    "Kind": "string"
   },
   "Values": [
    {
     "$id": "106",
     "Name": "embedding",
     "Value": "embedding",
     "Description": "embedding"
    }
   ],
   "CrossLanguageDefinitionId": "",
   "Description": "The CreateEmbeddingResponse_object",
   "IsExtensible": true,
   "Usage": "Input"
  },
  {
   "$id": "107",
   "Kind": "enum",
   "Name": "Embedding_object",
   "ValueType": {
    "$id": "108",
    "Kind": "string"
   },
   "Values": [
    {
     "$id": "109",
     "Name": "embedding",
     "Value": "embedding",
     "Description": "embedding"
    }
   ],
   "CrossLanguageDefinitionId": "",
   "Description": "The Embedding_object",
   "IsExtensible": true,
   "Usage": "Input"
  },
  {
   "$id": "110",
   "Kind": "enum",
   "Name": "OpenAIFile_object",
   "ValueType": {
    "$id": "111",
    "Kind": "string"
   },
   "Values": [
    {
     "$id": "112",
     "Name": "file",
     "Value": "file",
     "Description": "file"
    }
   ],
   "CrossLanguageDefinitionId": "",
   "Description": "The OpenAIFile_object",
   "IsExtensible": true,
   "Usage": "Input"
  },
  {
   "$id": "113",
   "Kind": "enum",
   "Name": "OpenAIFileStatus",
   "CrossLanguageDefinitionId": "OpenAIFile.status.anonymous",
   "ValueType": {
    "$id": "114",
    "Kind": "string"
   },
   "Values": [
    {
     "$id": "115",
     "Name": "uploaded",
     "Value": "uploaded"
    },
    {
     "$id": "116",
     "Name": "processed",
     "Value": "processed"
    },
    {
     "$id": "117",
     "Name": "pending",
     "Value": "pending"
    },
    {
     "$id": "118",
     "Name": "error",
     "Value": "error"
    },
    {
     "$id": "119",
     "Name": "deleting",
     "Value": "deleting"
    },
    {
     "$id": "120",
     "Name": "deleted",
     "Value": "deleted"
    }
   ],
   "IsExtensible": false,
   "Usage": "Output"
  },
  {
   "$id": "121",
   "Kind": "enum",
   "Name": "CreateFineTuneRequestModel",
   "CrossLanguageDefinitionId": "CreateFineTuneRequest.model.anonymous",
   "ValueType": {
    "$id": "122",
    "Kind": "string"
   },
   "Values": [
    {
     "$id": "123",
     "Name": "ada",
     "Value": "ada"
    },
    {
     "$id": "124",
     "Name": "babbage",
     "Value": "babbage"
    },
    {
     "$id": "125",
     "Name": "curie",
     "Value": "curie"
    },
    {
     "$id": "126",
     "Name": "davinci",
     "Value": "davinci"
    }
   ],
   "IsExtensible": true,
   "Usage": "Input"
  },
  {
   "$id": "127",
   "Kind": "enum",
   "Name": "FineTune_object",
   "ValueType": {
    "$id": "128",
    "Kind": "string"
   },
   "Values": [
    {
     "$id": "129",
     "Name": "fine-tune",
     "Value": "fine-tune",
     "Description": "fine-tune"
    }
   ],
   "CrossLanguageDefinitionId": "",
   "Description": "The FineTune_object",
   "IsExtensible": true,
   "Usage": "Input"
  },
  {
   "$id": "130",
   "Kind": "enum",
   "Name": "FineTuneStatus",
   "CrossLanguageDefinitionId": "FineTune.status.anonymous",
   "ValueType": {
    "$id": "131",
    "Kind": "string"
   },
   "Values": [
    {
     "$id": "132",
     "Name": "created",
     "Value": "created"
    },
    {
     "$id": "133",
     "Name": "running",
     "Value": "running"
    },
    {
     "$id": "134",
     "Name": "succeeded",
     "Value": "succeeded"
    },
    {
     "$id": "135",
     "Name": "failed",
     "Value": "failed"
    },
    {
     "$id": "136",
     "Name": "cancelled",
     "Value": "cancelled"
    }
   ],
   "IsExtensible": false,
   "Usage": "Output"
  },
  {
   "$id": "137",
   "Kind": "enum",
   "Name": "Model_object",
   "ValueType": {
    "$id": "138",
    "Kind": "string"
   },
   "Values": [
    {
     "$id": "139",
     "Name": "model",
     "Value": "model",
     "Description": "model"
    }
   ],
   "CrossLanguageDefinitionId": "",
   "Description": "The Model_object",
   "IsExtensible": true,
   "Usage": "Input"
  },
  {
   "$id": "140",
   "Kind": "enum",
   "Name": "CreateImageRequestSize",
   "CrossLanguageDefinitionId": "CreateImageRequest.size.anonymous",
   "ValueType": {
    "$id": "141",
    "Kind": "string"
   },
   "Values": [
    {
     "$id": "142",
     "Name": "256x256",
     "Value": "256x256"
    },
    {
     "$id": "143",
     "Name": "512x512",
     "Value": "512x512"
    },
    {
     "$id": "144",
     "Name": "1024x1024",
     "Value": "1024x1024"
    }
   ],
   "IsExtensible": false,
   "Usage": "Input"
  },
  {
   "$id": "145",
   "Kind": "enum",
   "Name": "CreateImageRequestResponseFormat",
   "CrossLanguageDefinitionId": "CreateImageRequest.response_format.anonymous",
   "ValueType": {
    "$id": "146",
    "Kind": "string"
   },
   "Values": [
    {
     "$id": "147",
     "Name": "url",
     "Value": "url"
    },
    {
     "$id": "148",
     "Name": "b64_json",
     "Value": "b64_json"
    }
   ],
   "IsExtensible": false,
   "Usage": "Input"
  },
  {
   "$id": "149",
   "Kind": "enum",
   "Name": "CreateModerationRequestModel",
   "CrossLanguageDefinitionId": "CreateModerationRequest.model.anonymous",
   "ValueType": {
    "$id": "150",
    "Kind": "string"
   },
   "Values": [
    {
     "$id": "151",
     "Name": "text-moderation-latest",
     "Value": "text-moderation-latest"
    },
    {
     "$id": "152",
     "Name": "text-moderation-stable",
     "Value": "text-moderation-stable"
    }
   ],
   "IsExtensible": true,
   "Usage": "Input"
  }
 ],
 "Models": [
  {
   "$id": "153",
   "Kind": "model",
   "Name": "CreateTranscriptionRequest",
<<<<<<< HEAD
   "Namespace": "OpenAI",
   "Usage": "Input,MultipartFormData",
=======
   "CrossLanguageDefinitionId": "OpenAI.CreateTranscriptionRequest",
   "Usage": "Input,Multipart",
>>>>>>> 5f9dfa7e
   "Properties": [
    {
     "$id": "154",
     "Name": "file",
     "SerializedName": "file",
     "Description": "The audio file object (not file name) to transcribe, in one of these formats: flac, mp3, mp4,\nmpeg, mpga, m4a, ogg, wav, or webm.",
     "Type": {
      "$id": "155",
      "Kind": "bytes",
      "Encode": "base64"
     },
     "IsRequired": true,
     "IsReadOnly": false
    },
    {
     "$id": "156",
     "Name": "model",
     "SerializedName": "model",
     "Description": "ID of the model to use. Only `whisper-1` is currently available.",
     "Type": {
      "$ref": "2"
     },
     "IsRequired": true,
     "IsReadOnly": false
    },
    {
     "$id": "157",
     "Name": "prompt",
     "SerializedName": "prompt",
     "Description": "An optional text to guide the model's style or continue a previous audio segment. The\n[prompt](/docs/guides/speech-to-text/prompting) should match the audio language.",
     "Type": {
      "$id": "158",
      "Kind": "string"
     },
     "IsRequired": false,
     "IsReadOnly": false
    },
    {
     "$id": "159",
     "Name": "response_format",
     "SerializedName": "response_format",
     "Description": "The format of the transcript output, in one of these options: json, text, srt, verbose_json, or\nvtt.",
     "Type": {
      "$ref": "5"
     },
     "IsRequired": false,
     "IsReadOnly": false
    },
    {
     "$id": "160",
     "Name": "temperature",
     "SerializedName": "temperature",
     "Description": "The sampling temperature, between 0 and 1. Higher values like 0.8 will make the output more\nrandom, while lower values like 0.2 will make it more focused and deterministic. If set to 0,\nthe model will use [log probability](https://en.wikipedia.org/wiki/Log_probability) to\nautomatically increase the temperature until certain thresholds are hit.",
     "Type": {
      "$id": "161",
      "Kind": "float64"
     },
     "IsRequired": false,
     "IsReadOnly": false
    },
    {
     "$id": "162",
     "Name": "language",
     "SerializedName": "language",
     "Description": "The language of the input audio. Supplying the input language in\n[ISO-639-1](https://en.wikipedia.org/wiki/List_of_ISO_639-1_codes) format will improve accuracy\nand latency.",
     "Type": {
      "$id": "163",
      "Kind": "string"
     },
     "IsRequired": false,
     "IsReadOnly": false
    }
   ]
  },
  {
   "$id": "164",
   "Kind": "model",
   "Name": "CreateTranscriptionResponse",
   "CrossLanguageDefinitionId": "OpenAI.CreateTranscriptionResponse",
   "Usage": "Output",
   "Properties": [
    {
     "$id": "165",
     "Name": "text",
     "SerializedName": "text",
     "Description": "",
     "Type": {
      "$id": "166",
      "Kind": "string"
     },
     "IsRequired": true,
     "IsReadOnly": false
    }
   ]
  },
  {
   "$id": "167",
   "Kind": "model",
   "Name": "CreateTranslationRequest",
<<<<<<< HEAD
   "Namespace": "OpenAI",
   "Usage": "Input,MultipartFormData",
=======
   "CrossLanguageDefinitionId": "OpenAI.CreateTranslationRequest",
   "Usage": "Input,Multipart",
>>>>>>> 5f9dfa7e
   "Properties": [
    {
     "$id": "168",
     "Name": "file",
     "SerializedName": "file",
     "Description": "The audio file object (not file name) to translate, in one of these formats: flac, mp3, mp4,\nmpeg, mpga, m4a, ogg, wav, or webm.",
     "Type": {
      "$id": "169",
      "Kind": "bytes",
      "Encode": "base64"
     },
     "IsRequired": true,
     "IsReadOnly": false
    },
    {
     "$id": "170",
     "Name": "model",
     "SerializedName": "model",
     "Description": "ID of the model to use. Only `whisper-1` is currently available.",
     "Type": {
      "$ref": "12"
     },
     "IsRequired": true,
     "IsReadOnly": false
    },
    {
     "$id": "171",
     "Name": "prompt",
     "SerializedName": "prompt",
     "Description": "An optional text to guide the model's style or continue a previous audio segment. The\n[prompt](/docs/guides/speech-to-text/prompting) should match the audio language.",
     "Type": {
      "$id": "172",
      "Kind": "string"
     },
     "IsRequired": false,
     "IsReadOnly": false
    },
    {
     "$id": "173",
     "Name": "response_format",
     "SerializedName": "response_format",
     "Description": "The format of the transcript output, in one of these options: json, text, srt, verbose_json, or\nvtt.",
     "Type": {
      "$ref": "15"
     },
     "IsRequired": false,
     "IsReadOnly": false
    },
    {
     "$id": "174",
     "Name": "temperature",
     "SerializedName": "temperature",
     "Description": "The sampling temperature, between 0 and 1. Higher values like 0.8 will make the output more\nrandom, while lower values like 0.2 will make it more focused and deterministic. If set to 0,\nthe model will use [log probability](https://en.wikipedia.org/wiki/Log_probability) to\nautomatically increase the temperature until certain thresholds are hit.",
     "Type": {
      "$id": "175",
      "Kind": "float64"
     },
     "IsRequired": false,
     "IsReadOnly": false
    }
   ]
  },
  {
   "$id": "176",
   "Kind": "model",
   "Name": "CreateTranslationResponse",
   "CrossLanguageDefinitionId": "OpenAI.CreateTranslationResponse",
   "Usage": "Output",
   "Properties": [
    {
     "$id": "177",
     "Name": "text",
     "SerializedName": "text",
     "Description": "",
     "Type": {
      "$id": "178",
      "Kind": "string"
     },
     "IsRequired": true,
     "IsReadOnly": false
    }
   ]
  },
  {
   "$id": "179",
   "Kind": "model",
   "Name": "CreateChatCompletionRequest",
   "CrossLanguageDefinitionId": "OpenAI.CreateChatCompletionRequest",
   "Usage": "Input",
   "Properties": [
    {
     "$id": "180",
     "Name": "model",
     "SerializedName": "model",
     "Description": "ID of the model to use. See the [model endpoint compatibility](/docs/models/model-endpoint-compatibility)\ntable for details on which models work with the Chat API.",
     "Type": {
      "$ref": "22"
     },
     "IsRequired": true,
     "IsReadOnly": false
    },
    {
     "$id": "181",
     "Name": "messages",
     "SerializedName": "messages",
     "Description": "A list of messages comprising the conversation so far.\n[Example Python code](https://github.com/openai/openai-cookbook/blob/main/examples/How_to_format_inputs_to_ChatGPT_models.ipynb).",
     "Type": {
      "$id": "182",
      "Kind": "array",
      "ValueType": {
       "$id": "183",
       "Kind": "model",
       "Name": "ChatCompletionRequestMessage",
       "CrossLanguageDefinitionId": "OpenAI.ChatCompletionRequestMessage",
       "Usage": "Input",
       "Properties": [
        {
         "$id": "184",
         "Name": "role",
         "SerializedName": "role",
         "Description": "The role of the messages author. One of `system`, `user`, `assistant`, or `function`.",
         "Type": {
          "$ref": "35"
         },
         "IsRequired": true,
         "IsReadOnly": false
        },
        {
         "$id": "185",
         "Name": "content",
         "SerializedName": "content",
         "Description": "The contents of the message. `content` is required for all messages, and may be null for\nassistant messages with function calls.",
         "Type": {
          "$id": "186",
          "Kind": "nullable",
          "Type": {
           "$id": "187",
           "Kind": "string"
          }
         },
         "IsRequired": true,
         "IsReadOnly": false
        },
        {
         "$id": "188",
         "Name": "name",
         "SerializedName": "name",
         "Description": "The name of the author of this message. `name` is required if role is `function`, and it\nshould be the name of the function whose response is in the `content`. May contain a-z,\nA-Z, 0-9, and underscores, with a maximum length of 64 characters.",
         "Type": {
          "$id": "189",
          "Kind": "string"
         },
         "IsRequired": false,
         "IsReadOnly": false
        },
        {
         "$id": "190",
         "Name": "function_call",
         "SerializedName": "function_call",
         "Description": "The name and arguments of a function that should be called, as generated by the model.",
         "Type": {
          "$id": "191",
          "Kind": "model",
          "Name": "ChatCompletionRequestMessageFunctionCall",
          "CrossLanguageDefinitionId": "OpenAI.ChatCompletionRequestMessage.function_call.anonymous",
          "Usage": "Input",
          "Properties": [
           {
            "$id": "192",
            "Name": "name",
            "SerializedName": "name",
            "Description": "The name of the function to call.",
            "Type": {
             "$id": "193",
             "Kind": "string"
            },
            "IsRequired": true,
            "IsReadOnly": false
           },
           {
            "$id": "194",
            "Name": "arguments",
            "SerializedName": "arguments",
            "Description": "The arguments to call the function with, as generated by the model in JSON format. Note that\nthe model does not always generate valid JSON, and may hallucinate parameters not defined by\nyour function schema. Validate the arguments in your code before calling your function.",
            "Type": {
             "$id": "195",
             "Kind": "string"
            },
            "IsRequired": true,
            "IsReadOnly": false
           }
          ]
         },
         "IsRequired": false,
         "IsReadOnly": false
        }
       ]
      }
     },
     "IsRequired": true,
     "IsReadOnly": false
    },
    {
     "$id": "196",
     "Name": "functions",
     "SerializedName": "functions",
     "Description": "A list of functions the model may generate JSON inputs for.",
     "Type": {
      "$id": "197",
      "Kind": "array",
      "ValueType": {
       "$id": "198",
       "Kind": "model",
       "Name": "ChatCompletionFunctions",
       "CrossLanguageDefinitionId": "OpenAI.ChatCompletionFunctions",
       "Usage": "Input",
       "Properties": [
        {
         "$id": "199",
         "Name": "name",
         "SerializedName": "name",
         "Description": "The name of the function to be called. Must be a-z, A-Z, 0-9, or contain underscores and\ndashes, with a maximum length of 64.",
         "Type": {
          "$id": "200",
          "Kind": "string"
         },
         "IsRequired": true,
         "IsReadOnly": false
        },
        {
         "$id": "201",
         "Name": "description",
         "SerializedName": "description",
         "Description": "A description of what the function does, used by the model to choose when and how to call the\nfunction.",
         "Type": {
          "$id": "202",
          "Kind": "string"
         },
         "IsRequired": false,
         "IsReadOnly": false
        },
        {
         "$id": "203",
         "Name": "parameters",
         "SerializedName": "parameters",
         "Description": "The parameters the functions accepts, described as a JSON Schema object. See the\n[guide](/docs/guides/gpt/function-calling) for examples, and the\n[JSON Schema reference](https://json-schema.org/understanding-json-schema/) for documentation\nabout the format.\\n\\nTo describe a function that accepts no parameters, provide the value\n`{\\\"type\\\": \\\"object\\\", \\\"properties\\\": {}}`.",
         "Type": {
          "$id": "204",
          "Kind": "model",
          "Name": "ChatCompletionFunctionParameters",
          "CrossLanguageDefinitionId": "OpenAI.ChatCompletionFunctionParameters",
          "Usage": "Input",
          "AdditionalProperties": {
           "$id": "205",
           "Kind": "any"
          },
          "Properties": []
         },
         "IsRequired": true,
         "IsReadOnly": false
        }
       ]
      }
     },
     "IsRequired": false,
     "IsReadOnly": false
    },
    {
     "$id": "206",
     "Name": "function_call",
     "SerializedName": "function_call",
     "Description": "Controls how the model responds to function calls. `none` means the model does not call a\nfunction, and responds to the end-user. `auto` means the model can pick between an end-user or\ncalling a function.  Specifying a particular function via `{\\\"name\":\\ \\\"my_function\\\"}` forces the\nmodel to call that function. `none` is the default when no functions are present. `auto` is the\ndefault if functions are present.",
     "Type": {
      "$id": "207",
      "Kind": "union",
      "Name": "CreateChatCompletionRequestFunctionCall1",
      "VariantTypes": [
       {
        "$id": "208",
        "Kind": "constant",
        "ValueType": {
         "$id": "209",
         "Kind": "string"
        },
        "Value": "none"
       },
       {
        "$id": "210",
        "Kind": "constant",
        "ValueType": {
         "$id": "211",
         "Kind": "string"
        },
        "Value": "auto"
       },
       {
        "$id": "212",
        "Kind": "model",
        "Name": "ChatCompletionFunctionCallOption",
        "CrossLanguageDefinitionId": "OpenAI.ChatCompletionFunctionCallOption",
        "Usage": "Input",
        "Properties": [
         {
          "$id": "213",
          "Name": "name",
          "SerializedName": "name",
          "Description": "The name of the function to call.",
          "Type": {
           "$id": "214",
           "Kind": "string"
          },
          "IsRequired": true,
          "IsReadOnly": false
         }
        ]
       }
      ]
     },
     "IsRequired": false,
     "IsReadOnly": false
    },
    {
     "$id": "215",
     "Name": "temperature",
     "SerializedName": "temperature",
     "Description": "What sampling temperature to use, between 0 and 2. Higher values like 0.8 will make the output\nmore random, while lower values like 0.2 will make it more focused and deterministic.\n\nWe generally recommend altering this or `top_p` but not both.",
     "Type": {
      "$id": "216",
      "Kind": "nullable",
      "Type": {
       "$id": "217",
       "Kind": "float64"
      }
     },
     "IsRequired": false,
     "IsReadOnly": false
    },
    {
     "$id": "218",
     "Name": "top_p",
     "SerializedName": "top_p",
     "Description": "An alternative to sampling with temperature, called nucleus sampling, where the model considers\nthe results of the tokens with top_p probability mass. So 0.1 means only the tokens comprising\nthe top 10% probability mass are considered.\n\nWe generally recommend altering this or `temperature` but not both.",
     "Type": {
      "$id": "219",
      "Kind": "nullable",
      "Type": {
       "$id": "220",
       "Kind": "float64"
      }
     },
     "IsRequired": false,
     "IsReadOnly": false
    },
    {
     "$id": "221",
     "Name": "n",
     "SerializedName": "n",
     "Description": "How many completions to generate for each prompt.\n**Note:** Because this parameter generates many completions, it can quickly consume your token\nquota. Use carefully and ensure that you have reasonable settings for `max_tokens` and `stop`.",
     "Type": {
      "$id": "222",
      "Kind": "nullable",
      "Type": {
       "$id": "223",
       "Kind": "safeint"
      }
     },
     "IsRequired": false,
     "IsReadOnly": false
    },
    {
     "$id": "224",
     "Name": "max_tokens",
     "SerializedName": "max_tokens",
     "Description": "The maximum number of [tokens](/tokenizer) to generate in the completion.\n\nThe token count of your prompt plus `max_tokens` cannot exceed the model's context length.\n[Example Python code](https://github.com/openai/openai-cookbook/blob/main/examples/How_to_count_tokens_with_tiktoken.ipynb)\nfor counting tokens.",
     "Type": {
      "$id": "225",
      "Kind": "nullable",
      "Type": {
       "$id": "226",
       "Kind": "safeint"
      }
     },
     "IsRequired": false,
     "IsReadOnly": false
    },
    {
     "$id": "227",
     "Name": "stop",
     "SerializedName": "stop",
     "Description": "Up to 4 sequences where the API will stop generating further tokens.",
     "Type": {
      "$id": "228",
      "Kind": "nullable",
      "Type": {
       "$id": "229",
       "Kind": "union",
       "Name": "Stop",
       "VariantTypes": [
        {
         "$id": "230",
         "Kind": "string"
        },
        {
         "$id": "231",
         "Kind": "array",
         "ValueType": {
          "$id": "232",
          "Kind": "string"
         }
        }
       ]
      }
     },
     "IsRequired": false,
     "IsReadOnly": false
    },
    {
     "$id": "233",
     "Name": "presence_penalty",
     "SerializedName": "presence_penalty",
     "Description": "Number between -2.0 and 2.0. Positive values penalize new tokens based on whether they appear\nin the text so far, increasing the model's likelihood to talk about new topics.\n\n[See more information about frequency and presence penalties.](/docs/guides/gpt/parameter-details)",
     "Type": {
      "$id": "234",
      "Kind": "nullable",
      "Type": {
       "$id": "235",
       "Kind": "float64"
      }
     },
     "IsRequired": false,
     "IsReadOnly": false
    },
    {
     "$id": "236",
     "Name": "frequency_penalty",
     "SerializedName": "frequency_penalty",
     "Description": "Number between -2.0 and 2.0. Positive values penalize new tokens based on their existing\nfrequency in the text so far, decreasing the model's likelihood to repeat the same line\nverbatim.\n\n[See more information about frequency and presence penalties.](/docs/guides/gpt/parameter-details)",
     "Type": {
      "$id": "237",
      "Kind": "nullable",
      "Type": {
       "$id": "238",
       "Kind": "float64"
      }
     },
     "IsRequired": false,
     "IsReadOnly": false
    },
    {
     "$id": "239",
     "Name": "logit_bias",
     "SerializedName": "logit_bias",
     "Description": "Modify the likelihood of specified tokens appearing in the completion.\nAccepts a json object that maps tokens (specified by their token ID in the tokenizer) to an\nassociated bias value from -100 to 100. Mathematically, the bias is added to the logits\ngenerated by the model prior to sampling. The exact effect will vary per model, but values\nbetween -1 and 1 should decrease or increase likelihood of selection; values like -100 or 100\nshould result in a ban or exclusive selection of the relevant token.",
     "Type": {
      "$id": "240",
      "Kind": "nullable",
      "Type": {
       "$id": "241",
       "Kind": "dict",
       "KeyType": {
        "$id": "242",
        "Kind": "string"
       },
       "ValueType": {
        "$id": "243",
        "Kind": "safeint"
       }
      }
     },
     "IsRequired": false,
     "IsReadOnly": false
    },
    {
     "$id": "244",
     "Name": "user",
     "SerializedName": "user",
     "Description": "A unique identifier representing your end-user, which can help OpenAI to monitor and detect\nabuse. [Learn more](/docs/guides/safety-best-practices/end-user-ids).",
     "Type": {
      "$id": "245",
      "Kind": "string"
     },
     "IsRequired": false,
     "IsReadOnly": false
    },
    {
     "$id": "246",
     "Name": "stream",
     "SerializedName": "stream",
     "Description": "If set, partial message deltas will be sent, like in ChatGPT. Tokens will be sent as data-only\n[server-sent events](https://developer.mozilla.org/en-US/docs/Web/API/Server-sent_events/Using_server-sent_events#Event_stream_format)\nas they become available, with the stream terminated by a `data: [DONE]` message.\n[Example Python code](https://github.com/openai/openai-cookbook/blob/main/examples/How_to_stream_completions.ipynb).",
     "Type": {
      "$id": "247",
      "Kind": "nullable",
      "Type": {
       "$id": "248",
       "Kind": "boolean"
      }
     },
     "IsRequired": false,
     "IsReadOnly": false
    }
   ]
  },
  {
   "$ref": "183"
  },
  {
   "$ref": "191"
  },
  {
   "$ref": "198"
  },
  {
   "$ref": "204"
  },
  {
   "$ref": "212"
  },
  {
   "$id": "249",
   "Kind": "model",
   "Name": "CreateChatCompletionResponse",
   "CrossLanguageDefinitionId": "OpenAI.CreateChatCompletionResponse",
   "Usage": "Output",
   "Description": "Represents a chat completion response returned by model, based on the provided input.",
   "Properties": [
    {
     "$id": "250",
     "Name": "id",
     "SerializedName": "id",
     "Description": "A unique identifier for the chat completion.",
     "Type": {
      "$id": "251",
      "Kind": "string"
     },
     "IsRequired": true,
     "IsReadOnly": false
    },
    {
     "$id": "252",
     "Name": "object",
     "SerializedName": "object",
     "Description": "The object type, which is always `chat.completion`.",
     "Type": {
      "$id": "253",
      "Kind": "string"
     },
     "IsRequired": true,
     "IsReadOnly": false
    },
    {
     "$id": "254",
     "Name": "created",
     "SerializedName": "created",
     "Description": "The Unix timestamp (in seconds) of when the chat completion was created.",
     "Type": {
      "$id": "255",
      "Kind": "utcDateTime",
      "Encode": "unixTimestamp",
      "WireType": {
       "$id": "256",
       "Kind": "int32"
      }
     },
     "IsRequired": true,
     "IsReadOnly": false
    },
    {
     "$id": "257",
     "Name": "model",
     "SerializedName": "model",
     "Description": "The model used for the chat completion.",
     "Type": {
      "$id": "258",
      "Kind": "string"
     },
     "IsRequired": true,
     "IsReadOnly": false
    },
    {
     "$id": "259",
     "Name": "choices",
     "SerializedName": "choices",
     "Description": "A list of chat completion choices. Can be more than one if `n` is greater than 1.",
     "Type": {
      "$id": "260",
      "Kind": "array",
      "ValueType": {
       "$id": "261",
       "Kind": "model",
       "Name": "CreateChatCompletionResponseChoice",
       "CrossLanguageDefinitionId": "OpenAI.CreateChatCompletionResponse.choice.anonymous",
       "Usage": "Output",
       "Properties": [
        {
         "$id": "262",
         "Name": "index",
         "SerializedName": "index",
         "Description": "The index of the choice in the list of choices.",
         "Type": {
          "$id": "263",
          "Kind": "safeint"
         },
         "IsRequired": true,
         "IsReadOnly": false
        },
        {
         "$id": "264",
         "Name": "message",
         "SerializedName": "message",
         "Description": "",
         "Type": {
          "$id": "265",
          "Kind": "model",
          "Name": "ChatCompletionResponseMessage",
          "CrossLanguageDefinitionId": "OpenAI.ChatCompletionResponseMessage",
          "Usage": "Output",
          "Properties": [
           {
            "$id": "266",
            "Name": "role",
            "SerializedName": "role",
            "Description": "The role of the author of this message.",
            "Type": {
             "$ref": "41"
            },
            "IsRequired": true,
            "IsReadOnly": false
           },
           {
            "$id": "267",
            "Name": "content",
            "SerializedName": "content",
            "Description": "The contents of the message.",
            "Type": {
             "$id": "268",
             "Kind": "nullable",
             "Type": {
              "$id": "269",
              "Kind": "string"
             }
            },
            "IsRequired": true,
            "IsReadOnly": false
           },
           {
            "$id": "270",
            "Name": "function_call",
            "SerializedName": "function_call",
            "Description": "The name and arguments of a function that should be called, as generated by the model.",
            "Type": {
             "$id": "271",
             "Kind": "model",
             "Name": "ChatCompletionResponseMessageFunctionCall",
             "CrossLanguageDefinitionId": "OpenAI.ChatCompletionResponseMessage.function_call.anonymous",
             "Usage": "Output",
             "Properties": [
              {
               "$id": "272",
               "Name": "name",
               "SerializedName": "name",
               "Description": "The name of the function to call.",
               "Type": {
                "$id": "273",
                "Kind": "string"
               },
               "IsRequired": true,
               "IsReadOnly": false
              },
              {
               "$id": "274",
               "Name": "arguments",
               "SerializedName": "arguments",
               "Description": "The arguments to call the function with, as generated by the model in JSON format. Note that\nthe model does not always generate valid JSON, and may hallucinate parameters not defined by\nyour function schema. Validate the arguments in your code before calling your function.",
               "Type": {
                "$id": "275",
                "Kind": "string"
               },
               "IsRequired": true,
               "IsReadOnly": false
              }
             ]
            },
            "IsRequired": false,
            "IsReadOnly": false
           }
          ]
         },
         "IsRequired": true,
         "IsReadOnly": false
        },
        {
         "$id": "276",
         "Name": "finish_reason",
         "SerializedName": "finish_reason",
         "Description": "The reason the model stopped generating tokens. This will be `stop` if the model hit a\nnatural stop point or a provided stop sequence, `length` if the maximum number of tokens\nspecified in the request was reached, `content_filter` if the content was omitted due to\na flag from our content filters, or `function_call` if the model called a function.",
         "Type": {
          "$ref": "47"
         },
         "IsRequired": true,
         "IsReadOnly": false
        }
       ]
      }
     },
     "IsRequired": true,
     "IsReadOnly": false
    },
    {
     "$id": "277",
     "Name": "usage",
     "SerializedName": "usage",
     "Description": "",
     "Type": {
      "$id": "278",
      "Kind": "model",
      "Name": "CompletionUsage",
      "CrossLanguageDefinitionId": "OpenAI.CompletionUsage",
      "Usage": "Output",
      "Description": "Usage statistics for the completion request.",
      "Properties": [
       {
        "$id": "279",
        "Name": "prompt_tokens",
        "SerializedName": "prompt_tokens",
        "Description": "Number of tokens in the prompt.",
        "Type": {
         "$id": "280",
         "Kind": "safeint"
        },
        "IsRequired": true,
        "IsReadOnly": false
       },
       {
        "$id": "281",
        "Name": "completion_tokens",
        "SerializedName": "completion_tokens",
        "Description": "Number of tokens in the generated completion",
        "Type": {
         "$id": "282",
         "Kind": "safeint"
        },
        "IsRequired": true,
        "IsReadOnly": false
       },
       {
        "$id": "283",
        "Name": "total_tokens",
        "SerializedName": "total_tokens",
        "Description": "Total number of tokens used in the request (prompt + completion).",
        "Type": {
         "$id": "284",
         "Kind": "safeint"
        },
        "IsRequired": true,
        "IsReadOnly": false
       }
      ]
     },
     "IsRequired": false,
     "IsReadOnly": false
    }
   ]
  },
  {
   "$ref": "261"
  },
  {
   "$ref": "265"
  },
  {
   "$ref": "271"
  },
  {
   "$ref": "278"
  },
  {
   "$id": "285",
   "Kind": "model",
   "Name": "CreateFineTuningJobRequest",
   "CrossLanguageDefinitionId": "OpenAI.CreateFineTuningJobRequest",
   "Usage": "Input",
   "Properties": [
    {
     "$id": "286",
     "Name": "training_file",
     "SerializedName": "training_file",
     "Description": "The ID of an uploaded file that contains training data.\n\nSee [upload file](/docs/api-reference/files/upload) for how to upload a file.\n\nYour dataset must be formatted as a JSONL file. Additionally, you must upload your file with\nthe purpose `fine-tune`.\n\nSee the [fine-tuning guide](/docs/guides/fine-tuning) for more details.",
     "Type": {
      "$id": "287",
      "Kind": "string"
     },
     "IsRequired": true,
     "IsReadOnly": false
    },
    {
     "$id": "288",
     "Name": "validation_file",
     "SerializedName": "validation_file",
     "Description": "The ID of an uploaded file that contains validation data.\n\nIf you provide this file, the data is used to generate validation metrics periodically during\nfine-tuning. These metrics can be viewed in the fine-tuning results file. The same data should\nnot be present in both train and validation files.\n\nYour dataset must be formatted as a JSONL file. You must upload your file with the purpose\n`fine-tune`.\n\nSee the [fine-tuning guide](/docs/guides/fine-tuning) for more details.",
     "Type": {
      "$id": "289",
      "Kind": "nullable",
      "Type": {
       "$id": "290",
       "Kind": "string"
      }
     },
     "IsRequired": false,
     "IsReadOnly": false
    },
    {
     "$id": "291",
     "Name": "model",
     "SerializedName": "model",
     "Description": "The name of the model to fine-tune. You can select one of the\n[supported models](/docs/guides/fine-tuning/what-models-can-be-fine-tuned).",
     "Type": {
      "$ref": "53"
     },
     "IsRequired": true,
     "IsReadOnly": false
    },
    {
     "$id": "292",
     "Name": "hyperparameters",
     "SerializedName": "hyperparameters",
     "Description": "The hyperparameters used for the fine-tuning job.",
     "Type": {
      "$id": "293",
      "Kind": "model",
      "Name": "CreateFineTuningJobRequestHyperparameters",
      "CrossLanguageDefinitionId": "OpenAI.CreateFineTuningJobRequest.hyperparameters.anonymous",
      "Usage": "Input",
      "Properties": [
       {
        "$id": "294",
        "Name": "n_epochs",
        "SerializedName": "n_epochs",
        "Description": "The number of epochs to train the model for. An epoch refers to one full cycle through the\ntraining dataset.",
        "Type": {
         "$id": "295",
         "Kind": "union",
         "Name": "CreateFineTuningJobRequestHyperparametersNEpochs",
         "VariantTypes": [
          {
           "$id": "296",
           "Kind": "constant",
           "ValueType": {
            "$id": "297",
            "Kind": "string"
           },
           "Value": "auto"
          },
          {
           "$id": "298",
           "Kind": "safeint"
          }
         ]
        },
        "IsRequired": false,
        "IsReadOnly": false
       }
      ]
     },
     "IsRequired": false,
     "IsReadOnly": false
    },
    {
     "$id": "299",
     "Name": "suffix",
     "SerializedName": "suffix",
     "Description": "A string of up to 18 characters that will be added to your fine-tuned model name.\n\nFor example, a `suffix` of \"custom-model-name\" would produce a model name like\n`ft:gpt-3.5-turbo:openai:custom-model-name:7p4lURel`.",
     "Type": {
      "$id": "300",
      "Kind": "nullable",
      "Type": {
       "$id": "301",
       "Kind": "string"
      }
     },
     "IsRequired": false,
     "IsReadOnly": false
    }
   ]
  },
  {
   "$ref": "293"
  },
  {
   "$id": "302",
   "Kind": "model",
   "Name": "FineTuningJob",
   "CrossLanguageDefinitionId": "OpenAI.FineTuningJob",
   "Usage": "Output",
   "Properties": [
    {
     "$id": "303",
     "Name": "id",
     "SerializedName": "id",
     "Description": "The object identifier, which can be referenced in the API endpoints.",
     "Type": {
      "$id": "304",
      "Kind": "string"
     },
     "IsRequired": true,
     "IsReadOnly": false
    },
    {
     "$id": "305",
     "Name": "object",
     "SerializedName": "object",
     "Description": "The object type, which is always \"fine_tuning.job\".",
     "Type": {
      "$id": "306",
      "Kind": "constant",
      "ValueType": {
       "$ref": "58"
      },
      "Value": "fine_tuning.job"
     },
     "IsRequired": true,
     "IsReadOnly": false
    },
    {
     "$id": "307",
     "Name": "created_at",
     "SerializedName": "created_at",
     "Description": "The Unix timestamp (in seconds) for when the fine-tuning job was created.",
     "Type": {
      "$id": "308",
      "Kind": "utcDateTime",
      "Encode": "unixTimestamp",
      "WireType": {
       "$id": "309",
       "Kind": "int32"
      }
     },
     "IsRequired": true,
     "IsReadOnly": false
    },
    {
     "$id": "310",
     "Name": "finished_at",
     "SerializedName": "finished_at",
     "Description": "The Unix timestamp (in seconds) for when the fine-tuning job was finished. The value will be\nnull if the fine-tuning job is still running.",
     "Type": {
      "$id": "311",
      "Kind": "nullable",
      "Type": {
       "$id": "312",
       "Kind": "utcDateTime",
       "Encode": "unixTimestamp",
       "WireType": {
        "$id": "313",
        "Kind": "int32"
       }
      }
     },
     "IsRequired": true,
     "IsReadOnly": false
    },
    {
     "$id": "314",
     "Name": "model",
     "SerializedName": "model",
     "Description": "The base model that is being fine-tuned.",
     "Type": {
      "$id": "315",
      "Kind": "string"
     },
     "IsRequired": true,
     "IsReadOnly": false
    },
    {
     "$id": "316",
     "Name": "fine_tuned_model",
     "SerializedName": "fine_tuned_model",
     "Description": "The name of the fine-tuned model that is being created. The value will be null if the\nfine-tuning job is still running.",
     "Type": {
      "$id": "317",
      "Kind": "nullable",
      "Type": {
       "$id": "318",
       "Kind": "string"
      }
     },
     "IsRequired": true,
     "IsReadOnly": false
    },
    {
     "$id": "319",
     "Name": "organization_id",
     "SerializedName": "organization_id",
     "Description": "The organization that owns the fine-tuning job.",
     "Type": {
      "$id": "320",
      "Kind": "string"
     },
     "IsRequired": true,
     "IsReadOnly": false
    },
    {
     "$id": "321",
     "Name": "status",
     "SerializedName": "status",
     "Description": "The current status of the fine-tuning job, which can be either `created`, `pending`, `running`,\n`succeeded`, `failed`, or `cancelled`.",
     "Type": {
      "$ref": "61"
     },
     "IsRequired": true,
     "IsReadOnly": false
    },
    {
     "$id": "322",
     "Name": "hyperparameters",
     "SerializedName": "hyperparameters",
     "Description": "The hyperparameters used for the fine-tuning job. See the\n[fine-tuning guide](/docs/guides/fine-tuning) for more details.",
     "Type": {
      "$id": "323",
      "Kind": "model",
      "Name": "FineTuningJobHyperparameters",
      "CrossLanguageDefinitionId": "OpenAI.FineTuningJob.hyperparameters.anonymous",
      "Usage": "Output",
      "Properties": [
       {
        "$id": "324",
        "Name": "n_epochs",
        "SerializedName": "n_epochs",
        "Description": "The number of epochs to train the model for. An epoch refers to one full cycle through the\ntraining dataset.\n\n\"Auto\" decides the optimal number of epochs based on the size of the dataset. If setting the\nnumber manually, we support any number between 1 and 50 epochs.",
        "Type": {
         "$id": "325",
         "Kind": "union",
         "Name": "FineTuningJobHyperparametersNEpochs",
         "VariantTypes": [
          {
           "$id": "326",
           "Kind": "constant",
           "ValueType": {
            "$id": "327",
            "Kind": "string"
           },
           "Value": "auto"
          },
          {
           "$id": "328",
           "Kind": "safeint"
          }
         ]
        },
        "IsRequired": false,
        "IsReadOnly": false
       }
      ]
     },
     "IsRequired": true,
     "IsReadOnly": false
    },
    {
     "$id": "329",
     "Name": "training_file",
     "SerializedName": "training_file",
     "Description": "The file ID used for training. You can retrieve the training data with the\n[Files API](/docs/api-reference/files/retrieve-contents).",
     "Type": {
      "$id": "330",
      "Kind": "string"
     },
     "IsRequired": true,
     "IsReadOnly": false
    },
    {
     "$id": "331",
     "Name": "validation_file",
     "SerializedName": "validation_file",
     "Description": "The file ID used for validation. You can retrieve the validation results with the\n[Files API](/docs/api-reference/files/retrieve-contents).",
     "Type": {
      "$id": "332",
      "Kind": "nullable",
      "Type": {
       "$id": "333",
       "Kind": "string"
      }
     },
     "IsRequired": true,
     "IsReadOnly": false
    },
    {
     "$id": "334",
     "Name": "result_files",
     "SerializedName": "result_files",
     "Description": "The compiled results file ID(s) for the fine-tuning job. You can retrieve the results with the\n[Files API](/docs/api-reference/files/retrieve-contents).",
     "Type": {
      "$id": "335",
      "Kind": "array",
      "ValueType": {
       "$id": "336",
       "Kind": "string"
      }
     },
     "IsRequired": true,
     "IsReadOnly": false
    },
    {
     "$id": "337",
     "Name": "trained_tokens",
     "SerializedName": "trained_tokens",
     "Description": "The total number of billable tokens processed by this fine tuning job. The value will be null\nif the fine-tuning job is still running.",
     "Type": {
      "$id": "338",
      "Kind": "nullable",
      "Type": {
       "$id": "339",
       "Kind": "safeint"
      }
     },
     "IsRequired": true,
     "IsReadOnly": false
    },
    {
     "$id": "340",
     "Name": "error",
     "SerializedName": "error",
     "Description": "For fine-tuning jobs that have `failed`, this will contain more information on the cause of the\nfailure.",
     "Type": {
      "$id": "341",
      "Kind": "nullable",
      "Type": {
       "$id": "342",
       "Kind": "model",
       "Name": "FineTuningJobError",
       "CrossLanguageDefinitionId": "OpenAI.FineTuningJob.error.anonymous",
       "Usage": "Output",
       "Properties": [
        {
         "$id": "343",
         "Name": "message",
         "SerializedName": "message",
         "Description": "A human-readable error message.",
         "Type": {
          "$id": "344",
          "Kind": "string"
         },
         "IsRequired": false,
         "IsReadOnly": false
        },
        {
         "$id": "345",
         "Name": "code",
         "SerializedName": "code",
         "Description": "A machine-readable error code.",
         "Type": {
          "$id": "346",
          "Kind": "string"
         },
         "IsRequired": false,
         "IsReadOnly": false
        },
        {
         "$id": "347",
         "Name": "param",
         "SerializedName": "param",
         "Description": "The parameter that was invalid, usually `training_file` or `validation_file`. This field\nwill be null if the failure was not parameter-specific.",
         "Type": {
          "$id": "348",
          "Kind": "nullable",
          "Type": {
           "$id": "349",
           "Kind": "string"
          }
         },
         "IsRequired": false,
         "IsReadOnly": false
        }
       ]
      }
     },
     "IsRequired": true,
     "IsReadOnly": false
    }
   ]
  },
  {
   "$ref": "323"
  },
  {
   "$ref": "342"
  },
  {
   "$id": "350",
   "Kind": "model",
   "Name": "ListPaginatedFineTuningJobsResponse",
   "CrossLanguageDefinitionId": "OpenAI.ListPaginatedFineTuningJobsResponse",
   "Usage": "Output",
   "Properties": [
    {
     "$id": "351",
     "Name": "object",
     "SerializedName": "object",
     "Description": "",
     "Type": {
      "$id": "352",
      "Kind": "string"
     },
     "IsRequired": true,
     "IsReadOnly": false
    },
    {
     "$id": "353",
     "Name": "data",
     "SerializedName": "data",
     "Description": "",
     "Type": {
      "$id": "354",
      "Kind": "array",
      "ValueType": {
       "$ref": "302"
      }
     },
     "IsRequired": true,
     "IsReadOnly": false
    },
    {
     "$id": "355",
     "Name": "has_more",
     "SerializedName": "has_more",
     "Description": "",
     "Type": {
      "$id": "356",
      "Kind": "boolean"
     },
     "IsRequired": true,
     "IsReadOnly": false
    }
   ]
  },
  {
   "$id": "357",
   "Kind": "model",
   "Name": "ListFineTuningJobEventsResponse",
   "CrossLanguageDefinitionId": "OpenAI.ListFineTuningJobEventsResponse",
   "Usage": "Output",
   "Properties": [
    {
     "$id": "358",
     "Name": "object",
     "SerializedName": "object",
     "Description": "",
     "Type": {
      "$id": "359",
      "Kind": "string"
     },
     "IsRequired": true,
     "IsReadOnly": false
    },
    {
     "$id": "360",
     "Name": "data",
     "SerializedName": "data",
     "Description": "",
     "Type": {
      "$id": "361",
      "Kind": "array",
      "ValueType": {
       "$id": "362",
       "Kind": "model",
       "Name": "FineTuningJobEvent",
       "CrossLanguageDefinitionId": "OpenAI.FineTuningJobEvent",
       "Usage": "Output",
       "Properties": [
        {
         "$id": "363",
         "Name": "id",
         "SerializedName": "id",
         "Description": "",
         "Type": {
          "$id": "364",
          "Kind": "string"
         },
         "IsRequired": true,
         "IsReadOnly": false
        },
        {
         "$id": "365",
         "Name": "object",
         "SerializedName": "object",
         "Description": "",
         "Type": {
          "$id": "366",
          "Kind": "string"
         },
         "IsRequired": true,
         "IsReadOnly": false
        },
        {
         "$id": "367",
         "Name": "created_at",
         "SerializedName": "created_at",
         "Description": "",
         "Type": {
          "$id": "368",
          "Kind": "utcDateTime",
          "Encode": "unixTimestamp",
          "WireType": {
           "$id": "369",
           "Kind": "int32"
          }
         },
         "IsRequired": true,
         "IsReadOnly": false
        },
        {
         "$id": "370",
         "Name": "level",
         "SerializedName": "level",
         "Description": "",
         "Type": {
          "$ref": "69"
         },
         "IsRequired": true,
         "IsReadOnly": false
        },
        {
         "$id": "371",
         "Name": "message",
         "SerializedName": "message",
         "Description": "",
         "Type": {
          "$id": "372",
          "Kind": "string"
         },
         "IsRequired": true,
         "IsReadOnly": false
        }
       ]
      }
     },
     "IsRequired": true,
     "IsReadOnly": false
    }
   ]
  },
  {
   "$ref": "362"
  },
  {
   "$id": "373",
   "Kind": "model",
   "Name": "CreateCompletionRequest",
   "CrossLanguageDefinitionId": "OpenAI.CreateCompletionRequest",
   "Usage": "Input",
   "Properties": [
    {
     "$id": "374",
     "Name": "model",
     "SerializedName": "model",
     "Description": "ID of the model to use. You can use the [List models](/docs/api-reference/models/list) API to\nsee all of your available models, or see our [Model overview](/docs/models/overview) for\ndescriptions of them.",
     "Type": {
      "$ref": "74"
     },
     "IsRequired": true,
     "IsReadOnly": false
    },
    {
     "$id": "375",
     "Name": "prompt",
     "SerializedName": "prompt",
     "Description": "The prompt(s) to generate completions for, encoded as a string, array of strings, array of\ntokens, or array of token arrays.\n\nNote that <|endoftext|> is the document separator that the model sees during training, so if a\nprompt is not specified the model will generate as if from the beginning of a new document.",
     "Type": {
      "$id": "376",
      "Kind": "nullable",
      "Type": {
       "$id": "377",
       "Kind": "union",
       "Name": "Prompt",
       "VariantTypes": [
        {
         "$id": "378",
         "Kind": "string"
        },
        {
         "$id": "379",
         "Kind": "array",
         "ValueType": {
          "$id": "380",
          "Kind": "string"
         }
        },
        {
         "$id": "381",
         "Kind": "array",
         "ValueType": {
          "$id": "382",
          "Kind": "safeint"
         }
        },
        {
         "$id": "383",
         "Kind": "array",
         "ValueType": {
          "$id": "384",
          "Kind": "array",
          "ValueType": {
           "$id": "385",
           "Kind": "safeint"
          }
         }
        }
       ]
      }
     },
     "IsRequired": true,
     "IsReadOnly": false
    },
    {
     "$id": "386",
     "Name": "suffix",
     "SerializedName": "suffix",
     "Description": "The suffix that comes after a completion of inserted text.",
     "Type": {
      "$id": "387",
      "Kind": "nullable",
      "Type": {
       "$id": "388",
       "Kind": "string"
      }
     },
     "IsRequired": false,
     "IsReadOnly": false
    },
    {
     "$id": "389",
     "Name": "temperature",
     "SerializedName": "temperature",
     "Description": "What sampling temperature to use, between 0 and 2. Higher values like 0.8 will make the output\nmore random, while lower values like 0.2 will make it more focused and deterministic.\n\nWe generally recommend altering this or `top_p` but not both.",
     "Type": {
      "$id": "390",
      "Kind": "nullable",
      "Type": {
       "$id": "391",
       "Kind": "float64"
      }
     },
     "IsRequired": false,
     "IsReadOnly": false
    },
    {
     "$id": "392",
     "Name": "top_p",
     "SerializedName": "top_p",
     "Description": "An alternative to sampling with temperature, called nucleus sampling, where the model considers\nthe results of the tokens with top_p probability mass. So 0.1 means only the tokens comprising\nthe top 10% probability mass are considered.\n\nWe generally recommend altering this or `temperature` but not both.",
     "Type": {
      "$id": "393",
      "Kind": "nullable",
      "Type": {
       "$id": "394",
       "Kind": "float64"
      }
     },
     "IsRequired": false,
     "IsReadOnly": false
    },
    {
     "$id": "395",
     "Name": "n",
     "SerializedName": "n",
     "Description": "How many completions to generate for each prompt.\n**Note:** Because this parameter generates many completions, it can quickly consume your token\nquota. Use carefully and ensure that you have reasonable settings for `max_tokens` and `stop`.",
     "Type": {
      "$id": "396",
      "Kind": "nullable",
      "Type": {
       "$id": "397",
       "Kind": "safeint"
      }
     },
     "IsRequired": false,
     "IsReadOnly": false
    },
    {
     "$id": "398",
     "Name": "max_tokens",
     "SerializedName": "max_tokens",
     "Description": "The maximum number of [tokens](/tokenizer) to generate in the completion.\n\nThe token count of your prompt plus `max_tokens` cannot exceed the model's context length.\n[Example Python code](https://github.com/openai/openai-cookbook/blob/main/examples/How_to_count_tokens_with_tiktoken.ipynb)\nfor counting tokens.",
     "Type": {
      "$id": "399",
      "Kind": "nullable",
      "Type": {
       "$id": "400",
       "Kind": "safeint"
      }
     },
     "IsRequired": false,
     "IsReadOnly": false
    },
    {
     "$id": "401",
     "Name": "stop",
     "SerializedName": "stop",
     "Description": "Up to 4 sequences where the API will stop generating further tokens.",
     "Type": {
      "$id": "402",
      "Kind": "nullable",
      "Type": {
       "$id": "403",
       "Kind": "union",
       "Name": "Stop",
       "VariantTypes": [
        {
         "$id": "404",
         "Kind": "string"
        },
        {
         "$id": "405",
         "Kind": "array",
         "ValueType": {
          "$id": "406",
          "Kind": "string"
         }
        }
       ]
      }
     },
     "IsRequired": false,
     "IsReadOnly": false
    },
    {
     "$id": "407",
     "Name": "presence_penalty",
     "SerializedName": "presence_penalty",
     "Description": "Number between -2.0 and 2.0. Positive values penalize new tokens based on whether they appear\nin the text so far, increasing the model's likelihood to talk about new topics.\n\n[See more information about frequency and presence penalties.](/docs/guides/gpt/parameter-details)",
     "Type": {
      "$id": "408",
      "Kind": "nullable",
      "Type": {
       "$id": "409",
       "Kind": "float64"
      }
     },
     "IsRequired": false,
     "IsReadOnly": false
    },
    {
     "$id": "410",
     "Name": "frequency_penalty",
     "SerializedName": "frequency_penalty",
     "Description": "Number between -2.0 and 2.0. Positive values penalize new tokens based on their existing\nfrequency in the text so far, decreasing the model's likelihood to repeat the same line\nverbatim.\n\n[See more information about frequency and presence penalties.](/docs/guides/gpt/parameter-details)",
     "Type": {
      "$id": "411",
      "Kind": "nullable",
      "Type": {
       "$id": "412",
       "Kind": "float64"
      }
     },
     "IsRequired": false,
     "IsReadOnly": false
    },
    {
     "$id": "413",
     "Name": "logit_bias",
     "SerializedName": "logit_bias",
     "Description": "Modify the likelihood of specified tokens appearing in the completion.\nAccepts a json object that maps tokens (specified by their token ID in the tokenizer) to an\nassociated bias value from -100 to 100. Mathematically, the bias is added to the logits\ngenerated by the model prior to sampling. The exact effect will vary per model, but values\nbetween -1 and 1 should decrease or increase likelihood of selection; values like -100 or 100\nshould result in a ban or exclusive selection of the relevant token.",
     "Type": {
      "$id": "414",
      "Kind": "nullable",
      "Type": {
       "$id": "415",
       "Kind": "dict",
       "KeyType": {
        "$id": "416",
        "Kind": "string"
       },
       "ValueType": {
        "$id": "417",
        "Kind": "safeint"
       }
      }
     },
     "IsRequired": false,
     "IsReadOnly": false
    },
    {
     "$id": "418",
     "Name": "user",
     "SerializedName": "user",
     "Description": "A unique identifier representing your end-user, which can help OpenAI to monitor and detect\nabuse. [Learn more](/docs/guides/safety-best-practices/end-user-ids).",
     "Type": {
      "$id": "419",
      "Kind": "string"
     },
     "IsRequired": false,
     "IsReadOnly": false
    },
    {
     "$id": "420",
     "Name": "stream",
     "SerializedName": "stream",
     "Description": "If set, partial message deltas will be sent, like in ChatGPT. Tokens will be sent as data-only\n[server-sent events](https://developer.mozilla.org/en-US/docs/Web/API/Server-sent_events/Using_server-sent_events#Event_stream_format)\nas they become available, with the stream terminated by a `data: [DONE]` message.\n[Example Python code](https://github.com/openai/openai-cookbook/blob/main/examples/How_to_stream_completions.ipynb).",
     "Type": {
      "$id": "421",
      "Kind": "nullable",
      "Type": {
       "$id": "422",
       "Kind": "boolean"
      }
     },
     "IsRequired": false,
     "IsReadOnly": false
    },
    {
     "$id": "423",
     "Name": "logprobs",
     "SerializedName": "logprobs",
     "Description": "Include the log probabilities on the `logprobs` most likely tokens, as well the chosen tokens.\nFor example, if `logprobs` is 5, the API will return a list of the 5 most likely tokens. The\nAPI will always return the `logprob` of the sampled token, so there may be up to `logprobs+1`\nelements in the response.\n\nThe maximum value for `logprobs` is 5.",
     "Type": {
      "$id": "424",
      "Kind": "nullable",
      "Type": {
       "$id": "425",
       "Kind": "safeint"
      }
     },
     "IsRequired": false,
     "IsReadOnly": false
    },
    {
     "$id": "426",
     "Name": "echo",
     "SerializedName": "echo",
     "Description": "Echo back the prompt in addition to the completion",
     "Type": {
      "$id": "427",
      "Kind": "nullable",
      "Type": {
       "$id": "428",
       "Kind": "boolean"
      }
     },
     "IsRequired": false,
     "IsReadOnly": false
    },
    {
     "$id": "429",
     "Name": "best_of",
     "SerializedName": "best_of",
     "Description": "Generates `best_of` completions server-side and returns the \"best\" (the one with the highest\nlog probability per token). Results cannot be streamed.\n\nWhen used with `n`, `best_of` controls the number of candidate completions and `n` specifies\nhow many to return – `best_of` must be greater than `n`.\n\n**Note:** Because this parameter generates many completions, it can quickly consume your token\nquota. Use carefully and ensure that you have reasonable settings for `max_tokens` and `stop`.",
     "Type": {
      "$id": "430",
      "Kind": "nullable",
      "Type": {
       "$id": "431",
       "Kind": "safeint"
      }
     },
     "IsRequired": false,
     "IsReadOnly": false
    }
   ]
  },
  {
   "$id": "432",
   "Kind": "model",
   "Name": "CreateCompletionResponse",
   "CrossLanguageDefinitionId": "OpenAI.CreateCompletionResponse",
   "Usage": "Output",
   "Description": "Represents a completion response from the API. Note: both the streamed and non-streamed response\nobjects share the same shape (unlike the chat endpoint).",
   "Properties": [
    {
     "$id": "433",
     "Name": "id",
     "SerializedName": "id",
     "Description": "A unique identifier for the completion.",
     "Type": {
      "$id": "434",
      "Kind": "string"
     },
     "IsRequired": true,
     "IsReadOnly": false
    },
    {
     "$id": "435",
     "Name": "object",
     "SerializedName": "object",
     "Description": "The object type, which is always `text_completion`.",
     "Type": {
      "$id": "436",
      "Kind": "string"
     },
     "IsRequired": true,
     "IsReadOnly": false
    },
    {
     "$id": "437",
     "Name": "created",
     "SerializedName": "created",
     "Description": "The Unix timestamp (in seconds) of when the completion was created.",
     "Type": {
      "$id": "438",
      "Kind": "utcDateTime",
      "Encode": "unixTimestamp",
      "WireType": {
       "$id": "439",
       "Kind": "int32"
      }
     },
     "IsRequired": true,
     "IsReadOnly": false
    },
    {
     "$id": "440",
     "Name": "model",
     "SerializedName": "model",
     "Description": "The model used for the completion.",
     "Type": {
      "$id": "441",
      "Kind": "string"
     },
     "IsRequired": true,
     "IsReadOnly": false
    },
    {
     "$id": "442",
     "Name": "choices",
     "SerializedName": "choices",
     "Description": "The list of completion choices the model generated for the input.",
     "Type": {
      "$id": "443",
      "Kind": "array",
      "ValueType": {
       "$id": "444",
       "Kind": "model",
       "Name": "CreateCompletionResponseChoice",
       "CrossLanguageDefinitionId": "OpenAI.CreateCompletionResponse.choice.anonymous",
       "Usage": "Output",
       "Properties": [
        {
         "$id": "445",
         "Name": "index",
         "SerializedName": "index",
         "Description": "",
         "Type": {
          "$id": "446",
          "Kind": "safeint"
         },
         "IsRequired": true,
         "IsReadOnly": false
        },
        {
         "$id": "447",
         "Name": "text",
         "SerializedName": "text",
         "Description": "",
         "Type": {
          "$id": "448",
          "Kind": "string"
         },
         "IsRequired": true,
         "IsReadOnly": false
        },
        {
         "$id": "449",
         "Name": "logprobs",
         "SerializedName": "logprobs",
         "Description": "",
         "Type": {
          "$id": "450",
          "Kind": "nullable",
          "Type": {
           "$id": "451",
           "Kind": "model",
           "Name": "CreateCompletionResponseChoiceLogprobs",
           "CrossLanguageDefinitionId": "OpenAI.CreateCompletionResponse.choice.logprobs.anonymous",
           "Usage": "Output",
           "Properties": [
            {
             "$id": "452",
             "Name": "tokens",
             "SerializedName": "tokens",
             "Description": "",
             "Type": {
              "$id": "453",
              "Kind": "array",
              "ValueType": {
               "$id": "454",
               "Kind": "string"
              }
             },
             "IsRequired": true,
             "IsReadOnly": false
            },
            {
             "$id": "455",
             "Name": "token_logprobs",
             "SerializedName": "token_logprobs",
             "Description": "",
             "Type": {
              "$id": "456",
              "Kind": "array",
              "ValueType": {
               "$id": "457",
               "Kind": "float64"
              }
             },
             "IsRequired": true,
             "IsReadOnly": false
            },
            {
             "$id": "458",
             "Name": "top_logprobs",
             "SerializedName": "top_logprobs",
             "Description": "",
             "Type": {
              "$id": "459",
              "Kind": "array",
              "ValueType": {
               "$id": "460",
               "Kind": "dict",
               "KeyType": {
                "$id": "461",
                "Kind": "string"
               },
               "ValueType": {
                "$id": "462",
                "Kind": "safeint"
               }
              }
             },
             "IsRequired": true,
             "IsReadOnly": false
            },
            {
             "$id": "463",
             "Name": "text_offset",
             "SerializedName": "text_offset",
             "Description": "",
             "Type": {
              "$id": "464",
              "Kind": "array",
              "ValueType": {
               "$id": "465",
               "Kind": "safeint"
              }
             },
             "IsRequired": true,
             "IsReadOnly": false
            }
           ]
          }
         },
         "IsRequired": true,
         "IsReadOnly": false
        },
        {
         "$id": "466",
         "Name": "finish_reason",
         "SerializedName": "finish_reason",
         "Description": "The reason the model stopped generating tokens. This will be `stop` if the model hit a\nnatural stop point or a provided stop sequence, or `content_filter` if content was omitted\ndue to a flag from our content filters, `length` if the maximum number of tokens specified\nin the request was reached, or `content_filter` if content was omitted due to a flag from our\ncontent filters.",
         "Type": {
          "$ref": "85"
         },
         "IsRequired": true,
         "IsReadOnly": false
        }
       ]
      }
     },
     "IsRequired": true,
     "IsReadOnly": false
    },
    {
     "$id": "467",
     "Name": "usage",
     "SerializedName": "usage",
     "Description": "",
     "Type": {
      "$ref": "278"
     },
     "IsRequired": false,
     "IsReadOnly": false
    }
   ]
  },
  {
   "$ref": "444"
  },
  {
   "$ref": "451"
  },
  {
   "$id": "468",
   "Kind": "model",
   "Name": "CreateEditRequest",
   "CrossLanguageDefinitionId": "OpenAI.CreateEditRequest",
   "Usage": "Input",
   "Properties": [
    {
     "$id": "469",
     "Name": "model",
     "SerializedName": "model",
     "Description": "ID of the model to use. You can use the `text-davinci-edit-001` or `code-davinci-edit-001`\nmodel with this endpoint.",
     "Type": {
      "$ref": "90"
     },
     "IsRequired": true,
     "IsReadOnly": false
    },
    {
     "$id": "470",
     "Name": "input",
     "SerializedName": "input",
     "Description": "The input text to use as a starting point for the edit.",
     "Type": {
      "$id": "471",
      "Kind": "nullable",
      "Type": {
       "$id": "472",
       "Kind": "string"
      }
     },
     "IsRequired": false,
     "IsReadOnly": false
    },
    {
     "$id": "473",
     "Name": "instruction",
     "SerializedName": "instruction",
     "Description": "The instruction that tells the model how to edit the prompt.",
     "Type": {
      "$id": "474",
      "Kind": "string"
     },
     "IsRequired": true,
     "IsReadOnly": false
    },
    {
     "$id": "475",
     "Name": "n",
     "SerializedName": "n",
     "Description": "How many edits to generate for the input and instruction.",
     "Type": {
      "$id": "476",
      "Kind": "nullable",
      "Type": {
       "$id": "477",
       "Kind": "safeint"
      }
     },
     "IsRequired": false,
     "IsReadOnly": false
    },
    {
     "$id": "478",
     "Name": "temperature",
     "SerializedName": "temperature",
     "Description": "What sampling temperature to use, between 0 and 2. Higher values like 0.8 will make the output\nmore random, while lower values like 0.2 will make it more focused and deterministic.\n\nWe generally recommend altering this or `top_p` but not both.",
     "Type": {
      "$id": "479",
      "Kind": "nullable",
      "Type": {
       "$id": "480",
       "Kind": "float64"
      }
     },
     "IsRequired": false,
     "IsReadOnly": false
    },
    {
     "$id": "481",
     "Name": "top_p",
     "SerializedName": "top_p",
     "Description": "An alternative to sampling with temperature, called nucleus sampling, where the model considers\nthe results of the tokens with top_p probability mass. So 0.1 means only the tokens comprising\nthe top 10% probability mass are considered.\n\nWe generally recommend altering this or `temperature` but not both.",
     "Type": {
      "$id": "482",
      "Kind": "nullable",
      "Type": {
       "$id": "483",
       "Kind": "float64"
      }
     },
     "IsRequired": false,
     "IsReadOnly": false
    }
   ]
  },
  {
   "$id": "484",
   "Kind": "model",
   "Name": "CreateEditResponse",
   "CrossLanguageDefinitionId": "OpenAI.CreateEditResponse",
   "Usage": "Output",
   "Deprecation": "deprecated",
   "Properties": [
    {
     "$id": "485",
     "Name": "object",
     "SerializedName": "object",
     "Description": "The object type, which is always `edit`.",
     "Type": {
      "$id": "486",
      "Kind": "constant",
      "ValueType": {
       "$ref": "94"
      },
      "Value": "edit"
     },
     "IsRequired": true,
     "IsReadOnly": false
    },
    {
     "$id": "487",
     "Name": "created",
     "SerializedName": "created",
     "Description": "The Unix timestamp (in seconds) of when the edit was created.",
     "Type": {
      "$id": "488",
      "Kind": "utcDateTime",
      "Encode": "unixTimestamp",
      "WireType": {
       "$id": "489",
       "Kind": "int32"
      }
     },
     "IsRequired": true,
     "IsReadOnly": false
    },
    {
     "$id": "490",
     "Name": "choices",
     "SerializedName": "choices",
     "Description": "description: A list of edit choices. Can be more than one if `n` is greater than 1.",
     "Type": {
      "$id": "491",
      "Kind": "array",
      "ValueType": {
       "$id": "492",
       "Kind": "model",
       "Name": "CreateEditResponseChoice",
       "CrossLanguageDefinitionId": "OpenAI.CreateEditResponse.choice.anonymous",
       "Usage": "Output",
       "Properties": [
        {
         "$id": "493",
         "Name": "text",
         "SerializedName": "text",
         "Description": "The edited result.",
         "Type": {
          "$id": "494",
          "Kind": "string"
         },
         "IsRequired": true,
         "IsReadOnly": false
        },
        {
         "$id": "495",
         "Name": "index",
         "SerializedName": "index",
         "Description": "The index of the choice in the list of choices.",
         "Type": {
          "$id": "496",
          "Kind": "safeint"
         },
         "IsRequired": true,
         "IsReadOnly": false
        },
        {
         "$id": "497",
         "Name": "finish_reason",
         "SerializedName": "finish_reason",
         "Description": "The reason the model stopped generating tokens. This will be `stop` if the model hit a\nnatural stop point or a provided stop sequence, or `length` if the maximum number of tokens\nspecified in the request was reached.",
         "Type": {
          "$ref": "97"
         },
         "IsRequired": true,
         "IsReadOnly": false
        }
       ]
      }
     },
     "IsRequired": true,
     "IsReadOnly": false
    },
    {
     "$id": "498",
     "Name": "usage",
     "SerializedName": "usage",
     "Description": "",
     "Type": {
      "$ref": "278"
     },
     "IsRequired": true,
     "IsReadOnly": false
    }
   ]
  },
  {
   "$ref": "492"
  },
  {
   "$id": "499",
   "Kind": "model",
   "Name": "CreateEmbeddingRequest",
   "CrossLanguageDefinitionId": "OpenAI.CreateEmbeddingRequest",
   "Usage": "Input",
   "Properties": [
    {
     "$id": "500",
     "Name": "model",
     "SerializedName": "model",
     "Description": "ID of the model to use. You can use the [List models](/docs/api-reference/models/list) API to see all of your available models, or see our [Model overview](/docs/models/overview) for descriptions of them.",
     "Type": {
      "$ref": "101"
     },
     "IsRequired": true,
     "IsReadOnly": false
    },
    {
     "$id": "501",
     "Name": "input",
     "SerializedName": "input",
     "Description": "Input text to embed, encoded as a string or array of tokens. To embed multiple inputs in a\nsingle request, pass an array of strings or array of token arrays. Each input must not exceed\nthe max input tokens for the model (8191 tokens for `text-embedding-ada-002`) and cannot be an empty string.\n[Example Python code](https://github.com/openai/openai-cookbook/blob/main/examples/How_to_count_tokens_with_tiktoken.ipynb)\nfor counting tokens.",
     "Type": {
      "$id": "502",
      "Kind": "union",
      "Name": "CreateEmbeddingRequestInput",
      "VariantTypes": [
       {
        "$id": "503",
        "Kind": "string"
       },
       {
        "$id": "504",
        "Kind": "array",
        "ValueType": {
         "$id": "505",
         "Kind": "string"
        }
       },
       {
        "$id": "506",
        "Kind": "array",
        "ValueType": {
         "$id": "507",
         "Kind": "safeint"
        }
       },
       {
        "$id": "508",
        "Kind": "array",
        "ValueType": {
         "$id": "509",
         "Kind": "array",
         "ValueType": {
          "$id": "510",
          "Kind": "safeint"
         }
        }
       }
      ]
     },
     "IsRequired": true,
     "IsReadOnly": false
    },
    {
     "$id": "511",
     "Name": "user",
     "SerializedName": "user",
     "Description": "",
     "Type": {
      "$id": "512",
      "Kind": "string"
     },
     "IsRequired": false,
     "IsReadOnly": false
    }
   ]
  },
  {
   "$id": "513",
   "Kind": "model",
   "Name": "CreateEmbeddingResponse",
   "CrossLanguageDefinitionId": "OpenAI.CreateEmbeddingResponse",
   "Usage": "Output",
   "Properties": [
    {
     "$id": "514",
     "Name": "object",
     "SerializedName": "object",
     "Description": "The object type, which is always \"embedding\".",
     "Type": {
      "$id": "515",
      "Kind": "constant",
      "ValueType": {
       "$ref": "104"
      },
      "Value": "embedding"
     },
     "IsRequired": true,
     "IsReadOnly": false
    },
    {
     "$id": "516",
     "Name": "model",
     "SerializedName": "model",
     "Description": "The name of the model used to generate the embedding.",
     "Type": {
      "$id": "517",
      "Kind": "string"
     },
     "IsRequired": true,
     "IsReadOnly": false
    },
    {
     "$id": "518",
     "Name": "data",
     "SerializedName": "data",
     "Description": "The list of embeddings generated by the model.",
     "Type": {
      "$id": "519",
      "Kind": "array",
      "ValueType": {
       "$id": "520",
       "Kind": "model",
       "Name": "Embedding",
       "CrossLanguageDefinitionId": "OpenAI.Embedding",
       "Usage": "Output",
       "Description": "Represents an embedding vector returned by embedding endpoint.",
       "Properties": [
        {
         "$id": "521",
         "Name": "index",
         "SerializedName": "index",
         "Description": "The index of the embedding in the list of embeddings.",
         "Type": {
          "$id": "522",
          "Kind": "safeint"
         },
         "IsRequired": true,
         "IsReadOnly": false
        },
        {
         "$id": "523",
         "Name": "object",
         "SerializedName": "object",
         "Description": "The object type, which is always \"embedding\".",
         "Type": {
          "$id": "524",
          "Kind": "constant",
          "ValueType": {
           "$ref": "107"
          },
          "Value": "embedding"
         },
         "IsRequired": true,
         "IsReadOnly": false
        },
        {
         "$id": "525",
         "Name": "embedding",
         "SerializedName": "embedding",
         "Description": "The embedding vector, which is a list of floats. The length of vector depends on the model as\\\r\nlisted in the [embedding guide](/docs/guides/embeddings).",
         "Type": {
          "$id": "526",
          "Kind": "array",
          "ValueType": {
           "$id": "527",
           "Kind": "float64"
          }
         },
         "IsRequired": true,
         "IsReadOnly": false
        }
       ]
      }
     },
     "IsRequired": true,
     "IsReadOnly": false
    },
    {
     "$id": "528",
     "Name": "usage",
     "SerializedName": "usage",
     "Description": "The usage information for the request.",
     "Type": {
      "$id": "529",
      "Kind": "model",
      "Name": "CreateEmbeddingResponseUsage",
      "CrossLanguageDefinitionId": "OpenAI.CreateEmbeddingResponse.usage.anonymous",
      "Usage": "Output",
      "Properties": [
       {
        "$id": "530",
        "Name": "prompt_tokens",
        "SerializedName": "prompt_tokens",
        "Description": "The number of tokens used by the prompt.",
        "Type": {
         "$id": "531",
         "Kind": "safeint"
        },
        "IsRequired": true,
        "IsReadOnly": false
       },
       {
        "$id": "532",
        "Name": "total_tokens",
        "SerializedName": "total_tokens",
        "Description": "The total number of tokens used by the request.",
        "Type": {
         "$id": "533",
         "Kind": "safeint"
        },
        "IsRequired": true,
        "IsReadOnly": false
       }
      ]
     },
     "IsRequired": true,
     "IsReadOnly": false
    }
   ]
  },
  {
   "$ref": "520"
  },
  {
   "$ref": "529"
  },
  {
   "$id": "534",
   "Kind": "model",
   "Name": "ListFilesResponse",
   "CrossLanguageDefinitionId": "OpenAI.ListFilesResponse",
   "Usage": "Output",
   "Properties": [
    {
     "$id": "535",
     "Name": "object",
     "SerializedName": "object",
     "Description": "",
     "Type": {
      "$id": "536",
      "Kind": "string"
     },
     "IsRequired": true,
     "IsReadOnly": false
    },
    {
     "$id": "537",
     "Name": "data",
     "SerializedName": "data",
     "Description": "",
     "Type": {
      "$id": "538",
      "Kind": "array",
      "ValueType": {
       "$id": "539",
       "Kind": "model",
       "Name": "OpenAIFile",
       "CrossLanguageDefinitionId": "OpenAI.OpenAIFile",
       "Usage": "Output",
       "Description": "The `File` object represents a document that has been uploaded to OpenAI.",
       "Properties": [
        {
         "$id": "540",
         "Name": "id",
         "SerializedName": "id",
         "Description": "The file identifier, which can be referenced in the API endpoints.",
         "Type": {
          "$id": "541",
          "Kind": "string"
         },
         "IsRequired": true,
         "IsReadOnly": false
        },
        {
         "$id": "542",
         "Name": "object",
         "SerializedName": "object",
         "Description": "The object type, which is always \"file\".",
         "Type": {
          "$id": "543",
          "Kind": "constant",
          "ValueType": {
           "$ref": "110"
          },
          "Value": "file"
         },
         "IsRequired": true,
         "IsReadOnly": false
        },
        {
         "$id": "544",
         "Name": "bytes",
         "SerializedName": "bytes",
         "Description": "The size of the file in bytes.",
         "Type": {
          "$id": "545",
          "Kind": "safeint"
         },
         "IsRequired": true,
         "IsReadOnly": false
        },
        {
         "$id": "546",
         "Name": "createdAt",
         "SerializedName": "createdAt",
         "Description": "The Unix timestamp (in seconds) for when the file was created.",
         "Type": {
          "$id": "547",
          "Kind": "utcDateTime",
          "Encode": "unixTimestamp",
          "WireType": {
           "$id": "548",
           "Kind": "int32"
          }
         },
         "IsRequired": true,
         "IsReadOnly": false
        },
        {
         "$id": "549",
         "Name": "filename",
         "SerializedName": "filename",
         "Description": "The name of the file.",
         "Type": {
          "$id": "550",
          "Kind": "string"
         },
         "IsRequired": true,
         "IsReadOnly": false
        },
        {
         "$id": "551",
         "Name": "purpose",
         "SerializedName": "purpose",
         "Description": "The intended purpose of the file. Currently, only \"fine-tune\" is supported.",
         "Type": {
          "$id": "552",
          "Kind": "string"
         },
         "IsRequired": true,
         "IsReadOnly": false
        },
        {
         "$id": "553",
         "Name": "status",
         "SerializedName": "status",
         "Description": "The current status of the file, which can be either `uploaded`, `processed`, `pending`,\n`error`, `deleting` or `deleted`.",
         "Type": {
          "$ref": "113"
         },
         "IsRequired": true,
         "IsReadOnly": false
        },
        {
         "$id": "554",
         "Name": "status_details",
         "SerializedName": "status_details",
         "Description": "Additional details about the status of the file. If the file is in the `error` state, this will\ninclude a message describing the error.",
         "Type": {
          "$id": "555",
          "Kind": "nullable",
          "Type": {
           "$id": "556",
           "Kind": "string"
          }
         },
         "IsRequired": false,
         "IsReadOnly": false
        }
       ]
      }
     },
     "IsRequired": true,
     "IsReadOnly": false
    }
   ]
  },
  {
   "$ref": "539"
  },
  {
   "$id": "557",
   "Kind": "model",
   "Name": "CreateFileRequest",
<<<<<<< HEAD
   "Namespace": "OpenAI",
   "Usage": "Input,MultipartFormData",
=======
   "CrossLanguageDefinitionId": "OpenAI.CreateFileRequest",
   "Usage": "Input,Multipart",
>>>>>>> 5f9dfa7e
   "Properties": [
    {
     "$id": "558",
     "Name": "file",
     "SerializedName": "file",
     "Description": "Name of the [JSON Lines](https://jsonlines.readthedocs.io/en/latest/) file to be uploaded.\n\nIf the `purpose` is set to \"fine-tune\", the file will be used for fine-tuning.",
     "Type": {
      "$id": "559",
      "Kind": "bytes",
      "Encode": "base64"
     },
     "IsRequired": true,
     "IsReadOnly": false
    },
    {
     "$id": "560",
     "Name": "purpose",
     "SerializedName": "purpose",
     "Description": "The intended purpose of the uploaded documents. Use \"fine-tune\" for\n[fine-tuning](/docs/api-reference/fine-tuning). This allows us to validate the format of the\nuploaded file.",
     "Type": {
      "$id": "561",
      "Kind": "string"
     },
     "IsRequired": true,
     "IsReadOnly": false
    }
   ]
  },
  {
   "$id": "562",
   "Kind": "model",
   "Name": "DeleteFileResponse",
   "CrossLanguageDefinitionId": "OpenAI.DeleteFileResponse",
   "Usage": "Output",
   "Properties": [
    {
     "$id": "563",
     "Name": "id",
     "SerializedName": "id",
     "Description": "",
     "Type": {
      "$id": "564",
      "Kind": "string"
     },
     "IsRequired": true,
     "IsReadOnly": false
    },
    {
     "$id": "565",
     "Name": "object",
     "SerializedName": "object",
     "Description": "",
     "Type": {
      "$id": "566",
      "Kind": "string"
     },
     "IsRequired": true,
     "IsReadOnly": false
    },
    {
     "$id": "567",
     "Name": "deleted",
     "SerializedName": "deleted",
     "Description": "",
     "Type": {
      "$id": "568",
      "Kind": "boolean"
     },
     "IsRequired": true,
     "IsReadOnly": false
    }
   ]
  },
  {
   "$id": "569",
   "Kind": "model",
   "Name": "CreateFineTuneRequest",
   "CrossLanguageDefinitionId": "OpenAI.CreateFineTuneRequest",
   "Usage": "Input",
   "Properties": [
    {
     "$id": "570",
     "Name": "training_file",
     "SerializedName": "training_file",
     "Description": "The ID of an uploaded file that contains training data.\n\nSee [upload file](/docs/api-reference/files/upload) for how to upload a file.\n\nYour dataset must be formatted as a JSONL file, where each training example is a JSON object\nwith the keys \"prompt\" and \"completion\". Additionally, you must upload your file with the\npurpose `fine-tune`.\n\nSee the [fine-tuning guide](/docs/guides/legacy-fine-tuning/creating-training-data) for more\ndetails.",
     "Type": {
      "$id": "571",
      "Kind": "string"
     },
     "IsRequired": true,
     "IsReadOnly": false
    },
    {
     "$id": "572",
     "Name": "validation_file",
     "SerializedName": "validation_file",
     "Description": "The ID of an uploaded file that contains validation data.\n\nIf you provide this file, the data is used to generate validation metrics periodically during\nfine-tuning. These metrics can be viewed in the\n[fine-tuning results file](/docs/guides/legacy-fine-tuning/analyzing-your-fine-tuned-model).\nYour train and validation data should be mutually exclusive.\n\nYour dataset must be formatted as a JSONL file, where each validation example is a JSON object\nwith the keys \"prompt\" and \"completion\". Additionally, you must upload your file with the\npurpose `fine-tune`.\n\nSee the [fine-tuning guide](/docs/guides/legacy-fine-tuning/creating-training-data) for more\ndetails.",
     "Type": {
      "$id": "573",
      "Kind": "nullable",
      "Type": {
       "$id": "574",
       "Kind": "string"
      }
     },
     "IsRequired": false,
     "IsReadOnly": false
    },
    {
     "$id": "575",
     "Name": "model",
     "SerializedName": "model",
     "Description": "The name of the base model to fine-tune. You can select one of \"ada\", \"babbage\", \"curie\",\n\"davinci\", or a fine-tuned model created after 2022-04-21 and before 2023-08-22. To learn more\nabout these models, see the [Models](/docs/models) documentation.",
     "Type": {
      "$id": "576",
      "Kind": "nullable",
      "Type": {
       "$ref": "121"
      }
     },
     "IsRequired": false,
     "IsReadOnly": false
    },
    {
     "$id": "577",
     "Name": "n_epochs",
     "SerializedName": "n_epochs",
     "Description": "The number of epochs to train the model for. An epoch refers to one full cycle through the\ntraining dataset.",
     "Type": {
      "$id": "578",
      "Kind": "nullable",
      "Type": {
       "$id": "579",
       "Kind": "safeint"
      }
     },
     "IsRequired": false,
     "IsReadOnly": false
    },
    {
     "$id": "580",
     "Name": "batch_size",
     "SerializedName": "batch_size",
     "Description": "The batch size to use for training. The batch size is the number of training examples used to\ntrain a single forward and backward pass.\n\nBy default, the batch size will be dynamically configured to be ~0.2% of the number of examples\nin the training set, capped at 256 - in general, we've found that larger batch sizes tend to\nwork better for larger datasets.",
     "Type": {
      "$id": "581",
      "Kind": "nullable",
      "Type": {
       "$id": "582",
       "Kind": "safeint"
      }
     },
     "IsRequired": false,
     "IsReadOnly": false
    },
    {
     "$id": "583",
     "Name": "learning_rate_multiplier",
     "SerializedName": "learning_rate_multiplier",
     "Description": "The learning rate multiplier to use for training. The fine-tuning learning rate is the original\nlearning rate used for pretraining multiplied by this value.\n\nBy default, the learning rate multiplier is the 0.05, 0.1, or 0.2 depending on final\n`batch_size` (larger learning rates tend to perform better with larger batch sizes). We\nrecommend experimenting with values in the range 0.02 to 0.2 to see what produces the best\nresults.",
     "Type": {
      "$id": "584",
      "Kind": "nullable",
      "Type": {
       "$id": "585",
       "Kind": "float64"
      }
     },
     "IsRequired": false,
     "IsReadOnly": false
    },
    {
     "$id": "586",
     "Name": "prompt_loss_rate",
     "SerializedName": "prompt_loss_rate",
     "Description": "The weight to use for loss on the prompt tokens. This controls how much the model tries to\nlearn to generate the prompt (as compared to the completion which always has a weight of 1.0),\nand can add a stabilizing effect to training when completions are short.\n\nIf prompts are extremely long (relative to completions), it may make sense to reduce this\nweight so as to avoid over-prioritizing learning the prompt.",
     "Type": {
      "$id": "587",
      "Kind": "nullable",
      "Type": {
       "$id": "588",
       "Kind": "float64"
      }
     },
     "IsRequired": false,
     "IsReadOnly": false
    },
    {
     "$id": "589",
     "Name": "compute_classification_metrics",
     "SerializedName": "compute_classification_metrics",
     "Description": "If set, we calculate classification-specific metrics such as accuracy and F-1 score using the\nvalidation set at the end of every epoch. These metrics can be viewed in the\n[results file](/docs/guides/legacy-fine-tuning/analyzing-your-fine-tuned-model).\n\nIn order to compute classification metrics, you must provide a `validation_file`. Additionally,\nyou must specify `classification_n_classes` for multiclass classification or\n`classification_positive_class` for binary classification.",
     "Type": {
      "$id": "590",
      "Kind": "nullable",
      "Type": {
       "$id": "591",
       "Kind": "boolean"
      }
     },
     "IsRequired": false,
     "IsReadOnly": false
    },
    {
     "$id": "592",
     "Name": "classification_n_classes",
     "SerializedName": "classification_n_classes",
     "Description": "The number of classes in a classification task.\n\nThis parameter is required for multiclass classification.",
     "Type": {
      "$id": "593",
      "Kind": "nullable",
      "Type": {
       "$id": "594",
       "Kind": "safeint"
      }
     },
     "IsRequired": false,
     "IsReadOnly": false
    },
    {
     "$id": "595",
     "Name": "classification_positive_class",
     "SerializedName": "classification_positive_class",
     "Description": "The positive class in binary classification.\n\nThis parameter is needed to generate precision, recall, and F1 metrics when doing binary\nclassification.",
     "Type": {
      "$id": "596",
      "Kind": "nullable",
      "Type": {
       "$id": "597",
       "Kind": "string"
      }
     },
     "IsRequired": false,
     "IsReadOnly": false
    },
    {
     "$id": "598",
     "Name": "classification_betas",
     "SerializedName": "classification_betas",
     "Description": "If this is provided, we calculate F-beta scores at the specified beta values. The F-beta score\nis a generalization of F-1 score. This is only used for binary classification.\n\nWith a beta of 1 (i.e. the F-1 score), precision and recall are given the same weight. A larger\nbeta score puts more weight on recall and less on precision. A smaller beta score puts more\nweight on precision and less on recall.",
     "Type": {
      "$id": "599",
      "Kind": "nullable",
      "Type": {
       "$id": "600",
       "Kind": "array",
       "ValueType": {
        "$id": "601",
        "Kind": "float64"
       }
      }
     },
     "IsRequired": false,
     "IsReadOnly": false
    },
    {
     "$id": "602",
     "Name": "suffix",
     "SerializedName": "suffix",
     "Description": "A string of up to 18 characters that will be added to your fine-tuned model name.\n\nFor example, a `suffix` of \"custom-model-name\" would produce a model name like\n`ada:ft-your-org:custom-model-name-2022-02-15-04-21-04`.",
     "Type": {
      "$id": "603",
      "Kind": "nullable",
      "Type": {
       "$id": "604",
       "Kind": "string"
      }
     },
     "IsRequired": false,
     "IsReadOnly": false
    }
   ]
  },
  {
   "$id": "605",
   "Kind": "model",
   "Name": "FineTune",
   "CrossLanguageDefinitionId": "OpenAI.FineTune",
   "Usage": "Output",
   "Deprecation": "deprecated",
   "Description": "The `FineTune` object represents a legacy fine-tune job that has been created through the API.",
   "Properties": [
    {
     "$id": "606",
     "Name": "id",
     "SerializedName": "id",
     "Description": "The object identifier, which can be referenced in the API endpoints.",
     "Type": {
      "$id": "607",
      "Kind": "string"
     },
     "IsRequired": true,
     "IsReadOnly": false
    },
    {
     "$id": "608",
     "Name": "object",
     "SerializedName": "object",
     "Description": "The object type, which is always \"fine-tune\".",
     "Type": {
      "$id": "609",
      "Kind": "constant",
      "ValueType": {
       "$ref": "127"
      },
      "Value": "fine-tune"
     },
     "IsRequired": true,
     "IsReadOnly": false
    },
    {
     "$id": "610",
     "Name": "created_at",
     "SerializedName": "created_at",
     "Description": "The Unix timestamp (in seconds) for when the fine-tuning job was created.",
     "Type": {
      "$id": "611",
      "Kind": "utcDateTime",
      "Encode": "unixTimestamp",
      "WireType": {
       "$id": "612",
       "Kind": "int32"
      }
     },
     "IsRequired": true,
     "IsReadOnly": false
    },
    {
     "$id": "613",
     "Name": "updated_at",
     "SerializedName": "updated_at",
     "Description": "The Unix timestamp (in seconds) for when the fine-tuning job was last updated.",
     "Type": {
      "$id": "614",
      "Kind": "utcDateTime",
      "Encode": "unixTimestamp",
      "WireType": {
       "$id": "615",
       "Kind": "int32"
      }
     },
     "IsRequired": true,
     "IsReadOnly": false
    },
    {
     "$id": "616",
     "Name": "model",
     "SerializedName": "model",
     "Description": "The base model that is being fine-tuned.",
     "Type": {
      "$id": "617",
      "Kind": "string"
     },
     "IsRequired": true,
     "IsReadOnly": false
    },
    {
     "$id": "618",
     "Name": "fine_tuned_model",
     "SerializedName": "fine_tuned_model",
     "Description": "The name of the fine-tuned model that is being created.",
     "Type": {
      "$id": "619",
      "Kind": "nullable",
      "Type": {
       "$id": "620",
       "Kind": "string"
      }
     },
     "IsRequired": true,
     "IsReadOnly": false
    },
    {
     "$id": "621",
     "Name": "organization_id",
     "SerializedName": "organization_id",
     "Description": "The organization that owns the fine-tuning job.",
     "Type": {
      "$id": "622",
      "Kind": "string"
     },
     "IsRequired": true,
     "IsReadOnly": false
    },
    {
     "$id": "623",
     "Name": "status",
     "SerializedName": "status",
     "Description": "The current status of the fine-tuning job, which can be either `created`, `running`,\n`succeeded`, `failed`, or `cancelled`.",
     "Type": {
      "$ref": "130"
     },
     "IsRequired": true,
     "IsReadOnly": false
    },
    {
     "$id": "624",
     "Name": "hyperparams",
     "SerializedName": "hyperparams",
     "Description": "The hyperparameters used for the fine-tuning job. See the\n[fine-tuning guide](/docs/guides/legacy-fine-tuning/hyperparameters) for more details.",
     "Type": {
      "$id": "625",
      "Kind": "model",
      "Name": "FineTuneHyperparams",
      "CrossLanguageDefinitionId": "OpenAI.FineTune.hyperparams.anonymous",
      "Usage": "Output",
      "Properties": [
       {
        "$id": "626",
        "Name": "n_epochs",
        "SerializedName": "n_epochs",
        "Description": "The number of epochs to train the model for. An epoch refers to one full cycle through the\ntraining dataset.",
        "Type": {
         "$id": "627",
         "Kind": "safeint"
        },
        "IsRequired": true,
        "IsReadOnly": false
       },
       {
        "$id": "628",
        "Name": "batch_size",
        "SerializedName": "batch_size",
        "Description": "The batch size to use for training. The batch size is the number of training examples used to\ntrain a single forward and backward pass.",
        "Type": {
         "$id": "629",
         "Kind": "safeint"
        },
        "IsRequired": true,
        "IsReadOnly": false
       },
       {
        "$id": "630",
        "Name": "prompt_loss_weight",
        "SerializedName": "prompt_loss_weight",
        "Description": "The weight to use for loss on the prompt tokens.",
        "Type": {
         "$id": "631",
         "Kind": "float64"
        },
        "IsRequired": true,
        "IsReadOnly": false
       },
       {
        "$id": "632",
        "Name": "learning_rate_multiplier",
        "SerializedName": "learning_rate_multiplier",
        "Description": "The learning rate multiplier to use for training.",
        "Type": {
         "$id": "633",
         "Kind": "float64"
        },
        "IsRequired": true,
        "IsReadOnly": false
       },
       {
        "$id": "634",
        "Name": "compute_classification_metrics",
        "SerializedName": "compute_classification_metrics",
        "Description": "The classification metrics to compute using the validation dataset at the end of every epoch.",
        "Type": {
         "$id": "635",
         "Kind": "boolean"
        },
        "IsRequired": false,
        "IsReadOnly": false
       },
       {
        "$id": "636",
        "Name": "classification_positive_class",
        "SerializedName": "classification_positive_class",
        "Description": "The positive class to use for computing classification metrics.",
        "Type": {
         "$id": "637",
         "Kind": "string"
        },
        "IsRequired": false,
        "IsReadOnly": false
       },
       {
        "$id": "638",
        "Name": "classification_n_classes",
        "SerializedName": "classification_n_classes",
        "Description": "The number of classes to use for computing classification metrics.",
        "Type": {
         "$id": "639",
         "Kind": "safeint"
        },
        "IsRequired": false,
        "IsReadOnly": false
       }
      ]
     },
     "IsRequired": true,
     "IsReadOnly": false
    },
    {
     "$id": "640",
     "Name": "training_files",
     "SerializedName": "training_files",
     "Description": "The list of files used for training.",
     "Type": {
      "$id": "641",
      "Kind": "array",
      "ValueType": {
       "$ref": "539"
      }
     },
     "IsRequired": true,
     "IsReadOnly": false
    },
    {
     "$id": "642",
     "Name": "validation_files",
     "SerializedName": "validation_files",
     "Description": "The list of files used for validation.",
     "Type": {
      "$id": "643",
      "Kind": "array",
      "ValueType": {
       "$ref": "539"
      }
     },
     "IsRequired": true,
     "IsReadOnly": false
    },
    {
     "$id": "644",
     "Name": "result_files",
     "SerializedName": "result_files",
     "Description": "The compiled results files for the fine-tuning job.",
     "Type": {
      "$id": "645",
      "Kind": "array",
      "ValueType": {
       "$ref": "539"
      }
     },
     "IsRequired": true,
     "IsReadOnly": false
    },
    {
     "$id": "646",
     "Name": "events",
     "SerializedName": "events",
     "Description": "The list of events that have been observed in the lifecycle of the FineTune job.",
     "Type": {
      "$id": "647",
      "Kind": "array",
      "ValueType": {
       "$id": "648",
       "Kind": "model",
       "Name": "FineTuneEvent",
       "CrossLanguageDefinitionId": "OpenAI.FineTuneEvent",
       "Usage": "Output",
       "Properties": [
        {
         "$id": "649",
         "Name": "object",
         "SerializedName": "object",
         "Description": "",
         "Type": {
          "$id": "650",
          "Kind": "string"
         },
         "IsRequired": true,
         "IsReadOnly": false
        },
        {
         "$id": "651",
         "Name": "created_at",
         "SerializedName": "created_at",
         "Description": "",
         "Type": {
          "$id": "652",
          "Kind": "utcDateTime",
          "Encode": "unixTimestamp",
          "WireType": {
           "$id": "653",
           "Kind": "int32"
          }
         },
         "IsRequired": true,
         "IsReadOnly": false
        },
        {
         "$id": "654",
         "Name": "level",
         "SerializedName": "level",
         "Description": "",
         "Type": {
          "$id": "655",
          "Kind": "string"
         },
         "IsRequired": true,
         "IsReadOnly": false
        },
        {
         "$id": "656",
         "Name": "message",
         "SerializedName": "message",
         "Description": "",
         "Type": {
          "$id": "657",
          "Kind": "string"
         },
         "IsRequired": true,
         "IsReadOnly": false
        }
       ]
      }
     },
     "IsRequired": false,
     "IsReadOnly": false
    }
   ]
  },
  {
   "$ref": "625"
  },
  {
   "$ref": "648"
  },
  {
   "$id": "658",
   "Kind": "model",
   "Name": "ListFineTunesResponse",
   "CrossLanguageDefinitionId": "OpenAI.ListFineTunesResponse",
   "Usage": "Output",
   "Properties": [
    {
     "$id": "659",
     "Name": "object",
     "SerializedName": "object",
     "Description": "",
     "Type": {
      "$id": "660",
      "Kind": "string"
     },
     "IsRequired": true,
     "IsReadOnly": false
    },
    {
     "$id": "661",
     "Name": "data",
     "SerializedName": "data",
     "Description": "",
     "Type": {
      "$id": "662",
      "Kind": "array",
      "ValueType": {
       "$ref": "605"
      }
     },
     "IsRequired": true,
     "IsReadOnly": false
    }
   ]
  },
  {
   "$id": "663",
   "Kind": "model",
   "Name": "ListFineTuneEventsResponse",
   "CrossLanguageDefinitionId": "OpenAI.ListFineTuneEventsResponse",
   "Usage": "Output",
   "Properties": [
    {
     "$id": "664",
     "Name": "object",
     "SerializedName": "object",
     "Description": "",
     "Type": {
      "$id": "665",
      "Kind": "string"
     },
     "IsRequired": true,
     "IsReadOnly": false
    },
    {
     "$id": "666",
     "Name": "data",
     "SerializedName": "data",
     "Description": "",
     "Type": {
      "$id": "667",
      "Kind": "array",
      "ValueType": {
       "$ref": "648"
      }
     },
     "IsRequired": true,
     "IsReadOnly": false
    }
   ]
  },
  {
   "$id": "668",
   "Kind": "model",
   "Name": "ListModelsResponse",
   "CrossLanguageDefinitionId": "OpenAI.ListModelsResponse",
   "Usage": "Output",
   "Properties": [
    {
     "$id": "669",
     "Name": "object",
     "SerializedName": "object",
     "Description": "",
     "Type": {
      "$id": "670",
      "Kind": "string"
     },
     "IsRequired": true,
     "IsReadOnly": false
    },
    {
     "$id": "671",
     "Name": "data",
     "SerializedName": "data",
     "Description": "",
     "Type": {
      "$id": "672",
      "Kind": "array",
      "ValueType": {
       "$id": "673",
       "Kind": "model",
       "Name": "Model",
       "CrossLanguageDefinitionId": "OpenAI.Model",
       "Usage": "Output",
       "Description": "Describes an OpenAI model offering that can be used with the API.",
       "Properties": [
        {
         "$id": "674",
         "Name": "id",
         "SerializedName": "id",
         "Description": "The model identifier, which can be referenced in the API endpoints.",
         "Type": {
          "$id": "675",
          "Kind": "string"
         },
         "IsRequired": true,
         "IsReadOnly": false
        },
        {
         "$id": "676",
         "Name": "object",
         "SerializedName": "object",
         "Description": "The object type, which is always \"model\".",
         "Type": {
          "$id": "677",
          "Kind": "constant",
          "ValueType": {
           "$ref": "137"
          },
          "Value": "model"
         },
         "IsRequired": true,
         "IsReadOnly": false
        },
        {
         "$id": "678",
         "Name": "created",
         "SerializedName": "created",
         "Description": "The Unix timestamp (in seconds) when the model was created.",
         "Type": {
          "$id": "679",
          "Kind": "utcDateTime",
          "Encode": "unixTimestamp",
          "WireType": {
           "$id": "680",
           "Kind": "int32"
          }
         },
         "IsRequired": true,
         "IsReadOnly": false
        },
        {
         "$id": "681",
         "Name": "owned_by",
         "SerializedName": "owned_by",
         "Description": "The organization that owns the model.",
         "Type": {
          "$id": "682",
          "Kind": "string"
         },
         "IsRequired": true,
         "IsReadOnly": false
        }
       ]
      }
     },
     "IsRequired": true,
     "IsReadOnly": false
    }
   ]
  },
  {
   "$ref": "673"
  },
  {
   "$id": "683",
   "Kind": "model",
   "Name": "DeleteModelResponse",
   "CrossLanguageDefinitionId": "OpenAI.DeleteModelResponse",
   "Usage": "Output",
   "Properties": [
    {
     "$id": "684",
     "Name": "id",
     "SerializedName": "id",
     "Description": "",
     "Type": {
      "$id": "685",
      "Kind": "string"
     },
     "IsRequired": true,
     "IsReadOnly": false
    },
    {
     "$id": "686",
     "Name": "object",
     "SerializedName": "object",
     "Description": "",
     "Type": {
      "$id": "687",
      "Kind": "string"
     },
     "IsRequired": true,
     "IsReadOnly": false
    },
    {
     "$id": "688",
     "Name": "deleted",
     "SerializedName": "deleted",
     "Description": "",
     "Type": {
      "$id": "689",
      "Kind": "boolean"
     },
     "IsRequired": true,
     "IsReadOnly": false
    }
   ]
  },
  {
   "$id": "690",
   "Kind": "model",
   "Name": "CreateImageRequest",
   "CrossLanguageDefinitionId": "OpenAI.CreateImageRequest",
   "Usage": "Input",
   "Properties": [
    {
     "$id": "691",
     "Name": "prompt",
     "SerializedName": "prompt",
     "Description": "A text description of the desired image(s). The maximum length is 1000 characters.",
     "Type": {
      "$id": "692",
      "Kind": "string"
     },
     "IsRequired": true,
     "IsReadOnly": false
    },
    {
     "$id": "693",
     "Name": "n",
     "SerializedName": "n",
     "Description": "The number of images to generate. Must be between 1 and 10.",
     "Type": {
      "$id": "694",
      "Kind": "nullable",
      "Type": {
       "$id": "695",
       "Kind": "safeint"
      }
     },
     "IsRequired": false,
     "IsReadOnly": false
    },
    {
     "$id": "696",
     "Name": "size",
     "SerializedName": "size",
     "Description": "The size of the generated images. Must be one of `256x256`, `512x512`, or `1024x1024`.",
     "Type": {
      "$id": "697",
      "Kind": "nullable",
      "Type": {
       "$ref": "140"
      }
     },
     "IsRequired": false,
     "IsReadOnly": false
    },
    {
     "$id": "698",
     "Name": "response_format",
     "SerializedName": "response_format",
     "Description": "The format in which the generated images are returned. Must be one of `url` or `b64_json`.",
     "Type": {
      "$id": "699",
      "Kind": "nullable",
      "Type": {
       "$ref": "145"
      }
     },
     "IsRequired": false,
     "IsReadOnly": false
    },
    {
     "$id": "700",
     "Name": "user",
     "SerializedName": "user",
     "Description": "",
     "Type": {
      "$id": "701",
      "Kind": "string"
     },
     "IsRequired": false,
     "IsReadOnly": false
    }
   ]
  },
  {
   "$id": "702",
   "Kind": "model",
   "Name": "ImagesResponse",
   "CrossLanguageDefinitionId": "OpenAI.ImagesResponse",
   "Usage": "Output",
   "Properties": [
    {
     "$id": "703",
     "Name": "created",
     "SerializedName": "created",
     "Description": "",
     "Type": {
      "$id": "704",
      "Kind": "utcDateTime",
      "Encode": "unixTimestamp",
      "WireType": {
       "$id": "705",
       "Kind": "int32"
      }
     },
     "IsRequired": true,
     "IsReadOnly": false
    },
    {
     "$id": "706",
     "Name": "data",
     "SerializedName": "data",
     "Description": "",
     "Type": {
      "$id": "707",
      "Kind": "array",
      "ValueType": {
       "$id": "708",
       "Kind": "model",
       "Name": "Image",
       "CrossLanguageDefinitionId": "OpenAI.Image",
       "Usage": "Output",
       "Description": "Represents the url or the content of an image generated by the OpenAI API.",
       "Properties": [
        {
         "$id": "709",
         "Name": "url",
         "SerializedName": "url",
         "Description": "The URL of the generated image, if `response_format` is `url` (default).",
         "Type": {
          "$id": "710",
          "Kind": "url"
         },
         "IsRequired": false,
         "IsReadOnly": false
        },
        {
         "$id": "711",
         "Name": "b64_json",
         "SerializedName": "b64_json",
         "Description": "The base64-encoded JSON of the generated image, if `response_format` is `b64_json`.",
         "Type": {
          "$id": "712",
          "Kind": "bytes",
          "Encode": "base64"
         },
         "IsRequired": false,
         "IsReadOnly": false
        }
       ]
      }
     },
     "IsRequired": true,
     "IsReadOnly": false
    }
   ]
  },
  {
   "$ref": "708"
  },
  {
   "$id": "713",
   "Kind": "model",
   "Name": "CreateImageEditRequest",
<<<<<<< HEAD
   "Namespace": "OpenAI",
   "Usage": "Input,MultipartFormData",
=======
   "CrossLanguageDefinitionId": "OpenAI.CreateImageEditRequest",
   "Usage": "Input,Multipart",
>>>>>>> 5f9dfa7e
   "Properties": [
    {
     "$id": "714",
     "Name": "prompt",
     "SerializedName": "prompt",
     "Description": "A text description of the desired image(s). The maximum length is 1000 characters.",
     "Type": {
      "$id": "715",
      "Kind": "string"
     },
     "IsRequired": true,
     "IsReadOnly": false
    },
    {
     "$id": "716",
     "Name": "image",
     "SerializedName": "image",
     "Description": "The image to edit. Must be a valid PNG file, less than 4MB, and square. If mask is not\nprovided, image must have transparency, which will be used as the mask.",
     "Type": {
      "$id": "717",
      "Kind": "bytes",
      "Encode": "base64"
     },
     "IsRequired": true,
     "IsReadOnly": false
    },
    {
     "$id": "718",
     "Name": "mask",
     "SerializedName": "mask",
     "Description": "An additional image whose fully transparent areas (e.g. where alpha is zero) indicate where\n`image` should be edited. Must be a valid PNG file, less than 4MB, and have the same dimensions\nas `image`.",
     "Type": {
      "$id": "719",
      "Kind": "bytes",
      "Encode": "base64"
     },
     "IsRequired": false,
     "IsReadOnly": false
    },
    {
     "$id": "720",
     "Name": "n",
     "SerializedName": "n",
     "Description": "The number of images to generate. Must be between 1 and 10.",
     "Type": {
      "$id": "721",
      "Kind": "nullable",
      "Type": {
       "$id": "722",
       "Kind": "safeint"
      }
     },
     "IsRequired": false,
     "IsReadOnly": false
    },
    {
     "$id": "723",
     "Name": "size",
     "SerializedName": "size",
     "Description": "The size of the generated images. Must be one of `256x256`, `512x512`, or `1024x1024`.",
     "Type": {
      "$id": "724",
      "Kind": "nullable",
      "Type": {
       "$ref": "140"
      }
     },
     "IsRequired": false,
     "IsReadOnly": false
    },
    {
     "$id": "725",
     "Name": "response_format",
     "SerializedName": "response_format",
     "Description": "The format in which the generated images are returned. Must be one of `url` or `b64_json`.",
     "Type": {
      "$id": "726",
      "Kind": "nullable",
      "Type": {
       "$ref": "145"
      }
     },
     "IsRequired": false,
     "IsReadOnly": false
    },
    {
     "$id": "727",
     "Name": "user",
     "SerializedName": "user",
     "Description": "",
     "Type": {
      "$id": "728",
      "Kind": "string"
     },
     "IsRequired": false,
     "IsReadOnly": false
    }
   ]
  },
  {
   "$id": "729",
   "Kind": "model",
   "Name": "CreateImageVariationRequest",
<<<<<<< HEAD
   "Namespace": "OpenAI",
   "Usage": "Input,MultipartFormData",
=======
   "CrossLanguageDefinitionId": "OpenAI.CreateImageVariationRequest",
   "Usage": "Input,Multipart",
>>>>>>> 5f9dfa7e
   "Properties": [
    {
     "$id": "730",
     "Name": "image",
     "SerializedName": "image",
     "Description": "The image to use as the basis for the variation(s). Must be a valid PNG file, less than 4MB,\nand square.",
     "Type": {
      "$id": "731",
      "Kind": "bytes",
      "Encode": "base64"
     },
     "IsRequired": true,
     "IsReadOnly": false
    },
    {
     "$id": "732",
     "Name": "n",
     "SerializedName": "n",
     "Description": "The number of images to generate. Must be between 1 and 10.",
     "Type": {
      "$id": "733",
      "Kind": "nullable",
      "Type": {
       "$id": "734",
       "Kind": "safeint"
      }
     },
     "IsRequired": false,
     "IsReadOnly": false
    },
    {
     "$id": "735",
     "Name": "size",
     "SerializedName": "size",
     "Description": "The size of the generated images. Must be one of `256x256`, `512x512`, or `1024x1024`.",
     "Type": {
      "$id": "736",
      "Kind": "nullable",
      "Type": {
       "$ref": "140"
      }
     },
     "IsRequired": false,
     "IsReadOnly": false
    },
    {
     "$id": "737",
     "Name": "response_format",
     "SerializedName": "response_format",
     "Description": "The format in which the generated images are returned. Must be one of `url` or `b64_json`.",
     "Type": {
      "$id": "738",
      "Kind": "nullable",
      "Type": {
       "$ref": "145"
      }
     },
     "IsRequired": false,
     "IsReadOnly": false
    },
    {
     "$id": "739",
     "Name": "user",
     "SerializedName": "user",
     "Description": "",
     "Type": {
      "$id": "740",
      "Kind": "string"
     },
     "IsRequired": false,
     "IsReadOnly": false
    }
   ]
  },
  {
   "$id": "741",
   "Kind": "model",
   "Name": "CreateModerationRequest",
   "CrossLanguageDefinitionId": "OpenAI.CreateModerationRequest",
   "Usage": "Input",
   "Properties": [
    {
     "$id": "742",
     "Name": "input",
     "SerializedName": "input",
     "Description": "The input text to classify",
     "Type": {
      "$id": "743",
      "Kind": "union",
      "Name": "CreateModerationRequestInput",
      "VariantTypes": [
       {
        "$id": "744",
        "Kind": "string"
       },
       {
        "$id": "745",
        "Kind": "array",
        "ValueType": {
         "$id": "746",
         "Kind": "string"
        }
       }
      ]
     },
     "IsRequired": true,
     "IsReadOnly": false
    },
    {
     "$id": "747",
     "Name": "model",
     "SerializedName": "model",
     "Description": "Two content moderations models are available: `text-moderation-stable` and\n`text-moderation-latest`. The default is `text-moderation-latest` which will be automatically\nupgraded over time. This ensures you are always using our most accurate model. If you use\n`text-moderation-stable`, we will provide advanced notice before updating the model. Accuracy\nof `text-moderation-stable` may be slightly lower than for `text-moderation-latest`.",
     "Type": {
      "$ref": "149"
     },
     "IsRequired": false,
     "IsReadOnly": false
    }
   ]
  },
  {
   "$id": "748",
   "Kind": "model",
   "Name": "CreateModerationResponse",
   "CrossLanguageDefinitionId": "OpenAI.CreateModerationResponse",
   "Usage": "Output",
   "Properties": [
    {
     "$id": "749",
     "Name": "id",
     "SerializedName": "id",
     "Description": "The unique identifier for the moderation request.",
     "Type": {
      "$id": "750",
      "Kind": "string"
     },
     "IsRequired": true,
     "IsReadOnly": false
    },
    {
     "$id": "751",
     "Name": "model",
     "SerializedName": "model",
     "Description": "The model used to generate the moderation results.",
     "Type": {
      "$id": "752",
      "Kind": "string"
     },
     "IsRequired": true,
     "IsReadOnly": false
    },
    {
     "$id": "753",
     "Name": "results",
     "SerializedName": "results",
     "Description": "A list of moderation objects.",
     "Type": {
      "$id": "754",
      "Kind": "array",
      "ValueType": {
       "$id": "755",
       "Kind": "model",
       "Name": "CreateModerationResponseResult",
       "CrossLanguageDefinitionId": "OpenAI.CreateModerationResponse.result.anonymous",
       "Usage": "Output",
       "Properties": [
        {
         "$id": "756",
         "Name": "flagged",
         "SerializedName": "flagged",
         "Description": "Whether the content violates [OpenAI's usage policies](/policies/usage-policies).",
         "Type": {
          "$id": "757",
          "Kind": "boolean"
         },
         "IsRequired": true,
         "IsReadOnly": false
        },
        {
         "$id": "758",
         "Name": "categories",
         "SerializedName": "categories",
         "Description": "A list of the categories, and whether they are flagged or not.",
         "Type": {
          "$id": "759",
          "Kind": "model",
          "Name": "CreateModerationResponseResultCategories",
          "CrossLanguageDefinitionId": "OpenAI.CreateModerationResponse.result.categories.anonymous",
          "Usage": "Output",
          "Properties": [
           {
            "$id": "760",
            "Name": "hate",
            "SerializedName": "hate",
            "Description": "Content that expresses, incites, or promotes hate based on race, gender, ethnicity,\nreligion, nationality, sexual orientation, disability status, or caste. Hateful content\naimed at non-protected groups (e.g., chess players) is harrassment.",
            "Type": {
             "$id": "761",
             "Kind": "boolean"
            },
            "IsRequired": true,
            "IsReadOnly": false
           },
           {
            "$id": "762",
            "Name": "hate/threatening",
            "SerializedName": "hate/threatening",
            "Description": "Hateful content that also includes violence or serious harm towards the targeted group\nbased on race, gender, ethnicity, religion, nationality, sexual orientation, disability\nstatus, or caste.",
            "Type": {
             "$id": "763",
             "Kind": "boolean"
            },
            "IsRequired": true,
            "IsReadOnly": false
           },
           {
            "$id": "764",
            "Name": "harassment",
            "SerializedName": "harassment",
            "Description": "Content that expresses, incites, or promotes harassing language towards any target.",
            "Type": {
             "$id": "765",
             "Kind": "boolean"
            },
            "IsRequired": true,
            "IsReadOnly": false
           },
           {
            "$id": "766",
            "Name": "harassment/threatening",
            "SerializedName": "harassment/threatening",
            "Description": "Harassment content that also includes violence or serious harm towards any target.",
            "Type": {
             "$id": "767",
             "Kind": "boolean"
            },
            "IsRequired": true,
            "IsReadOnly": false
           },
           {
            "$id": "768",
            "Name": "self-harm",
            "SerializedName": "self-harm",
            "Description": "Content that promotes, encourages, or depicts acts of self-harm, such as suicide, cutting,\nand eating disorders.",
            "Type": {
             "$id": "769",
             "Kind": "boolean"
            },
            "IsRequired": true,
            "IsReadOnly": false
           },
           {
            "$id": "770",
            "Name": "self-harm/intent",
            "SerializedName": "self-harm/intent",
            "Description": "Content where the speaker expresses that they are engaging or intend to engage in acts of\nself-harm, such as suicide, cutting, and eating disorders.",
            "Type": {
             "$id": "771",
             "Kind": "boolean"
            },
            "IsRequired": true,
            "IsReadOnly": false
           },
           {
            "$id": "772",
            "Name": "self-harm/instructive",
            "SerializedName": "self-harm/instructive",
            "Description": "Content that encourages performing acts of self-harm, such as suicide, cutting, and eating\ndisorders, or that gives instructions or advice on how to commit such acts.",
            "Type": {
             "$id": "773",
             "Kind": "boolean"
            },
            "IsRequired": true,
            "IsReadOnly": false
           },
           {
            "$id": "774",
            "Name": "sexual",
            "SerializedName": "sexual",
            "Description": "Content meant to arouse sexual excitement, such as the description of sexual activity, or\nthat promotes sexual services (excluding sex education and wellness).",
            "Type": {
             "$id": "775",
             "Kind": "boolean"
            },
            "IsRequired": true,
            "IsReadOnly": false
           },
           {
            "$id": "776",
            "Name": "sexual/minors",
            "SerializedName": "sexual/minors",
            "Description": "Sexual content that includes an individual who is under 18 years old.",
            "Type": {
             "$id": "777",
             "Kind": "boolean"
            },
            "IsRequired": true,
            "IsReadOnly": false
           },
           {
            "$id": "778",
            "Name": "violence",
            "SerializedName": "violence",
            "Description": "Content that depicts death, violence, or physical injury.",
            "Type": {
             "$id": "779",
             "Kind": "boolean"
            },
            "IsRequired": true,
            "IsReadOnly": false
           },
           {
            "$id": "780",
            "Name": "violence/graphic",
            "SerializedName": "violence/graphic",
            "Description": "Content that depicts death, violence, or physical injury in graphic detail.",
            "Type": {
             "$id": "781",
             "Kind": "boolean"
            },
            "IsRequired": true,
            "IsReadOnly": false
           }
          ]
         },
         "IsRequired": true,
         "IsReadOnly": false
        },
        {
         "$id": "782",
         "Name": "category_scores",
         "SerializedName": "category_scores",
         "Description": "A list of the categories along with their scores as predicted by model.",
         "Type": {
          "$id": "783",
          "Kind": "model",
          "Name": "CreateModerationResponseResultCategoryScores",
          "CrossLanguageDefinitionId": "OpenAI.CreateModerationResponse.result.category_scores.anonymous",
          "Usage": "Output",
          "Properties": [
           {
            "$id": "784",
            "Name": "hate",
            "SerializedName": "hate",
            "Description": "The score for the category 'hate'.",
            "Type": {
             "$id": "785",
             "Kind": "float64"
            },
            "IsRequired": true,
            "IsReadOnly": false
           },
           {
            "$id": "786",
            "Name": "hate/threatening",
            "SerializedName": "hate/threatening",
            "Description": "The score for the category 'hate/threatening'.",
            "Type": {
             "$id": "787",
             "Kind": "float64"
            },
            "IsRequired": true,
            "IsReadOnly": false
           },
           {
            "$id": "788",
            "Name": "harassment",
            "SerializedName": "harassment",
            "Description": "The score for the category 'harassment'.",
            "Type": {
             "$id": "789",
             "Kind": "float64"
            },
            "IsRequired": true,
            "IsReadOnly": false
           },
           {
            "$id": "790",
            "Name": "harassment/threatening",
            "SerializedName": "harassment/threatening",
            "Description": "The score for the category 'harassment/threatening'.",
            "Type": {
             "$id": "791",
             "Kind": "float64"
            },
            "IsRequired": true,
            "IsReadOnly": false
           },
           {
            "$id": "792",
            "Name": "self-harm",
            "SerializedName": "self-harm",
            "Description": "The score for the category 'self-harm'.",
            "Type": {
             "$id": "793",
             "Kind": "float64"
            },
            "IsRequired": true,
            "IsReadOnly": false
           },
           {
            "$id": "794",
            "Name": "self-harm/intent",
            "SerializedName": "self-harm/intent",
            "Description": "The score for the category 'self-harm/intent'.",
            "Type": {
             "$id": "795",
             "Kind": "float64"
            },
            "IsRequired": true,
            "IsReadOnly": false
           },
           {
            "$id": "796",
            "Name": "self-harm/instructive",
            "SerializedName": "self-harm/instructive",
            "Description": "The score for the category 'self-harm/instructive'.",
            "Type": {
             "$id": "797",
             "Kind": "float64"
            },
            "IsRequired": true,
            "IsReadOnly": false
           },
           {
            "$id": "798",
            "Name": "sexual",
            "SerializedName": "sexual",
            "Description": "The score for the category 'sexual'.",
            "Type": {
             "$id": "799",
             "Kind": "float64"
            },
            "IsRequired": true,
            "IsReadOnly": false
           },
           {
            "$id": "800",
            "Name": "sexual/minors",
            "SerializedName": "sexual/minors",
            "Description": "The score for the category 'sexual/minors'.",
            "Type": {
             "$id": "801",
             "Kind": "float64"
            },
            "IsRequired": true,
            "IsReadOnly": false
           },
           {
            "$id": "802",
            "Name": "violence",
            "SerializedName": "violence",
            "Description": "The score for the category 'violence'.",
            "Type": {
             "$id": "803",
             "Kind": "float64"
            },
            "IsRequired": true,
            "IsReadOnly": false
           },
           {
            "$id": "804",
            "Name": "violence/graphic",
            "SerializedName": "violence/graphic",
            "Description": "The score for the category 'violence/graphic'.",
            "Type": {
             "$id": "805",
             "Kind": "float64"
            },
            "IsRequired": true,
            "IsReadOnly": false
           }
          ]
         },
         "IsRequired": true,
         "IsReadOnly": false
        }
       ]
      }
     },
     "IsRequired": true,
     "IsReadOnly": false
    }
   ]
  },
  {
   "$ref": "755"
  },
  {
   "$ref": "759"
  },
  {
   "$ref": "783"
  },
  {
   "$id": "806",
   "Kind": "model",
   "Name": "ErrorResponse",
   "CrossLanguageDefinitionId": "OpenAI.ErrorResponse",
   "Usage": "Output",
   "Properties": [
    {
     "$id": "807",
     "Name": "error",
     "SerializedName": "error",
     "Description": "",
     "Type": {
      "$id": "808",
      "Kind": "model",
      "Name": "Error",
      "CrossLanguageDefinitionId": "OpenAI.Error",
      "Usage": "Output",
      "Properties": [
       {
        "$id": "809",
        "Name": "type",
        "SerializedName": "type",
        "Description": "",
        "Type": {
         "$id": "810",
         "Kind": "string"
        },
        "IsRequired": true,
        "IsReadOnly": false
       },
       {
        "$id": "811",
        "Name": "message",
        "SerializedName": "message",
        "Description": "",
        "Type": {
         "$id": "812",
         "Kind": "string"
        },
        "IsRequired": true,
        "IsReadOnly": false
       },
       {
        "$id": "813",
        "Name": "param",
        "SerializedName": "param",
        "Description": "",
        "Type": {
         "$id": "814",
         "Kind": "nullable",
         "Type": {
          "$id": "815",
          "Kind": "string"
         }
        },
        "IsRequired": true,
        "IsReadOnly": false
       },
       {
        "$id": "816",
        "Name": "code",
        "SerializedName": "code",
        "Description": "",
        "Type": {
         "$id": "817",
         "Kind": "nullable",
         "Type": {
          "$id": "818",
          "Kind": "string"
         }
        },
        "IsRequired": true,
        "IsReadOnly": false
       }
      ]
     },
     "IsRequired": true,
     "IsReadOnly": false
    }
   ]
  },
  {
   "$ref": "808"
  }
 ],
 "Clients": [
  {
   "$id": "819",
   "Name": "OpenAIClient",
   "Description": "",
   "Operations": [],
   "Protocol": {
    "$id": "820"
   },
   "Creatable": true,
   "Parameters": [
    {
     "$id": "821",
     "Name": "host",
     "NameInRequest": "host",
     "Description": "OpenAI Endpoint",
     "Type": {
      "$id": "822",
      "Kind": "string",
      "IsNullable": false
     },
     "Location": "Uri",
     "IsApiVersion": false,
     "IsResourceParameter": false,
     "IsContentType": false,
     "IsRequired": true,
     "IsEndpoint": true,
     "SkipUrlEncoding": false,
     "Explode": false,
     "Kind": "Client",
     "DefaultValue": {
      "$id": "823",
      "Type": {
       "$id": "824",
       "Kind": "string",
       "IsNullable": false
      },
      "Value": "https://api.openai.com/v1"
     }
    }
   ]
  },
  {
   "$id": "825",
   "Name": "Audio",
   "Description": "",
   "Operations": [],
   "Protocol": {
    "$id": "826"
   },
   "Creatable": false,
   "Parent": "OpenAIClient",
   "Parameters": [
    {
     "$ref": "821"
    }
   ]
  },
  {
   "$id": "827",
   "Name": "AudioTranscriptions",
   "Description": "",
   "Operations": [
    {
     "$id": "828",
     "Name": "create",
     "ResourceName": "Transcriptions",
     "Summary": "Transcribes audio into the input language.",
     "Accessibility": "public",
     "Parameters": [
      {
       "$ref": "821"
      },
      {
       "$id": "829",
       "Name": "contentType",
       "NameInRequest": "Content-Type",
       "Type": {
        "$id": "830",
        "Kind": "constant",
        "ValueType": {
         "$id": "831",
         "Kind": "string"
        },
        "Value": "multipart/form-data"
       },
       "Location": "Header",
       "DefaultValue": {
        "$id": "832",
        "Type": {
         "$ref": "830"
        },
        "Value": "multipart/form-data"
       },
       "IsRequired": true,
       "IsApiVersion": false,
       "IsResourceParameter": false,
       "IsContentType": true,
       "IsEndpoint": false,
       "SkipUrlEncoding": false,
       "Explode": false,
       "Kind": "Constant"
      },
      {
       "$id": "833",
       "Name": "audio",
       "NameInRequest": "audio",
       "Type": {
        "$ref": "153"
       },
       "Location": "Body",
       "IsRequired": true,
       "IsApiVersion": false,
       "IsResourceParameter": false,
       "IsContentType": false,
       "IsEndpoint": false,
       "SkipUrlEncoding": false,
       "Explode": false,
       "Kind": "Method"
      },
      {
       "$id": "834",
       "Name": "accept",
       "NameInRequest": "Accept",
       "Type": {
        "$id": "835",
        "Kind": "string",
        "IsNullable": false
       },
       "Location": "Header",
       "IsApiVersion": false,
       "IsResourceParameter": false,
       "IsContentType": false,
       "IsRequired": true,
       "IsEndpoint": false,
       "SkipUrlEncoding": false,
       "Explode": false,
       "Kind": "Constant",
       "DefaultValue": {
        "$id": "836",
        "Type": {
         "$ref": "835"
        },
        "Value": "application/json"
       }
      }
     ],
     "Responses": [
      {
       "$id": "837",
       "StatusCodes": [
        200
       ],
       "BodyType": {
        "$ref": "164"
       },
       "BodyMediaType": "Json",
       "Headers": [],
       "IsErrorResponse": false,
       "ContentTypes": [
        "application/json"
       ]
      }
     ],
     "HttpMethod": "POST",
     "RequestBodyMediaType": "Json",
     "Uri": "{host}",
     "Path": "/audio/transcriptions",
     "RequestMediaTypes": [
      "multipart/form-data"
     ],
     "BufferResponse": true,
     "GenerateProtocolMethod": true,
     "GenerateConvenienceMethod": true
    }
   ],
   "Protocol": {
    "$id": "838"
   },
   "Creatable": false,
   "Parent": "Audio",
   "Parameters": [
    {
     "$ref": "821"
    }
   ]
  },
  {
   "$id": "839",
   "Name": "AudioTranslations",
   "Description": "",
   "Operations": [
    {
     "$id": "840",
     "Name": "create",
     "ResourceName": "Translations",
     "Summary": "Transcribes audio into the input language.",
     "Accessibility": "public",
     "Parameters": [
      {
       "$ref": "821"
      },
      {
       "$id": "841",
       "Name": "contentType",
       "NameInRequest": "Content-Type",
       "Type": {
        "$id": "842",
        "Kind": "constant",
        "ValueType": {
         "$id": "843",
         "Kind": "string"
        },
        "Value": "multipart/form-data"
       },
       "Location": "Header",
       "DefaultValue": {
        "$id": "844",
        "Type": {
         "$ref": "842"
        },
        "Value": "multipart/form-data"
       },
       "IsRequired": true,
       "IsApiVersion": false,
       "IsResourceParameter": false,
       "IsContentType": true,
       "IsEndpoint": false,
       "SkipUrlEncoding": false,
       "Explode": false,
       "Kind": "Constant"
      },
      {
       "$id": "845",
       "Name": "audio",
       "NameInRequest": "audio",
       "Type": {
        "$ref": "167"
       },
       "Location": "Body",
       "IsRequired": true,
       "IsApiVersion": false,
       "IsResourceParameter": false,
       "IsContentType": false,
       "IsEndpoint": false,
       "SkipUrlEncoding": false,
       "Explode": false,
       "Kind": "Method"
      },
      {
       "$id": "846",
       "Name": "accept",
       "NameInRequest": "Accept",
       "Type": {
        "$id": "847",
        "Kind": "string",
        "IsNullable": false
       },
       "Location": "Header",
       "IsApiVersion": false,
       "IsResourceParameter": false,
       "IsContentType": false,
       "IsRequired": true,
       "IsEndpoint": false,
       "SkipUrlEncoding": false,
       "Explode": false,
       "Kind": "Constant",
       "DefaultValue": {
        "$id": "848",
        "Type": {
         "$ref": "847"
        },
        "Value": "application/json"
       }
      }
     ],
     "Responses": [
      {
       "$id": "849",
       "StatusCodes": [
        200
       ],
       "BodyType": {
        "$ref": "176"
       },
       "BodyMediaType": "Json",
       "Headers": [],
       "IsErrorResponse": false,
       "ContentTypes": [
        "application/json"
       ]
      }
     ],
     "HttpMethod": "POST",
     "RequestBodyMediaType": "Json",
     "Uri": "{host}",
     "Path": "/audio/translations",
     "RequestMediaTypes": [
      "multipart/form-data"
     ],
     "BufferResponse": true,
     "GenerateProtocolMethod": true,
     "GenerateConvenienceMethod": true
    }
   ],
   "Protocol": {
    "$id": "850"
   },
   "Creatable": false,
   "Parent": "Audio",
   "Parameters": [
    {
     "$ref": "821"
    }
   ]
  },
  {
   "$id": "851",
   "Name": "Chat",
   "Description": "",
   "Operations": [],
   "Protocol": {
    "$id": "852"
   },
   "Creatable": false,
   "Parent": "OpenAIClient",
   "Parameters": [
    {
     "$ref": "821"
    }
   ]
  },
  {
   "$id": "853",
   "Name": "ChatCompletions",
   "Description": "",
   "Operations": [
    {
     "$id": "854",
     "Name": "create",
     "ResourceName": "Completions",
     "Accessibility": "public",
     "Parameters": [
      {
       "$ref": "821"
      },
      {
       "$id": "855",
       "Name": "CreateChatCompletionRequest",
       "NameInRequest": "CreateChatCompletionRequest",
       "Type": {
        "$ref": "179"
       },
       "Location": "Body",
       "IsRequired": true,
       "IsApiVersion": false,
       "IsResourceParameter": false,
       "IsContentType": false,
       "IsEndpoint": false,
       "SkipUrlEncoding": false,
       "Explode": false,
       "Kind": "Method"
      },
      {
       "$id": "856",
       "Name": "accept",
       "NameInRequest": "Accept",
       "Type": {
        "$id": "857",
        "Kind": "string",
        "IsNullable": false
       },
       "Location": "Header",
       "IsApiVersion": false,
       "IsResourceParameter": false,
       "IsContentType": false,
       "IsRequired": true,
       "IsEndpoint": false,
       "SkipUrlEncoding": false,
       "Explode": false,
       "Kind": "Constant",
       "DefaultValue": {
        "$id": "858",
        "Type": {
         "$ref": "857"
        },
        "Value": "application/json"
       }
      },
      {
       "$id": "859",
       "Name": "contentType",
       "NameInRequest": "Content-Type",
       "Type": {
        "$id": "860",
        "Kind": "string",
        "IsNullable": false
       },
       "Location": "Header",
       "IsApiVersion": false,
       "IsResourceParameter": false,
       "IsContentType": true,
       "IsRequired": true,
       "IsEndpoint": false,
       "SkipUrlEncoding": false,
       "Explode": false,
       "Kind": "Constant",
       "DefaultValue": {
        "$id": "861",
        "Type": {
         "$ref": "860"
        },
        "Value": "application/json"
       }
      }
     ],
     "Responses": [
      {
       "$id": "862",
       "StatusCodes": [
        200
       ],
       "BodyType": {
        "$ref": "249"
       },
       "BodyMediaType": "Json",
       "Headers": [],
       "IsErrorResponse": false,
       "ContentTypes": [
        "application/json"
       ]
      }
     ],
     "HttpMethod": "POST",
     "RequestBodyMediaType": "Json",
     "Uri": "{host}",
     "Path": "/chat/completions",
     "RequestMediaTypes": [
      "application/json"
     ],
     "BufferResponse": true,
     "GenerateProtocolMethod": true,
     "GenerateConvenienceMethod": true
    }
   ],
   "Protocol": {
    "$id": "863"
   },
   "Creatable": false,
   "Parent": "Chat",
   "Parameters": [
    {
     "$ref": "821"
    }
   ]
  },
  {
   "$id": "864",
   "Name": "FineTuning",
   "Description": "",
   "Operations": [],
   "Protocol": {
    "$id": "865"
   },
   "Creatable": false,
   "Parent": "OpenAIClient",
   "Parameters": [
    {
     "$ref": "821"
    }
   ]
  },
  {
   "$id": "866",
   "Name": "FineTuningJobs",
   "Description": "",
   "Operations": [
    {
     "$id": "867",
     "Name": "create",
     "ResourceName": "Jobs",
     "Description": "Creates a job that fine-tunes a specified model from a given dataset.\n\nResponse includes details of the enqueued job including job status and the name of the\nfine-tuned models once complete.\n\n[Learn more about fine-tuning](/docs/guides/fine-tuning)",
     "Accessibility": "public",
     "Parameters": [
      {
       "$ref": "821"
      },
      {
       "$id": "868",
       "Name": "job",
       "NameInRequest": "job",
       "Type": {
        "$ref": "285"
       },
       "Location": "Body",
       "IsRequired": true,
       "IsApiVersion": false,
       "IsResourceParameter": false,
       "IsContentType": false,
       "IsEndpoint": false,
       "SkipUrlEncoding": false,
       "Explode": false,
       "Kind": "Method"
      },
      {
       "$id": "869",
       "Name": "accept",
       "NameInRequest": "Accept",
       "Type": {
        "$id": "870",
        "Kind": "string",
        "IsNullable": false
       },
       "Location": "Header",
       "IsApiVersion": false,
       "IsResourceParameter": false,
       "IsContentType": false,
       "IsRequired": true,
       "IsEndpoint": false,
       "SkipUrlEncoding": false,
       "Explode": false,
       "Kind": "Constant",
       "DefaultValue": {
        "$id": "871",
        "Type": {
         "$ref": "870"
        },
        "Value": "application/json"
       }
      },
      {
       "$id": "872",
       "Name": "contentType",
       "NameInRequest": "Content-Type",
       "Type": {
        "$id": "873",
        "Kind": "string",
        "IsNullable": false
       },
       "Location": "Header",
       "IsApiVersion": false,
       "IsResourceParameter": false,
       "IsContentType": true,
       "IsRequired": true,
       "IsEndpoint": false,
       "SkipUrlEncoding": false,
       "Explode": false,
       "Kind": "Constant",
       "DefaultValue": {
        "$id": "874",
        "Type": {
         "$ref": "873"
        },
        "Value": "application/json"
       }
      }
     ],
     "Responses": [
      {
       "$id": "875",
       "StatusCodes": [
        200
       ],
       "BodyType": {
        "$ref": "302"
       },
       "BodyMediaType": "Json",
       "Headers": [],
       "IsErrorResponse": false,
       "ContentTypes": [
        "application/json"
       ]
      }
     ],
     "HttpMethod": "POST",
     "RequestBodyMediaType": "Json",
     "Uri": "{host}",
     "Path": "/fine_tuning/jobs",
     "RequestMediaTypes": [
      "application/json"
     ],
     "BufferResponse": true,
     "GenerateProtocolMethod": true,
     "GenerateConvenienceMethod": true
    },
    {
     "$id": "876",
     "Name": "listPaginated",
     "ResourceName": "Jobs",
     "Accessibility": "public",
     "Parameters": [
      {
       "$ref": "821"
      },
      {
       "$id": "877",
       "Name": "after",
       "NameInRequest": "after",
       "Description": "Identifier for the last job from the previous pagination request.",
       "Type": {
        "$id": "878",
        "Kind": "string"
       },
       "Location": "Query",
       "IsRequired": false,
       "IsApiVersion": false,
       "IsResourceParameter": false,
       "IsContentType": false,
       "IsEndpoint": false,
       "SkipUrlEncoding": false,
       "Explode": false,
       "Kind": "Method"
      },
      {
       "$id": "879",
       "Name": "limit",
       "NameInRequest": "limit",
       "Description": "Number of fine-tuning jobs to retrieve.",
       "Type": {
        "$id": "880",
        "Kind": "safeint"
       },
       "Location": "Query",
       "IsRequired": false,
       "IsApiVersion": false,
       "IsResourceParameter": false,
       "IsContentType": false,
       "IsEndpoint": false,
       "SkipUrlEncoding": false,
       "Explode": false,
       "Kind": "Method"
      },
      {
       "$id": "881",
       "Name": "accept",
       "NameInRequest": "Accept",
       "Type": {
        "$id": "882",
        "Kind": "string",
        "IsNullable": false
       },
       "Location": "Header",
       "IsApiVersion": false,
       "IsResourceParameter": false,
       "IsContentType": false,
       "IsRequired": true,
       "IsEndpoint": false,
       "SkipUrlEncoding": false,
       "Explode": false,
       "Kind": "Constant",
       "DefaultValue": {
        "$id": "883",
        "Type": {
         "$ref": "882"
        },
        "Value": "application/json"
       }
      }
     ],
     "Responses": [
      {
       "$id": "884",
       "StatusCodes": [
        200
       ],
       "BodyType": {
        "$ref": "350"
       },
       "BodyMediaType": "Json",
       "Headers": [],
       "IsErrorResponse": false,
       "ContentTypes": [
        "application/json"
       ]
      }
     ],
     "HttpMethod": "GET",
     "RequestBodyMediaType": "None",
     "Uri": "{host}",
     "Path": "/fine_tuning/jobs",
     "BufferResponse": true,
     "GenerateProtocolMethod": true,
     "GenerateConvenienceMethod": true
    },
    {
     "$id": "885",
     "Name": "retrieve",
     "ResourceName": "Jobs",
     "Summary": "Get info about a fine-tuning job.\n\n[Learn more about fine-tuning](/docs/guides/fine-tuning)",
     "Accessibility": "public",
     "Parameters": [
      {
       "$ref": "821"
      },
      {
       "$id": "886",
       "Name": "fine_tuning_job_id",
       "NameInRequest": "fine_tuning_job_id",
       "Type": {
        "$id": "887",
        "Kind": "string"
       },
       "Location": "Path",
       "IsRequired": true,
       "IsApiVersion": false,
       "IsResourceParameter": false,
       "IsContentType": false,
       "IsEndpoint": false,
       "SkipUrlEncoding": false,
       "Explode": false,
       "Kind": "Method"
      },
      {
       "$id": "888",
       "Name": "accept",
       "NameInRequest": "Accept",
       "Type": {
        "$id": "889",
        "Kind": "string",
        "IsNullable": false
       },
       "Location": "Header",
       "IsApiVersion": false,
       "IsResourceParameter": false,
       "IsContentType": false,
       "IsRequired": true,
       "IsEndpoint": false,
       "SkipUrlEncoding": false,
       "Explode": false,
       "Kind": "Constant",
       "DefaultValue": {
        "$id": "890",
        "Type": {
         "$ref": "889"
        },
        "Value": "application/json"
       }
      }
     ],
     "Responses": [
      {
       "$id": "891",
       "StatusCodes": [
        200
       ],
       "BodyType": {
        "$ref": "302"
       },
       "BodyMediaType": "Json",
       "Headers": [],
       "IsErrorResponse": false,
       "ContentTypes": [
        "application/json"
       ]
      }
     ],
     "HttpMethod": "GET",
     "RequestBodyMediaType": "None",
     "Uri": "{host}",
     "Path": "/fine_tuning/jobs/{fine_tuning_job_id}",
     "BufferResponse": true,
     "GenerateProtocolMethod": true,
     "GenerateConvenienceMethod": true
    },
    {
     "$id": "892",
     "Name": "listEvents",
     "ResourceName": "Jobs",
     "Summary": "Get status updates for a fine-tuning job.",
     "Accessibility": "public",
     "Parameters": [
      {
       "$ref": "821"
      },
      {
       "$id": "893",
       "Name": "fine_tuning_job_id",
       "NameInRequest": "fine_tuning_job_id",
       "Description": "The ID of the fine-tuning job to get events for.",
       "Type": {
        "$id": "894",
        "Kind": "string"
       },
       "Location": "Path",
       "IsRequired": true,
       "IsApiVersion": false,
       "IsResourceParameter": false,
       "IsContentType": false,
       "IsEndpoint": false,
       "SkipUrlEncoding": false,
       "Explode": false,
       "Kind": "Method"
      },
      {
       "$id": "895",
       "Name": "after",
       "NameInRequest": "after",
       "Description": "Identifier for the last event from the previous pagination request.",
       "Type": {
        "$id": "896",
        "Kind": "string"
       },
       "Location": "Query",
       "IsRequired": false,
       "IsApiVersion": false,
       "IsResourceParameter": false,
       "IsContentType": false,
       "IsEndpoint": false,
       "SkipUrlEncoding": false,
       "Explode": false,
       "Kind": "Method"
      },
      {
       "$id": "897",
       "Name": "limit",
       "NameInRequest": "limit",
       "Description": "Number of events to retrieve.",
       "Type": {
        "$id": "898",
        "Kind": "integer"
       },
       "Location": "Query",
       "IsRequired": false,
       "IsApiVersion": false,
       "IsResourceParameter": false,
       "IsContentType": false,
       "IsEndpoint": false,
       "SkipUrlEncoding": false,
       "Explode": false,
       "Kind": "Method"
      },
      {
       "$id": "899",
       "Name": "accept",
       "NameInRequest": "Accept",
       "Type": {
        "$id": "900",
        "Kind": "string",
        "IsNullable": false
       },
       "Location": "Header",
       "IsApiVersion": false,
       "IsResourceParameter": false,
       "IsContentType": false,
       "IsRequired": true,
       "IsEndpoint": false,
       "SkipUrlEncoding": false,
       "Explode": false,
       "Kind": "Constant",
       "DefaultValue": {
        "$id": "901",
        "Type": {
         "$ref": "900"
        },
        "Value": "application/json"
       }
      }
     ],
     "Responses": [
      {
       "$id": "902",
       "StatusCodes": [
        200
       ],
       "BodyType": {
        "$ref": "357"
       },
       "BodyMediaType": "Json",
       "Headers": [],
       "IsErrorResponse": false,
       "ContentTypes": [
        "application/json"
       ]
      }
     ],
     "HttpMethod": "GET",
     "RequestBodyMediaType": "None",
     "Uri": "{host}",
     "Path": "/fine_tuning/jobs/{fine_tuning_job_id}/events",
     "BufferResponse": true,
     "GenerateProtocolMethod": true,
     "GenerateConvenienceMethod": true
    },
    {
     "$id": "903",
     "Name": "cancel",
     "ResourceName": "Jobs",
     "Summary": "Immediately cancel a fine-tune job.",
     "Accessibility": "public",
     "Parameters": [
      {
       "$ref": "821"
      },
      {
       "$id": "904",
       "Name": "fine_tuning_job_id",
       "NameInRequest": "fine_tuning_job_id",
       "Description": "The ID of the fine-tuning job to cancel.",
       "Type": {
        "$id": "905",
        "Kind": "string"
       },
       "Location": "Path",
       "IsRequired": true,
       "IsApiVersion": false,
       "IsResourceParameter": false,
       "IsContentType": false,
       "IsEndpoint": false,
       "SkipUrlEncoding": false,
       "Explode": false,
       "Kind": "Method"
      },
      {
       "$id": "906",
       "Name": "accept",
       "NameInRequest": "Accept",
       "Type": {
        "$id": "907",
        "Kind": "string",
        "IsNullable": false
       },
       "Location": "Header",
       "IsApiVersion": false,
       "IsResourceParameter": false,
       "IsContentType": false,
       "IsRequired": true,
       "IsEndpoint": false,
       "SkipUrlEncoding": false,
       "Explode": false,
       "Kind": "Constant",
       "DefaultValue": {
        "$id": "908",
        "Type": {
         "$ref": "907"
        },
        "Value": "application/json"
       }
      }
     ],
     "Responses": [
      {
       "$id": "909",
       "StatusCodes": [
        200
       ],
       "BodyType": {
        "$ref": "302"
       },
       "BodyMediaType": "Json",
       "Headers": [],
       "IsErrorResponse": false,
       "ContentTypes": [
        "application/json"
       ]
      }
     ],
     "HttpMethod": "POST",
     "RequestBodyMediaType": "None",
     "Uri": "{host}",
     "Path": "/fine_tuning/jobs/{fine_tuning_job_id}/cancel",
     "BufferResponse": true,
     "GenerateProtocolMethod": true,
     "GenerateConvenienceMethod": true
    }
   ],
   "Protocol": {
    "$id": "910"
   },
   "Creatable": false,
   "Parent": "FineTuning",
   "Parameters": [
    {
     "$ref": "821"
    }
   ]
  },
  {
   "$id": "911",
   "Name": "Completions",
   "Description": "",
   "Operations": [
    {
     "$id": "912",
     "Name": "create",
     "ResourceName": "Completions",
     "Accessibility": "public",
     "Parameters": [
      {
       "$ref": "821"
      },
      {
       "$id": "913",
       "Name": "CreateCompletionRequest",
       "NameInRequest": "CreateCompletionRequest",
       "Type": {
        "$ref": "373"
       },
       "Location": "Body",
       "IsRequired": true,
       "IsApiVersion": false,
       "IsResourceParameter": false,
       "IsContentType": false,
       "IsEndpoint": false,
       "SkipUrlEncoding": false,
       "Explode": false,
       "Kind": "Method"
      },
      {
       "$id": "914",
       "Name": "accept",
       "NameInRequest": "Accept",
       "Type": {
        "$id": "915",
        "Kind": "string",
        "IsNullable": false
       },
       "Location": "Header",
       "IsApiVersion": false,
       "IsResourceParameter": false,
       "IsContentType": false,
       "IsRequired": true,
       "IsEndpoint": false,
       "SkipUrlEncoding": false,
       "Explode": false,
       "Kind": "Constant",
       "DefaultValue": {
        "$id": "916",
        "Type": {
         "$ref": "915"
        },
        "Value": "application/json"
       }
      },
      {
       "$id": "917",
       "Name": "contentType",
       "NameInRequest": "Content-Type",
       "Type": {
        "$id": "918",
        "Kind": "string",
        "IsNullable": false
       },
       "Location": "Header",
       "IsApiVersion": false,
       "IsResourceParameter": false,
       "IsContentType": true,
       "IsRequired": true,
       "IsEndpoint": false,
       "SkipUrlEncoding": false,
       "Explode": false,
       "Kind": "Constant",
       "DefaultValue": {
        "$id": "919",
        "Type": {
         "$ref": "918"
        },
        "Value": "application/json"
       }
      }
     ],
     "Responses": [
      {
       "$id": "920",
       "StatusCodes": [
        200
       ],
       "BodyType": {
        "$ref": "432"
       },
       "BodyMediaType": "Json",
       "Headers": [],
       "IsErrorResponse": false,
       "ContentTypes": [
        "application/json"
       ]
      }
     ],
     "HttpMethod": "POST",
     "RequestBodyMediaType": "Json",
     "Uri": "{host}",
     "Path": "/completions",
     "RequestMediaTypes": [
      "application/json"
     ],
     "BufferResponse": true,
     "GenerateProtocolMethod": true,
     "GenerateConvenienceMethod": true
    }
   ],
   "Protocol": {
    "$id": "921"
   },
   "Creatable": false,
   "Parent": "OpenAIClient",
   "Parameters": [
    {
     "$ref": "821"
    }
   ]
  },
  {
   "$id": "922",
   "Name": "Edits",
   "Description": "",
   "Operations": [
    {
     "$id": "923",
     "Name": "create",
     "ResourceName": "Edits",
     "Deprecated": "deprecated",
     "Accessibility": "public",
     "Parameters": [
      {
       "$ref": "821"
      },
      {
       "$id": "924",
       "Name": "edit",
       "NameInRequest": "edit",
       "Type": {
        "$ref": "468"
       },
       "Location": "Body",
       "IsRequired": true,
       "IsApiVersion": false,
       "IsResourceParameter": false,
       "IsContentType": false,
       "IsEndpoint": false,
       "SkipUrlEncoding": false,
       "Explode": false,
       "Kind": "Method"
      },
      {
       "$id": "925",
       "Name": "accept",
       "NameInRequest": "Accept",
       "Type": {
        "$id": "926",
        "Kind": "string",
        "IsNullable": false
       },
       "Location": "Header",
       "IsApiVersion": false,
       "IsResourceParameter": false,
       "IsContentType": false,
       "IsRequired": true,
       "IsEndpoint": false,
       "SkipUrlEncoding": false,
       "Explode": false,
       "Kind": "Constant",
       "DefaultValue": {
        "$id": "927",
        "Type": {
         "$ref": "926"
        },
        "Value": "application/json"
       }
      },
      {
       "$id": "928",
       "Name": "contentType",
       "NameInRequest": "Content-Type",
       "Type": {
        "$id": "929",
        "Kind": "string",
        "IsNullable": false
       },
       "Location": "Header",
       "IsApiVersion": false,
       "IsResourceParameter": false,
       "IsContentType": true,
       "IsRequired": true,
       "IsEndpoint": false,
       "SkipUrlEncoding": false,
       "Explode": false,
       "Kind": "Constant",
       "DefaultValue": {
        "$id": "930",
        "Type": {
         "$ref": "929"
        },
        "Value": "application/json"
       }
      }
     ],
     "Responses": [
      {
       "$id": "931",
       "StatusCodes": [
        200
       ],
       "BodyType": {
        "$ref": "484"
       },
       "BodyMediaType": "Json",
       "Headers": [],
       "IsErrorResponse": false,
       "ContentTypes": [
        "application/json"
       ]
      }
     ],
     "HttpMethod": "POST",
     "RequestBodyMediaType": "Json",
     "Uri": "{host}",
     "Path": "/edits",
     "RequestMediaTypes": [
      "application/json"
     ],
     "BufferResponse": true,
     "GenerateProtocolMethod": true,
     "GenerateConvenienceMethod": true
    }
   ],
   "Protocol": {
    "$id": "932"
   },
   "Creatable": false,
   "Parent": "OpenAIClient",
   "Parameters": [
    {
     "$ref": "821"
    }
   ]
  },
  {
   "$id": "933",
   "Name": "Embeddings",
   "Description": "",
   "Operations": [
    {
     "$id": "934",
     "Name": "create",
     "ResourceName": "Embeddings",
     "Summary": "Creates an embedding vector representing the input text.",
     "Accessibility": "public",
     "Parameters": [
      {
       "$ref": "821"
      },
      {
       "$id": "935",
       "Name": "embedding",
       "NameInRequest": "embedding",
       "Type": {
        "$ref": "499"
       },
       "Location": "Body",
       "IsRequired": true,
       "IsApiVersion": false,
       "IsResourceParameter": false,
       "IsContentType": false,
       "IsEndpoint": false,
       "SkipUrlEncoding": false,
       "Explode": false,
       "Kind": "Method"
      },
      {
       "$id": "936",
       "Name": "accept",
       "NameInRequest": "Accept",
       "Type": {
        "$id": "937",
        "Kind": "string",
        "IsNullable": false
       },
       "Location": "Header",
       "IsApiVersion": false,
       "IsResourceParameter": false,
       "IsContentType": false,
       "IsRequired": true,
       "IsEndpoint": false,
       "SkipUrlEncoding": false,
       "Explode": false,
       "Kind": "Constant",
       "DefaultValue": {
        "$id": "938",
        "Type": {
         "$ref": "937"
        },
        "Value": "application/json"
       }
      },
      {
       "$id": "939",
       "Name": "contentType",
       "NameInRequest": "Content-Type",
       "Type": {
        "$id": "940",
        "Kind": "string",
        "IsNullable": false
       },
       "Location": "Header",
       "IsApiVersion": false,
       "IsResourceParameter": false,
       "IsContentType": true,
       "IsRequired": true,
       "IsEndpoint": false,
       "SkipUrlEncoding": false,
       "Explode": false,
       "Kind": "Constant",
       "DefaultValue": {
        "$id": "941",
        "Type": {
         "$ref": "940"
        },
        "Value": "application/json"
       }
      }
     ],
     "Responses": [
      {
       "$id": "942",
       "StatusCodes": [
        200
       ],
       "BodyType": {
        "$ref": "513"
       },
       "BodyMediaType": "Json",
       "Headers": [],
       "IsErrorResponse": false,
       "ContentTypes": [
        "application/json"
       ]
      }
     ],
     "HttpMethod": "POST",
     "RequestBodyMediaType": "Json",
     "Uri": "{host}",
     "Path": "/embeddings",
     "RequestMediaTypes": [
      "application/json"
     ],
     "BufferResponse": true,
     "GenerateProtocolMethod": true,
     "GenerateConvenienceMethod": true
    }
   ],
   "Protocol": {
    "$id": "943"
   },
   "Creatable": false,
   "Parent": "OpenAIClient",
   "Parameters": [
    {
     "$ref": "821"
    }
   ]
  },
  {
   "$id": "944",
   "Name": "Files",
   "Description": "",
   "Operations": [
    {
     "$id": "945",
     "Name": "list",
     "ResourceName": "Files",
     "Summary": "Returns a list of files that belong to the user's organization.",
     "Accessibility": "public",
     "Parameters": [
      {
       "$ref": "821"
      },
      {
       "$id": "946",
       "Name": "accept",
       "NameInRequest": "Accept",
       "Type": {
        "$id": "947",
        "Kind": "string",
        "IsNullable": false
       },
       "Location": "Header",
       "IsApiVersion": false,
       "IsResourceParameter": false,
       "IsContentType": false,
       "IsRequired": true,
       "IsEndpoint": false,
       "SkipUrlEncoding": false,
       "Explode": false,
       "Kind": "Constant",
       "DefaultValue": {
        "$id": "948",
        "Type": {
         "$ref": "947"
        },
        "Value": "application/json"
       }
      }
     ],
     "Responses": [
      {
       "$id": "949",
       "StatusCodes": [
        200
       ],
       "BodyType": {
        "$ref": "534"
       },
       "BodyMediaType": "Json",
       "Headers": [],
       "IsErrorResponse": false,
       "ContentTypes": [
        "application/json"
       ]
      }
     ],
     "HttpMethod": "GET",
     "RequestBodyMediaType": "None",
     "Uri": "{host}",
     "Path": "/files",
     "BufferResponse": true,
     "GenerateProtocolMethod": true,
     "GenerateConvenienceMethod": true
    },
    {
     "$id": "950",
     "Name": "create",
     "ResourceName": "Files",
     "Summary": "Returns a list of files that belong to the user's organization.",
     "Accessibility": "public",
     "Parameters": [
      {
       "$ref": "821"
      },
      {
       "$id": "951",
       "Name": "contentType",
       "NameInRequest": "Content-Type",
       "Type": {
        "$id": "952",
        "Kind": "constant",
        "ValueType": {
         "$id": "953",
         "Kind": "string"
        },
        "Value": "multipart/form-data"
       },
       "Location": "Header",
       "DefaultValue": {
        "$id": "954",
        "Type": {
         "$ref": "952"
        },
        "Value": "multipart/form-data"
       },
       "IsRequired": true,
       "IsApiVersion": false,
       "IsResourceParameter": false,
       "IsContentType": true,
       "IsEndpoint": false,
       "SkipUrlEncoding": false,
       "Explode": false,
       "Kind": "Constant"
      },
      {
       "$id": "955",
       "Name": "file",
       "NameInRequest": "file",
       "Type": {
        "$ref": "557"
       },
       "Location": "Body",
       "IsRequired": true,
       "IsApiVersion": false,
       "IsResourceParameter": false,
       "IsContentType": false,
       "IsEndpoint": false,
       "SkipUrlEncoding": false,
       "Explode": false,
       "Kind": "Method"
      },
      {
       "$id": "956",
       "Name": "accept",
       "NameInRequest": "Accept",
       "Type": {
        "$id": "957",
        "Kind": "string",
        "IsNullable": false
       },
       "Location": "Header",
       "IsApiVersion": false,
       "IsResourceParameter": false,
       "IsContentType": false,
       "IsRequired": true,
       "IsEndpoint": false,
       "SkipUrlEncoding": false,
       "Explode": false,
       "Kind": "Constant",
       "DefaultValue": {
        "$id": "958",
        "Type": {
         "$ref": "957"
        },
        "Value": "application/json"
       }
      }
     ],
     "Responses": [
      {
       "$id": "959",
       "StatusCodes": [
        200
       ],
       "BodyType": {
        "$ref": "539"
       },
       "BodyMediaType": "Json",
       "Headers": [],
       "IsErrorResponse": false,
       "ContentTypes": [
        "application/json"
       ]
      }
     ],
     "HttpMethod": "POST",
     "RequestBodyMediaType": "Json",
     "Uri": "{host}",
     "Path": "/files",
     "RequestMediaTypes": [
      "multipart/form-data"
     ],
     "BufferResponse": true,
     "GenerateProtocolMethod": true,
     "GenerateConvenienceMethod": true
    },
    {
     "$id": "960",
     "Name": "retrieve",
     "ResourceName": "Files",
     "Summary": "Returns information about a specific file.",
     "Accessibility": "public",
     "Parameters": [
      {
       "$ref": "821"
      },
      {
       "$id": "961",
       "Name": "file_id",
       "NameInRequest": "file_id",
       "Description": "The ID of the file to use for this request.",
       "Type": {
        "$id": "962",
        "Kind": "string"
       },
       "Location": "Path",
       "IsRequired": true,
       "IsApiVersion": false,
       "IsResourceParameter": false,
       "IsContentType": false,
       "IsEndpoint": false,
       "SkipUrlEncoding": false,
       "Explode": false,
       "Kind": "Method"
      },
      {
       "$id": "963",
       "Name": "accept",
       "NameInRequest": "Accept",
       "Type": {
        "$id": "964",
        "Kind": "string",
        "IsNullable": false
       },
       "Location": "Header",
       "IsApiVersion": false,
       "IsResourceParameter": false,
       "IsContentType": false,
       "IsRequired": true,
       "IsEndpoint": false,
       "SkipUrlEncoding": false,
       "Explode": false,
       "Kind": "Constant",
       "DefaultValue": {
        "$id": "965",
        "Type": {
         "$ref": "964"
        },
        "Value": "application/json"
       }
      }
     ],
     "Responses": [
      {
       "$id": "966",
       "StatusCodes": [
        200
       ],
       "BodyType": {
        "$ref": "539"
       },
       "BodyMediaType": "Json",
       "Headers": [],
       "IsErrorResponse": false,
       "ContentTypes": [
        "application/json"
       ]
      }
     ],
     "HttpMethod": "POST",
     "RequestBodyMediaType": "None",
     "Uri": "{host}",
     "Path": "/files/files/{file_id}",
     "BufferResponse": true,
     "GenerateProtocolMethod": true,
     "GenerateConvenienceMethod": true
    },
    {
     "$id": "967",
     "Name": "delete",
     "ResourceName": "Files",
     "Summary": "Delete a file",
     "Accessibility": "public",
     "Parameters": [
      {
       "$ref": "821"
      },
      {
       "$id": "968",
       "Name": "file_id",
       "NameInRequest": "file_id",
       "Description": "The ID of the file to use for this request.",
       "Type": {
        "$id": "969",
        "Kind": "string"
       },
       "Location": "Path",
       "IsRequired": true,
       "IsApiVersion": false,
       "IsResourceParameter": false,
       "IsContentType": false,
       "IsEndpoint": false,
       "SkipUrlEncoding": false,
       "Explode": false,
       "Kind": "Method"
      },
      {
       "$id": "970",
       "Name": "accept",
       "NameInRequest": "Accept",
       "Type": {
        "$id": "971",
        "Kind": "string",
        "IsNullable": false
       },
       "Location": "Header",
       "IsApiVersion": false,
       "IsResourceParameter": false,
       "IsContentType": false,
       "IsRequired": true,
       "IsEndpoint": false,
       "SkipUrlEncoding": false,
       "Explode": false,
       "Kind": "Constant",
       "DefaultValue": {
        "$id": "972",
        "Type": {
         "$ref": "971"
        },
        "Value": "application/json"
       }
      }
     ],
     "Responses": [
      {
       "$id": "973",
       "StatusCodes": [
        200
       ],
       "BodyType": {
        "$ref": "562"
       },
       "BodyMediaType": "Json",
       "Headers": [],
       "IsErrorResponse": false,
       "ContentTypes": [
        "application/json"
       ]
      }
     ],
     "HttpMethod": "DELETE",
     "RequestBodyMediaType": "None",
     "Uri": "{host}",
     "Path": "/files/files/{file_id}",
     "BufferResponse": true,
     "GenerateProtocolMethod": true,
     "GenerateConvenienceMethod": true
    },
    {
     "$id": "974",
     "Name": "download",
     "ResourceName": "Files",
     "Summary": "Returns the contents of the specified file.",
     "Accessibility": "public",
     "Parameters": [
      {
       "$ref": "821"
      },
      {
       "$id": "975",
       "Name": "file_id",
       "NameInRequest": "file_id",
       "Description": "The ID of the file to use for this request.",
       "Type": {
        "$id": "976",
        "Kind": "string"
       },
       "Location": "Path",
       "IsRequired": true,
       "IsApiVersion": false,
       "IsResourceParameter": false,
       "IsContentType": false,
       "IsEndpoint": false,
       "SkipUrlEncoding": false,
       "Explode": false,
       "Kind": "Method"
      },
      {
       "$id": "977",
       "Name": "accept",
       "NameInRequest": "Accept",
       "Type": {
        "$id": "978",
        "Kind": "string",
        "IsNullable": false
       },
       "Location": "Header",
       "IsApiVersion": false,
       "IsResourceParameter": false,
       "IsContentType": false,
       "IsRequired": true,
       "IsEndpoint": false,
       "SkipUrlEncoding": false,
       "Explode": false,
       "Kind": "Constant",
       "DefaultValue": {
        "$id": "979",
        "Type": {
         "$ref": "978"
        },
        "Value": "application/json"
       }
      }
     ],
     "Responses": [
      {
       "$id": "980",
       "StatusCodes": [
        200
       ],
       "BodyType": {
        "$id": "981",
        "Kind": "string"
       },
       "BodyMediaType": "Json",
       "Headers": [],
       "IsErrorResponse": false,
       "ContentTypes": [
        "application/json"
       ]
      }
     ],
     "HttpMethod": "GET",
     "RequestBodyMediaType": "None",
     "Uri": "{host}",
     "Path": "/files/files/{file_id}/content",
     "BufferResponse": true,
     "GenerateProtocolMethod": true,
     "GenerateConvenienceMethod": true
    }
   ],
   "Protocol": {
    "$id": "982"
   },
   "Creatable": false,
   "Parent": "OpenAIClient",
   "Parameters": [
    {
     "$ref": "821"
    }
   ]
  },
  {
   "$id": "983",
   "Name": "FineTunes",
   "Description": "",
   "Operations": [
    {
     "$id": "984",
     "Name": "create",
     "ResourceName": "FineTunes",
     "Summary": "Creates a job that fine-tunes a specified model from a given dataset.\n\nResponse includes details of the enqueued job including job status and the name of the fine-tuned models once complete.\n\n[Learn more about fine-tuning](/docs/guides/legacy-fine-tuning)",
     "Deprecated": "deprecated",
     "Accessibility": "public",
     "Parameters": [
      {
       "$ref": "821"
      },
      {
       "$id": "985",
       "Name": "fine_tune",
       "NameInRequest": "fine_tune",
       "Type": {
        "$ref": "569"
       },
       "Location": "Body",
       "IsRequired": true,
       "IsApiVersion": false,
       "IsResourceParameter": false,
       "IsContentType": false,
       "IsEndpoint": false,
       "SkipUrlEncoding": false,
       "Explode": false,
       "Kind": "Method"
      },
      {
       "$id": "986",
       "Name": "accept",
       "NameInRequest": "Accept",
       "Type": {
        "$id": "987",
        "Kind": "string",
        "IsNullable": false
       },
       "Location": "Header",
       "IsApiVersion": false,
       "IsResourceParameter": false,
       "IsContentType": false,
       "IsRequired": true,
       "IsEndpoint": false,
       "SkipUrlEncoding": false,
       "Explode": false,
       "Kind": "Constant",
       "DefaultValue": {
        "$id": "988",
        "Type": {
         "$ref": "987"
        },
        "Value": "application/json"
       }
      },
      {
       "$id": "989",
       "Name": "contentType",
       "NameInRequest": "Content-Type",
       "Type": {
        "$id": "990",
        "Kind": "string",
        "IsNullable": false
       },
       "Location": "Header",
       "IsApiVersion": false,
       "IsResourceParameter": false,
       "IsContentType": true,
       "IsRequired": true,
       "IsEndpoint": false,
       "SkipUrlEncoding": false,
       "Explode": false,
       "Kind": "Constant",
       "DefaultValue": {
        "$id": "991",
        "Type": {
         "$ref": "990"
        },
        "Value": "application/json"
       }
      }
     ],
     "Responses": [
      {
       "$id": "992",
       "StatusCodes": [
        200
       ],
       "BodyType": {
        "$ref": "605"
       },
       "BodyMediaType": "Json",
       "Headers": [],
       "IsErrorResponse": false,
       "ContentTypes": [
        "application/json"
       ]
      }
     ],
     "HttpMethod": "POST",
     "RequestBodyMediaType": "Json",
     "Uri": "{host}",
     "Path": "/fine-tunes",
     "RequestMediaTypes": [
      "application/json"
     ],
     "BufferResponse": true,
     "GenerateProtocolMethod": true,
     "GenerateConvenienceMethod": true
    },
    {
     "$id": "993",
     "Name": "list",
     "ResourceName": "FineTunes",
     "Summary": "List your organization's fine-tuning jobs",
     "Deprecated": "deprecated",
     "Accessibility": "public",
     "Parameters": [
      {
       "$ref": "821"
      },
      {
       "$id": "994",
       "Name": "accept",
       "NameInRequest": "Accept",
       "Type": {
        "$id": "995",
        "Kind": "string",
        "IsNullable": false
       },
       "Location": "Header",
       "IsApiVersion": false,
       "IsResourceParameter": false,
       "IsContentType": false,
       "IsRequired": true,
       "IsEndpoint": false,
       "SkipUrlEncoding": false,
       "Explode": false,
       "Kind": "Constant",
       "DefaultValue": {
        "$id": "996",
        "Type": {
         "$ref": "995"
        },
        "Value": "application/json"
       }
      }
     ],
     "Responses": [
      {
       "$id": "997",
       "StatusCodes": [
        200
       ],
       "BodyType": {
        "$ref": "658"
       },
       "BodyMediaType": "Json",
       "Headers": [],
       "IsErrorResponse": false,
       "ContentTypes": [
        "application/json"
       ]
      }
     ],
     "HttpMethod": "GET",
     "RequestBodyMediaType": "None",
     "Uri": "{host}",
     "Path": "/fine-tunes",
     "BufferResponse": true,
     "GenerateProtocolMethod": true,
     "GenerateConvenienceMethod": true
    },
    {
     "$id": "998",
     "Name": "retrieve",
     "ResourceName": "FineTunes",
     "Summary": "Gets info about the fine-tune job.\n\n[Learn more about fine-tuning](/docs/guides/legacy-fine-tuning)",
     "Deprecated": "deprecated",
     "Accessibility": "public",
     "Parameters": [
      {
       "$ref": "821"
      },
      {
       "$id": "999",
       "Name": "fine_tune_id",
       "NameInRequest": "fine_tune_id",
       "Description": "The ID of the fine-tune job",
       "Type": {
        "$id": "1000",
        "Kind": "string"
       },
       "Location": "Path",
       "IsRequired": true,
       "IsApiVersion": false,
       "IsResourceParameter": false,
       "IsContentType": false,
       "IsEndpoint": false,
       "SkipUrlEncoding": false,
       "Explode": false,
       "Kind": "Method"
      },
      {
       "$id": "1001",
       "Name": "accept",
       "NameInRequest": "Accept",
       "Type": {
        "$id": "1002",
        "Kind": "string",
        "IsNullable": false
       },
       "Location": "Header",
       "IsApiVersion": false,
       "IsResourceParameter": false,
       "IsContentType": false,
       "IsRequired": true,
       "IsEndpoint": false,
       "SkipUrlEncoding": false,
       "Explode": false,
       "Kind": "Constant",
       "DefaultValue": {
        "$id": "1003",
        "Type": {
         "$ref": "1002"
        },
        "Value": "application/json"
       }
      }
     ],
     "Responses": [
      {
       "$id": "1004",
       "StatusCodes": [
        200
       ],
       "BodyType": {
        "$ref": "605"
       },
       "BodyMediaType": "Json",
       "Headers": [],
       "IsErrorResponse": false,
       "ContentTypes": [
        "application/json"
       ]
      }
     ],
     "HttpMethod": "GET",
     "RequestBodyMediaType": "None",
     "Uri": "{host}",
     "Path": "/fine-tunes/{fine_tune_id}",
     "BufferResponse": true,
     "GenerateProtocolMethod": true,
     "GenerateConvenienceMethod": true
    },
    {
     "$id": "1005",
     "Name": "listEvents",
     "ResourceName": "FineTunes",
     "Summary": "Get fine-grained status updates for a fine-tune job.",
     "Deprecated": "deprecated",
     "Accessibility": "public",
     "Parameters": [
      {
       "$ref": "821"
      },
      {
       "$id": "1006",
       "Name": "fine_tune_id",
       "NameInRequest": "fine_tune_id",
       "Description": "The ID of the fine-tune job to get events for.",
       "Type": {
        "$id": "1007",
        "Kind": "string"
       },
       "Location": "Path",
       "IsRequired": true,
       "IsApiVersion": false,
       "IsResourceParameter": false,
       "IsContentType": false,
       "IsEndpoint": false,
       "SkipUrlEncoding": false,
       "Explode": false,
       "Kind": "Method"
      },
      {
       "$id": "1008",
       "Name": "stream",
       "NameInRequest": "stream",
       "Description": "Whether to stream events for the fine-tune job. If set to true, events will be sent as\ndata-only\n[server-sent events](https://developer.mozilla.org/en-US/docs/Web/API/Server-sent_events/Using_server-sent_events#Event_stream_format)\nas they become available. The stream will terminate with a `data: [DONE]` message when the\njob is finished (succeeded, cancelled, or failed).\n\nIf set to false, only events generated so far will be returned.",
       "Type": {
        "$id": "1009",
        "Kind": "boolean"
       },
       "Location": "Query",
       "IsRequired": false,
       "IsApiVersion": false,
       "IsResourceParameter": false,
       "IsContentType": false,
       "IsEndpoint": false,
       "SkipUrlEncoding": false,
       "Explode": false,
       "Kind": "Method"
      },
      {
       "$id": "1010",
       "Name": "accept",
       "NameInRequest": "Accept",
       "Type": {
        "$id": "1011",
        "Kind": "string",
        "IsNullable": false
       },
       "Location": "Header",
       "IsApiVersion": false,
       "IsResourceParameter": false,
       "IsContentType": false,
       "IsRequired": true,
       "IsEndpoint": false,
       "SkipUrlEncoding": false,
       "Explode": false,
       "Kind": "Constant",
       "DefaultValue": {
        "$id": "1012",
        "Type": {
         "$ref": "1011"
        },
        "Value": "application/json"
       }
      }
     ],
     "Responses": [
      {
       "$id": "1013",
       "StatusCodes": [
        200
       ],
       "BodyType": {
        "$ref": "663"
       },
       "BodyMediaType": "Json",
       "Headers": [],
       "IsErrorResponse": false,
       "ContentTypes": [
        "application/json"
       ]
      }
     ],
     "HttpMethod": "GET",
     "RequestBodyMediaType": "None",
     "Uri": "{host}",
     "Path": "/fine-tunes/{fine_tune_id}/events",
     "BufferResponse": true,
     "GenerateProtocolMethod": true,
     "GenerateConvenienceMethod": true
    },
    {
     "$id": "1014",
     "Name": "cancel",
     "ResourceName": "FineTunes",
     "Summary": "Immediately cancel a fine-tune job.",
     "Deprecated": "deprecated",
     "Accessibility": "public",
     "Parameters": [
      {
       "$ref": "821"
      },
      {
       "$id": "1015",
       "Name": "fine_tune_id",
       "NameInRequest": "fine_tune_id",
       "Description": "The ID of the fine-tune job to cancel",
       "Type": {
        "$id": "1016",
        "Kind": "string"
       },
       "Location": "Path",
       "IsRequired": true,
       "IsApiVersion": false,
       "IsResourceParameter": false,
       "IsContentType": false,
       "IsEndpoint": false,
       "SkipUrlEncoding": false,
       "Explode": false,
       "Kind": "Method"
      },
      {
       "$id": "1017",
       "Name": "accept",
       "NameInRequest": "Accept",
       "Type": {
        "$id": "1018",
        "Kind": "string",
        "IsNullable": false
       },
       "Location": "Header",
       "IsApiVersion": false,
       "IsResourceParameter": false,
       "IsContentType": false,
       "IsRequired": true,
       "IsEndpoint": false,
       "SkipUrlEncoding": false,
       "Explode": false,
       "Kind": "Constant",
       "DefaultValue": {
        "$id": "1019",
        "Type": {
         "$ref": "1018"
        },
        "Value": "application/json"
       }
      }
     ],
     "Responses": [
      {
       "$id": "1020",
       "StatusCodes": [
        200
       ],
       "BodyType": {
        "$ref": "605"
       },
       "BodyMediaType": "Json",
       "Headers": [],
       "IsErrorResponse": false,
       "ContentTypes": [
        "application/json"
       ]
      }
     ],
     "HttpMethod": "POST",
     "RequestBodyMediaType": "None",
     "Uri": "{host}",
     "Path": "/fine-tunes/{fine_tune_id}/cancel",
     "BufferResponse": true,
     "GenerateProtocolMethod": true,
     "GenerateConvenienceMethod": true
    }
   ],
   "Protocol": {
    "$id": "1021"
   },
   "Creatable": false,
   "Parent": "OpenAIClient",
   "Parameters": [
    {
     "$ref": "821"
    }
   ]
  },
  {
   "$id": "1022",
   "Name": "ModelsOps",
   "Description": "",
   "Operations": [
    {
     "$id": "1023",
     "Name": "list",
     "ResourceName": "Models",
     "Summary": "Lists the currently available models, and provides basic information about each one such as the\nowner and availability.",
     "Accessibility": "public",
     "Parameters": [
      {
       "$ref": "821"
      },
      {
       "$id": "1024",
       "Name": "accept",
       "NameInRequest": "Accept",
       "Type": {
        "$id": "1025",
        "Kind": "string",
        "IsNullable": false
       },
       "Location": "Header",
       "IsApiVersion": false,
       "IsResourceParameter": false,
       "IsContentType": false,
       "IsRequired": true,
       "IsEndpoint": false,
       "SkipUrlEncoding": false,
       "Explode": false,
       "Kind": "Constant",
       "DefaultValue": {
        "$id": "1026",
        "Type": {
         "$ref": "1025"
        },
        "Value": "application/json"
       }
      }
     ],
     "Responses": [
      {
       "$id": "1027",
       "StatusCodes": [
        200
       ],
       "BodyType": {
        "$ref": "668"
       },
       "BodyMediaType": "Json",
       "Headers": [],
       "IsErrorResponse": false,
       "ContentTypes": [
        "application/json"
       ]
      }
     ],
     "HttpMethod": "GET",
     "RequestBodyMediaType": "None",
     "Uri": "{host}",
     "Path": "/models",
     "BufferResponse": true,
     "GenerateProtocolMethod": true,
     "GenerateConvenienceMethod": true
    },
    {
     "$id": "1028",
     "Name": "retrieve",
     "ResourceName": "Models",
     "Summary": "Retrieves a model instance, providing basic information about the model such as the owner and\npermissioning.",
     "Accessibility": "public",
     "Parameters": [
      {
       "$ref": "821"
      },
      {
       "$id": "1029",
       "Name": "model",
       "NameInRequest": "model",
       "Description": "The ID of the model to use for this request.",
       "Type": {
        "$id": "1030",
        "Kind": "string"
       },
       "Location": "Path",
       "IsRequired": true,
       "IsApiVersion": false,
       "IsResourceParameter": false,
       "IsContentType": false,
       "IsEndpoint": false,
       "SkipUrlEncoding": false,
       "Explode": false,
       "Kind": "Method"
      },
      {
       "$id": "1031",
       "Name": "accept",
       "NameInRequest": "Accept",
       "Type": {
        "$id": "1032",
        "Kind": "string",
        "IsNullable": false
       },
       "Location": "Header",
       "IsApiVersion": false,
       "IsResourceParameter": false,
       "IsContentType": false,
       "IsRequired": true,
       "IsEndpoint": false,
       "SkipUrlEncoding": false,
       "Explode": false,
       "Kind": "Constant",
       "DefaultValue": {
        "$id": "1033",
        "Type": {
         "$ref": "1032"
        },
        "Value": "application/json"
       }
      }
     ],
     "Responses": [
      {
       "$id": "1034",
       "StatusCodes": [
        200
       ],
       "BodyType": {
        "$ref": "673"
       },
       "BodyMediaType": "Json",
       "Headers": [],
       "IsErrorResponse": false,
       "ContentTypes": [
        "application/json"
       ]
      }
     ],
     "HttpMethod": "GET",
     "RequestBodyMediaType": "None",
     "Uri": "{host}",
     "Path": "/models/{model}",
     "BufferResponse": true,
     "GenerateProtocolMethod": true,
     "GenerateConvenienceMethod": true
    },
    {
     "$id": "1035",
     "Name": "delete",
     "ResourceName": "Models",
     "Summary": "Delete a fine-tuned model. You must have the Owner role in your organization to delete a model.",
     "Accessibility": "public",
     "Parameters": [
      {
       "$ref": "821"
      },
      {
       "$id": "1036",
       "Name": "model",
       "NameInRequest": "model",
       "Description": "The model to delete",
       "Type": {
        "$id": "1037",
        "Kind": "string"
       },
       "Location": "Path",
       "IsRequired": true,
       "IsApiVersion": false,
       "IsResourceParameter": false,
       "IsContentType": false,
       "IsEndpoint": false,
       "SkipUrlEncoding": false,
       "Explode": false,
       "Kind": "Method"
      },
      {
       "$id": "1038",
       "Name": "accept",
       "NameInRequest": "Accept",
       "Type": {
        "$id": "1039",
        "Kind": "string",
        "IsNullable": false
       },
       "Location": "Header",
       "IsApiVersion": false,
       "IsResourceParameter": false,
       "IsContentType": false,
       "IsRequired": true,
       "IsEndpoint": false,
       "SkipUrlEncoding": false,
       "Explode": false,
       "Kind": "Constant",
       "DefaultValue": {
        "$id": "1040",
        "Type": {
         "$ref": "1039"
        },
        "Value": "application/json"
       }
      }
     ],
     "Responses": [
      {
       "$id": "1041",
       "StatusCodes": [
        200
       ],
       "BodyType": {
        "$ref": "683"
       },
       "BodyMediaType": "Json",
       "Headers": [],
       "IsErrorResponse": false,
       "ContentTypes": [
        "application/json"
       ]
      }
     ],
     "HttpMethod": "DELETE",
     "RequestBodyMediaType": "None",
     "Uri": "{host}",
     "Path": "/models/{model}",
     "BufferResponse": true,
     "GenerateProtocolMethod": true,
     "GenerateConvenienceMethod": true
    }
   ],
   "Protocol": {
    "$id": "1042"
   },
   "Creatable": false,
   "Parent": "OpenAIClient",
   "Parameters": [
    {
     "$ref": "821"
    }
   ]
  },
  {
   "$id": "1043",
   "Name": "Images",
   "Description": "",
   "Operations": [
    {
     "$id": "1044",
     "Name": "create",
     "ResourceName": "Images",
     "Summary": "Creates an image given a prompt",
     "Accessibility": "public",
     "Parameters": [
      {
       "$ref": "821"
      },
      {
       "$id": "1045",
       "Name": "image",
       "NameInRequest": "image",
       "Type": {
        "$ref": "690"
       },
       "Location": "Body",
       "IsRequired": true,
       "IsApiVersion": false,
       "IsResourceParameter": false,
       "IsContentType": false,
       "IsEndpoint": false,
       "SkipUrlEncoding": false,
       "Explode": false,
       "Kind": "Method"
      },
      {
       "$id": "1046",
       "Name": "accept",
       "NameInRequest": "Accept",
       "Type": {
        "$id": "1047",
        "Kind": "string",
        "IsNullable": false
       },
       "Location": "Header",
       "IsApiVersion": false,
       "IsResourceParameter": false,
       "IsContentType": false,
       "IsRequired": true,
       "IsEndpoint": false,
       "SkipUrlEncoding": false,
       "Explode": false,
       "Kind": "Constant",
       "DefaultValue": {
        "$id": "1048",
        "Type": {
         "$ref": "1047"
        },
        "Value": "application/json"
       }
      },
      {
       "$id": "1049",
       "Name": "contentType",
       "NameInRequest": "Content-Type",
       "Type": {
        "$id": "1050",
        "Kind": "string",
        "IsNullable": false
       },
       "Location": "Header",
       "IsApiVersion": false,
       "IsResourceParameter": false,
       "IsContentType": true,
       "IsRequired": true,
       "IsEndpoint": false,
       "SkipUrlEncoding": false,
       "Explode": false,
       "Kind": "Constant",
       "DefaultValue": {
        "$id": "1051",
        "Type": {
         "$ref": "1050"
        },
        "Value": "application/json"
       }
      }
     ],
     "Responses": [
      {
       "$id": "1052",
       "StatusCodes": [
        200
       ],
       "BodyType": {
        "$ref": "702"
       },
       "BodyMediaType": "Json",
       "Headers": [],
       "IsErrorResponse": false,
       "ContentTypes": [
        "application/json"
       ]
      }
     ],
     "HttpMethod": "POST",
     "RequestBodyMediaType": "Json",
     "Uri": "{host}",
     "Path": "/images/generations",
     "RequestMediaTypes": [
      "application/json"
     ],
     "BufferResponse": true,
     "GenerateProtocolMethod": true,
     "GenerateConvenienceMethod": true
    },
    {
     "$id": "1053",
     "Name": "createEdit",
     "ResourceName": "Images",
     "Summary": "Creates an edited or extended image given an original image and a prompt.",
     "Accessibility": "public",
     "Parameters": [
      {
       "$ref": "821"
      },
      {
       "$id": "1054",
       "Name": "contentType",
       "NameInRequest": "Content-Type",
       "Type": {
        "$id": "1055",
        "Kind": "constant",
        "ValueType": {
         "$id": "1056",
         "Kind": "string"
        },
        "Value": "multipart/form-data"
       },
       "Location": "Header",
       "DefaultValue": {
        "$id": "1057",
        "Type": {
         "$ref": "1055"
        },
        "Value": "multipart/form-data"
       },
       "IsRequired": true,
       "IsApiVersion": false,
       "IsResourceParameter": false,
       "IsContentType": true,
       "IsEndpoint": false,
       "SkipUrlEncoding": false,
       "Explode": false,
       "Kind": "Constant"
      },
      {
       "$id": "1058",
       "Name": "image",
       "NameInRequest": "image",
       "Type": {
        "$ref": "713"
       },
       "Location": "Body",
       "IsRequired": true,
       "IsApiVersion": false,
       "IsResourceParameter": false,
       "IsContentType": false,
       "IsEndpoint": false,
       "SkipUrlEncoding": false,
       "Explode": false,
       "Kind": "Method"
      },
      {
       "$id": "1059",
       "Name": "accept",
       "NameInRequest": "Accept",
       "Type": {
        "$id": "1060",
        "Kind": "string",
        "IsNullable": false
       },
       "Location": "Header",
       "IsApiVersion": false,
       "IsResourceParameter": false,
       "IsContentType": false,
       "IsRequired": true,
       "IsEndpoint": false,
       "SkipUrlEncoding": false,
       "Explode": false,
       "Kind": "Constant",
       "DefaultValue": {
        "$id": "1061",
        "Type": {
         "$ref": "1060"
        },
        "Value": "application/json"
       }
      }
     ],
     "Responses": [
      {
       "$id": "1062",
       "StatusCodes": [
        200
       ],
       "BodyType": {
        "$ref": "702"
       },
       "BodyMediaType": "Json",
       "Headers": [],
       "IsErrorResponse": false,
       "ContentTypes": [
        "application/json"
       ]
      }
     ],
     "HttpMethod": "POST",
     "RequestBodyMediaType": "Json",
     "Uri": "{host}",
     "Path": "/images/edits",
     "RequestMediaTypes": [
      "multipart/form-data"
     ],
     "BufferResponse": true,
     "GenerateProtocolMethod": true,
     "GenerateConvenienceMethod": true
    },
    {
     "$id": "1063",
     "Name": "createVariation",
     "ResourceName": "Images",
     "Summary": "Creates an edited or extended image given an original image and a prompt.",
     "Accessibility": "public",
     "Parameters": [
      {
       "$ref": "821"
      },
      {
       "$id": "1064",
       "Name": "contentType",
       "NameInRequest": "Content-Type",
       "Type": {
        "$id": "1065",
        "Kind": "constant",
        "ValueType": {
         "$id": "1066",
         "Kind": "string"
        },
        "Value": "multipart/form-data"
       },
       "Location": "Header",
       "DefaultValue": {
        "$id": "1067",
        "Type": {
         "$ref": "1065"
        },
        "Value": "multipart/form-data"
       },
       "IsRequired": true,
       "IsApiVersion": false,
       "IsResourceParameter": false,
       "IsContentType": true,
       "IsEndpoint": false,
       "SkipUrlEncoding": false,
       "Explode": false,
       "Kind": "Constant"
      },
      {
       "$id": "1068",
       "Name": "image",
       "NameInRequest": "image",
       "Type": {
        "$ref": "729"
       },
       "Location": "Body",
       "IsRequired": true,
       "IsApiVersion": false,
       "IsResourceParameter": false,
       "IsContentType": false,
       "IsEndpoint": false,
       "SkipUrlEncoding": false,
       "Explode": false,
       "Kind": "Method"
      },
      {
       "$id": "1069",
       "Name": "accept",
       "NameInRequest": "Accept",
       "Type": {
        "$id": "1070",
        "Kind": "string",
        "IsNullable": false
       },
       "Location": "Header",
       "IsApiVersion": false,
       "IsResourceParameter": false,
       "IsContentType": false,
       "IsRequired": true,
       "IsEndpoint": false,
       "SkipUrlEncoding": false,
       "Explode": false,
       "Kind": "Constant",
       "DefaultValue": {
        "$id": "1071",
        "Type": {
         "$ref": "1070"
        },
        "Value": "application/json"
       }
      }
     ],
     "Responses": [
      {
       "$id": "1072",
       "StatusCodes": [
        200
       ],
       "BodyType": {
        "$ref": "702"
       },
       "BodyMediaType": "Json",
       "Headers": [],
       "IsErrorResponse": false,
       "ContentTypes": [
        "application/json"
       ]
      }
     ],
     "HttpMethod": "POST",
     "RequestBodyMediaType": "Json",
     "Uri": "{host}",
     "Path": "/images/variations",
     "RequestMediaTypes": [
      "multipart/form-data"
     ],
     "BufferResponse": true,
     "GenerateProtocolMethod": true,
     "GenerateConvenienceMethod": true
    }
   ],
   "Protocol": {
    "$id": "1073"
   },
   "Creatable": false,
   "Parent": "OpenAIClient",
   "Parameters": [
    {
     "$ref": "821"
    }
   ]
  },
  {
   "$id": "1074",
   "Name": "Moderations",
   "Description": "",
   "Operations": [
    {
     "$id": "1075",
     "Name": "create",
     "ResourceName": "Moderations",
     "Summary": "Classifies if text violates OpenAI's Content Policy",
     "Accessibility": "public",
     "Parameters": [
      {
       "$ref": "821"
      },
      {
       "$id": "1076",
       "Name": "content",
       "NameInRequest": "content",
       "Type": {
        "$ref": "741"
       },
       "Location": "Body",
       "IsRequired": true,
       "IsApiVersion": false,
       "IsResourceParameter": false,
       "IsContentType": false,
       "IsEndpoint": false,
       "SkipUrlEncoding": false,
       "Explode": false,
       "Kind": "Method"
      },
      {
       "$id": "1077",
       "Name": "accept",
       "NameInRequest": "Accept",
       "Type": {
        "$id": "1078",
        "Kind": "string",
        "IsNullable": false
       },
       "Location": "Header",
       "IsApiVersion": false,
       "IsResourceParameter": false,
       "IsContentType": false,
       "IsRequired": true,
       "IsEndpoint": false,
       "SkipUrlEncoding": false,
       "Explode": false,
       "Kind": "Constant",
       "DefaultValue": {
        "$id": "1079",
        "Type": {
         "$ref": "1078"
        },
        "Value": "application/json"
       }
      },
      {
       "$id": "1080",
       "Name": "contentType",
       "NameInRequest": "Content-Type",
       "Type": {
        "$id": "1081",
        "Kind": "string",
        "IsNullable": false
       },
       "Location": "Header",
       "IsApiVersion": false,
       "IsResourceParameter": false,
       "IsContentType": true,
       "IsRequired": true,
       "IsEndpoint": false,
       "SkipUrlEncoding": false,
       "Explode": false,
       "Kind": "Constant",
       "DefaultValue": {
        "$id": "1082",
        "Type": {
         "$ref": "1081"
        },
        "Value": "application/json"
       }
      }
     ],
     "Responses": [
      {
       "$id": "1083",
       "StatusCodes": [
        200
       ],
       "BodyType": {
        "$ref": "748"
       },
       "BodyMediaType": "Json",
       "Headers": [],
       "IsErrorResponse": false,
       "ContentTypes": [
        "application/json"
       ]
      }
     ],
     "HttpMethod": "POST",
     "RequestBodyMediaType": "Json",
     "Uri": "{host}",
     "Path": "/moderations",
     "RequestMediaTypes": [
      "application/json"
     ],
     "BufferResponse": true,
     "GenerateProtocolMethod": true,
     "GenerateConvenienceMethod": true
    }
   ],
   "Protocol": {
    "$id": "1084"
   },
   "Creatable": false,
   "Parent": "OpenAIClient",
   "Parameters": [
    {
     "$ref": "821"
    }
   ]
  }
 ],
 "Auth": {
  "$id": "1085",
  "ApiKey": {
   "$id": "1086",
   "Name": "Authorization",
   "Prefix": "Bearer"
  }
 }
}<|MERGE_RESOLUTION|>--- conflicted
+++ resolved
@@ -894,13 +894,8 @@
    "$id": "153",
    "Kind": "model",
    "Name": "CreateTranscriptionRequest",
-<<<<<<< HEAD
-   "Namespace": "OpenAI",
+   "CrossLanguageDefinitionId": "OpenAI.CreateTranscriptionRequest",
    "Usage": "Input,MultipartFormData",
-=======
-   "CrossLanguageDefinitionId": "OpenAI.CreateTranscriptionRequest",
-   "Usage": "Input,Multipart",
->>>>>>> 5f9dfa7e
    "Properties": [
     {
      "$id": "154",
@@ -1000,13 +995,8 @@
    "$id": "167",
    "Kind": "model",
    "Name": "CreateTranslationRequest",
-<<<<<<< HEAD
-   "Namespace": "OpenAI",
+   "CrossLanguageDefinitionId": "OpenAI.CreateTranslationRequest",
    "Usage": "Input,MultipartFormData",
-=======
-   "CrossLanguageDefinitionId": "OpenAI.CreateTranslationRequest",
-   "Usage": "Input,Multipart",
->>>>>>> 5f9dfa7e
    "Properties": [
     {
      "$id": "168",
@@ -3488,13 +3478,8 @@
    "$id": "557",
    "Kind": "model",
    "Name": "CreateFileRequest",
-<<<<<<< HEAD
-   "Namespace": "OpenAI",
+   "CrossLanguageDefinitionId": "OpenAI.CreateFileRequest",
    "Usage": "Input,MultipartFormData",
-=======
-   "CrossLanguageDefinitionId": "OpenAI.CreateFileRequest",
-   "Usage": "Input,Multipart",
->>>>>>> 5f9dfa7e
    "Properties": [
     {
      "$id": "558",
@@ -4497,13 +4482,8 @@
    "$id": "713",
    "Kind": "model",
    "Name": "CreateImageEditRequest",
-<<<<<<< HEAD
-   "Namespace": "OpenAI",
+   "CrossLanguageDefinitionId": "OpenAI.CreateImageEditRequest",
    "Usage": "Input,MultipartFormData",
-=======
-   "CrossLanguageDefinitionId": "OpenAI.CreateImageEditRequest",
-   "Usage": "Input,Multipart",
->>>>>>> 5f9dfa7e
    "Properties": [
     {
      "$id": "714",
@@ -4607,13 +4587,8 @@
    "$id": "729",
    "Kind": "model",
    "Name": "CreateImageVariationRequest",
-<<<<<<< HEAD
-   "Namespace": "OpenAI",
+   "CrossLanguageDefinitionId": "OpenAI.CreateImageVariationRequest",
    "Usage": "Input,MultipartFormData",
-=======
-   "CrossLanguageDefinitionId": "OpenAI.CreateImageVariationRequest",
-   "Usage": "Input,Multipart",
->>>>>>> 5f9dfa7e
    "Properties": [
     {
      "$id": "730",
