// <auto-generated/>

#nullable disable

using System;
using System.Collections.Generic;
using System.Net.ClientModel;
using System.Net.ClientModel.Core;
using System.Net.ClientModel.Internal;
using System.Text.Json;

namespace OpenAI.Models
{
    public partial class CreateModerationResponse : IUtf8JsonWriteable, IJsonModel<CreateModerationResponse>
    {
        void IUtf8JsonWriteable.Write(Utf8JsonWriter writer) => ((IJsonModel<CreateModerationResponse>)this).Write(writer, ModelReaderWriterOptions.Wire);

        void IJsonModel<CreateModerationResponse>.Write(Utf8JsonWriter writer, ModelReaderWriterOptions options)
        {
            if ((options.Format != "W" || ((IPersistableModel<CreateModerationResponse>)this).GetWireFormat(options) != "J") && options.Format != "J")
            {
                throw new InvalidOperationException($"Must use 'J' format when calling the {nameof(IJsonModel<CreateModerationResponse>)} interface");
            }

            writer.WriteStartObject();
            writer.WritePropertyName("id"u8);
            writer.WriteStringValue(Id);
            writer.WritePropertyName("model"u8);
            writer.WriteStringValue(Model);
            writer.WritePropertyName("results"u8);
            writer.WriteStartArray();
            foreach (var item in Results)
            {
                writer.WriteObjectValue(item);
            }
            writer.WriteEndArray();
            if (_serializedAdditionalRawData != null && options.Format == "J")
            {
                foreach (var item in _serializedAdditionalRawData)
                {
                    writer.WritePropertyName(item.Key);
#if NET6_0_OR_GREATER
				writer.WriteRawValue(item.Value);
#else
                    using (JsonDocument document = JsonDocument.Parse(item.Value))
                    {
                        JsonSerializer.Serialize(writer, document.RootElement);
                    }
#endif
                }
            }
            writer.WriteEndObject();
        }

        CreateModerationResponse IJsonModel<CreateModerationResponse>.Create(ref Utf8JsonReader reader, ModelReaderWriterOptions options)
        {
            bool isValid = options.Format == "J" || options.Format == "W";
            if (!isValid)
            {
                throw new FormatException($"The model {nameof(CreateModerationResponse)} does not support '{options.Format}' format.");
            }

            using JsonDocument document = JsonDocument.ParseValue(ref reader);
            return DeserializeCreateModerationResponse(document.RootElement, options);
        }

        internal static CreateModerationResponse DeserializeCreateModerationResponse(JsonElement element, ModelReaderWriterOptions options = null)
        {
            options ??= ModelReaderWriterOptions.Wire;

            if (element.ValueKind == JsonValueKind.Null)
            {
                return null;
            }
            string id = default;
            string model = default;
            IReadOnlyList<CreateResult> results = default;
            IDictionary<string, BinaryData> serializedAdditionalRawData = default;
            Dictionary<string, BinaryData> additionalPropertiesDictionary = new Dictionary<string, BinaryData>();
            foreach (var property in element.EnumerateObject())
            {
                if (property.NameEquals("id"u8))
                {
                    id = property.Value.GetString();
                    continue;
                }
                if (property.NameEquals("model"u8))
                {
                    model = property.Value.GetString();
                    continue;
                }
                if (property.NameEquals("results"u8))
                {
                    List<CreateResult> array = new List<CreateResult>();
                    foreach (var item in property.Value.EnumerateArray())
                    {
                        array.Add(CreateResult.DeserializeCreateResult(item));
                    }
                    results = array;
                    continue;
                }
                if (options.Format == "J")
                {
                    additionalPropertiesDictionary.Add(property.Name, BinaryData.FromString(property.Value.GetRawText()));
                }
            }
            serializedAdditionalRawData = additionalPropertiesDictionary;
            return new CreateModerationResponse(id, model, results, serializedAdditionalRawData);
        }

        BinaryData IPersistableModel<CreateModerationResponse>.Write(ModelReaderWriterOptions options)
        {
            bool isValid = options.Format == "J" || options.Format == "W";
            if (!isValid)
            {
                throw new FormatException($"The model {nameof(CreateModerationResponse)} does not support '{options.Format}' format.");
            }

            return ModelReaderWriter.Write(this, options);
        }

        CreateModerationResponse IPersistableModel<CreateModerationResponse>.Create(BinaryData data, ModelReaderWriterOptions options)
        {
            bool isValid = options.Format == "J" || options.Format == "W";
            if (!isValid)
            {
                throw new FormatException($"The model {nameof(CreateModerationResponse)} does not support '{options.Format}' format.");
            }

            using JsonDocument document = JsonDocument.Parse(data);
            return DeserializeCreateModerationResponse(document.RootElement, options);
        }

        string IPersistableModel<CreateModerationResponse>.GetWireFormat(ModelReaderWriterOptions options) => "J";

        /// <summary> Deserializes the model from a raw response. </summary>
        /// <param name="response"> The result to deserialize the model from. </param>
        internal static CreateModerationResponse FromResponse(PipelineResponse response)
        {
<<<<<<< HEAD
            using var document = JsonDocument.Parse(result.Content);
            return DeserializeCreateModerationResponse(document.RootElement, ModelReaderWriterOptions.Wire);
        }

        /// <summary> Convert into a Utf8JsonRequestBody. </summary>
        internal virtual RequestBody ToRequestBody()
        {
            var content = new Utf8JsonRequestBody();
            content.JsonWriter.WriteObjectValue(this);
            return content;
=======
            using var document = JsonDocument.Parse(response.Content);
            return DeserializeCreateModerationResponse(document.RootElement);
>>>>>>> 596892bf
        }
    }
}<|MERGE_RESOLUTION|>--- conflicted
+++ resolved
@@ -137,9 +137,8 @@
         /// <param name="response"> The result to deserialize the model from. </param>
         internal static CreateModerationResponse FromResponse(PipelineResponse response)
         {
-<<<<<<< HEAD
-            using var document = JsonDocument.Parse(result.Content);
-            return DeserializeCreateModerationResponse(document.RootElement, ModelReaderWriterOptions.Wire);
+            using var document = JsonDocument.Parse(response.Content);
+            return DeserializeCreateModerationResponse(document.RootElement);
         }
 
         /// <summary> Convert into a Utf8JsonRequestBody. </summary>
@@ -148,10 +147,6 @@
             var content = new Utf8JsonRequestBody();
             content.JsonWriter.WriteObjectValue(this);
             return content;
-=======
-            using var document = JsonDocument.Parse(response.Content);
-            return DeserializeCreateModerationResponse(document.RootElement);
->>>>>>> 596892bf
         }
     }
 }