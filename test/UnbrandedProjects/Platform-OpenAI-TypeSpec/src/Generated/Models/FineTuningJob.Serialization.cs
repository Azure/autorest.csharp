--- conflicted
+++ resolved
@@ -285,9 +285,8 @@
         /// <param name="response"> The result to deserialize the model from. </param>
         internal static FineTuningJob FromResponse(PipelineResponse response)
         {
-<<<<<<< HEAD
-            using var document = JsonDocument.Parse(result.Content);
-            return DeserializeFineTuningJob(document.RootElement, ModelReaderWriterOptions.Wire);
+            using var document = JsonDocument.Parse(response.Content);
+            return DeserializeFineTuningJob(document.RootElement);
         }
 
         /// <summary> Convert into a Utf8JsonRequestBody. </summary>
@@ -296,10 +295,6 @@
             var content = new Utf8JsonRequestBody();
             content.JsonWriter.WriteObjectValue(this);
             return content;
-=======
-            using var document = JsonDocument.Parse(response.Content);
-            return DeserializeFineTuningJob(document.RootElement);
->>>>>>> 596892bf
         }
     }
 }