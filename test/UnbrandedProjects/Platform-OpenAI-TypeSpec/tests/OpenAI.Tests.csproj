<Project Sdk="Microsoft.NET.Sdk">
  <PropertyGroup>
<<<<<<< HEAD
    <TargetFramework>net7.0</TargetFramework>
    <!-- Ignore XML doc comments on test types and members -->
=======
    <TargetFramework>net6.0</TargetFramework>
    <!--Ignore XML doc comments on test types and members-->
>>>>>>> 2d807fc4
    <NoWarn>$(NoWarn);CS1591</NoWarn>
  </PropertyGroup>

  <ItemGroup>
    <ProjectReference Include="..\src\OpenAI.csproj" />
  </ItemGroup>

  <ItemGroup>
    <PackageReference Include="NUnit" Version="3.13.2" />
    <PackageReference Include="NUnit3TestAdapter" Version="4.4.2" />
    <PackageReference Include="Microsoft.NET.Test.Sdk" Version="17.0.0" />
    <PackageReference Include="Moq" Version="[4.18.2]" />
  </ItemGroup>
</Project><|MERGE_RESOLUTION|>--- conflicted
+++ resolved
@@ -1,12 +1,7 @@
 <Project Sdk="Microsoft.NET.Sdk">
   <PropertyGroup>
-<<<<<<< HEAD
-    <TargetFramework>net7.0</TargetFramework>
-    <!-- Ignore XML doc comments on test types and members -->
-=======
     <TargetFramework>net6.0</TargetFramework>
     <!--Ignore XML doc comments on test types and members-->
->>>>>>> 2d807fc4
     <NoWarn>$(NoWarn);CS1591</NoWarn>
   </PropertyGroup>
 
