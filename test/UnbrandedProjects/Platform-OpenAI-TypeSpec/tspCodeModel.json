--- conflicted
+++ resolved
@@ -5930,11 +5930,7 @@
      "Name": "endpoint",
      "NameInRequest": "endpoint",
      "Type": {
-<<<<<<< HEAD
-      "$id": "822",
-=======
       "$id": "850",
->>>>>>> 8ee18d2d
       "Kind": "string",
       "Name": "string",
       "CrossLanguageDefinitionId": "TypeSpec.string"
@@ -5951,11 +5947,7 @@
      "DefaultValue": {
       "$id": "851",
       "Type": {
-<<<<<<< HEAD
-       "$id": "824",
-=======
        "$id": "852",
->>>>>>> 8ee18d2d
        "Kind": "string",
        "Name": "string",
        "CrossLanguageDefinitionId": "TypeSpec.string"
@@ -5979,11 +5971,7 @@
      "Name": "endpoint",
      "NameInRequest": "endpoint",
      "Type": {
-<<<<<<< HEAD
-      "$id": "828",
-=======
       "$id": "856",
->>>>>>> 8ee18d2d
       "Kind": "string",
       "Name": "string",
       "CrossLanguageDefinitionId": "TypeSpec.string"
@@ -6000,11 +5988,7 @@
      "DefaultValue": {
       "$id": "857",
       "Type": {
-<<<<<<< HEAD
-       "$id": "830",
-=======
        "$id": "858",
->>>>>>> 8ee18d2d
        "Kind": "string",
        "Name": "string",
        "CrossLanguageDefinitionId": "TypeSpec.string"
@@ -6030,11 +6014,7 @@
        "Name": "endpoint",
        "NameInRequest": "endpoint",
        "Type": {
-<<<<<<< HEAD
-        "$id": "834",
-=======
         "$id": "862",
->>>>>>> 8ee18d2d
         "Kind": "string",
         "Name": "string",
         "CrossLanguageDefinitionId": "TypeSpec.string"
@@ -6051,11 +6031,7 @@
        "DefaultValue": {
         "$id": "863",
         "Type": {
-<<<<<<< HEAD
-         "$id": "836",
-=======
          "$id": "864",
->>>>>>> 8ee18d2d
          "Kind": "string",
          "Name": "string",
          "CrossLanguageDefinitionId": "TypeSpec.string"
@@ -6180,11 +6156,7 @@
        "Name": "endpoint",
        "NameInRequest": "endpoint",
        "Type": {
-<<<<<<< HEAD
-        "$id": "849",
-=======
         "$id": "877",
->>>>>>> 8ee18d2d
         "Kind": "string",
         "Name": "string",
         "CrossLanguageDefinitionId": "TypeSpec.string"
@@ -6201,11 +6173,7 @@
        "DefaultValue": {
         "$id": "878",
         "Type": {
-<<<<<<< HEAD
-         "$id": "851",
-=======
          "$id": "879",
->>>>>>> 8ee18d2d
          "Kind": "string",
          "Name": "string",
          "CrossLanguageDefinitionId": "TypeSpec.string"
@@ -6328,11 +6296,7 @@
      "Name": "endpoint",
      "NameInRequest": "endpoint",
      "Type": {
-<<<<<<< HEAD
-      "$id": "864",
-=======
       "$id": "892",
->>>>>>> 8ee18d2d
       "Kind": "string",
       "Name": "string",
       "CrossLanguageDefinitionId": "TypeSpec.string"
@@ -6349,11 +6313,7 @@
      "DefaultValue": {
       "$id": "893",
       "Type": {
-<<<<<<< HEAD
-       "$id": "866",
-=======
        "$id": "894",
->>>>>>> 8ee18d2d
        "Kind": "string",
        "Name": "string",
        "CrossLanguageDefinitionId": "TypeSpec.string"
@@ -6378,11 +6338,7 @@
        "Name": "endpoint",
        "NameInRequest": "endpoint",
        "Type": {
-<<<<<<< HEAD
-        "$id": "870",
-=======
         "$id": "898",
->>>>>>> 8ee18d2d
         "Kind": "string",
         "Name": "string",
         "CrossLanguageDefinitionId": "TypeSpec.string"
@@ -6399,11 +6355,7 @@
        "DefaultValue": {
         "$id": "899",
         "Type": {
-<<<<<<< HEAD
-         "$id": "872",
-=======
          "$id": "900",
->>>>>>> 8ee18d2d
          "Kind": "string",
          "Name": "string",
          "CrossLanguageDefinitionId": "TypeSpec.string"
@@ -6527,11 +6479,7 @@
      "Name": "endpoint",
      "NameInRequest": "endpoint",
      "Type": {
-<<<<<<< HEAD
-      "$id": "885",
-=======
       "$id": "913",
->>>>>>> 8ee18d2d
       "Kind": "string",
       "Name": "string",
       "CrossLanguageDefinitionId": "TypeSpec.string"
@@ -6548,11 +6496,7 @@
      "DefaultValue": {
       "$id": "914",
       "Type": {
-<<<<<<< HEAD
-       "$id": "887",
-=======
        "$id": "915",
->>>>>>> 8ee18d2d
        "Kind": "string",
        "Name": "string",
        "CrossLanguageDefinitionId": "TypeSpec.string"
@@ -6578,11 +6522,7 @@
        "Name": "endpoint",
        "NameInRequest": "endpoint",
        "Type": {
-<<<<<<< HEAD
-        "$id": "891",
-=======
         "$id": "919",
->>>>>>> 8ee18d2d
         "Kind": "string",
         "Name": "string",
         "CrossLanguageDefinitionId": "TypeSpec.string"
@@ -6599,11 +6539,7 @@
        "DefaultValue": {
         "$id": "920",
         "Type": {
-<<<<<<< HEAD
-         "$id": "893",
-=======
          "$id": "921",
->>>>>>> 8ee18d2d
          "Kind": "string",
          "Name": "string",
          "CrossLanguageDefinitionId": "TypeSpec.string"
@@ -7095,11 +7031,7 @@
        "Name": "endpoint",
        "NameInRequest": "endpoint",
        "Type": {
-<<<<<<< HEAD
-        "$id": "940",
-=======
         "$id": "968",
->>>>>>> 8ee18d2d
         "Kind": "string",
         "Name": "string",
         "CrossLanguageDefinitionId": "TypeSpec.string"
@@ -7116,11 +7048,7 @@
        "DefaultValue": {
         "$id": "969",
         "Type": {
-<<<<<<< HEAD
-         "$id": "942",
-=======
          "$id": "970",
->>>>>>> 8ee18d2d
          "Kind": "string",
          "Name": "string",
          "CrossLanguageDefinitionId": "TypeSpec.string"
@@ -7246,11 +7174,7 @@
        "Name": "endpoint",
        "NameInRequest": "endpoint",
        "Type": {
-<<<<<<< HEAD
-        "$id": "955",
-=======
         "$id": "983",
->>>>>>> 8ee18d2d
         "Kind": "string",
         "Name": "string",
         "CrossLanguageDefinitionId": "TypeSpec.string"
@@ -7267,11 +7191,7 @@
        "DefaultValue": {
         "$id": "984",
         "Type": {
-<<<<<<< HEAD
-         "$id": "957",
-=======
          "$id": "985",
->>>>>>> 8ee18d2d
          "Kind": "string",
          "Name": "string",
          "CrossLanguageDefinitionId": "TypeSpec.string"
@@ -7397,11 +7317,7 @@
        "Name": "endpoint",
        "NameInRequest": "endpoint",
        "Type": {
-<<<<<<< HEAD
-        "$id": "970",
-=======
         "$id": "998",
->>>>>>> 8ee18d2d
         "Kind": "string",
         "Name": "string",
         "CrossLanguageDefinitionId": "TypeSpec.string"
@@ -7418,11 +7334,7 @@
        "DefaultValue": {
         "$id": "999",
         "Type": {
-<<<<<<< HEAD
-         "$id": "972",
-=======
          "$id": "1000",
->>>>>>> 8ee18d2d
          "Kind": "string",
          "Name": "string",
          "CrossLanguageDefinitionId": "TypeSpec.string"
@@ -7548,11 +7460,7 @@
        "Name": "endpoint",
        "NameInRequest": "endpoint",
        "Type": {
-<<<<<<< HEAD
-        "$id": "985",
-=======
         "$id": "1013",
->>>>>>> 8ee18d2d
         "Kind": "string",
         "Name": "string",
         "CrossLanguageDefinitionId": "TypeSpec.string"
@@ -7569,11 +7477,7 @@
        "DefaultValue": {
         "$id": "1014",
         "Type": {
-<<<<<<< HEAD
-         "$id": "987",
-=======
          "$id": "1015",
->>>>>>> 8ee18d2d
          "Kind": "string",
          "Name": "string",
          "CrossLanguageDefinitionId": "TypeSpec.string"
@@ -7995,11 +7899,7 @@
        "Name": "endpoint",
        "NameInRequest": "endpoint",
        "Type": {
-<<<<<<< HEAD
-        "$id": "1027",
-=======
         "$id": "1055",
->>>>>>> 8ee18d2d
         "Kind": "string",
         "Name": "string",
         "CrossLanguageDefinitionId": "TypeSpec.string"
@@ -8016,11 +7916,7 @@
        "DefaultValue": {
         "$id": "1056",
         "Type": {
-<<<<<<< HEAD
-         "$id": "1029",
-=======
          "$id": "1057",
->>>>>>> 8ee18d2d
          "Kind": "string",
          "Name": "string",
          "CrossLanguageDefinitionId": "TypeSpec.string"
@@ -8462,11 +8358,7 @@
        "Name": "endpoint",
        "NameInRequest": "endpoint",
        "Type": {
-<<<<<<< HEAD
-        "$id": "1070",
-=======
         "$id": "1098",
->>>>>>> 8ee18d2d
         "Kind": "string",
         "Name": "string",
         "CrossLanguageDefinitionId": "TypeSpec.string"
@@ -8483,11 +8375,7 @@
        "DefaultValue": {
         "$id": "1099",
         "Type": {
-<<<<<<< HEAD
-         "$id": "1072",
-=======
          "$id": "1100",
->>>>>>> 8ee18d2d
          "Kind": "string",
          "Name": "string",
          "CrossLanguageDefinitionId": "TypeSpec.string"
@@ -8727,11 +8615,7 @@
        "Name": "endpoint",
        "NameInRequest": "endpoint",
        "Type": {
-<<<<<<< HEAD
-        "$id": "1095",
-=======
         "$id": "1123",
->>>>>>> 8ee18d2d
         "Kind": "string",
         "Name": "string",
         "CrossLanguageDefinitionId": "TypeSpec.string"
@@ -8748,11 +8632,7 @@
        "DefaultValue": {
         "$id": "1124",
         "Type": {
-<<<<<<< HEAD
-         "$id": "1097",
-=======
          "$id": "1125",
->>>>>>> 8ee18d2d
          "Kind": "string",
          "Name": "string",
          "CrossLanguageDefinitionId": "TypeSpec.string"
@@ -9078,11 +8958,7 @@
        "Name": "endpoint",
        "NameInRequest": "endpoint",
        "Type": {
-<<<<<<< HEAD
-        "$id": "1128",
-=======
         "$id": "1156",
->>>>>>> 8ee18d2d
         "Kind": "string",
         "Name": "string",
         "CrossLanguageDefinitionId": "TypeSpec.string"
@@ -9099,11 +8975,7 @@
        "DefaultValue": {
         "$id": "1157",
         "Type": {
-<<<<<<< HEAD
-         "$id": "1130",
-=======
          "$id": "1158",
->>>>>>> 8ee18d2d
          "Kind": "string",
          "Name": "string",
          "CrossLanguageDefinitionId": "TypeSpec.string"
