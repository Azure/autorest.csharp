--- conflicted
+++ resolved
@@ -634,11 +634,7 @@
         [Test]
         public Task ResponsesScenarioNoModelErrorBody() => Test((host, pipeline) =>
         {
-<<<<<<< HEAD
             Assert.ThrowsAsync<RequestFailedException>(async () => await new HttpFailureClient(ClientDiagnostics, pipeline, host).GetNoModelErrorAsync());
-=======
-            Assert.ThrowsAsync(Is.InstanceOf<RequestFailedException>(), async () => await new HttpFailureClient(ClientDiagnostics, pipeline, host).GetNoModelErrorAsync());
->>>>>>> 0b082d88
         });
     }
 }