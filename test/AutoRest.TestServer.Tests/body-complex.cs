﻿// Copyright (c) Microsoft Corporation. All rights reserved.
// Licensed under the MIT License.

using System;
using System.Collections.Generic;
using System.Globalization;
using System.Linq;
using System.Reflection;
using System.Threading.Tasks;
using System.Xml;
using AutoRest.TestServer.Tests.Infrastructure;
using body_complex;
using body_complex.Models.V20160229;
using NUnit.Framework;

namespace AutoRest.TestServer.Tests
{
    public class BodyComplexTest: TestServerTestBase
    {
        public BodyComplexTest(TestServerVersion version) : base(version, "complex") { }

        [Test]
        public Task GetComplexBasicValid() => Test(async (host, pipeline) =>
        {
            var result = await BasicOperations.GetValidAsync(ClientDiagnostics, pipeline, host);
            Assert.AreEqual("abc", result.Value.Name);
            Assert.AreEqual(2, result.Value.Id);
            Assert.AreEqual(CMYKColors.YELLOW, result.Value.Color);
        });

        [Test]
        public Task PutComplexBasicValid() => TestStatus(async (host, pipeline) =>
        {
            var value = new Basic
            {
                Name = "abc",
                Id = 2,
                Color = CMYKColors.Magenta
            };
            return await BasicOperations.PutValidAsync(ClientDiagnostics, pipeline, value, host);
        });

        [Test]
        public Task GetComplexBasicEmpty() => Test(async (host, pipeline) =>
        {
            var result = await BasicOperations.GetEmptyAsync(ClientDiagnostics, pipeline, host);
            Assert.AreEqual(null, result.Value.Name);
            Assert.AreEqual(null, result.Value.Id);
            Assert.AreEqual(null, result.Value.Color);
        });

        [Test]
        [Ignore("https://github.com/Azure/autorest.csharp/issues/299")]
        public Task GetComplexBasicNotProvided() => Test(async (host, pipeline) =>
        {
            var result = await BasicOperations.GetNotProvidedAsync(ClientDiagnostics, pipeline, host);
            Assert.AreEqual(null, result.Value.Name);
            Assert.AreEqual(null, result.Value.Id);
            Assert.AreEqual(null, result.Value.Color);
        });

        [Test]
        [Ignore("https://github.com/Azure/autorest.csharp/issues/289")]
        public Task GetComplexBasicNull() => Test(async (host, pipeline) =>
        {
            var result = await BasicOperations.GetNullAsync(ClientDiagnostics, pipeline, host);
            Assert.AreEqual(null, result.Value.Name);
            Assert.AreEqual(null, result.Value.Id);
            Assert.AreEqual(null, result.Value.Color);
        });

        [Test]
        [Ignore("https://github.com/Azure/autorest.csharp/issues/300")]
        public Task GetComplexBasicInvalid() => Test(async (host, pipeline) =>
        {
            var result = await BasicOperations.GetInvalidAsync(ClientDiagnostics, pipeline, host);
            Assert.AreEqual(null, result.Value.Name);
            Assert.AreEqual(null, result.Value.Id);
            Assert.AreEqual(null, result.Value.Color);
        });

        [Test]
        public void CheckComplexPrimitiveInteger()
        {
            var properties = typeof(IntWrapper).GetProperties(BindingFlags.Public | BindingFlags.Instance);
            Assert.AreEqual(typeof(int?), properties.First(p => p.Name == "Field1").PropertyType);
            Assert.AreEqual(typeof(int?), properties.First(p => p.Name == "Field2").PropertyType);
        }

        [Test]
        public Task GetComplexPrimitiveInteger() => Test(async (host, pipeline) =>
        {
            var result = await PrimitiveOperations.GetIntAsync(ClientDiagnostics, pipeline, host);
            Assert.AreEqual(-1, result.Value.Field1);
            Assert.AreEqual(2, result.Value.Field2);
        });

        [Test]
        public Task PutComplexPrimitiveInteger() => TestStatus(async (host, pipeline) =>
        {
            var value = new IntWrapper
            {
                Field1 = -1,
                Field2 = 2
            };
            return await PrimitiveOperations.PutIntAsync(ClientDiagnostics, pipeline, value, host);
        });

        [Test]
        public void CheckComplexPrimitiveLong()
        {
            var properties = typeof(LongWrapper).GetProperties(BindingFlags.Public | BindingFlags.Instance);
            Assert.AreEqual(typeof(long?), properties.First(p => p.Name == "Field1").PropertyType);
            Assert.AreEqual(typeof(long?), properties.First(p => p.Name == "Field2").PropertyType);
        }

        [Test]
        public Task GetComplexPrimitiveLong() => Test(async (host, pipeline) =>
        {
            var result = await PrimitiveOperations.GetLongAsync(ClientDiagnostics, pipeline, host);
            Assert.AreEqual(1099511627775L, result.Value.Field1);
            Assert.AreEqual(-999511627788L, result.Value.Field2);
        });

        [Test]
        public Task PutComplexPrimitiveLong() => TestStatus(async (host, pipeline) =>
        {
            var value = new LongWrapper
            {
                Field1 = 1099511627775L,
                Field2 = -999511627788L
            };
            return await PrimitiveOperations.PutLongAsync(ClientDiagnostics, pipeline, value, host);
        });

        [Test]
        public void CheckComplexPrimitiveFloat()
        {
            var properties = typeof(FloatWrapper).GetProperties(BindingFlags.Public | BindingFlags.Instance);
            Assert.AreEqual(typeof(float?), properties.First(p => p.Name == "Field1").PropertyType);
            Assert.AreEqual(typeof(float?), properties.First(p => p.Name == "Field2").PropertyType);
        }

        [Test]
        public Task GetComplexPrimitiveFloat() => Test(async (host, pipeline) =>
        {
            var result = await PrimitiveOperations.GetFloatAsync(ClientDiagnostics, pipeline, host);
            Assert.AreEqual(1.05F, result.Value.Field1);
            Assert.AreEqual(-0.003F, result.Value.Field2);
        });

        [Test]
        public Task PutComplexPrimitiveFloat() => TestStatus(async (host, pipeline) =>
        {
            var value = new FloatWrapper
            {
                Field1 = 1.05F,
                Field2 = -0.003F
            };
            return await PrimitiveOperations.PutFloatAsync(ClientDiagnostics, pipeline, value, host);
        });

        [Test]
        public void CheckComplexPrimitiveDouble()
        {
            var properties = typeof(DoubleWrapper).GetProperties(BindingFlags.Public | BindingFlags.Instance);
            Assert.AreEqual(typeof(double?), properties.First(p => p.Name == "Field1").PropertyType);
            Assert.AreEqual(typeof(double?), properties.First(p => p.Name == "Field56ZerosAfterTheDotAndNegativeZeroBeforeDotAndThisIsALongFieldNameOnPurpose").PropertyType);
        }

        [Test]
        public Task GetComplexPrimitiveDouble() => Test(async (host, pipeline) =>
        {
            var result = await PrimitiveOperations.GetDoubleAsync(ClientDiagnostics, pipeline, host);
            Assert.AreEqual(3e-100D, result.Value.Field1);
            Assert.AreEqual(-0.000000000000000000000000000000000000000000000000000000005D, result.Value.Field56ZerosAfterTheDotAndNegativeZeroBeforeDotAndThisIsALongFieldNameOnPurpose);
        });

        [Test]
        public Task PutComplexPrimitiveDouble() => TestStatus(async (host, pipeline) =>
        {
            var value = new DoubleWrapper
            {
                Field1 = 3e-100D,
                Field56ZerosAfterTheDotAndNegativeZeroBeforeDotAndThisIsALongFieldNameOnPurpose = -0.000000000000000000000000000000000000000000000000000000005D
            };
            return await PrimitiveOperations.PutDoubleAsync(ClientDiagnostics, pipeline, value, host);
        });

        [Test]
        public Task GetComplexPrimitiveBool() => Test(async (host, pipeline) =>
        {
            var result = await PrimitiveOperations.GetBoolAsync(ClientDiagnostics, pipeline, host);
            Assert.AreEqual(true, result.Value.FieldTrue);
            Assert.AreEqual(false, result.Value.FieldFalse);
        });

        [Test]
        public Task PutComplexPrimitiveBool() => TestStatus(async (host, pipeline) =>
        {
            var value = new BooleanWrapper
            {
                FieldTrue = true,
                FieldFalse = false
            };
            return await PrimitiveOperations.PutBoolAsync(ClientDiagnostics, pipeline, value, host);
        });

        [Test]
        public Task GetComplexPrimitiveString() => Test(async (host, pipeline) =>
        {
            var result = await PrimitiveOperations.GetStringAsync(ClientDiagnostics, pipeline, host);
            Assert.AreEqual("goodrequest", result.Value.Field);
            Assert.AreEqual(string.Empty, result.Value.Empty);
            Assert.AreEqual(null, result.Value.NullProperty);
        });

        [Test]
        public Task PutComplexPrimitiveString() => TestStatus(async (host, pipeline) =>
        {
            var value = new StringWrapper
            {
                Field = "goodrequest",
                Empty = string.Empty,
                NullProperty = null
            };
            return await PrimitiveOperations.PutStringAsync(ClientDiagnostics, pipeline, value, host);
        });

        [Test]
        public Task GetComplexPrimitiveDate() => Test(async (host, pipeline) =>
        {
            var result = await PrimitiveOperations.GetDateAsync(ClientDiagnostics, pipeline, host);
            Assert.AreEqual(DateTimeOffset.Parse("0001-01-01"), result.Value.Field);
            Assert.AreEqual(DateTimeOffset.Parse("2016-02-29"), result.Value.Leap);
        });

        [Test]
        public Task PutComplexPrimitiveDate() => TestStatus(async (host, pipeline) =>
        {
            var value = new DateWrapper
            {
                Field = DateTimeOffset.Parse("0001-01-01"),
                Leap = DateTimeOffset.Parse("2016-02-29")
            };
            return await PrimitiveOperations.PutDateAsync(ClientDiagnostics, pipeline, value, host);
        });

        //TODO: Passes, but has a bug: https://github.com/Azure/autorest.csharp/issues/316
        [Test]
        public Task GetComplexPrimitiveDateTime() => Test(async (host, pipeline) =>
        {
            var result = await PrimitiveOperations.GetDateTimeAsync(ClientDiagnostics, pipeline, host);
            Assert.AreEqual(DateTimeOffset.Parse("0001-01-01T00:00:00Z"), result.Value.Field);
            Assert.AreEqual(DateTimeOffset.Parse("2015-05-18T18:38:00Z"), result.Value.Now);
        });

        //TODO: Passes, but has a bug: https://github.com/Azure/autorest.csharp/issues/316
        [Test]
        public Task PutComplexPrimitiveDateTime() => TestStatus(async (host, pipeline) =>
        {
            var value = new DatetimeWrapper
            {
                Field = DateTimeOffset.Parse("0001-01-01T00:00:00Z"),
                Now = DateTimeOffset.Parse("2015-05-18T18:38:00Z")
            };
            return await PrimitiveOperations.PutDateTimeAsync(ClientDiagnostics, pipeline, value, host);
        });

        [Test]
        [Ignore("https://github.com/Azure/autorest.csharp/issues/307")]
        public Task GetComplexPrimitiveDateTimeRfc1123() => Test(async (host, pipeline) =>
        {
            var result = await PrimitiveOperations.GetDateTimeRfc1123Async(ClientDiagnostics, pipeline, host);
<<<<<<< HEAD
            Assert.AreEqual(DateTime.Parse("Mon, 01 Jan 0001 00:00:00 GMT"), result.Value.Field);
            Assert.AreEqual(DateTime.Parse("Mon, 18 May 2015 11:38:00 GMT"), result.Value.Now);
=======
            Assert.AreEqual(DateTimeOffset.Parse("Mon, 01 Jan 0001 12:00:00 GMT"), result.Value.Field);
            Assert.AreEqual(DateTimeOffset.Parse("Mon, 18 May 2015 11:38:00 GMT"), result.Value.Now);
>>>>>>> 195402a4
        });

        [Test]
        //[Ignore("https://github.com/Azure/autorest.csharp/issues/304")]
        public Task PutComplexPrimitiveDateTimeRfc1123() => TestStatus(async (host, pipeline) =>
        {
            var value = new Datetimerfc1123Wrapper
            {
                Field = DateTime.Parse("Mon, 01 Jan 0001 00:00:00 GMT"),
                Now = DateTime.Parse("Mon, 18 May 2015 11:38:00 GMT")
            };
            return await PrimitiveOperations.PutDateTimeRfc1123Async(ClientDiagnostics, pipeline, value, host);
        });

        [Test]
        [Ignore("https://github.com/Azure/autorest.csharp/issues/309")]
        public Task GetComplexPrimitiveDuration() => Test(async (host, pipeline) =>
        {
            var result = await PrimitiveOperations.GetDurationAsync(ClientDiagnostics, pipeline, host);
            Assert.AreEqual(XmlConvert.ToTimeSpan("P123DT22H14M12.011S"), result.Value.Field);
        });

        [Test]
        [Ignore("https://github.com/Azure/autorest.csharp/issues/305")]
        public Task PutComplexPrimitiveDuration() => TestStatus(async (host, pipeline) =>
        {
            var value = new DurationWrapper
            {
                Field = XmlConvert.ToTimeSpan("P123DT22H14M12.011S")
            };
            return await PrimitiveOperations.PutDurationAsync(ClientDiagnostics, pipeline, value, host);
        });

        [Test]
        public Task GetComplexPrimitiveByte() => Test(async (host, pipeline) =>
        {
            var result = await PrimitiveOperations.GetByteAsync(ClientDiagnostics, pipeline, host);
            //https://github.com/dotnet/csharplang/issues/1058
            var content = new[] { (byte)0xFF, (byte)0xFE, (byte)0xFD, (byte)0xFC, (byte)0x00, (byte)0xFA, (byte)0xF9, (byte)0xF8, (byte)0xF7, (byte)0xF6 };
            Assert.AreEqual(content, result.Value.Field);
        });

        [Test]
        public Task PutComplexPrimitiveByte() => TestStatus(async (host, pipeline) =>
        {
            //https://github.com/dotnet/csharplang/issues/1058
            var content = new[] { (byte)0xFF, (byte)0xFE, (byte)0xFD, (byte)0xFC, (byte)0x00, (byte)0xFA, (byte)0xF9, (byte)0xF8, (byte)0xF7, (byte)0xF6 };
            var value = new ByteWrapper
            {
                Field = content
            };
            return await PrimitiveOperations.PutByteAsync(ClientDiagnostics, pipeline, value, host);
        });

        [Test]
        public Task GetComplexArrayValid() => Test(async (host, pipeline) =>
        {
            var result = await ArrayOperations.GetValidAsync(ClientDiagnostics, pipeline, host);
            var content = new[] { "1, 2, 3, 4", string.Empty, null, "&S#$(*Y", "The quick brown fox jumps over the lazy dog" };
            Assert.AreEqual(content, result.Value.Array);
        });

        [Test]
        public Task PutComplexArrayValid() => TestStatus(async (host, pipeline) =>
        {
            var value = new ArrayWrapper();
            var content = new[] { "1, 2, 3, 4", string.Empty, null, "&S#$(*Y", "The quick brown fox jumps over the lazy dog" };
            foreach (var item in content)
            {
                value.Array.Add(item);
            }
            return await ArrayOperations.PutValidAsync(ClientDiagnostics, pipeline, value, host);
        });

        [Test]
        public Task GetComplexArrayEmpty() => Test(async (host, pipeline) =>
        {
            var result = await ArrayOperations.GetEmptyAsync(ClientDiagnostics, pipeline, host);
            Assert.AreEqual(new string[0], result.Value.Array);
        });

        [Test]
        public Task PutComplexArrayEmpty() => TestStatus(async (host, pipeline) =>
        {
            var value = new ArrayWrapper();
            return await ArrayOperations.PutEmptyAsync(ClientDiagnostics, pipeline, value, host);
        });

        [Test]
        public Task GetComplexArrayNotProvided() => Test(async (host, pipeline) =>
        {
            var result = await ArrayOperations.GetNotProvidedAsync(ClientDiagnostics, pipeline, host);
            Assert.AreEqual(200, result.GetRawResponse().Status);
            Assert.AreEqual(new string[0], result.Value.Array);
        });

        [Test]
        public Task GetComplexDictionaryValid() => Test(async (host, pipeline) =>
        {
            var result = await DictionaryOperations.GetValidAsync(ClientDiagnostics, pipeline, host);
            var content = new Dictionary<string, string?>
            {
                { "txt", "notepad" },
                { "bmp", "mspaint" },
                { "xls", "excel" },
                { "exe", string.Empty },
                { string.Empty, null }
            };
            Assert.AreEqual(content, result.Value.DefaultProgram);
        });

        [Test]
        public Task PutComplexDictionaryValid() => TestStatus(async (host, pipeline) =>
        {
            var value = new DictionaryWrapper();
            var content = new Dictionary<string, string?>
            {
                { "txt", "notepad" },
                { "bmp", "mspaint" },
                { "xls", "excel" },
                { "exe", string.Empty },
                { string.Empty, null }
            };
            foreach (var item in content)
            {
                value.DefaultProgram.Add(item);
            }
            return await DictionaryOperations.PutValidAsync(ClientDiagnostics, pipeline, value, host);
        });

        [Test]
        public Task GetComplexDictionaryEmpty() => Test(async (host, pipeline) =>
        {
            var result = await DictionaryOperations.GetEmptyAsync(ClientDiagnostics, pipeline, host);
            Assert.AreEqual(new Dictionary<string, string?>(), result.Value.DefaultProgram);
        });

        [Test]
        public Task PutComplexDictionaryEmpty() => TestStatus(async (host, pipeline) =>
        {
            var value = new DictionaryWrapper();
            return await DictionaryOperations.PutEmptyAsync(ClientDiagnostics, pipeline, value, host);
        });

        [Test]
        [Ignore("https://github.com/Azure/autorest.csharp/issues/289")]
        public Task GetComplexDictionaryNull() => Test(async (host, pipeline) =>
        {
            var result = await DictionaryOperations.GetNullAsync(ClientDiagnostics, pipeline, host);
            Assert.AreEqual(200, result.GetRawResponse().Status);
            Assert.AreEqual(new Dictionary<string, string?>(), result.Value.DefaultProgram);
        });

        [Test]
        public Task GetComplexDictionaryNotProvided() => Test(async (host, pipeline) =>
        {
            var result = await DictionaryOperations.GetNotProvidedAsync(ClientDiagnostics, pipeline, host);
            Assert.AreEqual(200, result.GetRawResponse().Status);
            Assert.AreEqual(new Dictionary<string, string?>(), result.Value.DefaultProgram);
        });

        [Test]
        [Ignore("https://github.com/Azure/autorest.csharp/issues/312")]
        public Task GetComplexInheritanceValid() => Test(async (host, pipeline) =>
        {
            var result = await InheritanceOperations.GetValidAsync(ClientDiagnostics, pipeline, host);
            //"breed":"persian","color":"green","hates":[{"food":"tomato","id":1,"name":"Potato"},{"food":"french fries","id":-1,"name":"Tomato"}],"id":2,"name":"Siameeee"
            Assert.AreEqual("persian", result.Value.Breed);
            //Assert.AreEqual("green", result.Value.Color);
            //Assert.AreEqual(, result.Value.Hates); // Array of dictionaries or objects
            //Assert.AreEqual(2, result.Value.Id);
            //Assert.AreEqual("Siameeee", result.Value.Name);
        });

        [Test]
        [Ignore("https://github.com/Azure/autorest.csharp/issues/312")]
        public Task PutComplexInheritanceValid() => TestStatus(async (host, pipeline) =>
        {
            //"breed":"persian","color":"green","hates":[{"food":"tomato","id":1,"name":"Potato"},{"food":"french fries","id":-1,"name":"Tomato"}],"id":2,"name":"Siameeee"
            var value = new Siamese
            {
                Breed = "persian",
                //Color = "green",
                //Hates = ___, // Array of dictionaries or objects
                //Id = 2,
                //Name = "Siameeee"
            };
            return await InheritanceOperations.PutValidAsync(ClientDiagnostics, pipeline, value, host);
        });

        [Test]
        [Ignore("https://github.com/Azure/autorest.csharp/issues/312")]
        public Task GetComplexPolymorphismValid() => Test(async (host, pipeline) =>
        {
            var result = await PolymorphismOperations.GetValidAsync(ClientDiagnostics, pipeline, host);
            /*
             var rawFish = {
                'fishtype': 'salmon',
                'location': 'alaska',
                'iswild': true,
                'species': 'king',
                'length': 1.0,
                'siblings': [
                  {
                    'fishtype': 'shark',
                    'age': 6,
                    'birthday': '2012-01-05T01:00:00Z',
                    'length': 20.0,
                    'species': 'predator',
                  },
                  {
                    'fishtype': 'sawshark',
                    'age': 105,
                    'birthday': '1900-01-05T01:00:00Z',
                    'length': 10.0,
                    'picture': new Buffer([255, 255, 255, 255, 254]).toString('base64'),
                    'species': 'dangerous',
                  },
                  {
                    'fishtype': 'goblin',
                    'age': 1,
                    'birthday': '2015-08-08T00:00:00Z',
                    'length': 30.0,
                    'species': 'scary',
                    'jawsize': 5,
                    // Intentionally requiring a value not defined in the enum, since
                    // such values should be allowed to be sent to/received from the server
                    'color':'pinkish-gray'
                  }
                ]
              };
             */

            //Assert.AreEqual("salmon", result.Value.Fishtype);
        });

        [Test]
        [Ignore("https://github.com/Azure/autorest.csharp/issues/312")]
        public Task PutComplexPolymorphismValid() => TestStatus(async (host, pipeline) =>
        {
            /*
             var rawFish = {
                'fishtype': 'salmon',
                'location': 'alaska',
                'iswild': true,
                'species': 'king',
                'length': 1.0,
                'siblings': [
                  {
                    'fishtype': 'shark',
                    'age': 6,
                    'birthday': '2012-01-05T01:00:00Z',
                    'length': 20.0,
                    'species': 'predator',
                  },
                  {
                    'fishtype': 'sawshark',
                    'age': 105,
                    'birthday': '1900-01-05T01:00:00Z',
                    'length': 10.0,
                    'picture': new Buffer([255, 255, 255, 255, 254]).toString('base64'),
                    'species': 'dangerous',
                  },
                  {
                    'fishtype': 'goblin',
                    'age': 1,
                    'birthday': '2015-08-08T00:00:00Z',
                    'length': 30.0,
                    'species': 'scary',
                    'jawsize': 5,
                    // Intentionally requiring a value not defined in the enum, since
                    // such values should be allowed to be sent to/received from the server
                    'color':'pinkish-gray'
                  }
                ]
              };
             */
            var value = new Fish
            {
                Fishtype = "salmon",
                //Location = "alaska",
            };
            return await PolymorphismOperations.PutValidAsync(ClientDiagnostics, pipeline, value, host);
        });

        [Test]
        [Ignore("https://github.com/Azure/autorest.csharp/issues/312")]
        public Task GetComplexPolymorphismComplicated() => Test(async (host, pipeline) =>
        {
            var result = await PolymorphismOperations.GetComplicatedAsync(ClientDiagnostics, pipeline, host);
            /*
               var rawSalmon = {
                 'fishtype': 'smart_salmon',
                 'location': 'alaska',
                 'iswild': true,
                 'species': 'king',
                 'additionalProperty1': 1,
                 'additionalProperty2': false,
                 'additionalProperty3': "hello",
                 'additionalProperty4': { a: 1, b: 2 },
                 'additionalProperty5': [1, 3],
                 'length': 1.0,
                 'siblings': [
                   {
                     'fishtype': 'shark',
                     'age': 6,
                     'birthday': '2012-01-05T01:00:00Z',
                     'length': 20.0,
                     'species': 'predator',
                   },
                   {
                     'fishtype': 'sawshark',
                     'age': 105,
                     'birthday': '1900-01-05T01:00:00Z',
                     'length': 10.0,
                     'picture': new Buffer([255, 255, 255, 255, 254]).toString('base64'),
                     'species': 'dangerous',
                   },
                   {
                     'fishtype': 'goblin',
                     'age': 1,
                     'birthday': '2015-08-08T00:00:00Z',
                     'length': 30.0,
                     'species': 'scary',
                     'jawsize': 5,
                     'color':'pinkish-gray'
                   }
                 ]
               };
             */

            //Assert.AreEqual("smart_salmon", result.Value.Fishtype);
        });

        [Test]
        [Ignore("https://github.com/Azure/autorest.csharp/issues/312")]
        public Task PutComplexPolymorphismComplicated() => TestStatus(async (host, pipeline) =>
        {
            /*
               var rawSalmon = {
                 'fishtype': 'smart_salmon',
                 'location': 'alaska',
                 'iswild': true,
                 'species': 'king',
                 'additionalProperty1': 1,
                 'additionalProperty2': false,
                 'additionalProperty3': "hello",
                 'additionalProperty4': { a: 1, b: 2 },
                 'additionalProperty5': [1, 3],
                 'length': 1.0,
                 'siblings': [
                   {
                     'fishtype': 'shark',
                     'age': 6,
                     'birthday': '2012-01-05T01:00:00Z',
                     'length': 20.0,
                     'species': 'predator',
                   },
                   {
                     'fishtype': 'sawshark',
                     'age': 105,
                     'birthday': '1900-01-05T01:00:00Z',
                     'length': 10.0,
                     'picture': new Buffer([255, 255, 255, 255, 254]).toString('base64'),
                     'species': 'dangerous',
                   },
                   {
                     'fishtype': 'goblin',
                     'age': 1,
                     'birthday': '2015-08-08T00:00:00Z',
                     'length': 30.0,
                     'species': 'scary',
                     'jawsize': 5,
                     'color':'pinkish-gray'
                   }
                 ]
               };
             */
            var value = new Salmon
            {
                //Fishtype = "smart_salmon",
                Location = "alaska"
            };
            return await PolymorphismOperations.PutComplicatedAsync(ClientDiagnostics, pipeline, value, host);
        });

        [Test]
        [Ignore("https://github.com/Azure/autorest.csharp/issues/312")]
        public Task PutComplexPolymorphismNoDiscriminator() => Test(async (host, pipeline) =>
        {
            /*
                var regularSalmonWithoutDiscriminator = {
                'location': 'alaska',
                'iswild': true,
                'species': 'king',
                'length': 1.0,
                'siblings': [
                  {
                    'fishtype': 'shark',
                    'age': 6,
                    'birthday': '2012-01-05T01:00:00Z',
                    'length': 20.0,
                    'species': 'predator',
                  },
                  {
                    'fishtype': 'sawshark',
                    'age': 105,
                    'birthday': '1900-01-05T01:00:00Z',
                    'length': 10.0,
                    'picture': new Buffer([255, 255, 255, 255, 254]).toString('base64'),
                    'species': 'dangerous',
                  },
                  {
                    'fishtype': 'goblin',
                    'age': 1,
                    'birthday': '2015-08-08T00:00:00Z',
                    'length': 30.0,
                    'species': 'scary',
                    'jawsize': 5,
                    'color':'pinkish-gray'
                  }
                ]
              };
             */
            var value = new Salmon
            {
                //Fishtype = "smart_salmon",
                Location = "alaska"
            };
            var result = await PolymorphismOperations.PutMissingDiscriminatorAsync(ClientDiagnostics, pipeline, value, host);
            Assert.AreEqual(200, result.GetRawResponse().Status);
            //Assert.AreEqual("alaska", result.Value.Location);
        });

        [Test]
        [Ignore("https://github.com/Azure/autorest.csharp/issues/312")]
        public Task GetComplexPolymorphismDotSyntax() => Test(async (host, pipeline) =>
        {
            var result = await PolymorphismOperations.GetDotSyntaxAsync(ClientDiagnostics, pipeline, host);
            /*
              var dotSalmon = {
                'fish.type': 'DotSalmon',
                'location': 'sweden',
                'iswild': true,
                'species': 'king',
              };
             */

            //Assert.AreEqual("DotSalmon", result.Value.Fish.Type);
        });

        [Test]
        [Ignore("https://github.com/Azure/autorest.csharp/issues/312")]
        public Task GetComposedWithDiscriminator() => Test(async (host, pipeline) =>
        {
            var result = await PolymorphismOperations.GetComposedWithDiscriminatorAsync(ClientDiagnostics, pipeline, host);
            /*
              var dotFishMarketWithDiscriminator = {
                'sampleSalmon': {
                  'fish.type': 'DotSalmon',
                  'location': 'sweden',
                  'iswild': false,
                  'species': 'king',
                },
                'salmons': [
                  {
                    'fish.type': 'DotSalmon',
                    'location': 'sweden',
                    'iswild': false,
                    'species': 'king',
                  },
                  {
                    'fish.type': 'DotSalmon',
                    'location': 'atlantic',
                    'iswild': true,
                    'species': 'king',
                  }
                ],
                'sampleFish': {
                  'fish.type': 'DotSalmon',
                  'location': 'australia',
                  'iswild': false,
                  'species': 'king',
                },
                'fishes': [
                  {
                    'fish.type': 'DotSalmon',
                    'location': 'australia',
                    'iswild': false,
                    'species': 'king',
                  },
                  {
                    'fish.type': 'DotSalmon',
                    'location': 'canada',
                    'iswild': true,
                    'species': 'king',
                  }
                ]
              }
             */

            //Assert.AreEqual("DotSalmon", result.Value.SampleSalmon.Fish.Type);
        });

        [Test]
        [Ignore("https://github.com/Azure/autorest.csharp/issues/312")]
        public Task GetComposedWithoutDiscriminator() => Test(async (host, pipeline) =>
        {
            var result = await PolymorphismOperations.GetComposedWithoutDiscriminatorAsync(ClientDiagnostics, pipeline, host);
            /*
              var dotFishMarketWithoutDiscriminator = {
                'sampleSalmon': {
                  'location': 'sweden',
                  'iswild': false,
                  'species': 'king',
                },
                'salmons': [
                  {
                    'location': 'sweden',
                    'iswild': false,
                    'species': 'king',
                  },
                  {
                    'location': 'atlantic',
                    'iswild': true,
                    'species': 'king',
                  }
                ],
                'sampleFish': {
                  'location': 'australia',
                  'iswild': false,
                  'species': 'king',
                },
                'fishes': [
                  {
                    'location': 'australia',
                    'iswild': false,
                    'species': 'king',
                  },
                  {
                    'location': 'canada',
                    'iswild': true,
                    'species': 'king',
                  }
                ]
              }
             */

            //Assert.AreEqual("sweden", result.Value.SampleSalmon.Location);
        });

        [Test]
        [Ignore("https://github.com/Azure/autorest.csharp/issues/312")]
        public Task GetComplexPolymorphicRecursiveValid() => Test(async (host, pipeline) =>
        {
            var result = await PolymorphicrecursiveOperations.GetValidAsync(ClientDiagnostics, pipeline, host);
            /*
                var bigfishRaw = {
                "fishtype": "salmon",
                "location": "alaska",
                "iswild": true,
                "species": "king",
                "length": 1,
                "siblings": [
                  {
                    "fishtype": "shark",
                    "age": 6,
                    'birthday': '2012-01-05T01:00:00Z',
                    "species": "predator",
                    "length": 20,
                    "siblings": [
                      {
                        "fishtype": "salmon",
                        "location": "atlantic",
                        "iswild": true,
                        "species": "coho",
                        "length": 2,
                        "siblings": [
                          {
                            "fishtype": "shark",
                            "age": 6,
                            'birthday': '2012-01-05T01:00:00Z',
                            "species": "predator",
                            "length": 20
                          },
                          {
                            "fishtype": "sawshark",
                            "age": 105,
                            'birthday': '1900-01-05T01:00:00Z',
                            'picture': new Buffer([255, 255, 255, 255, 254]).toString('base64'),
                            "species": "dangerous",
                            "length": 10
                          }
                        ]
                      },
                      {
                        "fishtype": "sawshark",
                        "age": 105,
                        'birthday': '1900-01-05T01:00:00Z',
                        'picture': new Buffer([255, 255, 255, 255, 254]).toString('base64'),
                        "species": "dangerous",
                        "length": 10,
                        "siblings": []
                      }
                    ]
                  },
                  {
                    "fishtype": "sawshark",
                    "age": 105,
                    'birthday': '1900-01-05T01:00:00Z',
                    'picture': new Buffer([255, 255, 255, 255, 254]).toString('base64'),
                    "species": "dangerous",
                    "length": 10, "siblings": []
                  }
                ]
              };
             */

            //Assert.AreEqual("salmon", result.Value.Fishtype);
        });

        [Test]
        [Ignore("https://github.com/Azure/autorest.csharp/issues/312")]
        public Task PutComplexPolymorphicRecursiveValid() => TestStatus(async (host, pipeline) =>
        {
            /*
                var bigfishRaw = {
                "fishtype": "salmon",
                "location": "alaska",
                "iswild": true,
                "species": "king",
                "length": 1,
                "siblings": [
                  {
                    "fishtype": "shark",
                    "age": 6,
                    'birthday': '2012-01-05T01:00:00Z',
                    "species": "predator",
                    "length": 20,
                    "siblings": [
                      {
                        "fishtype": "salmon",
                        "location": "atlantic",
                        "iswild": true,
                        "species": "coho",
                        "length": 2,
                        "siblings": [
                          {
                            "fishtype": "shark",
                            "age": 6,
                            'birthday': '2012-01-05T01:00:00Z',
                            "species": "predator",
                            "length": 20
                          },
                          {
                            "fishtype": "sawshark",
                            "age": 105,
                            'birthday': '1900-01-05T01:00:00Z',
                            'picture': new Buffer([255, 255, 255, 255, 254]).toString('base64'),
                            "species": "dangerous",
                            "length": 10
                          }
                        ]
                      },
                      {
                        "fishtype": "sawshark",
                        "age": 105,
                        'birthday': '1900-01-05T01:00:00Z',
                        'picture': new Buffer([255, 255, 255, 255, 254]).toString('base64'),
                        "species": "dangerous",
                        "length": 10,
                        "siblings": []
                      }
                    ]
                  },
                  {
                    "fishtype": "sawshark",
                    "age": 105,
                    'birthday': '1900-01-05T01:00:00Z',
                    'picture': new Buffer([255, 255, 255, 255, 254]).toString('base64'),
                    "species": "dangerous",
                    "length": 10, "siblings": []
                  }
                ]
              };
             */
            var value = new Fish
            {
                Fishtype = "salmon",
                //Location = "alaska"
            };
            return await PolymorphicrecursiveOperations.PutValidAsync(ClientDiagnostics, pipeline, value, host);
        });

        [Test]
        public Task GetComplexReadOnlyPropertyValid() => Test(async (host, pipeline) =>
        {
            var result = await ReadonlypropertyOperations.GetValidAsync(ClientDiagnostics, pipeline, host);
            Assert.AreEqual("1234", result.Value.Id);
            Assert.AreEqual(2, result.Value.Size);
        }, true);

        [Test]
        [IgnoreOnTestServer(TestServerVersion.V2, "No response found")]
        public Task PutComplexReadOnlyPropertyValid() => TestStatus(async (host, pipeline) =>
        {
            var value = new ReadonlyObj();
            return await ReadonlypropertyOperations.PutValidAsync(ClientDiagnostics, pipeline, value, host);
        });

        [Test]
        public void EnumGeneratedAsExtensibleWithCorrectName()
        {
            // Name directive
            Assert.AreEqual("CMYKColors", typeof(CMYKColors).Name);
            // modelAsString
            Assert.True(typeof(CMYKColors).IsValueType);
            Assert.False(typeof(CMYKColors).IsEnum);
        }
    }
}<|MERGE_RESOLUTION|>--- conflicted
+++ resolved
@@ -272,13 +272,8 @@
         public Task GetComplexPrimitiveDateTimeRfc1123() => Test(async (host, pipeline) =>
         {
             var result = await PrimitiveOperations.GetDateTimeRfc1123Async(ClientDiagnostics, pipeline, host);
-<<<<<<< HEAD
-            Assert.AreEqual(DateTime.Parse("Mon, 01 Jan 0001 00:00:00 GMT"), result.Value.Field);
-            Assert.AreEqual(DateTime.Parse("Mon, 18 May 2015 11:38:00 GMT"), result.Value.Now);
-=======
-            Assert.AreEqual(DateTimeOffset.Parse("Mon, 01 Jan 0001 12:00:00 GMT"), result.Value.Field);
+            Assert.AreEqual(DateTimeOffset.Parse("Mon, 01 Jan 0001 00:00:00 GMT"), result.Value.Field);
             Assert.AreEqual(DateTimeOffset.Parse("Mon, 18 May 2015 11:38:00 GMT"), result.Value.Now);
->>>>>>> 195402a4
         });
 
         [Test]
