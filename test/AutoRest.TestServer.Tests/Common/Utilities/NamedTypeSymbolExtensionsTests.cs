﻿// Copyright (c) Microsoft Corporation. All rights reserved.
// Licensed under the MIT License. See License.txt in the project root for license information.

using System;
using System.Collections.Generic;
using AutoRest.CSharp.Common.Input;
using AutoRest.CSharp.Generation.Types;
using AutoRest.CSharp.Input;
using AutoRest.CSharp.Output.Models.Types;
using Microsoft.CodeAnalysis;
using Microsoft.CodeAnalysis.CSharp;
using NUnit.Framework;

namespace AutoRest.CSharp.Utilities.Tests
{
    public class NamedTypeSymbolExtensionsTests
    {
        private Compilation _compilation;

        private INamedTypeSymbol _nullableIntSymbol;
        private INamedTypeSymbol _intListSymbol;
        private INamedTypeSymbol _modelSymbol;
        private INamedTypeSymbol _nullableIntListSymbol;

        [OneTimeSetUp]
        public void SetUp()
        {
            // we cannot directly construct the symbols therefore we have to construct them from a segment of source code text below
            var tree = CSharpSyntaxTree.ParseText(@"
using System.Collections.Generic;
namespace NamedTypeSymbolExtensionsTests
{
    public class SourceInputMetadata
    {
        public class MetadataModel
        {
        }
        public void Method(int? nullableInt, List<int> intList, List<int?> nullableIntList, MetadataModel model)
        {
        }
    }
}");
            var corlibLocation = typeof(object).Assembly.Location;
            var references = new List<MetadataReference>
            {
                MetadataReference.CreateFromFile(corlibLocation)
            };
            _compilation = CSharpCompilation.Create("TestCode", syntaxTrees: new[] { tree }, references: references);

            var members = _compilation.GetTypeByMetadataName("NamedTypeSymbolExtensionsTests.SourceInputMetadata").GetMembers();
            foreach (var member in members)
            {
                if (member is IMethodSymbol method && method.Name == "Method")
                {
                    foreach (var parameter in method.Parameters)
                    {
                        switch (parameter.Name)
                        {
                            case "nullableInt":
                                _nullableIntSymbol = (INamedTypeSymbol)parameter.Type;
                                break;
                            case "intList":
                                _intListSymbol = (INamedTypeSymbol)parameter.Type;
                                break;
                            case "model":
                                _modelSymbol = (INamedTypeSymbol)parameter.Type;
                                break;
                            case "nullableIntList":
                                _nullableIntListSymbol = (INamedTypeSymbol)parameter.Type;
                                break;
                            default:
                                throw new InvalidOperationException("unhandled parameter name");
                        }
                    }
                }
            }

            Configuration.Initialize(
                outputFolder: "Generated",
                ns: "",
                libraryName: "",
                sharedSourceFolders: Array.Empty<string>(),
                saveInputs: false,
                azureArm: false,
                publicClients: true,
                modelNamespace: false,
                headAsBoolean: false,
                skipCSProjPackageReference: false,
                generation1ConvenienceClient: false,
                singleTopLevelClient: false,
                skipSerializationFormatXml: false,
                disablePaginationTopRenaming: false,
                generateModelFactory: false,
                publicDiscriminatorProperty: false,
                deserializeNullCollectionAsNullValue: false,
                useCoreDataFactoryReplacements: true,
                modelFactoryForHlc: Array.Empty<string>(),
                unreferencedTypesHandling: Configuration.UnreferencedTypesHandlingOption.RemoveOrInternalize,
                useOverloadsBetweenProtocolAndConvenience: true,
                keepNonOverloadableProtocolSignature: false,
                projectFolder: "/..",
                existingProjectFolder: null,
                protocolMethodList: Array.Empty<string>(),
                suppressAbstractBaseClasses: Array.Empty<string>(),
                modelsToTreatEmptyStringAsNull: Array.Empty<string>(),
                additionalIntrinsicTypesToTreatEmptyStringAsNull: Array.Empty<string>(),
                shouldTreatBase64AsBinaryData: true,
                methodsToKeepClientDefaultValue: Array.Empty<string>(),
                mgmtConfiguration: null,
                mgmtTestConfiguration: null);
        }

        [Test]
        public void IsSameType_PrimitiveTypes()
        {
            // System.Int32
            INamedTypeSymbol intSymbol = _compilation.GetTypeByMetadataName("System.Int32");
            CSharpType intType = new CSharpType(typeof(int));
            Assert.IsTrue(intSymbol.IsSameType(intType)); // asserts that int == int
            Assert.IsFalse(_nullableIntSymbol.IsSameType(intType)); // asserts that int? != int

            CSharpType nullableIntType = new CSharpType(typeof(int), true);
            Assert.IsTrue(_nullableIntSymbol.IsSameType(nullableIntType)); // asserts that int? == int?
            Assert.IsFalse(intSymbol.IsSameType(nullableIntType)); // asserts that int != int?

            // System.String
            INamedTypeSymbol stringSymbol = _compilation.GetTypeByMetadataName("System.String");
            CSharpType stringType = new CSharpType(typeof(string));
            Assert.IsTrue(stringSymbol.IsSameType(stringType));

            // System.Collections.Generic.List
            CSharpType intListType = new CSharpType(typeof(List<int>));
            CSharpType nullableIntListType = new CSharpType(typeof(List<int?>));
            Assert.IsTrue(_intListSymbol.IsSameType(intListType)); // asserts that List<int> == List<int>
            Assert.IsFalse(_intListSymbol.IsSameType(nullableIntListType)); // asserts that List<int> != List<int?>
            Assert.IsTrue(_nullableIntListSymbol.IsSameType(nullableIntListType)); // asserts that List<int?> == List<int?>
            Assert.IsFalse(_nullableIntListSymbol.IsSameType(intListType)); // asserts that List<int?> != List<int>

            // Mix
            Assert.IsFalse(intSymbol.IsSameType(stringType));
            Assert.IsFalse(intSymbol.IsSameType(intListType));
            Assert.IsFalse(intSymbol.IsSameType(nullableIntListType));
            Assert.IsFalse(stringSymbol.IsSameType(intType));
            Assert.IsFalse(_intListSymbol.IsSameType(intType));
            Assert.IsFalse(_intListSymbol.IsSameType(nullableIntType));
            Assert.IsFalse(stringSymbol.IsSameType(nullableIntType));
            Assert.IsFalse(_nullableIntSymbol.IsSameType(stringType));
            Assert.IsFalse(_nullableIntSymbol.IsSameType(intListType));
            Assert.IsFalse(_nullableIntSymbol.IsSameType(nullableIntListType));
        }

        [Test]
        public void IsSameType_ModelTypes()
        {
            // Different namespace
<<<<<<< HEAD
            var input = new InputModelType("MetadataModel", "", null, null, null, InputModelTypeUsage.RoundTrip, Array.Empty<InputModelProperty>(), null, null, null, null);
            CSharpType modelType = new CSharpType(new ModelTypeProvider(input, "", null, new TypeFactory(null), Array.Empty<InputModelType>()));
            Assert.IsFalse(_modelSymbol.IsSameType(modelType));

            // Same namespace
            input = new InputModelType("MetadataModel", "NamedTypeSymbolExtensionsTests", null, null, null, InputModelTypeUsage.RoundTrip, Array.Empty<InputModelProperty>(), null, null, null, null);
            modelType = new CSharpType(new ModelTypeProvider(input, "NamedTypeSymbolExtensionsTests", null, new TypeFactory(null), Array.Empty<InputModelType>()));
=======
            var input = new InputModelType("MetadataModel", "", null, null, null, InputModelTypeUsage.RoundTrip, null, null, null, null, null, false);
            CSharpType modelType = new CSharpType(new ModelTypeProvider(input, "", null));
            Assert.IsFalse(_modelSymbol.IsSameType(modelType));

            // Same namespace
            input = new InputModelType("MetadataModel", "NamedTypeSymbolExtensionsTests", null, null, null, InputModelTypeUsage.RoundTrip, null, null, null, null, null, false);
            modelType = new CSharpType(new ModelTypeProvider(input, "NamedTypeSymbolExtensionsTests", null));
>>>>>>> a037d2c8
            Assert.IsTrue(_modelSymbol.IsSameType(modelType));
        }
    }
}<|MERGE_RESOLUTION|>--- conflicted
+++ resolved
@@ -153,15 +153,6 @@
         public void IsSameType_ModelTypes()
         {
             // Different namespace
-<<<<<<< HEAD
-            var input = new InputModelType("MetadataModel", "", null, null, null, InputModelTypeUsage.RoundTrip, Array.Empty<InputModelProperty>(), null, null, null, null);
-            CSharpType modelType = new CSharpType(new ModelTypeProvider(input, "", null, new TypeFactory(null), Array.Empty<InputModelType>()));
-            Assert.IsFalse(_modelSymbol.IsSameType(modelType));
-
-            // Same namespace
-            input = new InputModelType("MetadataModel", "NamedTypeSymbolExtensionsTests", null, null, null, InputModelTypeUsage.RoundTrip, Array.Empty<InputModelProperty>(), null, null, null, null);
-            modelType = new CSharpType(new ModelTypeProvider(input, "NamedTypeSymbolExtensionsTests", null, new TypeFactory(null), Array.Empty<InputModelType>()));
-=======
             var input = new InputModelType("MetadataModel", "", null, null, null, InputModelTypeUsage.RoundTrip, null, null, null, null, null, false);
             CSharpType modelType = new CSharpType(new ModelTypeProvider(input, "", null));
             Assert.IsFalse(_modelSymbol.IsSameType(modelType));
@@ -169,7 +160,6 @@
             // Same namespace
             input = new InputModelType("MetadataModel", "NamedTypeSymbolExtensionsTests", null, null, null, InputModelTypeUsage.RoundTrip, null, null, null, null, null, false);
             modelType = new CSharpType(new ModelTypeProvider(input, "NamedTypeSymbolExtensionsTests", null));
->>>>>>> a037d2c8
             Assert.IsTrue(_modelSymbol.IsSameType(modelType));
         }
     }
