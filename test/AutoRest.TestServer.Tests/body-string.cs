﻿// Copyright (c) Microsoft Corporation. All rights reserved.
// Licensed under the MIT License.

<<<<<<< HEAD
using System.Text.Json;
=======
using System;
using System.Linq;
>>>>>>> ef0b0296
using System.Threading.Tasks;
using AutoRest.TestServer.Tests.Infrastructure;
using body_string;
using body_string.Models;
using NUnit.Framework;

namespace AutoRest.TestServer.Tests
{
    public class BodyStringTest : TestServerTestBase
    {
        public BodyStringTest(TestServerVersion version) : base(version, "string") { }

        [Test]
        public Task GetStringMultiByteCharacters() => Test(async (host, pipeline) =>
        {
            var result = await new StringClient(ClientDiagnostics, pipeline, host).GetMbcsAsync();
            Assert.AreEqual("啊齄丂狛狜隣郎隣兀﨩ˊ〞〡￤℡㈱‐ー﹡﹢﹫、〓ⅰⅹ⒈€㈠㈩ⅠⅫ！￣ぁんァヶΑ︴АЯаяāɡㄅㄩ─╋︵﹄︻︱︳︴ⅰⅹɑɡ〇〾⿻⺁䜣€", result.Value);
        });

        [Test]
        public Task GetStringNotProvided() => Test((host, pipeline) =>
        {
            // Empty response body
            Assert.ThrowsAsync(Is.InstanceOf<JsonException>(), async () => await new StringClient(ClientDiagnostics, pipeline, host).GetNotProvidedAsync());
        });

        [Test]
        public Task GetStringNullBase64UrlEncoding() => Test((host, pipeline) =>
        {
            // Empty response body
            Assert.ThrowsAsync(Is.InstanceOf<JsonException>(), async () => await new StringClient(ClientDiagnostics, pipeline, host).GetNullBase64UrlEncodedAsync());
        });

        [Test]
        public Task GetStringBase64Encoded() => Test(async (host, pipeline) =>
        {
            var result = await new StringClient(ClientDiagnostics, pipeline, host).GetBase64EncodedAsync();
            Assert.AreEqual(new byte[] { 97, 32, 115, 116, 114, 105, 110, 103, 32, 116, 104, 97, 116, 32, 103, 101, 116, 115, 32, 101, 110, 99, 111, 100, 101, 100, 32, 119, 105, 116, 104, 32, 98, 97, 115, 101, 54, 52}, result.Value);
        });

        [Test]
        public Task GetStringBase64UrlEncoded() => Test(async (host, pipeline) =>
        {
            var result = await new StringClient(ClientDiagnostics, pipeline, host).GetBase64UrlEncodedAsync();
            Assert.AreEqual(new byte[] { 97, 32, 115, 116, 114, 105, 110, 103, 32, 116, 104, 97, 116, 32, 103, 101, 116, 115, 32, 101, 110, 99, 111, 100, 101, 100, 32, 119, 105, 116, 104, 32, 98, 97, 115, 101, 54, 52, 117, 114, 108 }, result.Value);
        });

        [Test]
        public Task PutStringBase64UrlEncoded() => TestStatus(async (host, pipeline) =>
            await new StringClient(ClientDiagnostics, pipeline, host).PutBase64UrlEncodedAsync( new byte[] { 97, 32, 115, 116, 114, 105, 110, 103, 32, 116, 104, 97, 116, 32, 103, 101, 116, 115, 32, 101, 110, 99, 111, 100, 101, 100, 32, 119, 105, 116, 104, 32, 98, 97, 115, 101, 54, 52, 117, 114, 108 }));

        [Test]
        public Task PutStringMultiByteCharacters() => Test(async (host, pipeline) =>
        {
            var result = await new StringClient(ClientDiagnostics, pipeline, host).PutMbcsAsync();
            Assert.AreEqual(200, result.Status);
        });

        [Test]
        public Task GetStringNull() => Test((host, pipeline) =>
        {
            // Empty response body
            Assert.ThrowsAsync(Is.InstanceOf<JsonException>(), async () => await new StringClient(ClientDiagnostics, pipeline, host).GetNullAsync());
        });

        [Test]
        public Task GetStringEmpty() => Test(async (host, pipeline) =>
        {
            var result = await new StringClient(ClientDiagnostics, pipeline, host).GetEmptyAsync();
            Assert.AreEqual("", result.Value);
        });

        [Test]
        public Task PutStringEmpty() => Test(async (host, pipeline) =>
        {
            var result = await new StringClient(ClientDiagnostics, pipeline, host).PutEmptyAsync();
            Assert.AreEqual(200, result.Status);
        });

        [Test]
        public Task PutStringNull() => Test(async (host, pipeline) =>
        {
            var result = await new StringClient(ClientDiagnostics, pipeline, host).PutNullAsync(null);
            Assert.AreEqual(200, result.Status);
        });

        [Test]
        public Task GetStringWithLeadingAndTrailingWhitespace() => Test(async (host, pipeline) =>
        {
            var result = await new StringClient(ClientDiagnostics, pipeline, host).GetWhitespaceAsync();
            Assert.AreEqual("    Now is the time for all good men to come to the aid of their country    ", result.Value);
        });

        [Test]
        public Task PutStringWithLeadingAndTrailingWhitespace() => Test(async (host, pipeline) =>
        {
            var result = await new StringClient(ClientDiagnostics, pipeline, host).PutWhitespaceAsync();
            Assert.AreEqual(200, result.Status);
        });

        [Test]
        public Task GetEnumReferenced() => Test(async (host, pipeline) =>
        {
            var result = await new EnumClient(ClientDiagnostics, pipeline, host).GetReferencedAsync();
            Assert.AreEqual(Colors.RedColor, result.Value);
        });

        [Test]
        public Task GetEnumReferencedConstant() => Test(async (host, pipeline) =>
        {
            var result = await new EnumClient(ClientDiagnostics, pipeline, host).GetReferencedConstantAsync();
            Assert.AreEqual("Sample String", result.Value.Field1);
        });

        [Test]
        public Task GetEnumNotExpandable() => Test(async (host, pipeline) =>
        {
            var result = await new EnumClient(ClientDiagnostics, pipeline, host).GetNotExpandableAsync();
            Assert.AreEqual(Colors.RedColor, result.Value);
        });

        [Test]
        public Task PutEnumReferenced() => TestStatus(async (host, pipeline) =>
            await new EnumClient(ClientDiagnostics, pipeline, host).PutReferencedAsync( Colors.RedColor));

        [Test]
        public Task PutEnumReferencedConstant() => TestStatus(async (host, pipeline) =>
            await new EnumClient(ClientDiagnostics, pipeline, host).PutReferencedConstantAsync( new RefColorConstant()));

        [Test]
        public Task PutEnumNotExpandable() => TestStatus(async (host, pipeline) =>
            await new EnumClient(ClientDiagnostics, pipeline, host).PutNotExpandableAsync( Colors.RedColor));

        [Test]
        public void NonRequiredParameterHasDefaultValue()
        {
            var method = TypeAsserts.HasPublicInstanceMethod(typeof(StringClient), "PutNull");

            var parameter = method.GetParameters().Single(p => p.Name == "stringBody");
            Assert.True(parameter.HasDefaultValue);
        }
    }
}<|MERGE_RESOLUTION|>--- conflicted
+++ resolved
@@ -1,12 +1,9 @@
 ﻿// Copyright (c) Microsoft Corporation. All rights reserved.
 // Licensed under the MIT License.
 
-<<<<<<< HEAD
-using System.Text.Json;
-=======
 using System;
 using System.Linq;
->>>>>>> ef0b0296
+using System.Text.Json;
 using System.Threading.Tasks;
 using AutoRest.TestServer.Tests.Infrastructure;
 using body_string;
