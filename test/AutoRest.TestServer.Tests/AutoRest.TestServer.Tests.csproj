﻿<Project Sdk="Microsoft.NET.Sdk">

  <PropertyGroup>
    <TargetFramework>netcoreapp3.1</TargetFramework>
    <IsPackable>false</IsPackable>
    <Nullable>annotations</Nullable>
    <NoWarn>SA1649;SA1633</NoWarn>
  </PropertyGroup>

  <ItemGroup>
    <AssemblyAttribute Include="AutoRest.TestServer.Tests.Infrastructure.BuildProperties">
      <_Parameter1>$(RepoRoot)</_Parameter1>
      <_Parameter2>$(ArtifactsDir)</_Parameter2>
    </AssemblyAttribute>
  </ItemGroup>

  <ItemGroup>
    <PackageReference Include="Azure.Core" Version="1.22.0-alpha.20211207.1" />
    <PackageReference Include="Azure.Core.Experimental" Version="0.1.0-preview.18" />
    <PackageReference Include="Azure.Identity" Version="1.0.0" />
<<<<<<< HEAD
    <PackageReference Include="Azure.ResourceManager" Version="1.0.0-alpha.20211220.2" />
=======
    <PackageReference Include="Azure.ResourceManager" Version="1.0.0-alpha.20211229.2" />
>>>>>>> b558395b
    <PackageReference Include="Microsoft.AspNetCore.Server.Kestrel" Version="2.2.0" />
    <PackageReference Include="nunit" Version="3.12.0" />
    <PackageReference Include="NUnit3TestAdapter" Version="3.15.1" />
    <PackageReference Include="Microsoft.NET.Test.Sdk" Version="16.2.0" />

    <ProjectReference Include="../../src/AutoRest.CSharp/AutoRest.CSharp.csproj" />
  </ItemGroup>

  <ItemGroup>
    <None Include="../swaggers/*.json" LinkBase="swaggers" />
    <Compile Include="../TestServerProjects/**/*.cs" LinkBase="TestServerProjects" />
    <Compile Include="../TestProjects/**/*.cs" LinkBase="TestProjects" />
    <None Include="../TestServerProjects/**/*.yaml" LinkBase="TestServerProjects" />
    <Compile Update="..\TestProjects\TypeSchemaMapping\Customized\ModelWithCustomUsageViaAttribute.cs">
      <Link>TestProjects\TypeSchemaMapping\Customized\ModelWithCustomUsageViaAttribute.cs</Link>
    </Compile>
    <Compile Update="..\TestProjects\TypeSchemaMapping\Customized\ModelWithUriProperty.cs">
      <Link>TestProjects\TypeSchemaMapping\Customized\ModelWithUriProperty.cs</Link>
    </Compile>
  </ItemGroup>

</Project><|MERGE_RESOLUTION|>--- conflicted
+++ resolved
@@ -18,11 +18,7 @@
     <PackageReference Include="Azure.Core" Version="1.22.0-alpha.20211207.1" />
     <PackageReference Include="Azure.Core.Experimental" Version="0.1.0-preview.18" />
     <PackageReference Include="Azure.Identity" Version="1.0.0" />
-<<<<<<< HEAD
-    <PackageReference Include="Azure.ResourceManager" Version="1.0.0-alpha.20211220.2" />
-=======
     <PackageReference Include="Azure.ResourceManager" Version="1.0.0-alpha.20211229.2" />
->>>>>>> b558395b
     <PackageReference Include="Microsoft.AspNetCore.Server.Kestrel" Version="2.2.0" />
     <PackageReference Include="nunit" Version="3.12.0" />
     <PackageReference Include="NUnit3TestAdapter" Version="3.15.1" />
