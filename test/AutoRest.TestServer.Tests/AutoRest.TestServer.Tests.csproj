﻿<Project Sdk="Microsoft.NET.Sdk">

  <PropertyGroup>
    <TargetFramework>net7.0</TargetFramework>
    <IsPackable>false</IsPackable>
    <Nullable>annotations</Nullable>
    <NoWarn>$(NoWarn);SA1649;SA1633;CS0618</NoWarn>
  </PropertyGroup>

  <ItemGroup>
    <AssemblyAttribute Include="AutoRest.TestServer.Tests.Infrastructure.BuildProperties">
      <_Parameter1>$(RepoRoot)</_Parameter1>
      <_Parameter2>$(ArtifactsDir)</_Parameter2>
    </AssemblyAttribute>
  </ItemGroup>

  <ItemGroup>
    <PackageReference Include="Azure.Core" />
    <PackageReference Include="Azure.Core.Experimental" />
    <PackageReference Include="Azure.Identity" />
    <PackageReference Include="Azure.ResourceManager" />
    <PackageReference Include="Microsoft.AspNetCore.Server.Kestrel" />
    <PackageReference Include="nunit" />
    <PackageReference Include="NUnit3TestAdapter" />
    <PackageReference Include="Microsoft.NET.Test.Sdk" />
    <PackageReference Include="Moq" Version="4.20.69" />
<<<<<<< HEAD
    <PackageReference Include="System.ClientModel" Version="1.0.0-beta.3" NoWarn="NU1605" />
=======
    <PackageReference Include="System.ClientModel" Version="1.0.0-beta.4" NoWarn="NU1605" />
>>>>>>> 0e54c4ed

    <ProjectReference Include="../../src/AutoRest.CSharp/AutoRest.CSharp.csproj" />
  </ItemGroup>

  <ItemGroup>
    <None Include="../swaggers/*.json" LinkBase="swaggers" />
    <Compile Include="../TestServerProjects/**/*.cs" LinkBase="TestServerProjects" />
    <Compile Include="../TestProjects/**/*.cs" Exclude="../TestProjects/ConvenienceInitial-TypeSpec/**/*.cs;../TestProjects/sdk/core/**" LinkBase="TestProjects" />
    <None Include="../TestServerProjects/**/*.yaml" LinkBase="TestServerProjects" />
    <Compile Update="..\TestProjects\TypeSchemaMapping\Customized\ModelWithCustomUsageViaAttribute.cs">
      <Link>TestProjects\TypeSchemaMapping\Customized\ModelWithCustomUsageViaAttribute.cs</Link>
    </Compile>
    <Compile Update="..\TestProjects\TypeSchemaMapping\Customized\ModelWithUriProperty.cs">
      <Link>TestProjects\TypeSchemaMapping\Customized\ModelWithUriProperty.cs</Link>
    </Compile>
  </ItemGroup>
  
  <ItemGroup>
    <None Update="TestData\AvailabilitySetData\AvailabilitySetData.json">
      <CopyToOutputDirectory>Always</CopyToOutputDirectory>
    </None>
    <None Update="TestData\AvailabilitySetData\AvailabilitySetDataWireFormat.json">
      <CopyToOutputDirectory>Always</CopyToOutputDirectory>
    </None>
    <None Update="TestData\AvailabilitySetData\AvailabilitySetDataWithVMs.json">
      <CopyToOutputDirectory>Always</CopyToOutputDirectory>
    </None>
    <None Update="TestData\AvailabilitySetData\AvailabilitySetDataWithVMsWireFormat.json">
      <CopyToOutputDirectory>Always</CopyToOutputDirectory>
    </None>
    <None Update="TestData\ModelWithPersistableOnly\ModelWithPersistableOnlyWireFormat.json">
      <CopyToOutputDirectory>Always</CopyToOutputDirectory>
    </None>
    <None Update="TestData\ModelXml.xml">
      <CopyToOutputDirectory>Always</CopyToOutputDirectory>
    </None>
    <None Update="TestData\ModelXmlX.xml">
      <CopyToOutputDirectory>Always</CopyToOutputDirectory>
    </None>
    <None Update="TestData\ModelX\ModelX.json">
      <CopyToOutputDirectory>Always</CopyToOutputDirectory>
    </None>
    <None Update="TestData\ModelX\ModelXWireFormat.json">
      <CopyToOutputDirectory>Always</CopyToOutputDirectory>
    </None>
    <None Update="TestData\ResourceProviderData\ResourceProviderData-Collapsed.json">
      <CopyToOutputDirectory>Always</CopyToOutputDirectory>
    </None>
    <None Update="TestData\ResourceProviderData\ResourceProviderData.json">
      <CopyToOutputDirectory>Always</CopyToOutputDirectory>
    </None>
    <None Update="TestData\BicepData\EmptyChildObject.bicep">
      <CopyToOutputDirectory>Always</CopyToOutputDirectory>
    </None>
    <None Update="TestData\BicepData\Overrides.bicep">
      <CopyToOutputDirectory>Always</CopyToOutputDirectory>
    </None>
    <None Update="TestData\BicepData\NoOverrides.bicep">
      <CopyToOutputDirectory>Always</CopyToOutputDirectory>
    </None>
  </ItemGroup>

</Project><|MERGE_RESOLUTION|>--- conflicted
+++ resolved
@@ -24,11 +24,7 @@
     <PackageReference Include="NUnit3TestAdapter" />
     <PackageReference Include="Microsoft.NET.Test.Sdk" />
     <PackageReference Include="Moq" Version="4.20.69" />
-<<<<<<< HEAD
-    <PackageReference Include="System.ClientModel" Version="1.0.0-beta.3" NoWarn="NU1605" />
-=======
     <PackageReference Include="System.ClientModel" Version="1.0.0-beta.4" NoWarn="NU1605" />
->>>>>>> 0e54c4ed
 
     <ProjectReference Include="../../src/AutoRest.CSharp/AutoRest.CSharp.csproj" />
   </ItemGroup>
