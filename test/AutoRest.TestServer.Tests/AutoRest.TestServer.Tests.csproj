--- conflicted
+++ resolved
@@ -18,11 +18,7 @@
     <PackageReference Include="Azure.Core" Version="1.28.0" />
     <PackageReference Include="Azure.Core.Experimental" Version="0.1.0-preview.18" />
     <PackageReference Include="Azure.Identity" Version="1.0.0" />
-<<<<<<< HEAD
-    <PackageReference Include="Azure.ResourceManager" Version="1.4.0-alpha.20221218.1" />
-=======
     <PackageReference Include="Azure.ResourceManager" Version="1.4.0" />
->>>>>>> 53eceb8a
     <PackageReference Include="Microsoft.AspNetCore.Server.Kestrel" Version="2.2.0" />
     <PackageReference Include="nunit" Version="3.12.0" />
     <PackageReference Include="NUnit3TestAdapter" Version="3.15.1" />
