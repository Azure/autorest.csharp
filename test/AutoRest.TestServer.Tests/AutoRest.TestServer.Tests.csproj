--- conflicted
+++ resolved
@@ -15,16 +15,6 @@
   </ItemGroup>
 
   <ItemGroup>
-<<<<<<< HEAD
-    <PackageReference Include="Azure.Core" Version="1.35.0-alpha.20230718.3" />
-    <PackageReference Include="Azure.Core.Experimental" Version="0.1.0-preview.18" />
-    <PackageReference Include="Azure.Identity" Version="1.0.0" />
-    <PackageReference Include="Azure.ResourceManager" Version="1.6.0" />
-    <PackageReference Include="Microsoft.AspNetCore.Server.Kestrel" Version="2.2.0" />
-    <PackageReference Include="nunit" Version="3.12.0" />
-    <PackageReference Include="NUnit3TestAdapter" Version="3.15.1" />
-    <PackageReference Include="Microsoft.NET.Test.Sdk" Version="16.2.0" />
-=======
     <PackageReference Include="Azure.Core" />
     <PackageReference Include="Azure.Core.Experimental" />
     <PackageReference Include="Azure.Identity" />
@@ -33,7 +23,6 @@
     <PackageReference Include="nunit" />
     <PackageReference Include="NUnit3TestAdapter" />
     <PackageReference Include="Microsoft.NET.Test.Sdk" />
->>>>>>> b9fe5041
 
     <ProjectReference Include="../../src/AutoRest.CSharp/AutoRest.CSharp.csproj" />
   </ItemGroup>
@@ -41,7 +30,7 @@
   <ItemGroup>
     <None Include="../swaggers/*.json" LinkBase="swaggers" />
     <Compile Include="../TestServerProjects/**/*.cs" LinkBase="TestServerProjects" />
-    <Compile Include="../TestProjects/**/*.cs" Exclude="../TestProjects/ConvenienceInitial-TypeSpec/**/*.cs" LinkBase="TestProjects" />
+    <Compile Include="../TestProjects/**/*.cs" Exclude="../TestProjects/ConvenienceInitial-TypeSpec/**/*.cs;../TestProjects/sdk/core/**" LinkBase="TestProjects" />
     <None Include="../TestServerProjects/**/*.yaml" LinkBase="TestServerProjects" />
     <Compile Update="..\TestProjects\TypeSchemaMapping\Customized\ModelWithCustomUsageViaAttribute.cs">
       <Link>TestProjects\TypeSchemaMapping\Customized\ModelWithCustomUsageViaAttribute.cs</Link>
