--- conflicted
+++ resolved
@@ -16,10 +16,7 @@
   </ItemGroup>
 
   <ItemGroup>
-<<<<<<< HEAD
-=======
     <None Include="../swaggers/*.json" LinkBase="swaggers" />
->>>>>>> 01eff415
     <Compile Include="../../src/assets/**/*.cs" />
     <Compile Include="../TestServerProjects/**/*.cs" LinkBase="TestServerProjects" />
     <None Include="../TestServerProjects/**/*.yaml" LinkBase="TestServerProjects" />
