﻿// Copyright (c) Microsoft Corporation. All rights reserved.
// Licensed under the MIT License.

using System.Threading.Tasks;
using AutoRest.TestServer.Tests.Infrastructure;
using NUnit.Framework;
using validation;
using validation.Models.V100;

namespace AutoRest.TestServer.Tests
{
    public class ValidationTests : TestServerTestBase
    {
        public ValidationTests(TestServerVersion version) : base(version, "validation") { }

        [Test]
        public Task ConstantsInBody() => Test(async (host, pipeline) =>
        {
<<<<<<< HEAD
            var value = new Product();
            var result = await AllOperations.PostWithConstantInBodyAsync(ClientDiagnostics, pipeline, value, host);
=======
            var value = new Product
            {
                ConstString = "constant",
                ConstInt = 0,
                Child = new ChildProduct
                {
                    ConstProperty = "constant"
                },
                ConstChild = new ConstantProduct
                {
                    ConstProperty = "constant",
                    ConstProperty2 = "constant2"
                }
            };
            var result = await new AllOperations(ClientDiagnostics, pipeline, string.Empty, host).PostWithConstantInBodyAsync( value);
>>>>>>> 4166b470
            Assert.AreEqual(value.ConstString, result.Value.ConstString);
            Assert.AreEqual(value.ConstInt, result.Value.ConstInt);
            Assert.AreEqual(value.Child.ConstProperty, result.Value.Child.ConstProperty);
            Assert.AreEqual(value.ConstChild.ConstProperty, result.Value.ConstChild.ConstProperty);
            Assert.AreEqual(value.ConstChild.ConstProperty2, result.Value.ConstChild.ConstProperty2);
        });

        [Test]
        public Task ConstantsInPath() => TestStatus(async (host, pipeline) => await new AllOperations(ClientDiagnostics, pipeline, string.Empty, host).GetWithConstantInPathAsync());
    }
}<|MERGE_RESOLUTION|>--- conflicted
+++ resolved
@@ -16,26 +16,8 @@
         [Test]
         public Task ConstantsInBody() => Test(async (host, pipeline) =>
         {
-<<<<<<< HEAD
             var value = new Product();
-            var result = await AllOperations.PostWithConstantInBodyAsync(ClientDiagnostics, pipeline, value, host);
-=======
-            var value = new Product
-            {
-                ConstString = "constant",
-                ConstInt = 0,
-                Child = new ChildProduct
-                {
-                    ConstProperty = "constant"
-                },
-                ConstChild = new ConstantProduct
-                {
-                    ConstProperty = "constant",
-                    ConstProperty2 = "constant2"
-                }
-            };
-            var result = await new AllOperations(ClientDiagnostics, pipeline, string.Empty, host).PostWithConstantInBodyAsync( value);
->>>>>>> 4166b470
+            var result = await new AllOperations(ClientDiagnostics, pipeline, string.Empty, host).PostWithConstantInBodyAsync(value);
             Assert.AreEqual(value.ConstString, result.Value.ConstString);
             Assert.AreEqual(value.ConstInt, result.Value.ConstInt);
             Assert.AreEqual(value.Child.ConstProperty, result.Value.Child.ConstProperty);
