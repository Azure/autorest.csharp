--- conflicted
+++ resolved
@@ -16,10 +16,6 @@
         public void Setup()
         {
             var mgmtConfiguration = new MgmtConfiguration(
-<<<<<<< HEAD
-                Array.Empty<string>(), Array.Empty<string>(), Array.Empty<string>(), Array.Empty<string>(), Array.Empty<string>(), Array.Empty<string>(), Array.Empty<string>(), Array.Empty<string>(), Array.Empty<string>(), Array.Empty<string>(), Array.Empty<string>(), Array.Empty<string>(), Array.Empty<string>(), Array.Empty<string>(), new MgmtConfiguration.MgmtDebugConfiguration());
-            Configuration.Initialize(".", null, null, Array.Empty<string>(), true, true, true, true, true, true, false, false, false, false, "/..", Array.Empty<string>(), mgmtConfiguration);
-=======
                 operationGroupsToOmit: Array.Empty<string>(),
                 requestPathIsNonResource: Array.Empty<string>(),
                 noPropertyTypeReplacement: Array.Empty<string>(),
@@ -33,6 +29,7 @@
                 generateArmResourceExtensions: Array.Empty<string>(),
                 suppressAbstractBaseClass: Array.Empty<string>(),
                 preventWrappingReturnType: Array.Empty<string>(),
+                generateVirtualOperations: Array.Empty<string>(),
                 mgmtDebug: new MgmtConfiguration.MgmtDebugConfiguration(),
                 requestPathToParent: default,
                 requestPathToResourceName: default,
@@ -73,7 +70,6 @@
                                      projectFolder: "/..",
                                      protocolMethodList: Array.Empty<string>(),
                                      mgmtConfiguration: mgmtConfiguration);
->>>>>>> a97b3e41
         }
 
         private static RequestPath GetFromString(string path) => new RequestPath(path.Split('/', StringSplitOptions.RemoveEmptyEntries).Select(segment => GetSegmentFromString(segment)).ToList());
