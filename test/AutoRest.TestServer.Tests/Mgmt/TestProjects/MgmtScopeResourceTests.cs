﻿using System.Linq;
using System.Reflection;
using NUnit.Framework;
using System.Collections.Generic;
using MgmtScopeResource;
using System;
using MgmtScopeResource.Models;
using Azure.ResourceManager.Core;

namespace AutoRest.TestServer.Tests.Mgmt.TestProjects
{
    public class MgmtScopeResourceTests : TestProjectTests
    {
        public MgmtScopeResourceTests() : base("MgmtScopeResource") { }

        protected override HashSet<Type> ListExceptionCollections { get; } = new HashSet<Type>() { typeof(ResourceLinkCollection) };

<<<<<<< HEAD
        [TestCase("ManagementGroupResourceExtensions", "GetPolicyAssignments", false)]
        [TestCase("SubscriptionResourceExtensions", "GetPolicyAssignments", false)]
        [TestCase("ResourceGroupExtensions", "GetPolicyAssignments", false)]
        [TestCase("ManagementGroupResourceExtensions", "GetDeploymentExtendedResources", false)]
        [TestCase("ManagementGroupResourceExtensions", "GetDeploymentExtendeds", true)]
        [TestCase("SubscriptionResourceExtensions", "GetDeploymentExtendedResources", false)]
        [TestCase("SubscriptionResourceExtensions", "GetDeploymentExtendeds", true)]
        [TestCase("ResourceGroupExtensions", "GetDeploymentExtendedResources", false)]
        [TestCase("ResourceGroupExtensions", "GetDeploymentExtendeds", true)]
        [TestCase("ArmResourceExtensions", "GetFakePolicyAssignmentResources", false)]
        [TestCase("ArmResourceExtensions", "GetFakePolicyAssignments", true)]
        [TestCase("ArmResourceExtensions", "GetDeploymentExtendedResources", false)]
=======
        [TestCase("MgmtScopeResourceExtensions", "GetFakePolicyAssignments", false, typeof(Azure.ResourceManager.Resources.Tenant))]
        [TestCase("MgmtScopeResourceExtensions", "GetFakePolicyAssignments", false, typeof(Azure.ResourceManager.Resources.Subscription))]
        [TestCase("MgmtScopeResourceExtensions", "GetFakePolicyAssignments", false, typeof(Azure.ResourceManager.Resources.ResourceGroup))]
        [TestCase("MgmtScopeResourceExtensions", "GetFakePolicyAssignments", false, typeof(Azure.ResourceManager.Management.ManagementGroup))]
        [TestCase("MgmtScopeResourceExtensions", "GetFakePolicyAssignments", true, typeof(ArmResource))]
        [TestCase("MgmtScopeResourceExtensions", "GetDeploymentExtendeds", true, typeof(Azure.ResourceManager.Resources.Tenant))]
        [TestCase("MgmtScopeResourceExtensions", "GetDeploymentExtendeds", true, typeof(Azure.ResourceManager.Resources.Subscription))]
        [TestCase("MgmtScopeResourceExtensions", "GetDeploymentExtendeds", true, typeof(Azure.ResourceManager.Resources.ResourceGroup))]
        [TestCase("MgmtScopeResourceExtensions", "GetDeploymentExtendeds", true, typeof(Azure.ResourceManager.Management.ManagementGroup))]
        [TestCase("MgmtScopeResourceExtensions", "GetDeploymentExtendeds", false, typeof(ArmResource))]
>>>>>>> 8cd1580a
        [TestCase("FakePolicyAssignmentCollection", "CreateOrUpdate", true)]
        [TestCase("FakePolicyAssignmentCollection", "Get", true)]
        [TestCase("FakePolicyAssignmentCollection", "GetAll", true)]
        [TestCase("FakePolicyAssignmentCollection", "GetForResourceGroup", false)]
        [TestCase("FakePolicyAssignmentCollection", "GetForResource", false)]
        [TestCase("FakePolicyAssignmentCollection", "GetForManagementGroup", false)]
        [TestCase("FakePolicyAssignmentCollection", "GetAllAsGenericResources", false)]
        [TestCase("FakePolicyAssignmentResource", "Get", true)]
        [TestCase("FakePolicyAssignmentResource", "Delete", true)]
        [TestCase("DeploymentExtendedCollection", "CreateOrUpdate", true)]
        [TestCase("DeploymentExtendedCollection", "Get", true)]
        [TestCase("DeploymentExtendedCollection", "GetAll", true)]
        [TestCase("DeploymentExtendedCollection", "GetAllAsGenericResources", false)]
        [TestCase("DeploymentExtendedResource", "WhatIf", true)]
        [TestCase("DeploymentExtendedResource", "WhatIfAtTenantScope", false)]
        [TestCase("DeploymentExtendedResource", "WhatIfAtSubscriptionScope", false)]
        [TestCase("DeploymentExtendedResource", "WhatIfAtManagementGroupScope", false)]
        [TestCase("ResourceLinkCollection", "CreateOrUpdate", true)]
        [TestCase("ResourceLinkCollection", "Get", true)]
        //[TestCase("ResourceLinkCollection", "GetAll", true)] // TODO -- restore this when this is fixed
        [TestCase("ResourceLinkCollection", "GetAllAsGenericResources", false)]
<<<<<<< HEAD
        [TestCase("ResourceLinkResource", "Get", true)]
        [TestCase("ResourceLinkResource", "Delete", true)]
        public void ValidateScopeResourceMethods(string className, string methodName, bool exist)
        {
            var managementGroupExtensions = Assembly.GetExecutingAssembly().GetType("MgmtScopeResource.ManagementGroupResourceExtensions");
            var subscriptionExtensions = Assembly.GetExecutingAssembly().GetType("MgmtScopeResource.SubscriptionResourceExtensions");
            var resourceGroupExtensions = Assembly.GetExecutingAssembly().GetType("MgmtScopeResource.ResourceGroupExtensions");
            var armResourceExtensions = Assembly.GetExecutingAssembly().GetType("MgmtScopeResource.ArmResourceExtensions");
            var classesToCheck = FindAllCollections().Concat(FindAllResources()).Append(managementGroupExtensions).Append(subscriptionExtensions).Append(resourceGroupExtensions).Append(armResourceExtensions);
=======
        [TestCase("ResourceLink", "Get", true)]
        [TestCase("ResourceLink", "Delete", true)]
        public void ValidateScopeResourceMethods(string className, string methodName, bool exist, params Type[] parameterTypes)
        {
            var classesToCheck = FindAllCollections().Concat(FindAllResources()).Append(FindExtensionClass());
>>>>>>> 8cd1580a
            var classToCheck = classesToCheck.First(t => t.Name == className);
            var candidates = classToCheck.GetMethods().Where(m => m.Name == methodName).Where(m => ParameterMatch(m.GetParameters(), parameterTypes));
            Assert.AreEqual(exist, candidates.Any(), $"can{(exist ? "not" : string.Empty)} find {className}.{methodName}");
        }

        [Test]
        public void ValidateBinaryData()
        {
            var valueProperty = typeof(ParameterValuesValue).GetProperty("Value");
            Assert.IsNotNull(valueProperty);
            Assert.AreEqual(typeof(BinaryData), valueProperty.PropertyType);
        }
    }
}<|MERGE_RESOLUTION|>--- conflicted
+++ resolved
@@ -15,20 +15,6 @@
 
         protected override HashSet<Type> ListExceptionCollections { get; } = new HashSet<Type>() { typeof(ResourceLinkCollection) };
 
-<<<<<<< HEAD
-        [TestCase("ManagementGroupResourceExtensions", "GetPolicyAssignments", false)]
-        [TestCase("SubscriptionResourceExtensions", "GetPolicyAssignments", false)]
-        [TestCase("ResourceGroupExtensions", "GetPolicyAssignments", false)]
-        [TestCase("ManagementGroupResourceExtensions", "GetDeploymentExtendedResources", false)]
-        [TestCase("ManagementGroupResourceExtensions", "GetDeploymentExtendeds", true)]
-        [TestCase("SubscriptionResourceExtensions", "GetDeploymentExtendedResources", false)]
-        [TestCase("SubscriptionResourceExtensions", "GetDeploymentExtendeds", true)]
-        [TestCase("ResourceGroupExtensions", "GetDeploymentExtendedResources", false)]
-        [TestCase("ResourceGroupExtensions", "GetDeploymentExtendeds", true)]
-        [TestCase("ArmResourceExtensions", "GetFakePolicyAssignmentResources", false)]
-        [TestCase("ArmResourceExtensions", "GetFakePolicyAssignments", true)]
-        [TestCase("ArmResourceExtensions", "GetDeploymentExtendedResources", false)]
-=======
         [TestCase("MgmtScopeResourceExtensions", "GetFakePolicyAssignments", false, typeof(Azure.ResourceManager.Resources.Tenant))]
         [TestCase("MgmtScopeResourceExtensions", "GetFakePolicyAssignments", false, typeof(Azure.ResourceManager.Resources.Subscription))]
         [TestCase("MgmtScopeResourceExtensions", "GetFakePolicyAssignments", false, typeof(Azure.ResourceManager.Resources.ResourceGroup))]
@@ -39,7 +25,6 @@
         [TestCase("MgmtScopeResourceExtensions", "GetDeploymentExtendeds", true, typeof(Azure.ResourceManager.Resources.ResourceGroup))]
         [TestCase("MgmtScopeResourceExtensions", "GetDeploymentExtendeds", true, typeof(Azure.ResourceManager.Management.ManagementGroup))]
         [TestCase("MgmtScopeResourceExtensions", "GetDeploymentExtendeds", false, typeof(ArmResource))]
->>>>>>> 8cd1580a
         [TestCase("FakePolicyAssignmentCollection", "CreateOrUpdate", true)]
         [TestCase("FakePolicyAssignmentCollection", "Get", true)]
         [TestCase("FakePolicyAssignmentCollection", "GetAll", true)]
@@ -61,23 +46,11 @@
         [TestCase("ResourceLinkCollection", "Get", true)]
         //[TestCase("ResourceLinkCollection", "GetAll", true)] // TODO -- restore this when this is fixed
         [TestCase("ResourceLinkCollection", "GetAllAsGenericResources", false)]
-<<<<<<< HEAD
-        [TestCase("ResourceLinkResource", "Get", true)]
-        [TestCase("ResourceLinkResource", "Delete", true)]
-        public void ValidateScopeResourceMethods(string className, string methodName, bool exist)
-        {
-            var managementGroupExtensions = Assembly.GetExecutingAssembly().GetType("MgmtScopeResource.ManagementGroupResourceExtensions");
-            var subscriptionExtensions = Assembly.GetExecutingAssembly().GetType("MgmtScopeResource.SubscriptionResourceExtensions");
-            var resourceGroupExtensions = Assembly.GetExecutingAssembly().GetType("MgmtScopeResource.ResourceGroupExtensions");
-            var armResourceExtensions = Assembly.GetExecutingAssembly().GetType("MgmtScopeResource.ArmResourceExtensions");
-            var classesToCheck = FindAllCollections().Concat(FindAllResources()).Append(managementGroupExtensions).Append(subscriptionExtensions).Append(resourceGroupExtensions).Append(armResourceExtensions);
-=======
         [TestCase("ResourceLink", "Get", true)]
         [TestCase("ResourceLink", "Delete", true)]
         public void ValidateScopeResourceMethods(string className, string methodName, bool exist, params Type[] parameterTypes)
         {
             var classesToCheck = FindAllCollections().Concat(FindAllResources()).Append(FindExtensionClass());
->>>>>>> 8cd1580a
             var classToCheck = classesToCheck.First(t => t.Name == className);
             var candidates = classToCheck.GetMethods().Where(m => m.Name == methodName).Where(m => ParameterMatch(m.GetParameters(), parameterTypes));
             Assert.AreEqual(exist, candidates.Any(), $"can{(exist ? "not" : string.Empty)} find {className}.{methodName}");
