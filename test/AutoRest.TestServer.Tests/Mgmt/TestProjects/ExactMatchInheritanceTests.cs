--- conflicted
+++ resolved
@@ -47,7 +47,6 @@
         [TestCase(typeof(ExactMatchModel11), new string[] { }, new Type[] { })]
         public void ValidateCtor(Type model, string[] paramNames, Type[] paramTypes) => ValidatePublicCtor(model, paramNames, paramTypes);
 
-<<<<<<< HEAD
         [TestCase("Id", "ExactMatchModel3", typeof(ResourceIdentifier))]
         [TestCase("Id", "ExactMatchModel8", typeof(ResourceIdentifier))]
         [TestCase("Type", "ExactMatchModel11", typeof(ResourceType?))]
@@ -61,7 +60,8 @@
             Assert.NotNull(type, $"Type {className} should exist");
             var property = type.GetProperty(propertyName);
             Assert.AreEqual(property.PropertyType, expectedType);
-=======
+        }
+
         [TestCase(true, "ResourceType", "ExactMatchModel1Data")]
         [TestCase(false, "Type", "ExactMatchModel1Data")]
         [TestCase(true, "ResourceType", "ExactMatchModel5Data")]
@@ -88,7 +88,6 @@
         {
             var allTypes = Assembly.GetExecutingAssembly().GetTypes();
             return allTypes.FirstOrDefault(t => t.Name == name);
->>>>>>> 7084b9b6
         }
     }
 }