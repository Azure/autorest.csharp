﻿using System;
using System.Linq;
using NUnit.Framework;

namespace AutoRest.TestServer.Tests.Mgmt.TestProjects
{
    public class MgmtParentTests : TestProjectTests
    {
        public MgmtParentTests()
            : base("MgmtParent")
        {
            ListExceptions.Add("DedicatedHostGroupCollection");
        }

        [TestCase("AvailabilitySet", true)]
        [TestCase("DedicatedHostGroup", true)]
        [TestCase("DedicatedHost", true)]
        [TestCase("VirtualMachineExtensionImage", true)]
        public void ValidateResources(string resource, bool isExists)
        {
            var resourceTypeExists = FindAllResources().Any(o => o.Name == resource);
            Assert.AreEqual(isExists, resourceTypeExists);
        }

<<<<<<< HEAD
        [TestCase("AvailabilitySetContainer", true)]
        [TestCase("DedicatedHostGroupContainer", true)]
        [TestCase("DedicatedHostContainer", true)]
        [TestCase("VirtualMachineExtensionImageContainer", true)]
        public void ValidateContainers(string container, bool isExists)
=======
        [TestCase("AvailabilitySetCollection", true)]
        [TestCase("DedicatedHostGroupCollection", true)]
        [TestCase("DedicatedHostCollection", true)]
        [TestCase("VirtualMachineExtensionImageCollection", false)]
        public void ValidateCollections(string collection, bool isExists)
>>>>>>> af581b9f
        {
            var collectionTypeExists = FindAllCollections().Any(o => o.Name == collection);
            Assert.AreEqual(isExists, collectionTypeExists);
        }

        [TestCase("AvailabilitySetCollection", "GetAllAsGenericResources", true)]
        [TestCase("DedicatedHostGroupCollection", "GetAllAsGenericResources", true)]
        public void ValidateMethods(string className, string methodName, bool exist)
        {
            var classesToCheck = FindAllCollections();
            var classToCheck = classesToCheck.First(t => t.Name == className);
            Assert.AreEqual(exist, classToCheck.GetMethod(methodName) != null, $"can{(exist ? "not" : string.Empty)} find {className}.{methodName}");
        }
    }
}<|MERGE_RESOLUTION|>--- conflicted
+++ resolved
@@ -15,26 +15,18 @@
         [TestCase("AvailabilitySet", true)]
         [TestCase("DedicatedHostGroup", true)]
         [TestCase("DedicatedHost", true)]
-        [TestCase("VirtualMachineExtensionImage", true)]
+        [TestCase("VirtualMachineExtensionImage", false)]
         public void ValidateResources(string resource, bool isExists)
         {
             var resourceTypeExists = FindAllResources().Any(o => o.Name == resource);
             Assert.AreEqual(isExists, resourceTypeExists);
         }
 
-<<<<<<< HEAD
-        [TestCase("AvailabilitySetContainer", true)]
-        [TestCase("DedicatedHostGroupContainer", true)]
-        [TestCase("DedicatedHostContainer", true)]
-        [TestCase("VirtualMachineExtensionImageContainer", true)]
-        public void ValidateContainers(string container, bool isExists)
-=======
         [TestCase("AvailabilitySetCollection", true)]
         [TestCase("DedicatedHostGroupCollection", true)]
         [TestCase("DedicatedHostCollection", true)]
         [TestCase("VirtualMachineExtensionImageCollection", false)]
         public void ValidateCollections(string collection, bool isExists)
->>>>>>> af581b9f
         {
             var collectionTypeExists = FindAllCollections().Any(o => o.Name == collection);
             Assert.AreEqual(isExists, collectionTypeExists);
