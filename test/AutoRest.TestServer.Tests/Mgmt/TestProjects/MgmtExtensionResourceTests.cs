--- conflicted
+++ resolved
@@ -8,18 +8,9 @@
     {
         public MgmtExtensionResourceTests() : base("MgmtExtensionResource") { }
 
-<<<<<<< HEAD
-        [TestCase("ManagementGroupResourceExtensions", "GetManagementGroupPolicyDefinitionResources", false)]
-        [TestCase("ManagementGroupResourceExtensions", "GetManagementGroupPolicyDefinitions", true)]
-        [TestCase("SubscriptionResourceExtensions", "GetSubscriptionPolicyDefinitionResources", false)]
-        [TestCase("SubscriptionResourceExtensions", "GetSubscriptionPolicyDefinitions", true)]
-        [TestCase("ResourceGroupExtensions", "GetPolicyDefinitionResources", false)]
-        [TestCase("ResourceGroupExtensions", "GetPolicyDefinitions", false)]
-=======
         [TestCase("MgmtExtensionResourceExtensions", "GetManagementGroupPolicyDefinitions", true)]
         [TestCase("MgmtExtensionResourceExtensions", "GetSubscriptionPolicyDefinitions", true)]
         [TestCase("MgmtExtensionResourceExtensions", "GetPolicyDefinitions", false)]
->>>>>>> 8cd1580a
         [TestCase("ManagementGroupPolicyDefinitionCollection", "CreateOrUpdate", true)]
         [TestCase("ManagementGroupPolicyDefinitionCollection", "Get", true)]
         [TestCase("ManagementGroupPolicyDefinitionCollection", "CreateOrUpdateAtManagementGroup", false)]
@@ -32,14 +23,7 @@
         [TestCase("ManagementGroupPolicyDefinitionResource", "DeleteAtManagementGroup", false)]
         public void ValidateExtensionResourceMethods(string className, string methodName, bool exist)
         {
-<<<<<<< HEAD
-            var managementGroupExtensions = Assembly.GetExecutingAssembly().GetType("MgmtExtensionResource.ManagementGroupResourceExtensions");
-            var subscriptionExtensions = Assembly.GetExecutingAssembly().GetType("MgmtExtensionResource.SubscriptionResourceExtensions");
-            var resourceGroupExtensions = Assembly.GetExecutingAssembly().GetType("MgmtExtensionResource.ResourceGroupExtensions");
-            var classesToCheck = FindAllCollections().Concat(FindAllResources()).Append(managementGroupExtensions).Append(subscriptionExtensions).Append(resourceGroupExtensions);
-=======
             var classesToCheck = FindAllCollections().Concat(FindAllResources()).Append(FindExtensionClass());
->>>>>>> 8cd1580a
             var classToCheck = classesToCheck.First(t => t.Name == className);
             Assert.AreEqual(exist, classToCheck.GetMethod(methodName) != null, $"can{(exist ? "not" : string.Empty)} find {className}.{methodName}");
         }
