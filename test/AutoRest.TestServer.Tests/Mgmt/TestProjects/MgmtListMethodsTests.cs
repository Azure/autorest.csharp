﻿using System;
using System.Collections.Generic;
using System.Linq;
using System.Reflection;
using Azure.ResourceManager.Resources;
using NUnit.Framework;

namespace AutoRest.TestServer.Tests.Mgmt.TestProjects
{
    public class MgmtListMethodsTests : TestProjectTests
    {
        public MgmtListMethodsTests() : base("MgmtListMethods") { }

        // Added tests based on https://microsoft-my.sharepoint.com/:x:/r/personal/micnash_microsoft_com/_layouts/15/Doc.aspx?sourcedoc=%7B181E196F-FC6E-48FB-9CE1-FF143C31B11C%7D&file=ListTestMatrix.xlsx&wdLOR=cE86BCE07-4BBA-48BB-A656-DD19A49E42B5&action=default&mobileredirect=true&share=IQFvGR4Ybvz7SJzh_xQ8MbEcAXMqmVNmXOiC_wmRJHx17jE&cid=c36f7b84-dc61-40e3-bc9d-b82a4509a6e9

        // Validate list methods when resourceGroups is a parent
<<<<<<< HEAD
        [TestCase("ResGrpParentWithAncestorWithNonResChWithLocCollection", "GetAll", true, false)]
        [TestCase("ResGrpParentWithAncestorWithNonResChWithLocResource", "GetAll", false, false)]
        [TestCase("ResGrpParentWithAncestorWithNonResChWithLocCollection", "GetNonResourceChild", false, false)]
        [TestCase("ResGrpParentWithAncestorWithNonResChWithLocResource", "GetNonResourceChild", true, false)]
        [TestCase("SubscriptionResourceExtensions", "GetResGrpParentWithAncestorWithNonResChWithLocs", true, false)]

        [TestCase("ResGrpParentWithAncestorWithNonResChCollection", "GetAll", true, false)]
        [TestCase("ResGrpParentWithAncestorWithNonResChResource", "GetAll", false, false)]
        [TestCase("ResGrpParentWithAncestorWithNonResChCollection", "GetNonResourceChild", false, false)]
        [TestCase("ResGrpParentWithAncestorWithNonResChResource", "GetNonResourceChild", true, false)]
        [TestCase("SubscriptionResourceExtensions", "GetResGrpParentWithAncestorWithNonResChesAsync", true, false)]

        [TestCase("ResGrpParentWithAncestorWithLocCollection", "GetAll", true, false)]
        [TestCase("ResGrpParentWithAncestorWithLocResource", "GetAll", false, false)]
        [TestCase("SubscriptionResourceExtensions", "GetResGrpParentWithAncestorWithLocs", true, false)]

        [TestCase("ResGrpParentWithAncestorCollection", "GetAll", true, false)]
        [TestCase("ResGrpParentWithAncestorResource", "GetAll", false, false)]

        [TestCase("ResGrpParentWithNonResChCollection", "GetAll", true, false)]
        [TestCase("ResGrpParentWithNonResChResource", "GetAll", false, false)]
        [TestCase("ResGrpParentWithNonResChCollection", "GetNonResourceChild", false, false)]
        [TestCase("ResGrpParentWithNonResChResource", "GetNonResourceChild", true, false)]

        [TestCase("ResGrpParentCollection", "GetAll", true, false)]
        [TestCase("ResGrpParentResource", "GetAll", false, false)]
        public void ValidateResourceGroupsAsAParentListMethods(string className, string methodName, bool exist, bool haveOverload)
=======
        [TestCase("ResGrpParentWithAncestorWithNonResChWithLocCollection", "GetAll", true)]
        [TestCase("ResGrpParentWithAncestorWithNonResChWithLoc", "GetAll", false)]
        [TestCase("ResGrpParentWithAncestorWithNonResChWithLocCollection", "GetNonResourceChild", false)]
        [TestCase("ResGrpParentWithAncestorWithNonResChWithLoc", "GetNonResourceChild", true)]
        [TestCase("MgmtListMethodsExtensions", "GetResGrpParentWithAncestorWithNonResChWithLocs", true, typeof(Subscription))]
        [TestCase("MgmtListMethodsExtensions", "GetResGrpParentWithAncestorWithNonResChWithLocs", true, typeof(ResourceGroup))]

        [TestCase("ResGrpParentWithAncestorWithNonResChCollection", "GetAll", true)]
        [TestCase("ResGrpParentWithAncestorWithNonResCh", "GetAll", false)]
        [TestCase("ResGrpParentWithAncestorWithNonResChCollection", "GetNonResourceChild", false)]
        [TestCase("ResGrpParentWithAncestorWithNonResCh", "GetNonResourceChild", true)]
        [TestCase("MgmtListMethodsExtensions", "GetResGrpParentWithAncestorWithNonResChes", true, typeof(Subscription))]
        [TestCase("MgmtListMethodsExtensions", "GetResGrpParentWithAncestorWithNonResChes", true, typeof(ResourceGroup))]

        [TestCase("ResGrpParentWithAncestorWithLocCollection", "GetAll", true)]
        [TestCase("ResGrpParentWithAncestorWithLoc", "GetAll", false)]
        [TestCase("MgmtListMethodsExtensions", "GetResGrpParentWithAncestorWithLocs", true, typeof(Subscription))]
        [TestCase("MgmtListMethodsExtensions", "GetResGrpParentWithAncestorWithLocs", true, typeof(ResourceGroup))]

        [TestCase("ResGrpParentWithAncestorCollection", "GetAll", true)]
        [TestCase("ResGrpParentWithAncestor", "GetAll", false)]

        [TestCase("ResGrpParentWithNonResChCollection", "GetAll", true)]
        [TestCase("ResGrpParentWithNonResCh", "GetAll", false)]
        [TestCase("ResGrpParentWithNonResChCollection", "GetNonResourceChild", false)]
        [TestCase("ResGrpParentWithNonResCh", "GetNonResourceChild", true)]

        [TestCase("ResGrpParentCollection", "GetAll", true)]
        [TestCase("ResGrpParent", "GetAll", false)]
        public void ValidateResourceGroupsAsAParentListMethods(string className, string methodName, bool exist, params Type[] parameterTypes)
>>>>>>> 8cd1580a
        {
            ValidateListMethods(className, methodName, exist, parameterTypes);
        }

        // Validate list methods when fake resource is a parent
<<<<<<< HEAD
        [TestCase("FakeCollection", "GetAll", true, false)]
        [TestCase("FakeResource", "GetAll", false, false)]

        [TestCase("FakeParentWithAncestorWithNonResChWithLocCollection", "GetAll", true, false)]
        [TestCase("FakeParentWithAncestorWithNonResChWithLocResource", "GetAll", false, false)]
        [TestCase("FakeParentWithAncestorWithNonResChWithLocCollection", "GetNonResourceChild", false, false)]
        [TestCase("FakeParentWithAncestorWithNonResChWithLocResource", "GetNonResourceChild", true, false)]
        [TestCase("SubscriptionResourceExtensions", "GetFakeParentWithAncestorWithNonResourceChWithLoc", true, false)] // TODO -- fix this name

        [TestCase("FakeParentWithAncestorWithNonResChCollection", "GetAll", true, false)]
        [TestCase("FakeParentWithAncestorWithNonResChResource", "GetAll", false, false)]
        [TestCase("FakeParentWithAncestorWithNonResChCollection", "GetNonResourceChild", false, false)]
        [TestCase("FakeParentWithAncestorWithNonResChResource", "GetNonResourceChild", true, false)]
        [TestCase("SubscriptionResourceExtensions", "GetFakeParentWithAncestorWithNonResChes", true, false)] // TODO -- fix this name

        [TestCase("FakeParentWithAncestorWithLocCollection", "GetAll", true, false)]
        [TestCase("FakeParentWithAncestorWithLocResource", "GetAll", false, false)]
        [TestCase("SubscriptionResourceExtensions", "GetFakeParentWithAncestorWithLocs", true, false)] // TODO -- fix this name

        [TestCase("FakeParentWithAncestorCollection", "GetAll", true, false)]
        [TestCase("FakeParentWithAncestorResource", "GetAll", false, false)]
        [TestCase("SubscriptionResourceExtensions", "GetFakeParentWithAncestors", true, false)] // TODO -- fix this name

        [TestCase("FakeParentWithNonResChCollection", "GetAll", true, false)]
        [TestCase("FakeParentWithNonResChResource", "GetAll", false, false)]
        [TestCase("FakeParentWithNonResChCollection", "GetNonResourceChild", false, false)]
        [TestCase("FakeParentWithNonResChResource", "GetNonResourceChild", true, false)]

        [TestCase("FakeParentCollection", "GetAll", true, false)]
        [TestCase("FakeParentResource", "GetAll", false, false)]

        [TestCase("SubscriptionResourceExtensions", "UpdateQuotas", true, false)]
        public void ValidateFakesResourceAsAParentListMethods(string className, string methodName, bool exist, bool haveOverload)
=======
        [TestCase("FakeCollection", "GetAll", true)]
        [TestCase("Fake", "GetAll", false)]

        [TestCase("FakeParentWithAncestorWithNonResChWithLocCollection", "GetAll", true)]
        [TestCase("FakeParentWithAncestorWithNonResChWithLoc", "GetAll", false)]
        [TestCase("FakeParentWithAncestorWithNonResChWithLocCollection", "GetNonResourceChild", false)]
        [TestCase("FakeParentWithAncestorWithNonResChWithLoc", "GetNonResourceChild", true)]
        [TestCase("MgmtListMethodsExtensions", "GetFakeParentWithAncestorWithNonResourceChWithLoc", true, typeof(Subscription))]
        [TestCase("MgmtListMethodsExtensions", "GetFakeParentWithAncestorWithNonResourceChWithLoc", false, typeof(ResourceGroup))]

        [TestCase("FakeParentWithAncestorWithNonResChCollection", "GetAll", true)]
        [TestCase("FakeParentWithAncestorWithNonResCh", "GetAll", false)]
        [TestCase("FakeParentWithAncestorWithNonResChCollection", "GetNonResourceChild", false)]
        [TestCase("FakeParentWithAncestorWithNonResCh", "GetNonResourceChild", true)]
        [TestCase("MgmtListMethodsExtensions", "GetFakeParentWithAncestorWithNonResChes", true, typeof(Subscription))]
        [TestCase("MgmtListMethodsExtensions", "GetFakeParentWithAncestorWithNonResChes", false, typeof(ResourceGroup))]

        [TestCase("FakeParentWithAncestorWithLocCollection", "GetAll", true)]
        [TestCase("FakeParentWithAncestorWithLoc", "GetAll", false)]
        [TestCase("MgmtListMethodsExtensions", "GetFakeParentWithAncestorWithLocs", true, typeof(Subscription))]
        [TestCase("MgmtListMethodsExtensions", "GetFakeParentWithAncestorWithLocs", false, typeof(ResourceGroup))]

        [TestCase("FakeParentWithAncestorCollection", "GetAll", true)]
        [TestCase("FakeParentWithAncestor", "GetAll", false)]
        [TestCase("MgmtListMethodsExtensions", "GetFakeParentWithAncestors", true, typeof(Subscription))]
        [TestCase("MgmtListMethodsExtensions", "GetFakeParentWithAncestors", false, typeof(ResourceGroup))]

        [TestCase("FakeParentWithNonResChCollection", "GetAll", true)]
        [TestCase("FakeParentWithNonResCh", "GetAll", false)]
        [TestCase("FakeParentWithNonResChCollection", "GetNonResourceChild", false)]
        [TestCase("FakeParentWithNonResCh", "GetNonResourceChild", true)]

        [TestCase("FakeParentCollection", "GetAll", true)]
        [TestCase("FakeParent", "GetAll", false)]

        [TestCase("MgmtListMethodsExtensions", "UpdateQuotas", true, typeof(Subscription))]
        [TestCase("MgmtListMethodsExtensions", "UpdateQuotas", false, typeof(ResourceGroup))]
        public void ValidateFakesResourceAsAParentListMethods(string className, string methodName, bool exist, params Type[] parameterTypes)
>>>>>>> 8cd1580a
        {
            ValidateListMethods(className, methodName, exist, parameterTypes);
        }

        // Validate list methods when subscriptions is a parent
<<<<<<< HEAD
        [TestCase("SubParentWithNonResChWithLocCollection", "GetAll", true, false)]
        [TestCase("SubParentWithNonResChWithLocResource", "GetAll", false, false)]
        [TestCase("SubParentWithNonResChWithLocCollection", "GetNonResourceChild", false, false)]
        [TestCase("SubParentWithNonResChWithLocResource", "GetNonResourceChild", true, false)]

        [TestCase("SubParentWithNonResChCollection", "GetAll", true, false)]
        [TestCase("SubParentWithNonResChResource", "GetAll", false, false)]
        [TestCase("SubParentWithNonResChCollection", "GetNonResourceChild", false, false)]
        [TestCase("SubParentWithNonResChResource", "GetNonResourceChild", true, false)]

        [TestCase("SubParentWithLocCollection", "GetAll", true, false)]
        [TestCase("SubParentWithLocResource", "GetAll", false, false)]

        [TestCase("SubParentWithLocCollection", "GetAll", true, false)]
        [TestCase("SubParentWithLocResource", "GetAll", false, false)]
        public void ValidateSubscriptionsAsAParentListMethods(string className, string methodName, bool exist, bool haveOverload)
=======
        [TestCase("SubParentWithNonResChWithLocCollection", "GetAll", true)]
        [TestCase("SubParentWithNonResChWithLoc", "GetAll", false)]
        [TestCase("SubParentWithNonResChWithLocCollection", "GetNonResourceChild", false)]
        [TestCase("SubParentWithNonResChWithLoc", "GetNonResourceChild", true)]

        [TestCase("SubParentWithNonResChCollection", "GetAll", true)]
        [TestCase("SubParentWithNonResCh", "GetAll", false)]
        [TestCase("SubParentWithNonResChCollection", "GetNonResourceChild", false)]
        [TestCase("SubParentWithNonResCh", "GetNonResourceChild", true)]

        [TestCase("SubParentWithLocCollection", "GetAll", true)]
        [TestCase("SubParentWithLoc", "GetAll", false)]

        [TestCase("SubParentWithLocCollection", "GetAll", true)]
        [TestCase("SubParentWithLoc", "GetAll", false)]
        public void ValidateSubscriptionsAsAParentListMethods(string className, string methodName, bool exist)
>>>>>>> 8cd1580a
        {
            ValidateListMethods(className, methodName, exist);
        }

        // Validate list methods when management groups is a parent
<<<<<<< HEAD
        [TestCase("MgmtGrpParentWithNonResChWithLocCollection", "GetAll", true, false)]
        [TestCase("MgmtGrpParentWithNonResChWithLocResource", "GetAll", false, false)]
        [TestCase("MgmtGrpParentWithNonResChWithLocCollection", "GetNonResourceChild", false, false)]
        [TestCase("MgmtGrpParentWithNonResChWithLocResource", "GetNonResourceChild", true, false)]

        [TestCase("MgmtGrpParentWithNonResChCollection", "GetAll", true, false)]
        [TestCase("MgmtGrpParentWithNonResChResource", "GetAll", false, false)]
        [TestCase("MgmtGrpParentWithNonResChCollection", "GetNonResourceChild", false, false)]
        [TestCase("MgmtGrpParentWithNonResChResource", "GetNonResourceChild", true, false)]

        [TestCase("MgmtGrpParentWithLocCollection", "GetAll", true, false)]
        [TestCase("MgmtGrpParentWithLocResource", "GetAll", false, false)]

        [TestCase("MgmtGroupParentCollection", "GetAll", true, false)]
        [TestCase("MgmtGroupParentResource", "GetAll", false, false)]
        public void ValidateMgmtGroupsAsAParentListMethods(string className, string methodName, bool exist, bool haveOverload)
=======
        [TestCase("MgmtGrpParentWithNonResChWithLocCollection", "GetAll", true)]
        [TestCase("MgmtGrpParentWithNonResChWithLoc", "GetAll", false)]
        [TestCase("MgmtGrpParentWithNonResChWithLocCollection", "GetNonResourceChild", false)]
        [TestCase("MgmtGrpParentWithNonResChWithLoc", "GetNonResourceChild", true)]

        [TestCase("MgmtGrpParentWithNonResChCollection", "GetAll", true)]
        [TestCase("MgmtGrpParentWithNonResCh", "GetAll", false)]
        [TestCase("MgmtGrpParentWithNonResChCollection", "GetNonResourceChild", false)]
        [TestCase("MgmtGrpParentWithNonResCh", "GetNonResourceChild", true)]

        [TestCase("MgmtGrpParentWithLocCollection", "GetAll", true)]
        [TestCase("MgmtGrpParentWithLoc", "GetAll", false)]

        [TestCase("MgmtGroupParentCollection", "GetAll", true)]
        [TestCase("MgmtGroupParent", "GetAll", false)]
        public void ValidateMgmtGroupsAsAParentListMethods(string className, string methodName, bool exist)
>>>>>>> 8cd1580a
        {
            ValidateListMethods(className, methodName, exist);
        }

        // Validate list methods when tenant is a parent
<<<<<<< HEAD
        [TestCase("TenantParentWithNonResChWithLocCollection", "GetAll", true, false)]
        [TestCase("TenantParentWithNonResChWithLocResource", "GetAll", false, false)]
        [TestCase("TenantParentWithNonResChWithLocCollection", "GetNonResourceChild", false, false)]
        [TestCase("TenantParentWithNonResChWithLocResource", "GetNonResourceChild", true, false)]

        [TestCase("TenantParentWithNonResChCollection", "GetAll", true, false)]
        [TestCase("TenantParentWithNonResChResource", "GetAll", false, false)]
        [TestCase("TenantParentWithNonResChCollection", "GetNonResourceChild", false, false)]
        [TestCase("TenantParentWithNonResChResource", "GetNonResourceChild", true, false)]

        [TestCase("TenantParentWithLocCollection", "GetAll", true, false)]
        [TestCase("TenantParentWithLocResource", "GetAll", false, false)]

        [TestCase("TenantParentCollection", "GetAll", true, false)]
        [TestCase("TenantParentResource", "GetAll", false, false)]
        public void ValidateTenantAsAParentListMethods(string className, string methodName, bool exist, bool haveOverload)
=======
        [TestCase("TenantParentWithNonResChWithLocCollection", "GetAll", true)]
        [TestCase("TenantParentWithNonResChWithLoc", "GetAll", false)]
        [TestCase("TenantParentWithNonResChWithLocCollection", "GetNonResourceChild", false)]
        [TestCase("TenantParentWithNonResChWithLoc", "GetNonResourceChild", true)]

        [TestCase("TenantParentWithNonResChCollection", "GetAll", true)]
        [TestCase("TenantParentWithNonResCh", "GetAll", false)]
        [TestCase("TenantParentWithNonResChCollection", "GetNonResourceChild", false)]
        [TestCase("TenantParentWithNonResCh", "GetNonResourceChild", true)]

        [TestCase("TenantParentWithLocCollection", "GetAll", true)]
        [TestCase("TenantParentWithLoc", "GetAll", false)]

        [TestCase("TenantParentCollection", "GetAll", true)]
        [TestCase("TenantParent", "GetAll", false)]
        public void ValidateTenantAsAParentListMethods(string className, string methodName, bool exist)
>>>>>>> 8cd1580a
        {
            ValidateListMethods(className, methodName, exist);
        }

        public void ValidateListMethods(string className, string methodName, bool exist, params Type[] parameterTypes)
        {
<<<<<<< HEAD
            var subscriptionExtensions = Assembly.GetExecutingAssembly().GetType("MgmtListMethods.SubscriptionResourceExtensions");
            var classesToCheck = FindAllCollections().Concat(FindAllResources()).Append(subscriptionExtensions);
=======
            var classesToCheck = FindAllCollections().Concat(FindAllResources()).Append(FindExtensionClass());
>>>>>>> 8cd1580a
            var classToCheck = classesToCheck.First(t => t.Name == className);
            var methods = classToCheck.GetMethods().Where(t => t.Name == methodName).Where(m => ParameterMatch(m.GetParameters(), parameterTypes));
            Assert.AreEqual(exist, methods.Any(), $"can{(exist ? "not" : string.Empty)} find {className}.{methodName} with parameters {string.Join(", ", (IEnumerable<Type>)parameterTypes)}");
        }
    }
}<|MERGE_RESOLUTION|>--- conflicted
+++ resolved
@@ -14,35 +14,6 @@
         // Added tests based on https://microsoft-my.sharepoint.com/:x:/r/personal/micnash_microsoft_com/_layouts/15/Doc.aspx?sourcedoc=%7B181E196F-FC6E-48FB-9CE1-FF143C31B11C%7D&file=ListTestMatrix.xlsx&wdLOR=cE86BCE07-4BBA-48BB-A656-DD19A49E42B5&action=default&mobileredirect=true&share=IQFvGR4Ybvz7SJzh_xQ8MbEcAXMqmVNmXOiC_wmRJHx17jE&cid=c36f7b84-dc61-40e3-bc9d-b82a4509a6e9
 
         // Validate list methods when resourceGroups is a parent
-<<<<<<< HEAD
-        [TestCase("ResGrpParentWithAncestorWithNonResChWithLocCollection", "GetAll", true, false)]
-        [TestCase("ResGrpParentWithAncestorWithNonResChWithLocResource", "GetAll", false, false)]
-        [TestCase("ResGrpParentWithAncestorWithNonResChWithLocCollection", "GetNonResourceChild", false, false)]
-        [TestCase("ResGrpParentWithAncestorWithNonResChWithLocResource", "GetNonResourceChild", true, false)]
-        [TestCase("SubscriptionResourceExtensions", "GetResGrpParentWithAncestorWithNonResChWithLocs", true, false)]
-
-        [TestCase("ResGrpParentWithAncestorWithNonResChCollection", "GetAll", true, false)]
-        [TestCase("ResGrpParentWithAncestorWithNonResChResource", "GetAll", false, false)]
-        [TestCase("ResGrpParentWithAncestorWithNonResChCollection", "GetNonResourceChild", false, false)]
-        [TestCase("ResGrpParentWithAncestorWithNonResChResource", "GetNonResourceChild", true, false)]
-        [TestCase("SubscriptionResourceExtensions", "GetResGrpParentWithAncestorWithNonResChesAsync", true, false)]
-
-        [TestCase("ResGrpParentWithAncestorWithLocCollection", "GetAll", true, false)]
-        [TestCase("ResGrpParentWithAncestorWithLocResource", "GetAll", false, false)]
-        [TestCase("SubscriptionResourceExtensions", "GetResGrpParentWithAncestorWithLocs", true, false)]
-
-        [TestCase("ResGrpParentWithAncestorCollection", "GetAll", true, false)]
-        [TestCase("ResGrpParentWithAncestorResource", "GetAll", false, false)]
-
-        [TestCase("ResGrpParentWithNonResChCollection", "GetAll", true, false)]
-        [TestCase("ResGrpParentWithNonResChResource", "GetAll", false, false)]
-        [TestCase("ResGrpParentWithNonResChCollection", "GetNonResourceChild", false, false)]
-        [TestCase("ResGrpParentWithNonResChResource", "GetNonResourceChild", true, false)]
-
-        [TestCase("ResGrpParentCollection", "GetAll", true, false)]
-        [TestCase("ResGrpParentResource", "GetAll", false, false)]
-        public void ValidateResourceGroupsAsAParentListMethods(string className, string methodName, bool exist, bool haveOverload)
-=======
         [TestCase("ResGrpParentWithAncestorWithNonResChWithLocCollection", "GetAll", true)]
         [TestCase("ResGrpParentWithAncestorWithNonResChWithLoc", "GetAll", false)]
         [TestCase("ResGrpParentWithAncestorWithNonResChWithLocCollection", "GetNonResourceChild", false)]
@@ -73,47 +44,11 @@
         [TestCase("ResGrpParentCollection", "GetAll", true)]
         [TestCase("ResGrpParent", "GetAll", false)]
         public void ValidateResourceGroupsAsAParentListMethods(string className, string methodName, bool exist, params Type[] parameterTypes)
->>>>>>> 8cd1580a
         {
             ValidateListMethods(className, methodName, exist, parameterTypes);
         }
 
         // Validate list methods when fake resource is a parent
-<<<<<<< HEAD
-        [TestCase("FakeCollection", "GetAll", true, false)]
-        [TestCase("FakeResource", "GetAll", false, false)]
-
-        [TestCase("FakeParentWithAncestorWithNonResChWithLocCollection", "GetAll", true, false)]
-        [TestCase("FakeParentWithAncestorWithNonResChWithLocResource", "GetAll", false, false)]
-        [TestCase("FakeParentWithAncestorWithNonResChWithLocCollection", "GetNonResourceChild", false, false)]
-        [TestCase("FakeParentWithAncestorWithNonResChWithLocResource", "GetNonResourceChild", true, false)]
-        [TestCase("SubscriptionResourceExtensions", "GetFakeParentWithAncestorWithNonResourceChWithLoc", true, false)] // TODO -- fix this name
-
-        [TestCase("FakeParentWithAncestorWithNonResChCollection", "GetAll", true, false)]
-        [TestCase("FakeParentWithAncestorWithNonResChResource", "GetAll", false, false)]
-        [TestCase("FakeParentWithAncestorWithNonResChCollection", "GetNonResourceChild", false, false)]
-        [TestCase("FakeParentWithAncestorWithNonResChResource", "GetNonResourceChild", true, false)]
-        [TestCase("SubscriptionResourceExtensions", "GetFakeParentWithAncestorWithNonResChes", true, false)] // TODO -- fix this name
-
-        [TestCase("FakeParentWithAncestorWithLocCollection", "GetAll", true, false)]
-        [TestCase("FakeParentWithAncestorWithLocResource", "GetAll", false, false)]
-        [TestCase("SubscriptionResourceExtensions", "GetFakeParentWithAncestorWithLocs", true, false)] // TODO -- fix this name
-
-        [TestCase("FakeParentWithAncestorCollection", "GetAll", true, false)]
-        [TestCase("FakeParentWithAncestorResource", "GetAll", false, false)]
-        [TestCase("SubscriptionResourceExtensions", "GetFakeParentWithAncestors", true, false)] // TODO -- fix this name
-
-        [TestCase("FakeParentWithNonResChCollection", "GetAll", true, false)]
-        [TestCase("FakeParentWithNonResChResource", "GetAll", false, false)]
-        [TestCase("FakeParentWithNonResChCollection", "GetNonResourceChild", false, false)]
-        [TestCase("FakeParentWithNonResChResource", "GetNonResourceChild", true, false)]
-
-        [TestCase("FakeParentCollection", "GetAll", true, false)]
-        [TestCase("FakeParentResource", "GetAll", false, false)]
-
-        [TestCase("SubscriptionResourceExtensions", "UpdateQuotas", true, false)]
-        public void ValidateFakesResourceAsAParentListMethods(string className, string methodName, bool exist, bool haveOverload)
-=======
         [TestCase("FakeCollection", "GetAll", true)]
         [TestCase("Fake", "GetAll", false)]
 
@@ -152,30 +87,11 @@
         [TestCase("MgmtListMethodsExtensions", "UpdateQuotas", true, typeof(Subscription))]
         [TestCase("MgmtListMethodsExtensions", "UpdateQuotas", false, typeof(ResourceGroup))]
         public void ValidateFakesResourceAsAParentListMethods(string className, string methodName, bool exist, params Type[] parameterTypes)
->>>>>>> 8cd1580a
         {
             ValidateListMethods(className, methodName, exist, parameterTypes);
         }
 
         // Validate list methods when subscriptions is a parent
-<<<<<<< HEAD
-        [TestCase("SubParentWithNonResChWithLocCollection", "GetAll", true, false)]
-        [TestCase("SubParentWithNonResChWithLocResource", "GetAll", false, false)]
-        [TestCase("SubParentWithNonResChWithLocCollection", "GetNonResourceChild", false, false)]
-        [TestCase("SubParentWithNonResChWithLocResource", "GetNonResourceChild", true, false)]
-
-        [TestCase("SubParentWithNonResChCollection", "GetAll", true, false)]
-        [TestCase("SubParentWithNonResChResource", "GetAll", false, false)]
-        [TestCase("SubParentWithNonResChCollection", "GetNonResourceChild", false, false)]
-        [TestCase("SubParentWithNonResChResource", "GetNonResourceChild", true, false)]
-
-        [TestCase("SubParentWithLocCollection", "GetAll", true, false)]
-        [TestCase("SubParentWithLocResource", "GetAll", false, false)]
-
-        [TestCase("SubParentWithLocCollection", "GetAll", true, false)]
-        [TestCase("SubParentWithLocResource", "GetAll", false, false)]
-        public void ValidateSubscriptionsAsAParentListMethods(string className, string methodName, bool exist, bool haveOverload)
-=======
         [TestCase("SubParentWithNonResChWithLocCollection", "GetAll", true)]
         [TestCase("SubParentWithNonResChWithLoc", "GetAll", false)]
         [TestCase("SubParentWithNonResChWithLocCollection", "GetNonResourceChild", false)]
@@ -192,30 +108,11 @@
         [TestCase("SubParentWithLocCollection", "GetAll", true)]
         [TestCase("SubParentWithLoc", "GetAll", false)]
         public void ValidateSubscriptionsAsAParentListMethods(string className, string methodName, bool exist)
->>>>>>> 8cd1580a
         {
             ValidateListMethods(className, methodName, exist);
         }
 
         // Validate list methods when management groups is a parent
-<<<<<<< HEAD
-        [TestCase("MgmtGrpParentWithNonResChWithLocCollection", "GetAll", true, false)]
-        [TestCase("MgmtGrpParentWithNonResChWithLocResource", "GetAll", false, false)]
-        [TestCase("MgmtGrpParentWithNonResChWithLocCollection", "GetNonResourceChild", false, false)]
-        [TestCase("MgmtGrpParentWithNonResChWithLocResource", "GetNonResourceChild", true, false)]
-
-        [TestCase("MgmtGrpParentWithNonResChCollection", "GetAll", true, false)]
-        [TestCase("MgmtGrpParentWithNonResChResource", "GetAll", false, false)]
-        [TestCase("MgmtGrpParentWithNonResChCollection", "GetNonResourceChild", false, false)]
-        [TestCase("MgmtGrpParentWithNonResChResource", "GetNonResourceChild", true, false)]
-
-        [TestCase("MgmtGrpParentWithLocCollection", "GetAll", true, false)]
-        [TestCase("MgmtGrpParentWithLocResource", "GetAll", false, false)]
-
-        [TestCase("MgmtGroupParentCollection", "GetAll", true, false)]
-        [TestCase("MgmtGroupParentResource", "GetAll", false, false)]
-        public void ValidateMgmtGroupsAsAParentListMethods(string className, string methodName, bool exist, bool haveOverload)
-=======
         [TestCase("MgmtGrpParentWithNonResChWithLocCollection", "GetAll", true)]
         [TestCase("MgmtGrpParentWithNonResChWithLoc", "GetAll", false)]
         [TestCase("MgmtGrpParentWithNonResChWithLocCollection", "GetNonResourceChild", false)]
@@ -232,30 +129,11 @@
         [TestCase("MgmtGroupParentCollection", "GetAll", true)]
         [TestCase("MgmtGroupParent", "GetAll", false)]
         public void ValidateMgmtGroupsAsAParentListMethods(string className, string methodName, bool exist)
->>>>>>> 8cd1580a
         {
             ValidateListMethods(className, methodName, exist);
         }
 
         // Validate list methods when tenant is a parent
-<<<<<<< HEAD
-        [TestCase("TenantParentWithNonResChWithLocCollection", "GetAll", true, false)]
-        [TestCase("TenantParentWithNonResChWithLocResource", "GetAll", false, false)]
-        [TestCase("TenantParentWithNonResChWithLocCollection", "GetNonResourceChild", false, false)]
-        [TestCase("TenantParentWithNonResChWithLocResource", "GetNonResourceChild", true, false)]
-
-        [TestCase("TenantParentWithNonResChCollection", "GetAll", true, false)]
-        [TestCase("TenantParentWithNonResChResource", "GetAll", false, false)]
-        [TestCase("TenantParentWithNonResChCollection", "GetNonResourceChild", false, false)]
-        [TestCase("TenantParentWithNonResChResource", "GetNonResourceChild", true, false)]
-
-        [TestCase("TenantParentWithLocCollection", "GetAll", true, false)]
-        [TestCase("TenantParentWithLocResource", "GetAll", false, false)]
-
-        [TestCase("TenantParentCollection", "GetAll", true, false)]
-        [TestCase("TenantParentResource", "GetAll", false, false)]
-        public void ValidateTenantAsAParentListMethods(string className, string methodName, bool exist, bool haveOverload)
-=======
         [TestCase("TenantParentWithNonResChWithLocCollection", "GetAll", true)]
         [TestCase("TenantParentWithNonResChWithLoc", "GetAll", false)]
         [TestCase("TenantParentWithNonResChWithLocCollection", "GetNonResourceChild", false)]
@@ -272,19 +150,13 @@
         [TestCase("TenantParentCollection", "GetAll", true)]
         [TestCase("TenantParent", "GetAll", false)]
         public void ValidateTenantAsAParentListMethods(string className, string methodName, bool exist)
->>>>>>> 8cd1580a
         {
             ValidateListMethods(className, methodName, exist);
         }
 
         public void ValidateListMethods(string className, string methodName, bool exist, params Type[] parameterTypes)
         {
-<<<<<<< HEAD
-            var subscriptionExtensions = Assembly.GetExecutingAssembly().GetType("MgmtListMethods.SubscriptionResourceExtensions");
-            var classesToCheck = FindAllCollections().Concat(FindAllResources()).Append(subscriptionExtensions);
-=======
             var classesToCheck = FindAllCollections().Concat(FindAllResources()).Append(FindExtensionClass());
->>>>>>> 8cd1580a
             var classToCheck = classesToCheck.First(t => t.Name == className);
             var methods = classToCheck.GetMethods().Where(t => t.Name == methodName).Where(m => ParameterMatch(m.GetParameters(), parameterTypes));
             Assert.AreEqual(exist, methods.Any(), $"can{(exist ? "not" : string.Empty)} find {className}.{methodName} with parameters {string.Join(", ", (IEnumerable<Type>)parameterTypes)}");
