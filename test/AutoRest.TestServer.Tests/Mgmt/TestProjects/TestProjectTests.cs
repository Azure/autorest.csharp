﻿using System;
using System.Collections.Generic;
using System.Globalization;
using System.Linq;
using System.Reflection;
using System.Threading;
using Azure.ResourceManager.Core;
using NUnit.Framework;

namespace AutoRest.TestServer.Tests.Mgmt.TestProjects
{
    public class TestProjectTests
    {
        private string _projectName;

        public TestProjectTests() : this("")
        {
        }

        public TestProjectTests(string projectName)
        {
            _projectName = projectName;
        }

        protected IEnumerable<Type> MyTypes()
        {
            foreach (var type in GetType().Assembly.GetTypes())
            {
                if (type.Namespace == _projectName)
                    yield return type;
            }
        }

        protected Type? GetType(string name) => MyTypes().FirstOrDefault(t => t.Name == name);

        [Test]
        public void ValidateBaseClass()
        {
            foreach (var type in FindAllOperations())
            {
                Assert.AreEqual(typeof(ResourceOperationsBase), type.BaseType.BaseType);
            }
        }

        [TestCase("ListAvailableLocations")]
        [TestCase("ListAvailableLocationsAsync")]
        public void ValidateMethodExists(string methodName)
        {
            foreach (var type in FindAllOperations())
            {
                var method = type.GetMethod(methodName);
                Assert.NotNull(method, $"{type.Name} does not implement the method.");
            }
        }

        [Test]
        public void ValidateResourceGroupExtensions()
        {
            Type[] allTypes = Assembly.GetExecutingAssembly().GetTypes();

            Type resourceExtensions = allTypes.FirstOrDefault(t => t.Name == "ResourceGroupExtensions" && t.Namespace == _projectName);
            Assert.NotNull(resourceExtensions);

            foreach (var type in FindAllContainers())
            {
                var resourceName = type.Name.Remove(type.Name.LastIndexOf("Container"));

                var containerObj = Activator.CreateInstance(type, true);
                var validResourceTypeProperty = containerObj.GetType().GetProperty("ValidResourceType", BindingFlags.NonPublic | BindingFlags.Instance);
                ResourceType resourceType = validResourceTypeProperty.GetValue(containerObj) as ResourceType;
                if (resourceType.Equals(ResourceGroupOperations.ResourceType))
                {
                    var getContainerMethod = resourceExtensions.GetMethod($"Get{resourceName}s");
                    Assert.NotNull(getContainerMethod);
                }
                else
                {
                    var getContainerMethod = resourceExtensions.GetMethod($"Get{resourceName}s");
                    Assert.IsNull(getContainerMethod);
                }
            }
        }

        private IEnumerable<Type> FindAllContainers()
        {
            Type[] allTypes = Assembly.GetExecutingAssembly().GetTypes();

            foreach (Type t in allTypes)
            {
                if (t.Name.Contains("Container") && !t.Name.Contains("Tests") && t.Namespace == _projectName)
                {
                    yield return t;
                }
            }
        }

        private IEnumerable<Type> FindAllOperations()
        {
            Type[] allTypes = Assembly.GetExecutingAssembly().GetTypes();

            foreach (Type t in allTypes)
            {
                if (t.Name.Contains("Operations") && !t.Name.Contains("RestOperations") && !t.Name.Contains("Tests") && t.Namespace == _projectName)
                {
                    // Only [Resource]Operations types for the specified test project are going to be tested.
                    yield return t;
                }
            }
        }

<<<<<<< HEAD
        [TestCase("ValidResourceType")]
        public void ValidateContainerPropertyExists(string propertyName)
        {
            foreach (var type in FindAllContainers())
            {
                var propertyInfo = type.GetProperty(propertyName, BindingFlags.Instance | BindingFlags.NonPublic);
                Assert.NotNull(propertyInfo, $"Property '{type.Name}' is not found");
                Assert.AreEqual(typeof(ResourceType), propertyInfo.PropertyType);
=======
        private IEnumerable<Type> FindAllRestOperations()
        {
            Type[] allTypes = Assembly.GetExecutingAssembly().GetTypes();

            foreach (Type t in allTypes)
            {
                if (t.Name.Contains("RestOperations") && !t.Name.Contains("Tests") && t.Namespace == _projectName)
                {
                    yield return t;
                }
            }
        }

        private Type FindSubscriptionExtensions()
        {
            Type[] allTypes = Assembly.GetExecutingAssembly().GetTypes();
            return allTypes.FirstOrDefault(t => t.Name == "SubscriptionExtensions" && !t.Name.Contains("Tests") && t.Namespace == _projectName);
        }

        private ResourceType GetContainerValidResourceType(Type containerType)
        {
            var containerObj = Activator.CreateInstance(containerType, true);
            var validResourceTypeProperty = containerObj.GetType().GetProperty("ValidResourceType", BindingFlags.NonPublic | BindingFlags.Instance);
            ResourceType resourceType = validResourceTypeProperty.GetValue(containerObj) as ResourceType;
            return resourceType;
        }

        [Test]
        public void ValidateSubscriptionExtensionsGetResourceContainer()
        {
            if (_projectName.Equals(""))
            {
                return;
            }

            Type subscriptionExtension = FindSubscriptionExtensions();
            Assert.NotNull(subscriptionExtension);

            foreach (Type type in FindAllContainers())
            {
                var resourceName = type.Name.Remove(type.Name.LastIndexOf("Container"));
                ResourceType resourceType = GetContainerValidResourceType(type);

                if (resourceType.Equals(SubscriptionOperations.ResourceType))
                {
                    var methodInfo = subscriptionExtension.GetMethod($"Get{resourceName}Container", BindingFlags.Static | BindingFlags.Public);
                    Assert.NotNull(methodInfo);
                    Assert.AreEqual(1, methodInfo.GetParameters().Length);
                    var param = TypeAsserts.HasParameter(methodInfo, "subscription");
                    Assert.AreEqual(typeof(SubscriptionOperations), param.ParameterType);
                }
            }
        }

        private Type GetResourceRestOperationsType(string resourceName)
        {
            // TODO: After the container class implemented, remove the hard coded rest operation class name and use this code to get the rest operation property from the container class.
            // var containerObj = Activator.CreateInstance(containerType, true);
            // var restOperationsType = containerObj.GetType().GetProperty("RestOperations", BindingFlags.NonPublic | BindingFlags.Instance).PropertyType;
            // return FindAllRestOperations().Where(t => t.Name == "{restOperationsType.Name}").Single();
            return FindAllRestOperations().Where(t => t.Name == $"{resourceName}sRestOperations").Single();
        }

        [Test]
        public void ValidateSubscriptionExtensionsListResource()
        {
            if (_projectName.Equals(""))
            {
                return;
            }

            Type subscriptionExtension = FindSubscriptionExtensions();
            Assert.NotNull(subscriptionExtension);

            foreach (Type type in FindAllContainers())
            {
                var resourceName = type.Name.Remove(type.Name.LastIndexOf("Container"));
                ResourceType resourceType = GetContainerValidResourceType(type);

                // TODO: Remove this if condition after the container class implementation is done to get the rest operation property
                if (_projectName == "ResourceRename")
                    return;

                var restOperation = GetResourceRestOperationsType(resourceName);
                var listAllMethod = restOperation.GetMethod("ListAll");
                var listBySubscriptionMethod = restOperation.GetMethod("ListBySubscription");

                if (!resourceType.Equals(SubscriptionOperations.ResourceType) &&
                   (listAllMethod != null || listBySubscriptionMethod != null))
                {
                    var listMethodInfo = subscriptionExtension.GetMethod($"List{resourceName}", BindingFlags.Static | BindingFlags.Public);
                    Assert.NotNull(listMethodInfo);
                    Assert.AreEqual(2, listMethodInfo.GetParameters().Length);
                    var listParam1 = TypeAsserts.HasParameter(listMethodInfo, "subscription");
                    Assert.AreEqual(typeof(SubscriptionOperations), listParam1.ParameterType);
                    var listParam2 = TypeAsserts.HasParameter(listMethodInfo, "cancellationToken");
                    Assert.AreEqual(typeof(CancellationToken), listParam2.ParameterType);

                    var listAsyncMethodInfo = subscriptionExtension.GetMethod($"List{resourceName}Async", BindingFlags.Static | BindingFlags.Public);
                    Assert.NotNull(listAsyncMethodInfo);
                    Assert.AreEqual(2, listAsyncMethodInfo.GetParameters().Length);
                    var listAsyncParam1 = TypeAsserts.HasParameter(listAsyncMethodInfo, "subscription");
                    Assert.AreEqual(typeof(SubscriptionOperations), listAsyncParam1.ParameterType);
                    var listAsyncParam2 = TypeAsserts.HasParameter(listAsyncMethodInfo, "cancellationToken");
                    Assert.AreEqual(typeof(CancellationToken), listAsyncParam2.ParameterType);
                }
            }
        }

        [Test]
        public void ValidateSubscriptionExtensionsListResourceByName()
        {
            if (_projectName.Equals(""))
            {
                return;
            }

            Type subscriptionExtension = FindSubscriptionExtensions();
            Assert.NotNull(subscriptionExtension);

            foreach (Type type in FindAllContainers())
            {
                var resourceName = type.Name.Remove(type.Name.LastIndexOf("Container"));
                ResourceType resourceType = GetContainerValidResourceType(type);

                // TODO: Remove this if condition after the container class implementation is done to get the rest operation property
                if (_projectName == "ResourceRename")
                    return;

                var restOperation = GetResourceRestOperationsType(resourceName);
                var listAllMethod = restOperation.GetMethod("ListAll");
                var listBySubscriptionMethod = restOperation.GetMethod("ListBySubscription");

                if (!resourceType.Equals(SubscriptionOperations.ResourceType) &&
                   (listAllMethod != null || listBySubscriptionMethod != null))
                {
                    var listByNameMethodInfo = subscriptionExtension.GetMethod($"List{resourceName}ByName", BindingFlags.Static | BindingFlags.Public);
                    Assert.NotNull(listByNameMethodInfo);
                    Assert.AreEqual(4, listByNameMethodInfo.GetParameters().Length);
                    var listByNameParam1 = TypeAsserts.HasParameter(listByNameMethodInfo, "subscription");
                    Assert.AreEqual(typeof(SubscriptionOperations), listByNameParam1.ParameterType);
                    var listByNameParam2 = TypeAsserts.HasParameter(listByNameMethodInfo, "filter");
                    Assert.AreEqual(typeof(string), listByNameParam2.ParameterType);
                    var listByNameParam3 = TypeAsserts.HasParameter(listByNameMethodInfo, "top");
                    Assert.AreEqual(typeof(int?), listByNameParam3.ParameterType);
                    var listByNameParam4 = TypeAsserts.HasParameter(listByNameMethodInfo, "cancellationToken");
                    Assert.AreEqual(typeof(CancellationToken), listByNameParam4.ParameterType);

                    var listByNameAsyncMethodInfo = subscriptionExtension.GetMethod($"List{resourceName}ByNameAsync", BindingFlags.Static | BindingFlags.Public);
                    Assert.NotNull(listByNameAsyncMethodInfo);
                    Assert.AreEqual(4, listByNameAsyncMethodInfo.GetParameters().Length);
                    var listByNameAsyncParam1 = TypeAsserts.HasParameter(listByNameAsyncMethodInfo, "subscription");
                    Assert.AreEqual(typeof(SubscriptionOperations), listByNameAsyncParam1.ParameterType);
                    var listByNameAsyncParam2 = TypeAsserts.HasParameter(listByNameAsyncMethodInfo, "filter");
                    Assert.AreEqual(typeof(string), listByNameAsyncParam2.ParameterType);
                    var listByNameAsyncParam3 = TypeAsserts.HasParameter(listByNameAsyncMethodInfo, "top");
                    Assert.AreEqual(typeof(int?), listByNameAsyncParam3.ParameterType);
                    var listByNameAsyncParam4 = TypeAsserts.HasParameter(listByNameAsyncMethodInfo, "cancellationToken");
                    Assert.AreEqual(typeof(CancellationToken), listByNameAsyncParam4.ParameterType);
                }
>>>>>>> 812e3ad4
            }
        }
    }
}<|MERGE_RESOLUTION|>--- conflicted
+++ resolved
@@ -1,6 +1,5 @@
 ﻿using System;
 using System.Collections.Generic;
-using System.Globalization;
 using System.Linq;
 using System.Reflection;
 using System.Threading;
@@ -53,47 +52,6 @@
             }
         }
 
-        [Test]
-        public void ValidateResourceGroupExtensions()
-        {
-            Type[] allTypes = Assembly.GetExecutingAssembly().GetTypes();
-
-            Type resourceExtensions = allTypes.FirstOrDefault(t => t.Name == "ResourceGroupExtensions" && t.Namespace == _projectName);
-            Assert.NotNull(resourceExtensions);
-
-            foreach (var type in FindAllContainers())
-            {
-                var resourceName = type.Name.Remove(type.Name.LastIndexOf("Container"));
-
-                var containerObj = Activator.CreateInstance(type, true);
-                var validResourceTypeProperty = containerObj.GetType().GetProperty("ValidResourceType", BindingFlags.NonPublic | BindingFlags.Instance);
-                ResourceType resourceType = validResourceTypeProperty.GetValue(containerObj) as ResourceType;
-                if (resourceType.Equals(ResourceGroupOperations.ResourceType))
-                {
-                    var getContainerMethod = resourceExtensions.GetMethod($"Get{resourceName}s");
-                    Assert.NotNull(getContainerMethod);
-                }
-                else
-                {
-                    var getContainerMethod = resourceExtensions.GetMethod($"Get{resourceName}s");
-                    Assert.IsNull(getContainerMethod);
-                }
-            }
-        }
-
-        private IEnumerable<Type> FindAllContainers()
-        {
-            Type[] allTypes = Assembly.GetExecutingAssembly().GetTypes();
-
-            foreach (Type t in allTypes)
-            {
-                if (t.Name.Contains("Container") && !t.Name.Contains("Tests") && t.Namespace == _projectName)
-                {
-                    yield return t;
-                }
-            }
-        }
-
         private IEnumerable<Type> FindAllOperations()
         {
             Type[] allTypes = Assembly.GetExecutingAssembly().GetTypes();
@@ -108,7 +66,6 @@
             }
         }
 
-<<<<<<< HEAD
         [TestCase("ValidResourceType")]
         public void ValidateContainerPropertyExists(string propertyName)
         {
@@ -117,7 +74,22 @@
                 var propertyInfo = type.GetProperty(propertyName, BindingFlags.Instance | BindingFlags.NonPublic);
                 Assert.NotNull(propertyInfo, $"Property '{type.Name}' is not found");
                 Assert.AreEqual(typeof(ResourceType), propertyInfo.PropertyType);
-=======
+            }
+        }
+
+        private IEnumerable<Type> FindAllContainers()
+        {
+            Type[] allTypes = Assembly.GetExecutingAssembly().GetTypes();
+
+            foreach (Type t in allTypes)
+            {
+                if (t.Name.Contains("Container") && !t.Name.Contains("Tests") && t.Namespace == _projectName)
+                {
+                    yield return t;
+                }
+            }
+        }
+
         private IEnumerable<Type> FindAllRestOperations()
         {
             Type[] allTypes = Assembly.GetExecutingAssembly().GetTypes();
@@ -278,7 +250,6 @@
                     var listByNameAsyncParam4 = TypeAsserts.HasParameter(listByNameAsyncMethodInfo, "cancellationToken");
                     Assert.AreEqual(typeof(CancellationToken), listByNameAsyncParam4.ParameterType);
                 }
->>>>>>> 812e3ad4
             }
         }
     }
