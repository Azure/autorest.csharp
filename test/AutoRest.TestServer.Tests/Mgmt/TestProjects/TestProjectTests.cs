﻿using System;
using System.Collections.Generic;
using System.Linq;
using System.Reflection;
using System.Text.RegularExpressions;
using System.Threading;
using System.Threading.Tasks;
using AutoRest.CSharp.Input;
using AutoRest.CSharp.Mgmt.Output;
using AutoRest.CSharp.Output.Models.Types;
using AutoRest.TestServer.Tests.Mgmt.OutputLibrary;
using Azure.ResourceManager.Core;
using NUnit.Framework;

namespace AutoRest.TestServer.Tests.Mgmt.TestProjects
{
    public class TestProjectTests
    {
        private string _projectName;

        public TestProjectTests() : this("")
        {
        }

        public TestProjectTests(string projectName)
        {
            _projectName = projectName;
        }

        protected IEnumerable<Type> MyTypes()
        {
            foreach (var type in GetType().Assembly.GetTypes())
            {
                if (type.Namespace == _projectName || type.Namespace == _projectName + ".Models")
                    yield return type;
            }
        }

        protected Type? GetType(string name) => MyTypes().FirstOrDefault(t => t.Name == name);

        [Test]
        public void ValidateBaseClass()
        {
            foreach (var type in FindAllOperations())
            {
                Assert.AreEqual(typeof(ResourceOperationsBase), type.BaseType.BaseType);
            }
        }

        [TestCase("ListAvailableLocations")]
        [TestCase("ListAvailableLocationsAsync")]
        public void ValidateMethodExists(string methodName)
        {
            foreach (var type in FindAllOperations())
            {
                var method = type.GetMethod(methodName);
                Assert.NotNull(method, $"{type.Name} does not implement the method.");
            }
        }

        [Test]
        public void ValidateResourceGroupExtensions()
        {
            if (_projectName.Equals(""))
            {
                return;
            }

            Type[] allTypes = Assembly.GetExecutingAssembly().GetTypes();
            Type resourceExtensions = allTypes.FirstOrDefault(t => t.Name == "ResourceGroupExtensions" && t.Namespace == _projectName);
            Assert.NotNull(resourceExtensions);

            foreach (var type in FindAllContainers())
            {
                var resourceName = type.Name.Remove(type.Name.LastIndexOf("Container"));
                ResourceType resourceType = GetContainerValidResourceType(type);
                if (resourceType.Equals(ResourceGroupOperations.ResourceType))
                {
                    var getContainerMethod = resourceExtensions.GetMethod($"Get{resourceName}s");
                    Assert.NotNull(getContainerMethod);
                    Assert.AreEqual(1, getContainerMethod.GetParameters().Length);
                    var param = TypeAsserts.HasParameter(getContainerMethod, "resourceGroup");
                    Assert.AreEqual(typeof(ResourceGroupOperations), param.ParameterType);
                }
                else
                {
                    var getContainerMethod = resourceExtensions.GetMethod($"Get{resourceName}s");
                    Assert.IsNull(getContainerMethod);
                }
            }
        }

        private IEnumerable<Type> FindAllOperations()
        {
            Type[] allTypes = Assembly.GetExecutingAssembly().GetTypes();

            foreach (Type t in allTypes)
            {
                if (t.Name.Contains("Operations") && !t.Name.Contains("RestOperations") && !t.Name.Contains("Tests") && t.Namespace == _projectName)
                {
                    // Only [Resource]Operations types for the specified test project are going to be tested.
                    yield return t;
                }
            }
        }

        [TestCase("ValidResourceType")]
        public void ValidateContainerPropertyExists(string propertyName)
        {
            foreach (var type in FindAllContainers())
            {
                var propertyInfo = type.GetProperty(propertyName, BindingFlags.Instance | BindingFlags.NonPublic);
                Assert.NotNull(propertyInfo, $"Property '{type.Name}' is not found");
                Assert.AreEqual(typeof(ResourceType), propertyInfo.PropertyType);
            }
        }

        private IEnumerable<Type> FindAllContainers()
        {
            Type[] allTypes = Assembly.GetExecutingAssembly().GetTypes();

            foreach (Type t in allTypes)
            {
                if (t.Name.Contains("Container") && !t.Name.Contains("Tests") && t.Namespace == _projectName)
                {
                    yield return t;
                }
            }
        }

        private IEnumerable<Type> FindAllRestOperations()
        {
            Type[] allTypes = Assembly.GetExecutingAssembly().GetTypes();

            foreach (Type t in allTypes)
            {
                if (t.Name.Contains("RestOperations") && !t.Name.Contains("Tests") && t.Namespace == _projectName)
                {
                    yield return t;
                }
            }
        }

        private Type FindSubscriptionExtensions()
        {
            Type[] allTypes = Assembly.GetExecutingAssembly().GetTypes();
            return allTypes.FirstOrDefault(t => t.Name == "SubscriptionExtensions" && !t.Name.Contains("Tests") && t.Namespace == _projectName);
        }

        private ResourceType GetContainerValidResourceType(Type containerType)
        {
            var containerObj = Activator.CreateInstance(containerType, true);
            var validResourceTypeProperty = containerObj.GetType().GetProperty("ValidResourceType", BindingFlags.NonPublic | BindingFlags.Instance);
            ResourceType resourceType = validResourceTypeProperty.GetValue(containerObj) as ResourceType;
            return resourceType;
        }

        [Test]
        public void ValidateSubscriptionExtensionsGetResourceContainer()
        {
            if (_projectName.Equals(""))
            {
                return;
            }

            Type subscriptionExtension = FindSubscriptionExtensions();
            Assert.NotNull(subscriptionExtension);

            foreach (Type type in FindAllContainers())
            {
                var resourceName = type.Name.Remove(type.Name.LastIndexOf("Container"));
                ResourceType resourceType = GetContainerValidResourceType(type);

                if (resourceType.Equals(SubscriptionOperations.ResourceType))
                {
                    var methodInfo = subscriptionExtension.GetMethod($"Get{resourceName}Container", BindingFlags.Static | BindingFlags.Public);
                    Assert.NotNull(methodInfo);
                    Assert.AreEqual(1, methodInfo.GetParameters().Length);
                    var param = TypeAsserts.HasParameter(methodInfo, "subscription");
                    Assert.AreEqual(typeof(SubscriptionOperations), param.ParameterType);
                }
            }
        }

        private Type GetResourceRestOperationsType(string resourceName)
        {
            // TODO: After the container class implemented, remove the hard coded rest operation class name and use this code to get the rest operation property from the container class.
            // var containerObj = Activator.CreateInstance(containerType, true);
            // var restOperationsType = containerObj.GetType().GetProperty("RestOperations", BindingFlags.NonPublic | BindingFlags.Instance).PropertyType;
            // return FindAllRestOperations().Where(t => t.Name == "{restOperationsType.Name}").Single();
            return FindAllRestOperations().Where(t => Regex.IsMatch(t.Name, $"{resourceName}\\S?RestOperations")).Single();
        }

        [Test]
        public void ValidateSubscriptionExtensionsListResource()
        {
            if (_projectName.Equals(""))
            {
                return;
            }

            Type subscriptionExtension = FindSubscriptionExtensions();
            Assert.NotNull(subscriptionExtension);

            foreach (Type type in FindAllContainers())
            {
                var resourceName = type.Name.Remove(type.Name.LastIndexOf("Container"));
                ResourceType resourceType = GetContainerValidResourceType(type);

                // TODO: Remove this if condition after the container class implementation is done to get the rest operation property
                if (_projectName == "ResourceRename")
                    return;

                var restOperation = GetResourceRestOperationsType(resourceName);
                var listAllMethod = restOperation.GetMethod("ListAll");
                var listBySubscriptionMethod = restOperation.GetMethod("ListBySubscription");

                if (!resourceType.Equals(SubscriptionOperations.ResourceType) &&
                   (listAllMethod != null || listBySubscriptionMethod != null))
                {
                    var listMethodInfo = subscriptionExtension.GetMethod($"List{resourceName}", BindingFlags.Static | BindingFlags.Public);
                    Assert.NotNull(listMethodInfo);
                    Assert.AreEqual(2, listMethodInfo.GetParameters().Length);
                    var listParam1 = TypeAsserts.HasParameter(listMethodInfo, "subscription");
                    Assert.AreEqual(typeof(SubscriptionOperations), listParam1.ParameterType);
                    var listParam2 = TypeAsserts.HasParameter(listMethodInfo, "cancellationToken");
                    Assert.AreEqual(typeof(CancellationToken), listParam2.ParameterType);

                    var listAsyncMethodInfo = subscriptionExtension.GetMethod($"List{resourceName}Async", BindingFlags.Static | BindingFlags.Public);
                    Assert.NotNull(listAsyncMethodInfo);
                    Assert.AreEqual(2, listAsyncMethodInfo.GetParameters().Length);
                    var listAsyncParam1 = TypeAsserts.HasParameter(listAsyncMethodInfo, "subscription");
                    Assert.AreEqual(typeof(SubscriptionOperations), listAsyncParam1.ParameterType);
                    var listAsyncParam2 = TypeAsserts.HasParameter(listAsyncMethodInfo, "cancellationToken");
                    Assert.AreEqual(typeof(CancellationToken), listAsyncParam2.ParameterType);
                }
            }
        }

        [Test]
        public void ValidateSubscriptionExtensionsListResourceByName()
        {
            if (_projectName.Equals(""))
            {
                return;
            }

            Type subscriptionExtension = FindSubscriptionExtensions();
            Assert.NotNull(subscriptionExtension);

            foreach (Type type in FindAllContainers())
            {
                var resourceName = type.Name.Remove(type.Name.LastIndexOf("Container"));
                ResourceType resourceType = GetContainerValidResourceType(type);

                // TODO: Remove this if condition after the container class implementation is done to get the rest operation property
                if (_projectName == "ResourceRename")
                    return;

                var restOperation = GetResourceRestOperationsType(resourceName);
                var listAllMethod = restOperation.GetMethod("ListAll");
                var listBySubscriptionMethod = restOperation.GetMethod("ListBySubscription");

                if (!resourceType.Equals(SubscriptionOperations.ResourceType) &&
                   (listAllMethod != null || listBySubscriptionMethod != null))
                {
                    var listByNameMethodInfo = subscriptionExtension.GetMethod($"List{resourceName}ByName", BindingFlags.Static | BindingFlags.Public);
                    Assert.NotNull(listByNameMethodInfo);
                    Assert.AreEqual(4, listByNameMethodInfo.GetParameters().Length);
                    var listByNameParam1 = TypeAsserts.HasParameter(listByNameMethodInfo, "subscription");
                    Assert.AreEqual(typeof(SubscriptionOperations), listByNameParam1.ParameterType);
                    var listByNameParam2 = TypeAsserts.HasParameter(listByNameMethodInfo, "filter");
                    Assert.AreEqual(typeof(string), listByNameParam2.ParameterType);
                    var listByNameParam3 = TypeAsserts.HasParameter(listByNameMethodInfo, "top");
                    Assert.AreEqual(typeof(int?), listByNameParam3.ParameterType);
                    var listByNameParam4 = TypeAsserts.HasParameter(listByNameMethodInfo, "cancellationToken");
                    Assert.AreEqual(typeof(CancellationToken), listByNameParam4.ParameterType);

                    var listByNameAsyncMethodInfo = subscriptionExtension.GetMethod($"List{resourceName}ByNameAsync", BindingFlags.Static | BindingFlags.Public);
                    Assert.NotNull(listByNameAsyncMethodInfo);
                    Assert.AreEqual(4, listByNameAsyncMethodInfo.GetParameters().Length);
                    var listByNameAsyncParam1 = TypeAsserts.HasParameter(listByNameAsyncMethodInfo, "subscription");
                    Assert.AreEqual(typeof(SubscriptionOperations), listByNameAsyncParam1.ParameterType);
                    var listByNameAsyncParam2 = TypeAsserts.HasParameter(listByNameAsyncMethodInfo, "filter");
                    Assert.AreEqual(typeof(string), listByNameAsyncParam2.ParameterType);
                    var listByNameAsyncParam3 = TypeAsserts.HasParameter(listByNameAsyncMethodInfo, "top");
                    Assert.AreEqual(typeof(int?), listByNameAsyncParam3.ParameterType);
                    var listByNameAsyncParam4 = TypeAsserts.HasParameter(listByNameAsyncMethodInfo, "cancellationToken");
                    Assert.AreEqual(typeof(CancellationToken), listByNameAsyncParam4.ParameterType);
                }
            }
        }

        [Test]
<<<<<<< HEAD
        public void ValidateParentResourceOperation()
        {
            foreach (var operation in FindAllOperations())
            {
                var operationObj = Activator.CreateInstance(operation, true);
                var operationTypeProperty = operationObj.GetType().GetField("ResourceType");
                ResourceType operationType = operationTypeProperty.GetValue(operationObj) as ResourceType;
                foreach (var container in FindAllContainers())
                {
                    ResourceType containerType = GetContainerValidResourceType(container);
                    if (containerType.Equals(operationType))
                    {
                        var method = operationObj.GetType().GetMethod($"Get{container.Name.Remove(container.Name.LastIndexOf("Container"))}");
                        Assert.NotNull(method);
                        Assert.IsTrue(method.ReturnParameter.Equals(container.Name));
                        Assert.IsTrue(method.GetParameters().Count() == 0);
                    }
                }
=======
        public async Task ValidateRequiredParamsInCtor()
        {
            if (_projectName.Equals(""))
            {
                return;
            }

            var output = await OutputLibraryTestBase.Generate(_projectName);
            var library = output.Context.Library;
            foreach (var mgmtObject in library.Models.OfType<MgmtObjectType>())
            {
                ValidateModelRequiredCtorParams(mgmtObject.ObjectSchema);
            }
            foreach (var resourceData in library.ResourceData)
            {
                ValidateModelRequiredCtorParams(resourceData.ObjectSchema);
            }
        }

        private void ValidateModelRequiredCtorParams(ObjectSchema objectSchema)
        {
            var requiredParams = objectSchema.Properties.Where(p => p.Schema is not ConstantSchema && p.Required.HasValue && p.Required.Value);

            Type generatedModel = GetType(objectSchema.Name + "Data") ?? GetType(objectSchema.Name);
            Assert.NotNull(generatedModel, $"Generated type not found for {objectSchema.Name}");
            ConstructorInfo leastParamCtor = GetLeastParamCtor(generatedModel);
            ConstructorInfo baseLeastParamCtor = GetLeastParamCtor(generatedModel.BaseType);
            var fullRequiredParams = requiredParams.Select(p => p.SerializedName).Concat(baseLeastParamCtor?.GetParameters().Select(p => p.Name)).Distinct();
            Assert.NotNull(leastParamCtor, $"Ctor not found for {objectSchema.Name}");
            Assert.AreEqual(fullRequiredParams.Count(), leastParamCtor.GetParameters().Length, $"{objectSchema.Name} had a mismatch in required ctor params");
            foreach (var param in fullRequiredParams)
            {
                Assert.NotNull(leastParamCtor.GetParameters().FirstOrDefault(p => string.Equals(p.Name, param, StringComparison.InvariantCultureIgnoreCase)), $"{param} was not found in {objectSchema.Name}'s ctor");
            }
        }

        private ConstructorInfo GetLeastParamCtor(Type generatedModel)
        {
            ConstructorInfo leastParamCtor = null;

            if (generatedModel == null)
                return leastParamCtor;

            foreach (var ctor in generatedModel.GetConstructors(BindingFlags.Instance | BindingFlags.NonPublic | BindingFlags.Public))
            {
                if (ctor.GetParameters().Length < (leastParamCtor == null ? int.MaxValue : leastParamCtor.GetParameters().Length))
                    leastParamCtor = ctor;
            }
            return leastParamCtor;
        }

        protected void ValidatePublicCtor(Type model, string[] paramNames, Type[] paramTypes)
        {
            var ctors = model.GetConstructors(System.Reflection.BindingFlags.Public | System.Reflection.BindingFlags.Instance);
            Assert.AreEqual(1, ctors.Length);
            var ctor = ctors.First();
            var parameters = ctor.GetParameters();
            for (int i = 0; i < parameters.Length; i++)
            {
                Assert.AreEqual(paramNames[i], parameters[i].Name);
                Assert.AreEqual(paramTypes[i], parameters[i].ParameterType);
>>>>>>> 747cc954
            }
        }
    }
}<|MERGE_RESOLUTION|>--- conflicted
+++ resolved
@@ -292,7 +292,6 @@
         }
 
         [Test]
-<<<<<<< HEAD
         public void ValidateParentResourceOperation()
         {
             foreach (var operation in FindAllOperations())
@@ -311,7 +310,10 @@
                         Assert.IsTrue(method.GetParameters().Count() == 0);
                     }
                 }
-=======
+            }
+        }
+
+        [Test]
         public async Task ValidateRequiredParamsInCtor()
         {
             if (_projectName.Equals(""))
@@ -373,7 +375,6 @@
             {
                 Assert.AreEqual(paramNames[i], parameters[i].Name);
                 Assert.AreEqual(paramTypes[i], parameters[i].ParameterType);
->>>>>>> 747cc954
             }
         }
     }
